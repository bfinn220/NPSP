<<<<<<< HEAD
    Copyright (c) 2015, Salesforce.org
=======
    Copyright (c) 2015 Salesforce.org
>>>>>>> 3b6d7130
    All rights reserved.
    
    Redistribution and use in source and binary forms, with or without
    modification, are permitted provided that the following conditions are met:
    
    * Redistributions of source code must retain the above copyright
      notice, this list of conditions and the following disclaimer.
    * Redistributions in binary form must reproduce the above copyright
      notice, this list of conditions and the following disclaimer in the
      documentation and/or other materials provided with the distribution.
    * Neither the name of Salesforce.org nor the names of
      its contributors may be used to endorse or promote products derived
      from this software without specific prior written permission.

    THIS SOFTWARE IS PROVIDED BY THE COPYRIGHT HOLDERS AND CONTRIBUTORS
    "AS IS" AND ANY EXPRESS OR IMPLIED WARRANTIES, INCLUDING, BUT NOT 
    LIMITED TO, THE IMPLIED WARRANTIES OF MERCHANTABILITY AND FITNESS 
    FOR A PARTICULAR PURPOSE ARE DISCLAIMED. IN NO EVENT SHALL THE 
    COPYRIGHT HOLDER OR CONTRIBUTORS BE LIABLE FOR ANY DIRECT, INDIRECT, 
    INCIDENTAL, SPECIAL, EXEMPLARY, OR CONSEQUENTIAL DAMAGES (INCLUDING, 
    BUT NOT LIMITED TO, PROCUREMENT OF SUBSTITUTE GOODS OR SERVICES; 
    LOSS OF USE, DATA, OR PROFITS; OR BUSINESS INTERRUPTION) HOWEVER 
    CAUSED AND ON ANY THEORY OF LIABILITY, WHETHER IN CONTRACT, STRICT 
    LIABILITY, OR TORT (INCLUDING NEGLIGENCE OR OTHERWISE) ARISING IN 
    ANY WAY OUT OF THE USE OF THIS SOFTWARE, EVEN IF ADVISED OF THE 
    POSSIBILITY OF SUCH DAMAGE.<|MERGE_RESOLUTION|>--- conflicted
+++ resolved
@@ -1,8 +1,4 @@
-<<<<<<< HEAD
     Copyright (c) 2015, Salesforce.org
-=======
-    Copyright (c) 2015 Salesforce.org
->>>>>>> 3b6d7130
     All rights reserved.
     
     Redistribution and use in source and binary forms, with or without
