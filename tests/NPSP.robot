--- conflicted
+++ resolved
@@ -321,10 +321,7 @@
     
 Scroll Page To Location
     [Arguments]    ${x_location}    ${y_location}
-<<<<<<< HEAD
     Execute JavaScript    window.scrollTo(${x_location},${y_location}) 
-=======
-    Execute JavaScript    window.scrollTo(${x_location},${y_location})
 
 Open NPSP Settings
     [Arguments]    ${topmenu}    ${submenu}
@@ -335,5 +332,4 @@
     Click Link    link=${topmenu}
     Sleep    1
     Click Link    link=${submenu}
-    Sleep    1
->>>>>>> 9b97160c
+    Sleep    1