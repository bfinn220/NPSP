--- conflicted
+++ resolved
@@ -16,24 +16,13 @@
     ...                       Opportunity Name= Sravani $100 donation
     ...                       Amount=100 
     Click Dropdown    Stage
-<<<<<<< HEAD
-    Click Link    title=Closed Won
-    Click Dropdown    Close Date
-=======
     Click Link    link=Closed Won
     Open Date Picker    Close Date
->>>>>>> 1faa456e
     Pick Date    10
     Click Modal Button        Save
     Go To Object Home    Contact    
     Select Row    &{Contact}[FirstName] &{Contact}[LastName]
-<<<<<<< HEAD
     Click Link    title=Delete
-    #Sleep    5    
-    Select Frame With Name    vfFrameId
-=======
-    Click Link    link=Delete
     Select Frame With ID    vfFrameId
->>>>>>> 1faa456e
     Click Button With Value    Delete Account
     Page Should Contain    Error