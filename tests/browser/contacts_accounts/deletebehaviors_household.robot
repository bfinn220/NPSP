*** Settings ***

Resource        tests/NPSP.robot
Suite Setup     Open Test Browser
Suite Teardown  Delete Records and Close Browser

*** Test Cases ***

Delete Contact with Closed Won Opportunity from Household
    #1 contact HouseHold Validation
    ${contact_id} =  Create Contact with Email
    &{contact} =  Salesforce Get  Contact  ${contact_id}
    Header Field Value    Account Name    &{contact}[LastName] Household
    # &{Contact} =  API Create Contact    Email=skristem@robot.com
    # Go To Record Home  &{Contact}[Id]
    Select Tab  Related
    Click Object Button  New Donation
    Populate Form
    ...                       Opportunity Name= Sravani $100 donation
    ...                       Amount=100 
    Click Dropdown    Stage
    Click Link    link=Closed Won
<<<<<<< HEAD
    Click Dropdown    Close Date
=======
    Populate Lookup Field    Account Name    &{Contact}[LastName] Household
    Open Date Picker    Close Date
>>>>>>> c20f78e8
    Pick Date    10
    Click Modal Button        Save
    #Sleep    5
    Go To Object Home    Contact    
    Select Row    &{Contact}[FirstName] &{Contact}[LastName]
    Click Link    link=Delete
    #Sleep    5    
    Select Frame With ID    vfFrameId
    Click Button With Value    Delete Account
    #Sleep    5
    Page Should Contain    Error<|MERGE_RESOLUTION|>--- conflicted
+++ resolved
@@ -20,20 +20,13 @@
     ...                       Amount=100 
     Click Dropdown    Stage
     Click Link    link=Closed Won
-<<<<<<< HEAD
-    Click Dropdown    Close Date
-=======
     Populate Lookup Field    Account Name    &{Contact}[LastName] Household
     Open Date Picker    Close Date
->>>>>>> c20f78e8
     Pick Date    10
     Click Modal Button        Save
-    #Sleep    5
     Go To Object Home    Contact    
     Select Row    &{Contact}[FirstName] &{Contact}[LastName]
     Click Link    link=Delete
-    #Sleep    5    
     Select Frame With ID    vfFrameId
     Click Button With Value    Delete Account
-    #Sleep    5
     Page Should Contain    Error