*** Settings ***

Resource        tests/NPSP.robot
Suite Setup     Open Test Browser
Suite Teardown  Delete Records and Close Browser

*** Variables ***
${level_name}
${contact_id}

*** Test Cases ***

1 Create Level and Verify Fields
    ${level_id}  ${level_name}     Create Level
    Set Global Variable      ${level_name}
    Go To Record Home        ${level_id}
    Confirm Value    Minimum Amount (>=)    0.10    Y
    Confirm Value    Maximum Amount (<)     0.90    Y

2 Edit Level and Verify Fields
    # --------------------------------
    # Modify the Level Values and validate that they save correctly
    # --------------------------------
    Click Link    link=Show more actions
    Click Link    link=Edit
    Select Frame With Title    Levels
    Enter Level Dd Values    Source Field    Smallest Gift
    Enter Level Values
    ...            Minimum Amount=0.01
    ...            Maximum Amount=0.99
    Set Focus To Element   xpath: //input[@value='Save']
    Click Button  Save
    Unselect Frame
    Wait For Locator  breadcrumb  Level
    Reload Page
    Wait Until Loading Is Complete
    Confirm Value    Minimum Amount (>=)    0.01    Y
    Confirm Value    Maximum Amount (<)     0.99    Y
    Confirm Value    Source Field    npo02__SmallestAmount__c    Y

3 Validate Level Assignment in Batch Job
    # --------------------------------
    # Modify the SmallestGift field to allow the level to be applied
    # --------------------------------
    &{contact} =  API Create Contact
<<<<<<< HEAD
    Go To Record Home  &{contact}[Id]
    Scroll Element Into View  text:Level
    Click Button  title:Edit Level
    Wait For Locator  record.edit_form
    Populate Lookup Field    Level    ${level_name}
    Click Record Button    Save
    Verify Field Value    Level    ${level_name}    Y
=======
    Set Global Variable     ${contact_id}       &{contact}[Id]
    Go To Record Home       ${contact_id}
    Select Tab              Details
    Scroll Element Into View    xpath: //span[text()='Donation Totals']
    Click Edit Button       Edit Smallest Gift
    Populate Field          Smallest Gift     0.75
    Click Record Button     Save
    Wait Until Loading Is Complete
    Scroll Element Into View    xpath: //span[text()='Donation Totals']
    Confirm Value           Smallest Gift    $0.75    Y
    # --------------------------------
    # Open NPSP Settings and run the Levels batch job
    # --------------------------------
    Open NPSP Settings      Bulk Data Processes         Level Assignment Batch
    Click Element           //input[contains(@class, 'stg-run-level-batch')]
    Wait for Locator        npsp_settings.completed
    # --------------------------------
    # Return to the Contact to validate the updated Level field
    # --------------------------------
    Go To Record Home       ${contact_id}
    Select Tab              Details
    Verify Field Value      Level    ${level_name}    Y
    # --------------------------------
    # Modify the SmallestGift field to change the applied level
    # --------------------------------
    Scroll Element Into View    xpath: //span[text()='Donation Totals']
    Click Edit Button       Edit Smallest Gift
    Populate Field          Smallest Gift     2.0
    Click Record Button     Save
    Wait Until Loading Is Complete
    Scroll Element Into View    xpath: //span[text()='Donation Totals']
    Confirm Value           Smallest Gift    $2.00    Y
    # --------------------------------
    # Open NPSP Settings and run the Levels batch job
    # --------------------------------
    Open NPSP Settings      Bulk Data Processes         Level Assignment Batch
    Click Element           //input[contains(@class, 'stg-run-level-batch')]
    Wait for Locator        npsp_settings.completed
    # --------------------------------
    # Return to the Contact to validate the updated Level field
    # --------------------------------
    Go To Record Home       ${contact_id}
    Select Tab              Details
    Confirm Value           Level               ${level_name}    N
    Verify Field Value      Previous Level      ${level_name}    Y

4 Delete Level and Validate Contact
    # --------------------------------
    # Delete the Level and validate that it was removed from the Contact
    # --------------------------------
>>>>>>> 9b97160c
    Click Link    link=${level_name}
    Click Link    link=Show more actions
    Click Link    link=Delete
    Click Modal Button    Delete
<<<<<<< HEAD
    Go To Object Home    Contact
    Click Link    link=&{contact}[FirstName] &{contact}[LastName]
    Confirm Value    Level    ${level_name}    N
=======
    Go To Record Home           ${contact_id}
    Select Tab       Details
    Confirm Value    Level      ${level_name}    N
>>>>>>> 9b97160c
<|MERGE_RESOLUTION|>--- conflicted
+++ resolved
@@ -23,6 +23,7 @@
     # --------------------------------
     Click Link    link=Show more actions
     Click Link    link=Edit
+    Wait For Locator    frame    Levels
     Select Frame With Title    Levels
     Enter Level Dd Values    Source Field    Smallest Gift
     Enter Level Values
@@ -43,24 +44,15 @@
     # Modify the SmallestGift field to allow the level to be applied
     # --------------------------------
     &{contact} =  API Create Contact
-<<<<<<< HEAD
-    Go To Record Home  &{contact}[Id]
-    Scroll Element Into View  text:Level
-    Click Button  title:Edit Level
-    Wait For Locator  record.edit_form
-    Populate Lookup Field    Level    ${level_name}
-    Click Record Button    Save
-    Verify Field Value    Level    ${level_name}    Y
-=======
     Set Global Variable     ${contact_id}       &{contact}[Id]
     Go To Record Home       ${contact_id}
-    Select Tab              Details
-    Scroll Element Into View    xpath: //span[text()='Donation Totals']
-    Click Edit Button       Edit Smallest Gift
+    Scroll Element Into View    text:Donation Totals
+    Click Button       title:Edit Smallest Gift
+    Wait For Locator  record.edit_form
     Populate Field          Smallest Gift     0.75
     Click Record Button     Save
     Wait Until Loading Is Complete
-    Scroll Element Into View    xpath: //span[text()='Donation Totals']
+    Scroll Element Into View    text:Donation Totals
     Confirm Value           Smallest Gift    $0.75    Y
     # --------------------------------
     # Open NPSP Settings and run the Levels batch job
@@ -72,17 +64,17 @@
     # Return to the Contact to validate the updated Level field
     # --------------------------------
     Go To Record Home       ${contact_id}
-    Select Tab              Details
     Verify Field Value      Level    ${level_name}    Y
     # --------------------------------
     # Modify the SmallestGift field to change the applied level
     # --------------------------------
-    Scroll Element Into View    xpath: //span[text()='Donation Totals']
-    Click Edit Button       Edit Smallest Gift
+    Scroll Element Into View    text:Donation Totals
+    Click Button       title:Edit Smallest Gift
+    Wait For Locator  record.edit_form
     Populate Field          Smallest Gift     2.0
     Click Record Button     Save
     Wait Until Loading Is Complete
-    Scroll Element Into View    xpath: //span[text()='Donation Totals']
+    Scroll Element Into View    text:Donation Totals
     Confirm Value           Smallest Gift    $2.00    Y
     # --------------------------------
     # Open NPSP Settings and run the Levels batch job
@@ -94,7 +86,6 @@
     # Return to the Contact to validate the updated Level field
     # --------------------------------
     Go To Record Home       ${contact_id}
-    Select Tab              Details
     Confirm Value           Level               ${level_name}    N
     Verify Field Value      Previous Level      ${level_name}    Y
 
@@ -102,17 +93,9 @@
     # --------------------------------
     # Delete the Level and validate that it was removed from the Contact
     # --------------------------------
->>>>>>> 9b97160c
     Click Link    link=${level_name}
     Click Link    link=Show more actions
     Click Link    link=Delete
     Click Modal Button    Delete
-<<<<<<< HEAD
-    Go To Object Home    Contact
-    Click Link    link=&{contact}[FirstName] &{contact}[LastName]
-    Confirm Value    Level    ${level_name}    N
-=======
     Go To Record Home           ${contact_id}
-    Select Tab       Details
-    Confirm Value    Level      ${level_name}    N
->>>>>>> 9b97160c
+    Confirm Value    Level      ${level_name}    N