project:
    name: Cumulus
    package:
        name: Cumulus
        name_managed: Nonprofit Success Pack
        namespace: npsp
        api_version: 39.0
        install_class: STG_InstallScript
        uninstall_class: STG_UninstallScript
    git:
        repo_url: https://github.com/SalesforceFoundation/Cumulus
        prefix_beta: uat/
        prefix_release: rel/
    apexdoc:
        homepage: ApexDocContent/homepage.htm
        banner: ApexDocContent/projectheader.htm
        branch: gh-pages
        repo_dir: ApexDocumentation
    dependencies:
        # npo02 (includes npe01)
        - github: https://github.com/SalesforceFoundation/Households
        # npe03
        - github: https://github.com/SalesforceFoundation/Recurring_Donations
        # npe4
        - github: https://github.com/SalesforceFoundation/Relationships
        # npe5
        - github: https://github.com/SalesforceFoundation/Affiliations

tasks:
    download_ldv_tests:
        description: Downloads the NPSP-LDV-Tests repository
        class_path: cumulusci.tasks.util.DownloadZip
        options:
            dir: ldv_tests
            subfolder: Cumulus-LDV-Tests-master
            url: 'https://github.com/SalesforceFoundation/Cumulus-LDV-Tests/archive/master.zip'

    deploy_ldv_tests:
        description: Deploy the LDV-Tests repo to your org.
        class_path: cumulusci.tasks.salesforce.Deploy
        options:
            path: ldv_tests/src
        
    deploy_dev_config:
        description: Deploys the post install configuration for an unmanaged DE org
        class_path: cumulusci.tasks.salesforce.Deploy
        options:
            path: dev_config/src

    deploy_dev_config_managed:
        description: Deploys the post install configuration for a managed DE org
        class_path: cumulusci.tasks.salesforce.Deploy
        options:
            path: dev_config/src_managed

    deploy_qa_config:
        description: Deploys additional fields used for qa purposes only
        class_path: cumulusci.tasks.salesforce.Deploy
        options:
            path: dev_config/src_qa

    deploy_dev_config_delete:
        description: Deploys the metadata deletions for the post install DE org config
        class_path: cumulusci.tasks.salesforce.Deploy
        options:
            path: dev_config/delete

    update_admin_profile:
        class_path: tasks.salesforce.UpdateAdminProfile
        options:
            package_xml: lib/admin_profile.xml

    browsertests:
        description: Runs the Ruby/Watir browser tests in the test/browser folder using Chrome
        class_path: cumulusci.tasks.command.SalesforceBrowserTest
        options:
            command: 'cd test/browser; bundle exec cucumber --format pretty --format junit --out ../junit -c features/ --tags @smoketest'
            dir: '.'
            env:
                SELENIUM_BROWSER: chrome

    pmd:
        description: Run Apex code analysis with PMD. This task assumes that PMD is available in PATH. On MacOS PMD is available to install in brew.
        class_path: tasks.pmd.PMDTask
        options:
            path: 'src/classes'
            output: text
            runAllApex: False
            htmlfilename: 'pmd.html'

    test_data_dev_org:
        description: 'Loads a test data set for most NPSP objects based on 100 Contacts that should fit into a scratch org or DE org'
        class_path: cumulusci.tasks.bulkdata.LoadData
        options:
            database_url: 'sqlite:///testdata/dev_org/test_data.db'
            mapping: 'testdata/mapping.yml'

    test_data_1k:
        description: 'Loads a test data set for most NPSP objects based on 1024 Contacts'
        class_path: cumulusci.tasks.bulkdata.LoadData
        options:
            database_url: 'sqlite:///testdata/1k/test_data.db'
            mapping: 'testdata/mapping.yml'

    test_data_100k:
        description: 'Loads a test data set for most NPSP objects based on 102400 Contacts.  NOTE: The sqlite data set is not included in the repo for this task so you need to load it into the correct filesystem location'
        class_path: cumulusci.tasks.bulkdata.LoadData
        options:
            database_url: 'sqlite:///testdata/100k/test_data.db'
            mapping: 'testdata/mapping.yml'

    test_data_delete:
        description: 'WARNING: Deletes all data in the objects specified in the objects option.'
        class_path: cumulusci.tasks.bulkdata.DeleteData
        options:
            objects:
                - Opportunity
                - npe03__Recurring_Donation__c
                - Case
                - Contact
                - Account
                - Allocation__c
                - General_Accounting_Unit__c
                - Campaign

    test_data_relationships:
        description: 'Runs execute anonymous to insert the default relationships'
        class_path: cumulusci.tasks.apex.anon.AnonymousApexTask
        options:
            apex: >
                List<npe4__Relationship_Lookup__c> defaultRelationships = new List<npe4__Relationship_Lookup__c>{
                    new npe4__Relationship_Lookup__c(Name = 'Father',npe4__Male__c = 'Son', npe4__Female__c = 'Daughter', npe4__Neutral__c = 'Child'),
                    new npe4__Relationship_Lookup__c(Name = 'Mother',npe4__Male__c = 'Son', npe4__Female__c = 'Daughter', npe4__Neutral__c = 'Child'),
                    new npe4__Relationship_Lookup__c(Name = 'Parent',npe4__Male__c = 'Son', npe4__Female__c = 'Daughter', npe4__Neutral__c = 'Child'),
                    new npe4__Relationship_Lookup__c(Name = 'Son',npe4__Male__c = 'Father', npe4__Female__c = 'Mother', npe4__Neutral__c = 'Parent'),
                    new npe4__Relationship_Lookup__c(Name = 'Daughter',npe4__Male__c = 'Father', npe4__Female__c = 'Mother', npe4__Neutral__c = 'Parent'),
                    new npe4__Relationship_Lookup__c(Name = 'Child',npe4__Male__c = 'Father', npe4__Female__c = 'Mother', npe4__Neutral__c = 'Parent'),
                    new npe4__Relationship_Lookup__c(Name = 'Aunt',npe4__Male__c = 'Nephew', npe4__Female__c = 'Niece', npe4__Neutral__c = 'Sibling\'s Child'),
                    new npe4__Relationship_Lookup__c(Name = 'Uncle',npe4__Male__c = 'Nephew', npe4__Female__c = 'Niece', npe4__Neutral__c = 'Sibling\'s Child'),
                    new npe4__Relationship_Lookup__c(Name = 'Husband',npe4__Male__c = 'Husband', npe4__Female__c = 'Wife', npe4__Neutral__c = 'Spouse'),
                    new npe4__Relationship_Lookup__c(Name = 'Wife',npe4__Male__c = 'Husband', npe4__Female__c = 'Wife', npe4__Neutral__c = 'Spouse'),
                    new npe4__Relationship_Lookup__c(Name = 'Partner',npe4__Male__c = 'Partner', npe4__Female__c = 'Partner', npe4__Neutral__c = 'Partner'),
                    new npe4__Relationship_Lookup__c(Name = 'Cousin',npe4__Male__c = 'Cousin', npe4__Female__c = 'Cousin', npe4__Neutral__c = 'Cousin'),
                    new npe4__Relationship_Lookup__c(Name = 'Grandmother',npe4__Male__c = 'Grandson', npe4__Female__c = 'Granddaughter', npe4__Neutral__c = 'Grandchild'),
                    new npe4__Relationship_Lookup__c(Name = 'Grandfather',npe4__Male__c = 'Grandson', npe4__Female__c = 'Granddaughter', npe4__Neutral__c = 'Grandchild'),
                    new npe4__Relationship_Lookup__c(Name = 'Grandparent',npe4__Male__c = 'Grandson', npe4__Female__c = 'Granddaughter', npe4__Neutral__c = 'Grandchild'),
                    new npe4__Relationship_Lookup__c(Name = 'Grandson',npe4__Male__c = 'Grandfather', npe4__Female__c = 'Grandmother', npe4__Neutral__c = 'Grandparent'),
                    new npe4__Relationship_Lookup__c(Name = 'Granddaughter',npe4__Male__c = 'Grandfather', npe4__Female__c = 'Grandmother', npe4__Neutral__c = 'Grandparent'),
                    new npe4__Relationship_Lookup__c(Name = 'Grandchild',npe4__Male__c = 'Grandfather', npe4__Female__c = 'Grandmother', npe4__Neutral__c = 'Grandparent'),
                    new npe4__Relationship_Lookup__c(Name = 'Employer',npe4__Male__c = 'Employee', npe4__Female__c = 'Employee', npe4__Neutral__c = 'Employee'),
                    new npe4__Relationship_Lookup__c(Name = 'Employee',npe4__Male__c = 'Employer', npe4__Female__c = 'Employer', npe4__Neutral__c = 'Employer')
                };
                insert defaultRelationships;


    test_data_delete_managed:
        description: 'WARNING: Deletes all data in the objects specified in the objects option.'
        class_path: cumulusci.tasks.bulkdata.DeleteData
        options:
            objects:
                - Opportunity
                - npe03__Recurring_Donation__c
                - Case
                - Contact
                - Account
                - npsp__Allocation__c
                - npsp__General_Accounting_Unit__c
                - Campaign

<<<<<<< HEAD
=======
    npsp_default_settings:
        description: Configure the default NPSP Settings including Membership RecordType
        class_path: tasks.anon_apex.AnonymousApexFromFileTask
        options:
            path: scripts/configure_npsp_default_settings.cls
            method: initializeNPSPSettings();

    apex_anon:
        description: Execute the specified apex anonymous script
        class_path: tasks.anon_apex.AnonymousApexFromFileTask

>>>>>>> ba6e62fb
flows:
    config_dev:
        steps:
            3:
                task: deploy_dev_config_delete
            4:
                task: deploy_dev_config
<<<<<<< HEAD
=======
            5:
                task: npsp_default_settings
>>>>>>> ba6e62fb

    config_qa:
        steps:
            2:
                task: None
            3:
                task: deploy_dev_config_delete
            4:
                task: deploy_dev_config
            5:
                task: deploy_qa_config
            6:
                task: update_admin_profile
            7:
                task: test_data_relationships

    release_beta:
        steps:
            5:
                task: mrbelvedere_publish
                options:
                    tag: ^^github_release.tag_name

    config_managed:
        steps:
            3:
                task: deploy_dev_config_delete
            4:
                task: deploy_dev_config_managed
            5:
                task: test_data_relationships

    test_data_dev_org:
        description: 'WARNING: This flow deletes all data first, then loads the complete test data set based on 100 Contacts into the target org.'
        steps:
            1:
                task: test_data_delete
            2:
                task: test_data_dev_org

    test_data_dev_org_managed:
        description: 'WARNING: This flow deletes all data first, then loads the complete test data set based on 100 Contacts into the target org.'
        steps:
            1:
                task: test_data_delete_managed
            2:
                task: test_data_dev_org
                options:
                    mapping: testdata/mapping_managed.yml

    test_data_1k:
        description: 'WARNING: This flow deletes all data first, then loads the complete test data set based on 1,024 Contacts into the target org.'
        steps:
            1:
                task: test_data_delete
            2:
                task: test_data_1k

    ldv_tests:
        description: 'Deploys and runs LDV tests'
        steps:
            1:
                task: download_ldv_tests
            2:
                task: deploy_ldv_tests
            3:
                task: run_tests
                options:
                    test_name_match: LDV_%

orgs:
    scratch:
        dev_namespaced:
            config_file: orgs/dev.json
            namespaced: True
        beta_middlesuffix:
            config_file: orgs/beta_middlesuffix.json
        beta_multicurrency:
            config_file: orgs/beta_multicurrency.json
        beta_wave:
            config_file: orgs/beta_wave.json
        browsertest_classic:
            config_file: orgs/browsertest_classic.json
        browsertest_classic_namespaced:
            config_file: orgs/browsertest_classic.json
            namespaced: True
        prerelease:
            config_file: orgs/prerelease.json
        trial:
            config_file: orgs/trial.json
        enterprise:
            config_file: orgs/enterprise.json<|MERGE_RESOLUTION|>--- conflicted
+++ resolved
@@ -167,8 +167,6 @@
                 - npsp__General_Accounting_Unit__c
                 - Campaign
 
-<<<<<<< HEAD
-=======
     npsp_default_settings:
         description: Configure the default NPSP Settings including Membership RecordType
         class_path: tasks.anon_apex.AnonymousApexFromFileTask
@@ -180,7 +178,6 @@
         description: Execute the specified apex anonymous script
         class_path: tasks.anon_apex.AnonymousApexFromFileTask
 
->>>>>>> ba6e62fb
 flows:
     config_dev:
         steps:
@@ -188,11 +185,8 @@
                 task: deploy_dev_config_delete
             4:
                 task: deploy_dev_config
-<<<<<<< HEAD
-=======
             5:
                 task: npsp_default_settings
->>>>>>> ba6e62fb
 
     config_qa:
         steps:
