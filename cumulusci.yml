--- conflicted
+++ resolved
@@ -646,17 +646,10 @@
                         upsert rdSettings;
             2:
                 task: enable_customizable_rollups
-<<<<<<< HEAD
-                # Enable customizable rollups after enabling RD2 so the npe03__Next_Payment_Date__c rollup is not created
-            3:
-                task: deploy_rd2_config
-                # Deploys the unpackaged config needed for RD2
-=======
                 # Enable customizable rollups after enabling RD2
             3:
                 task: deploy_rd2_config
                 # Deploys the unpackaged configuration required for RD2
->>>>>>> 59d516b4
             4:
                 task: custom_settings_value_wait
                 # Wait for CRLP to be fully enabled before continuing with data migration
