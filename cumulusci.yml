project:
    name: Cumulus
    package:
        name: Cumulus
        name_managed: Nonprofit Success Pack
        namespace: npsp
        api_version: 39.0
        install_class: STG_InstallScript
        uninstall_class: STG_UninstallScript
    git:
        repo_url: https://github.com/SalesforceFoundation/Cumulus
        prefix_beta: uat/
        prefix_release: rel/
    apexdoc:
        homepage: ApexDocContent/homepage.htm
        banner: ApexDocContent/projectheader.htm
        branch: gh-pages
        repo_dir: ApexDocumentation
    dependencies:
        # npo02 (includes npe01)
        - github: https://github.com/SalesforceFoundation/Households
        # npe03
        - github: https://github.com/SalesforceFoundation/Recurring_Donations
        # npe4
        - github: https://github.com/SalesforceFoundation/Relationships
        # npe5
        - github: https://github.com/SalesforceFoundation/Affiliations

tasks:
    download_ldv_tests:
        description: Downloads the NPSP-LDV-Tests repository
        class_path: cumulusci.tasks.util.DownloadZip
        options:
            dir: ldv_tests
            subfolder: Cumulus-LDV-Tests-master
            url: 'https://github.com/SalesforceFoundation/Cumulus-LDV-Tests/archive/master.zip'

    deploy_ldv_tests:
        description: Deploy the LDV-Tests repo to your org.
        class_path: cumulusci.tasks.salesforce.Deploy
        options:
            path: ldv_tests/src
        
    deploy_dev_config:
        description: Deploys the post install configuration for an unmanaged DE org
        class_path: cumulusci.tasks.salesforce.Deploy
        options:
            path: dev_config/src

    deploy_dev_nima:
        description: Post install config for NimaCloud to revert BGE Template Overrides (Added Aug-2018)
        class_path: cumulusci.tasks.salesforce.Deploy
        options:
            path: dev_config/src_nima_bge

    deploy_dev_config_managed:
        description: Deploys the post install configuration for a managed DE org
        class_path: cumulusci.tasks.salesforce.Deploy
        options:
            path: dev_config/src_managed

    deploy_qa_config:
        description: Deploys additional fields used for qa purposes only
        class_path: cumulusci.tasks.salesforce.Deploy
        options:
            path: dev_config/src_qa

    deploy_dev_config_delete:
        description: Deploys the metadata deletions for the post install DE org config
        class_path: cumulusci.tasks.salesforce.Deploy
        options:
            path: dev_config/delete

    update_admin_profile:
        options:
            package_xml: lib/admin_profile.xml
            record_types:
                - record_type: Account.HH_Account
                - record_type: Account.Organization
                  default: true
                  person_account_default: true
                - record_type: Opportunity.NPSP_Default
                  default: true

    pmd:
        description: Run Apex code analysis with PMD. This task assumes that PMD is available in PATH. On MacOS PMD is available to install in brew.
        class_path: tasks.pmd.PMDTask
        options:
            path: 'src/classes'
            output: text
            runAllApex: False
            htmlfilename: 'pmd.html'

    test_data_dev_org:
        description: 'Loads a test data set for most NPSP objects based on 100 Contacts that should fit into a scratch org or DE org'
        class_path: cumulusci.tasks.bulkdata.LoadData
        options:
            database_url: 'sqlite:///testdata/dev_org/test_data.db'
            mapping: 'testdata/mapping.yml'

    test_data_1k:
        description: 'Loads a test data set for most NPSP objects based on 1024 Contacts'
        class_path: cumulusci.tasks.bulkdata.LoadData
        options:
            database_url: 'sqlite:///testdata/1k/test_data.db'
            mapping: 'testdata/mapping.yml'

    test_data_100k:
        description: 'Loads a test data set for most NPSP objects based on 102400 Contacts.  NOTE: The sqlite data set is not included in the repo for this task so you need to load it into the correct filesystem location'
        class_path: cumulusci.tasks.bulkdata.LoadData
        options:
            database_url: 'sqlite:///testdata/100k/test_data.db'
            mapping: 'testdata/mapping.yml'

    test_data_delete:
        description: 'WARNING: Deletes all data in the objects specified in the objects option.'
        class_path: cumulusci.tasks.bulkdata.DeleteData
        options:
            objects:
                - Opportunity
                - npe03__Recurring_Donation__c
                - Case
                - Contact
                - Account
                - Allocation__c
                - General_Accounting_Unit__c
                - Campaign

    test_data_relationships:
        description: 'Runs execute anonymous to insert the default relationships'
        class_path: cumulusci.tasks.apex.anon.AnonymousApexTask
        options:
            apex: >
                List<npe4__Relationship_Lookup__c> defaultRelationships = new List<npe4__Relationship_Lookup__c>{
                    new npe4__Relationship_Lookup__c(Name = 'Father',npe4__Male__c = 'Son', npe4__Female__c = 'Daughter', npe4__Neutral__c = 'Child'),
                    new npe4__Relationship_Lookup__c(Name = 'Mother',npe4__Male__c = 'Son', npe4__Female__c = 'Daughter', npe4__Neutral__c = 'Child'),
                    new npe4__Relationship_Lookup__c(Name = 'Parent',npe4__Male__c = 'Son', npe4__Female__c = 'Daughter', npe4__Neutral__c = 'Child'),
                    new npe4__Relationship_Lookup__c(Name = 'Son',npe4__Male__c = 'Father', npe4__Female__c = 'Mother', npe4__Neutral__c = 'Parent'),
                    new npe4__Relationship_Lookup__c(Name = 'Daughter',npe4__Male__c = 'Father', npe4__Female__c = 'Mother', npe4__Neutral__c = 'Parent'),
                    new npe4__Relationship_Lookup__c(Name = 'Child',npe4__Male__c = 'Father', npe4__Female__c = 'Mother', npe4__Neutral__c = 'Parent'),
                    new npe4__Relationship_Lookup__c(Name = 'Aunt',npe4__Male__c = 'Nephew', npe4__Female__c = 'Niece', npe4__Neutral__c = 'Sibling\'s Child'),
                    new npe4__Relationship_Lookup__c(Name = 'Uncle',npe4__Male__c = 'Nephew', npe4__Female__c = 'Niece', npe4__Neutral__c = 'Sibling\'s Child'),
                    new npe4__Relationship_Lookup__c(Name = 'Husband',npe4__Male__c = 'Husband', npe4__Female__c = 'Wife', npe4__Neutral__c = 'Spouse'),
                    new npe4__Relationship_Lookup__c(Name = 'Wife',npe4__Male__c = 'Husband', npe4__Female__c = 'Wife', npe4__Neutral__c = 'Spouse'),
                    new npe4__Relationship_Lookup__c(Name = 'Partner',npe4__Male__c = 'Partner', npe4__Female__c = 'Partner', npe4__Neutral__c = 'Partner'),
                    new npe4__Relationship_Lookup__c(Name = 'Cousin',npe4__Male__c = 'Cousin', npe4__Female__c = 'Cousin', npe4__Neutral__c = 'Cousin'),
                    new npe4__Relationship_Lookup__c(Name = 'Grandmother',npe4__Male__c = 'Grandson', npe4__Female__c = 'Granddaughter', npe4__Neutral__c = 'Grandchild'),
                    new npe4__Relationship_Lookup__c(Name = 'Grandfather',npe4__Male__c = 'Grandson', npe4__Female__c = 'Granddaughter', npe4__Neutral__c = 'Grandchild'),
                    new npe4__Relationship_Lookup__c(Name = 'Grandparent',npe4__Male__c = 'Grandson', npe4__Female__c = 'Granddaughter', npe4__Neutral__c = 'Grandchild'),
                    new npe4__Relationship_Lookup__c(Name = 'Grandson',npe4__Male__c = 'Grandfather', npe4__Female__c = 'Grandmother', npe4__Neutral__c = 'Grandparent'),
                    new npe4__Relationship_Lookup__c(Name = 'Granddaughter',npe4__Male__c = 'Grandfather', npe4__Female__c = 'Grandmother', npe4__Neutral__c = 'Grandparent'),
                    new npe4__Relationship_Lookup__c(Name = 'Grandchild',npe4__Male__c = 'Grandfather', npe4__Female__c = 'Grandmother', npe4__Neutral__c = 'Grandparent'),
                    new npe4__Relationship_Lookup__c(Name = 'Employer',npe4__Male__c = 'Employee', npe4__Female__c = 'Employee', npe4__Neutral__c = 'Employee'),
                    new npe4__Relationship_Lookup__c(Name = 'Employee',npe4__Male__c = 'Employer', npe4__Female__c = 'Employer', npe4__Neutral__c = 'Employer')
                };
                insert defaultRelationships;


    test_data_delete_managed:
        description: 'WARNING: Deletes all data in the objects specified in the objects option.'
        class_path: cumulusci.tasks.bulkdata.DeleteData
        options:
            objects:
                - Opportunity
                - npe03__Recurring_Donation__c
                - Case
                - Contact
                - Account
                - npsp__Allocation__c
                - npsp__General_Accounting_Unit__c
                - Campaign

    npsp_default_settings:
        description: Configure the default NPSP Settings including Membership RecordType
        class_path: cumulusci.tasks.apex.anon.AnonymousApexTask
        options:
            path: scripts/configure_npsp_default_settings.cls
<<<<<<< HEAD
            method: initializeNPSPSettings();

    npsp_default_templates:
        description: Configure BGE Templates
        class_path: tasks.anon_apex.AnonymousApexFromFileTask
        options:
            path: scripts/create_templates.cls
            method: insertTemplates();

    apex_anon:
        description: Execute the specified apex anonymous script
        class_path: tasks.anon_apex.AnonymousApexFromFileTask
=======
            apex: initializeNPSPSettings();
>>>>>>> 0fe0fb2b

    enable_customizable_rollups:
        description: Enable the NPSP Customizable Rollups feature
        class_path: cumulusci.tasks.apex.anon.AnonymousApexTask
        options:
            apex: new STG_PanelCustomizableRollup_CTRL().enableCRLPs();

flows:
    config_dev:
        steps:
            3:
                task: deploy_dev_config_delete
            4:
                task: deploy_dev_config
            5:
                task: npsp_default_settings
            6:
                task: npsp_default_templates

    config_qa:
        steps:
            2:
                task: None
            3:
                task: deploy_dev_config_delete
            4:
                task: deploy_dev_config
            5:
                task: deploy_qa_config
            6:
                task: update_admin_profile
            7:
                task: test_data_relationships

    config_acctsc_rollups:
        description: 'Deploys custom fields and rollups for testing account soft credits.'
        steps:
            1:
                task: enable_customizable_rollups
            2:
                task: deploy
                options:
                    path: dev_config/src_acctsc_rollups
            3:
                task: update_admin_profile

    release_beta:
        steps:
            5:
                task: mrbelvedere_publish
                options:
                    tag: ^^github_release.tag_name

    config_managed:
        steps:
            3:
                task: deploy_dev_config_delete
            4:
                task: deploy_dev_config_managed
            5:
                task: test_data_relationships

    config_offsetfiscal:
        description: 'Configure an offset fiscal year'
        steps:
            1:
                task: deploy
                options:
                    path: dev_config/src_offsetfiscal

    test_data_dev_org:
        description: 'WARNING: This flow deletes all data first, then loads the complete test data set based on 100 Contacts into the target org.'
        steps:
            1:
                task: test_data_delete
            2:
                task: test_data_dev_org

    test_data_dev_org_managed:
        description: 'WARNING: This flow deletes all data first, then loads the complete test data set based on 100 Contacts into the target org.'
        steps:
            1:
                task: test_data_delete_managed
            2:
                task: test_data_dev_org
                options:
                    mapping: testdata/mapping_managed.yml

    test_data_1k:
        description: 'WARNING: This flow deletes all data first, then loads the complete test data set based on 1,024 Contacts into the target org.'
        steps:
            1:
                task: test_data_delete
            2:
                task: test_data_1k

    ldv_tests:
        description: 'Deploys and runs LDV tests'
        steps:
            1:
                task: download_ldv_tests
            2:
                task: deploy_ldv_tests
            3:
                task: run_tests
                options:
                    test_name_match: LDV_%

orgs:
    scratch:
        dev_namespaced:
            config_file: orgs/dev.json
            namespaced: True
        beta_middlesuffix:
            config_file: orgs/beta_middlesuffix.json
        beta_multicurrency:
            config_file: orgs/beta_multicurrency.json
        beta_personaccounts:
            config_file: orgs/beta_personaccounts.json
        beta_statecountry:
            config_file: orgs/beta_statecountry.json
        beta_wave:
            config_file: orgs/beta_wave.json
        prerelease:
            config_file: orgs/prerelease.json
        trial:
            config_file: orgs/trial.json
        enterprise:
            config_file: orgs/enterprise.json<|MERGE_RESOLUTION|>--- conflicted
+++ resolved
@@ -175,22 +175,14 @@
         class_path: cumulusci.tasks.apex.anon.AnonymousApexTask
         options:
             path: scripts/configure_npsp_default_settings.cls
-<<<<<<< HEAD
             method: initializeNPSPSettings();
 
     npsp_default_templates:
         description: Configure BGE Templates
-        class_path: tasks.anon_apex.AnonymousApexFromFileTask
+        class_path: cumulusci.tasks.apex.anon.AnonymousApexTask
         options:
             path: scripts/create_templates.cls
             method: insertTemplates();
-
-    apex_anon:
-        description: Execute the specified apex anonymous script
-        class_path: tasks.anon_apex.AnonymousApexFromFileTask
-=======
-            apex: initializeNPSPSettings();
->>>>>>> 0fe0fb2b
 
     enable_customizable_rollups:
         description: Enable the NPSP Customizable Rollups feature
