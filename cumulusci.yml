minimum_cumulusci_version: 2.5.0
project:
    name: Cumulus
    package:
        name: Cumulus
        name_managed: Nonprofit Success Pack
        namespace: npsp
        api_version: 43.0
        install_class: STG_InstallScript
        uninstall_class: STG_UninstallScript
    git:
        repo_url: https://github.com/SalesforceFoundation/Cumulus
        prefix_beta: uat/
        prefix_release: rel/
    apexdoc:
        homepage: ApexDocContent/homepage.htm
        banner: ApexDocContent/projectheader.htm
        branch: gh-pages
        repo_dir: ApexDocumentation
    dependencies:
        # npo02 (includes npe01)
        - github: https://github.com/SalesforceFoundation/Households
        # npe03
        - github: https://github.com/SalesforceFoundation/Recurring_Donations
        # npe4
        - github: https://github.com/SalesforceFoundation/Relationships
        # npe5
        - github: https://github.com/SalesforceFoundation/Affiliations

tasks:
    download_ldv_tests:
        description: Downloads the NPSP-LDV-Tests repository
        class_path: cumulusci.tasks.util.DownloadZip
        options:
            dir: ldv_tests
            subfolder: Cumulus-LDV-Tests-master
            url: 'https://github.com/SalesforceFoundation/Cumulus-LDV-Tests/archive/master.zip'

    deploy_ldv_tests:
        description: Deploy the LDV-Tests repo to your org.
        class_path: cumulusci.tasks.salesforce.Deploy
        options:
            path: ldv_tests/src
        
    deploy_dev_config:
        description: Deploys the post-install configuration for an unmanaged DE org
        class_path: cumulusci.tasks.salesforce.Deploy
        options:
            path: unpackaged/config/dev

    deploy_trial_config:
        description: Deploys the post-install configuration for a trial/new org.
        class_path: cumulusci.tasks.salesforce.Deploy
        options:
            path: unpackaged/config/trial
            namespace_inject: $project_config.project__package__namespace

    deploy_qa_config:
        description: Deploys additional fields used for QA purposes only
        class_path: cumulusci.tasks.salesforce.Deploy
        options:
            path: unpackaged/config/qa
            namespace_inject: $project_config.project__package__namespace

    deploy_reports:
        description: Deploys reports & dashboards
        class_path: cumulusci.tasks.salesforce.Deploy
        options:
            path: unpackaged/config/reports
            namespace_inject: $project_config.project__package__namespace

    deploy_dev_config_delete:
        description: Deploys the metadata deletions for the post-install DE org config
        class_path: cumulusci.tasks.salesforce.Deploy
        options:
            path: unpackaged/config/delete
    
    ensure_record_type:
        name: Ensure Opportunity Record Types
        description: This will ensure Record Types are enabled for the Opportunity object in your org before installing NPSP. If there are no Opportunity record types yet, it will create one called NPSP Default.
        class_path: cumulusci.tasks.salesforce.EnsureRecordTypes
        options:
            record_type_label: NPSP Default
            record_type_developer_name: NPSP_Default
            sobject: Opportunity

    robot:
        options:
            suites: robot/Cumulus/tests
            options:
                outputdir: robot/Cumulus/results

    robot_libdoc:
        options:
            path: robot/Cumulus/resources/NPSP.py,robot/Cumulus/resources/NPSP.robot
            output: robot/Cumulus/doc/Keywords.html
            
    update_admin_profile:
        options:
            package_xml: lib/admin_profile.xml
            record_types:
                - record_type: Account.HH_Account
                - record_type: Account.Organization
                  default: true
                  person_account_default: true
                - record_type: Opportunity.NPSP_Default
                  default: true

    pmd:
        description: Run Apex code analysis with PMD. This task assumes that PMD is available in PATH. On MacOS PMD is available to install in brew.
        class_path: tasks.pmd.PMDTask
        options:
            path: 'src/classes'
            output: text
            runAllApex: False
            htmlfilename: 'pmd.html'

    test_data_dev_org:
        description: 'Loads a test data set for most NPSP objects based on 100 Contacts that should fit into a scratch org or DE org'
        class_path: cumulusci.tasks.bulkdata.LoadData
        options:
            database_url: 'sqlite:///datasets/dev_org/test_data.db'
            mapping: 'datasets/mapping.yml'

    test_data_1k:
        description: 'Loads a test data set for most NPSP objects based on 1024 Contacts'
        class_path: cumulusci.tasks.bulkdata.LoadData
        options:
            database_url: 'sqlite:///datasets/1k/test_data.db'
            mapping: 'datasets/mapping.yml'

    test_data_100k:
        description: 'Loads a test data set for most NPSP objects based on 102400 Contacts.  NOTE: The sqlite data set is not included in the repo for this task so you need to load it into the correct filesystem location'
        class_path: cumulusci.tasks.bulkdata.LoadData
        options:
            database_url: 'sqlite:///datasets/100k/test_data.db'
            mapping: 'datasets/mapping.yml'

    test_data_delete:
        description: 'WARNING: Deletes all data in the objects specified in the objects option.'
        class_path: cumulusci.tasks.bulkdata.DeleteData
        options:
            objects:
                - Opportunity
                - npe03__Recurring_Donation__c
                - Case
                - Contact
                - Account
                - Allocation__c
                - General_Accounting_Unit__c
                - Campaign

    test_data_relationships:
        description: 'Runs execute anonymous to insert the default relationships'
        class_path: cumulusci.tasks.apex.anon.AnonymousApexTask
        options:
            apex: >
                List<npe4__Relationship_Lookup__c> defaultRelationships = new List<npe4__Relationship_Lookup__c>{
                    new npe4__Relationship_Lookup__c(Name = 'Father',npe4__Male__c = 'Son', npe4__Female__c = 'Daughter', npe4__Neutral__c = 'Child'),
                    new npe4__Relationship_Lookup__c(Name = 'Mother',npe4__Male__c = 'Son', npe4__Female__c = 'Daughter', npe4__Neutral__c = 'Child'),
                    new npe4__Relationship_Lookup__c(Name = 'Parent',npe4__Male__c = 'Son', npe4__Female__c = 'Daughter', npe4__Neutral__c = 'Child'),
                    new npe4__Relationship_Lookup__c(Name = 'Son',npe4__Male__c = 'Father', npe4__Female__c = 'Mother', npe4__Neutral__c = 'Parent'),
                    new npe4__Relationship_Lookup__c(Name = 'Daughter',npe4__Male__c = 'Father', npe4__Female__c = 'Mother', npe4__Neutral__c = 'Parent'),
                    new npe4__Relationship_Lookup__c(Name = 'Child',npe4__Male__c = 'Father', npe4__Female__c = 'Mother', npe4__Neutral__c = 'Parent'),
                    new npe4__Relationship_Lookup__c(Name = 'Aunt',npe4__Male__c = 'Nephew', npe4__Female__c = 'Niece', npe4__Neutral__c = 'Sibling\'s Child'),
                    new npe4__Relationship_Lookup__c(Name = 'Uncle',npe4__Male__c = 'Nephew', npe4__Female__c = 'Niece', npe4__Neutral__c = 'Sibling\'s Child'),
                    new npe4__Relationship_Lookup__c(Name = 'Husband',npe4__Male__c = 'Husband', npe4__Female__c = 'Wife', npe4__Neutral__c = 'Spouse'),
                    new npe4__Relationship_Lookup__c(Name = 'Wife',npe4__Male__c = 'Husband', npe4__Female__c = 'Wife', npe4__Neutral__c = 'Spouse'),
                    new npe4__Relationship_Lookup__c(Name = 'Partner',npe4__Male__c = 'Partner', npe4__Female__c = 'Partner', npe4__Neutral__c = 'Partner'),
                    new npe4__Relationship_Lookup__c(Name = 'Cousin',npe4__Male__c = 'Cousin', npe4__Female__c = 'Cousin', npe4__Neutral__c = 'Cousin'),
                    new npe4__Relationship_Lookup__c(Name = 'Grandmother',npe4__Male__c = 'Grandson', npe4__Female__c = 'Granddaughter', npe4__Neutral__c = 'Grandchild'),
                    new npe4__Relationship_Lookup__c(Name = 'Grandfather',npe4__Male__c = 'Grandson', npe4__Female__c = 'Granddaughter', npe4__Neutral__c = 'Grandchild'),
                    new npe4__Relationship_Lookup__c(Name = 'Grandparent',npe4__Male__c = 'Grandson', npe4__Female__c = 'Granddaughter', npe4__Neutral__c = 'Grandchild'),
                    new npe4__Relationship_Lookup__c(Name = 'Grandson',npe4__Male__c = 'Grandfather', npe4__Female__c = 'Grandmother', npe4__Neutral__c = 'Grandparent'),
                    new npe4__Relationship_Lookup__c(Name = 'Granddaughter',npe4__Male__c = 'Grandfather', npe4__Female__c = 'Grandmother', npe4__Neutral__c = 'Grandparent'),
                    new npe4__Relationship_Lookup__c(Name = 'Grandchild',npe4__Male__c = 'Grandfather', npe4__Female__c = 'Grandmother', npe4__Neutral__c = 'Grandparent'),
                    new npe4__Relationship_Lookup__c(Name = 'Employer',npe4__Male__c = 'Employee', npe4__Female__c = 'Employee', npe4__Neutral__c = 'Employee'),
                    new npe4__Relationship_Lookup__c(Name = 'Employee',npe4__Male__c = 'Employer', npe4__Female__c = 'Employer', npe4__Neutral__c = 'Employer')
                };
                insert defaultRelationships;


    test_data_delete_managed:
        description: 'WARNING: Deletes all data in the objects specified in the objects option.'
        class_path: cumulusci.tasks.bulkdata.DeleteData
        options:
            objects:
                - Opportunity
                - npe03__Recurring_Donation__c
                - Case
                - Contact
                - Account
                - npsp__Allocation__c
                - npsp__General_Accounting_Unit__c
                - Campaign

    npsp_default_settings:
        description: Configure the default NPSP Settings including Membership RecordType
        class_path: cumulusci.tasks.apex.anon.AnonymousApexTask
        options:
            path: scripts/configure_npsp_default_settings.cls
            apex: initializeNPSPSettings();

    enable_customizable_rollups:
        description: Enable the NPSP Customizable Rollups feature (unmanaged deploys only)
        class_path: cumulusci.tasks.apex.anon.AnonymousApexTask
        options:
            apex: new STG_PanelCustomizableRollup_CTRL().enableCRLPs();

    enable_incremental_rollups:
        description: Configure NPSP Customizable Rollups to activate Incremental Rollups (unmanaged deploys only)
        class_path: cumulusci.tasks.apex.anon.AnonymousApexTask
        options:
            apex: >
                STG_SettingsService.stgService.stgCRLP.AccountHardCreditNonSkew_Incremental__c = true;
                STG_SettingsService.stgService.stgCRLP.ContactHardCreditNonSkew_Incremental__c = true;
                STG_SettingsService.stgService.saveAll();

    add_second_currency:
        description: Add CAD as a 2nd currency for a multicurrency org
        class_path: tasks.multicurrency.ConfigureCAD

    uninstall_packaged_incremental:
        description: Deletes any metadata from the package in the target org not in the local workspace
        class_path: cumulusci.tasks.salesforce.UninstallPackagedIncremental
        options:
            ignore:
                QuickAction:
                    - NewEvent
                    - NewCase
                    - SendEmail
                # Unpackaged lightning record pages added by trial config
                FlexiPage:
                    - NPSP_Address_Record_Page
                    - NPSP_Deliverable
                    - NPSP_Engagement_Plan_Record_Page
                    - NPSP_GAU_Allocation
                    - NPSP_General_Accounting_Unit

flows:
    config_dev:
        steps:
            3:
                task: deploy_dev_config_delete
            4:
                task: deploy_dev_config
            5:
                task: npsp_default_settings

    config_qa:
        steps:
            2:
                task: None
            3:
                task: deploy_dev_config_delete
            4:
                task: deploy_trial_config
            5:
                task: npsp_default_settings
            6:
                task: deploy_qa_config
            7:
                task: update_admin_profile
            8:
                task: test_data_relationships
            9:
                task: deploy_reports

<<<<<<< HEAD
    qa_org_namespaced:
        description: Execute the qa_org flow against a namespaced scratch org and patch help text.
        steps:
            1:
                flow: qa_org
            2:
                task: deploy
                options:
                    path: unpackaged/config/qa_namespaced

=======
>>>>>>> e41a3922
    deploy_rollup_testing:
        description: 'Deploys custom fields and rollup definitions for testing Customizable Rollups using the Apex Anon testing script. >>> NOTE: Customizable Rollups needs to be successfully enabled before deploy_rollup_testing can be run <<<'
        steps:
            1:
                task: deploy
                options:
                    path: unpackaged/config/crlp_testing
            2:
                task: update_admin_profile

    config_managed:
        steps:
            2:
                task: deploy_dev_config_delete
            3:
                task: deploy_trial_config
                options:
                    unmanaged: False
            4:
                task: update_admin_profile
                options:
                    managed: true
            5:
                task: test_data_relationships
            6:
                task: deploy_reports
                options:
                    unmanaged: False

    config_regression:
        steps:
            2:
                task: deploy_qa_config
                options:
                    unmanaged: False
            3:
                task: update_admin_profile
                options:
                    managed: true

    config_offsetfiscal:
        description: 'Configure an offset fiscal year'
        steps:
            1:
                task: deploy
                options:
                    path: unpackaged/config/offsetfiscal

    config_multicurrency:
        description: 'Configure a second currency'
        steps:
            1:
                task: add_second_currency

    test_data_dev_org:
        description: 'WARNING: This flow deletes all data first, then loads the complete test data set based on 100 Contacts into the target org.'
        steps:
            1:
                task: test_data_delete
            2:
                task: test_data_dev_org

    test_data_dev_org_managed:
        description: 'WARNING: This flow deletes all data first, then loads the complete test data set based on 100 Contacts into the target org.'
        steps:
            1:
                task: test_data_delete_managed
            2:
                task: test_data_dev_org
                options:
                    mapping: datasets/mapping_managed.yml

    test_data_1k:
        description: 'WARNING: This flow deletes all data first, then loads the complete test data set based on 1,024 Contacts into the target org.'
        steps:
            1:
                task: test_data_delete
            2:
                task: test_data_1k

    ldv_tests:
        description: 'Deploys and runs LDV tests'
        steps:
            1:
                task: download_ldv_tests
            2:
                task: deploy_ldv_tests
            3:
                task: run_tests
                options:
                    test_name_match: LDV_%

    dependencies:
        steps:
            3:
                task: ensure_record_type
    
    beta_dependencies:
        steps:
            3:
                task: ensure_record_type

orgs:
    scratch:
        dev_namespaced:
            config_file: orgs/dev.json
            namespaced: True
            days: 7
        beta_middlesuffix:
            config_file: orgs/beta_middlesuffix.json
        beta_multicurrency:
            config_file: orgs/beta_multicurrency.json
        beta_personaccounts:
            config_file: orgs/beta_personaccounts.json
        beta_statecountry:
            config_file: orgs/beta_statecountry.json
        beta_wave:
            config_file: orgs/beta_wave.json
        prerelease:
            config_file: orgs/prerelease.json
        trial:
            config_file: orgs/trial.json
        enterprise:
            config_file: orgs/enterprise.json

plans:
    existing_org:
        slug: install
        title: Install NPSP
        tier: primary
        steps:
            1:
                task: update_dependencies
            2:
                task: deploy
                options:
                    path: unpackaged/pre/account_record_types
                ui_options:
                    name: Account Record Types
            3:
                task: ensure_record_type
                ui_options:
                    name: Opportunity Record Types
            4:
                task: install_managed
            5:
                task: deploy_post
                options:
                    unmanaged: False
                ui_options:
                    first:
                        name: NPSP Config for Salesforce Mobile App
    new_org:
        slug: trial
        title: Install NPSP Trial
        # This will be tier: unlisted once that is an option.
        tier: additional
        is_listed: False
        steps:
            1:
                flow: dependencies
                ui_options:
                    deploy_pre:
                        account_record_types:
                            name: Account Record Types
                        opportunity_record_types:
                            name: Opportunity Record Types
            2:
                task: install_managed
            3:
                flow: config_managed
                options:
                    deploy_reports:
                        unmanaged: False
                ui_options:
                    deploy_post:
                        first:
                            name: NPSP Config for Salesforce Mobile App
                    deploy_dev_config_delete:
                        name: Delete Developer Edition Sample Profiles
                        description: This deletes sample page layouts and profiles intended for Sales, Marketing, and Support use cases.
                        is_required: False
                    deploy_trial_config:
                        name: NPSP Trial Experience
                    deploy_reports:
                        name: NPSP Reports & Dashboards
                        is_required: False
    reports:
        slug: reports
        title: Install Reports & Dashboards
        tier: additional
        is_listed: True
        steps:
            1:
                task: deploy_reports
                options:
                    unmanaged: False
                ui_options:
                    name: NPSP Reports & Dashboards<|MERGE_RESOLUTION|>--- conflicted
+++ resolved
@@ -266,7 +266,6 @@
             9:
                 task: deploy_reports
 
-<<<<<<< HEAD
     qa_org_namespaced:
         description: Execute the qa_org flow against a namespaced scratch org and patch help text.
         steps:
@@ -277,8 +276,6 @@
                 options:
                     path: unpackaged/config/qa_namespaced
 
-=======
->>>>>>> e41a3922
     deploy_rollup_testing:
         description: 'Deploys custom fields and rollup definitions for testing Customizable Rollups using the Apex Anon testing script. >>> NOTE: Customizable Rollups needs to be successfully enabled before deploy_rollup_testing can be run <<<'
         steps:
