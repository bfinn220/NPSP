--- conflicted
+++ resolved
@@ -704,15 +704,12 @@
                 u.LanguageLocaleKey = languageMap.get('%%%PARAM_1%%%');
                 Update u;
 
-<<<<<<< HEAD
     generate_and_load_from_yaml_hack:
         class_path: cumulusci.tasks.bulkdata.generate_and_load_data_from_yaml.GenerateAndLoadDataFromYaml
 
     hack_cci_sf_sep_2020:
         class_path: datasets.rd2.cci_sf_hack.CCIHack
 
-=======
->>>>>>> 5a2d7dbc
 flows:
     install_regression:
         steps:
@@ -1182,7 +1179,6 @@
                     path: scripts/New_Testing_User.cls
                     apex: createTestingUser();
 
-<<<<<<< HEAD
     ldv_test_data_managed:
         description: Creates 1000 Household Contact records with associated Recurring Donations (RD2 format) and between 0 and 5 standard Donation opps on each, along with GAU's, Affliiation, Relationships, etc.. Use "-o generate_and_load_from_yaml__num_records {num}" to change the number of created Contacts & related records.
         group: NPSP
@@ -1302,7 +1298,7 @@
                     active: true
                     restore: false
                     managed: true
-=======
+
     max_feature_parameter_limit_work_around:
         description: Deletes feature parameters from local repo to allow deployment to Sandbox and other orgs where max of 25 FP's still exists
         group: Salesforce Metadata
@@ -1329,7 +1325,6 @@
                 options:
                     path: ["*/*/Data_CountGERowsLast30DaysBatch.featureParameterInteger",
                             "*/*/P10_Application_Date.featureParameterDate"]
->>>>>>> 5a2d7dbc
 
 orgs:
     scratch:
