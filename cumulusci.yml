--- conflicted
+++ resolved
@@ -1085,20 +1085,6 @@
             3:
                 task: ensure_record_type
 
-<<<<<<< HEAD
-=======
-    rd2_pilot_org:
-        group: NPSP
-        steps:
-            1:
-                flow: install_prod
-            2:
-                task: load_dataset
-                options:
-                    mapping: datasets/rd2_pilot/mapping_managed.yml
-                    sql_path: datasets/rd2_pilot/data.sql
-                    database_url: ""
-
     trailhead_org:
         steps:
             1:
@@ -1114,7 +1100,6 @@
             5:
                 flow: config_trailhead_playground
 
->>>>>>> a67d68de
     create_testing_user:
         description: Creates a testing User assigned a new NPSP_Standard_User profile with access to all NPSP objects & fields. Perfect for testing security with a non-system admin type User. Use with the "qa_org" flow.
         group: NPSP
