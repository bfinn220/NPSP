minimum_cumulusci_version: 2.5.0
project:
    name: Cumulus
    package:
        name: Cumulus
        name_managed: Nonprofit Success Pack
        namespace: npsp
        api_version: 46.0
        install_class: STG_InstallScript
        uninstall_class: STG_UninstallScript
    git:
        repo_url: https://github.com/SalesforceFoundation/Cumulus
        prefix_beta: uat/
        prefix_release: rel/
    apexdoc:
        homepage: ApexDocContent/homepage.htm
        banner: ApexDocContent/projectheader.htm
        branch: gh-pages
        repo_dir: ApexDocumentation
    dependencies:
        # npo02 (includes npe01)
        - github: https://github.com/SalesforceFoundation/Households
        # npe03
        - github: https://github.com/SalesforceFoundation/Recurring_Donations
        # npe4
        - github: https://github.com/SalesforceFoundation/Relationships
        # npe5
        - github: https://github.com/SalesforceFoundation/Affiliations

tasks:
    download_ldv_tests:
        description: Downloads the NPSP-LDV-Tests repository
        class_path: cumulusci.tasks.util.DownloadZip
        options:
            dir: ldv_tests
            subfolder: Cumulus-LDV-Tests-master
            url: 'https://github.com/SalesforceFoundation/Cumulus-LDV-Tests/archive/master.zip'

    deploy_ldv_tests:
        description: Deploy the LDV-Tests repo to your org.
        class_path: cumulusci.tasks.salesforce.Deploy
        options:
            path: ldv_tests/src
        
    deploy_dev_config:
        description: Deploys the post-install configuration for an unmanaged DE org
        class_path: cumulusci.tasks.salesforce.Deploy
        options:
            path: unpackaged/config/dev

    deploy_trial_config:
        description: Deploys the post-install configuration for a trial/new org.
        class_path: cumulusci.tasks.salesforce.Deploy
        options:
            path: unpackaged/config/trial
            namespace_inject: $project_config.project__package__namespace

    deploy_qa_config:
        description: Deploys additional fields used for QA purposes only
        class_path: cumulusci.tasks.salesforce.Deploy
        options:
            path: unpackaged/config/qa
            namespace_inject: $project_config.project__package__namespace

<<<<<<< HEAD
    retrieve_qa_config:
        description: Retrieves additional fields used for QA purposes
        class_path: cumulusci.tasks.salesforce.sourcetracking.RetrieveChanges
        options:
            path: unpackaged/config/qa
            namespace_tokenize: $project_config.project__package__namespace
            snapshot: True
=======
    deploy_qa_namespaced_config:
        description: Deploys additional configuration required for namespaced QA orgs
        class_path: cumulusci.tasks.salesforce.Deploy
        options:
            path: unpackaged/config/qa_namespaced
            namespace_inject: $project_config.project__package__namespace

    deploy_qa_bdi_metadata_config:
        description: Deploys Custom Metadata for BDI QA
        class_path: cumulusci.tasks.salesforce.Deploy
        options:
            path: unpackaged/config/qa_bdi_custom_metadata
            namespace_inject: $project_config.project__package__namespace
>>>>>>> afce9c5e

    deploy_reports:
        description: Deploys reports & dashboards
        class_path: cumulusci.tasks.salesforce.Deploy
        options:
            path: unpackaged/config/reports
            namespace_inject: $project_config.project__package__namespace

    deploy_dev_config_delete:
        description: Deploys the metadata deletions for the post-install DE org config
        class_path: cumulusci.tasks.salesforce.Deploy
        options:
            path: unpackaged/config/delete
    
    ensure_record_type:
        name: Ensure Opportunity Record Types
        description: This will ensure Record Types are enabled for the Opportunity object in your org before installing NPSP. If there are no Opportunity record types yet, it will create one called NPSP Default.
        class_path: cumulusci.tasks.salesforce.EnsureRecordTypes
        options:
            record_type_label: NPSP Default
            record_type_developer_name: NPSP_Default
            sobject: Opportunity

    robot:
        options:
            suites: robot/Cumulus/tests
            options:
                outputdir: robot/Cumulus/results

    robot_libdoc:
        options:
            path: robot/Cumulus/resources/NPSP.py,robot/Cumulus/resources/NPSP.robot
            output: robot/Cumulus/doc/Keywords.html
            
    update_admin_profile:
        options:
            package_xml: lib/admin_profile.xml
            record_types:
                - record_type: Account.HH_Account
                - record_type: Account.Organization
                  default: true
                  person_account_default: true
                - record_type: Opportunity.NPSP_Default
                  default: true

    test_data_bdi:
        description: 'Generate and load test data for BDI benchmarks into an org'
        class_path: tasks.generate_bdi_data.GenerateBDIData
        options:
            mapping_yaml: 'datasets/bdi_benchmark/mapping.yml'
            num_records: 5000
            debug_db_path: /tmp/temp_db.db

    performance_tests:
        description: Runs Robot Framework performance tests
        class_path: cumulusci.tasks.robotframework.Robot
        group: Performance Tests
        options:
            suites: robot/Cumulus/perftests/
            options:
                outputdir: robot/Cumulus/results

    pmd:
        description: Run Apex code analysis with PMD. This task assumes that PMD is available in PATH. On MacOS PMD is available to install in brew.
        class_path: tasks.pmd.PMDTask
        options:
            path: 'src/classes'
            output: text
            runAllApex: False
            htmlfilename: 'pmd.html'

    test_data_dev_org:
        description: 'Loads a test data set for most NPSP objects based on 100 Contacts that should fit into a scratch org or DE org'
        class_path: cumulusci.tasks.bulkdata.LoadData
        options:
            database_url: 'sqlite:///datasets/dev_org/test_data.db'
            mapping: 'datasets/mapping.yml'

    test_data_1k:
        description: 'Loads a test data set for most NPSP objects based on 1024 Contacts'
        class_path: cumulusci.tasks.bulkdata.LoadData
        options:
            database_url: 'sqlite:///datasets/1k/test_data.db'
            mapping: 'datasets/mapping.yml'

    test_data_100k:
        description: 'Loads a test data set for most NPSP objects based on 102400 Contacts.  NOTE: The sqlite data set is not included in the repo for this task so you need to load it into the correct filesystem location'
        class_path: cumulusci.tasks.bulkdata.LoadData
        options:
            database_url: 'sqlite:///datasets/100k/test_data.db'
            mapping: 'datasets/mapping.yml'

    test_data_delete:
        description: 'WARNING: Deletes all data in the objects specified in the objects option.'
        class_path: cumulusci.tasks.bulkdata.DeleteData
        options:
            objects:
                - Opportunity
                - npe03__Recurring_Donation__c
                - Case
                - Contact
                - Account
                - Allocation__c
                - General_Accounting_Unit__c
                - Campaign
                - DataImport__c

    test_data_relationships:
        description: 'Runs execute anonymous to insert the default relationships'
        class_path: cumulusci.tasks.apex.anon.AnonymousApexTask
        options:
            apex: >
                List<npe4__Relationship_Lookup__c> defaultRelationships = new List<npe4__Relationship_Lookup__c>{
                    new npe4__Relationship_Lookup__c(Name = 'Father',npe4__Male__c = 'Son', npe4__Female__c = 'Daughter', npe4__Neutral__c = 'Child'),
                    new npe4__Relationship_Lookup__c(Name = 'Mother',npe4__Male__c = 'Son', npe4__Female__c = 'Daughter', npe4__Neutral__c = 'Child'),
                    new npe4__Relationship_Lookup__c(Name = 'Parent',npe4__Male__c = 'Son', npe4__Female__c = 'Daughter', npe4__Neutral__c = 'Child'),
                    new npe4__Relationship_Lookup__c(Name = 'Son',npe4__Male__c = 'Father', npe4__Female__c = 'Mother', npe4__Neutral__c = 'Parent'),
                    new npe4__Relationship_Lookup__c(Name = 'Daughter',npe4__Male__c = 'Father', npe4__Female__c = 'Mother', npe4__Neutral__c = 'Parent'),
                    new npe4__Relationship_Lookup__c(Name = 'Child',npe4__Male__c = 'Father', npe4__Female__c = 'Mother', npe4__Neutral__c = 'Parent'),
                    new npe4__Relationship_Lookup__c(Name = 'Aunt',npe4__Male__c = 'Nephew', npe4__Female__c = 'Niece', npe4__Neutral__c = 'Sibling\'s Child'),
                    new npe4__Relationship_Lookup__c(Name = 'Uncle',npe4__Male__c = 'Nephew', npe4__Female__c = 'Niece', npe4__Neutral__c = 'Sibling\'s Child'),
                    new npe4__Relationship_Lookup__c(Name = 'Husband',npe4__Male__c = 'Husband', npe4__Female__c = 'Wife', npe4__Neutral__c = 'Spouse'),
                    new npe4__Relationship_Lookup__c(Name = 'Wife',npe4__Male__c = 'Husband', npe4__Female__c = 'Wife', npe4__Neutral__c = 'Spouse'),
                    new npe4__Relationship_Lookup__c(Name = 'Partner',npe4__Male__c = 'Partner', npe4__Female__c = 'Partner', npe4__Neutral__c = 'Partner'),
                    new npe4__Relationship_Lookup__c(Name = 'Cousin',npe4__Male__c = 'Cousin', npe4__Female__c = 'Cousin', npe4__Neutral__c = 'Cousin'),
                    new npe4__Relationship_Lookup__c(Name = 'Grandmother',npe4__Male__c = 'Grandson', npe4__Female__c = 'Granddaughter', npe4__Neutral__c = 'Grandchild'),
                    new npe4__Relationship_Lookup__c(Name = 'Grandfather',npe4__Male__c = 'Grandson', npe4__Female__c = 'Granddaughter', npe4__Neutral__c = 'Grandchild'),
                    new npe4__Relationship_Lookup__c(Name = 'Grandparent',npe4__Male__c = 'Grandson', npe4__Female__c = 'Granddaughter', npe4__Neutral__c = 'Grandchild'),
                    new npe4__Relationship_Lookup__c(Name = 'Grandson',npe4__Male__c = 'Grandfather', npe4__Female__c = 'Grandmother', npe4__Neutral__c = 'Grandparent'),
                    new npe4__Relationship_Lookup__c(Name = 'Granddaughter',npe4__Male__c = 'Grandfather', npe4__Female__c = 'Grandmother', npe4__Neutral__c = 'Grandparent'),
                    new npe4__Relationship_Lookup__c(Name = 'Grandchild',npe4__Male__c = 'Grandfather', npe4__Female__c = 'Grandmother', npe4__Neutral__c = 'Grandparent'),
                    new npe4__Relationship_Lookup__c(Name = 'Employer',npe4__Male__c = 'Employee', npe4__Female__c = 'Employee', npe4__Neutral__c = 'Employee'),
                    new npe4__Relationship_Lookup__c(Name = 'Employee',npe4__Male__c = 'Employer', npe4__Female__c = 'Employer', npe4__Neutral__c = 'Employer')
                };
                insert defaultRelationships;


    test_data_delete_managed:
        description: 'WARNING: Deletes all data in the objects specified in the objects option.'
        class_path: cumulusci.tasks.bulkdata.DeleteData
        options:
            objects:
                - Opportunity
                - npe03__Recurring_Donation__c
                - Case
                - Contact
                - Account
                - npsp__Allocation__c
                - npsp__General_Accounting_Unit__c
                - Campaign
                - npe01__OppPayment__c
                - npsp__DataImport__c

    npsp_default_settings:
        description: Configure the default NPSP Settings including Membership RecordType
        class_path: cumulusci.tasks.apex.anon.AnonymousApexTask
        options:
            path: scripts/configure_npsp_default_settings.cls
            apex: initializeNPSPSettings();

    enable_customizable_rollups:
        description: Enable the NPSP Customizable Rollups feature (unmanaged deploys only)
        class_path: cumulusci.tasks.apex.anon.AnonymousApexTask
        options:
            apex: new STG_PanelCustomizableRollup_CTRL().enableCRLPs();

    enable_incremental_rollups:
        description: Configure NPSP Customizable Rollups to activate Incremental Rollups (unmanaged deploys only)
        class_path: cumulusci.tasks.apex.anon.AnonymousApexTask
        options:
            apex: >
                STG_SettingsService.stgService.stgCRLP.AccountHardCreditNonSkew_Incremental__c = true;
                STG_SettingsService.stgService.stgCRLP.ContactHardCreditNonSkew_Incremental__c = true;
                STG_SettingsService.stgService.saveAll();

    add_second_currency:
        description: Add CAD as a 2nd currency for a multicurrency org
        class_path: tasks.multicurrency.ConfigureCAD

    uninstall_packaged_incremental:
        description: Deletes any metadata from the package in the target org not in the local workspace
        class_path: cumulusci.tasks.salesforce.UninstallPackagedIncremental
        options:
            ignore:
                QuickAction:
                    - NewEvent
                    - NewCase
                    - SendEmail
                # Unpackaged lightning record pages added by trial config
                FlexiPage:
                    - NPSP_Address_Record_Page
                    - NPSP_Deliverable
                    - NPSP_Engagement_Plan_Record_Page
                    - NPSP_GAU_Allocation
                    - NPSP_General_Accounting_Unit

flows:
    config_dev:
        steps:
            3:
                task: deploy_dev_config_delete
            4:
                task: deploy_dev_config
            5:
                task: npsp_default_settings

    config_qa:
        steps:
            2:
                task: None
            3:
                task: deploy_dev_config_delete
            4:
                task: deploy_trial_config
            5:
                task: npsp_default_settings
            6:
                task: deploy_qa_config
            7:
                task: deploy_qa_bdi_metadata_config
            8:
                task: update_admin_profile
            9:
                task: test_data_relationships
            10:
                task: deploy_reports

    config_qa_namespaced:
        steps:
            1:
                task: deploy_post
            2:
                task: None
            3:
                task: deploy_dev_config_delete
            4:
                task: deploy_trial_config
            5:
                task: npsp_default_settings
            6:
                task: deploy_qa_config
            7:
                task: deploy_qa_bdi_metadata_config
                options:
                    namespaced_org: True
                    unmanaged: False
            8:
                task: update_admin_profile
            9:
                task: test_data_relationships
            10:
                task: deploy_reports
            11:
                task: deploy_qa_namespaced_config


    qa_org_namespaced:
        description: Execute the qa_org flow against a namespaced scratch org and patch help text.
        steps:
            1:
                flow: dependencies
            2:
                flow: deploy_unmanaged
            3:
                flow: config_qa_namespaced
            4:
                task: snapshot_changes

    deploy_rollup_testing:
        description: 'Deploys custom fields and rollup definitions for testing Customizable Rollups using the Apex Anon testing script. >>> NOTE: Customizable Rollups needs to be successfully enabled before deploy_rollup_testing can be run <<<'
        steps:
            1:
                task: deploy
                options:
                    path: unpackaged/config/crlp_testing
            2:
                task: update_admin_profile

    config_managed:
        steps:
            2:
                task: deploy_dev_config_delete
            3:
                task: deploy_trial_config
                options:
                    unmanaged: False
            4:
                task: update_admin_profile
                options:
                    managed: true
            5:
                task: test_data_relationships
            6:
                task: deploy_reports
                options:
                    unmanaged: False

    config_regression:
        steps:
            2:
                task: deploy_qa_config
                options:
                    unmanaged: False
            3:
                task: update_admin_profile
                options:
                    managed: true

    config_offsetfiscal:
        description: 'Configure an offset fiscal year'
        steps:
            1:
                task: deploy
                options:
                    path: unpackaged/config/offsetfiscal

    config_multicurrency:
        description: 'Configure a second currency'
        steps:
            1:
                task: add_second_currency

    test_data_dev_org:
        description: 'WARNING: This flow deletes all data first, then loads the complete test data set based on 100 Contacts into the target org.'
        steps:
            1:
                task: test_data_delete
            2:
                task: test_data_dev_org

    test_data_dev_org_managed:
        description: 'WARNING: This flow deletes all data first, then loads the complete test data set based on 100 Contacts into the target org.'
        steps:
            1:
                task: test_data_delete_managed
            2:
                task: test_data_dev_org
                options:
                    mapping: datasets/mapping_managed.yml

    test_data_1k:
        description: 'WARNING: This flow deletes all data first, then loads the complete test data set based on 1,024 Contacts into the target org.'
        steps:
            1:
                task: test_data_delete
            2:
                task: test_data_1k

    ldv_tests:
        description: 'Deploys and runs LDV tests'
        steps:
            1:
                task: download_ldv_tests
            2:
                task: deploy_ldv_tests
            3:
                task: run_tests
                options:
                    test_name_match: LDV_%

    dependencies:
        steps:
            3:
                task: ensure_record_type

    test_performance:
        description: 'Creates a BDI org and runs a performance test'
        steps:
            1:
                flow: dev_org_namespaced
            2:
                task: deploy
                options:
                    unmanaged: False
                    path: unpackaged/config/perf
                    namespace_inject: $project_config.project__package__namespace
            3:
                task: update_admin_profile
            4:
                task: performance_tests
                options:
                    options:
                        outputdir: .

    beta_dependencies:
        steps:
            3:
                task: ensure_record_type

orgs:
    scratch:
        dev_namespaced:
            config_file: orgs/dev.json
            namespaced: True
            days: 7
        beta_middlesuffix:
            config_file: orgs/beta_middlesuffix.json
        beta_multicurrency:
            config_file: orgs/beta_multicurrency.json
        beta_personaccounts:
            config_file: orgs/beta_personaccounts.json
        beta_statecountry:
            config_file: orgs/beta_statecountry.json
        prerelease:
            config_file: orgs/prerelease.json
        trial:
            config_file: orgs/trial.json
        enterprise:
            config_file: orgs/enterprise.json

plans:
    existing_org:
        slug: install
        title: Install NPSP
        tier: primary
        steps:
            1:
                task: update_dependencies
            2:
                task: deploy
                options:
                    path: unpackaged/pre/account_record_types
                ui_options:
                    name: Account Record Types
            3:
                task: ensure_record_type
                ui_options:
                    name: Opportunity Record Types
            4:
                task: install_managed
            5:
                task: deploy_post
                options:
                    unmanaged: False
                ui_options:
                    first:
                        name: NPSP Config for Salesforce Mobile App
    new_org:
        slug: trailhead
        title: Install NPSP for Trailhead Playgrounds
        tier: additional
        is_listed: False
        steps:
            1:
                task: update_dependencies
            2:
                task: deploy
                options:
                    path: unpackaged/pre/account_record_types
                ui_options:
                    name: Account Record Types
            3:
                task: ensure_record_type
                ui_options:
                    name: Opportunity Record Types
            4:
                task: install_managed
            5:
                flow: config_managed
                options:
                    deploy_reports:
                        unmanaged: False
                ui_options:
                    deploy_post:
                        first:
                            name: NPSP Config for Salesforce Mobile App
                    deploy_dev_config_delete:
                        name: Delete Developer Edition Sample Profiles
                        description: This deletes sample page layouts and profiles intended for Sales, Marketing, and Support use cases.
                        is_required: False
                    deploy_trial_config:
                        name: NPSP Trial Experience
                    test_data_relationships:
                        name: Set Default Relationship Settings
                    deploy_reports:
                        name: NPSP Reports & Dashboards
                        is_required: False
    reports:
        slug: reports
        title: Install Reports & Dashboards
        tier: additional
        is_listed: True
        steps:
            1:
                task: deploy_reports
                options:
                    unmanaged: False
                ui_options:
                    name: NPSP Reports & Dashboards<|MERGE_RESOLUTION|>--- conflicted
+++ resolved
@@ -62,7 +62,6 @@
             path: unpackaged/config/qa
             namespace_inject: $project_config.project__package__namespace
 
-<<<<<<< HEAD
     retrieve_qa_config:
         description: Retrieves additional fields used for QA purposes
         class_path: cumulusci.tasks.salesforce.sourcetracking.RetrieveChanges
@@ -70,7 +69,7 @@
             path: unpackaged/config/qa
             namespace_tokenize: $project_config.project__package__namespace
             snapshot: True
-=======
+
     deploy_qa_namespaced_config:
         description: Deploys additional configuration required for namespaced QA orgs
         class_path: cumulusci.tasks.salesforce.Deploy
@@ -84,7 +83,6 @@
         options:
             path: unpackaged/config/qa_bdi_custom_metadata
             namespace_inject: $project_config.project__package__namespace
->>>>>>> afce9c5e
 
     deploy_reports:
         description: Deploys reports & dashboards
