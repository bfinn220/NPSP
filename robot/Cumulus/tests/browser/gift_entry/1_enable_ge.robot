--- conflicted
+++ resolved
@@ -26,11 +26,6 @@
     Click Link With Text                      Advanced Mapping for Data Import & Gift Entry
     Click Toggle Button                       Gift Entry
     Wait For Message                          Gift Entry Enabled                              
-<<<<<<< HEAD
     Go To Page                                Landing              GE_Gift_Entry
-    Wait Until Page Contains                  Templates
-=======
-    Go To Page                                Custom              GE_Gift_Entry
     Click Link                                Templates
->>>>>>> b6b6ea8e
     Wait Until Page Contains                  Default Gift Entry Template