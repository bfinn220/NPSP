*** Settings ***

Resource        robot/Cumulus/resources/NPSP.robot
Library         cumulusci.robotframework.PageObjects
...             robot/Cumulus/resources/ContactPageObject.py
...             robot/Cumulus/resources/AccountPageObject.py
...             robot/Cumulus/resources/OpportunityPageObject.py
...             robot/Cumulus/resources/NPSP.py
Suite Setup     Run keywords
...             Open Test Browser
...             Setup Test Data
Suite Teardown  Delete Records and Close Browser

***Keywords***
# Setup a contact with parameters specified
Setup Test Data
    Setupdata   contact   ${contact1_fields}

*** Variables ***
${Date}  10
${Amount}  100
${Stage_Type}  Closed Won
&{contact1_fields}  Email=test@example.com


*** Test Cases ***

Create Donation from a Contact
<<<<<<< HEAD
    [tags]  unstable
    &{contact} =  API Create Contact    Email=skristem@robot.com
    Store Session Record    Account    &{contact}[AccountId]
    Go To Record Home  &{contact}[Id]
    Click Object Button  New Donation
    Populate Form
    ...                       Amount=100
    Select Value From Dropdown   Stage              Closed Won
    Open Date Picker    Close Date
    Pick Date    10
    Click Modal Button        Save
    ${value}    Return Locator Value    alert
    Go To Object Home         Opportunity
    Click Link    ${value}
    Wait Until Location Contains    lightning/r/Opportunity
    Save Current Record ID For Deletion    Opportunity    
    Select Tab    Related
    Load Related List    Payments
    Verify Occurrence    Payments    1
    
=======
    [Documentation]                      Create Opportunity from Contact with closed-won status.

    [tags]                               W-038461                 feature:Donations

    Go To Page                           Details
    ...                                  Contact
    ...                                  object_id=${data}[contact][Id]

    Click Object Button                  New Donation
    Wait For Modal                       New                       Donation
    Populate Modal Form
    ...                                  Stage=${Stage_Type}
    ...                                  Amount=${Amount}

    Open Date Picker                     Close Date
    Pick Date                            ${Date}
    Click Modal Button                   Save
    Wait Until Modal Is Closed
    ${value}                             Return Locator Value      alert
    Go To Page                           Listing                   Opportunity
    Click Link                           ${value}
    Save Current Record ID For Deletion  Opportunity
    Current Page Should Be               Detail                    Opportunity
    Validate Related Record Count        Payments                     1
>>>>>>> f30407b9
<|MERGE_RESOLUTION|>--- conflicted
+++ resolved
@@ -26,28 +26,6 @@
 *** Test Cases ***
 
 Create Donation from a Contact
-<<<<<<< HEAD
-    [tags]  unstable
-    &{contact} =  API Create Contact    Email=skristem@robot.com
-    Store Session Record    Account    &{contact}[AccountId]
-    Go To Record Home  &{contact}[Id]
-    Click Object Button  New Donation
-    Populate Form
-    ...                       Amount=100
-    Select Value From Dropdown   Stage              Closed Won
-    Open Date Picker    Close Date
-    Pick Date    10
-    Click Modal Button        Save
-    ${value}    Return Locator Value    alert
-    Go To Object Home         Opportunity
-    Click Link    ${value}
-    Wait Until Location Contains    lightning/r/Opportunity
-    Save Current Record ID For Deletion    Opportunity    
-    Select Tab    Related
-    Load Related List    Payments
-    Verify Occurrence    Payments    1
-    
-=======
     [Documentation]                      Create Opportunity from Contact with closed-won status.
 
     [tags]                               W-038461                 feature:Donations
@@ -72,4 +50,3 @@
     Save Current Record ID For Deletion  Opportunity
     Current Page Should Be               Detail                    Opportunity
     Validate Related Record Count        Payments                     1
->>>>>>> f30407b9
