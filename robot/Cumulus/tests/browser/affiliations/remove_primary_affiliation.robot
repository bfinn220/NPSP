--- conflicted
+++ resolved
@@ -30,30 +30,6 @@
 
 *** Test Cases ***
 Remove Primary Affiliation for Contact
-<<<<<<< HEAD
-    [Documentation]                 Creates a contact, organization account and primary affiliation via API
-    ...                             Open contact and delete affiliation from organization affiliation related list
-    ...                             Verifies that contact does not show under affiliated contacts in the account page
-    [tags]                          unstable                   W-037651                   feature:affiliations
-    Go To Page                      Details                    Contact             object_id=${contact1}[Id]
-    Select Tab                      Related
-    Click Related Item Popup Link   Organization Affiliations  ${account1}[Name]   Delete
-    Wait For Modal                  New                        Affiliation         expected_heading=Delete Affiliation
-    Click Modal Button              Delete
-    Go To Page                      Details                    Account             object_id=${account1}[Id]
-    Select Tab                      Related
-    Verify Related List             Affiliated Contacts        does not contain    ${contact1}[FirstName] ${contact1}[LastName]
-
-Remove Primary Affiliation for Contact2
-    [Documentation]              Creates a contact, organization account and primary affiliation via API. Open Contact
-    ...                          Edit Primary Affiliation field and delete affiliation to organization account.
-    ...                          Verifies that affiliation to account shows under organization affiliation as former
-    ...                          Verifies that on account page contact shows under affiliated contacts as former
-    [tags]                       W-037651                     feature:Affiliations    unstable
-    Go To Page                   Details                      Contact                 object_id=${contact2}[Id]
-    Select Tab                   Details
-    Delete Record Field Value    Primary Affiliation          ${account2}[Name]
-=======
     [Documentation]                   Creates a contact, organization account and primary affiliation via API
     ...                               Open contact and delete affiliation from organization affiliation related list
     ...                               Verifies that contact does not show under affiliated contacts in the account page
@@ -77,12 +53,11 @@
     Go To Page                        Details                      Contact                 object_id=${contact2}[Id]
     Select Tab                        Details
     Delete Record Field Value         Primary Affiliation          ${account2}[Name]
->>>>>>> e882ac88
     Save Record
-    Select Tab                   Related
-    Verify Allocations           Organization Affiliations    ${account2}[Name]=Former
-    Go To Page                   Details                      Account                 object_id=${account2}[Id]
-    Select Tab                   Related
-    Load Related List            Affiliated Contacts
-    Verify Allocations           Affiliated Contacts
-    ...                          ${contact2}[FirstName] ${contact2}[LastName]=Former+    Select Tab                        Related
+    Verify Allocations                Organization Affiliations    ${account2}[Name]=Former
+    Go To Page                        Details                      Account                 object_id=${account2}[Id]
+    Select Tab                        Related
+    Load Related List                 Affiliated Contacts
+    Verify Allocations                Affiliated Contacts
+    ...                               ${contact2}[FirstName] ${contact2}[LastName]=Former