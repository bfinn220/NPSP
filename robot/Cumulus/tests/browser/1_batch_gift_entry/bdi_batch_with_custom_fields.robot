--- conflicted
+++ resolved
@@ -50,11 +50,7 @@
     ...        ${org_ns}Custom_add_date__c=${date}
     ...        ${org_ns}custom_cont_num__c=9876543210
     Set Global Variable     &{data_import}       &{data_import}
-<<<<<<< HEAD
-    Go To Page                        Listing                      DataImport__c
-=======
     Go To Page        Listing       DataImport__c
->>>>>>> f30407b9
     Change View To    To Be Imported
     Page Should Contain Link    &{data_import}[Name]
     Click Special Object Button       Start Data Import
