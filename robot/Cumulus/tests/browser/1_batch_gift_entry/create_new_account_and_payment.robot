*** Settings ***

Resource        robot/Cumulus/resources/NPSP.robot
Library         cumulusci.robotframework.PageObjects
...             robot/Cumulus/resources/BatchGiftEntryPageObject.py
...             robot/Cumulus/resources/OpportunityPageObject.py
...             robot/Cumulus/resources/AccountPageObject.py
Library         DateTime
Suite Setup     Open Test Browser
<<<<<<< HEAD
Suite Teardown  Capture Screenshot and Delete Records and Close Browser
=======
Suite Teardown  Run Keywords
...             Query And Store Records To Delete    ${ns}DataImport__c   ${ns}NPSP_Data_Import_Batch__c=${batch}[Id]
...   AND       Capture Screenshot and Delete Records and Close Browser
>>>>>>> e4dcb57c

*** Test Cases ***

Create a new account and enter payment information
    #Create a new account and enter payment information, then process batch
    ${ns} =  Get NPSP Namespace Prefix
    Set Suite Variable    ${ns}
    &{batch} =       API Create DataImportBatch
    ...    ${ns}Batch_Process_Size__c=50
    ...    ${ns}Batch_Description__c=Created via API
    ...    ${ns}Donation_Matching_Behavior__c=Single Match or Create
    ...    ${ns}Donation_Matching_Rule__c=donation_amount__c;donation_date__c
    ...    ${ns}RequireTotalMatch__c=false
    ...    ${ns}Run_Opportunity_Rollups_while_Processing__c=true
    ...    ${ns}GiftBatch__c=true
    ...    ${ns}Active_Fields__c=[{"label":"Donation Amount","name":"${ns}Donation_Amount__c","sObjectName":"Opportunity","defaultValue":null,"required":true,"hide":false,"sortOrder":0,"type":"number","options":null},{"label":"Donation Date","name":"${ns}Donation_Date__c","sObjectName":"Opportunity","defaultValue":null,"required":false,"hide":false,"sortOrder":1,"type":"date","options":null}]
<<<<<<< HEAD
    Go To Page                  Details           DataImportBatch__c         object_id=${batch}[Id]
    Current Page Should Be      Details      DataImportBatch__c
=======
    Set Suite Variable    &{batch}
    Go To Page                        Listing                      Batch_Gift_Entry
    Click Link With Text    ${batch}[Name]
    Wait For Locator    bge.title    Batch Gift Entry
>>>>>>> e4dcb57c
    Select Value From BGE DD    Donor Type    Account
    ${acc_name} =  Generate Random String
    Wait Until Keyword Succeeds          1 minute
        ...                              5 seconds
        ...                              Search Field And Wait For Modal    Search Accounts    ${acc_name}

    Click Element    title:Search Accounts...
    Wait For Locator    record.edit_button    New Account
    Click Element    title=New Account
    Select Record Type         Organization
    Populate Form
    ...                        Account Name=${acc_name}
    Click Modal Button         Save
    Wait Until Modal Is Closed
    &{account} =         API Query Record     Account      Name=${acc_name}
    Store Session Record        Account       ${account}[Id]
    Fill BGE Form
    ...                       Donation Amount=20
    Select Date From Datepicker    Donation Date    Today
    Click BGE Button       Save
    Wait For Locator    bge.title    Batch Gift Entry
    Verify Row Count    1
    Wait For Locator    bge.edit_button    Donation Amount
    SeleniumLibrary.Element Text Should Be    //td[@data-label="Donation"]//lightning-formatted-url    ${Empty}
    Click BGE Button       Process Batch
    Click Data Import Button    NPSP Data Import    button    Begin Data Import Process
    Wait For Batch To Process    BDI_DataImport_BATCH    Completed
    Click Button With Value   Close
    Wait Until Element Is Visible    text:All Gifts
    ${value}    Return Locator Value    bge.value    Donation
    # Click Link    ${value}
    Click Link With Text    ${value}
    Select Window    ${value} | Salesforce    10
    ${opp_name}    Return Locator Value    check_field_spl    Opportunity
    Click Link    ${opp_name}
    Current Page Should Be    Details    Opportunity
    ${opp_id} =           Save Current Record ID For Deletion      Opportunity
    Select Tab    Details
    Navigate To And Validate Field Value    Amount    contains    $20.00
    ${opp_date} =     Get Current Date    result_format=%-m/%-d/%Y
    Navigate To And Validate Field Value    Close Date    contains    ${opp_date}
    Navigate To And Validate Field Value    Stage    contains    Closed Won<|MERGE_RESOLUTION|>--- conflicted
+++ resolved
@@ -7,13 +7,9 @@
 ...             robot/Cumulus/resources/AccountPageObject.py
 Library         DateTime
 Suite Setup     Open Test Browser
-<<<<<<< HEAD
-Suite Teardown  Capture Screenshot and Delete Records and Close Browser
-=======
 Suite Teardown  Run Keywords
 ...             Query And Store Records To Delete    ${ns}DataImport__c   ${ns}NPSP_Data_Import_Batch__c=${batch}[Id]
 ...   AND       Capture Screenshot and Delete Records and Close Browser
->>>>>>> e4dcb57c
 
 *** Test Cases ***
 
@@ -30,15 +26,9 @@
     ...    ${ns}Run_Opportunity_Rollups_while_Processing__c=true
     ...    ${ns}GiftBatch__c=true
     ...    ${ns}Active_Fields__c=[{"label":"Donation Amount","name":"${ns}Donation_Amount__c","sObjectName":"Opportunity","defaultValue":null,"required":true,"hide":false,"sortOrder":0,"type":"number","options":null},{"label":"Donation Date","name":"${ns}Donation_Date__c","sObjectName":"Opportunity","defaultValue":null,"required":false,"hide":false,"sortOrder":1,"type":"date","options":null}]
-<<<<<<< HEAD
+    Set Suite Variable    &{batch}
     Go To Page                  Details           DataImportBatch__c         object_id=${batch}[Id]
     Current Page Should Be      Details      DataImportBatch__c
-=======
-    Set Suite Variable    &{batch}
-    Go To Page                        Listing                      Batch_Gift_Entry
-    Click Link With Text    ${batch}[Name]
-    Wait For Locator    bge.title    Batch Gift Entry
->>>>>>> e4dcb57c
     Select Value From BGE DD    Donor Type    Account
     ${acc_name} =  Generate Random String
     Wait Until Keyword Succeeds          1 minute
