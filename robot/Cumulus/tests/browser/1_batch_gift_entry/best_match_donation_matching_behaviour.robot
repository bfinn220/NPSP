--- conflicted
+++ resolved
@@ -9,28 +9,17 @@
 Suite Setup     Run keywords
 ...             Open Test Browser
 ...             Setup Test Data
-<<<<<<< HEAD
-Suite Teardown  Capture Screenshot and Delete Records and Close Browser
-=======
 Suite Teardown  Run Keywords
 ...             Query And Store Records To Delete    ${ns}DataImport__c   ${ns}NPSP_Data_Import_Batch__c=${batch}[Id]
 ...   AND       Capture Screenshot and Delete Records and Close Browser
->>>>>>> e4dcb57c
 
 *** Test Cases ***
 
 Best Match Donation Matching Behaviour
 
     [tags]  stable
-<<<<<<< HEAD
     Go To Page             Details           DataImportBatch__c         object_id=${batch}[Id]
     Current Page Should Be      Details      DataImportBatch__c
-=======
-    Go To Page                        Listing                      Batch_Gift_Entry
-    # Click Link  &{batch}[Name]
-    Click Link With Text    ${batch}[Name]
-    Wait For Locator    bge.title    Batch Gift Entry
->>>>>>> e4dcb57c
     Select Value From BGE DD    Donor Type    Account
     Wait Until Keyword Succeeds          1 minute
         ...                              5 seconds
@@ -75,7 +64,6 @@
     ...    npe01__Payment_Amount__c=200.0
     ...    npe01__Payment_Date__c=${date}
     ...    npe01__Paid__c=True
-<<<<<<< HEAD
     &{new_payment} =    API Query Record     npe01__OppPayment__c      Id=${pay_id}
     Store Session Record      Opportunity             ${new_payment}[npe01__Opportunity__c]
     Verify Expected Values    nonns    Opportunity    ${new_payment}[npe01__Opportunity__c]
@@ -89,28 +77,6 @@
     ...                                  StageName=Closed Won
 
     Verify Expected Values    nonns    npe01__OppPayment__c    ${pay_match}[Id]
-=======
-    ${opp_name}    Return Locator Value    check_field_spl    Opportunity
-    Click Link    ${opp_name}
-    Current Page Should Be    Details    Opportunity
-    ${opp_id} =   Save Current Record ID For Deletion     Opportunity
-    Navigate To And Validate Field Value    Amount    contains    $200.00
-    ${opp_date} =     Get Current Date    result_format=%-m/%-d/%Y
-    Navigate To And Validate Field Value    Close Date    contains    ${opp_date}
-    Navigate To And Validate Field Value    Stage    contains    Closed Won
-    # Verify that the gift matched to existing opportunity and updated it to closed won status and payment is paid
-    Go To Record Home    ${opp_match}[Id]
-    Navigate To And Validate Field Value    Amount    contains    $100.00
-    ${opp_date} =     Get Current Date    result_format=%-m/%-d/%Y
-    Navigate To And Validate Field Value    Close Date    contains    ${opp_date}
-    Navigate To And Validate Field Value    Stage    contains    Closed Won
-    Select Tab    Related
-    Load Related List    GAU Allocations
-    Click Link With Text    ${pay_no}
-    Current Page Should Be    Details    npe01__OppPayment__c
-    ${pay_id}    Save Current Record ID For Deletion      npe01__OppPayment__c
-    Verify Expected Values    nonns    npe01__OppPayment__c    ${pay_id}
->>>>>>> e4dcb57c
     ...    npe01__Payment_Amount__c=100.0
     ...    npe01__Payment_Date__c=${date}
     ...    npe01__Paid__c=True
@@ -139,11 +105,8 @@
     Set Suite Variable    &{account}
     ${date} =     Get Current Date    result_format=%Y-%m-%d
     Set Suite Variable    ${date}
-<<<<<<< HEAD
     ${opp_date} =     Get Current Date    result_format=%-m/%-d/%Y
     Set Suite Variable    ${opp_date}
-=======
->>>>>>> e4dcb57c
     &{opp_match} =     API Create Opportunity   ${account}[Id]    Donation
     ...    StageName=Prospecting
     ...    Amount=100
@@ -151,21 +114,14 @@
     ...    npe01__Do_Not_Automatically_Create_Payment__c=false
     ...    Name=${account}[Name] Test 100 Donation
     Set Suite Variable    &{opp_match}
-<<<<<<< HEAD
     &{pay_match} =         API Query Record         npe01__OppPayment__c      npe01__Opportunity__c=${opp_match}[Id]
     Set Suite Variable    &{pay_match}
-=======
->>>>>>> e4dcb57c
     &{opp_dont_match} =     API Create Opportunity   ${account}[Id]    Donation
     ...    StageName=Prospecting
     ...    Amount=50
     ...    CloseDate=${date}
     ...    npe01__Do_Not_Automatically_Create_Payment__c=false
     ...    Name=${account}[Name] Test 50 Donation
-<<<<<<< HEAD
     Set Suite Variable    &{opp_dont_match}
     &{pay_dontmatch} =         API Query Record         npe01__OppPayment__c      npe01__Opportunity__c=${opp_dont_match}[Id]
-    Set Suite Variable    &{pay_dontmatch}
-=======
-    Set Suite Variable    &{opp_dont_match}
->>>>>>> e4dcb57c
+    Set Suite Variable    &{pay_dontmatch}