*** Settings ***

Resource        robot/Cumulus/resources/NPSP.robot
Library         cumulusci.robotframework.PageObjects
...             robot/Cumulus/resources/NPSPSettingsPageObject.py
...             robot/Cumulus/resources/ContactPageObject.py
...             robot/Cumulus/resources/RecurringDonationsPageObject.py
...             robot/Cumulus/resources/OpportunityPageObject.py
Suite Setup     Run keywords
...             Enable RD2
...             Open Test Browser
...             Setup Test Data
Suite Teardown  Delete Records and Close Browser

*** Keywords ***

Setup Test Data
        [Documentation]     Data setup needed for the testcase. Creates a recurring
        ...                 donation of type open linked to a contact using backend API
        ${NS} =             Get NPSP Namespace Prefix
        Set Suite Variable  ${NS}

        #Create a Recurring Donation
        &{contact1_fields}=             Create Dictionary           Email=rd2tester@example.com
        &{recurringdonation_fields} =	Create Dictionary           Name=ERD With Manual Donation
        ...                                                         npe03__Installment_Period__c=Yearly
        ...                                                         npe03__Amount__c=100
        ...                                                         npe03__Open_Ended_Status__c=Open
        ...                                                         npe03__Date_Established__c=2019-07-08
        ...                                                         ${NS}Status__c=Active
        ...                                                         ${NS}Day_of_Month__c=20
        ...                                                         ${NS}InstallmentFrequency__c=1
        ...                                                         ${NS}PaymentMethod__c=Check

        Setupdata   contact         ${contact1_fields}             recurringdonation_data=${recurringdonation_fields}
        ${CURRENT_DATE}=            Get current date               result_format=%-m/%-d/%Y
        Set Suite Variable          ${CURRENT_DATE}

Validate Opportunity Details
       [Documentation]         Navigate to opportunity details page of the specified
       ...                     opportunity and validate stage and Close date fields
       [Arguments]                       ${opportunityid}          ${stage}        ${date}
       Go To Page                              Details                        Opportunity                   object_id=${opportunityid}
       Current Page Should Be                  Details                        Opportunity
       Navigate To And Validate Field Value    Stage                          contains                      ${stage}
       Navigate To And Validate Field Value    Close Date                     contains                      ${date}

Edit Opportunity Stage
       [Documentation]         Navigate to opportunity details page of the specified
       ...                     opportunity and update the opportunity stage detail
       [Arguments]                       ${opportunityid}          ${stage}
       Go To Page                              Details                        Opportunity                     object_id=${opportunityid}
       Current Page Should Be                  Details                        Opportunity
       Wait Until Loading Is Complete
       Current Page Should be                  Details                        Opportunity
       Click Link                              link=Edit
       Wait until Modal Is Open
       Select Value From Dropdown              Stage                          ${stage}
       Click Modal Button                      Save

Create An Opportunity Related to Recurring Donation
       [Documentation]         Create a manual related opportunity from the
       ...                     Recurring Donation's opportunity related list
       [Arguments]                       ${rd_id}                            ${Stage_Type}
       Go To Recurring Donation Related Opportunities Page                   ${rd_id}
       Wait Until Loading Is Complete
       Click Object Button                     New
       Select Record Type                      Donation
       Wait For Modal                          New                       Opportunity: Donation
       # Create a new Opportunity from the UI
       Populate Modal Form
       ...                                     Opportunity Name=Manual Opportunity
       ...                                     Account Name=${data}[contact][LastName] Household
       ...                                     Amount=25
       ...                                     Do Not Automatically Create Payment=checked
       Select Value From Dropdown              Stage    ${Stage_Type}
       Open Date Picker                        Close Date
       Pick Date                               Today
       Click Modal Button                      Save
       Wait Until Modal Is Closed

*** Test Cases ***

Edit Day Of Month For Enhanced Recurring donation record of type open with a manual opportunity
    [Documentation]               After creating an open recurring donation using API,
     ...                          The test ensures that there is only one opportunity.
     ...                          Creates a new manual opportunity. Edits the day of month
     ...                          on the Recurring donation object and verifies that
     ...                          close date of the system generated opportuntiy only
     ...                          changes.


    [tags]                             unstable               W-040346            feature:RD2

    Go To Page                         Details
    ...                                npe03__Recurring_Donation__c
    ...                                object_id=${data}[contact_rd][Id]
    Wait Until Loading Is Complete
    Current Page Should Be             Details                        npe03__Recurring_Donation__c
    #Validate the number of opportunities on UI, Verify Opportinity got created in the backend
    Validate Related Record Count      Opportunities                                    1
    Create An Opportunity Related to Recurring Donation                    ${data}[contact_rd][Id]            Pledged
    @{opportunities} =                 API Query Opportunity For Recurring Donation     ${data}[contact_rd][Id]
    Go To Page                         Details
    ...                                npe03__Recurring_Donation__c
    ...                                object_id=${data}[contact_rd][Id]
    Current Page Should be             Details    npe03__Recurring_Donation__c
    Edit Recurring Donation Status
    ...                                Recurring Period=Monthly
    ...                                Day of Month=1
    Go To Page                         Details
    ...                                npe03__Recurring_Donation__c
    ...                                object_id=${data}[contact_rd][Id]

    Wait Until Loading Is Complete
<<<<<<< HEAD
    Current Page Should be             Details    npe03__Recurring_Donation__c
=======
    Reload Page
    Current Page Should Be             Details                                        npe03__Recurring_Donation__c
>>>>>>> 87daa94f
    ${next_payment_date}               get next payment date number                    1

    #Validate that the number of opportunities now show as 2 .
    Validate Related Record Count      Opportunities                                   2
    @{opportunity} =                   API Query Opportunity For Recurring Donation                  ${data}[contact_rd][Id]
    #Verify the details on the respective opportunities
    Validate Opportunity Details       ${opportunity}[0][Id]        Pledged                          ${next_payment_date}
    Go To Page                         Details
    ...                                npe03__Recurring_Donation__c
    ...                                object_id=${data}[contact_rd][Id]
    Validate Opportunity Details       ${opportunity}[1][Id]        Pledged                          ${CURRENT_DATE}<|MERGE_RESOLUTION|>--- conflicted
+++ resolved
@@ -113,12 +113,8 @@
     ...                                object_id=${data}[contact_rd][Id]
 
     Wait Until Loading Is Complete
-<<<<<<< HEAD
-    Current Page Should be             Details    npe03__Recurring_Donation__c
-=======
     Reload Page
     Current Page Should Be             Details                                        npe03__Recurring_Donation__c
->>>>>>> 87daa94f
     ${next_payment_date}               get next payment date number                    1
 
     #Validate that the number of opportunities now show as 2 .
