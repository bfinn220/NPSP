*** Settings ***

Resource        robot/Cumulus/resources/NPSP.robot
Library         cumulusci.robotframework.PageObjects
...             robot/Cumulus/resources/ContactPageObject.py
...             robot/Cumulus/resources/NPSP.py
Suite Setup     Open Test Browser
Suite Teardown  Delete Records and Close Browser

*** Test Cases ***

Create Household With Name Only
<<<<<<< HEAD
    [Documentation]                       Creates a contact with only name and verifies that contact is created
    ...                                   and displays under recently viewed contacts
    #Create contact with only name 
    ${first_name} =                       Generate Random String
    ${last_name} =                        Generate Random String
    Go To Page                            Listing                             Contact
    Click Object Button                   New
    Populate Form
    ...                                   First Name=${first_name}
    ...                                   Last Name=${last_name}
    Save Form
   # Verify Toast Message                 Contact "${first_name} ${last_name}" was created
    
    #Verify contact is created and shows under recently viewed
    ${contact_id} =                       Store Session Record For Deletion   Contact
    Verify Record Is Created In Database  Contact                             ${contact_id} 
    Header Field Value                    Account Name                        ${last_name} Household
    Go To Object Home                     Contact
    Verify Record                         ${first_name} ${last_name}

    
Create Household With Name and Email
    [Documentation]                       Creates a contact with name and email, verifies that contact is created
    ...                                   and displays under recently viewed contacts
    [tags]  unstable
    ${first_name} =                       Generate Random String
    ${last_name} =                        Generate Random String
    Go To Page                            Listing     Contact
    Click Object Button                   New
    Populate Form
    ...                                   First Name=${first_name}
    ...                                   Last Name=${last_name}
    ...                                   Work Email=skristem@salesforce.com
    Click Modal Button                    Save & New
   # Wait Until Modal Is Closed
    ${contact_id} =                       Store Session Record For Deletion   Contact
    Verify Record Is Created In Database  Contact                             ${contact_id}
    Header Field Value                    Account Name                        ${last_name} Household
    Select Tab                            Details 
    Confirm Field Value                   Work Email                          skristem@salesforce.com        Y
    Go To Page                            Listing                             Contact
    Verify Record                         ${first_name} ${last_name}
=======
    [Documentation]                    This test creates a househould providing Lastname and firstname.Verifies that the toast message appears
    ...                                Then verifies the household account details.

    ${first_name} =                     Generate Random String
    ${last_name} =                      Generate Random String
    Go To Page                          Listing     Contact
    Click Object Button                 New
    Populate Form
    ...                                 First Name=${first_name}
    ...                                 Last Name=${last_name}
    Click Modal Button                  Save
    Wait Until Modal Is Closed
    Verify Toast Message Contains       created
    ${contact_id} =                     Get Current Record Id
    Store Session Record                Contact  ${contact_id}
    &{contact} =                        Salesforce Get  Contact  ${contact_id}
    Should Not Be Empty                 ${contact}
    Header Field Value                  Account Name    &{contact}[LastName] Household
    Go To Object Home                   Contact
    Verify Record                       &{contact}[FirstName] &{contact}[LastName]

    
Create Household With Name and Email
    [Documentation]                    This test creates a househould providing Lastname,firstname and email address.Verifies that the toast message appears
    ...                                Then verifies the household account details.

    [tags]  unstable
    ${first_name} =                     Generate Random String
    ${last_name} =                      Generate Random String
    Go To Page                          Listing     Contact
    Click Object Button                 New
    Populate Form
    ...                                 First Name=${first_name}
    ...                                 Last Name=${last_name}
    ...                                 Work Email= skristem@salesforce.com
    Click Modal Button                  Save & New
    Verify Toast Message Contains       created
    Click Modal Button                  Cancel
    Wait Until Modal Is Closed
    ${contact_id} =                     Get Current Record Id
    Store Session Record                Contact  ${contact_id}
    &{contact} =  Salesforce Get        Contact  ${contact_id}
    Should Not Be Empty                 ${contact}
    Header Field Value                  Account Name    &{contact}[LastName] Household
    Header Field Value                  Email    skristem@salesforce.com
    Go To Page                          Listing     Contact
    Verify Record                       &{contact}[FirstName] &{contact}[LastName]
>>>>>>> fbbb89c1

    
Create Household with Name and Address
    [Documentation]                       This test creates a househould with Lastname,firstname and address information.Verifies that the toast message appears
    ...                                   Then verifies the household account details.

    ${first_name} =                         Generate Random String
    ${last_name} =                          Generate Random String
    Go To Page                              Listing     Contact
    Click Object Button                     New
    Populate Form
<<<<<<< HEAD
    ...                       First Name=${first_name}
    ...                       Last Name=${last_name}
    Click Dropdown            Primary Address Type
    Click Link                link=Work
    Populate Field By Placeholder          Mailing Street            50 Fremont Street
    Populate Field By Placeholder          Mailing City              San Francisco
    Populate Field By Placeholder          Mailing Zip/Postal Code   95320
    Populate Field By Placeholder          Mailing State/Province    CA
    Populate Field By Placeholder          Mailing Country           USA
    Save Form

    ${contact_id} =           Get Current Record Id
    Store Session Record      Contact  ${contact_id}
    &{contact} =  Salesforce Get  Contact  ${contact_id}
    Should Not Be Empty       ${contact}

    Header Field Value    Account Name    &{contact}[LastName] Household
    Page Should Contain    50 Fremont Street  
    Go To Page                Listing     Contact
    Verify Record    &{contact}[FirstName] &{contact}[LastName]
=======
    ...                                     First Name=${first_name}
    ...                                     Last Name=${last_name}
    Click Dropdown                          Primary Address Type
    Click Link                              link=Work
    Populate Field By Placeholder           Mailing Street            50 Fremont Street
    Populate Field By Placeholder           Mailing City              San Francisco
    Populate Field By Placeholder           Mailing Zip/Postal Code   95320
    Populate Field By Placeholder           Mailing State/Province    CA
    Populate Field By Placeholder           Mailing Country           USA
    Click Modal Button                      Save
    Wait Until Modal Is Closed
    Verify Toast Message Contains           created

    ${contact_id} =                         Get Current Record Id
    Store Session Record                    Contact  ${contact_id}
    &{contact} =  Salesforce Get            Contact  ${contact_id}
    Should Not Be Empty                     ${contact}
    &{contact} =                            Salesforce Get  Contact  ${contact_id}
    Header Field Value                      Account Name    &{contact}[LastName] Household
    Page Should Contain                     50 Fremont Street
    Go To Page                              Listing     Contact
    Verify Record                           &{contact}[FirstName] &{contact}[LastName]
>>>>>>> fbbb89c1
<|MERGE_RESOLUTION|>--- conflicted
+++ resolved
@@ -10,9 +10,8 @@
 *** Test Cases ***
 
 Create Household With Name Only
-<<<<<<< HEAD
-    [Documentation]                       Creates a contact with only name and verifies that contact is created
-    ...                                   and displays under recently viewed contacts
+    [Documentation]                       Creates a contact with lastname and firstname. Verifies that the toast message appears
+    ...                                   Verifies that contact is created and displays under recently viewed contacts
     #Create contact with only name 
     ${first_name} =                       Generate Random String
     ${last_name} =                        Generate Random String
@@ -22,6 +21,7 @@
     ...                                   First Name=${first_name}
     ...                                   Last Name=${last_name}
     Save Form
+    Verify Toast Message Contains           created
    # Verify Toast Message                 Contact "${first_name} ${last_name}" was created
     
     #Verify contact is created and shows under recently viewed
@@ -33,8 +33,8 @@
 
     
 Create Household With Name and Email
-    [Documentation]                       Creates a contact with name and email, verifies that contact is created
-    ...                                   and displays under recently viewed contacts
+    [Documentation]                       Creates a contact with lastname, firstname and email. Verifies that the toast message appears
+    ...                                   Verifies that contact is created and displays under recently viewed contacts
     [tags]  unstable
     ${first_name} =                       Generate Random String
     ${last_name} =                        Generate Random String
@@ -53,55 +53,6 @@
     Confirm Field Value                   Work Email                          skristem@salesforce.com        Y
     Go To Page                            Listing                             Contact
     Verify Record                         ${first_name} ${last_name}
-=======
-    [Documentation]                    This test creates a househould providing Lastname and firstname.Verifies that the toast message appears
-    ...                                Then verifies the household account details.
-
-    ${first_name} =                     Generate Random String
-    ${last_name} =                      Generate Random String
-    Go To Page                          Listing     Contact
-    Click Object Button                 New
-    Populate Form
-    ...                                 First Name=${first_name}
-    ...                                 Last Name=${last_name}
-    Click Modal Button                  Save
-    Wait Until Modal Is Closed
-    Verify Toast Message Contains       created
-    ${contact_id} =                     Get Current Record Id
-    Store Session Record                Contact  ${contact_id}
-    &{contact} =                        Salesforce Get  Contact  ${contact_id}
-    Should Not Be Empty                 ${contact}
-    Header Field Value                  Account Name    &{contact}[LastName] Household
-    Go To Object Home                   Contact
-    Verify Record                       &{contact}[FirstName] &{contact}[LastName]
-
-    
-Create Household With Name and Email
-    [Documentation]                    This test creates a househould providing Lastname,firstname and email address.Verifies that the toast message appears
-    ...                                Then verifies the household account details.
-
-    [tags]  unstable
-    ${first_name} =                     Generate Random String
-    ${last_name} =                      Generate Random String
-    Go To Page                          Listing     Contact
-    Click Object Button                 New
-    Populate Form
-    ...                                 First Name=${first_name}
-    ...                                 Last Name=${last_name}
-    ...                                 Work Email= skristem@salesforce.com
-    Click Modal Button                  Save & New
-    Verify Toast Message Contains       created
-    Click Modal Button                  Cancel
-    Wait Until Modal Is Closed
-    ${contact_id} =                     Get Current Record Id
-    Store Session Record                Contact  ${contact_id}
-    &{contact} =  Salesforce Get        Contact  ${contact_id}
-    Should Not Be Empty                 ${contact}
-    Header Field Value                  Account Name    &{contact}[LastName] Household
-    Header Field Value                  Email    skristem@salesforce.com
-    Go To Page                          Listing     Contact
-    Verify Record                       &{contact}[FirstName] &{contact}[LastName]
->>>>>>> fbbb89c1
 
     
 Create Household with Name and Address
@@ -113,7 +64,6 @@
     Go To Page                              Listing     Contact
     Click Object Button                     New
     Populate Form
-<<<<<<< HEAD
     ...                       First Name=${first_name}
     ...                       Last Name=${last_name}
     Click Dropdown            Primary Address Type
@@ -124,6 +74,7 @@
     Populate Field By Placeholder          Mailing State/Province    CA
     Populate Field By Placeholder          Mailing Country           USA
     Save Form
+    Verify Toast Message Contains           created
 
     ${contact_id} =           Get Current Record Id
     Store Session Record      Contact  ${contact_id}
@@ -133,28 +84,4 @@
     Header Field Value    Account Name    &{contact}[LastName] Household
     Page Should Contain    50 Fremont Street  
     Go To Page                Listing     Contact
-    Verify Record    &{contact}[FirstName] &{contact}[LastName]
-=======
-    ...                                     First Name=${first_name}
-    ...                                     Last Name=${last_name}
-    Click Dropdown                          Primary Address Type
-    Click Link                              link=Work
-    Populate Field By Placeholder           Mailing Street            50 Fremont Street
-    Populate Field By Placeholder           Mailing City              San Francisco
-    Populate Field By Placeholder           Mailing Zip/Postal Code   95320
-    Populate Field By Placeholder           Mailing State/Province    CA
-    Populate Field By Placeholder           Mailing Country           USA
-    Click Modal Button                      Save
-    Wait Until Modal Is Closed
-    Verify Toast Message Contains           created
-
-    ${contact_id} =                         Get Current Record Id
-    Store Session Record                    Contact  ${contact_id}
-    &{contact} =  Salesforce Get            Contact  ${contact_id}
-    Should Not Be Empty                     ${contact}
-    &{contact} =                            Salesforce Get  Contact  ${contact_id}
-    Header Field Value                      Account Name    &{contact}[LastName] Household
-    Page Should Contain                     50 Fremont Street
-    Go To Page                              Listing     Contact
-    Verify Record                           &{contact}[FirstName] &{contact}[LastName]
->>>>>>> fbbb89c1
+    Verify Record    &{contact}[FirstName] &{contact}[LastName]