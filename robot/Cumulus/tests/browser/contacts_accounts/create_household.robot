--- conflicted
+++ resolved
@@ -29,13 +29,8 @@
 
 Create Household With Name Only
     [Documentation]                       Creates a contact with lastname and firstname. Verifies that the toast message appears    
-<<<<<<< HEAD
     ...                                   Verifies that contact is created and displays under recently viewed contacts     
     [tags]                                W-037650    feature:Contacts and Accounts
-=======
-    ...                                   Verifies that contact is created and displays under recently viewed contacts
-    [tags]                                W-037650                            feature:Contacts&Accounts
->>>>>>> 2861dafc
     #Create contact with only name
     Go To Page                            Listing                             Contact
     Click Object Button                   New
@@ -58,6 +53,7 @@
     [Documentation]                       Create a contact with lastname, firstname and email and click save & new and 
     ...                                   create another contact with name and address. Verifies that the toast message appears
     ...                                   Verifies that contacts created and displays under recently viewed contacts
+    [tags]                                W-037650    feature:Contacts and Accounts
     # Create a contact with name and email
     Go To Page                            Listing                             Contact
     Click Object Button                   New
