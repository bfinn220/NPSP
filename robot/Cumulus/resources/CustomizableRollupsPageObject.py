from cumulusci.robotframework.pageobjects import pageobject
from cumulusci.robotframework.pageobjects import BasePage
from cumulusci.robotframework.utils import capture_screenshot_on_error
from BaseObjects import BaseNPSPPage
from NPSP import npsp_lex_locators



@pageobject("Custom", "CustomRollupSettings")
class CustomRollupSettingsPage(BaseNPSPPage, BasePage):
	
	def navigate_to_crlpsettings(self, filter_name=None):
		""" Click on the Navigate CRLP Button and wait for the page to load
		"""
		locator = npsp_lex_locators['id'].format("navigateCRLPs")
		self.selenium.click_element(locator)
		self.selenium.wait_until_location_contains("/one/one.app", timeout=60,
												   message="custom rollup settings page did not load in 1 min")
		self.npsp.wait_for_locator('frame_new', 'vfFrameId', 'vfFrameId')
		self.npsp.choose_frame('vfFrameId')
		link=npsp_lex_locators['link-text'].format("Back to NPSP Settings")										   
		self.selenium.wait_until_page_contains_element(link,
											  error="Current page is not a customizable rollups setting view")

	
	def is_setting_present(self, object, name):
		""" Search for the presence of an active crlp setting record already. Return a boolean value accordingly
		"""
		formatted = object+": "+name
		isPresent = False
		search_results = npsp_lex_locators['crlps']['active_setting_record'].format(formatted)
		list_ele = self.selenium.get_webelements(search_results)
		p_count=len(list_ele)
		if p_count == 0:
			print("crlp setting record Not found")
		else:
			isPresent = True
			print("crlp setting already exists")
		return isPresent
	
	@capture_screenshot_on_error
	def create_new_rollup_setting(self, **kwargs):
		""" Wait for the Iframe to be available and switch to the Frame.
		    Confirm that a rollup setting of the same type does not exist
			Click on new and create a new rollup settings record
		"""
		locator = npsp_lex_locators['crlps']['new_button'].format("New Rollup")
		select_locator = npsp_lex_locators['crlps']['select_locator'].format("Target Object")
		success_toast = npsp_lex_locators['crlps']['success_toast']
		if self.is_setting_present(kwargs['Target Object'], kwargs['Target Field']):
			 return
		else:
			self.selenium.wait_until_page_contains_element(locator)
			new_button = self.selenium.get_webelement(locator)
			self.selenium.click_element(new_button)
			self.selenium.wait_until_page_contains_element(select_locator)
			self.populate_crlp_form(**kwargs)
			self.selenium.click_button("Save")
			self.selenium.wait_until_element_is_not_visible(success_toast)

	@capture_screenshot_on_error
	def clone_rollup(self,rollup_name, **kwargs):
		""" If new rollup doesn't exist - Clone an existing rollup, enter arguments passed  and create new rollup
			If new rollup exists - logs that rollup already exists
		"""
		current_rollup=self._check_rollup_status(rollup_name)
		new_label=kwargs['Target Object']+": "+kwargs['Target Field']
		new_rollup=self._check_rollup_status(new_label)
		if current_rollup and not new_rollup:
				locator = npsp_lex_locators['crlps']['rollup_options'].format(rollup_name)
				select_locator = npsp_lex_locators['crlps']['select_locator'].format("Target Object")
				success_toast = npsp_lex_locators['crlps']['success_toast']
				self.selenium.scroll_element_into_view(locator)
				self.selenium.click_element(locator)
				self.selenium.wait_until_page_contains("Clone")
				self.selenium.click_link("Clone")
				self.selenium.wait_until_page_contains_element(select_locator)
				self.populate_crlp_form(**kwargs)
				self.selenium.click_button("Save")
				self.selenium.wait_until_element_is_not_visible(success_toast)	
		elif not current_rollup:
    			raise Exception("Rollup you are trying to clone doesn't exist")
		elif new_rollup:
    			self.builtin.log("Rollup {new_rollup} already exists, skipping creation")	
    			
    			
 
	def verify_rollup_exists(self,label):
		"""verifies if the rollup with label exists and active, if doesn't exist raises exception	
		"""
		if self._check_rollup_status(label):
			self.builtin.log("This rollup exists")
		else:
			raise Exception("Rollup does not exist")	


	def select_from_list(self,key,value):
		"""Selects the specified value from the dropdown identified with key on rollups form"""
		locator=npsp_lex_locators['crlps']['select_locator'].format(key)
		self.selenium.select_from_list_by_label(locator,value)

	def populate_crlp_form(self,**kwargs):
		"""Pass the field name and value as key, value pairs to populate the rollups form"""
		for key,value in kwargs.items():
			if key=='Description':
				self.salesforce.populate_field(key,value)
			else:
				self.select_from_list(key,value)		
<<<<<<< HEAD

	def _check_rollup_status(self,label):
		"""This is a helper API that checks if the rollup exists and active
		   Returns true if both conditions are met, else returns false 	
		"""
		ns=self.npsp.get_npsp_namespace_prefix()
		object=ns+'Rollup__mdt'
		status=False
		query="SELECT Id FROM {} WHERE Active__c = True AND Label = '{}'".format(object,label)
		record=self.salesforce.soql_query(query).get("records", [])
		print(f"record is {record}")
		if len(record)>0:
    			status=True
		return status

    			

=======
>>>>>>> 5d430c08
<|MERGE_RESOLUTION|>--- conflicted
+++ resolved
@@ -106,12 +106,10 @@
 				self.salesforce.populate_field(key,value)
 			else:
 				self.select_from_list(key,value)		
-<<<<<<< HEAD
 
 	def _check_rollup_status(self,label):
-		"""This is a helper API that checks if the rollup exists and active
-		   Returns true if both conditions are met, else returns false 	
-		"""
+    	"""This is a helper API that checks if the rollup exists and active. 
+	    Returns true if both condtions are met, else returns false """
 		ns=self.npsp.get_npsp_namespace_prefix()
 		object=ns+'Rollup__mdt'
 		status=False
@@ -119,10 +117,8 @@
 		record=self.salesforce.soql_query(query).get("records", [])
 		print(f"record is {record}")
 		if len(record)>0:
-    			status=True
+			status=True
 		return status
 
     			
 
-=======
->>>>>>> 5d430c08
