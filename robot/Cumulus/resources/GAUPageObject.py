from cumulusci.robotframework.pageobjects import ListingPage
from cumulusci.robotframework.pageobjects import BasePage
from cumulusci.robotframework.pageobjects import pageobject
from cumulusci.robotframework.pageobjects import BasePage
from BaseObjects import BaseNPSPPage
from NPSP import npsp_lex_locators


@pageobject("Custom", "GauAllocation")
class GauAllocationPage(BaseNPSPPage, BasePage):

    def _is_current_page(self):
        """
        Waits for the GAU Allocations iframe to load
        """
        self.npsp.wait_for_locator('frame','Manage Allocations')
        self.npsp.choose_frame('Manage Allocations')

    def set_gau_allocation(self,**kwargs):
        """
        Allocates the values for the GAU names as specified by the values passed in kwargs
        """
        for key, value in kwargs.items():
            if 'General Accounting Unit' in key:
                self.npsp.select_search(key, value)
            else:
                self.npsp.add_gau_allocation(key, value)


@pageobject("Listing", "General_Accounting_Unit__c")
class GAUListPage(BaseNPSPPage, ListingPage):

    
    def _is_current_page(self):
        """
        Waits for the current page to be a Data Import list view
        """
        self.selenium.wait_until_location_contains("/list",timeout=60, message="Records list view did not load in 1 min")
<<<<<<< HEAD
        self.selenium.location_should_contain("General_Accounting_Unit__c",message="Current page is not a GAU List view")
            
    
        

    
    
@pageobject("Custom", "ManageAllocations")
class GauAllocationPage(BaseNPSPPage, BasePage):
           
    def _wait_to_appear(self, timeout=None):
        """This function is called by the keyword 'wait for page object to appear'.
        used to verify that the page is visible and selects the iframe.
        """
        self.selenium.wait_until_location_contains("/one/one.app",timeout=60, message="Manage Allocations page did not load in 1 min")
        self.npsp.wait_for_locator('frame','Manage Allocations')
        self.npsp.choose_frame('Manage Allocations') 
        
    
    def add_gau_allocation(self,field, value):
        """Enter an allocation of sepecified 'value' in the given 'field'"""
        locator = npsp_lex_locators["gaus"]["input_field"].format(field)
        self.salesforce._populate_field(locator,value)      
=======
        self.selenium.location_should_contain("General_Accounting_Unit__c",message="Current page is not a DataImport List view")
>>>>>>> 9bcc8d55
<|MERGE_RESOLUTION|>--- conflicted
+++ resolved
@@ -6,9 +6,22 @@
 from NPSP import npsp_lex_locators
 
 
-@pageobject("Custom", "GauAllocation")
+@pageobject("Listing", "General_Accounting_Unit__c")
+class GAUListPage(BaseNPSPPage, ListingPage):
+
+    
+    def _is_current_page(self):
+        """
+        Waits for the current page to be a Data Import list view
+        """
+        self.selenium.wait_until_location_contains("/list",timeout=60, message="Records list view did not load in 1 min")
+        self.selenium.location_should_contain("General_Accounting_Unit__c",message="Current page is not a GAU List view")
+            
+    
+    
+@pageobject("Custom", "ManageAllocations")
 class GauAllocationPage(BaseNPSPPage, BasePage):
-
+  
     def _is_current_page(self):
         """
         Waits for the GAU Allocations iframe to load
@@ -24,28 +37,7 @@
             if 'General Accounting Unit' in key:
                 self.npsp.select_search(key, value)
             else:
-                self.npsp.add_gau_allocation(key, value)
-
-
-@pageobject("Listing", "General_Accounting_Unit__c")
-class GAUListPage(BaseNPSPPage, ListingPage):
-
-    
-    def _is_current_page(self):
-        """
-        Waits for the current page to be a Data Import list view
-        """
-        self.selenium.wait_until_location_contains("/list",timeout=60, message="Records list view did not load in 1 min")
-<<<<<<< HEAD
-        self.selenium.location_should_contain("General_Accounting_Unit__c",message="Current page is not a GAU List view")
-            
-    
-        
-
-    
-    
-@pageobject("Custom", "ManageAllocations")
-class GauAllocationPage(BaseNPSPPage, BasePage):
+                self.add_gau_allocation(key, value)
            
     def _wait_to_appear(self, timeout=None):
         """This function is called by the keyword 'wait for page object to appear'.
@@ -60,6 +52,3 @@
         """Enter an allocation of sepecified 'value' in the given 'field'"""
         locator = npsp_lex_locators["gaus"]["input_field"].format(field)
         self.salesforce._populate_field(locator,value)      
-=======
-        self.selenium.location_should_contain("General_Accounting_Unit__c",message="Current page is not a DataImport List view")
->>>>>>> 9bcc8d55
