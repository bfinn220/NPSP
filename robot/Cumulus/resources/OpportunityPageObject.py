from cumulusci.robotframework.pageobjects import DetailPage
from cumulusci.robotframework.pageobjects import ListingPage
from cumulusci.robotframework.pageobjects import pageobject
from BaseObjects import BaseNPSPPage
from NPSP import npsp_lex_locators

@pageobject("Detail", "Opportunity")
class OpportunityPage(BaseNPSPPage, DetailPage):
    object_name = "Opportunity"

    def _is_current_page(self):
<<<<<<< HEAD
        """ Verify we are on the Opportunity detail page
            by verifying that the url contains '/view'
        """
        self.selenium.wait_until_location_contains("/view", timeout=60, message="Detail page did not load in 1 min")
        self.selenium.wait_until_location_contains("/lightning/r/Opportunity/",message="Current page is not a Opportunity record detail view")
=======
        """ Verify we are on the opportunity details page
            by verifying that the url contains '/view'
        """
        self.selenium.location_should_contain("/lightning/r/Opportunity/",message="Current page is not a Opportunity detail view")

@pageobject("Listing", "Opportunity")
class OpportunityListingPage(BaseNPSPPage, ListingPage):
    object_name = "Opportunity"

    def _is_current_page(self):
        """ Verify we are on the opportunities listing page
            by verifying that the url contains '/list'
        """
        self.selenium.location_should_contain("lightning/o/Opportunity/list",message="Current page is not a list page")

    def perform_delete_menu_operation_on(self,value,action):
        """ Identifies the value to delete from the List and chooses delete
            option from the menu. Confirms the delete action from the confirmation modal
        """
        locators = npsp_lex_locators['name']
        list_ele = self.selenium.get_webelements(locators)
        for index, element in enumerate(list_ele):
            if element.text == value:
                drop_down = npsp_lex_locators['opportunities_dropdown'].format(index + 1)
                self.selenium.set_focus_to_element(drop_down)
                self.selenium.wait_until_element_is_visible(drop_down)
                self.selenium.wait_until_element_is_enabled(drop_down)
                self.selenium.click_element(drop_down)
                self.selenium.wait_until_page_contains(action)
                self.selenium.click_link(action)

                # Wait for the delete button from the modal and confirm the delete action

                delete_btn=npsp_lex_locators["Delete_opportunity_modal_button"]
                self.selenium.wait_until_element_is_visible(delete_btn)
                self.selenium.click_button(delete_btn)
                self.selenium.wait_until_location_contains("/list")
                break


>>>>>>> f30407b9
    
    
        <|MERGE_RESOLUTION|>--- conflicted
+++ resolved
@@ -9,13 +9,6 @@
     object_name = "Opportunity"
 
     def _is_current_page(self):
-<<<<<<< HEAD
-        """ Verify we are on the Opportunity detail page
-            by verifying that the url contains '/view'
-        """
-        self.selenium.wait_until_location_contains("/view", timeout=60, message="Detail page did not load in 1 min")
-        self.selenium.wait_until_location_contains("/lightning/r/Opportunity/",message="Current page is not a Opportunity record detail view")
-=======
         """ Verify we are on the opportunity details page
             by verifying that the url contains '/view'
         """
@@ -56,7 +49,6 @@
                 break
 
 
->>>>>>> f30407b9
     
     
         