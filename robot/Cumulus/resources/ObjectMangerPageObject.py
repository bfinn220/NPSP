--- conflicted
+++ resolved
@@ -145,12 +145,8 @@
 			if type.lower() == 'lookup':
 				self.create_lookup_field(kwargs['Field_Name'],kwargs['Related_To'])
 			elif type.lower() == 'currency':
-<<<<<<< HEAD
-				self.create_currency_field(field_name)
+				self.create_currency_field(kwargs['Field_Name'])
 			elif type.lower() == 'text':
-    				self.create_text_field(field_name)
-=======
-				self.create_currency_field(kwargs['Field_Name'])
->>>>>>> b079af18
+    		self.create_text_field(kwargs['Field_Name'])
 			elif type.lower() == 'formula':
 				self.create_formula_field(kwargs['Field_Name'],kwargs['Formula'])