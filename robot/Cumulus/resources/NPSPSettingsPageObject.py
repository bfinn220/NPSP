import time
from cumulusci.robotframework.utils import capture_screenshot_on_error
from cumulusci.robotframework.pageobjects import BasePage
from cumulusci.robotframework.pageobjects import pageobject
from BaseObjects import BaseNPSPPage
from NPSP import npsp_lex_locators
from logging import exception

@pageobject("Custom", "NPSP_Settings")
class NPSPSettingsPage(BaseNPSPPage, BasePage):

    
    def _go_to_page(self, filter_name=None):
        """To go to NPSP Settings page"""
        url_template = "{root}/lightning/n/{object}"
        name = self._object_name
        object_name = "{}{}".format(self.cumulusci.get_namespace_prefix(), name)
        url = url_template.format(root=self.cumulusci.org.lightning_base_url, object=object_name)
        self.selenium.go_to(url)
        self.salesforce.wait_until_loading_is_complete()
        self.npsp.wait_for_locator("frame","Nonprofit Success Pack Settings")
        self.npsp.choose_frame("Nonprofit Success Pack Settings")
        
    def open_main_menu(self,title): 
        """Waits for the menu item to load and clicks to expand menu""" 
        self.selenium.wait_until_page_contains(title, 
                                               error=f"{title} link was not found on the page")  
        self.npsp.click_link_with_text(title)
        locator=npsp_lex_locators["npsp_settings"]["main_menu"].format(title)
        self.selenium.wait_until_page_contains_element(locator,
                                               error=f"click on {title} link was not successful even after 30 seconds")
        self.selenium.capture_page_screenshot()                                        
        
    def open_sub_link(self,title):  
        """Waits for the link to load and clicks to make a part of page active"""
        self.selenium.wait_until_page_contains(title,
                                               error=f"{title} link was not found on the page")  
        self.npsp.click_link_with_text(title)
        locator=npsp_lex_locators['npsp_settings']['panel_sub_link'].format(title)
        self.selenium.wait_until_page_contains_element(locator,
                                                       error=f"click on {title} sublink was not successful even after 30 seconds")
        self.selenium.capture_page_screenshot()
    
    
    @capture_screenshot_on_error
    def click_settings_button (self,panel_id,btn_value):  
        """clicks on the buttons on npsp settings object using panel id and button value"""
        locator=npsp_lex_locators['npsp_settings']['batch-button'].format(panel_id,btn_value)
        self.selenium.wait_until_page_contains_element(locator,
                                                       error=f"{btn_value} did not appear on page")
        self.selenium.wait_until_element_is_visible(locator, timeout=60)
        self.salesforce._jsclick(locator)
<<<<<<< HEAD
=======
        self.selenium.capture_page_screenshot()   
>>>>>>> 64bc6ca6
    
    def select_value_from_list(self,list_name,value): 
        '''Selects value from list identified by list_name.
           uses selenium select from list by label keyword 
        '''
        locator = npsp_lex_locators['npsp_settings']['list'].format(list_name)
        loc = self.selenium.get_webelement(locator)
        self.selenium.set_focus_to_element(locator)       
        self.selenium.select_from_list_by_label(loc,value)
    
    def edit_selection(self,list_name,value):
        """waits for edit mode and selects value from the list"""
        save_button=npsp_lex_locators['npsp_settings']['batch-button'].format('idPanelCon','Save')
        self.selenium.wait_until_page_contains_element(save_button,
                                                       error=f"Edit mode is not active")
        self.select_value_from_list(list_name,value)
        time.sleep(2) # waiting for 2 seconds in case there is slowness
    
    @capture_screenshot_on_error
    def verify_selection(self,list_name,value):
        """waits to exit edit mode and verifies list contains specified value"""
        edit_button=npsp_lex_locators['npsp_settings']['batch-button'].format('idPanelCon','Edit')
        self.selenium.wait_until_page_contains_element(edit_button,
                                                       error=f"Still in Edit mode")
        locator = npsp_lex_locators['npsp_settings']['list_val'].format(list_name,value)
        self.selenium.wait_until_page_contains_element(locator, error=f"{list_name} did not contain {value}")
    
    @capture_screenshot_on_error
    def click_toggle_button(self, page_name):
        """ specify the partial id of submenu under which the checkbox exists """
        locator = npsp_lex_locators["npsp_settings"]["checkbox"].format(page_name)
        self.selenium.wait_until_element_is_enabled(locator,error="Checkbox could not be found on the page")
        self.selenium.scroll_element_into_view(locator)
        self.selenium.capture_page_screenshot()
        self.selenium.get_webelement(locator).click()
        self.selenium.capture_page_screenshot()
    
    @capture_screenshot_on_error
    def wait_for_message(self,message):
        """Waits for the text passed in message to be displayed on the page for 6 min"""
        i=0
        while True:
            if i<=12:
                try:
                    self.selenium.page_should_contain(message)
                    break
                except Exception:
                    time.sleep(10)
                    i += 1
            else:
                raise AssertionError(
                    f"Timed out waiting for {message} to display"
                )
            
    def click_configure_advanced_mapping(self):
        """clicks on Configure Advanced Mapping and waits for Manage Advanced Mapping page to load 
           and loads the page object for that page"""
        locator=npsp_lex_locators['id'].format("navigateAdvancedMapping")
        self.selenium.click_element(locator)
        self.pageobjects.current_page_should_be("Custom", "BDI_ManageAdvancedMapping")
        self.selenium.wait_until_page_contains("Account",timeout=30, error="Objects did not load in 30 seconds")
    
    def verify_advanced_mapping_is_not_enabled(self):
        """Verifies that advanced mapping is not enabled by default 
           By checking 'Configure Advanced Mapping' is not visible on the page"""
        locator=npsp_lex_locators['id'].format("navigateAdvancedMapping")
        if self.npsp.check_if_element_exists(locator):
            ele=self.selenium.get_webelement(locator)
            classname=ele.get_attribute("class") 
            if 'slds-hide' in classname:
                self.builtin.log("As expected Advanced Mapping is not enabled by default")
            else:
                raise Exception("Advanced Mapping is already enabled. Org should not have this enabled by default") 
            
            
    def enable_advanced_mapping_if_not_enabled(self):
        """Checks if advanced mapping is Enabled and enables if not enabled"""
        locator=npsp_lex_locators['id'].format("navigateAdvancedMapping")
        if self.npsp.check_if_element_exists(locator):
            ele=self.selenium.get_webelement(locator)
            classname=ele.get_attribute("class") 
            if 'slds-hide' in classname:
                self.builtin.log("Advanced Mapping is not enabled by default")
                self.click_toggle_button("Advanced Mapping")
                self.wait_for_message("Advanced Mapping is enabled")
                self.npsp.choose_frame("Nonprofit Success Pack Settings")
            else:
                self.builtin.log("Advanced Mapping is already enabled")        
            
    @capture_screenshot_on_error
    def Enable_customizable_rollups_if_not_enabled(self):
        """Checks if advanced mapping is Enabled and enables if not enabled"""
        locator=npsp_lex_locators['id'].format("navigateCRLPs")
        if self.npsp.check_if_element_exists(locator):
            self.builtin.log("Customizable Rollups is already enabled")
        else:
            self.builtin.log("Customizable Rollups is not enabled by default, enabling it")
            self.click_toggle_button("Customizable Rollups")
            self.selenium.wait_until_page_contains_element(locator,timeout=90)
            self.builtin.log("Customizable Rollups is enabled")  

    def verify_gift_entry_is_not_enabled(self):
        """Verifies that gift entry is not enabled by default 
           If already enabled, disables it"""
        locator=npsp_lex_locators['id'].format("enableGiftEntryToggle")
        if self.npsp.check_if_element_exists(locator):
            ele=self.selenium.get_webelement(locator)
            att=ele.get_attribute("checked") 
            if att=="true":
                self.builtin.log("Gift Entry is already enabled. Org should not have this enabled by default")
                self.click_toggle_button("Gift Entry")
                self.wait_for_message("Gift Entry Disabled")
            else:
                self.builtin.log("As expected Gift Entry is Disabled")

    def enable_gift_entry_if_not_enabled(self):
        """checks to make sure advanced mapping is enabled and enables gift entry if not enabled """
        self.enable_advanced_mapping_if_not_enabled()
        locator=npsp_lex_locators['id'].format("enableGiftEntryToggle")
        if self.npsp.check_if_element_exists(locator):
            ele=self.selenium.get_webelement(locator)
            att=ele.get_attribute("checked") 
            if att=="true":
                self.builtin.log("Gift Entry is already enabled.")
            else:
                self.click_toggle_button("Gift Entry")
                self.wait_for_message("Gift Entry Enabled")


    def check_crlp_not_enabled_by_default(self):
        """Verifies that customizable rollups settings is not enabled by default
           By checking 'Configure Customizable Rollups' is not visible on the page"""
        locator=npsp_lex_locators['id'].format("navigateCRLPs")
        ispresent = False
        if self.npsp.check_if_element_exists(locator):
            ele=self.selenium.get_webelement(locator)
            classname=ele.get_attribute("value")
            if 'Configure Customizable Rollups' in classname:
                self.builtin.log("This Org has Customizable Rollups Enabled")
                isPresent = True
            return isPresent

    @capture_screenshot_on_error
    def check_metadeploy_exists(self):
        """Check if the rd2 metadeploy link is enabled """
        locator=npsp_lex_locators["erd"]["rd2_installed"]
        isPresent = False
        if self.npsp.check_if_element_displayed(locator):
            isPresent = True
        return isPresent

    @capture_screenshot_on_error
    def check_rd2_is_enabled(self):
        """Verifies that Enhanced Recurring Donations is enabled on the org"""
        enabled = False
        if self.npsp.check_submenu_link_exists("Upgrade to Enhanced Recurring Donations"):
            self.npsp.click_link_with_text("Upgrade to Enhanced Recurring Donations")
            time.sleep(2)    #This sleep is necessary in this particular scenario
            if self.check_metadeploy_exists():
                enabled = True
        return enabled
        
        <|MERGE_RESOLUTION|>--- conflicted
+++ resolved
@@ -27,15 +27,15 @@
                                                error=f"{title} link was not found on the page")  
         self.npsp.click_link_with_text(title)
         locator=npsp_lex_locators["npsp_settings"]["main_menu"].format(title)
-        self.selenium.wait_until_page_contains_element(locator,
+        self.selenium.wait_until_page_contains_element(locator, 
                                                error=f"click on {title} link was not successful even after 30 seconds")
         self.selenium.capture_page_screenshot()                                        
         
     def open_sub_link(self,title):  
-        """Waits for the link to load and clicks to make a part of page active"""
-        self.selenium.wait_until_page_contains(title,
+        """Waits for the link to load and clicks to make a part of page active"""  
+        self.selenium.wait_until_page_contains(title, 
                                                error=f"{title} link was not found on the page")  
-        self.npsp.click_link_with_text(title)
+        self.npsp.click_link_with_text(title)    
         locator=npsp_lex_locators['npsp_settings']['panel_sub_link'].format(title)
         self.selenium.wait_until_page_contains_element(locator,
                                                        error=f"click on {title} sublink was not successful even after 30 seconds")
@@ -44,16 +44,13 @@
     
     @capture_screenshot_on_error
     def click_settings_button (self,panel_id,btn_value):  
-        """clicks on the buttons on npsp settings object using panel id and button value"""
+        """clicks on the buttons on npsp settings object using panel id and button value"""      
         locator=npsp_lex_locators['npsp_settings']['batch-button'].format(panel_id,btn_value)
         self.selenium.wait_until_page_contains_element(locator,
                                                        error=f"{btn_value} did not appear on page")
         self.selenium.wait_until_element_is_visible(locator, timeout=60)
         self.salesforce._jsclick(locator)
-<<<<<<< HEAD
-=======
         self.selenium.capture_page_screenshot()   
->>>>>>> 64bc6ca6
     
     def select_value_from_list(self,list_name,value): 
         '''Selects value from list identified by list_name.
