--- conflicted
+++ resolved
@@ -20,16 +20,6 @@
         self.salesforce.wait_until_loading_is_complete()
         self.npsp.wait_for_locator("frame","Nonprofit Success Pack Settings")
         self.npsp.choose_frame("Nonprofit Success Pack Settings")
-<<<<<<< HEAD
-
-    def open_main_menu(self,title):
-        """Waits for the menu item to load and clicks to expand menu"""
-        self.selenium.wait_until_page_contains(title,
-                                               error=f"{title} link was not found on the page")
-        self.npsp.click_link_with_text(title)
-        locator=npsp_lex_locators["npsp_settings"]["main_menu"].format(title)
-        self.selenium.wait_until_page_contains_element(locator,
-=======
         
     def open_main_menu(self,title): 
         """Waits for the menu item to load and clicks to expand menu""" 
@@ -45,7 +35,6 @@
             self.npsp.click_link_with_text(title)
             locator=npsp_lex_locators["npsp_settings"]["main_menu"].format(title)
             self.selenium.wait_until_page_contains_element(locator,
->>>>>>> c86dc55c
                                                error=f"click on {title} link was not successful even after 30 seconds")
         self.selenium.capture_page_screenshot()
 
