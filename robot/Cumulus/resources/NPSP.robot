--- conflicted
+++ resolved
@@ -31,7 +31,7 @@
     ${contact_id} =  Salesforce Insert  Contact
     ...                  FirstName=${first_name}
     ...                  LastName=${last_name}
-    ...                  &{fields}  
+    ...                  &{fields}
     &{contact} =     Salesforce Get  Contact  ${contact_id}
     [return]         &{contact}
 
@@ -61,7 +61,7 @@
     ${name} =   Generate Random String
     ${campaign_id} =  Salesforce Insert  Campaign
     ...                  Name=${name}
-    ...                  &{fields}  
+    ...                  &{fields}
     &{campaign} =     Salesforce Get  Campaign  ${campaign_id}
     [return]         &{campaign}
     
@@ -84,7 +84,7 @@
     ...               CloseDate=${close_date}
     ...               Amount=100
     ...               Name=Test Donation
-    ...               npe01__Do_Not_Automatically_Create_Payment__c=true 
+    ...               npe01__Do_Not_Automatically_Create_Payment__c=true
     ...               &{fields}
     &{opportunity} =     Salesforce Get  Opportunity  ${opp_id} 
     [return]         &{opportunity}  
@@ -116,7 +116,7 @@
     ${opp_id} =  Salesforce Insert    npe5__Affiliation__c
     ...               npe5__Organization__c=${account_id}
     ...               npe5__Contact__c=${contact_id}
-    ...               npe5__Primary__c=true 
+    ...               npe5__Primary__c=true
     ...               &{fields}
 
 API Create Secondary Affiliation
@@ -130,7 +130,7 @@
     ${opp_id} =  Salesforce Insert    npe5__Affiliation__c
     ...               npe5__Organization__c=${account_id}
     ...               npe5__Contact__c=${contact_id}
-    ...               npe5__Primary__c=false 
+    ...               npe5__Primary__c=false
     ...               &{fields}
 
 API Create Relationship
@@ -147,8 +147,8 @@
     ...                  npe4__Contact__c=${contact_id}
     ...                  npe4__RelatedContact__c=${relcontact_id}
     ...                  npe4__Type__c=${relation}
-    ...                  npe4__Status__c=Current    
-    ...                  &{fields}  
+    ...                  npe4__Status__c=Current
+    ...                  &{fields}
     &{relation} =     Salesforce Get  npe4__Relationship__c  ${rel_id}
     [return]         &{relation}
 
@@ -160,7 +160,7 @@
     [Arguments]        &{fields}
     ${ns} =            Get Npsp Namespace Prefix
     ${recurring_id} =  Salesforce Insert  npe03__Recurring_Donation__c
-    ...                &{fields} 
+    ...                &{fields}
     &{recurringdonation} =           Salesforce Get     npe03__Recurring_Donation__c  ${recurring_id}
     [return]           &{recurringdonation}
 
@@ -191,7 +191,7 @@
     ${ns} =    Get Npsp Namespace Prefix
     ${gau_id} =  Salesforce Insert  ${ns}General_Accounting_Unit__c
     ...               Name=${name}
-    ...               &{fields} 
+    ...               &{fields}
     &{gau} =     Salesforce Get  ${ns}General_Accounting_Unit__c  ${gau_id}
     [return]         &{gau}  
 
@@ -251,7 +251,6 @@
     ...                 &{fields}
     &{data_import} =    Salesforce Get  ${ns}DataImport__c  ${dataimport_id}
     [return]            &{data_import}
-<<<<<<< HEAD
 
 API Query Opportunity For Recurring Donation
     [Arguments]        ${id}                      &{fields}
@@ -260,8 +259,6 @@
     ...                npe03__Recurring_Donation__c=${id}
     ...                &{fields}
     [return]           @{object}
-=======
->>>>>>> 3520f128
 
 Validate Batch Process When CRLP Unchecked
     [Documentation]              Validates that all the Rollup Donations Batch processes complete successfully when CRLPs is disabled
@@ -349,8 +346,26 @@
     [Documentation]    This keyword enables advanced mapping if not already enabled.
     Go To Page                              Custom          NPSP_Settings
     Open Main Menu                          System Tools
-<<<<<<< HEAD
-    Click Link With Text                    Advanced Mapping for Data Import & Gift Entry   
+    Click Link With Text                    Advanced Mapping for Data Import & Gift Entry
+    Enable Advanced Mapping If Not Enabled
+
+Validate And Create Required CustomField
+    [Documentation]        Reads key value pair arguments.
+    ...                    Go to Object Manager page and load fields and relationships for the specific object
+    ...                    Run keyword to create custom field based on the field type selection
+    [Arguments]       &{fields}
+    Load Page Object                                     Custom                           ObjectManager
+    Open Fields And Relationships                        &{fields}[Object]
+    Run Keyword If     '&{fields}[Field_Type]' == "Lookup"   Create Custom Field
+    ...                                                      &{fields}[Field_Type]
+    ...                                                      &{fields}[Field_Name]
+    ...                                                      &{fields}[Related_To]
+    Run Keyword If     '&{fields}[Field_Type]' == "Currency"   Create Custom Field
+    ...                                                      &{fields}[Field_Type]
+    ...                                                      &{fields}[Field_Name]
+
+
+    Click Link With Text                    Advanced Mapping for Data Import & Gift Entry
     Enable Advanced Mapping If Not Enabled
 
 Enable RD2QA
@@ -407,22 +422,3 @@
     ${rd2_enabled} =          Check Rd2 Is Enabled
     Run Keyword if            "${rd2_enabled}"=="False"
     ...                       Enable RD2QA
-=======
-    Click Link With Text                    Advanced Mapping for Data Import & Gift Entry
-    Enable Advanced Mapping If Not Enabled
-
-Validate And Create Required CustomField
-    [Documentation]        Reads key value pair arguments.
-    ...                    Go to Object Manager page and load fields and relationships for the specific object
-    ...                    Run keyword to create custom field based on the field type selection
-    [Arguments]       &{fields}
-    Load Page Object                                     Custom                           ObjectManager
-    Open Fields And Relationships                        &{fields}[Object]
-    Run Keyword If     '&{fields}[Field_Type]' == "Lookup"   Create Custom Field
-    ...                                                      &{fields}[Field_Type]
-    ...                                                      &{fields}[Field_Name]
-    ...                                                      &{fields}[Related_To]
-    Run Keyword If     '&{fields}[Field_Type]' == "Currency"   Create Custom Field
-    ...                                                      &{fields}[Field_Type]
-    ...                                                      &{fields}[Field_Name]
->>>>>>> 3520f128
