--- conflicted
+++ resolved
@@ -5,11 +5,8 @@
 from BaseObjects import BaseNPSPPage
 from NPSP import npsp_lex_locators
 from datetime import datetime
-<<<<<<< HEAD
 import time
-=======
 from logging import exception
->>>>>>> 87daa94f
 from dateutil.relativedelta import relativedelta
 import time
 
