--- conflicted
+++ resolved
@@ -93,12 +93,7 @@
             self.selenium.click_link(button_name)
         else:
             self.selenium.click_button(button_name)
-<<<<<<< HEAD
-
-
-=======
-            
->>>>>>> c038b14a
+
     def go_to_recurring_donation_related_opportunities_page(self,rd_id):
 
         """ Navigates to the related opportunities page of the given recurring donation ID """
@@ -156,7 +151,7 @@
                     self.selenium.click_element(selection_value)
                 else:
                     self.builtin.log(f"Element {key} not present")
-    
+
     @capture_screenshot_on_error
     def pause_recurring_donation(self, **kwargs):
         """Finds the pause button on the recurring donations details
@@ -194,7 +189,7 @@
         self.selenium.scroll_element_into_view(btnlocator)
         self.selenium.click_element(btnlocator)
         self.salesforce.wait_until_modal_is_closed()
-      
+
     @capture_screenshot_on_error
     def validate_warning_text(self,txt):
         """Find the element containing warning message on the pause modal and
