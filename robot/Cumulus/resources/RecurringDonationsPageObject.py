--- conflicted
+++ resolved
@@ -44,7 +44,7 @@
         for key, value in kwargs.items():
             locator = npsp_lex_locators["erd"]["modal_input_field"].format(key)
             # Recurring Donation Name field only appears on a regression org hence this check
-            if key == "Recurring Donation Name" :
+            if key == "Recurring Donation Name" and ns=="npsp__":
                 if self.npsp.check_if_element_exists(locator):
                     self.selenium.set_focus_to_element(locator)
                     self.salesforce._populate_field(locator, value)
@@ -197,10 +197,7 @@
         self.selenium.click_element(btnlocator)
         self.salesforce.wait_until_modal_is_closed()
 
-<<<<<<< HEAD
-
-=======
->>>>>>> 321f1a74
+
     @capture_screenshot_on_error
     def populate_pause_modal(self,**kwargs):
         """ Populate the values in the pause recurring donation modal
@@ -233,6 +230,7 @@
         self.selenium.scroll_element_into_view(btnlocator)
         self.selenium.click_element(btnlocator)
         self.salesforce.wait_until_modal_is_closed()
+
     
     @capture_screenshot_on_error
     def validate_message_text(self,txt):
