import logging
import re
import time

from robot.libraries.BuiltIn import BuiltIn, RobotNotRunningError
from selenium.common.exceptions import ElementNotInteractableException
from selenium.common.exceptions import StaleElementReferenceException
from selenium.common.exceptions import NoSuchElementException
from selenium.common.exceptions import WebDriverException
from selenium.webdriver.common.keys import Keys
from SeleniumLibrary.errors import ElementNotFound
from simple_salesforce import SalesforceMalformedRequest
from simple_salesforce import SalesforceResourceNotFound
from selenium.webdriver import ActionChains
from cumulusci.robotframework.utils import selenium_retry
import sys
from email.mime import text

from cumulusci.tasks.apex.anon import AnonymousApexTask
from cumulusci.core.config import TaskConfig
from cumulusci.tasks.apex.batch import BatchApexWait

from locators_44 import npsp_lex_locators as locators_44
from locators_45 import npsp_lex_locators as locators_45
locators_by_api_version = {
    44.0: locators_44,  # Winter '19
    45.0: locators_45,  # Spring '19
}
# will get populated in _init_locators
npsp_lex_locators = {}

@selenium_retry
class NPSP(object):
    
    ROBOT_LIBRARY_SCOPE = 'GLOBAL'
    ROBOT_LIBRARY_VERSION = 1.0

    def __init__(self, debug=False):
        self.debug = debug
        self.current_page = None
        self._session_records = []
        self.val=0
        self.payment_list= []
        # Turn off info logging of all http requests 
        logging.getLogger('requests.packages.urllib3.connectionpool').setLevel(logging.WARN)
        self._init_locators()

    def _init_locators(self):
        try:
            client = self.cumulusci.tooling
            response = client._call_salesforce(
                'GET', 'https://{}/services/data'.format(client.sf_instance))
            latest_api_version = float(response.json()[-1]['version'])
        except RobotNotRunningError:
            # We aren't part of a running test, likely because we are
            # generating keyword documentation. If that's the case, assume
            # the latest supported version
            latest_api_version = max(locators_by_api_version.keys())
        locators = locators_by_api_version[latest_api_version]
        npsp_lex_locators.update(locators)

    @property
    def builtin(self):
        return BuiltIn()

    @property
    def cumulusci(self):
        return self.builtin.get_library_instance('cumulusci.robotframework.CumulusCI')

    @property
    def salesforce(self):
        return self.builtin.get_library_instance('cumulusci.robotframework.Salesforce')

    def get_namespace_prefix(self, name):
        parts = name.split('__')
        if parts[-1] == 'c':
            parts = parts[:-1]
        if len(parts) > 1:
            return parts[0] + '__'
        else:
            return ''

    def get_npsp_namespace_prefix(self):
        if not hasattr(self.cumulusci, '_describe_result'):
            self.cumulusci._describe_result = self.cumulusci.sf.describe()
        objects = self.cumulusci._describe_result['sobjects']
        level_object = [o for o in objects if o['label'] == 'Level'][0]
        return self.get_namespace_prefix(level_object['name'])

    def populate_field_by_placeholder(self, loc, value):
        """ Populate field with Place Holder as a locator
            and actual value of the place holder.
        """
        xpath = npsp_lex_locators["placeholder"].format(loc)
        field = self.selenium.get_webelement(xpath)
#         self.salesforce._populate_field(xpath, value)
        
        field.send_keys(value)
        time.sleep(2)
# #         if loc == ("Search Contacts" or "Search Accounts"):
#         field.send_keys(Keys.ENTER)
# #             field.send_keys(Keys.ARROW_DOWN)
        field.send_keys(Keys.ENTER)

    def click_record_button(self, title):
        """ Pass title of the button to click the buttons on the records edit page. Usually save and cancel are the buttons seen.
        """
        locator = npsp_lex_locators['record']['button'].format(title)
        self.selenium.set_focus_to_element(locator)
        button = self.selenium.get_webelement(locator)
        button.click()
        time.sleep(5)
        
    def select_tab(self, title):
        """ Switch between different tabs on a record page like Related, Details, News, Activity and Chatter
            Pass title of the tab
        """
        locator = npsp_lex_locators['tab'].format(title)
        self.selenium.set_focus_to_element(locator)
        button = self.selenium.get_webelement(locator)
        button.click()
        time.sleep(5)    
        
    def click_special_related_list_button(self, heading, button_title):
        """ To Click on a related list button which would open up a new lightning page rather than a modal.
            Pass the list name and button name"""
        self.salesforce.load_related_list(heading)
        locator = npsp_lex_locators["record"]["related"]["button"].format(
            heading, button_title
        )
        self.selenium.click_link(locator)
        
    def click_dropdown(self, title):
        locator = npsp_lex_locators['record']['list'].format(title)
        self.selenium.set_focus_to_element(locator)
        self.selenium.get_webelement(locator).click()
        self.wait_for_locator('popup')

    def open_date_picker(self, title):
        locator = npsp_lex_locators['record']['list'].format(title)
        self.selenium.set_focus_to_element(locator)
        self.selenium.get_webelement(locator).click()

    def pick_date(self, value):
        """To pick a date from the date picker"""
        locator = npsp_lex_locators['record']['datepicker'].format(value)
        self.selenium.set_focus_to_element(locator)
        self.selenium.get_webelement(locator).click() 

    def change_month(self, value):    
        """To pick month in the date picker"""
        locator = npsp_lex_locators['record']['month_pick'].format(value)
        self.selenium.set_focus_to_element(locator)
        self.selenium.get_webelement(locator).click()
        
#     def select_row(self,value):
#         """To select a row on object page based on name and open the dropdown"""    
#         drop_down = npsp_lex_locators['locating_delete_dropdown'].format(value)
#         self.selenium.get_webelement(drop_down).click()
#         #self.selenium.get_webelement(drop_down).click()

#     def select_row(self,value):
#         """To select a row on object page based on name and open the dropdown"""    
#         locator = npsp_lex_locators['select_name'].format(value)
#         self.selenium.set_focus_to_element(locator)
#         drop_down = npsp_lex_locators['locating_delete_dropdown'].format(value)
#         time.sleep(1)
#         return drop_down
    
    def select_row(self, value):
        """To select a row on object page based on name and open the dropdown"""
        locators = npsp_lex_locators['name']
        list_ele = self.selenium.get_webelements(locators)
        for index, element in enumerate(list_ele):
            if element.text == value:
                drop_down = npsp_lex_locators['locate_dropdown'].format(index + 1)
                self.selenium.get_webelement(drop_down).click()
                time.sleep(1)

    def select_related_row(self, value):
        """To select a row on object page based on name and open the dropdown"""
        locators = npsp_lex_locators['related_name']
        list_ele = self.selenium.get_webelements(locators)
        for index, element in enumerate(list_ele):
            if element.text == value:
                drop_down = npsp_lex_locators['rel_loc_dd'].format(index + 1)
                self.selenium.get_webelement(drop_down).click()
                time.sleep(1)
#     def select_row(self, value ):
#         """To select a row on object page based on name and open the dropdown"""
#         locators = npsp_lex_locators['name']
#         list_ele = self.selenium.get_webelements(locators)
#         index= 1
#         for locator in list_ele:
#             global index
#             if locator.text != value:
#                 index = index+1
#             else:
#                 drop_down = npsp_lex_locators['locate_dropdown'].format(index)
#                 self.selenium.get_webelement(drop_down).click()
#                 self.selenium.get_webelement(drop_down).click()
            
#     def select_related_row(self, value ):
#         """To select row from a related list based on name and open the dropdown"""
#         locators = npsp_lex_locators['related_name']
#         list_ele = self.selenium.get_webelements(locators)
#         index= 1
#         for locator in list_ele:
#             global index
#             if locator.text != value:
#                 index = index+1
#             else:
#                 drop_down = npsp_lex_locators['rel_loc_dd'].format(index)
#                 self.selenium.get_webelement(drop_down).click()
#                 self.selenium.get_webelement(drop_down).click()      
                
    def delete_icon(self, field_name,value):  
        """To click on x """
        locator=npsp_lex_locators['delete_icon'].format(field_name,value)
        self.selenium.get_webelement(locator).click() 

    def click_id(self, title):  
        locator=npsp_lex_locators['aff_id'].format(title)
        self.selenium.get_webelement(locator).click()     
         
    def select_object_dropdown(self): 
        locator=npsp_lex_locators['object_dd']
        self.selenium.get_webelement(locator).click()   
        
    def check_status(self, acc_name):
        aff_list = npsp_lex_locators['aff_status'].format(acc_name)
        aff_list_text=self.selenium.get_webelement(aff_list).text 
        self.aff_id=npsp_lex_locators['aff_id'].format(acc_name)
        self.aff_id_text=self.selenium.get_webelement(self.aff_id).text
        return self.aff_id_text,aff_list_text     
            
            
    def get_id(self):
        locator=npsp_lex_locators['click_aff_id'].format(self.aff_id_text)
        self.selenium.get_webelement(locator).click()   
        
        
    def confirm_value(self, field,value,status):
        locator=npsp_lex_locators['check_status'].format(field)
        actual_value=self.selenium.get_webelement(locator).text
        if status.upper() == "Y":
            assert value == actual_value, "Expected value to be {} but found {}".format(
                value, actual_value
            )
        elif status.upper() == "N":
             assert value != actual_value, "Expected value {} and actual value {} should not match".format(
                value, actual_value
            )   
            
    def verify_field_value(self, field,value,status):
        locator=npsp_lex_locators['check_field'].format(field)
        actual_value=self.selenium.get_webelement(locator).text
        if status.upper() == "Y":
            assert value == actual_value, "Expected value to be {} but found {}".format(
                value, actual_value
            )
        elif status.upper() == "N":
             assert value != actual_value, "Expected value {} and actual value {} should not match".format(
                value, actual_value
            )         
    
    
    def verify_record(self, name):
        """ Checks for the record in the object page and returns true if found else returns false
        """
        locator=npsp_lex_locators['account_list'].format(name)
        self.selenium.page_should_contain_element(locator)

            
    def select_option(self, name):  
        """selects various options in Contact>New opportunity page using name
        """
        locator=npsp_lex_locators['dd_options'].format(name)
        self.selenium.get_webelement(locator).click()
        
    def verify_related_list_items(self,list_name,value):
        """Verifies a specified related list has specified value(doesn't work if the list is in table format)"""
        locator=npsp_lex_locators['related_list_items'].format(list_name,value)
        self.selenium.page_should_contain_element(locator)
    
    def click_span_button(self,title):  
        """clicks on the button under span tag"""      
        locator=npsp_lex_locators['span_button'].format(title)
        self.selenium.get_webelement(locator).click()  
        
    def header_field_value(self,title,value):   
        """Validates if the specified header field has specified value"""   
        locator= npsp_lex_locators['header_field_value'].format(title,value)
        self.selenium.page_should_contain_element(locator)
        
    def verify_header(self,value):   
        """Validates header value"""   
        locator= npsp_lex_locators['header'].format(value)
        self.selenium.page_should_contain_element(locator)    
        
    def Verify_affiliated_contact(self,list_name,first_name,last_name, y):   
        """Validates if the affiliated contacts have the added contact details enter Y for positive case and N for negative case"""
        name = first_name + ' ' + last_name
        locator = self.salesforce.get_locator('record.related.link', list_name, name)
        if y.upper()=="Y":
            self.selenium.page_should_contain_element(locator)
        elif y.upper()=="N":
            self.selenium.page_should_not_contain_element(locator)
        
    def fill_address_form(self, **kwargs):
        """Validates if the affiliated contacts have the added contact details enter Y for positive case and N for negative case""" 
        for label, value in kwargs.items():
            locator= npsp_lex_locators['manage_hh_page']['address'].format(label,value)
            if label=="Street":
                locator = locator+"textarea"
                self.selenium.get_webelement(locator).send_keys(value)
            else:
                locator = locator+"input"
                self.selenium.get_webelement(locator).send_keys(value)
                
    def fill_bge_form(self, **kwargs):
        for label, value in kwargs.items():
            if label=="Batch Description" or label == "custom_textarea":
                locator= npsp_lex_locators['bge']['field-text'].format(label,value)
                self.selenium.click_element(locator)  
                self.salesforce._populate_field(locator, value)              

            else:
                locator= npsp_lex_locators['bge']['field-input'].format(label,value)
                self.selenium.click_element(locator)
                self.salesforce._populate_field(locator, value)
     
         
    def Verify_details_address(self,field,npsp_street, npsp_city, npsp_country):   
        """Validates if the details page address field has specified value"""   
        locator= npsp_lex_locators['detail_page']['address'].format(field)
        street, city, country = self.selenium.get_webelements(locator)
        if street.text ==  npsp_street and city.text == npsp_city and country.text == npsp_country:
            return "pass"
        else:
            return "fail"
   
    def validate_checkbox(self,name,checkbox_title):   
        """validates all 3 checkboxes for contact on manage hh page and returns locator for the checkbox thats required"""   
          
        locator=npsp_lex_locators['manage_hh_page']['mhh_checkbox'].format(name,"fauxCBInformal")
        self.selenium.page_should_contain_element(locator)
        
        locator=npsp_lex_locators['manage_hh_page']['mhh_checkbox'].format(name,"fauxCBFormal")
        self.selenium.page_should_contain_element(locator)
        
        locator=npsp_lex_locators['manage_hh_page']['mhh_checkbox'].format(name,"fauxCBExName") 
        self.selenium.page_should_contain_element(locator)
        
        if checkbox_title == "Informal Greeting":
            locator=npsp_lex_locators['manage_hh_page']['mhh_checkbox'].format(name,"fauxCBInformal")
        elif checkbox_title == "Formal Greeting":
            locator=npsp_lex_locators['manage_hh_page']['mhh_checkbox'].format(name,"fauxCBFormal") 
        elif checkbox_title.capitalize() == "Household Name":
            locator=npsp_lex_locators['manage_hh_page']['mhh_checkbox'].format(name,"fauxCBExName")       
        return locator
    
    def check_field_value(self, title, value):
        """checks value of a field in details page(section without header)"""
        locator=npsp_lex_locators['detail_page']['verify_field_value'].format(title,value)
        self.selenium.page_should_contain_element(locator)
        
    def click_managehh_button(self,title):  
        """clicks on the new contact button on manage hh page"""      
        locator=npsp_lex_locators['manage_hh_page']['button'].format(title)
        self.selenium.get_webelement(locator).click()  
        
    def click_managehh_link(self,title):       
        locator=npsp_lex_locators['manage_hh_page']['address_link'].format(title)
        self.selenium.get_webelement(locator).click()      
    
    def select_lightning_checkbox(self,title):
        locator=npsp_lex_locators['checkbox'].format(title)
        self.selenium.get_webelement(locator).click()
        
    def select_lightning_table_checkbox(self,title):
        locator=npsp_lex_locators['table_checkbox'].format(title)
        self.selenium.get_webelement(locator).click()
        
    def select_bge_checkbox(self,title):
        locator=npsp_lex_locators['bge']['checkbox'].format(title)
        self.selenium.get_webelement(locator).click()     
        
    def populate_modal_field(self, title, value):
        locator=npsp_lex_locators['modal_field'].format(title,value)
        self.salesforce._populate_field(locator, value)
    
        
    def verify_occurrence(self,title,value):
        locator=npsp_lex_locators['record']['related']['check_occurrence'].format(title,value)
        actual_value=self.selenium.get_webelement(locator).text
        exp_value="("+value+")"
        assert exp_value == actual_value, "Expected value to be {} but found {}".format(
            exp_value, actual_value
        )  
        
    def check_record_related_item(self,title,value):
        locator=npsp_lex_locators['record']['related']['item'].format(title,value)
        self.selenium.wait_until_page_contains_element(locator)
        actual_value=self.selenium.get_webelement(locator).text
        assert value == actual_value, "Expected value to be {} but found {}".format(
            value, actual_value
        )      
          
     
    def select_related_dropdown(self,title):
        """Clicks on the dropdown next to Related List"""
        locator=npsp_lex_locators['record']['related']['drop-down'].format(title)
        self.selenium.get_webelement(locator).click()   
        
    def get_header_date_value(self,title):   
        """Validates if the specified header field has specified value"""   
        locator= npsp_lex_locators['header_datepicker'].format(title)
        date=self.selenium.get_webelement(locator).text   
        return date 
        
    def get_main_header(self):
        locator = npsp_lex_locators['header_text']
        header = self.selenium.get_webelement(locator).text
        return header
    
    def verify_contact_role(self,name,role):
        """verifies the contact role on opportunity page"""
        locator=npsp_lex_locators['opportunity']['contact_role'].format(name,role)
        self.selenium.page_should_contain_element(locator)  
        
    def select_relatedlist(self,title):
        """click on the related list to open it"""
        locator=npsp_lex_locators['record']['related']['title'].format(title)
        self.selenium.get_webelement(locator).click()  
        
    def verify_related_list_field_values(self, **kwargs):
        """verifies the values in the related list objects page""" 
        for name, value in kwargs.items():
            locator= npsp_lex_locators['record']['related']['field_value'].format(name,value)
            self.selenium.wait_until_page_contains_element(locator)
            self.selenium.page_should_contain_element(locator)
            
    def page_contains_record(self,title):   
        """Validates if the specified record is present on the page"""   
        locator= npsp_lex_locators['object']['record'].format(title)
        self.selenium.page_should_not_contain_element(locator) 
             
                         
               
    def click_special_object_button(self, title):
        locator = npsp_lex_locators['object']['button'].format(title)
        self.selenium.get_webelement(locator).click()
        
    def click_eng_plan_dropdown(self, title):
        locator = npsp_lex_locators['engagement_plan']['dropdown'].format(title)
        self.selenium.set_focus_to_element(locator)
        self.selenium.get_webelement(locator).click()
        
    def select_eng_plan_checkbox(self,title):
        """"""
        if title=="Skip Weekends":
            locator=npsp_lex_locators['engagement_plan']['checkbox'].format("span",title)
            self.selenium.get_webelement(locator).click()
        else:
            locator=npsp_lex_locators['engagement_plan']['checkbox'].format("label",title)
            self.selenium.get_webelement(locator).click()
            
    def enter_eng_plan_values(self, name, value):
        """Enter values into corresponding fields in Engagement Plan Templet page"""
        locator = npsp_lex_locators['id'].format(name) 
        self.salesforce._populate_field(locator, value)
    
    

                
    def enter_task_id_and_subject(self, id, value):
        """Enter values into corresponding task subject fields based on last 2 digits of id"""
        locator = npsp_lex_locators['engagement_plan']['input_box'].format(id) 
        self.selenium.get_webelement(locator).send_keys(value)
    
    
    def click_task_button(self, task_id, name):
        """Click Task button based on Task id and button label"""          
        locator = npsp_lex_locators['engagement_plan']['button'].format(task_id, name)
        self.selenium.get_webelement(locator).click()    
          
    
    def check_related_list_values(self,list_name,*args):
        """Verifies the value of custom related list"""
        for value in args:
            locator = npsp_lex_locators['check_related_list_item'].format(list_name,value)
            self.selenium.page_should_contain_element(locator)

    def verify_eng_plan_exists(self,name, delete=None):  
        """verifies that the Engagement Plans related list has a plan stored under it and clicks on dropdown if True is passed as 2nd argument"""
        locator = npsp_lex_locators['engagement_plan']['check_eng_plan'].format(name)
        self.selenium.page_should_contain_element(locator) 
        plan=self.selenium.get_webelement(locator).text   
        if delete == "True":
               locator = npsp_lex_locators['engagement_plan']['dd'].format(name)
               self.selenium.get_webelement(locator).click()      
        return plan
    
    def check_activity_tasks(self, *args):
        """verifies that the specified tasks are present under activity tab """
        for value in args:
            locator = npsp_lex_locators['engagement_plan']['tasks'].format(value)
            self.selenium.page_should_contain_element(locator)

    def enter_level_values(self, **kwargs):
        """Enter values into corresponding fields in Levels page"""
        for name, value in kwargs.items():
            if name == "Level Name":
                id = "fldName"
                locator = npsp_lex_locators['levels']['id'].format(id)
                self.salesforce._populate_field(locator, value)      
            elif name == "Minimum Amount":
                id = "fldMinAmount"
                locator = npsp_lex_locators['levels']['id'].format(id)
                self.salesforce._populate_field(locator, value)  
            elif name == "Maximum Amount":
                id = "fldMaxAmount"
                locator = npsp_lex_locators['levels']['id'].format(id)
                self.salesforce._populate_field(locator, value)                    

    def enter_level_dd_values(self, name,value):
        """Enter values into corresponding fields in Levels page"""                 
        if name == "Target":
            id = "fldTarget"
            locator = npsp_lex_locators['levels']['select'].format(id)
            loc = self.selenium.get_webelement(locator)
            self.selenium.set_focus_to_element(locator)       
            self.selenium.select_from_list_by_label(loc,value)
            time.sleep(2)
        elif name == "Source Field":
            id = "fldSourceField"
            locator = npsp_lex_locators['levels']['select'].format(id)
            loc = self.selenium.get_webelement(locator) 
            self.selenium.set_focus_to_element(locator)      
            self.selenium.select_from_list_by_label(loc,value) 
            time.sleep(2) 
        elif name == "Level Field":
            id = "fldLevel"
            locator = npsp_lex_locators['levels']['select'].format(id)
            loc = self.selenium.get_webelement(locator) 
            self.selenium.set_focus_to_element(locator)      
            self.selenium.select_from_list_by_label(loc,value)
            time.sleep(2)
        elif name == "Previous Level Field":
            id = "fldPreviousLevel"
            locator = npsp_lex_locators['levels']['select'].format(id)
            loc = self.selenium.get_webelement(locator) 
            self.selenium.set_focus_to_element(locator)      
            self.selenium.select_from_list_by_label(loc,value) 

    def select_app_launcher_link(self,title):
        locator = npsp_lex_locators['app_launcher']['select-option'].format(title) 
        self.selenium.get_webelement(locator).click()
        time.sleep(1)
        
    def click_on_first_record(self):  
        """selects first record of the page"""
        locator = npsp_lex_locators['select_one_record']
        self.selenium.get_webelement(locator).click()
        time.sleep(1)  
        
    def select_search(self, index, value):
        """"""
        locator = npsp_lex_locators["click_search"].format(index)
        loc_value = self.selenium.get_webelement(locator).send_keys(value)
        loc = self.selenium.get_webelement(locator)
        #loc.send_keys(Keys.TAB+ Keys.RETURN)
        time.sleep(1)  
        
    def enter_gau(self, value):
        id = "lksrch"
        locator = npsp_lex_locators["id"].format(id)
        loc = self.selenium.get_webelement(locator)
        loc.send_keys(value)
        self.selenium.get_webelement("//*[@title='Go!']").click()
        time.sleep(1)

    def add_gau_allocation(self,field, value):
        locator = npsp_lex_locators["gaus"]["input_field"].format(field)
        loc = self.selenium.get_webelement(locator).send_keys(value)
            
        
    def click_save(self, page):
        if  page== "GAU":
            id="j_id0:theForm:j_id9:j_id10:saveBTN"
            locator = npsp_lex_locators["id"].format(id)
            self.selenium.get_webelement(locator).click()
     
    def enter_payment_schedule(self, *args):
        """Enter values into corresponding fields in Levels page"""                 
        #if name == "Payments":
        #id = ["paymentCount","intervals","intervalunits"]
        id = ["paymentCount","vfForm:intervalnumber","intervalunits"]
        for i in range(len(args)):
            locator = npsp_lex_locators['id'].format(id[i])
            loc = self.selenium.get_webelement(locator)
            self.selenium.set_focus_to_element(locator)       
            self.selenium.select_from_list_by_label(loc,args[i])
            time.sleep(2)    
                
    def verify_payment_split(self, amount, no_payments):
        loc = "//*[@id='pmtTable']/tbody/tr/td[2]/div//input[@value= '{}']"
        values = int(amount)/int(no_payments)
        #global self.val
        values_1 = "{:0.2f}".format(values)
        self.val = str(values_1)
        locator =  loc.format(self.val)
        list_payments = self.selenium.get_webelements(locator)
        self.t_loc=len(list_payments)
        if  self.t_loc == int(no_payments):
            for i in list_payments:
                self.selenium.page_should_contain_element(i)             
            return str(self.t_loc)
        else:
            return str(self.t_loc)
       
    def verify_date_split(self,date, no_payments, interval): 
        ddate=[]  
        mm, dd, yyyy = date.split("/")
        mm, dd, yyyy = int(mm), int(dd), int(yyyy)
        locator = npsp_lex_locators['payments']['date_loc'].format(date)
        t_dates = self.selenium.get_webelement(locator)
        self.selenium.page_should_contain_element(t_dates)
#            for i in range(int(no_payments) + 1):
        if mm <= 12:
            date_list = [mm, dd, yyyy]
            dates = list(map(str, date_list))
            new_date = "/".join(dates)
            mm = mm + int(interval)
            dates = list(map(str, date_list))
            #if new_date not in t_dates: 
            locator1 = npsp_lex_locators['payments']['date_loc'].format(new_date)
            t_dates = self.selenium.get_webelement(locator1)                  
            self.selenium.page_should_contain_element(t_dates)
        elif mm > 12:
            yyyy = yyyy + 1
            mm = (mm + int(interval))-(12+int(interval))
            #return "pass"
#         else:
#             return "fail"
        
    def click_viewall_related_list (self,title):  
        """clicks on the View All link under the Related List"""      
        locator=npsp_lex_locators['record']['related']['viewall'].format(title)
        self.selenium.get_webelement(locator).click()
        
    def click_button_with_value (self,title):  
        """clicks on the button on the payments page"""      
        locator=npsp_lex_locators['button'].format(title)
        self.selenium.get_webelement(locator).click()
        
         
    def verify_details(self, **kwargs):
       """To verify no. of records with given same column values
          key is value in a table column, value is expected count of rows with that value     
       """
       for key, value in kwargs.items():
           locators = npsp_lex_locators['payments']['pays'].format(key)
           list_ele = self.selenium.get_webelements(locators)
           p_count=len(list_ele)
           assert p_count == int(value), "Expected {} payment with status {} but found {}".format(value, key, p_count)             
                
    def verify_occurrence_payments(self,title,value=None):
        """"""
        locator=npsp_lex_locators['payments']['check_occurrence'].format(title)
        occ_value=self.selenium.get_webelement(locator).text
        return occ_value        
        
        
    def verify_payment(self):
        locators=npsp_lex_locators['payments']['no_payments']
        list_ele=self.selenium.get_webelements(locators)
        l_no_payments = len(list_ele)
        #return list_ele
        #return l_no_payments, self.t_loc
        #if self.t_loc == l_no_payments:
        for element in list_ele:
            payment_com=self.selenium.get_webelement(element).text
            cc=payment_com.replace("$","")
            if cc == str(self.val) and self.t_loc == l_no_payments :
                return 'pass'
            #return cc, self.val
            else:
                return "fail"
        
    def select_value_from_list(self,list_name,value): 
        locator = npsp_lex_locators['npsp_settings']['list'].format(list_name)
        loc = self.selenium.get_webelement(locator)
        self.selenium.set_focus_to_element(locator)       
        self.selenium.select_from_list_by_label(loc,value) 
          
        
    def select_value_from_bge_dd(self, list_name,value):
        list_found = False
        locators = npsp_lex_locators["bge-lists"].values()

        for i in locators:
            locator = i.format(list_name)
            if self.check_if_element_exists(locator):
                loc=self.selenium.get_webelement(locator)
                self.selenium.set_focus_to_element(locator)       
                self.selenium.select_from_list_by_label(loc,value)
                list_found = True
                break

        assert list_found, "Dropdown with the provided locator not found"

    def check_if_element_exists(self, xpath):
        elements =self.selenium.get_element_count(xpath)
        return True if elements > 0 else False
    
    def select_multiple_values_from_list(self,list_name,*args): 
        """Pass the list name and values to be selected from the dropdown. Please note that this doesn't unselect the existing values"""
        locator = npsp_lex_locators['npsp_settings']['multi_list'].format(list_name)
        loc = self.selenium.get_webelement(locator)
        self.selenium.set_focus_to_element(locator)       
        self.selenium.select_from_list_by_label(loc,*args) 
        
    def choose_frame(self, value):
        """Returns the first displayed iframe on the page with the given name or title"""
        locator = npsp_lex_locators['frame_new'].format(value,value)
        frames = self.selenium.get_webelements(locator)
        for frame in frames:
            if frame.is_displayed():
                self.selenium.select_frame(frame)
                return frame
        raise Exception('unable to find visible iframe with title "{}"'.format(value))

    def select_frame_and_click_element(self,iframe,path, *args, **kwargs):
        """Selects the first displayed frame with given name or title and scrolls to element identified by locator and clicks """
        self.choose_frame(iframe)
        loc = self.get_npsp_locator(path, *args, **kwargs)
        self.selenium.wait_until_element_is_visible(loc, timeout=60)
        self.selenium.scroll_element_into_view(loc)
        self.selenium.click_element(loc)
        
        
    def get_npsp_locator(self, path, *args, **kwargs):
        """ Returns a rendered locator string from the npsp_lex_locators
            dictionary.  This can be useful if you want to use an element in
            a different way than the built in keywords allow.
        """ 
        locator = npsp_lex_locators
        for key in path.split('.'):
            locator = locator[key]
        main_loc = locator.format(*args, **kwargs)
        return main_loc   

    def wait_for_locator(self, path, *args, **kwargs):
        """Waits for 60 sec for the specified locator"""
        main_loc = self.get_npsp_locator(path,*args, **kwargs)    
        self.selenium.wait_until_element_is_visible(main_loc, timeout=90)

    def get_npsp_settings_value(self,field_name): 
        locator = npsp_lex_locators['npsp_settings']['field_value'].format(field_name)
        loc = self.selenium.get_webelement(locator).text  
        return loc 
    
    def click_panel_sub_link (self,title):  
        """clicks on the button on the payments page"""      
        locator=npsp_lex_locators['npsp_settings']['panel_sub_link'].format(title)
        self.selenium.get_webelement(locator).click()
     
    def click_settings_button (self,panel_id,btn_value):  
        """clicks on the buttons on npsp settings object using panel id and button value"""      
        locator=npsp_lex_locators['npsp_settings']['batch-button'].format(panel_id,btn_value)
        self.selenium.click_element(locator)   
        
 
    
    def verify_payment_details(self):
        locator = "//tbody/tr/td[2]/span/span"
        locs1 = self.selenium.get_webelements(locator)
        locator2 = "//tbody/tr/td[3]/span/span"
        locs2 = self.selenium.get_webelements(locator2)
        for i, j in list(zip(locs1, locs2)):
            #loc1_vaue = self.selenium.get_webelemt(i).text
            #loc2_vaue = self.selenium.get_webelemt(j).text
            if i.text == "Pledged" and j.text == "$100.00":
                pass
            else:
                return "fail"
        return len(locs1)

    # def verify_opportunities(self, len_value):
    #     locator = "//tbody/tr[12]/th"
    #     s = self.selenium.get_webelement(locator).text
    #     #return s
    #     strip_list = s.split(" ")
    #     date = strip_list[-1]
    #     date = date.split("/")
    #     date = list(map(int, date))
    #     mm, dd, yyyy = date
    #     for _ in range(int(len_value)):
    #         if mm == 12:
    #             mm = 1
    #             yyyy = yyyy + 1
    #             date = [mm, dd, yyyy]
    #             date = list(map(str, date))
    #             date = "/".join(date)
    #             loctor_contains = "//tbody//a[contains(@title , '{}')]".format(date)
    #             self.selenium.page_should_contain_element(loctor_contains)            
    #         else:
    #             mm = mm + 1
    #             date = [mm, dd, yyyy]
    #             date = list(map(str, date))
    #             date = "/".join(date)
    #             loctor_contains = "//tbody//a[contains(@title , '{}')]".format(date)
    #             self.selenium.page_should_contain_element(loctor_contains)

    def click_object_manager_button(self,title):  
        """clicks on the buttons in object manager"""      
        locator=npsp_lex_locators['object_manager']['button'].format(title)
        self.selenium.get_webelement(locator).click()  
        
    def click_bge_button(self,text):  
        """clicks on buttons for BGE"""      
        locator=npsp_lex_locators['bge']['button'].format(text)
        #self.selenium.get_webelement(locator).click()
        self.selenium.click_button(locator)     
    
    def verify_title(self,title,value):
        """"""
        locator=npsp_lex_locators['bge']['title'].format(title,value)
        actual_value=self.selenium.get_webelement(locator).text
        assert value == actual_value, "Expected value to be {} but found {}".format(
            value, actual_value
        )             
    
    def page_scroll_to_locator(self, path, *args, **kwargs):
        locator = self.get_npsp_locator(path, *args, **kwargs)
        self.selenium.scroll_element_into_view(locator)   

    def get_bge_card_header(self,title):   
        """Validates if the specific header field has specified value"""   
        locator= npsp_lex_locators['bge']['card-header'].format(title)
        id=self.selenium.get_webelement(locator).text   
        return id    
        
    def click_bge_edit_button(self, title):  
        """clicks the button in the table by using name mentioned in data-label"""
        locator=npsp_lex_locators['bge']['edit_button'].format(title)
        #self.selenium.get_webelement(locator).click()
        self.selenium.click_button(locator)
            
    def populate_bge_edit_field(self, title, value):
        """Clears the data in input field and enters the value specified """
        locator=npsp_lex_locators['bge']['edit_field'].format(title)
        field=self.salesforce._populate_field(locator, value)
 
        
    def verify_row_count(self,value):
        """verifies if actual row count matches with expected value"""
        locator=npsp_lex_locators['bge']['count']
        actual_value=self.selenium.get_webelements(locator)
        count=len(actual_value)
        assert int(value) == count, "Expected rows to be {} but found {}".format(
            value, count
        )       
        
    def return_locator_value(self, path, *args, **kwargs): 
        """Returns the value pointed by the specified locator"""
        locator=self.get_npsp_locator(path, *args, **kwargs)
        value=self.selenium.get_webelement(locator).text   
        return value

    def select_bge_row(self, value):
        """To select a row on object page based on name and open the dropdown"""
        locators = npsp_lex_locators['bge']['name']
        list_ele = self.selenium.get_webelements(locators)
        for index, element in enumerate(list_ele):
            if element.text == value:
                drop_down = npsp_lex_locators['bge']['locate_dropdown'].format(index+1)
                self.selenium.click_element(drop_down)
                time.sleep(1)

    def click_link_with_text(self, text):
        self.builtin.log("This test is using the 'Click link with text' workaround", "WARN")
        element = self.selenium.driver.find_element_by_link_text(text)
        self.selenium.driver.execute_script('arguments[0].click()', element)  
    
    def verify_expected_batch_values(self, batch_id,**kwargs):
        """To verify that the data in Data Import Batch matches expected value provide batch_id and the data u want to verify"""    
        ns=self.get_npsp_namespace_prefix()
        table=ns + "DataImportBatch__c"
        bge_batch=self.salesforce.salesforce_get(table,batch_id)
        for key, value in kwargs.items():
            label=ns + key
            self.builtin.should_be_equal_as_strings(bge_batch[label], value)
            
    def click_element_with_locator(self, path, *args, **kwargs):
        """Pass the locator and its values for the element you want to click """
        locator=self.get_npsp_locator(path, *args, **kwargs)  
        self.selenium.click_element(locator)      
            
    def wait_for_record_to_update(self, id, value):
        """Waits for specified record header to be updated by checking every second for 10 times.
        """
        i = 0
        while True:
            i += 1
            if i > 10:
                raise AssertionError(
                    "Timed out waiting for record name to be {} .".format(value)
                )
            self.salesforce.go_to_record_home(id)
            try:
                self.verify_header(value)
                break
            except Exception:
                time.sleep(1)
                     
    def load_locator(self, path, *args, **kwargs):
        """Scrolls down until the specified locator is found.
        """
        locator = self.get_npsp_locator(path, *args, **kwargs)
        i = 0
        while True:
            i += 1
            if i > 20:
                raise AssertionError(
                    "Timed out waiting for locator {} to load.".format(locator)
                )
            self.selenium.execute_javascript("window.scrollBy(0, 100)")
            self.wait_for_aura()
            try:
                self.selenium.get_webelement(locator)
                break
            except ElementNotFound:
                time.sleep(0.2)
                        
    def select_multiple_values_from_duellist(self,path,list_name,section,*args): 
        """Pass the list name and values to be selected from the dropdown. """
        main_loc = npsp_lex_locators
        for key in path.split('.'):
            main_loc = main_loc[key]
        for i in args:
            locator = main_loc.format(list_name,section,i)
            if args.index(i)==0:
                self.selenium.click_element(locator)
            else:
                self.selenium.click_element(locator,'COMMAND')
                
    def click_duellist_button(self, list_name,button):
        list_found = False
        locators = npsp_lex_locators["bge-duellist-btn"].values()

        for i in locators:
            locator = i.format(list_name,button)
            if self.check_if_element_exists(locator):
                loc=self.selenium.get_webelement(locator)
                self.selenium.click_element(locator)
                list_found = True
                break

        assert list_found, "Dropdown with the provided locator not found"            
    
    def verify_expected_values(self,ns_ind,obj_api,rec_id,**kwargs):
       """To verify that the data in database table match with expected value, 
       provide ns if object has namespace prefix otherwise nonns,
       object api name, record_id and the data u want to verify"""    
       if(ns_ind=='ns'):
           ns=self.get_npsp_namespace_prefix()
           table=ns + "DataImportBatch__c"
       else:
            table=obj_api
       rec=self.salesforce.salesforce_get(table,rec_id)
       for key, value in kwargs.items():
<<<<<<< HEAD
           self.builtin.should_be_equal_as_strings(rec[key], value)

    def batch_data_import(self, batchsize):
        """"Do a BDI import using the API and wait for it to complete"""

        code = """Data_Import_Settings__c diSettings = UTIL_CustomSettingsFacade.getDataImportSettings();
                diSettings.Donation_Matching_Behavior__c = BDI_DataImport_API.ExactMatchOrCreate;
                BDI_DataImport_BATCH bdi = new BDI_DataImport_BATCH();
                ID ApexJobId = Database.executeBatch(bdi, %d);
                """ % int(batchsize)
        subtask_config = TaskConfig(
                {"options": {"apex" : code}}
        )

        self.cumulusci._run_task(AnonymousApexTask, subtask_config)

        subtask_config = TaskConfig(
                {"options": {"class_name" : "BDI_DataImport_BATCH"}}
        )

        self.cumulusci._run_task(BatchApexWait, subtask_config)
=======
           self.builtin.should_be_equal_as_strings(rec[key], value)   
           

    def get_org_namespace_prefix(self):
        if self.cumulusci.org.namespaced:
            return "npsp__" 
        else:
            return ""       
          
    def click_first_matching_related_item_popup_link(self,heading,rel_status,link):
        '''Clicks a link in the popup menu for first matching related list item.
        heading specifies the name of the list,
        rel_status specifies the status or other field vaule to identify a particular item,
        and link specifies the name of the link'''  
        self.salesforce.load_related_list(heading)
        locator = npsp_lex_locators["record"]["related"]["link"].format(heading, rel_status)
        list=self.selenium.get_webelements(locator)
        title=list[0].text
        self.salesforce.click_related_item_popup_link(heading, title, link)
        
    def verify_field_values(self,**kwargs):
        """Verifies values in the specified fields""" 
        for key, value in kwargs.items():
            locator=npsp_lex_locators["field-value"].format(key)
            res=self.selenium.get_webelement(locator).text
            assert value == res, "Expected {} value to be {} but found {}".format(key,value,res)

           
>>>>>>> 3189c8bc
<|MERGE_RESOLUTION|>--- conflicted
+++ resolved
@@ -972,31 +972,7 @@
             table=obj_api
        rec=self.salesforce.salesforce_get(table,rec_id)
        for key, value in kwargs.items():
-<<<<<<< HEAD
            self.builtin.should_be_equal_as_strings(rec[key], value)
-
-    def batch_data_import(self, batchsize):
-        """"Do a BDI import using the API and wait for it to complete"""
-
-        code = """Data_Import_Settings__c diSettings = UTIL_CustomSettingsFacade.getDataImportSettings();
-                diSettings.Donation_Matching_Behavior__c = BDI_DataImport_API.ExactMatchOrCreate;
-                BDI_DataImport_BATCH bdi = new BDI_DataImport_BATCH();
-                ID ApexJobId = Database.executeBatch(bdi, %d);
-                """ % int(batchsize)
-        subtask_config = TaskConfig(
-                {"options": {"apex" : code}}
-        )
-
-        self.cumulusci._run_task(AnonymousApexTask, subtask_config)
-
-        subtask_config = TaskConfig(
-                {"options": {"class_name" : "BDI_DataImport_BATCH"}}
-        )
-
-        self.cumulusci._run_task(BatchApexWait, subtask_config)
-=======
-           self.builtin.should_be_equal_as_strings(rec[key], value)   
-           
 
     def get_org_namespace_prefix(self):
         if self.cumulusci.org.namespaced:
@@ -1022,5 +998,22 @@
             res=self.selenium.get_webelement(locator).text
             assert value == res, "Expected {} value to be {} but found {}".format(key,value,res)
 
-           
->>>>>>> 3189c8bc
+    def batch_data_import(self, batchsize):
+        """"Do a BDI import using the API and wait for it to complete"""
+
+        code = """Data_Import_Settings__c diSettings = UTIL_CustomSettingsFacade.getDataImportSettings();
+                diSettings.Donation_Matching_Behavior__c = BDI_DataImport_API.ExactMatchOrCreate;
+                BDI_DataImport_BATCH bdi = new BDI_DataImport_BATCH();
+                ID ApexJobId = Database.executeBatch(bdi, %d);
+                """ % int(batchsize)
+        subtask_config = TaskConfig(
+                {"options": {"apex" : code}}
+        )
+
+        self.cumulusci._run_task(AnonymousApexTask, subtask_config)
+
+        subtask_config = TaskConfig(
+                {"options": {"class_name" : "BDI_DataImport_BATCH"}}
+        )
+
+        self.cumulusci._run_task(BatchApexWait, subtask_config)