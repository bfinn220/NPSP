import logging
import re
import time
import warnings
import json
import os

from robot.libraries.BuiltIn import BuiltIn, RobotNotRunningError
from selenium.common.exceptions import ElementNotInteractableException
from selenium.common.exceptions import StaleElementReferenceException
from selenium.common.exceptions import NoSuchElementException
from selenium.common.exceptions import WebDriverException
from selenium.webdriver.common.keys import Keys
from SeleniumLibrary.errors import ElementNotFound
from simple_salesforce import SalesforceMalformedRequest
from simple_salesforce import SalesforceResourceNotFound
from selenium.webdriver import ActionChains
from cumulusci.robotframework.utils import selenium_retry
import sys
from email.mime import text

from cumulusci.tasks.apex.anon import AnonymousApexTask
from cumulusci.core.config import TaskConfig
from cumulusci.tasks.apex.batch import BatchApexWait
from robot.api import logger
from cgi import escape

from locators_45 import npsp_lex_locators as locators_45
from locators_46 import npsp_lex_locators as locators_46
locators_by_api_version = {
    46.0: locators_46,  # Summer '19
    45.0: locators_45,  # Spring '19
}
# will get populated in _init_locators
npsp_lex_locators = {}

@selenium_retry
class NPSP(object):
    
    ROBOT_LIBRARY_SCOPE = 'GLOBAL'
    ROBOT_LIBRARY_VERSION = 1.0

    def __init__(self, debug=False):
        self.debug = debug
        self.current_page = None
        self._session_records = []
        self.val=0
        self.payment_list= []
        # Turn off info logging of all http requests 
        logging.getLogger('requests.packages.urllib3.connectionpool').setLevel(logging.WARN)
        self._init_locators()

    def _init_locators(self):
        try:
            client = self.cumulusci.tooling
            response = client._call_salesforce(
                'GET', 'https://{}/services/data'.format(client.sf_instance))
            latest_api_version = float(response.json()[-1]['version'])
            if not latest_api_version in locators_by_api_version:
                warnings.warn("Could not find locator library for API %d" % latest_api_version)
                latest_api_version = max(locators_by_api_version.keys())
        except RobotNotRunningError:
            # We aren't part of a running test, likely because we are
            # generating keyword documentation. If that's the case, assume
            # the latest supported version
            latest_api_version = max(locators_by_api_version.keys())
        locators = locators_by_api_version[latest_api_version]
        npsp_lex_locators.update(locators)

    @property
    def builtin(self):
        return BuiltIn()

    @property
    def cumulusci(self):
        return self.builtin.get_library_instance('cumulusci.robotframework.CumulusCI')

    @property
    def salesforce(self):
        return self.builtin.get_library_instance('cumulusci.robotframework.Salesforce')

    def get_namespace_prefix(self, name):
        parts = name.split('__')
        if parts[-1] == 'c':
            parts = parts[:-1]
        if len(parts) > 1:
            return parts[0] + '__'
        else:
            return ''

    def get_npsp_namespace_prefix(self):
        if not hasattr(self.cumulusci, '_describe_result'):
            self.cumulusci._describe_result = self.cumulusci.sf.describe()
        objects = self.cumulusci._describe_result['sobjects']
        level_object = [o for o in objects if o['label'] == 'Level'][0]
        return self.get_namespace_prefix(level_object['name'])

    def populate_field_by_placeholder(self, loc, value):
        """ Populate field with Place Holder as a locator
            and actual value of the place holder.
        """
        xpath = npsp_lex_locators["placeholder"].format(loc)
        field = self.selenium.get_webelement(xpath)
#         self.salesforce._populate_field(xpath, value)
        
        field.send_keys(value)
        time.sleep(2)
# #         if loc == ("Search Contacts" or "Search Accounts"):
#         field.send_keys(Keys.ENTER)
# #             field.send_keys(Keys.ARROW_DOWN)
        field.send_keys(Keys.ENTER)

    def click_record_button(self, title):
        """ Pass title of the button to click the buttons on the records edit page. Usually save and cancel are the buttons seen.
        """
        locator = npsp_lex_locators['record']['button'].format(title)
        self.selenium.set_focus_to_element(locator)
        button = self.selenium.get_webelement(locator)
        button.click()
        time.sleep(5)
        
    def select_tab(self, title):
        """ Switch between different tabs on a record page like Related, Details, News, Activity and Chatter
            Pass title of the tab
        """
        tab_found = False
        locators = npsp_lex_locators["tabs"].values()
        for i in locators:
            locator = i.format(title)
            if self.check_if_element_exists(locator):
                buttons = self.selenium.get_webelements(locator)
                for button in buttons:
                    if button.is_displayed():
                        self.salesforce._focus(button)
                        button.click()
                        time.sleep(5)
                        tab_found = True
                        break

        assert tab_found, "tab not found"    
        
    def click_special_related_list_button(self, heading, button_title):
        """ To Click on a related list button which would open up a new lightning page rather than a modal.
            Pass the list name and button name"""
        self.salesforce.load_related_list(heading)
        b_found = False
        locator = npsp_lex_locators["record"]["related"]["button"].format(
            heading, button_title
        )
        buttons=self.selenium.get_webelements(locator)
        for button in buttons:
            if button.is_displayed():
                button.click()
                b_found = True
                break
            
        assert b_found, "{} related list with button {} not found.".format(heading, button_title)
                  
    def click_related_list_dd_button(self, heading, dd_title, button_title):
        """ To Click on a related list dropdown button.
            Pass the list name, dd name and button name"""
        self.salesforce.load_related_list(heading)
        locator = npsp_lex_locators["record"]["related"]["button"].format(heading, dd_title)
        self.selenium.click_link(locator) 
        time.sleep(1)
        loc=npsp_lex_locators["record"]["related"]["dd-link"].format(button_title)
        self.selenium.wait_until_element_is_visible(loc)
        self.selenium.click_link(loc)   
        
    def click_dropdown(self, title):
        """Click the dropdown to open it"""
        locator = npsp_lex_locators['record']['list'].format(title)
        self.selenium.set_focus_to_element(locator)
        self.selenium.get_webelement(locator).click()
        self.wait_for_locator('popup')
        
    def click_flexipage_dropdown(self, title):
        """Click the lightning dropdown to open it"""
        locator = npsp_lex_locators['record']['flexipage-list'].format(title)
        self.selenium.set_focus_to_element(locator)
        self.selenium.get_webelement(locator).click()
        self.wait_for_locator('flexipage-popup')    

    def open_date_picker(self, title):
        locator = npsp_lex_locators['record']['list'].format(title)
        self.selenium.set_focus_to_element(locator)
        self.selenium.get_webelement(locator).click()

    def pick_date(self, value):
        """To pick a date from the date picker"""
        locator = npsp_lex_locators['record']['datepicker'].format(value)
        self.selenium.set_focus_to_element(locator)
        self.selenium.get_webelement(locator).click() 

    def change_month(self, value):    
        """To pick month in the date picker"""
        locator = npsp_lex_locators['record']['month_pick'].format(value)
        self.selenium.set_focus_to_element(locator)
        self.selenium.get_webelement(locator).click()
        
#     def select_row(self,value):
#         """To select a row on object page based on name and open the dropdown"""    
#         drop_down = npsp_lex_locators['locating_delete_dropdown'].format(value)
#         self.selenium.get_webelement(drop_down).click()
#         #self.selenium.get_webelement(drop_down).click()

#     def select_row(self,value):
#         """To select a row on object page based on name and open the dropdown"""    
#         locator = npsp_lex_locators['select_name'].format(value)
#         self.selenium.set_focus_to_element(locator)
#         drop_down = npsp_lex_locators['locating_delete_dropdown'].format(value)
#         time.sleep(1)
#         return drop_down
    
    def select_row(self, value):
        """To select a row on object page based on name and open the dropdown"""
        locators = npsp_lex_locators['name']
        list_ele = self.selenium.get_webelements(locators)
        for index, element in enumerate(list_ele):
            if element.text == value:
                drop_down = npsp_lex_locators['locate_dropdown'].format(index + 1)
                self.selenium.get_webelement(drop_down).click()
                time.sleep(1)

    def select_related_row(self, value):
        """To select a row on object page based on name and open the dropdown"""
        locators = npsp_lex_locators['related_name']
        list_ele = self.selenium.get_webelements(locators)
        for index, element in enumerate(list_ele):
            if element.text == value:
                drop_down = npsp_lex_locators['rel_loc_dd'].format(index + 1)
                self.selenium.get_webelement(drop_down).click()
                time.sleep(1)
#     def select_row(self, value ):
#         """To select a row on object page based on name and open the dropdown"""
#         locators = npsp_lex_locators['name']
#         list_ele = self.selenium.get_webelements(locators)
#         index= 1
#         for locator in list_ele:
#             global index
#             if locator.text != value:
#                 index = index+1
#             else:
#                 drop_down = npsp_lex_locators['locate_dropdown'].format(index)
#                 self.selenium.get_webelement(drop_down).click()
#                 self.selenium.get_webelement(drop_down).click()
            
#     def select_related_row(self, value ):
#         """To select row from a related list based on name and open the dropdown"""
#         locators = npsp_lex_locators['related_name']
#         list_ele = self.selenium.get_webelements(locators)
#         index= 1
#         for locator in list_ele:
#             global index
#             if locator.text != value:
#                 index = index+1
#             else:
#                 drop_down = npsp_lex_locators['rel_loc_dd'].format(index)
#                 self.selenium.get_webelement(drop_down).click()
#                 self.selenium.get_webelement(drop_down).click()      
                
    def delete_icon(self, field_name,value):  
        """To click on x """
        locator=npsp_lex_locators['delete_icon'].format(field_name,value)
        self.selenium.get_webelement(locator).click() 

    def click_id(self, title):  
        locator=npsp_lex_locators['aff_id'].format(title)
        self.selenium.get_webelement(locator).click()     
         
    def select_object_dropdown(self): 
        locator=npsp_lex_locators['object_dd']
        self.selenium.get_webelement(locator).click()   
        
    def check_status(self, acc_name):
        aff_list = npsp_lex_locators['aff_status'].format(acc_name)
        aff_list_text=self.selenium.get_webelement(aff_list).text 
        self.aff_id=npsp_lex_locators['aff_id'].format(acc_name)
        self.aff_id_text=self.selenium.get_webelement(self.aff_id).text
        return self.aff_id_text,aff_list_text     
            
            
    def get_id(self):
        locator=npsp_lex_locators['click_aff_id'].format(self.aff_id_text)
        self.selenium.get_webelement(locator).click()   
        
        
    def confirm_value(self, field,value,status):
        list_found = False
        locators = npsp_lex_locators["confirm"].values()
        for i in locators:
            locator = i.format(field)
            if self.check_if_element_exists(locator):
                actual_value=self.selenium.get_webelement(locator).text
                if status.upper() == "Y":
                    assert value == actual_value, "Expected value to be {} but found {}".format(value, actual_value)
                elif status.upper() == "N":
                    assert value != actual_value, "Expected value {} and actual value {} should not match".format(value, actual_value)   
                list_found = True
                break

        assert list_found, "locator not found"  
 
            
    def verify_field_value(self, field,value,status):
        locator=npsp_lex_locators['check_field'].format(field)
        actual_value=self.selenium.get_webelement(locator).text
        if status.upper() == "Y":
            assert value == actual_value, "Expected value to be {} but found {}".format(
                value, actual_value
            )
        elif status.upper() == "N":
             assert value != actual_value, "Expected value {} and actual value {} should not match".format(
                value, actual_value
            )         
    
    
    def verify_record(self, name):
        """ Checks for the record in the object page and returns true if found else returns false
        """
        locator=npsp_lex_locators['account_list'].format(name)
        self.selenium.page_should_contain_element(locator)

            
    def select_option(self, name):  
        """selects various options in Contact>New opportunity page using name
        """
        locator=npsp_lex_locators['dd_options'].format(name)
        self.selenium.get_webelement(locator).click()
        
    def verify_related_list_items(self,list_name,value):
        """Verifies a specified related list has specified value(doesn't work if the list is in table format)"""
        locator=npsp_lex_locators['related_list_items'].format(list_name,value)
        self.selenium.page_should_contain_element(locator)
    
    def click_span_button(self,title):  
        """clicks on the button under span tag"""      
        locator=npsp_lex_locators['span_button'].format(title)
        self.selenium.get_webelement(locator).click()  
        
    def header_field_value(self,title,value):   
        """Validates if the specified header field has specified value"""   
        locator= npsp_lex_locators['header_field_value'].format(title,value)
        self.selenium.page_should_contain_element(locator)
        
    def verify_header(self,value):   
        """Validates header value"""   
        locator= npsp_lex_locators['header'].format(value)
        self.selenium.page_should_contain_element(locator)    
        
    def Verify_affiliated_contact(self,list_name,first_name,last_name, y):   
        """Validates if the affiliated contacts have the added contact details enter Y for positive case and N for negative case"""
        name = first_name + ' ' + last_name
        locator = self.salesforce.get_locator('record.related.link', list_name, name)
        if y.upper()=="Y":
            self.selenium.page_should_contain_element(locator)
        elif y.upper()=="N":
            self.selenium.page_should_not_contain_element(locator)
        
    def fill_address_form(self, **kwargs):
        """Validates if the affiliated contacts have the added contact details enter Y for positive case and N for negative case""" 
        for label, value in kwargs.items():
            locator= npsp_lex_locators['manage_hh_page']['address'].format(label,value)
            if label=="Street":
                locator = locator+"textarea"
                self.selenium.get_webelement(locator).send_keys(value)
            else:
                locator = locator+"input"
                self.selenium.get_webelement(locator).send_keys(value)
                
    def fill_bge_form(self, **kwargs):
        for label, value in kwargs.items():
            if label=="Batch Description" or label == "custom_textarea":
                locator= npsp_lex_locators['bge']['field-text'].format(label,value)
                self.selenium.click_element(locator)  
                self.salesforce._populate_field(locator, value)              

            else:
                locator= npsp_lex_locators['bge']['field-input'].format(label,value)
                self.selenium.click_element(locator)
                self.salesforce._populate_field(locator, value)
     
         
    def verify_details_address(self,field,npsp_street, npsp_city, npsp_country):   
        """Validates if the details page address field has specified value"""   
        locator= npsp_lex_locators['detail_page']['address'].format(field)
        street, city, country = self.selenium.get_webelements(locator)
        if street.text ==  npsp_street and city.text == npsp_city and country.text == npsp_country:
            return "pass"
        else:
            return "fail"
   
    def validate_checkbox(self,name,checkbox_title):   
        """validates all 3 checkboxes for contact on manage hh page and returns locator for the checkbox thats required"""   
          
        locator=npsp_lex_locators['manage_hh_page']['mhh_checkbox'].format(name,"fauxCBInformal")
        self.selenium.page_should_contain_element(locator)
        
        locator=npsp_lex_locators['manage_hh_page']['mhh_checkbox'].format(name,"fauxCBFormal")
        self.selenium.page_should_contain_element(locator)
        
        locator=npsp_lex_locators['manage_hh_page']['mhh_checkbox'].format(name,"fauxCBExName") 
        self.selenium.page_should_contain_element(locator)
        
        if checkbox_title == "Informal Greeting":
            locator=npsp_lex_locators['manage_hh_page']['mhh_checkbox'].format(name,"fauxCBInformal")
        elif checkbox_title == "Formal Greeting":
            locator=npsp_lex_locators['manage_hh_page']['mhh_checkbox'].format(name,"fauxCBFormal") 
        elif checkbox_title.capitalize() == "Household Name":
            locator=npsp_lex_locators['manage_hh_page']['mhh_checkbox'].format(name,"fauxCBExName")       
        return locator
    
    def check_field_value(self, title, value):
        """checks value of a field in details page(section without header)"""
        fv_found=False
        locators = npsp_lex_locators['detail_page']["field-value"].values()

        for i in locators:
            locator = i.format(title,value)
            if self.check_if_element_exists(locator):
                self.selenium.page_should_contain_element(locator)
                fv_found = True
                break

        assert fv_found, "{} with {} not found".format(title,value)
        
    def click_managehh_button(self,title):  
        """clicks on the new contact button on manage hh page"""      
        locator=npsp_lex_locators['manage_hh_page']['button'].format(title)
        self.selenium.get_webelement(locator).click()  
        
    def click_managehh_link(self,title):       
        locator=npsp_lex_locators['manage_hh_page']['address_link'].format(title)
        self.selenium.get_webelement(locator).click()      
    
    def select_lightning_checkbox(self,title):
        """Clicks on a checkbox using field name"""
        cb_found=False
        locators = npsp_lex_locators["checkbox"].values()

        for i in locators:
            locator = i.format(title)
            if self.check_if_element_exists(locator):
                self.selenium.get_webelement(locator).click()
                cb_found = True
                break

        assert cb_found, "Checkbox not found"
        
    def select_bge_checkbox(self,title):
        locator=npsp_lex_locators['bge']['checkbox'].format(title)
        self.selenium.get_webelement(locator).click()     
        
    def populate_modal_field(self, title, value):
        locator=npsp_lex_locators['modal_field'].format(title,value)
        self.salesforce._populate_field(locator, value)
    
    def populate_field_with_id(self,id,value):
        locator=npsp_lex_locators['id'].format(id)
        if value == 'null':
            field = self.selenium.get_webelement(locator)
            self.salesforce._clear(field)
        else :    
            self.salesforce._populate_field(locator, value)
        
    def verify_occurrence(self,title,value):
        locator=npsp_lex_locators['record']['related']['check_occurrence'].format(title,value)
        actual_value=self.selenium.get_webelement(locator).text
        exp_value="("+value+")"
        assert exp_value == actual_value, "Expected value to be {} but found {}".format(
            exp_value, actual_value
        )  
        
    def check_record_related_item(self,title,value):
        locator=npsp_lex_locators['record']['related']['item'].format(title,value)
        self.selenium.wait_until_page_contains_element(locator)
        actual_value=self.selenium.get_webelement(locator).text
        assert value == actual_value, "Expected value to be {} but found {}".format(
            value, actual_value
        )      
          
     
    def select_related_dropdown(self,title):
        """Clicks on the dropdown next to Related List"""
        locator=npsp_lex_locators['record']['related']['drop-down'].format(title)
        self.selenium.get_webelement(locator).click()   
        
    def get_header_date_value(self,title):   
        """Validates if the specified header field has specified value"""   
        locator= npsp_lex_locators['header_datepicker'].format(title)
        date=self.selenium.get_webelement(locator).text   
        return date 
        
    def get_main_header(self):
        header_found = False
        locators = npsp_lex_locators["main-header"].values()

        for locator in locators:
            if self.check_if_element_exists(locator):
                header = self.selenium.get_webelement(locator).text
                header_found = True
                return header

        assert header_found, "Header with the provided locator not found"
    
    def verify_contact_role(self,name,role):
        """verifies the contact role on opportunity page"""
        locator=npsp_lex_locators['opportunity']['contact_role'].format(name,role)
        self.selenium.page_should_contain_element(locator)  
        
    def select_relatedlist(self,title):
        """click on the related list to open it"""
        locator=npsp_lex_locators['record']['related']['title'].format(title)
        self.selenium.get_webelement(locator).click()  
        
    def verify_related_list_field_values(self, **kwargs):
        """verifies the values in the related list objects page""" 
        for name, value in kwargs.items():
            locator= npsp_lex_locators['record']['related']['field_value'].format(name,value)
            self.selenium.wait_until_page_contains_element(locator)
            self.selenium.page_should_contain_element(locator)
            
    def page_contains_record(self,title):   
        """Validates if the specified record is present on the page"""   
        locator= npsp_lex_locators['object']['record'].format(title)
        self.selenium.page_should_not_contain_element(locator) 
             
                         
               
    def click_special_object_button(self, title):
        locator = npsp_lex_locators['object']['button'].format(title)
        self.selenium.get_webelement(locator).click()
        
    def click_eng_plan_dropdown(self, title):
        locator = npsp_lex_locators['engagement_plan']['dropdown'].format(title)
        self.selenium.set_focus_to_element(locator)
        self.selenium.get_webelement(locator).click()
        
    def select_eng_plan_checkbox(self,title):
        """"""
        if title=="Skip Weekends":
            locator=npsp_lex_locators['engagement_plan']['checkbox'].format("span",title)
            self.selenium.get_webelement(locator).click()
        else:
            locator=npsp_lex_locators['engagement_plan']['checkbox'].format("label",title)
            self.selenium.get_webelement(locator).click()
            
    def enter_eng_plan_values(self, name, value):
        """Enter values into corresponding fields in Engagement Plan Templet page"""
        locator = npsp_lex_locators['id'].format(name) 
        self.salesforce._populate_field(locator, value)
    
    

                
    def enter_task_id_and_subject(self, id, value):
        """Enter values into corresponding task subject fields based on last 2 digits of id"""
        locator = npsp_lex_locators['engagement_plan']['input_box'].format(id) 
        self.selenium.get_webelement(locator).send_keys(value)
    
    
    def click_task_button(self, task_id, name):
        """Click Task button based on Task id and button label"""          
        locator = npsp_lex_locators['engagement_plan']['button'].format(task_id, name)
        self.selenium.get_webelement(locator).click()    
          
    
    def check_related_list_values(self,list_name,*args):
        """Verifies the value of custom related list"""
        for value in args:
            locator = npsp_lex_locators['check_related_list_item'].format(list_name,value)
            self.selenium.page_should_contain_element(locator)

    def verify_eng_plan_exists(self,name, delete=None):  
        """verifies that the Engagement Plans related list has a plan stored under it and clicks on dropdown if True is passed as 2nd argument"""
        locator = npsp_lex_locators['engagement_plan']['check_eng_plan'].format(name)
        self.selenium.page_should_contain_element(locator) 
        plan=self.selenium.get_webelement(locator).text   
        if delete == "True":
               locator = npsp_lex_locators['engagement_plan']['dd'].format(name)
               self.selenium.get_webelement(locator).click()      
        return plan
    
    def check_activity_tasks(self, *args):
        """verifies that the specified tasks are present under activity tab """
        for value in args:
            locator = npsp_lex_locators['engagement_plan']['tasks'].format(value)
            self.selenium.page_should_contain_element(locator)

    def enter_level_values(self, **kwargs):
        """Enter values into corresponding fields in Levels page"""
        for name, value in kwargs.items():
            if name == "Level Name":
                id = "fldName"
                locator = npsp_lex_locators['levels']['id'].format(id)
                self.salesforce._populate_field(locator, value)      
            elif name == "Minimum Amount":
                id = "fldMinAmount"
                locator = npsp_lex_locators['levels']['id'].format(id)
                self.salesforce._populate_field(locator, value)  
            elif name == "Maximum Amount":
                id = "fldMaxAmount"
                locator = npsp_lex_locators['levels']['id'].format(id)
                self.salesforce._populate_field(locator, value)                    

    def enter_level_dd_values(self, name,value):
        """Enter values into corresponding fields in Levels page"""                 
        if name == "Target":
            id = "fldTarget"
            locator = npsp_lex_locators['levels']['select'].format(id)
            loc = self.selenium.get_webelement(locator)
            self.selenium.set_focus_to_element(locator)       
            self.selenium.select_from_list_by_label(loc,value)
            time.sleep(2)
        elif name == "Source Field":
            id = "fldSourceField"
            locator = npsp_lex_locators['levels']['select'].format(id)
            loc = self.selenium.get_webelement(locator) 
            self.selenium.set_focus_to_element(locator)      
            self.selenium.select_from_list_by_label(loc,value) 
            time.sleep(2) 
        elif name == "Level Field":
            id = "fldLevel"
            locator = npsp_lex_locators['levels']['select'].format(id)
            loc = self.selenium.get_webelement(locator) 
            self.selenium.set_focus_to_element(locator)      
            self.selenium.select_from_list_by_label(loc,value)
            time.sleep(2)
        elif name == "Previous Level Field":
            id = "fldPreviousLevel"
            locator = npsp_lex_locators['levels']['select'].format(id)
            loc = self.selenium.get_webelement(locator) 
            self.selenium.set_focus_to_element(locator)      
            self.selenium.select_from_list_by_label(loc,value) 

    def select_app_launcher_link(self,title):
        locator = npsp_lex_locators['app_launcher']['select-option'].format(title) 
        self.selenium.get_webelement(locator).click()
        time.sleep(1)
        
    def click_on_first_record(self):  
        """selects first record of the page"""
        locator = npsp_lex_locators['select_one_record']
        self.selenium.get_webelement(locator).click()
        time.sleep(1)  
        
    def select_search(self, index, value):
        """"""
        locator = npsp_lex_locators["click_search"].format(index)
        loc_value = self.selenium.get_webelement(locator).send_keys(value)
        loc = self.selenium.get_webelement(locator)
        #loc.send_keys(Keys.TAB+ Keys.RETURN)
        time.sleep(1)  
        
    def enter_gau(self, value):
        id = "lksrch"
        locator = npsp_lex_locators["id"].format(id)
        loc = self.selenium.get_webelement(locator)
        loc.send_keys(value)
        self.selenium.get_webelement("//*[@title='Go!']").click()
        time.sleep(1)

    def add_gau_allocation(self,field, value):
        locator = npsp_lex_locators["gaus"]["input_field"].format(field)
        self.salesforce._populate_field(locator,value)
            
        
    def click_save(self, page):
        if  page== "GAU":
            id="j_id0:theForm:j_id9:j_id10:saveBTN"
            locator = npsp_lex_locators["id"].format(id)
            self.selenium.get_webelement(locator).click()
     
    def enter_payment_schedule(self, *args):
        """Enter values into corresponding fields in Levels page"""                 
        #if name == "Payments":
        #id = ["paymentCount","intervals","intervalunits"]
        id = ["paymentCount","vfForm:intervalnumber","intervalunits"]
        for i in range(len(args)):
            locator = npsp_lex_locators['id'].format(id[i])
            loc = self.selenium.get_webelement(locator)
            self.selenium.set_focus_to_element(locator)       
            self.selenium.select_from_list_by_label(loc,args[i])
            time.sleep(2)    
                
    def verify_payment_split(self, amount, no_payments):
        loc = "//*[@id='pmtTable']/tbody/tr/td[2]/div//input[@value= '{}']"
        values = int(amount)/int(no_payments)
        #global self.val
        values_1 = "{:0.2f}".format(values)
        self.val = str(values_1)
        locator =  loc.format(self.val)
        list_payments = self.selenium.get_webelements(locator)
        self.t_loc=len(list_payments)
        if  self.t_loc == int(no_payments):
            for i in list_payments:
                self.selenium.page_should_contain_element(i)             
            return str(self.t_loc)
        else:
            return str(self.t_loc)
       
    def verify_date_split(self,date, no_payments, interval): 
        ddate=[]  
        mm, dd, yyyy = date.split("/")
        mm, dd, yyyy = int(mm), int(dd), int(yyyy)
        locator = npsp_lex_locators['payments']['date_loc'].format(date)
        t_dates = self.selenium.get_webelement(locator)
        self.selenium.page_should_contain_element(t_dates)
#            for i in range(int(no_payments) + 1):
        if mm <= 12:
            date_list = [mm, dd, yyyy]
            dates = list(map(str, date_list))
            new_date = "/".join(dates)
            mm = mm + int(interval)
            dates = list(map(str, date_list))
            #if new_date not in t_dates: 
            locator1 = npsp_lex_locators['payments']['date_loc'].format(new_date)
            t_dates = self.selenium.get_webelement(locator1)                  
            self.selenium.page_should_contain_element(t_dates)
        elif mm > 12:
            yyyy = yyyy + 1
            mm = (mm + int(interval))-(12+int(interval))
            #return "pass"
#         else:
#             return "fail"
        
    def click_viewall_related_list (self,title):  
        """clicks on the View All link under the Related List"""      
        locator=npsp_lex_locators['record']['related']['viewall'].format(title)
        self.selenium.get_webelement(locator).click()
        
    def click_button_with_value (self,title):  
        """clicks on the button on the payments page"""      
        locator=npsp_lex_locators['button'].format(title)
        self.selenium.get_webelement(locator).click()
        
         
    def verify_details(self, **kwargs):
       """To verify no. of records with given same column values
          key is value in a table column, value is expected count of rows with that value     
       """
       for key, value in kwargs.items():
           locators = npsp_lex_locators['payments']['pays'].format(key)
           list_ele = self.selenium.get_webelements(locators)
           p_count=len(list_ele)
           assert p_count == int(value), "Expected {} payment with status {} but found {}".format(value, key, p_count)  
           
    def verify_allocations(self,header, **kwargs):
       """To verify allocations, header is related list
          key is value in td element, value is value in th element     
       """
       for key, value in kwargs.items():
           locator = npsp_lex_locators['record']['related']['allocations'].format(header,key)
           ele = self.selenium.get_webelement(locator).text
           assert ele == value, "Expected {} allocation to be {} but found {}".format(key,value,ele)     
           
    def verify_gau_allocations(self,header, **kwargs):
       """To verify allocations, header is related list
          key is value in 1st td element, value is value in 2nd element     
       """
       for key, value in kwargs.items():
           locator = npsp_lex_locators['gaus']['allocations'].format(header,key,value)
           self.selenium.wait_until_page_contains_element(locator,error="Expected {} allocation of {} was not found".format(key,value))
#            ele = self.selenium.get_webelement(locator).text
#            assert ele == value, "Expected {} allocation to be {} but found {}".format(key,value,ele)                      
                
    def verify_occurrence_payments(self,title,value=None):
        """"""
        locator=npsp_lex_locators['payments']['check_occurrence'].format(title)
        occ_value=self.selenium.get_webelement(locator).text
        return occ_value        
        
        
    def verify_payment(self):
        locators=npsp_lex_locators['payments']['no_payments']
        list_ele=self.selenium.get_webelements(locators)
        l_no_payments = len(list_ele)
        #return list_ele
        #return l_no_payments, self.t_loc
        #if self.t_loc == l_no_payments:
        for element in list_ele:
            payment_com=self.selenium.get_webelement(element).text
            cc=payment_com.replace("$","")
            if cc == str(self.val) and self.t_loc == l_no_payments :
                return 'pass'
            #return cc, self.val
            else:
                return "fail"
        
    def select_value_from_list(self,list_name,value): 
        locator = npsp_lex_locators['npsp_settings']['list'].format(list_name)
        loc = self.selenium.get_webelement(locator)
        self.selenium.set_focus_to_element(locator)       
        self.selenium.select_from_list_by_label(loc,value) 
          
        
    def select_value_from_bge_dd(self, list_name,value):
        list_found = False
        locators = npsp_lex_locators["bge-lists"].values()

        for i in locators:
            locator = i.format(list_name)
            if self.check_if_element_exists(locator):
                loc=self.selenium.get_webelement(locator)
                self.selenium.set_focus_to_element(locator)       
                self.selenium.select_from_list_by_label(loc,value)
                list_found = True
                break

        assert list_found, "Dropdown with the provided locator not found"

    def check_if_element_exists(self, xpath):
        elements =self.selenium.get_element_count(xpath)
        return True if elements > 0 else False
    
    def select_multiple_values_from_list(self,list_name,*args): 
        """Pass the list name and values to be selected from the dropdown. Please note that this doesn't unselect the existing values"""
        locator = npsp_lex_locators['npsp_settings']['multi_list'].format(list_name)
        loc = self.selenium.get_webelement(locator)
        self.selenium.set_focus_to_element(locator)       
        self.selenium.select_from_list_by_label(loc,*args) 
        
    def choose_frame(self, value):
        """Returns the first displayed iframe on the page with the given name or title"""
        locator = npsp_lex_locators['frame_new'].format(value,value)
        frames = self.selenium.get_webelements(locator)
        for frame in frames:
            if frame.is_displayed():
                self.selenium.select_frame(frame)
                return frame
        raise Exception('unable to find visible iframe with title "{}"'.format(value))

    def select_frame_and_click_element(self,iframe,path, *args, **kwargs):
        """Selects the first displayed frame with given name or title and scrolls to element identified by locator and clicks """
        self.choose_frame(iframe)
        loc = self.get_npsp_locator(path, *args, **kwargs)
        self.selenium.wait_until_element_is_visible(loc, timeout=60)
        self.selenium.scroll_element_into_view(loc)
        self.selenium.click_element(loc)
        
        
    def get_npsp_locator(self, path, *args, **kwargs):
        """ Returns a rendered locator string from the npsp_lex_locators
            dictionary.  This can be useful if you want to use an element in
            a different way than the built in keywords allow.
        """ 
        locator = npsp_lex_locators
        for key in path.split('.'):
            locator = locator[key]
        main_loc = locator.format(*args, **kwargs)
        return main_loc   

    def wait_for_locator(self, path, *args, **kwargs):
        """Waits for 60 sec for the specified locator"""
        main_loc = self.get_npsp_locator(path,*args, **kwargs)    
        self.selenium.wait_until_element_is_visible(main_loc, timeout=90)
        
        
    def wait_for_batch_to_complete(self, path, *args, **kwargs):
        """Checks every 15 secs for upto 3.5mins for batch with given status
        """
        i = 0
        locator = self.get_npsp_locator(path,*args, **kwargs)
        while True:
            i += 1
            if i > 14:
                self.selenium.capture_page_screenshot()
                raise AssertionError(
                    "Timed out waiting for batch with locator {} to load.".format(locator)
                )
            else:    
                try:
                    self.selenium.wait_until_element_is_visible(locator)
                    break
                except Exception:
                    time.sleep(15)    

    def get_npsp_settings_value(self,field_name): 
        locator = npsp_lex_locators['npsp_settings']['field_value'].format(field_name)
        loc = self.selenium.get_webelement(locator).text  
        return loc 
    
    def click_panel_sub_link (self,title):  
        """clicks on the button on the payments page"""      
        locator=npsp_lex_locators['npsp_settings']['panel_sub_link'].format(title)
        self.selenium.get_webelement(locator).click()
     
    def click_settings_button (self,panel_id,btn_value):  
        """clicks on the buttons on npsp settings object using panel id and button value"""      
        locator=npsp_lex_locators['npsp_settings']['batch-button'].format(panel_id,btn_value)
        self.selenium.click_element(locator)   
        
 
    
    def verify_payment_details(self):
        locator = "//tbody/tr/td[2]/span/span"
        locs1 = self.selenium.get_webelements(locator)
        locator2 = "//tbody/tr/td[3]/span/span"
        locs2 = self.selenium.get_webelements(locator2)
        for i, j in list(zip(locs1, locs2)):
            #loc1_vaue = self.selenium.get_webelemt(i).text
            #loc2_vaue = self.selenium.get_webelemt(j).text
            if i.text == "Pledged" and j.text == "$100.00":
                pass
            else:
                return "fail"
        return len(locs1)

    # def verify_opportunities(self, len_value):
    #     locator = "//tbody/tr[12]/th"
    #     s = self.selenium.get_webelement(locator).text
    #     #return s
    #     strip_list = s.split(" ")
    #     date = strip_list[-1]
    #     date = date.split("/")
    #     date = list(map(int, date))
    #     mm, dd, yyyy = date
    #     for _ in range(int(len_value)):
    #         if mm == 12:
    #             mm = 1
    #             yyyy = yyyy + 1
    #             date = [mm, dd, yyyy]
    #             date = list(map(str, date))
    #             date = "/".join(date)
    #             loctor_contains = "//tbody//a[contains(@title , '{}')]".format(date)
    #             self.selenium.page_should_contain_element(loctor_contains)            
    #         else:
    #             mm = mm + 1
    #             date = [mm, dd, yyyy]
    #             date = list(map(str, date))
    #             date = "/".join(date)
    #             loctor_contains = "//tbody//a[contains(@title , '{}')]".format(date)
    #             self.selenium.page_should_contain_element(loctor_contains)

    def click_object_manager_button(self,title):  
        """clicks on the buttons in object manager"""      
        locator=npsp_lex_locators['object_manager']['button'].format(title)
        self.selenium.get_webelement(locator).click()  
        
    def click_bge_button(self,text):  
        """clicks on buttons for BGE"""  
        self.builtin.log("This test is using javascript to click on button as regular click wouldn't work with Summer19", "WARN")    
        locator=npsp_lex_locators['bge']['button'].format(text)
        self.selenium.set_focus_to_element(locator)
        time.sleep(1)
        element = self.selenium.driver.find_element_by_xpath(locator)
        self.selenium.driver.execute_script('arguments[0].click()', element)
  
           
    
    def verify_title(self,title,value):
        """"""
        locator=npsp_lex_locators['bge']['title'].format(title,value)
        actual_value=self.selenium.get_webelement(locator).text
        assert value == actual_value, "Expected value to be {} but found {}".format(
            value, actual_value
        )             
    
    def page_scroll_to_locator(self, path, *args, **kwargs):
        locator = self.get_npsp_locator(path, *args, **kwargs)
        self.selenium.scroll_element_into_view(locator)   

    def get_bge_card_header(self,title):   
        """Validates if the specific header field has specified value"""   
        locator= npsp_lex_locators['bge']['card-header'].format(title)
        id=self.selenium.get_webelement(locator).text   
        return id    
        
    def click_bge_edit_button(self, title):  
        """clicks the button in the table by using name mentioned in data-label"""
        locator=npsp_lex_locators['bge']['edit_button'].format(title)
        #self.selenium.get_webelement(locator).click()
        self.selenium.click_button(locator)
            
    def populate_bge_edit_field(self, title, value):
        """Clears the data in input field and enters the value specified """
        locator=npsp_lex_locators['bge']['edit_field'].format(title)
        field=self.salesforce._populate_field(locator, value)
 
        
    def verify_row_count(self,value):
        """verifies if actual row count matches with expected value"""
        locator=npsp_lex_locators['bge']['count']
        actual_value=self.selenium.get_webelements(locator)
        count=len(actual_value)
        assert int(value) == count, "Expected rows to be {} but found {}".format(
            value, count
        )       
     
    def return_locator_value(self, path, *args, **kwargs): 
        """Returns the value pointed by the specified locator"""
        locator=self.get_npsp_locator(path, *args, **kwargs)
        value=self.selenium.get_webelement(locator).text   
        return value
        
    def return_list(self, path, *args, **kwargs): 
        """Returns all the values pointed by the specified locator"""
        locator=self.get_npsp_locator(path, *args, **kwargs)
        values=self.selenium.get_webelements(locator)
        return [i.text for i in values]

    def select_bge_row(self, value):
        """To select a row on object page based on name and open the dropdown"""
        locators = npsp_lex_locators['bge']['name']
        list_ele = self.selenium.get_webelements(locators)
        for index, element in enumerate(list_ele):
            if element.text == value:
                drop_down = npsp_lex_locators['bge']['locate_dropdown'].format(index+1)
                self.selenium.click_element(drop_down)
                time.sleep(1)

    def click_link_with_text(self, text):
        self.builtin.log("This test is using the 'Click link with text' workaround", "WARN")
        element = self.selenium.driver.find_element_by_link_text(text)
        self.selenium.driver.execute_script('arguments[0].click()', element)  
    
    def verify_expected_batch_values(self, batch_id,**kwargs):
        """To verify that the data in Data Import Batch matches expected value provide batch_id and the data u want to verify"""    
        ns=self.get_npsp_namespace_prefix()
        table=ns + "DataImportBatch__c"
        bge_batch=self.salesforce.salesforce_get(table,batch_id)
        for key, value in kwargs.items():
            label=ns + key
            self.builtin.should_be_equal_as_strings(bge_batch[label], value)
            
    def click_element_with_locator(self, path, *args, **kwargs):
        """Pass the locator and its values for the element you want to click """
        locator=self.get_npsp_locator(path, *args, **kwargs)  
        self.selenium.click_element(locator)      
            
    def wait_for_record_to_update(self, id, value):
        """Waits for specified record header to be updated by checking every second for 10 times.
        """
        i = 0
        while True:
            i += 1
            if i > 10:
                raise AssertionError(
                    "Timed out waiting for record name to be {} .".format(value)
                )
            self.salesforce.go_to_record_home(id)
            try:
                self.verify_header(value)
                break
            except Exception:
                time.sleep(1)
                     
    def load_locator(self, locator):
        """Scrolls down until the specified locator is found.
        """
        i = 0
        while True:
            i += 1
            if i > 20:
                raise AssertionError(
                    "Timed out waiting for locator {} to load.".format(locator)
                )
            self.selenium.execute_javascript("window.scrollBy(0, 100)")
            self.wait_for_aura()
            try:
                self.selenium.get_webelement(locator)
                break
            except ElementNotFound:
                time.sleep(0.2)
                        
    def select_multiple_values_from_duellist(self,path,list_name,section,*args): 
        """Pass the list name and values to be selected from the dropdown. """
        main_loc = npsp_lex_locators
        for key in path.split('.'):
            main_loc = main_loc[key]
        for i in args:
            locator = main_loc.format(list_name,section,i)
            if args.index(i)==0:
                self.selenium.click_element(locator)
            else:
                self.selenium.click_element(locator,'COMMAND')
                
    def click_duellist_button(self, list_name,button):
        list_found = False
        locators = npsp_lex_locators["bge-duellist-btn"].values()

        for i in locators:
            locator = i.format(list_name,button)
            if self.check_if_element_exists(locator):
                loc=self.selenium.get_webelement(locator)
                self.selenium.click_element(locator)
                list_found = True
                break

        assert list_found, "Dropdown with the provided locator not found"            
    
    def verify_expected_values(self,ns_ind,obj_api,rec_id,**kwargs):
       """To verify that the data in database table match with expected value, 
       provide ns if object has namespace prefix otherwise nonns,
       object api name, record_id and the data u want to verify"""    
       if(ns_ind=='ns'):
           ns=self.get_npsp_namespace_prefix()
           table=ns + "DataImportBatch__c"
       else:
            table=obj_api
       rec=self.salesforce.salesforce_get(table,rec_id)
       for key, value in kwargs.items():
           self.builtin.should_be_equal_as_strings(rec[key], value)

    def get_org_namespace_prefix(self):
        if self.cumulusci.org.namespaced:
            return "npsp__" 
        else:
            return ""       
          
    def click_first_matching_related_item_popup_link(self,heading,rel_status,link):
        '''Clicks a link in the popup menu for first matching related list item.
        heading specifies the name of the list,
        rel_status specifies the status or other field vaule to identify a particular item,
        and link specifies the name of the link'''  
        self.salesforce.load_related_list(heading)
        locator = npsp_lex_locators["record"]["related"]["link"].format(heading, rel_status)
        list=self.selenium.get_webelements(locator)
        title=list[0].text
        self.salesforce.click_related_item_popup_link(heading, title, link)
        
    def verify_field_values(self,**kwargs):
        """Verifies values in the specified fields""" 
        for key, value in kwargs.items():
            locator=npsp_lex_locators["field-value"].format(key)
            res=self.selenium.get_webelement(locator).text
            assert value == res, "Expected {} value to be {} but found {}".format(key,value,res)
            
    def checkbox_status(self,cbx_name,status):
        """verifies if the specified checkbox is with expected status in readonly mode"""
        locator=npsp_lex_locators["custom_settings"]["cbx_status"].format(cbx_name,status)
        self.selenium.page_should_contain_element(locator)
                
    def go_to_setup_page(self,page):
        """ Navigates to the specified page in Salesforce Setup """
        url = self.cumulusci.org.lightning_base_url
        url = "{}/lightning/setup/{}/home".format(url,page)
        self.selenium.go_to(url)
        self.salesforce.wait_until_loading_is_complete()

    def batch_data_import(self, batchsize):
        """"Do a BDI import using the API and wait for it to complete"""

        code = """Data_Import_Settings__c diSettings = UTIL_CustomSettingsFacade.getDataImportSettings();
                diSettings.Donation_Matching_Behavior__c = BDI_DataImport_API.ExactMatchOrCreate;
                update diSettings;
                BDI_DataImport_BATCH bdi = new BDI_DataImport_BATCH();
                ID ApexJobId = Database.executeBatch(bdi, %d);
                """ % int(batchsize)
        subtask_config = TaskConfig(
                {"options": {"apex" : code}}
        )

        self.cumulusci._run_task(AnonymousApexTask, subtask_config)

        subtask_config = TaskConfig(
                {"options": {"class_name" : "BDI_DataImport_BATCH"}}
        )

        self.cumulusci._run_task(BatchApexWait, subtask_config)
<<<<<<< HEAD


# Keywords below this line are for accessibility testing 



    def inject_axe_core_library(self):
        path = os.path.dirname(os.path.abspath(__file__))
        self.selenium.execute_javascript(path + "/axe.js")
    
    
    def get_axe_analysis_results(self,cssSelector = None):    
        context = "document"
        if cssSelector != None:
            context = "{include: [['%s']]}" % cssSelector
    
        runScript = """
            var callback = arguments[arguments.length - 1];
            var options = {runOnly: {type: "tag", values: ["wcag2a", "wcag2aa", "best-practice"]}};
            var cb = function(error, results) { if (error) { throw error }; callback(results) };
            axe.run(%s, options, cb);
        """ % context
        results = self.selenium.execute_async_javascript(runScript)
        return results
    
    
    def log_summary_of_results(self,results):
        """This keyword just logs the summary of results"""
        logger.debug(results)
    
        passed = results["passes"]
        inapplicable = results["inapplicable"]
        incomplete = results["incomplete"]
        violations = results["violations"]
    
        numPasses = len(results["passes"])
        numInapplicable = len(results["inapplicable"])
        numIncomplete = len(results["incomplete"])
        numViolations = len(results["violations"])
    
        logger.info("Passed: %d, Inapplicable: %d, Incomplete: %d, Violations: %d" % (numPasses, numInapplicable, numIncomplete, numViolations))
    
    
    def log_raw_results(self,results):
        logger.info(json.dumps(results, indent=4));
    
    
    def warn_on_incomplete_rules(self,results):
        """ Prints a warn for any rules that couldn't be determined automatically. Returns the number of such warnings. """
        for rule in results["incomplete"]:
            self.print_result(rule, "Incomplete (requires manual review)", logger.warn)
        return len(results["incomplete"])
    
    
    def fail_if_there_are_violations(self,results):
        """If there are violations on the page, returns the keyword as failed and gives the details of violations on the page"""
        failures = ""
        for rule in results["violations"]:
            self.print_result(rule, "Violation")
            failures += "  - %s: %s\n" % (rule["id"], rule["help"])
    
        numViolations = len(results["violations"])
        if numViolations > 0:
            raise Exception("Found %d violations:\n%s" % (numViolations, failures))
    
    
    def print_result(self,result, preamble=None, logFunc=logger.info):
        impact = result["impact"]
        desc = result["description"]
        url = result["helpUrl"]
        ruleId = result["id"]
        helpString = result["help"] # short string
        tags = result["tags"] #array
    
        header = ""
        if preamble != None: header = "<b>" + preamble + "</b><br/>"
    
        header += "[<b>%s</b>:<a href='%s'>%s</a>] %s" % (impact, url, ruleId, escape(helpString))
        header += " (<em>Tags: " + ", ".join(result["tags"]) + "</em>)"
        header += "<br />%s" % (escape(desc))
        #logger.warn(header, html=True)
    
        message = header
        message += "<ul>"
    
        for node in result["nodes"]:
            targetString = ""
            for target in node["target"]:
                if type(target) is str or type(target) is unicode:
                    targetString += target
                elif type(target) is list:
                    for frame_target in target:
                        targetString += ">> %s" % frame_target
    
            message += "<li>Target: <b>%s</b><br/>HTML: %s" % (targetString, escape(node["html"]))
    
            if len(node["any"]) > 0:
                any_message = "<br/><b>Fix at least one of:</b><ul>"
                for check in node["any"]:
                    any_message += "<li>" + check["message"] + "</li>"
                any_message += "</ul>"
                message += any_message
    
            all_message = ""
            if len(node["all"]) > 0:
                all_message = "<br/><b>Fix all of:</b><ul>"
                for check in node["all"]:
                    all_message += "<li>" + check["message"] + "</li>"
                all_message += "</ul>"
                message += all_message
    
        message += "</ul>"
    
        logFunc(message, html=True)
        logger.debug(json.dumps(result, indent=4))
=======
        
    def click_wrapper_related_list_button(self,heading,button_title):  
        """Clicks a button in the heading of a related list when the related list is enclosed in wrapper.
           Waits for a modal to open after clicking the button.
        """  
        locator = npsp_lex_locators["record"]["related"]["button"].format(heading, button_title)
        element = self.selenium.driver.find_element_by_xpath(locator)
        self.selenium.driver.execute_script('arguments[0].click()', element)    
>>>>>>> bc0a3abe
<|MERGE_RESOLUTION|>--- conflicted
+++ resolved
@@ -1158,8 +1158,14 @@
         )
 
         self.cumulusci._run_task(BatchApexWait, subtask_config)
-<<<<<<< HEAD
-
+    
+    def click_wrapper_related_list_button(self,heading,button_title):  
+        """Clicks a button in the heading of a related list when the related list is enclosed in wrapper.
+           Waits for a modal to open after clicking the button.
+        """  
+        locator = npsp_lex_locators["record"]["related"]["button"].format(heading, button_title)
+        element = self.selenium.driver.find_element_by_xpath(locator)
+        self.selenium.driver.execute_script('arguments[0].click()', element)  
 
 # Keywords below this line are for accessibility testing 
 
@@ -1274,13 +1280,5 @@
     
         logFunc(message, html=True)
         logger.debug(json.dumps(result, indent=4))
-=======
-        
-    def click_wrapper_related_list_button(self,heading,button_title):  
-        """Clicks a button in the heading of a related list when the related list is enclosed in wrapper.
-           Waits for a modal to open after clicking the button.
-        """  
-        locator = npsp_lex_locators["record"]["related"]["button"].format(heading, button_title)
-        element = self.selenium.driver.find_element_by_xpath(locator)
-        self.selenium.driver.execute_script('arguments[0].click()', element)    
->>>>>>> bc0a3abe
+        
+      
