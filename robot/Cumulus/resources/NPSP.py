import logging
import time
import sys
import warnings
import os
import pprint

from robot.libraries.BuiltIn import BuiltIn, RobotNotRunningError
from selenium.common.exceptions import ElementNotInteractableException
from selenium.common.exceptions import StaleElementReferenceException
from selenium.common.exceptions import NoSuchElementException
from selenium.common.exceptions import WebDriverException
from selenium.webdriver.common.keys import Keys
from SeleniumLibrary.errors import ElementNotFound
from simple_salesforce import SalesforceMalformedRequest
from simple_salesforce import SalesforceResourceNotFound
from selenium.webdriver import ActionChains
from cumulusci.robotframework.utils import selenium_retry
from email.mime import text

from cumulusci.tasks.apex.anon import AnonymousApexTask
from cumulusci.core.config import TaskConfig
from cumulusci.tasks.apex.batch import BatchApexWait
from tasks.set_BDI_mapping_mode import SetBDIMappingMode

from locators_45 import npsp_lex_locators as locators_45
from locators_46 import npsp_lex_locators as locators_46
locators_by_api_version = {
    46.0: locators_46,  # Summer '19
    45.0: locators_45,  # Spring '19
}
# will get populated in _init_locators
npsp_lex_locators = {}

@selenium_retry
class NPSP(object):
    
    ROBOT_LIBRARY_SCOPE = 'GLOBAL'
    ROBOT_LIBRARY_VERSION = 1.0

    def __init__(self, debug=False):
        self.debug = debug
        self.current_page = None
        self._session_records = []
        self.val=0
        self.payment_list= []
        # Turn off info logging of all http requests 
        logging.getLogger('requests.packages.urllib3.connectionpool').setLevel(logging.WARN)
        self._init_locators()

    def _init_locators(self):
        try:
            client = self.cumulusci.tooling
            response = client._call_salesforce(
                'GET', 'https://{}/services/data'.format(client.sf_instance))
            latest_api_version = float(response.json()[-1]['version'])
            if not latest_api_version in locators_by_api_version:
                warnings.warn("Could not find locator library for API %d" % latest_api_version)
                latest_api_version = max(locators_by_api_version.keys())
        except RobotNotRunningError:
            # We aren't part of a running test, likely because we are
            # generating keyword documentation. If that's the case, assume
            # the latest supported version
            latest_api_version = max(locators_by_api_version.keys())
        locators = locators_by_api_version[latest_api_version]
        npsp_lex_locators.update(locators)

    @property
    def builtin(self):
        return BuiltIn()

    @property
    def cumulusci(self):
        return self.builtin.get_library_instance('cumulusci.robotframework.CumulusCI')

    @property
    def salesforce(self):
        return self.builtin.get_library_instance('cumulusci.robotframework.Salesforce')

    def get_namespace_prefix(self, name):
        parts = name.split('__')
        if parts[-1] == 'c':
            parts = parts[:-1]
        if len(parts) > 1:
            return parts[0] + '__'
        else:
            return ''

    def get_npsp_namespace_prefix(self):
        if not hasattr(self.cumulusci, '_describe_result'):
            self.cumulusci._describe_result = self.cumulusci.sf.describe()
        objects = self.cumulusci._describe_result['sobjects']
        level_object = [o for o in objects if o['label'] == 'Level'][0]
        return self.get_namespace_prefix(level_object['name'])

    def populate_field_by_placeholder(self, loc, value):
        """ Populate field with Place Holder as a locator
            and actual value of the place holder.
        """
        xpath = npsp_lex_locators["placeholder"].format(loc)
        field = self.selenium.get_webelement(xpath)
#         self.salesforce._populate_field(xpath, value)
        
        field.send_keys(value)
        time.sleep(2)
# #         if loc == ("Search Contacts" or "Search Accounts"):
#         field.send_keys(Keys.ENTER)
# #             field.send_keys(Keys.ARROW_DOWN)
        field.send_keys(Keys.ENTER)

    def click_record_button(self, title):
        """ Pass title of the button to click the buttons on the records edit page. Usually save and cancel are the buttons seen.
        """
        locator = npsp_lex_locators['record']['button'].format(title)
        self.selenium.set_focus_to_element(locator)
        button = self.selenium.get_webelement(locator)
        button.click()
        time.sleep(5)
        
    def select_tab(self, title):
        """ Switch between different tabs on a record page like Related, Details, News, Activity and Chatter
            Pass title of the tab
        """
        tab_found = False
        locators = npsp_lex_locators["tabs"].values()
        for i in locators:
            locator = i.format(title)
            if self.check_if_element_exists(locator):
                buttons = self.selenium.get_webelements(locator)
                for button in buttons:
                    if button.is_displayed():
                        self.salesforce._focus(button)
                        button.click()
                        time.sleep(5)
                        tab_found = True
                        break

        assert tab_found, "tab not found"    
        
    def click_special_related_list_button(self, heading, button_title):
        """ To Click on a related list button which would open up a new lightning page rather than a modal.
            Pass the list name and button name"""
        self.salesforce.load_related_list(heading)
        b_found = False
        locator = npsp_lex_locators["record"]["related"]["button"].format(
            heading, button_title
        )
        buttons=self.selenium.get_webelements(locator)
        for button in buttons:
            if button.is_displayed():
                button.click()
                b_found = True
                break
            
        assert b_found, "{} related list with button {} not found.".format(heading, button_title)
                  
    def click_related_list_dd_button(self, heading, dd_title, button_title):
        """ To Click on a related list dropdown button.
            Pass the list name, dd name and button name"""
        self.salesforce.load_related_list(heading)
        locator = npsp_lex_locators["record"]["related"]["button"].format(heading, dd_title)
        self.selenium.click_link(locator) 
        time.sleep(1)
        loc=npsp_lex_locators["record"]["related"]["dd-link"].format(button_title)
        self.selenium.wait_until_element_is_visible(loc)
        self.selenium.click_link(loc)   
        
    def click_dropdown(self, title):
        """Click the dropdown to open it"""
        locator = npsp_lex_locators['record']['list'].format(title)
        self.selenium.set_focus_to_element(locator)
        self.selenium.get_webelement(locator).click()
        self.wait_for_locator('popup')
        
    def click_flexipage_dropdown(self, title):
        """Click the lightning dropdown to open it"""
        locator = npsp_lex_locators['record']['flexipage-list'].format(title)
        self.selenium.set_focus_to_element(locator)
        self.selenium.get_webelement(locator).click()
        self.wait_for_locator('flexipage-popup')    

    def open_date_picker(self, title):
        locator = npsp_lex_locators['record']['list'].format(title)
        self.selenium.set_focus_to_element(locator)
        self.selenium.get_webelement(locator).click()

    def pick_date(self, value):
        """To pick a date from the date picker"""
        locator = npsp_lex_locators['record']['datepicker'].format(value)
        self.selenium.set_focus_to_element(locator)
        self.selenium.get_webelement(locator).click() 

    def change_month(self, value):    
        """To pick month in the date picker"""
        locator = npsp_lex_locators['record']['month_pick'].format(value)
        self.selenium.set_focus_to_element(locator)
        self.selenium.get_webelement(locator).click()
        
#     def select_row(self,value):
#         """To select a row on object page based on name and open the dropdown"""    
#         drop_down = npsp_lex_locators['locating_delete_dropdown'].format(value)
#         self.selenium.get_webelement(drop_down).click()
#         #self.selenium.get_webelement(drop_down).click()

#     def select_row(self,value):
#         """To select a row on object page based on name and open the dropdown"""    
#         locator = npsp_lex_locators['select_name'].format(value)
#         self.selenium.set_focus_to_element(locator)
#         drop_down = npsp_lex_locators['locating_delete_dropdown'].format(value)
#         time.sleep(1)
#         return drop_down
    
    def select_row(self, value):
        """To select a row on object page based on name and open the dropdown"""
        locators = npsp_lex_locators['name']
        list_ele = self.selenium.get_webelements(locators)
        for index, element in enumerate(list_ele):
            if element.text == value:
                drop_down = npsp_lex_locators['locate_dropdown'].format(index + 1)
                self.selenium.get_webelement(drop_down).click()
                time.sleep(1)

    def select_related_row(self, value):
        """To select a row on object page based on name and open the dropdown"""
        locators = npsp_lex_locators['related_name']
        list_ele = self.selenium.get_webelements(locators)
        for index, element in enumerate(list_ele):
            if element.text == value:
                drop_down = npsp_lex_locators['rel_loc_dd'].format(index + 1)
                self.selenium.get_webelement(drop_down).click()
                time.sleep(1)
#     def select_row(self, value ):
#         """To select a row on object page based on name and open the dropdown"""
#         locators = npsp_lex_locators['name']
#         list_ele = self.selenium.get_webelements(locators)
#         index= 1
#         for locator in list_ele:
#             global index
#             if locator.text != value:
#                 index = index+1
#             else:
#                 drop_down = npsp_lex_locators['locate_dropdown'].format(index)
#                 self.selenium.get_webelement(drop_down).click()
#                 self.selenium.get_webelement(drop_down).click()
            
#     def select_related_row(self, value ):
#         """To select row from a related list based on name and open the dropdown"""
#         locators = npsp_lex_locators['related_name']
#         list_ele = self.selenium.get_webelements(locators)
#         index= 1
#         for locator in list_ele:
#             global index
#             if locator.text != value:
#                 index = index+1
#             else:
#                 drop_down = npsp_lex_locators['rel_loc_dd'].format(index)
#                 self.selenium.get_webelement(drop_down).click()
#                 self.selenium.get_webelement(drop_down).click()      
                
    def delete_icon(self, field_name,value):  
        """To click on x """
        locator=npsp_lex_locators['delete_icon'].format(field_name,value)
        self.selenium.get_webelement(locator).click() 

    def click_id(self, title):  
        locator=npsp_lex_locators['aff_id'].format(title)
        self.selenium.get_webelement(locator).click()     
         
    def select_object_dropdown(self): 
        locator=npsp_lex_locators['object_dd']
        self.selenium.get_webelement(locator).click()   
        
    def check_status(self, acc_name):
        aff_list = npsp_lex_locators['aff_status'].format(acc_name)
        aff_list_text=self.selenium.get_webelement(aff_list).text 
        self.aff_id=npsp_lex_locators['aff_id'].format(acc_name)
        self.aff_id_text=self.selenium.get_webelement(self.aff_id).text
        return self.aff_id_text,aff_list_text     
            
            
    def get_id(self):
        locator=npsp_lex_locators['click_aff_id'].format(self.aff_id_text)
        self.selenium.get_webelement(locator).click()   
        
        
    def confirm_value(self, field,value,status):
        list_found = False
        locators = npsp_lex_locators["confirm"].values()
        for i in locators:
            locator = i.format(field)
            if self.check_if_element_exists(locator):
                actual_value=self.selenium.get_webelement(locator).text
                if status.upper() == "Y":
                    assert value == actual_value, "Expected value to be {} but found {}".format(value, actual_value)
                elif status.upper() == "N":
                    assert value != actual_value, "Expected value {} and actual value {} should not match".format(value, actual_value)   
                list_found = True
                break

        assert list_found, "locator not found"  
 
            
    def verify_field_value(self, field,value,status):
        locator=npsp_lex_locators['check_field'].format(field)
        actual_value=self.selenium.get_webelement(locator).text
        if status.upper() == "Y":
            assert value == actual_value, "Expected value to be {} but found {}".format(
                value, actual_value
            )
        elif status.upper() == "N":
             assert value != actual_value, "Expected value {} and actual value {} should not match".format(
                value, actual_value
            )         
    
    
    def verify_record(self, name):
        """ Checks for the record in the object page and returns true if found else returns false
        """
        locator=npsp_lex_locators['account_list'].format(name)
        self.selenium.page_should_contain_element(locator)

            
    def select_option(self, name):  
        """selects various options in Contact>New opportunity page using name
        """
        locator=npsp_lex_locators['dd_options'].format(name)
        self.selenium.get_webelement(locator).click()
        
    def verify_related_list_items(self,list_name,value):
        """Verifies a specified related list has specified value(doesn't work if the list is in table format)"""
        locator=npsp_lex_locators['related_list_items'].format(list_name,value)
        self.selenium.page_should_contain_element(locator)
    
    def click_span_button(self,title):  
        """clicks on the button under span tag"""      
        locator=npsp_lex_locators['span_button'].format(title)
        self.selenium.get_webelement(locator).click()  
        
    def header_field_value(self,title,value):   
        """Validates if the specified header field has specified value"""   
        locator= npsp_lex_locators['header_field_value'].format(title,value)
        self.selenium.page_should_contain_element(locator)
        
    def verify_header(self,value):   
        """Validates header value"""   
        locator= npsp_lex_locators['header'].format(value)
        self.selenium.page_should_contain_element(locator)    
        
    def Verify_affiliated_contact(self,list_name,first_name,last_name, y):   
        """Validates if the affiliated contacts have the added contact details enter Y for positive case and N for negative case"""
        name = first_name + ' ' + last_name
        locator = self.salesforce.get_locator('record.related.link', list_name, name)
        if y.upper()=="Y":
            self.selenium.page_should_contain_element(locator)
        elif y.upper()=="N":
            self.selenium.page_should_not_contain_element(locator)
        
    def fill_address_form(self, **kwargs):
        """Validates if the affiliated contacts have the added contact details enter Y for positive case and N for negative case""" 
        for label, value in kwargs.items():
            locator= npsp_lex_locators['manage_hh_page']['address'].format(label,value)
            if label=="Street":
                locator = locator+"textarea"
                self.selenium.get_webelement(locator).send_keys(value)
            else:
                locator = locator+"input"
                self.selenium.get_webelement(locator).send_keys(value)
                
    def fill_bge_form(self, **kwargs):
        for label, value in kwargs.items():
            if label=="Batch Description" or label == "custom_textarea":
                locator= npsp_lex_locators['bge']['field-text'].format(label,value)
                self.selenium.click_element(locator)  
                self.salesforce._populate_field(locator, value)              

            else:
                locator= npsp_lex_locators['bge']['field-input'].format(label,value)
                self.selenium.click_element(locator)
                self.salesforce._populate_field(locator, value)
     
         
    def verify_details_address(self,field,npsp_street, npsp_city, npsp_country):   
        """Validates if the details page address field has specified value"""   
        locator= npsp_lex_locators['detail_page']['address'].format(field)
        street, city, country = self.selenium.get_webelements(locator)
        if street.text ==  npsp_street and city.text == npsp_city and country.text == npsp_country:
            return "pass"
        else:
            return "fail"
   
    def validate_checkbox(self,name,checkbox_title):   
        """validates all 3 checkboxes for contact on manage hh page and returns locator for the checkbox thats required"""   
          
        locator=npsp_lex_locators['manage_hh_page']['mhh_checkbox'].format(name,"fauxCBInformal")
        self.selenium.page_should_contain_element(locator)
        
        locator=npsp_lex_locators['manage_hh_page']['mhh_checkbox'].format(name,"fauxCBFormal")
        self.selenium.page_should_contain_element(locator)
        
        locator=npsp_lex_locators['manage_hh_page']['mhh_checkbox'].format(name,"fauxCBExName") 
        self.selenium.page_should_contain_element(locator)
        
        if checkbox_title == "Informal Greeting":
            locator=npsp_lex_locators['manage_hh_page']['mhh_checkbox'].format(name,"fauxCBInformal")
        elif checkbox_title == "Formal Greeting":
            locator=npsp_lex_locators['manage_hh_page']['mhh_checkbox'].format(name,"fauxCBFormal") 
        elif checkbox_title.capitalize() == "Household Name":
            locator=npsp_lex_locators['manage_hh_page']['mhh_checkbox'].format(name,"fauxCBExName")       
        return locator
    
    def check_field_value(self, title, value):
        """checks value of a field in details page(section without header)"""
        fv_found=False
        locators = npsp_lex_locators['detail_page']["field-value"].values()

        for i in locators:
            locator = i.format(title,value)
            if self.check_if_element_exists(locator):
                self.selenium.page_should_contain_element(locator)
                fv_found = True
                break

        assert fv_found, "{} with {} not found".format(title,value)
        
    def click_managehh_button(self,title):  
        """clicks on the new contact button on manage hh page"""      
        locator=npsp_lex_locators['manage_hh_page']['button'].format(title)
        self.selenium.get_webelement(locator).click()  
        
    def click_managehh_link(self,title):       
        locator=npsp_lex_locators['manage_hh_page']['address_link'].format(title)
        self.selenium.get_webelement(locator).click()      
    
    def select_lightning_checkbox(self,title):
        """Clicks on a checkbox using field name"""
        cb_found=False
        locators = npsp_lex_locators["checkbox"].values()

        for i in locators:
            locator = i.format(title)
            if self.check_if_element_exists(locator):
                self.selenium.get_webelement(locator).click()
                cb_found = True
                break

        assert cb_found, "Checkbox not found"
        
    def select_bge_checkbox(self,title):
        locator=npsp_lex_locators['bge']['checkbox'].format(title)
        self.selenium.get_webelement(locator).click()     
        
    def populate_modal_field(self, title, value):
        locator=npsp_lex_locators['modal_field'].format(title,value)
        self.salesforce._populate_field(locator, value)
    
    def populate_field_with_id(self,id,value):
        locator=npsp_lex_locators['id'].format(id)
        if value == 'null':
            field = self.selenium.get_webelement(locator)
            self.salesforce._clear(field)
        else :    
            self.salesforce._populate_field(locator, value)
        
    def verify_occurrence(self,title,value):
        locator=npsp_lex_locators['record']['related']['check_occurrence'].format(title,value)
        actual_value=self.selenium.get_webelement(locator).text
        exp_value="("+value+")"
        assert exp_value == actual_value, "Expected value to be {} but found {}".format(
            exp_value, actual_value
        )  
        
    def check_record_related_item(self,title,value):
        locator=npsp_lex_locators['record']['related']['item'].format(title,value)
        self.selenium.wait_until_page_contains_element(locator)
        actual_value=self.selenium.get_webelement(locator).text
        assert value == actual_value, "Expected value to be {} but found {}".format(
            value, actual_value
        )      
          
     
    def select_related_dropdown(self,title):
        """Clicks on the dropdown next to Related List"""
        locator=npsp_lex_locators['record']['related']['drop-down'].format(title)
        self.selenium.get_webelement(locator).click()   
        
    def get_header_date_value(self,title):   
        """Validates if the specified header field has specified value"""   
        locator= npsp_lex_locators['header_datepicker'].format(title)
        date=self.selenium.get_webelement(locator).text   
        return date 
        
    def get_main_header(self):
        header_found = False
        locators = npsp_lex_locators["main-header"].values()

        for locator in locators:
            if self.check_if_element_exists(locator):
                header = self.selenium.get_webelement(locator).text
                header_found = True
                return header

        assert header_found, "Header with the provided locator not found"
    
    def verify_contact_role(self,name,role):
        """verifies the contact role on opportunity page"""
        locator=npsp_lex_locators['opportunity']['contact_role'].format(name,role)
        self.selenium.page_should_contain_element(locator)  
        
    def select_relatedlist(self,title):
        """click on the related list to open it"""
        locator=npsp_lex_locators['record']['related']['title'].format(title)
        self.selenium.get_webelement(locator).click()  
        
    def verify_related_list_field_values(self, **kwargs):
        """verifies the values in the related list objects page""" 
        for name, value in kwargs.items():
            locator= npsp_lex_locators['record']['related']['field_value'].format(name,value)
            self.selenium.wait_until_page_contains_element(locator)
            self.selenium.page_should_contain_element(locator)
            
    def page_contains_record(self,title):   
        """Validates if the specified record is present on the page"""   
        locator= npsp_lex_locators['object']['record'].format(title)
        self.selenium.page_should_not_contain_element(locator) 
             
                         
               
    def click_special_object_button(self, title):
        locator = npsp_lex_locators['object']['button'].format(title)
        self.selenium.get_webelement(locator).click()
        
    def click_eng_plan_dropdown(self, title):
        locator = npsp_lex_locators['engagement_plan']['dropdown'].format(title)
        self.selenium.set_focus_to_element(locator)
        self.selenium.get_webelement(locator).click()
        
    def select_eng_plan_checkbox(self,title):
        """"""
        if title=="Skip Weekends":
            locator=npsp_lex_locators['engagement_plan']['checkbox'].format("span",title)
            self.selenium.get_webelement(locator).click()
        else:
            locator=npsp_lex_locators['engagement_plan']['checkbox'].format("label",title)
            self.selenium.get_webelement(locator).click()
            
    def enter_eng_plan_values(self, name, value):
        """Enter values into corresponding fields in Engagement Plan Templet page"""
        locator = npsp_lex_locators['id'].format(name) 
        self.salesforce._populate_field(locator, value)
    
    

                
    def enter_task_id_and_subject(self, id, value):
        """Enter values into corresponding task subject fields based on last 2 digits of id"""
        locator = npsp_lex_locators['engagement_plan']['input_box'].format(id) 
        self.selenium.get_webelement(locator).send_keys(value)
    
    
    def click_task_button(self, task_id, name):
        """Click Task button based on Task id and button label"""          
        locator = npsp_lex_locators['engagement_plan']['button'].format(task_id, name)
        self.selenium.get_webelement(locator).click()    
          
    
    def check_related_list_values(self,list_name,*args):
        """Verifies the value of custom related list"""
        for value in args:
            locator = npsp_lex_locators['check_related_list_item'].format(list_name,value)
            self.selenium.page_should_contain_element(locator)

    def verify_eng_plan_exists(self,name, delete=None):  
        """verifies that the Engagement Plans related list has a plan stored under it and clicks on dropdown if True is passed as 2nd argument"""
        locator = npsp_lex_locators['engagement_plan']['check_eng_plan'].format(name)
        self.selenium.page_should_contain_element(locator) 
        plan=self.selenium.get_webelement(locator).text   
        if delete == "True":
               locator = npsp_lex_locators['engagement_plan']['dd'].format(name)
               self.selenium.get_webelement(locator).click()      
        return plan
    
    def check_activity_tasks(self, *args):
        """verifies that the specified tasks are present under activity tab """
        for value in args:
            locator = npsp_lex_locators['engagement_plan']['tasks'].format(value)
            self.selenium.page_should_contain_element(locator)

    def enter_level_values(self, **kwargs):
        """Enter values into corresponding fields in Levels page"""
        for name, value in kwargs.items():
            if name == "Level Name":
                id = "fldName"
                locator = npsp_lex_locators['levels']['id'].format(id)
                self.salesforce._populate_field(locator, value)      
            elif name == "Minimum Amount":
                id = "fldMinAmount"
                locator = npsp_lex_locators['levels']['id'].format(id)
                self.salesforce._populate_field(locator, value)  
            elif name == "Maximum Amount":
                id = "fldMaxAmount"
                locator = npsp_lex_locators['levels']['id'].format(id)
                self.salesforce._populate_field(locator, value)                    

    def enter_level_dd_values(self, name,value):
        """Enter values into corresponding fields in Levels page"""                 
        if name == "Target":
            id = "fldTarget"
            locator = npsp_lex_locators['levels']['select'].format(id)
            loc = self.selenium.get_webelement(locator)
            self.selenium.set_focus_to_element(locator)       
            self.selenium.select_from_list_by_label(loc,value)
            time.sleep(2)
        elif name == "Source Field":
            id = "fldSourceField"
            locator = npsp_lex_locators['levels']['select'].format(id)
            loc = self.selenium.get_webelement(locator) 
            self.selenium.set_focus_to_element(locator)      
            self.selenium.select_from_list_by_label(loc,value) 
            time.sleep(2) 
        elif name == "Level Field":
            id = "fldLevel"
            locator = npsp_lex_locators['levels']['select'].format(id)
            loc = self.selenium.get_webelement(locator) 
            self.selenium.set_focus_to_element(locator)      
            self.selenium.select_from_list_by_label(loc,value)
            time.sleep(2)
        elif name == "Previous Level Field":
            id = "fldPreviousLevel"
            locator = npsp_lex_locators['levels']['select'].format(id)
            loc = self.selenium.get_webelement(locator) 
            self.selenium.set_focus_to_element(locator)      
            self.selenium.select_from_list_by_label(loc,value) 

    def select_app_launcher_link(self,title):
        locator = npsp_lex_locators['app_launcher']['select-option'].format(title) 
        self.selenium.get_webelement(locator).click()
        time.sleep(1)
        
    def click_on_first_record(self):  
        """selects first record of the page"""
        locator = npsp_lex_locators['select_one_record']
        self.selenium.get_webelement(locator).click()
        time.sleep(1)  
        
    def select_search(self, index, value):
        """"""
        locator = npsp_lex_locators["click_search"].format(index)
        loc_value = self.selenium.get_webelement(locator).send_keys(value)
        loc = self.selenium.get_webelement(locator)
        #loc.send_keys(Keys.TAB+ Keys.RETURN)
        time.sleep(1)  
        
    def enter_gau(self, value):
        id = "lksrch"
        locator = npsp_lex_locators["id"].format(id)
        loc = self.selenium.get_webelement(locator)
        loc.send_keys(value)
        self.selenium.get_webelement("//*[@title='Go!']").click()
        time.sleep(1)

    def add_gau_allocation(self,field, value):
        locator = npsp_lex_locators["gaus"]["input_field"].format(field)
        self.salesforce._populate_field(locator,value)
            
        
    def click_save(self, page):
        if  page== "GAU":
            id="j_id0:theForm:j_id9:j_id10:saveBTN"
            locator = npsp_lex_locators["id"].format(id)
            self.selenium.get_webelement(locator).click()
     
    def enter_payment_schedule(self, *args):
        """Enter values into corresponding fields in Levels page"""                 
        #if name == "Payments":
        #id = ["paymentCount","intervals","intervalunits"]
        id = ["paymentCount","vfForm:intervalnumber","intervalunits"]
        for i in range(len(args)):
            locator = npsp_lex_locators['id'].format(id[i])
            loc = self.selenium.get_webelement(locator)
            self.selenium.set_focus_to_element(locator)       
            self.selenium.select_from_list_by_label(loc,args[i])
            time.sleep(2)    
                
    def verify_payment_split(self, amount, no_payments):
        loc = "//*[@id='pmtTable']/tbody/tr/td[2]/div//input[@value= '{}']"
        values = int(amount)/int(no_payments)
        #global self.val
        values_1 = "{:0.2f}".format(values)
        self.val = str(values_1)
        locator =  loc.format(self.val)
        list_payments = self.selenium.get_webelements(locator)
        self.t_loc=len(list_payments)
        if  self.t_loc == int(no_payments):
            for i in list_payments:
                self.selenium.page_should_contain_element(i)             
            return str(self.t_loc)
        else:
            return str(self.t_loc)
       
    def verify_date_split(self,date, no_payments, interval): 
        ddate=[]  
        mm, dd, yyyy = date.split("/")
        mm, dd, yyyy = int(mm), int(dd), int(yyyy)
        locator = npsp_lex_locators['payments']['date_loc'].format(date)
        t_dates = self.selenium.get_webelement(locator)
        self.selenium.page_should_contain_element(t_dates)
#            for i in range(int(no_payments) + 1):
        if mm <= 12:
            date_list = [mm, dd, yyyy]
            dates = list(map(str, date_list))
            new_date = "/".join(dates)
            mm = mm + int(interval)
            dates = list(map(str, date_list))
            #if new_date not in t_dates: 
            locator1 = npsp_lex_locators['payments']['date_loc'].format(new_date)
            t_dates = self.selenium.get_webelement(locator1)                  
            self.selenium.page_should_contain_element(t_dates)
        elif mm > 12:
            yyyy = yyyy + 1
            mm = (mm + int(interval))-(12+int(interval))
            #return "pass"
#         else:
#             return "fail"
        
    def click_viewall_related_list (self,title):  
        """clicks on the View All link under the Related List"""      
        locator=npsp_lex_locators['record']['related']['viewall'].format(title)
        self.selenium.get_webelement(locator).click()
        
    def click_button_with_value (self,title):  
        """clicks on the button on the payments page"""      
        locator=npsp_lex_locators['button'].format(title)
        self.selenium.get_webelement(locator).click()
        
         
    def verify_details(self, **kwargs):
       """To verify no. of records with given same column values
          key is value in a table column, value is expected count of rows with that value     
       """
       for key, value in kwargs.items():
           locators = npsp_lex_locators['payments']['pays'].format(key)
           list_ele = self.selenium.get_webelements(locators)
           p_count=len(list_ele)
           assert p_count == int(value), "Expected {} payment with status {} but found {}".format(value, key, p_count)  
           
    def verify_allocations(self,header, **kwargs):
       """To verify allocations, header is related list
          key is value in td element, value is value in th element     
       """
       for key, value in kwargs.items():
           locator = npsp_lex_locators['record']['related']['allocations'].format(header,key)
           ele = self.selenium.get_webelement(locator).text
           assert ele == value, "Expected {} allocation to be {} but found {}".format(key,value,ele)     
           
    def verify_gau_allocations(self,header, **kwargs):
       """To verify allocations, header is related list
          key is value in 1st td element, value is value in 2nd element     
       """
       for key, value in kwargs.items():
           locator = npsp_lex_locators['gaus']['allocations'].format(header,key,value)
           self.selenium.wait_until_page_contains_element(locator,error="Expected {} allocation of {} was not found".format(key,value))
#            ele = self.selenium.get_webelement(locator).text
#            assert ele == value, "Expected {} allocation to be {} but found {}".format(key,value,ele)                      
                
    def verify_occurrence_payments(self,title,value=None):
        """"""
        locator=npsp_lex_locators['payments']['check_occurrence'].format(title)
        occ_value=self.selenium.get_webelement(locator).text
        return occ_value        
        
        
    def verify_payment(self):
        locators=npsp_lex_locators['payments']['no_payments']
        list_ele=self.selenium.get_webelements(locators)
        l_no_payments = len(list_ele)
        #return list_ele
        #return l_no_payments, self.t_loc
        #if self.t_loc == l_no_payments:
        for element in list_ele:
            payment_com=self.selenium.get_webelement(element).text
            cc=payment_com.replace("$","")
            if cc == str(self.val) and self.t_loc == l_no_payments :
                return 'pass'
            #return cc, self.val
            else:
                return "fail"
        
    def select_value_from_list(self,list_name,value): 
        locator = npsp_lex_locators['npsp_settings']['list'].format(list_name)
        loc = self.selenium.get_webelement(locator)
        self.selenium.set_focus_to_element(locator)       
        self.selenium.select_from_list_by_label(loc,value) 
          
        
    def select_value_from_bge_dd(self, list_name,value):
        list_found = False
        locators = npsp_lex_locators["bge-lists"].values()

        for i in locators:
            locator = i.format(list_name)
            if self.check_if_element_exists(locator):
                loc=self.selenium.get_webelement(locator)
                self.selenium.set_focus_to_element(locator)       
                self.selenium.select_from_list_by_label(loc,value)
                list_found = True
                break

        assert list_found, "Dropdown with the provided locator not found"

    def check_if_element_exists(self, xpath):
        elements =self.selenium.get_element_count(xpath)
        return True if elements > 0 else False
    
    def select_multiple_values_from_list(self,list_name,*args): 
        """Pass the list name and values to be selected from the dropdown. Please note that this doesn't unselect the existing values"""
        locator = npsp_lex_locators['npsp_settings']['multi_list'].format(list_name)
        loc = self.selenium.get_webelement(locator)
        self.selenium.set_focus_to_element(locator)       
        self.selenium.select_from_list_by_label(loc,*args) 
        
    def choose_frame(self, value):
        """Returns the first displayed iframe on the page with the given name or title"""
        locator = npsp_lex_locators['frame_new'].format(value,value)
        frames = self.selenium.get_webelements(locator)
        for frame in frames:
            if frame.is_displayed():
                self.selenium.select_frame(frame)
                return frame
        raise Exception('unable to find visible iframe with title "{}"'.format(value))

    def select_frame_and_click_element(self,iframe,path, *args, **kwargs):
        """Selects the first displayed frame with given name or title and scrolls to element identified by locator and clicks """
        self.choose_frame(iframe)
        loc = self.get_npsp_locator(path, *args, **kwargs)
        self.selenium.wait_until_element_is_visible(loc, timeout=60)
        self.selenium.scroll_element_into_view(loc)
        self.selenium.click_element(loc)
        
        
    def get_npsp_locator(self, path, *args, **kwargs):
        """ Returns a rendered locator string from the npsp_lex_locators
            dictionary.  This can be useful if you want to use an element in
            a different way than the built in keywords allow.
        """ 
        locator = npsp_lex_locators
        for key in path.split('.'):
            locator = locator[key]
        main_loc = locator.format(*args, **kwargs)
        return main_loc   

    def wait_for_locator(self, path, *args, **kwargs):
        """Waits for 60 sec for the specified locator"""
        main_loc = self.get_npsp_locator(path,*args, **kwargs)    
        self.selenium.wait_until_element_is_visible(main_loc, timeout=90)
        
        
    def wait_for_batch_to_complete(self, path, *args, **kwargs):
        """Checks every 15 secs for upto 3.5mins for batch with given status
        """
        i = 0
        locator = self.get_npsp_locator(path,*args, **kwargs)
        while True:
            i += 1
            if i > 14:
                self.selenium.capture_page_screenshot()
                raise AssertionError(
                    "Timed out waiting for batch with locator {} to load.".format(locator)
                )
            else:    
                try:
                    self.selenium.wait_until_element_is_visible(locator)
                    break
                except Exception:
                    time.sleep(15)    

    def get_npsp_settings_value(self,field_name): 
        locator = npsp_lex_locators['npsp_settings']['field_value'].format(field_name)
        loc = self.selenium.get_webelement(locator).text  
        return loc 
    
    def click_panel_sub_link (self,title):  
        """clicks on the button on the payments page"""      
        locator=npsp_lex_locators['npsp_settings']['panel_sub_link'].format(title)
        self.selenium.get_webelement(locator).click()
     
    def click_settings_button (self,panel_id,btn_value):  
        """clicks on the buttons on npsp settings object using panel id and button value"""      
        locator=npsp_lex_locators['npsp_settings']['batch-button'].format(panel_id,btn_value)
        self.selenium.click_element(locator)   
        
 
    
    def verify_payment_details(self):
        locator = "//tbody/tr/td[2]/span/span"
        locs1 = self.selenium.get_webelements(locator)
        locator2 = "//tbody/tr/td[3]/span/span"
        locs2 = self.selenium.get_webelements(locator2)
        for i, j in list(zip(locs1, locs2)):
            #loc1_vaue = self.selenium.get_webelemt(i).text
            #loc2_vaue = self.selenium.get_webelemt(j).text
            if i.text == "Pledged" and j.text == "$100.00":
                pass
            else:
                return "fail"
        return len(locs1)

    # def verify_opportunities(self, len_value):
    #     locator = "//tbody/tr[12]/th"
    #     s = self.selenium.get_webelement(locator).text
    #     #return s
    #     strip_list = s.split(" ")
    #     date = strip_list[-1]
    #     date = date.split("/")
    #     date = list(map(int, date))
    #     mm, dd, yyyy = date
    #     for _ in range(int(len_value)):
    #         if mm == 12:
    #             mm = 1
    #             yyyy = yyyy + 1
    #             date = [mm, dd, yyyy]
    #             date = list(map(str, date))
    #             date = "/".join(date)
    #             loctor_contains = "//tbody//a[contains(@title , '{}')]".format(date)
    #             self.selenium.page_should_contain_element(loctor_contains)            
    #         else:
    #             mm = mm + 1
    #             date = [mm, dd, yyyy]
    #             date = list(map(str, date))
    #             date = "/".join(date)
    #             loctor_contains = "//tbody//a[contains(@title , '{}')]".format(date)
    #             self.selenium.page_should_contain_element(loctor_contains)

    def click_object_manager_button(self,title):  
        """clicks on the buttons in object manager"""      
        locator=npsp_lex_locators['object_manager']['button'].format(title)
        self.selenium.get_webelement(locator).click()  
        
    def click_bge_button(self,text):  
        """clicks on buttons for BGE"""  
        self.builtin.log("This test is using javascript to click on button as regular click wouldn't work with Summer19", "WARN")    
        locator=npsp_lex_locators['bge']['button'].format(text)
        self.selenium.set_focus_to_element(locator)
        time.sleep(1)
        element = self.selenium.driver.find_element_by_xpath(locator)
        self.selenium.driver.execute_script('arguments[0].click()', element)
  
           
    
    def verify_title(self,title,value):
        """"""
        locator=npsp_lex_locators['bge']['title'].format(title,value)
        actual_value=self.selenium.get_webelement(locator).text
        assert value == actual_value, "Expected value to be {} but found {}".format(
            value, actual_value
        )             
    
    def page_scroll_to_locator(self, path, *args, **kwargs):
        locator = self.get_npsp_locator(path, *args, **kwargs)
        self.selenium.scroll_element_into_view(locator)   

    def get_bge_card_header(self,title):   
        """Validates if the specific header field has specified value"""   
        locator= npsp_lex_locators['bge']['card-header'].format(title)
        id=self.selenium.get_webelement(locator).text   
        return id    
        
    def click_bge_edit_button(self, title):  
        """clicks the button in the table by using name mentioned in data-label"""
        locator=npsp_lex_locators['bge']['edit_button'].format(title)
        #self.selenium.get_webelement(locator).click()
        self.selenium.click_button(locator)
            
    def populate_bge_edit_field(self, title, value):
        """Clears the data in input field and enters the value specified """
        locator=npsp_lex_locators['bge']['edit_field'].format(title)
        field=self.salesforce._populate_field(locator, value)
 
        
    def verify_row_count(self,value):
        """verifies if actual row count matches with expected value"""
        locator=npsp_lex_locators['bge']['count']
        actual_value=self.selenium.get_webelements(locator)
        count=len(actual_value)
        assert int(value) == count, "Expected rows to be {} but found {}".format(
            value, count
        )       
     
    def return_locator_value(self, path, *args, **kwargs): 
        """Returns the value pointed by the specified locator"""
        locator=self.get_npsp_locator(path, *args, **kwargs)
        value=self.selenium.get_webelement(locator).text   
        return value
        
    def return_list(self, path, *args, **kwargs): 
        """Returns all the values pointed by the specified locator"""
        locator=self.get_npsp_locator(path, *args, **kwargs)
        values=self.selenium.get_webelements(locator)
        return [i.text for i in values]

    def select_bge_row(self, value):
        """To select a row on object page based on name and open the dropdown"""
        locators = npsp_lex_locators['bge']['name']
        list_ele = self.selenium.get_webelements(locators)
        for index, element in enumerate(list_ele):
            if element.text == value:
                drop_down = npsp_lex_locators['bge']['locate_dropdown'].format(index+1)
                self.selenium.click_element(drop_down)
                time.sleep(1)

    def click_link_with_text(self, text):
        self.builtin.log("This test is using the 'Click link with text' workaround", "WARN")
        element = self.selenium.driver.find_element_by_link_text(text)
        self.selenium.driver.execute_script('arguments[0].click()', element)  
    
    def verify_expected_batch_values(self, batch_id,**kwargs):
        """To verify that the data in Data Import Batch matches expected value provide batch_id and the data u want to verify"""    
        ns=self.get_npsp_namespace_prefix()
        table=ns + "DataImportBatch__c"
        bge_batch=self.salesforce.salesforce_get(table,batch_id)
        for key, value in kwargs.items():
            label=ns + key
            self.builtin.should_be_equal_as_strings(bge_batch[label], value)
            
    def click_element_with_locator(self, path, *args, **kwargs):
        """Pass the locator and its values for the element you want to click """
        locator=self.get_npsp_locator(path, *args, **kwargs)  
        self.selenium.click_element(locator)      
            
    def wait_for_record_to_update(self, id, value):
        """Waits for specified record header to be updated by checking every second for 10 times.
        """
        i = 0
        while True:
            i += 1
            if i > 10:
                raise AssertionError(
                    "Timed out waiting for record name to be {} .".format(value)
                )
            self.salesforce.go_to_record_home(id)
            try:
                self.verify_header(value)
                break
            except Exception:
                time.sleep(1)
                     
    def load_locator(self, locator):
        """Scrolls down until the specified locator is found.
        """
        i = 0
        while True:
            i += 1
            if i > 20:
                raise AssertionError(
                    "Timed out waiting for locator {} to load.".format(locator)
                )
            self.selenium.execute_javascript("window.scrollBy(0, 100)")
            self.wait_for_aura()
            try:
                self.selenium.get_webelement(locator)
                break
            except ElementNotFound:
                time.sleep(0.2)
                        
    def select_multiple_values_from_duellist(self,path,list_name,section,*args): 
        """Pass the list name and values to be selected from the dropdown. """
        main_loc = npsp_lex_locators
        for key in path.split('.'):
            main_loc = main_loc[key]
        for i in args:
            locator = main_loc.format(list_name,section,i)
            if args.index(i)==0:
                self.selenium.click_element(locator)
            else:
                self.selenium.click_element(locator,'COMMAND')
                
    def click_duellist_button(self, list_name,button):
        list_found = False
        locators = npsp_lex_locators["bge-duellist-btn"].values()

        for i in locators:
            locator = i.format(list_name,button)
            if self.check_if_element_exists(locator):
                loc=self.selenium.get_webelement(locator)
                self.selenium.click_element(locator)
                list_found = True
                break

        assert list_found, "Dropdown with the provided locator not found"            
    
    def verify_expected_values(self,ns_ind,obj_api,rec_id,**kwargs):
       """To verify that the data in database table match with expected value, 
       provide ns if object has namespace prefix otherwise nonns,
       object api name, record_id and the data u want to verify"""    
       if(ns_ind=='ns'):
           ns=self.get_npsp_namespace_prefix()
           table=ns + "DataImportBatch__c"
       else:
            table=obj_api
       rec=self.salesforce.salesforce_get(table,rec_id)
       for key, value in kwargs.items():
           self.builtin.should_be_equal_as_strings(rec[key], value)

    def get_org_namespace_prefix(self):
        if self.cumulusci.org.namespaced:
            return "npsp__" 
        else:
            return ""       
          
    def click_first_matching_related_item_popup_link(self,heading,rel_status,link):
        '''Clicks a link in the popup menu for first matching related list item.
        heading specifies the name of the list,
        rel_status specifies the status or other field vaule to identify a particular item,
        and link specifies the name of the link'''  
        self.salesforce.load_related_list(heading)
        locator = npsp_lex_locators["record"]["related"]["link"].format(heading, rel_status)
        list=self.selenium.get_webelements(locator)
        title=list[0].text
        self.salesforce.click_related_item_popup_link(heading, title, link)
        
    def verify_field_values(self,**kwargs):
        """Verifies values in the specified fields""" 
        for key, value in kwargs.items():
            locator=npsp_lex_locators["field-value"].format(key)
            res=self.selenium.get_webelement(locator).text
            assert value == res, "Expected {} value to be {} but found {}".format(key,value,res)
            
    def checkbox_status(self,cbx_name,status):
        """verifies if the specified checkbox is with expected status in readonly mode"""
        locator=npsp_lex_locators["custom_settings"]["cbx_status"].format(cbx_name,status)
        self.selenium.page_should_contain_element(locator)
                
    def go_to_setup_page(self,page):
        """ Navigates to the specified page in Salesforce Setup """
        url = self.cumulusci.org.lightning_base_url
        url = "{}/lightning/setup/{}/home".format(url,page)
        self.selenium.go_to(url)
        self.salesforce.wait_until_loading_is_complete()

    def _run_subtask(self, taskclass, **options):
        subtask_config = TaskConfig(
                {"options": options}
        )
        return self.cumulusci._run_task(taskclass, subtask_config)

    def batch_apex_wait(self, class_name):
        return self._run_subtask(BatchApexWait, class_name=class_name)

    def run_apex(self, code):
        return self._run_subtask(AnonymousApexTask, apex=code)

    def configure_BDI(self, mode):
        return self._run_subtask(SetBDIMappingMode, mode=mode)

    def _get_di_mode(self):
        soql = "SELECT npsp__Field_Mapping_Method__c FROM npsp__Data_Import_Settings__c"
        res = self.cumulusci.sf.query_all(soql)
        return res['records'][0]['npsp__Field_Mapping_Method__c']

    def batch_data_import(self, batchsize):
        """"Do a BDI import using the API and wait for it to complete"""
        try:
            self.run_apex("""BDI_DataImport_BATCH bdi = new BDI_DataImport_BATCH();
                    ID ApexJobId = Database.executeBatch(bdi, %d);
                    """ % int(batchsize))

            self.batch_apex_wait("BDI_DataImport_BATCH")
        except Exception as e:
            self.python_display(repr(e))
            self.python_display(e)
            import traceback
            tb = traceback.format_exc()
            self.python_display(tb)
            raise e

    def python_display(self, title, *value, say=False):
        if isinstance(value, str):
            pass
        elif any(isinstance(value, t) for t in [list, dict, tuple]):
            value = pprint.pformat(value)
        else:
            value = repr(value)
        print(title, value)
        sys.stderr.write(f"{title}: {value}\n")
        value = value.replace("'", "")
        value = value.replace('"', "")
        value = value.replace('`', "")
        os.system(f'echo "{title}: {value}"')
        if say:
            os.system(f'say {title}')

    def pause(self, message):
        self.python_display(message, message, say=True)
        input(message)


def monkeypatch_batch_py():
    from cumulusci.core.exceptions import SalesforceException

    """This is a hack which should never be merged!!!!"""
    def _run_task(self):
        self.poll_interval_s = int(self.options.get("poll_interval", 10))

        self._poll()  # will block until poll_complete

        self.logger.info("Job is complete.")

        if not self.success:
            self.logger.info("There were some batch failures.")
            vals = {key:value for key, value in self.batch.items() 
                        if key in 
                    ["Id", "Status", "ExtendedStatus", "NumberOfErrors",
                    "JobItemsProcessed", "TotalJobItems"
                    ]}
            raise SalesforceException("Incorrect number of jobs processed", vals)

        self.logger.info(
            "%s took %d seconds to process %d batches.",
            self.batch["ApexClass"]["Name"],
            self.delta,
            self.batch["TotalJobItems"],
        )

<<<<<<< HEAD
        return self.success

    from cumulusci.tasks.apex.batch import BatchApexWait
    BatchApexWait._run_task = _run_task

monkeypatch_batch_py()
=======
        self.cumulusci._run_task(BatchApexWait, subtask_config)
        
    def click_wrapper_related_list_button(self,heading,button_title):  
        """Clicks a button in the heading of a related list when the related list is enclosed in wrapper.
           Waits for a modal to open after clicking the button.
        """  
        locator = npsp_lex_locators["record"]["related"]["button"].format(heading, button_title)
        element = self.selenium.driver.find_element_by_xpath(locator)
        self.selenium.driver.execute_script('arguments[0].click()', element)    
>>>>>>> 1398532d
<|MERGE_RESOLUTION|>--- conflicted
+++ resolved
@@ -1136,6 +1136,14 @@
         self.selenium.go_to(url)
         self.salesforce.wait_until_loading_is_complete()
 
+    def click_wrapper_related_list_button(self,heading,button_title):  
+        """Clicks a button in the heading of a related list when the related list is enclosed in wrapper.
+           Waits for a modal to open after clicking the button.
+        """  
+        locator = npsp_lex_locators["record"]["related"]["button"].format(heading, button_title)
+        element = self.selenium.driver.find_element_by_xpath(locator)
+        self.selenium.driver.execute_script('arguments[0].click()', element)    
+
     def _run_subtask(self, taskclass, **options):
         subtask_config = TaskConfig(
                 {"options": options}
@@ -1191,8 +1199,7 @@
     def pause(self, message):
         self.python_display(message, message, say=True)
         input(message)
-
-
+        
 def monkeypatch_batch_py():
     from cumulusci.core.exceptions import SalesforceException
 
@@ -1220,21 +1227,9 @@
             self.batch["TotalJobItems"],
         )
 
-<<<<<<< HEAD
         return self.success
 
     from cumulusci.tasks.apex.batch import BatchApexWait
     BatchApexWait._run_task = _run_task
 
-monkeypatch_batch_py()
-=======
-        self.cumulusci._run_task(BatchApexWait, subtask_config)
-        
-    def click_wrapper_related_list_button(self,heading,button_title):  
-        """Clicks a button in the heading of a related list when the related list is enclosed in wrapper.
-           Waits for a modal to open after clicking the button.
-        """  
-        locator = npsp_lex_locators["record"]["related"]["button"].format(heading, button_title)
-        element = self.selenium.driver.find_element_by_xpath(locator)
-        self.selenium.driver.execute_script('arguments[0].click()', element)    
->>>>>>> 1398532d
+monkeypatch_batch_py()