import logging
import warnings
import time
import random
import string
from datetime import datetime
from datetime import timedelta


from robot.libraries.BuiltIn import RobotNotRunningError
from selenium.common.exceptions import ElementNotInteractableException
from selenium.common.exceptions import StaleElementReferenceException
from selenium.common.exceptions import NoSuchElementException
from selenium.common.exceptions import NoSuchWindowException
from selenium.common.exceptions import WebDriverException
from selenium.webdriver.common.keys import Keys
from SeleniumLibrary.errors import ElementNotFound
from simple_salesforce import SalesforceMalformedRequest
from simple_salesforce import SalesforceResourceNotFound
from selenium.webdriver import ActionChains
from cumulusci.robotframework.utils import selenium_retry
from cumulusci.robotframework.utils import capture_screenshot_on_error
from email.mime import text

from cumulusci.tasks.apex.anon import AnonymousApexTask
from cumulusci.core.config import TaskConfig

from tasks.salesforce_robot_library_base import SalesforceRobotLibraryBase
from BaseObjects import BaseNPSPPage

from locators_48 import npsp_lex_locators as locators_48
from locators_47 import npsp_lex_locators as locators_47
locators_by_api_version = {
    48.0: locators_48,   # spring '20
    47.0: locators_47,   # winter '20
}
# will get populated in _init_locators
npsp_lex_locators = {}

@selenium_retry
class NPSP(BaseNPSPPage,SalesforceRobotLibraryBase):
    
    ROBOT_LIBRARY_SCOPE = 'GLOBAL'
    ROBOT_LIBRARY_VERSION = 1.0

    def __init__(self, debug=False):
        self.debug = debug
        self.current_page = None
        self._session_records = []
        self.val=0
        self.payment_list= []
        # Turn off info logging of all http requests 
        logging.getLogger('requests.packages.urllib3.connectionpool').setLevel(logging.WARN)
        self._init_locators()

    def _init_locators(self):
        try:
            client = self.cumulusci.tooling
            response = client._call_salesforce(
                'GET', 'https://{}/services/data'.format(client.sf_instance))
            self.latest_api_version = float(response.json()[-1]['version'])
            if not self.latest_api_version in locators_by_api_version:
                warnings.warn("Could not find locator library for API %d" % self.latest_api_version)
                self.latest_api_version = max(locators_by_api_version.keys())
        except RobotNotRunningError:
            # We aren't part of a running test, likely because we are
            # generating keyword documentation. If that's the case, assume
            # the latest supported version
            self.latest_api_version = max(locators_by_api_version.keys())
        locators = locators_by_api_version[self.latest_api_version]
        npsp_lex_locators.update(locators)

    def get_namespace_prefix(self, name):
        parts = name.split('__')
        if parts[-1] == 'c':
            parts = parts[:-1]
        if len(parts) > 1:
            return parts[0] + '__'
        else:
            return ''

    def get_npsp_namespace_prefix(self):
        if not hasattr(self.cumulusci, '_describe_result'):
            self.cumulusci._describe_result = self.cumulusci.sf.describe()
        objects = self.cumulusci._describe_result['sobjects']
        level_object = [o for o in objects if o['label'] == 'Level'][0]
        return self.get_namespace_prefix(level_object['name'])

    
    def populate_campaign(self,loc,value):
        """This is a temporary keyword added to address difference in behaviour between summer19 and winter20 release"""
        self.search_field_by_value(loc, value)
        print(self.latest_api_version)       
        self.selenium.click_link(value)
            

    def click_record_button(self, title):
        """ Pass title of the button to click the buttons on the records edit page. Usually save and cancel are the buttons seen.
        """
        locator = npsp_lex_locators['record']['button'].format(title)
        self.selenium.set_focus_to_element(locator)
        button = self.selenium.get_webelement(locator)
        button.click()
        time.sleep(5)
    
    @capture_screenshot_on_error    
    def select_tab(self, title):
        """ Switch between different tabs on a record page like Related, Details, News, Activity and Chatter
            Pass title of the tab
        """
        tab_found = False
        locators = npsp_lex_locators["tabs"].values()
        for i in locators:
            locator = i.format(title)
            if self.check_if_element_exists(locator):
                print(locator)
                buttons = self.selenium.get_webelements(locator)
                for button in buttons:
                    print(button)
                    if button.is_displayed():
                        print("button displayed is {}".format(button))
                        self.salesforce._focus(button)
                        button.click()
                        time.sleep(5)
                        tab_found = True
                        break

        assert tab_found, "tab not found"    
        
    def click_special_related_list_button(self, heading, button_title):
        """ To Click on a related list button which would open up a new lightning page rather than a modal.
            Pass the list name and button name"""
        self.salesforce.load_related_list(heading)
        b_found = False
        locator = npsp_lex_locators["record"]["related"]["button"].format(
            heading, button_title
        )
        buttons = self.selenium.driver.find_elements_by_xpath(locator)
        for button in buttons:
            if button.is_displayed():
                self.selenium.driver.execute_script('arguments[0].click()', button)
                b_found = True
                break
            
        assert b_found, "{} related list with button {} not found.".format(heading, button_title)
     
    @capture_screenshot_on_error              
    def click_related_list_dd_button(self, heading, dd_title, button_title):
        """ To Click on a related list dropdown button.
            Pass the list name, dd name and button name"""
        self.salesforce.load_related_list(heading)
        locator = npsp_lex_locators["record"]["related"]["button"].format(heading, dd_title)
        element = self.selenium.driver.find_element_by_xpath(locator)
        self.selenium.driver.execute_script('arguments[0].click()', element) 
        time.sleep(1)
        loc=npsp_lex_locators["record"]["related"]["dd-link"].format(button_title)
        self.selenium.wait_until_element_is_visible(loc)
        element = self.selenium.driver.find_element_by_xpath(loc)
        self.selenium.driver.execute_script('arguments[0].click()', element)
           
        
    @capture_screenshot_on_error    
    def click_flexipage_dropdown(self, title,value):
        """Click the lightning dropdown to open it and select value"""
        locator = npsp_lex_locators['record']['flexipage-list'].format(title)
        self.selenium.wait_until_page_contains_element(locator)
        self.selenium.get_webelement(locator).click()
        self.wait_for_locator('flexipage-popup')
        option=npsp_lex_locators['span'].format(value)
        self.selenium.click_element(option)   

    def open_date_picker(self, title):
        locator = npsp_lex_locators['record']['list'].format(title)
        self.selenium.set_focus_to_element(locator)
        self.selenium.get_webelement(locator).click()

    def pick_date(self, value):
        """To pick a date from the date picker"""
        locator = npsp_lex_locators['record']['datepicker'].format(value)
        self.selenium.set_focus_to_element(locator)
        self.selenium.get_webelement(locator).click() 

    def change_month(self, value):    
        """To pick month in the date picker"""
        locator = npsp_lex_locators['record']['month_pick'].format(value)
        self.selenium.set_focus_to_element(locator)
        self.selenium.get_webelement(locator).click()
        
#     def select_row(self,value):
#         """To select a row on object page based on name and open the dropdown"""    
#         drop_down = npsp_lex_locators['locating_delete_dropdown'].format(value)
#         self.selenium.get_webelement(drop_down).click()
#         #self.selenium.get_webelement(drop_down).click()

#     def select_row(self,value):
#         """To select a row on object page based on name and open the dropdown"""    
#         locator = npsp_lex_locators['select_name'].format(value)
#         self.selenium.set_focus_to_element(locator)
#         drop_down = npsp_lex_locators['locating_delete_dropdown'].format(value)
#         time.sleep(1)
#         return drop_down

    def select_row(self, value):
        """To select a row on object page based on name and open the dropdown"""
        locators = npsp_lex_locators['name']
        list_ele = self.selenium.get_webelements(locators)
        for index, element in enumerate(list_ele):
            if element.text == value:
                drop_down = npsp_lex_locators['locate_dropdown'].format(index + 1)
                self.selenium.get_webelement(drop_down).click()
                self.selenium.wait_until_page_contains("Delete")

    def select_related_row(self, value):
        """To select a row on object page based on name and open the dropdown"""
        locators = npsp_lex_locators['related_name']
        list_ele = self.selenium.get_webelements(locators)
        for index, element in enumerate(list_ele):
            if element.text == value:
                drop_down = npsp_lex_locators['rel_loc_dd'].format(index + 1)
                self.selenium.get_webelement(drop_down).click()
                time.sleep(1)

#     def select_row(self, value ):
#         """To select a row on object page based on name and open the dropdown"""
#         locators = npsp_lex_locators['name']
#         list_ele = self.selenium.get_webelements(locators)
#         index= 1
#         for locator in list_ele:
#             global index
#             if locator.text != value:
#                 index = index+1
#             else:
#                 drop_down = npsp_lex_locators['locate_dropdown'].format(index)
#                 self.selenium.get_webelement(drop_down).click()
#                 self.selenium.get_webelement(drop_down).click()
            
#     def select_related_row(self, value ):
#         """To select row from a related list based on name and open the dropdown"""
#         locators = npsp_lex_locators['related_name']
#         list_ele = self.selenium.get_webelements(locators)
#         index= 1
#         for locator in list_ele:
#             global index
#             if locator.text != value:
#                 index = index+1
#             else:
#                 drop_down = npsp_lex_locators['rel_loc_dd'].format(index)
#                 self.selenium.get_webelement(drop_down).click()
#                 self.selenium.get_webelement(drop_down).click()      
                


    def click_id(self, title):  
        locator=npsp_lex_locators['aff_id'].format(title)
        self.selenium.get_webelement(locator).click()     
         
    def select_object_dropdown(self): 
        locator=npsp_lex_locators['object_dd']
        self.selenium.get_webelement(locator).click()   
        
    def check_status(self, acc_name):
        aff_list = npsp_lex_locators['aff_status'].format(acc_name)
        aff_list_text=self.selenium.get_webelement(aff_list).text 
        self.aff_id=npsp_lex_locators['aff_id'].format(acc_name)
        self.aff_id_text=self.selenium.get_webelement(self.aff_id).text
        return self.aff_id_text,aff_list_text     
            
            
    def get_id(self):
        locator=npsp_lex_locators['click_aff_id'].format(self.aff_id_text)
        self.selenium.get_webelement(locator).click()   
        
#     @capture_screenshot_on_error    
#     def navigate_to_and_validate_field_value(self, field,status,value,section=None):
#         """If status is 'contains' then the specified value should be present in the field
#                         'does not contain' then the specified value should not be present in the field
#         """
#         if section is not None:
#             section="text:"+section
#             self.selenium.scroll_element_into_view(section)
#         list_found = False
#         locators = npsp_lex_locators["confirm"].values()
#         for i in locators:
#             locator = i.format(field,value)
#             if self.check_if_element_exists(locator): 
#                 print(f"element exists {locator}")  
#                 actual_value=self.selenium.get_webelement(locator).text
#                 print(f"actual value is {actual_value}")
#                 if status == "contains":
#                     assert value == actual_value, "Expected value to be {} but found {}".format(value, actual_value)
#                 elif status == "does not contain":
#                     assert value != actual_value, "Expected value {} and actual value {} should not match".format(value, actual_value)   
#                 list_found = True
#                 break
#  
#         assert list_found, "locator not found"
    @selenium_retry
    @capture_screenshot_on_error
    def navigate_to_and_validate_field_value(self, field,status,value,section=None):
        """If status is 'contains' then the specified value should be present in the field
                        'does not contain' then the specified value should not be present in the field
        """
        if section is not None:
            section="text:"+section
            self.selenium.scroll_element_into_view(section)
        list_found = False
        locators = npsp_lex_locators["confirm"].values()
        if status == "contains":
            for i in locators:
                print("inside for loop")
                locator = i.format(field,value)
                if self.check_if_element_exists(locator):
                    print(f"element exists {locator}")
                    actual_value=self.selenium.get_webelement(locator).text
                    print(f"actual value is {actual_value}")
                    assert value == actual_value, "Expected {} value to be {} but found {}".format(field,value, actual_value)
                    list_found=True
                    break
        if status == "does not contain":
            for i in locators:
                locator = i.format(field,value)
                if self.check_if_element_exists(locator):
                    print(f"locator is {locator}")
                    raise Exception(f"{field} should not contain value {value}")
            list_found = True    
 
        assert list_found, "locator not found" 
    @capture_screenshot_on_error
    def verify_record(self, name):
        """ Checks for the record in the object page and returns true if found else returns false
        """
        locator=npsp_lex_locators['account_list'].format(name)
        self.selenium.wait_until_page_contains_element(locator, error="could not find "+name+" on the page")

            
    def select_option(self, name):  
        """selects various options in Contact>New opportunity page using name
        """
        locator=npsp_lex_locators['dd_options'].format(name)
        self.selenium.get_webelement(locator).click()
        
    def verify_related_list_items(self,list_name,value):
        """Verifies a specified related list has specified value(doesn't work if the list is in table format)"""
        self.salesforce.load_related_list(list_name)
        locator=npsp_lex_locators['related_list_items'].format(list_name,value)
        self.selenium.page_should_contain_element(locator)
    
    def click_span_button(self,title):  
        """clicks on the button under span tag"""      
        locator=npsp_lex_locators['span_button'].format(title)
        self.selenium.get_webelement(locator).click()  
        
    def header_field_value(self,title,value):   
        """Validates if the specified header field has specified value"""   
        locator= npsp_lex_locators['header_field_value'].format(title,value)
        self.selenium.page_should_contain_element(locator)
        
    def verify_header(self,value):   
        """Validates header value"""   
        locator= npsp_lex_locators['header'].format(value)
        self.selenium.page_should_contain_element(locator)    
        
    def verify_related_list(self,list_name,status,name):   
        """If status is 'contains' then the specified related list should contain name
                        'does not contain' then the specified related list should not contain name"""
        locator = self.salesforce.get_locator('record.related.link', list_name, name)
        if status=="contains":
            self.selenium.page_should_contain_element(locator)
        elif status=="does not contain":
            self.selenium.page_should_not_contain_element(locator)
        
    def fill_address_form(self, **kwargs):
        """Validates if the affiliated contacts have the added contact details enter Y for positive case and N for negative case""" 
        for label, value in kwargs.items():
            locator= npsp_lex_locators['manage_hh_page']['address'].format(label,value)
            if label=="Street":
                locator = locator+"textarea"
                self.selenium.get_webelement(locator).send_keys(value)
            else:
                locator = locator+"input"
                self.selenium.get_webelement(locator).send_keys(value)
                
    def fill_bge_form(self, **kwargs):
        for label, value in kwargs.items():
            if label=="Batch Description" or label == "custom_textarea":
                locator= npsp_lex_locators['bge']['field-text'].format(label,value)
                self.selenium.click_element(locator)  
                self.salesforce._populate_field(locator, value)              

            else:
                locator= npsp_lex_locators['bge']['field-input'].format(label,value)
                self.selenium.click_element(locator)
                self.salesforce._populate_field(locator, value)
     
         
    def verify_address_details(self,field,value,**kwargs):
        """Validates if the details page address field has specified value
        Field is the The address type field we are trying to match to the Expected address Map that is sent through Kwargs"""

        locator= npsp_lex_locators['detail_page']['address'].format(field)
        street, city, country = self.selenium.get_webelements(locator)

        status = None
        for key, value in kwargs.items():
            if street.text == kwargs.get("street")  and  city.text == kwargs.get("city") and country.text == kwargs.get("country"):
                status = "pass"
            else:
                status = "fail"
        if value.lower() == "contains":
            assert status == "pass", "Expected address {} , {}, {} does not match".format(street.text,city.text,country.text)


    def validate_checkboxes(self,name,checkbox_title):
        """validates all 3 checkboxes for contact on manage hh page and returns locator for the checkbox thats required"""   
          
        locator=npsp_lex_locators['manage_hh_page']['mhh_checkbox'].format(name,"fauxCBInformal")
        self.selenium.page_should_contain_element(locator)
        
        locator=npsp_lex_locators['manage_hh_page']['mhh_checkbox'].format(name,"fauxCBFormal")
        self.selenium.page_should_contain_element(locator)
        
        locator=npsp_lex_locators['manage_hh_page']['mhh_checkbox'].format(name,"fauxCBExName") 
        self.selenium.page_should_contain_element(locator)
        
        if checkbox_title == "Informal Greeting":
            locator=npsp_lex_locators['manage_hh_page']['mhh_checkbox'].format(name,"fauxCBInformal")
        elif checkbox_title == "Formal Greeting":
            locator=npsp_lex_locators['manage_hh_page']['mhh_checkbox'].format(name,"fauxCBFormal") 
        elif checkbox_title.capitalize() == "Household Name":
            locator=npsp_lex_locators['manage_hh_page']['mhh_checkbox'].format(name,"fauxCBExName")       
        return locator
    
    def check_field_value(self, title, value):
        """checks value of a field in details page(section without header)"""
        fv_found=False
        locators = npsp_lex_locators['detail_page']["field-value"].values()

        for i in locators:
            locator = i.format(title,value)
            if self.check_if_element_exists(locator):
                self.selenium.page_should_contain_element(locator)
                fv_found = True
                break

        assert fv_found, "{} with {} not found".format(title,value)
        
    def click_managehh_button(self,title):  
        """clicks on the new contact button on manage hh page"""      
        locator=npsp_lex_locators['manage_hh_page']['button'].format(title)
        self.selenium.get_webelement(locator).click()  
        
    def click_managehh_link(self,title):       
        locator=npsp_lex_locators['manage_hh_page']['address_link'].format(title)
        self.selenium.get_webelement(locator).click()      
    
    def set_checkbutton_to(self,title,status):
        """If status is 'checked' then checks the box if its not already checked. Prints a warning msg if already checked
          'unchecked' then unchecks the box if its not already checked. Prints a warning msg if already unchecked
        """
        cb_found=False
        locators = npsp_lex_locators["checkbox"].values()

        for i in locators:
            locator = i.format(title)
            if self.check_if_element_exists(locator):
                checkbox=self.selenium.get_webelement(locator)
                if (status == 'checked' and checkbox.is_selected() == False) or (status == 'unchecked' and checkbox.is_selected() == True):
                    self.selenium.click_element(checkbox)
                else:
                    self.builtin.log("This checkbox is already in the expected status", "WARN")     
                cb_found = True
                break

        assert cb_found, "Checkbox not found"
        
    def select_bge_checkbox(self,title):
        locator=npsp_lex_locators['bge']['checkbox'].format(title)
        self.selenium.get_webelement(locator).click()     
        
    def populate_modal_field(self, title, value):
        locator=npsp_lex_locators['modal_field'].format(title,value)
        self.salesforce._populate_field(locator, value)
    
    def populate_field_with_id(self,id,value):
        locator=npsp_lex_locators['id'].format(id)
        if value == 'null':
            field = self.selenium.get_webelement(locator)
            self.salesforce._clear(field)
        else :    
            self.salesforce._populate_field(locator, value)
        
    def validate_related_record_count(self,title,value):

        self.select_tab("Related")
        self.salesforce.load_related_list(title)
        locator=npsp_lex_locators['record']['related']['check_occurrence'].format(title,value)
        actual_value=self.selenium.get_webelement(locator).text
        exp_value="("+value+")"
        assert exp_value == actual_value, "Expected value to be {} but found {}".format(
            exp_value, actual_value
        )  
        
    def verify_occurence(self,title,value):
        self.salesforce.load_related_list(title)
        time.sleep(1) 
        locator=npsp_lex_locators['record']['related']['check_occurrence'].format(title,value)
        actual_value=self.selenium.get_webelement(locator).text
        exp_value="("+value+")"
        assert exp_value == actual_value, "Expected value to be {} but found {}".format(
            exp_value, actual_value
        )
           
        
    def check_record_related_item(self,title,value):
        """Verifies that the given value is displayed under the related list identified by title on a record view page"""
        self.salesforce.load_related_list(title)
        locator=npsp_lex_locators['record']['related']['item'].format(title,value)
        self.selenium.wait_until_page_contains_element(locator)
        actual_value=self.selenium.get_webelement(locator).text
        assert value == actual_value, "Expected value to be {} but found {}".format(
            value, actual_value
        )      
          
     
    def select_related_dropdown(self,title):
        """Clicks on the dropdown next to Related List"""
        locator=npsp_lex_locators['record']['related']['drop-down'].format(title)
        self.selenium.get_webelement(locator).click()   
        
    def get_header_date_value(self,title):   
        """Validates if the specified header field has specified value"""   
        locator= npsp_lex_locators['header_datepicker'].format(title)
        date=self.selenium.get_webelement(locator).text   
        return date 
        
    def get_main_header(self):
        header_found = False
        locators = npsp_lex_locators["main-header"].values()

        for locator in locators:
            if self.check_if_element_exists(locator):
                header = self.selenium.get_webelement(locator).text
                header_found = True
                return header

        assert header_found, "Header with the provided locator not found"
    
    def verify_contact_role(self,name,role):
        """verifies the contact role on opportunity page"""
        locator=npsp_lex_locators['opportunity']['contact_role'].format(name,role)
        self.selenium.page_should_contain_element(locator)  
        
    def select_relatedlist(self,title):
        """click on the related list to open it"""
        locator=npsp_lex_locators['record']['related']['title'].format(title)
        element = self.selenium.driver.find_element_by_xpath(locator)
        self.selenium.driver.execute_script('arguments[0].click()', element)
 
        
    def verify_related_list_field_values(self, listname=None, **kwargs):
        """verifies the values in the related list objects page"""
        if listname is not None:
            self.selenium.wait_until_page_contains(listname)
            self.select_relatedlist(listname)
        for name, value in kwargs.items():
            locator= npsp_lex_locators['record']['related']['field_value'].format(name,value)
            self.selenium.wait_until_page_contains_element(locator,error="Could not find the "+ name +" with value " + value + " on the page")
            
    def verify_related_object_field_values(self, rel_object,**kwargs):
        """verifies the specified field,value pairs in the related object page (table format)""" 
        self.salesforce.load_related_list(rel_object)
        self.select_relatedlist(rel_object)
        for name, value in kwargs.items():
            locator= npsp_lex_locators['object']['field-value'].format(name,value)
            self.selenium.wait_until_page_contains_element(locator,error="Could not find the "+ name +" with value " + value + " on the page")
    
    
    def page_contains_record(self,title):   
        """Validates if the specified record is present on the page"""   
        locator= npsp_lex_locators['object']['record'].format(title)
        self.selenium.wait_until_page_does_not_contain_element(locator) 

    def click_special_object_button(self, title):
        """Clicks a button in an object's actions but doesn't wait for a model to open"""
        locator = npsp_lex_locators['object']['button'].format(title)
        self.selenium.wait_until_element_is_visible(locator,error="Button "+ title +" not found on the page")
        self.selenium.get_webelement(locator).click()



    def check_related_list_values(self,list_name,*args):
        """Verifies the value of custom related list"""
        self.salesforce.load_related_list(list_name)
        for value in args:
            locator = npsp_lex_locators['check_related_list_item'].format(list_name,value)
            self.selenium.page_should_contain_element(locator)

    def check_activity_tasks(self, *args):
        """verifies that the specified tasks are present under activity tab """
        for value in args:
            locator = npsp_lex_locators['engagement_plan']['tasks'].format(value)
            self.selenium.page_should_contain_element(locator)

    def select_app_launcher_link(self,title):
        locator = npsp_lex_locators['app_launcher']['select-option'].format(title) 
        self.selenium.get_webelement(locator).click()
        time.sleep(1)
        
    def click_on_first_record(self):  
        """selects first record of the page"""
        locator = npsp_lex_locators['select_one_record']
        self.selenium.get_webelement(locator).click()
        time.sleep(1)  
        
    def select_search(self, index, value):
        """"""
        locator = npsp_lex_locators["click_search"].format(index)
        loc_value = self.selenium.get_webelement(locator).send_keys(value)
        loc = self.selenium.get_webelement(locator)
        #loc.send_keys(Keys.TAB+ Keys.RETURN)
        time.sleep(1)  
        
    def enter_gau(self, value):
        id = "lksrch"
        locator = npsp_lex_locators["id"].format(id)
        loc = self.selenium.get_webelement(locator)
        loc.send_keys(value)
        self.selenium.get_webelement("//*[@title='Go!']").click()
        time.sleep(1)

    def add_gau_allocation(self,field, value):
        locator = npsp_lex_locators["gaus"]["input_field"].format(field)
        self.salesforce._populate_field(locator,value)

    def click_save(self, page):
        if  page== "GAU":
            id="j_id0:theForm:j_id9:j_id10:saveBTN"
            locator = npsp_lex_locators["id"].format(id)
            self.selenium.get_webelement(locator).click()

    def enter_payment_schedule(self, *args):
        """Enter values into corresponding fields in Levels page"""
        #if name == "Payments":
        #id = ["paymentCount","intervals","intervalunits"]
        id = ["paymentCount","vfForm:intervalnumber","intervalunits"]
        for i in range(len(args)):
            locator = npsp_lex_locators['id'].format(id[i])
            loc = self.selenium.get_webelement(locator)
            self.selenium.set_focus_to_element(locator)
            self.selenium.select_from_list_by_label(loc,args[i])
            time.sleep(2)

    def verify_payment_split(self, amount, no_payments):
        #loc = "//input[@value= '{}']"
        input_loc = npsp_lex_locators['button']
        values = int(amount)/int(no_payments)
        values_1 = "{:0.2f}".format(values)
        self.val = str(values_1)
        input_field =  input_loc.format(self.val)
        list_payments = self.selenium.get_webelements(input_field)
        self.t_loc=len(list_payments)
        if  self.t_loc == int(no_payments):
            for i in list_payments:
                self.selenium.page_should_contain_element(i)
            return str(self.t_loc)
        else:
            return str(self.t_loc)

    def verify_date_split(self,date, no_payments, interval):
        ddate=[]
        mm, dd, yyyy = date.split("/")
        mm, dd, yyyy = int(mm), int(dd), int(yyyy)
        locator = npsp_lex_locators['payments']['date_loc'].format(date)
        t_dates = self.selenium.get_webelement(locator)
        self.selenium.page_should_contain_element(t_dates)
#            for i in range(int(no_payments) + 1):
        if mm <= 12:
            date_list = [mm, dd, yyyy]
            dates = list(map(str, date_list))
            new_date = "/".join(dates)
            mm = mm + int(interval)
            dates = list(map(str, date_list))
            #if new_date not in t_dates:
            date_locator = npsp_lex_locators['payments']['date_loc'].format(new_date)
            t_dates = self.selenium.get_webelement(date_locator)
            self.selenium.page_should_contain_element(t_dates)
        elif mm > 12:
            yyyy = yyyy + 1
            mm = (mm + int(interval))-(12+int(interval))
            #return "pass"
#         else:
#             return "fail"

    def click_viewall_related_list (self,title):  
        """clicks on the View All link under the Related List"""      
        locator=npsp_lex_locators['record']['related']['viewall'].format(title)
        element = self.selenium.driver.find_element_by_xpath(locator)
        self.selenium.driver.execute_script('arguments[0].click()', element)
        
    def click_button_with_value (self,title):  
        """clicks on the button on the payments page"""      
        locator=npsp_lex_locators['button'].format(title)
        self.selenium.get_webelement(locator).click()

    def verify_details(self, **kwargs):
       """To verify no. of records with given same column values
          key is value in a table column, value is expected count of rows with that value     
       """
       for key, value in kwargs.items():
           locators = npsp_lex_locators['payments']['pays'].format(key)
           list_ele = self.selenium.get_webelements(locators)
           p_count=len(list_ele)
           assert p_count == int(value), "Expected {} payment with status {} but found {}".format(value, key, p_count)  
           
           
    def verify_allocations(self,header, **kwargs):
       """To verify allocations, header is related list
          key is value in 1st td element, value is value in 2nd element     
       """
       self.salesforce.load_related_list(header)
       for key, value in kwargs.items():
           locator = npsp_lex_locators['record']['related']['allocations'].format(header,key,value)
           self.selenium.wait_until_page_contains_element(locator,error="Expected {} allocation of {} was not found".format(key,value))
#            ele = self.selenium.get_webelement(locator).text
#            assert ele == value, "Expected {} allocation to be {} but found {}".format(key,value,ele)                      
                
    def verify_occurrence_payments(self,title,value=None):
        """"""
        locator=npsp_lex_locators['payments']['check_occurrence'].format(title)
        occ_value=self.selenium.get_webelement(locator).text
        return occ_value        

    def verify_payment(self):
        locators=npsp_lex_locators['payments']['no_payments']
        list_ele=self.selenium.get_webelements(locators)
        l_no_payments = len(list_ele)
        #return list_ele
        #return l_no_payments, self.t_loc
        #if self.t_loc == l_no_payments:
        for element in list_ele:
            payment_com=self.selenium.get_webelement(element).text
            cc=payment_com.replace("$","")
            if cc == str(self.val) and self.t_loc == l_no_payments :
                return 'pass'
            #return cc, self.val
            else:
                return "fail"
        
    def select_value_from_list(self,list_name,value): 
        locator = npsp_lex_locators['npsp_settings']['list'].format(list_name)
        loc = self.selenium.get_webelement(locator)
        self.selenium.set_focus_to_element(locator)       
        self.selenium.select_from_list_by_label(loc,value)
        
    def select_value_from_bge_dd(self, list_name,value):
        list_found = False
        locators = npsp_lex_locators["bge-lists"].values()

        for i in locators:
            locator = i.format(list_name)
            if self.check_if_element_exists(locator):
                loc=self.selenium.get_webelement(locator)
                self.selenium.set_focus_to_element(locator)       
                self.selenium.select_from_list_by_label(loc,value)
                list_found = True
                break

        assert list_found, "Dropdown with the provided locator not found"

    def check_if_element_exists(self, xpath):
        elements =self.selenium.get_element_count(xpath)
        return True if elements > 0 else False
    
    def select_multiple_values_from_list(self,list_name,*args): 
        """Pass the list name and values to be selected from the dropdown. Please note that this doesn't unselect the existing values"""
        locator = npsp_lex_locators['npsp_settings']['multi_list'].format(list_name)
        loc = self.selenium.get_webelement(locator)
        self.selenium.set_focus_to_element(locator)       
        self.selenium.select_from_list_by_label(loc,*args) 
        
    def choose_frame(self, value):
        """Returns the first displayed iframe on the page with the given name or title"""
        locator = npsp_lex_locators['frame_new'].format(value,value)
        frames = self.selenium.get_webelements(locator)
        self.selenium.capture_page_screenshot()
        print(f'list of frames {frames}')
        for frame in frames:
            print(f'inside for loop for {frame}')
            self.selenium.capture_page_screenshot()
            if frame.is_displayed():
                try:
                    print("inside try")
                    self.selenium.select_frame(frame)
                except NoSuchWindowException:
                    print("inside except")
                    self.builtin.log("caught NoSuchWindowException;trying gain..","WARN")
                    time.sleep(.5)
                    self.selenium.select_frame(frame)
                return frame
        raise Exception('unable to find visible iframe with title "{}"'.format(value))

    @capture_screenshot_on_error
    def select_frame_and_click_element(self,iframe,path, *args, **kwargs):
        """Waits for the iframe and Selects the first displayed frame with given name or title and scrolls to element identified by locator and clicks """
        self.wait_for_locator('frame_new',iframe,iframe)
        self.choose_frame(iframe)
        loc = self.get_npsp_locator(path, *args, **kwargs)
        self.selenium.wait_until_element_is_visible(loc, timeout=60)
        self.selenium.scroll_element_into_view(loc)
        self.selenium.click_element(loc)

    def get_npsp_locator(self, path, *args, **kwargs):
        """ Returns a rendered locator string from the npsp_lex_locators
            dictionary.  This can be useful if you want to use an element in
            a different way than the built in keywords allow.
        """ 
        locator = npsp_lex_locators
        for key in path.split('.'):
            locator = locator[key]
        main_loc = locator.format(*args, **kwargs)
        return main_loc   

    def wait_for_locator(self, path, *args, **kwargs):
        """Waits for 60 sec for the specified locator"""
        main_loc = self.get_npsp_locator(path,*args, **kwargs)    
        self.selenium.wait_until_element_is_visible(main_loc, timeout=60)

    def wait_for_locator_is_not_visible(self, path, *args, **kwargs):
        """Waits for 60 sec for the specified locator"""
        main_loc = self.get_npsp_locator(path,*args, **kwargs)
        self.selenium.wait_until_element_is_not_visible(main_loc, timeout=60)

    @capture_screenshot_on_error    
    def wait_for_batch_to_complete(self, path, *args, **kwargs):
        """Checks every 15 secs for upto 3.5mins for batch with given status
        """
        i = 0
        locator = self.get_npsp_locator(path,*args, **kwargs)
        while True:
            i += 1
            if i > 14:
                self.selenium.capture_page_screenshot()
                raise AssertionError(
                    "Timed out waiting for batch with locator {} to load.".format(locator)
                )
            else:    
                try:
                    self.selenium.wait_until_element_is_visible(locator)
                    break
                except Exception:
                    time.sleep(15)   
     
    @capture_screenshot_on_error                
    def wait_for_batch_to_process(self, batch,status):
        """Checks every 30 secs for upto 7mins for batch with given status
        """
        i = 0
        sec=0
        expected = npsp_lex_locators['batch_status'].format(batch,status)
        error = npsp_lex_locators['batch_status'].format(batch,"Errors")
        while True:
            i += 1
            if i > 14:
                self.selenium.capture_page_screenshot()
                raise AssertionError("Timed out waiting for batch {} with status {} to load.".format(batch,status))
            elif self.check_if_element_exists(error):
                if status != "Errors":
                    raise AssertionError("Batch {} failed with Error".format(batch))
                break
            else:    
                try:
                    self.selenium.wait_until_element_is_visible(expected)
                    break
                except Exception:
                    sec= sec+30
                    print("Batch processing is not finished with {} status in {} seconds".format(status,sec))                 

    def get_npsp_settings_value(self,field_name): 
        locator = npsp_lex_locators['npsp_settings']['field_value'].format(field_name)
        loc = self.selenium.get_webelement(locator).text  
        return loc 
    
    def click_panel_sub_link (self,title):  
        """clicks on the button on the payments page"""      
        locator=npsp_lex_locators['npsp_settings']['panel_sub_link'].format(title)
        self.selenium.get_webelement(locator).click()

    @capture_screenshot_on_error
    def click_settings_button (self,panel_id,btn_value):  
        """clicks on the buttons on npsp settings object using panel id and button value"""      
        locator=npsp_lex_locators['npsp_settings']['batch-button'].format(panel_id,btn_value)
        self.selenium.click_element(locator)   

    def verify_payment_details(self):
        locator = "//tbody/tr/td[2]/span/span"
        locs1 = self.selenium.get_webelements(locator)
        locator2 = "//tbody/tr/td[3]/span/span"
        locs2 = self.selenium.get_webelements(locator2)
        for i, j in list(zip(locs1, locs2)):
            #loc1_vaue = self.selenium.get_webelemt(i).text
            #loc2_vaue = self.selenium.get_webelemt(j).text
            if i.text == "Pledged" and j.text == "$100.00":
                pass
            else:
                return "fail"
        return len(locs1)

    # def verify_opportunities(self, len_value):
    #     locator = "//tbody/tr[12]/th"
    #     s = self.selenium.get_webelement(locator).text
    #     #return s
    #     strip_list = s.split(" ")
    #     date = strip_list[-1]
    #     date = date.split("/")
    #     date = list(map(int, date))
    #     mm, dd, yyyy = date
    #     for _ in range(int(len_value)):
    #         if mm == 12:
    #             mm = 1
    #             yyyy = yyyy + 1
    #             date = [mm, dd, yyyy]
    #             date = list(map(str, date))
    #             date = "/".join(date)
    #             loctor_contains = "//tbody//a[contains(@title , '{}')]".format(date)
    #             self.selenium.page_should_contain_element(loctor_contains)            
    #         else:
    #             mm = mm + 1
    #             date = [mm, dd, yyyy]
    #             date = list(map(str, date))
    #             date = "/".join(date)
    #             loctor_contains = "//tbody//a[contains(@title , '{}')]".format(date)
    #             self.selenium.page_should_contain_element(loctor_contains)

    def click_object_manager_button(self,title):  
        """clicks on the buttons in object manager"""      
        locator=npsp_lex_locators['object_manager']['button'].format(title)
        self.selenium.get_webelement(locator).click()  
        
    def click_bge_button(self,text):  
        """clicks on buttons for BGE"""  
        self.builtin.log("This test is using javascript to click on button as regular click wouldn't work with Summer19", "WARN")    
        locator=npsp_lex_locators['bge']['button'].format(text)
        time.sleep(1)
        element = self.selenium.driver.find_element_by_xpath(locator)
        self.selenium.driver.execute_script('arguments[0].click()', element)
    
    def verify_title(self,title,value):
        """"""
        locator=npsp_lex_locators['bge']['title'].format(title,value)
        actual_value=self.selenium.get_webelement(locator).text
        assert value == actual_value, "Expected value to be {} but found {}".format(
            value, actual_value
        )             
    
    def page_scroll_to_locator(self, path, *args, **kwargs):
        locator = self.get_npsp_locator(path, *args, **kwargs)
        self.selenium.scroll_element_into_view(locator)   

    def get_bge_card_header(self,title):   
        """Validates if the specific header field has specified value"""   
        locator= npsp_lex_locators['bge']['card-header'].format(title)
        id=self.selenium.get_webelement(locator).text   
        return id    
        
    def click_bge_edit_button(self, title):  
        """clicks the button in the table by using name mentioned in data-label"""
        locator=npsp_lex_locators['bge']['edit_button'].format(title)
        #self.selenium.get_webelement(locator).click()
        self.selenium.click_button(locator)
            
    def populate_bge_edit_field(self, title, value):
        """Clears the data in input field and enters the value specified """
        locator=npsp_lex_locators['bge']['edit_field'].format(title)
        field=self.salesforce._populate_field(locator, value)
        
    def verify_row_count(self,value):
        """verifies if actual row count matches with expected value"""
        locator=npsp_lex_locators['bge']['count']
        actual_value=self.selenium.get_webelements(locator)
        count=len(actual_value)
        assert int(value) == count, "Expected rows to be {} but found {}".format(
            value, count
        )       
     
    def return_locator_value(self, path, *args, **kwargs): 
        """Returns the value pointed by the specified locator"""
        locator=self.get_npsp_locator(path, *args, **kwargs)
        self.selenium.wait_until_page_contains_element(locator)
        value=self.selenium.get_webelement(locator).text   
        return value
        
    def return_list(self, path, *args, **kwargs): 
        """Returns all the values pointed by the specified locator"""
        locator=self.get_npsp_locator(path, *args, **kwargs)
        values=self.selenium.get_webelements(locator)
        return [i.text for i in values]

    def select_bge_row(self, value):
        """To select a row on object page based on name and open the dropdown"""
        locators = npsp_lex_locators['bge']['name']
        list_ele = self.selenium.get_webelements(locators)
        for index, element in enumerate(list_ele):
            if element.text == value:
                drop_down = npsp_lex_locators['bge']['locate_dropdown'].format(index+1)
                self.selenium.click_element(drop_down)
                time.sleep(1)

    def click_link_with_text(self, text):
        self.builtin.log("This test is using the 'Click link with text' workaround", "WARN")
        locator = npsp_lex_locators['link-text'].format(text)
        self.selenium.wait_until_page_contains_element(locator)
        element = self.selenium.driver.find_element_by_xpath(locator)
        self.selenium.driver.execute_script('arguments[0].click()', element)  
    
    def verify_expected_batch_values(self, batch_id,**kwargs):
        """To verify that the data in Data Import Batch matches expected value provide batch_id and the data u want to verify"""    
        ns=self.get_npsp_namespace_prefix()
        table=ns + "DataImportBatch__c"
        bge_batch=self.salesforce.salesforce_get(table,batch_id)
        for key, value in kwargs.items():
            label=ns + key
            self.builtin.should_be_equal_as_strings(bge_batch[label], value)
            
    def click_element_with_locator(self, path, *args, **kwargs):
        """Pass the locator and its values for the element you want to click """
        locator=self.get_npsp_locator(path, *args, **kwargs)  
        self.selenium.click_element(locator)      
            
    def wait_for_record_to_update(self, id, value):
        """Waits for specified record header to be updated by checking every second for 10 times.
        """
        i = 0
        while True:
            i += 1
            if i > 10:
                raise AssertionError(
                    "Timed out waiting for record name to be {} .".format(value)
                )
            self.salesforce.go_to_record_home(id)
            try:
                self.verify_header(value)
                break
            except Exception:
                time.sleep(1)
                     
    def load_locator(self, locator):
        """Scrolls down until the specified locator is found.
        """
        i = 0
        while True:
            i += 1
            if i > 20:
                raise AssertionError(
                    "Timed out waiting for locator {} to load.".format(locator)
                )
            self.selenium.execute_javascript("window.scrollBy(0, 100)")
            self.wait_for_aura()
            try:
                self.selenium.get_webelement(locator)
                break
            except ElementNotFound:
                time.sleep(0.2)
                        
    def select_multiple_values_from_duellist(self,path,list_name,section,*args): 
        """Pass the list name and values to be selected from the dropdown. """
        main_loc = npsp_lex_locators
        for key in path.split('.'):
            main_loc = main_loc[key]
        for i in args:
            locator = main_loc.format(list_name,section,i)
            if args.index(i)==0:
                self.selenium.click_element(locator)
            else:
                self.selenium.click_element(locator,'COMMAND')
                
    def click_duellist_button(self, list_name,button):
        list_found = False
        locators = npsp_lex_locators["bge-duellist-btn"].values()

        for i in locators:
            locator = i.format(list_name,button)
            if self.check_if_element_exists(locator):
                loc=self.selenium.get_webelement(locator)
                self.selenium.click_element(locator)
                list_found = True
                break

        assert list_found, "Dropdown with the provided locator not found"            
    
    def verify_expected_values(self,ns_ind,obj_api,rec_id,**kwargs):
       """To verify that the data in database table match with expected value, 
       provide ns if object has namespace prefix otherwise nonns,
       object api name, record_id and the data u want to verify"""    
       if(ns_ind=='ns'):
           ns=self.get_npsp_namespace_prefix()
           table=ns + obj_api
       else:
            table=obj_api
       try :
           rec=self.salesforce.salesforce_get(table,rec_id)
           for key, value in kwargs.items():
               print(f"executing {key}, {value} pair")
               self.builtin.should_be_equal_as_strings(rec[key], value)
       except Exception :
           print("Retrying after exception")
           time.sleep(10)
           rec=self.salesforce.salesforce_get(table,rec_id)
           for key, value in kwargs.items():
               print(f"executing {key}, {value} pair")
               self.builtin.should_be_equal_as_strings(rec[key], value)

    def get_org_namespace_prefix(self):
        if self.cumulusci.org.namespaced:
            return "npsp__" 
        else:
            return ""       
     
    @capture_screenshot_on_error      
    def click_first_matching_related_item_popup_link(self,heading,rel_status,link):
        '''Clicks a link in the popup menu for first matching related list item.
        heading specifies the name of the list,
        rel_status specifies the status or other field vaule to identify a particular item,
        and link specifies the name of the link''' 
        self.salesforce.load_related_list(heading)
        locator = npsp_lex_locators["record"]["related"]["link"].format(heading, rel_status)
        mylist=self.selenium.get_webelements(locator)
        title=mylist[0].text
        print(f"title is {title}")
        self.click_special_related_item_popup_link(heading, title, link)
        
    def click_special_related_item_popup_link(self, heading, title, link):
        """Clicks a link in the popup menu for a related list item.

        heading specifies the name of the list,
        title specifies the name of the item,
        and link specifies the name of the link
        """
        self.salesforce.load_related_list(heading)
        locator = npsp_lex_locators["record"]["related"]["popup_trigger"].format(heading, title)
        self.selenium.wait_until_page_contains_element(locator)
        self.salesforce._jsclick(locator)
        locator = npsp_lex_locators["popup-link"].format(link)
        self.salesforce._jsclick(locator)
        self.salesforce.wait_until_loading_is_complete()    
        
    def verify_field_values(self,**kwargs):
        """Verifies values in the specified fields""" 
        for key, value in kwargs.items():
            locator=npsp_lex_locators["field-value"].format(key)
            res=self.selenium.get_webelement(locator).text
            assert value == res, "Expected {} value to be {} but found {}".format(key,value,res)
            
    def checkbox_status(self,cbx_name,status):
        """verifies if the specified checkbox is with expected status in readonly mode"""
        locator=npsp_lex_locators["custom_settings"]["cbx_status"].format(cbx_name,status)
        self.selenium.page_should_contain_element(locator)
                
    def go_to_setup_page(self,page):
        """ Navigates to the specified page in Salesforce Setup """
        url = self.cumulusci.org.lightning_base_url
        url = "{}/lightning/setup/{}/home".format(url,page)
        self.selenium.go_to(url)
        self.salesforce.wait_until_loading_is_complete()

    def click_wrapper_related_list_button(self,heading,button_title):  
        """Clicks a button in the heading of a related list when the related list is enclosed in wrapper.
           Waits for a modal to open after clicking the button.
        """  
        locator = npsp_lex_locators["record"]["related"]["button"].format(heading, button_title)
        element = self.selenium.driver.find_element_by_xpath(locator)
        self.selenium.driver.execute_script('arguments[0].click()', element)   
            
        
#     def wait_until_url_contains(self,exp_text):
#         """Waits for maximum of 90sec for current url to contain the exp_text"""
#         self.builtin.log("This keyword can be removed once we support SeleniumLibrary 4.0.")
#         url=self.selenium.get_location()
#         i=0
#         for i in range(10):
#             if i == 9:
#                 raise AssertionError("Failed to find an url containing {} in 90 seconds".format(exp_text))
#             if exp_text in url:
#                 break
#             else:
#                 time.sleep(10)
#                 url=self.selenium.get_location()
#                 i += 1
   
     
    @capture_screenshot_on_error    
    def change_view_to(self,view_name): 
        """Selects a different view for the object records in listing page""" 
        locator=npsp_lex_locators['object_dd']
        view=npsp_lex_locators['link'].format(view_name,view_name)
        self.selenium.wait_until_page_contains("List Views")
        self.selenium.get_webelement(locator).click()
        element = self.selenium.driver.find_element_by_xpath(view)
        self.selenium.driver.execute_script('arguments[0].click()', element)
        self.selenium.wait_until_page_contains(view_name)
        

    def search_field_by_value(self, fieldname, value):
         """ Searches the field with the placeholder given by 'fieldname' for the given 'value'
         """
         xpath = npsp_lex_locators["placeholder"].format(fieldname)
         field = self.selenium.get_webelement(xpath)
         self.selenium.clear_element_text(field)
         field.send_keys(value)
         time.sleep(2)
         field.send_keys(Keys.ENTER)
        
    def save_current_record_id_for_deletion(self,object_name): 
        """Gets the current page record id and stores it for specified object 
           in order to delete record during suite teardown """  
#         self.pageobjects.current_page_should_be("Details",object_name)    
        id=self.salesforce.get_current_record_id()
        self.salesforce.store_session_record(object_name,id)   
        return id
    
    def verify_record_is_created_in_database(self,object_name,id):
        """Verifies that a record with specified id is saved 
           in specified object table in database and returns the record"""
        record=self.salesforce.salesforce_get(object_name,id)
        self.builtin.should_not_be_empty(record, msg="The database object {} with id {} is not in the database".format(object_name,id))
        return record
    
    @capture_screenshot_on_error
    def select_value_from_dropdown(self,dropdown,value): 
        """Select given value in the dropdown field"""
        locator = npsp_lex_locators['record']['list'].format(dropdown)
        self.selenium.scroll_element_into_view(locator)
        self.selenium.get_webelement(locator).click()
        self.wait_for_locator('popup')
        self.selenium.click_link(value) 
        
    def edit_record(self):
        """Clicks on the edit button on record page for standard objects
           and waits for the modal to open"""  
        self.salesforce.click_object_button("Edit")
        self.salesforce.wait_until_modal_is_open()

    def randomString(self,stringLength=10):
        """Generate a random string of fixed length """
        letters = string.ascii_lowercase
        return ''.join(random.choice(letters) for i in range(stringLength))

    def scroll_button_into_view_and_click_using_js(self, value):
        """Scrolls the button element into view and clicksthe button using JS """
        xpath = npsp_lex_locators['button'].format(value)
        javascript = (
            "window.document.evaluate("
            f"    '{xpath}', document, null, XPathResult.FIRST_ORDERED_NODE_TYPE, null"
            ").singleNodeValue.scrollIntoView(true)"

        )
        self.selenium.execute_javascript(javascript)
        self.npsp.click_button_with_value(value)

    def setupdata(self, name, contact_data=None, opportunity_data=None, payment_data=None, account_data=None, engagement_data=None, task_data=None):
        """ Creates an Account if account setup data is passed
            Creates a contact if contact_data is passed
            Creates an opportunity for the contact if opportunit_data is provided
            Creates a contact and sets an opportunity simultaneously if both the
            contact_data and opportunity_data is specified
            Creates a contact and sets up an engagement plan with both contact and engagement plan information is provided
         """

        # get the data variable, or an empty dictionary if not set

        data = self.builtin.get_variable_value("${data}", {})

        if account_data is not None:
            # create the account based on the user input specified account type
<<<<<<< HEAD
            orgname = self.randomString(10);
            rt_id = self.salesforce.get_record_type_id("Account",account_data["Type"])
            account_data.update( {'Name' : orgname,'RecordTypeId' : rt_id})
=======
            acctname = self.randomString(10);
            rt_id = self.salesforce.get_record_type_id("Account",account_data["Type"])
            account_data.update( {'Name' : acctname,'RecordTypeId' : rt_id})
>>>>>>> 0dce4a93
            account_id = self.salesforce.salesforce_insert("Account", **account_data)
            account = self.salesforce.salesforce_get("Account",account_id)
            # save the account object to data dictionary
            data[name] = account

        if contact_data is not None:
            # create the contact
            firstname = self.randomString(10);
            lastname = self.randomString(10);
            contact_data.update( {'Firstname' : firstname,'Lastname' : lastname})
            contact_id = self.salesforce.salesforce_insert("Contact", **contact_data)
            contact = self.salesforce.salesforce_get("Contact",contact_id)
            # save the contact object to data dictionary
            data[name] = contact

        if engagement_data is not None:
            # set up enegagement template based on the user input specified and link the contact to the engagement template
            engobjname = "Engagement_Plan_Template__c"
            contactobjname = "Contact__c"
            # Fromatting the objects names with namespace prefix
            formattedengobjname = "{}{}".format(self.cumulusci.get_namespace_prefix(), engobjname)
            formattedcontactobjname = "{}{}".format(self.cumulusci.get_namespace_prefix(), contactobjname)
            engagement_id = self.salesforce.salesforce_insert(formattedengobjname, **engagement_data)
            engagement = self.salesforce.salesforce_get(formattedengobjname,engagement_id)

          # If the keyword is contact, link the contact to the engagement plan created
            if name.lower() == 'contact':
                testdata={}
                testdata.update( {formattedcontactobjname : data[name]["Id"], formattedengobjname: engagement_id } )
                self.salesforce.salesforce_insert(formattedengobjname, **testdata)

            # save the engagement object to data dictionary

            if name.lower() == 'contact':
                data[f"{name}_engagement"] = engagement
            else:
                data[name] = engagement

        if opportunity_data is not None:
            # create opportunity
            rt_id = self.salesforce.get_record_type_id("Opportunity",opportunity_data["Type"])
            # if user did not specify any date value add the default value
            if 'CloseDate' not in opportunity_data:
                date = datetime.now().strftime('%Y-%m-%d')
                opportunity_data.update({'CloseDate' : date})
            if 'npe01__Do_Not_Automatically_Create_Payment__c' not in opportunity_data:
                Automatically_create_key = 'npe01__Do_Not_Automatically_Create_Payment__c'
                Automatically_create_value = 'true'
                opportunity_data.update({Automatically_create_key : Automatically_create_value})
            if 'StageName' not in opportunity_data:
                opportunity_data.update( {'StageName' : 'Closed Won'} )
            if 'AccountId' not in opportunity_data:
                opportunity_data.update( {'AccountId' : data[name]["AccountId"] } )

            opportunity_data.update( {'RecordTypeId': rt_id } )
            opportunity_id = self.salesforce.salesforce_insert("Opportunity", **opportunity_data)
            opportunity = self.salesforce.salesforce_get("Opportunity",opportunity_id)
            # save the opportunity
            data[f"{name}_opportunity"] = opportunity

            if payment_data is not None:
                numdays = 30
                i = 1
                while i <= int(payment_data['NumPayments']):
                    payment_schedule_data = {}
                    numdays = numdays*2
                    scheduled_date =  (datetime.now() + timedelta(days = numdays)).strftime('%Y-%m-%d')
                    payment_schedule_data.update( {'npe01__Opportunity__c' : data[f"{name}_opportunity"]["Id"] , 'npe01__Scheduled_Date__c' : scheduled_date, 'npe01__Payment_Amount__c' : payment_data['Amount'] } )
                    payment_id = self.salesforce.salesforce_insert("npe01__OppPayment__c", **payment_schedule_data)
                    i = i+1

        self.builtin.set_suite_variable('${data}', data)

        return data

    def delete_record(self,value):
        """Select the row to be deleted on the listing page, click delete
           and wait till the focus is back on the listings page."""
        self.select_row(value)
        self.selenium.click_link("Delete")
        self.selenium.wait_until_location_contains("/list")
        self.selenium.wait_until_page_does_not_contain(value)
    
    @capture_screenshot_on_error    
    def populate_modal_form(self,**kwargs):
        """Populates modal form with the field-value pairs 
        supported keys are any input, textarea, lookup, checkbox, date and dropdown fields"""
        
        for key, value in kwargs.items():
            locator = npsp_lex_locators["modal-form"]["label"].format(key)
            if self.check_if_element_exists(locator):
                ele=self.selenium.get_webelements(locator)
                for e in ele:
                    classname=e.get_attribute("class")
#                     print("key is {} and class is {}".format(key,classname))
                    if "Lookup" in classname and "readonly" not in classname:
                        self.salesforce.populate_lookup_field(key,value)
                        print("Executed populate lookup field for {}".format(key))
                        break
                    elif "Select" in classname and "readonly" not in classname:
                        self.select_value_from_dropdown(key,value)
                        print("Executed select value from dropdown for {}".format(key))
                        break
                    elif "Checkbox" in classname and "readonly" not in classname:
                        if value == "checked":
                            locator = npsp_lex_locators["checkbox"]["model-checkbox"].format(key)
                            self.selenium.get_webelement(locator).click()
                            break 
                    elif "Date" in classname and "readonly" not in classname:
                        self.open_date_picker(key)
                        self.pick_date(value)
                        print("Executed open date picker and pick date for {}".format(key))
                        break
                    else:
                        try :
                            self.search_field_by_value(key,value)
                            print("Executed search field by value for {}".format(key))
                        except Exception :
                            try :
                                self.salesforce.populate_field(key,value)
                                print("Executed populate field for {}".format(key))
                                   
                            except Exception:
                                print ("class name for key {} did not match with field type supported by this keyword".format(key))
                                     
            else:
                raise Exception("Locator for {} is not found on the page".format(key))   
     
    def verify_toast_message(self,value):
        """Verifies that toast contains specified value"""       
        locator=npsp_lex_locators["toast-msg"]
        self.selenium.wait_until_page_contains_element(locator)
        msg=self.selenium.get_webelement(locator).text
        if msg == value:
            print("Toast message verified")
        else:
            raise Exception("Expected Toast message not found on page")    


    def edit_record_field_value(self,field,value):
        """Scrolls just a little below the field
           Clicks on Edit icon next to field and enters a value into the field"""
        scroll_loc=npsp_lex_locators["span_button"].format(field)
        # To make sure the field we want to edit has rendered
        # and is not obscured by the footer, scroll down a little below the element
        self.selenium.scroll_element_into_view(scroll_loc)
        self.selenium.execute_javascript("window.scrollBy(0,50)")
        btn="Edit "+field
        self.selenium.click_button(btn)
        footer=npsp_lex_locators["record"]["footer"]
        self.selenium.wait_until_page_contains_element(footer)
        self.salesforce.populate_lookup_field(field,value)
        
    def edit_record_dropdown_value(self,field,value):
        """Scrolls just a little below the field
           Clicks on Edit icon next to field and enters a value into the field"""
        scroll_loc=npsp_lex_locators["span_button"].format(field)
        # To make sure the field we want to edit has rendered
        # and is not obscured by the footer, scroll down a little below the element
        self.selenium.scroll_element_into_view(scroll_loc)
        self.selenium.execute_javascript("window.scrollBy(0,50)")
        btn="Edit "+field
        self.selenium.click_button(btn)
        footer=npsp_lex_locators["record"]["footer"]
        self.selenium.wait_until_page_contains_element(footer)
        time.sleep(2)
        self.click_flexipage_dropdown(field, value)    
    
    def edit_record_checkbox(self,field,status):
        """Scrolls just a little below the field
           Clicks on Edit icon next to field
           checks if status is 'checked' 
           unchecks if status in 'unchecked'"""
        scroll_loc=npsp_lex_locators["span_button"].format(field)
        # To make sure the field we want to edit has rendered
        # and is not obscured by the footer, scroll down a little below the element
        self.selenium.scroll_element_into_view(scroll_loc)
        self.selenium.execute_javascript("window.scrollBy(0,50)")
        btn="Edit "+field
        self.selenium.click_button(btn)
        footer=npsp_lex_locators["record"]["footer"]
        self.selenium.wait_until_page_contains_element(footer)
        self.set_checkbutton_to(field,status)    
        
    def save_record(self): 
        """Saves record by clicking on footer button 'Save'"""
        footer=npsp_lex_locators["record"]["footer"]
        self.click_record_button("Save")
        self.selenium.wait_until_page_does_not_contain_element(footer)
        #Once the record is saved, scroll to top in order to be able to interact with elements above this
        self.selenium.execute_javascript("window.scrollTo(0,0)")   
    
    def Delete_record_field_value(self,field,value):
        """Scrolls just a little below the field
           Clicks on Edit icon next to field and delete the value by clicking on 'X'"""
        scroll_loc=npsp_lex_locators["span_button"].format(field)
        # To make sure the field we want to edit has rendered
        # and is not obscured by the footer, scroll down a little below the element
        self.selenium.scroll_element_into_view(scroll_loc)
        self.selenium.execute_javascript("window.scrollBy(0,50)")
        btn="Edit "+field
        self.selenium.click_button(btn)
        footer=npsp_lex_locators["record"]["footer"]
        self.selenium.wait_until_page_contains_element(footer)
        locator=npsp_lex_locators['delete_icon_record'].format(field,value)
        self.selenium.get_webelement(locator).click()        
        
    def select_date_from_datepicker(self,field,value):
        field_loc=npsp_lex_locators["bge"]["field-input"].format(field)
        self.selenium.click_element(field_loc)
        locator=npsp_lex_locators["bge"]["datepicker_open"].format(field)  
        self.selenium.wait_until_page_contains_element(locator)
        self.click_bge_button(value)
        self.selenium.wait_until_page_does_not_contain_element(locator,error="could not open datepicker")    
        
    def click_more_actions_button(self):
        """clicks on the more actions dropdown button in the actions container on record page"""
        locator=npsp_lex_locators['link'].format("more actions","more actions")
        self.salesforce._jsclick(locator)
        
        
    @capture_screenshot_on_error
    def click_related_table_item_link(self, heading, title):
        """Clicks a table header field link in the related list identified with the specified heading.
           This keyword will automatically call `Wait until loading is complete`
        """
        self.builtin.log("loading related list...", "DEBUG")
        self.salesforce.load_related_list(heading)
        locator = npsp_lex_locators["record"]["related"]["link"].format(heading, title)
        self.builtin.log("clicking...", "DEBUG")
        self.salesforce._jsclick(locator)
        self.builtin.log("waiting...", "DEBUG")
        self.salesforce.wait_until_loading_is_complete()      

    def click_actions_link(self,title):
        """Clicks on the link in the actions container on top right corner of the page using Javascript"""
        locator=npsp_lex_locators["link-title"].format(title)
        self.salesforce._jsclick(locator)
     
    def click_more_activity_button(self): 
        """Clicks on View More button on Activity tab of the record""" 
        locator = npsp_lex_locators["record"]["activity-button"].format('showMoreButton') 
        self.salesforce._jsclick(locator) 

    def click_button_with_title(self,title):
        """Clicks button identified by title using Javascript"""
        locator = npsp_lex_locators["button-title"].format(title)
        self.salesforce._jsclick(locator)

    def click_show_more_actions_button(self,title):
        """Clicks on more actions dropdown and click the given title"""   
        locator=npsp_lex_locators['link-contains'].format("more actions")
        self.selenium.click_element(locator)
        self.selenium.wait_until_page_contains(title)
        link_locator=npsp_lex_locators['custom_objects']['actions-link'].format(title,title)
        self.selenium.click_link(link_locator)

    def get_url_formatted_object_name(self,name):
        """Returns a map with BaseURl and the namespace formatted object name"""
        out = {}
        base_url = self.cumulusci.org.lightning_base_url
        object_name = "{}{}".format(self.cumulusci.get_namespace_prefix(), name)
        out['baseurl'] = base_url
        out['objectname'] = object_name
        return out<|MERGE_RESOLUTION|>--- conflicted
+++ resolved
@@ -159,7 +159,7 @@
         self.selenium.driver.execute_script('arguments[0].click()', element)
            
         
-    @capture_screenshot_on_error    
+    @capture_screenshot_on_error
     def click_flexipage_dropdown(self, title,value):
         """Click the lightning dropdown to open it and select value"""
         locator = npsp_lex_locators['record']['flexipage-list'].format(title)
@@ -1271,15 +1271,9 @@
 
         if account_data is not None:
             # create the account based on the user input specified account type
-<<<<<<< HEAD
-            orgname = self.randomString(10);
-            rt_id = self.salesforce.get_record_type_id("Account",account_data["Type"])
-            account_data.update( {'Name' : orgname,'RecordTypeId' : rt_id})
-=======
             acctname = self.randomString(10);
             rt_id = self.salesforce.get_record_type_id("Account",account_data["Type"])
             account_data.update( {'Name' : acctname,'RecordTypeId' : rt_id})
->>>>>>> 0dce4a93
             account_id = self.salesforce.salesforce_insert("Account", **account_data)
             account = self.salesforce.salesforce_get("Account",account_id)
             # save the account object to data dictionary
@@ -1432,7 +1426,7 @@
         footer=npsp_lex_locators["record"]["footer"]
         self.selenium.wait_until_page_contains_element(footer)
         self.salesforce.populate_lookup_field(field,value)
-        
+
     def edit_record_dropdown_value(self,field,value):
         """Scrolls just a little below the field
            Clicks on Edit icon next to field and enters a value into the field"""
@@ -1446,8 +1440,8 @@
         footer=npsp_lex_locators["record"]["footer"]
         self.selenium.wait_until_page_contains_element(footer)
         time.sleep(2)
-        self.click_flexipage_dropdown(field, value)    
-    
+        self.click_flexipage_dropdown(field, value)
+
     def edit_record_checkbox(self,field,status):
         """Scrolls just a little below the field
            Clicks on Edit icon next to field
