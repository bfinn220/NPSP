--- conflicted
+++ resolved
@@ -1199,7 +1199,6 @@
          time.sleep(2)
          field.send_keys(Keys.ENTER)
 
-<<<<<<< HEAD
     def verify_toast_message(self, value):
         """ Verifies the toast message """
         locator = npsp_lex_locators["alert"].format(value)
@@ -1219,7 +1218,6 @@
         record=self.salesforce.salesforce_get(object_name,id)
         self.builtin.should_not_be_empty(record)
         
-=======
     def verify_toast_message_contains(self, text):
         """ Verifies the page contains the text specified """
         self.selenium.wait_until_page_contains(text, timeout=30)
@@ -1228,5 +1226,4 @@
         """ Close the toast message banner """
         self.selenium.wait_until_element_is_visible(npsp_lex_locators["toast"])
         self.selenium.click_element(npsp_lex_locators["toast"])
-        self.selenium.wait_until_element_is_not_visible(npsp_lex_locators["toast"])
->>>>>>> fbbb89c1
+        self.selenium.wait_until_element_is_not_visible(npsp_lex_locators["toast"])