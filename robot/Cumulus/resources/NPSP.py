--- conflicted
+++ resolved
@@ -1,10 +1,6 @@
 import logging
 import warnings
 import time
-import random
-import string
-from datetime import datetime
-
 
 from robot.libraries.BuiltIn import RobotNotRunningError
 from selenium.common.exceptions import ElementNotInteractableException
@@ -838,11 +834,8 @@
         return main_loc   
 
     def wait_for_locator(self, path, *args, **kwargs):
-        """Waits for 90 sec for the specified locator
-        But if waiting for a Batch processing location, wait for 120 secs"""
-        main_loc = self.get_npsp_locator(path,*args, **kwargs)
-        if 'BATCH' in args:
-            self.selenium.wait_until_element_is_visible(main_loc, timeout=120)
+        """Waits for 60 sec for the specified locator"""
+        main_loc = self.get_npsp_locator(path,*args, **kwargs)    
         self.selenium.wait_until_element_is_visible(main_loc, timeout=90)
         
     @capture_screenshot_on_error    
@@ -1228,83 +1221,14 @@
         self.salesforce.click_object_button("Edit")
         self.salesforce.wait_until_modal_is_open()
 
-    def randomString(self,stringLength=10):
-        """Generate a random string of fixed length """
-        letters = string.ascii_lowercase
-        return ''.join(random.choice(letters) for i in range(stringLength))
-
-
-    def setup_data(self,**kwargs):
-        """Parses the keywords sent as arguments and based on the respective request generates the data using the
-          specified parameters. An example reference as below
-          Setup Test Data
-          &{data} =  Setup Data
-               ...           contact1=&{contact1_fields}
-               ...           contact2 linkedto contact1=&{contact2_fields}
-               ...           opportunity for contact1=&{opportunity1_fields}
-               ...           opportunity for contact2=&{opportunity2_fields}
-         The generated data is then added to the Data dictionary and returned back.
-       """
-
-        data = {}
-        for name, values in kwargs.items():
-            word_list = name.lower().split()
-            word_length = len(word_list)
-            first = word_list[0];
-            last = word_list[-1]
-
-            if first=="contact1" and word_length == 1:
-                firstname = self.randomString(10);
-                lastname = self.randomString(10);
-                values.update( {'Firstname' : firstname,'Lastname' : lastname})
-                contact_id = self.salesforce.salesforce_insert("Contact", **values)
-                contact = self.salesforce.salesforce_get("Contact",contact_id)
-                data.update( {'contact1_Id': contact['Id'], "contact1_AccountId" : contact['AccountId'],"contact1_FirstName" : contact['FirstName'],"contact1_LastName" : contact['LastName']})
-            elif first=="contact2" and word_length == 1:
-                firstname = self.randomString(10);
-                lastname = self.randomString(10);
-                values.update( {'Firstname' : firstname,'Lastname' : lastname})
-                contact_id = self.salesforce.salesforce_insert("Contact", **values)
-                contact = self.salesforce.salesforce_get("Contact",contact_id)
-                data.update( {'contact2_Id': contact['Id'], "contact2_AccountId" : contact['AccountId'],"contact2_FirstName" : contact['FirstName'],"contact2_LastName" : contact['LastName']})
-            elif word_list[-2]=="linkedto" and word_length == 3:
-                firstname = self.randomString(10);
-                lastname = self.randomString(10);
-                key = last+"_AccountId"
-                values.update( {'Firstname' : firstname,'Lastname' : lastname, 'AccountId' : data[key]})
-                contact_id = self.salesforce.salesforce_insert("Contact", **values)
-                contact = self.salesforce.salesforce_get("Contact",contact_id)
-                data.update( {'contact2_Id': contact['Id'], "contact2_AccountId" : contact['AccountId'],"contact2_FirstName" : contact['FirstName'],"contact2_LastName" : contact['LastName']})
-
-            elif first=="opportunity" and word_length == 3:
-                oppType = "Donation"
-                key = last+"_AccountId"
-                opportunityid = last+"opportunityid"
-                self.builtin.log_to_console(oppType)
-                rt_id = self.salesforce.get_record_type_id("Opportunity","Donation")
-                date = datetime.now().strftime('%Y-%m-%d')
-                AccountId = data[key]
-                if "Primary_Contact" in values:
-                    ns =  self.get_npsp_namespace_prefix()
-                    contactid = values["Primary_Contact"]+"_Id"
-                    key = ns+"Primary_Contact__c"
-                    values.update( {key : data[contactid]} )
-                    del values['Primary_Contact']
-                values.update( {'AccountId' : AccountId,'CloseDate' : date, 'RecordTypeId': rt_id, 'npe01__Do_Not_Automatically_Create_Payment__c': 'true' } )
-                opportunity_id = self.salesforce.salesforce_insert("Opportunity", **values)
-                opportunity = self.salesforce.salesforce_get("Opportunity",opportunity_id)
-                data.update( {opportunityid: opportunity['Id']})
-
-        return data
-
     def delete_record(self,value):
         """Select the row to be deleted on the listing page, click delete
            and wait till the focus is back on the listings page."""
         self.select_row(value)
         self.selenium.click_link("Delete")
         self.selenium.wait_until_location_contains("/list")
-
-    @capture_screenshot_on_error
+    
+    @capture_screenshot_on_error    
     def populate_modal_form(self,**kwargs):
         """Populates modal form with the field-value pairs 
         supported keys are any input, textarea, lookup, checkbox, date and dropdown fields"""
@@ -1343,16 +1267,10 @@
                                 print ("class name for key {} did not match with field type supported by this keyword".format(key))
                                      
             else:
-<<<<<<< HEAD
-                raise Exception("Locator for {} is not found on the page".format(key))
-
-    def verify_toast_message(self,value):
-=======
                 raise Exception("Locator for {} is not found on the page".format(key))   
      
     def verify_toast_message(self,value):
         """Verifies that toast contains specified value"""       
->>>>>>> 42fdd94e
         locator=npsp_lex_locators["toast-msg"]
         ele=self.selenium.get_webelements(locator)
         found=False
