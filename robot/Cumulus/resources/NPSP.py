import logging
import re
import time
import warnings
import json
import os

from robot.libraries.BuiltIn import BuiltIn, RobotNotRunningError
from selenium.common.exceptions import ElementNotInteractableException
from selenium.common.exceptions import StaleElementReferenceException
from selenium.common.exceptions import NoSuchElementException
from selenium.common.exceptions import WebDriverException
from selenium.webdriver.common.keys import Keys
from SeleniumLibrary.errors import ElementNotFound
from simple_salesforce import SalesforceMalformedRequest
from simple_salesforce import SalesforceResourceNotFound
from selenium.webdriver import ActionChains
from cumulusci.robotframework.utils import selenium_retry
import sys
from email.mime import text

from cumulusci.tasks.apex.anon import AnonymousApexTask
from cumulusci.core.config import TaskConfig
from cumulusci.tasks.apex.batch import BatchApexWait
from robot.api import logger
from cgi import escape

from locators_46 import npsp_lex_locators as locators_46
from locators_47 import npsp_lex_locators as locators_47
locators_by_api_version = {
    47.0: locators_47,   # winter '20
    46.0: locators_46,  # Summer '19
}
# will get populated in _init_locators
npsp_lex_locators = {}

@selenium_retry
class NPSP(object):
    
    ROBOT_LIBRARY_SCOPE = 'GLOBAL'
    ROBOT_LIBRARY_VERSION = 1.0

    def __init__(self, debug=False):
        self.debug = debug
        self.current_page = None
        self._session_records = []
        self.val=0
        self.payment_list= []
        # Turn off info logging of all http requests 
        logging.getLogger('requests.packages.urllib3.connectionpool').setLevel(logging.WARN)
        self._init_locators()

    def _init_locators(self):
        try:
            client = self.cumulusci.tooling
            response = client._call_salesforce(
                'GET', 'https://{}/services/data'.format(client.sf_instance))
            self.latest_api_version = float(response.json()[-1]['version'])
            if not self.latest_api_version in locators_by_api_version:
                warnings.warn("Could not find locator library for API %d" % self.latest_api_version)
                self.latest_api_version = max(locators_by_api_version.keys())
        except RobotNotRunningError:
            # We aren't part of a running test, likely because we are
            # generating keyword documentation. If that's the case, assume
            # the latest supported version
            self.latest_api_version = max(locators_by_api_version.keys())
        locators = locators_by_api_version[self.latest_api_version]
        npsp_lex_locators.update(locators)

    @property
    def builtin(self):
        return BuiltIn()

    @property
    def cumulusci(self):
        return self.builtin.get_library_instance('cumulusci.robotframework.CumulusCI')

    @property
    def salesforce(self):
        return self.builtin.get_library_instance('cumulusci.robotframework.Salesforce')

    def get_namespace_prefix(self, name):
        parts = name.split('__')
        if parts[-1] == 'c':
            parts = parts[:-1]
        if len(parts) > 1:
            return parts[0] + '__'
        else:
            return ''

    def get_npsp_namespace_prefix(self):
        if not hasattr(self.cumulusci, '_describe_result'):
            self.cumulusci._describe_result = self.cumulusci.sf.describe()
        objects = self.cumulusci._describe_result['sobjects']
        level_object = [o for o in objects if o['label'] == 'Level'][0]
        return self.get_namespace_prefix(level_object['name'])

    def populate_field_by_placeholder(self, loc, value):
        """ Populate field with Place Holder as a locator
            and actual value of the place holder.
        """
        xpath = npsp_lex_locators["placeholder"].format(loc)
        field = self.selenium.get_webelement(xpath)
#         self.salesforce._populate_field(xpath, value)
        
        field.send_keys(value)
        time.sleep(2)
# #         if loc == ("Search Contacts" or "Search Accounts"):
#         field.send_keys(Keys.ENTER)
# #             field.send_keys(Keys.ARROW_DOWN)
        field.send_keys(Keys.ENTER)
    
    def populate_campaign(self,loc,value):
        """This is a temporary keyword added to address difference in behaviour between summer19 and winter20 release"""
        self.populate_field_by_placeholder(loc, value)
        print(self.latest_api_version)       
        if self.latest_api_version == 47.0:
            self.selenium.click_link(value)
            

    def click_record_button(self, title):
        """ Pass title of the button to click the buttons on the records edit page. Usually save and cancel are the buttons seen.
        """
        locator = npsp_lex_locators['record']['button'].format(title)
        self.selenium.set_focus_to_element(locator)
        button = self.selenium.get_webelement(locator)
        button.click()
        time.sleep(5)
        
    def select_tab(self, title):
        """ Switch between different tabs on a record page like Related, Details, News, Activity and Chatter
            Pass title of the tab
        """
        tab_found = False
        locators = npsp_lex_locators["tabs"].values()
        for i in locators:
            locator = i.format(title)
            if self.check_if_element_exists(locator):
                buttons = self.selenium.get_webelements(locator)
                for button in buttons:
                    if button.is_displayed():
                        self.salesforce._focus(button)
                        button.click()
                        time.sleep(5)
                        tab_found = True
                        break

        assert tab_found, "tab not found"    
        
    def click_special_related_list_button(self, heading, button_title):
        """ To Click on a related list button which would open up a new lightning page rather than a modal.
            Pass the list name and button name"""
        self.salesforce.load_related_list(heading)
        b_found = False
        locator = npsp_lex_locators["record"]["related"]["button"].format(
            heading, button_title
        )
        buttons=self.selenium.get_webelements(locator)
        for button in buttons:
            if button.is_displayed():
                button.click()
                b_found = True
                break
            
        assert b_found, "{} related list with button {} not found.".format(heading, button_title)
                  
    def click_related_list_dd_button(self, heading, dd_title, button_title):
        """ To Click on a related list dropdown button.
            Pass the list name, dd name and button name"""
        self.salesforce.load_related_list(heading)
        locator = npsp_lex_locators["record"]["related"]["button"].format(heading, dd_title)
        self.selenium.click_link(locator) 
        time.sleep(1)
        loc=npsp_lex_locators["record"]["related"]["dd-link"].format(button_title)
        self.selenium.wait_until_element_is_visible(loc)
        self.selenium.click_link(loc)   
        
    def click_dropdown(self, title):
        """Click the dropdown to open it"""
        locator = npsp_lex_locators['record']['list'].format(title)
        self.selenium.set_focus_to_element(locator)
        self.selenium.get_webelement(locator).click()
        self.wait_for_locator('popup')
        
    def click_flexipage_dropdown(self, title):
        """Click the lightning dropdown to open it"""
        locator = npsp_lex_locators['record']['flexipage-list'].format(title)
        self.selenium.set_focus_to_element(locator)
        self.selenium.get_webelement(locator).click()
        self.wait_for_locator('flexipage-popup')    

    def open_date_picker(self, title):
        locator = npsp_lex_locators['record']['list'].format(title)
        self.selenium.set_focus_to_element(locator)
        self.selenium.get_webelement(locator).click()

    def pick_date(self, value):
        """To pick a date from the date picker"""
        locator = npsp_lex_locators['record']['datepicker'].format(value)
        self.selenium.set_focus_to_element(locator)
        self.selenium.get_webelement(locator).click() 

    def change_month(self, value):    
        """To pick month in the date picker"""
        locator = npsp_lex_locators['record']['month_pick'].format(value)
        self.selenium.set_focus_to_element(locator)
        self.selenium.get_webelement(locator).click()
        
#     def select_row(self,value):
#         """To select a row on object page based on name and open the dropdown"""    
#         drop_down = npsp_lex_locators['locating_delete_dropdown'].format(value)
#         self.selenium.get_webelement(drop_down).click()
#         #self.selenium.get_webelement(drop_down).click()

#     def select_row(self,value):
#         """To select a row on object page based on name and open the dropdown"""    
#         locator = npsp_lex_locators['select_name'].format(value)
#         self.selenium.set_focus_to_element(locator)
#         drop_down = npsp_lex_locators['locating_delete_dropdown'].format(value)
#         time.sleep(1)
#         return drop_down
    
    def select_row(self, value):
        """To select a row on object page based on name and open the dropdown"""
        locators = npsp_lex_locators['name']
        list_ele = self.selenium.get_webelements(locators)
        for index, element in enumerate(list_ele):
            if element.text == value:
                drop_down = npsp_lex_locators['locate_dropdown'].format(index + 1)
                self.selenium.get_webelement(drop_down).click()
                time.sleep(1)

    def select_related_row(self, value):
        """To select a row on object page based on name and open the dropdown"""
        locators = npsp_lex_locators['related_name']
        list_ele = self.selenium.get_webelements(locators)
        for index, element in enumerate(list_ele):
            if element.text == value:
                drop_down = npsp_lex_locators['rel_loc_dd'].format(index + 1)
                self.selenium.get_webelement(drop_down).click()
                time.sleep(1)
#     def select_row(self, value ):
#         """To select a row on object page based on name and open the dropdown"""
#         locators = npsp_lex_locators['name']
#         list_ele = self.selenium.get_webelements(locators)
#         index= 1
#         for locator in list_ele:
#             global index
#             if locator.text != value:
#                 index = index+1
#             else:
#                 drop_down = npsp_lex_locators['locate_dropdown'].format(index)
#                 self.selenium.get_webelement(drop_down).click()
#                 self.selenium.get_webelement(drop_down).click()
            
#     def select_related_row(self, value ):
#         """To select row from a related list based on name and open the dropdown"""
#         locators = npsp_lex_locators['related_name']
#         list_ele = self.selenium.get_webelements(locators)
#         index= 1
#         for locator in list_ele:
#             global index
#             if locator.text != value:
#                 index = index+1
#             else:
#                 drop_down = npsp_lex_locators['rel_loc_dd'].format(index)
#                 self.selenium.get_webelement(drop_down).click()
#                 self.selenium.get_webelement(drop_down).click()      
                
    def delete_icon(self, field_name,value):  
        """To click on x """
        locator=npsp_lex_locators['delete_icon'].format(field_name,value)
        self.selenium.get_webelement(locator).click() 

    def click_id(self, title):  
        locator=npsp_lex_locators['aff_id'].format(title)
        self.selenium.get_webelement(locator).click()     
         
    def select_object_dropdown(self): 
        locator=npsp_lex_locators['object_dd']
        self.selenium.get_webelement(locator).click()   
        
    def check_status(self, acc_name):
        aff_list = npsp_lex_locators['aff_status'].format(acc_name)
        aff_list_text=self.selenium.get_webelement(aff_list).text 
        self.aff_id=npsp_lex_locators['aff_id'].format(acc_name)
        self.aff_id_text=self.selenium.get_webelement(self.aff_id).text
        return self.aff_id_text,aff_list_text     
            
            
    def get_id(self):
        locator=npsp_lex_locators['click_aff_id'].format(self.aff_id_text)
        self.selenium.get_webelement(locator).click()   
        
        
    def confirm_value(self, field,value,status):
        list_found = False
        locators = npsp_lex_locators["confirm"].values()
        for i in locators:
            locator = i.format(field)
            if self.check_if_element_exists(locator):
                actual_value=self.selenium.get_webelement(locator).text
                if status.upper() == "Y":
                    assert value == actual_value, "Expected value to be {} but found {}".format(value, actual_value)
                elif status.upper() == "N":
                    assert value != actual_value, "Expected value {} and actual value {} should not match".format(value, actual_value)   
                list_found = True
                break

        assert list_found, "locator not found"  
 
            
    def verify_field_value(self, field,value,status):
        locator=npsp_lex_locators['check_field'].format(field)
        actual_value=self.selenium.get_webelement(locator).text
        if status.upper() == "Y":
            assert value == actual_value, "Expected value to be {} but found {}".format(
                value, actual_value
            )
        elif status.upper() == "N":
             assert value != actual_value, "Expected value {} and actual value {} should not match".format(
                value, actual_value
            )         
    
    
    def verify_record(self, name):
        """ Checks for the record in the object page and returns true if found else returns false
        """
        locator=npsp_lex_locators['account_list'].format(name)
        self.selenium.page_should_contain_element(locator)

            
    def select_option(self, name):  
        """selects various options in Contact>New opportunity page using name
        """
        locator=npsp_lex_locators['dd_options'].format(name)
        self.selenium.get_webelement(locator).click()
        
    def verify_related_list_items(self,list_name,value):
        """Verifies a specified related list has specified value(doesn't work if the list is in table format)"""
        locator=npsp_lex_locators['related_list_items'].format(list_name,value)
        self.selenium.page_should_contain_element(locator)
    
    def click_span_button(self,title):  
        """clicks on the button under span tag"""      
        locator=npsp_lex_locators['span_button'].format(title)
        self.selenium.get_webelement(locator).click()  
        
    def header_field_value(self,title,value):   
        """Validates if the specified header field has specified value"""   
        locator= npsp_lex_locators['header_field_value'].format(title,value)
        self.selenium.page_should_contain_element(locator)
        
    def verify_header(self,value):   
        """Validates header value"""   
        locator= npsp_lex_locators['header'].format(value)
        self.selenium.page_should_contain_element(locator)    
        
    def Verify_affiliated_contact(self,list_name,first_name,last_name, y):   
        """Validates if the affiliated contacts have the added contact details enter Y for positive case and N for negative case"""
        name = first_name + ' ' + last_name
        locator = self.salesforce.get_locator('record.related.link', list_name, name)
        if y.upper()=="Y":
            self.selenium.page_should_contain_element(locator)
        elif y.upper()=="N":
            self.selenium.page_should_not_contain_element(locator)
        
    def fill_address_form(self, **kwargs):
        """Validates if the affiliated contacts have the added contact details enter Y for positive case and N for negative case""" 
        for label, value in kwargs.items():
            locator= npsp_lex_locators['manage_hh_page']['address'].format(label,value)
            if label=="Street":
                locator = locator+"textarea"
                self.selenium.get_webelement(locator).send_keys(value)
            else:
                locator = locator+"input"
                self.selenium.get_webelement(locator).send_keys(value)
                
    def fill_bge_form(self, **kwargs):
        for label, value in kwargs.items():
            if label=="Batch Description" or label == "custom_textarea":
                locator= npsp_lex_locators['bge']['field-text'].format(label,value)
                self.selenium.click_element(locator)  
                self.salesforce._populate_field(locator, value)              

            else:
                locator= npsp_lex_locators['bge']['field-input'].format(label,value)
                self.selenium.click_element(locator)
                self.salesforce._populate_field(locator, value)
     
         
    def verify_details_address(self,field,npsp_street, npsp_city, npsp_country):   
        """Validates if the details page address field has specified value"""   
        locator= npsp_lex_locators['detail_page']['address'].format(field)
        street, city, country = self.selenium.get_webelements(locator)
        if street.text ==  npsp_street and city.text == npsp_city and country.text == npsp_country:
            return "pass"
        else:
            return "fail"
   
    def validate_checkbox(self,name,checkbox_title):   
        """validates all 3 checkboxes for contact on manage hh page and returns locator for the checkbox thats required"""   
          
        locator=npsp_lex_locators['manage_hh_page']['mhh_checkbox'].format(name,"fauxCBInformal")
        self.selenium.page_should_contain_element(locator)
        
        locator=npsp_lex_locators['manage_hh_page']['mhh_checkbox'].format(name,"fauxCBFormal")
        self.selenium.page_should_contain_element(locator)
        
        locator=npsp_lex_locators['manage_hh_page']['mhh_checkbox'].format(name,"fauxCBExName") 
        self.selenium.page_should_contain_element(locator)
        
        if checkbox_title == "Informal Greeting":
            locator=npsp_lex_locators['manage_hh_page']['mhh_checkbox'].format(name,"fauxCBInformal")
        elif checkbox_title == "Formal Greeting":
            locator=npsp_lex_locators['manage_hh_page']['mhh_checkbox'].format(name,"fauxCBFormal") 
        elif checkbox_title.capitalize() == "Household Name":
            locator=npsp_lex_locators['manage_hh_page']['mhh_checkbox'].format(name,"fauxCBExName")       
        return locator
    
    def check_field_value(self, title, value):
        """checks value of a field in details page(section without header)"""
        fv_found=False
        locators = npsp_lex_locators['detail_page']["field-value"].values()

        for i in locators:
            locator = i.format(title,value)
            if self.check_if_element_exists(locator):
                self.selenium.page_should_contain_element(locator)
                fv_found = True
                break

        assert fv_found, "{} with {} not found".format(title,value)
        
    def click_managehh_button(self,title):  
        """clicks on the new contact button on manage hh page"""      
        locator=npsp_lex_locators['manage_hh_page']['button'].format(title)
        self.selenium.get_webelement(locator).click()  
        
    def click_managehh_link(self,title):       
        locator=npsp_lex_locators['manage_hh_page']['address_link'].format(title)
        self.selenium.get_webelement(locator).click()      
    
    def select_lightning_checkbox(self,title):
        """Clicks on a checkbox using field name"""
        cb_found=False
        locators = npsp_lex_locators["checkbox"].values()

        for i in locators:
            locator = i.format(title)
            if self.check_if_element_exists(locator):
                self.selenium.get_webelement(locator).click()
                cb_found = True
                break

        assert cb_found, "Checkbox not found"
        
    def select_bge_checkbox(self,title):
        locator=npsp_lex_locators['bge']['checkbox'].format(title)
        self.selenium.get_webelement(locator).click()     
        
    def populate_modal_field(self, title, value):
        locator=npsp_lex_locators['modal_field'].format(title,value)
        self.salesforce._populate_field(locator, value)
    
    def populate_field_with_id(self,id,value):
        locator=npsp_lex_locators['id'].format(id)
        if value == 'null':
            field = self.selenium.get_webelement(locator)
            self.salesforce._clear(field)
        else :    
            self.salesforce._populate_field(locator, value)
        
    def verify_occurrence(self,title,value):
        locator=npsp_lex_locators['record']['related']['check_occurrence'].format(title,value)
        actual_value=self.selenium.get_webelement(locator).text
        exp_value="("+value+")"
        assert exp_value == actual_value, "Expected value to be {} but found {}".format(
            exp_value, actual_value
        )  
        
    def check_record_related_item(self,title,value):
        locator=npsp_lex_locators['record']['related']['item'].format(title,value)
        self.selenium.wait_until_page_contains_element(locator)
        actual_value=self.selenium.get_webelement(locator).text
        assert value == actual_value, "Expected value to be {} but found {}".format(
            value, actual_value
        )      
          
     
    def select_related_dropdown(self,title):
        """Clicks on the dropdown next to Related List"""
        locator=npsp_lex_locators['record']['related']['drop-down'].format(title)
        self.selenium.get_webelement(locator).click()   
        
    def get_header_date_value(self,title):   
        """Validates if the specified header field has specified value"""   
        locator= npsp_lex_locators['header_datepicker'].format(title)
        date=self.selenium.get_webelement(locator).text   
        return date 
        
    def get_main_header(self):
        header_found = False
        locators = npsp_lex_locators["main-header"].values()

        for locator in locators:
            if self.check_if_element_exists(locator):
                header = self.selenium.get_webelement(locator).text
                header_found = True
                return header

        assert header_found, "Header with the provided locator not found"
    
    def verify_contact_role(self,name,role):
        """verifies the contact role on opportunity page"""
        locator=npsp_lex_locators['opportunity']['contact_role'].format(name,role)
        self.selenium.page_should_contain_element(locator)  
        
    def select_relatedlist(self,title):
        """click on the related list to open it"""
        locator=npsp_lex_locators['record']['related']['title'].format(title)
        self.selenium.get_webelement(locator).click()  
        
    def verify_related_list_field_values(self, **kwargs):
        """verifies the values in the related list objects page""" 
        for name, value in kwargs.items():
            locator= npsp_lex_locators['record']['related']['field_value'].format(name,value)
            self.selenium.wait_until_page_contains_element(locator,error="Could not find the "+ name +" with value " + value + " on the page")
            
    def verify_related_object_field_values(self, rel_object,**kwargs):
        """verifies the specified field,value pairs in the related object page (table format)""" 
        self.salesforce.load_related_list(rel_object)
        self.select_relatedlist(rel_object)
        for name, value in kwargs.items():
            locator= npsp_lex_locators['object']['field-value'].format(name,value)
            self.selenium.wait_until_page_contains_element(locator,error="Could not find the "+ name +" with value " + value + " on the page")
    
    
    def page_contains_record(self,title):   
        """Validates if the specified record is present on the page"""   
        locator= npsp_lex_locators['object']['record'].format(title)
        self.selenium.page_should_not_contain_element(locator) 
             
                         
               
    def click_special_object_button(self, title):
        """Clicks a button in an object's actions but doesn't wait for a model to open"""
        locator = npsp_lex_locators['object']['button'].format(title)
        self.selenium.wait_until_element_is_visible(locator,error="Button "+ title +" not found on the page")
        self.selenium.get_webelement(locator).click()
        
    def click_eng_plan_dropdown(self, title):
        locator = npsp_lex_locators['engagement_plan']['dropdown'].format(title)
        self.selenium.set_focus_to_element(locator)
        self.selenium.get_webelement(locator).click()
        
    def select_eng_plan_checkbox(self,title):
        """"""
        if title=="Skip Weekends":
            locator=npsp_lex_locators['engagement_plan']['checkbox'].format("span",title)
            self.selenium.get_webelement(locator).click()
        else:
            locator=npsp_lex_locators['engagement_plan']['checkbox'].format("label",title)
            self.selenium.get_webelement(locator).click()
            
    def enter_eng_plan_values(self, name, value):
        """Enter values into corresponding fields in Engagement Plan Templet page"""
        locator = npsp_lex_locators['id'].format(name) 
        self.salesforce._populate_field(locator, value)
    
    

                
    def enter_task_id_and_subject(self, id, value):
        """Enter values into corresponding task subject fields based on last 2 digits of id"""
        locator = npsp_lex_locators['engagement_plan']['input_box'].format(id) 
        self.selenium.get_webelement(locator).send_keys(value)
    
    
    def click_task_button(self, task_id, name):
        """Click Task button based on Task id and button label"""          
        locator = npsp_lex_locators['engagement_plan']['button'].format(task_id, name)
        self.selenium.get_webelement(locator).click()    
          
    
    def check_related_list_values(self,list_name,*args):
        """Verifies the value of custom related list"""
        for value in args:
            locator = npsp_lex_locators['check_related_list_item'].format(list_name,value)
            self.selenium.page_should_contain_element(locator)

    def verify_eng_plan_exists(self,name, delete=None):  
        """verifies that the Engagement Plans related list has a plan stored under it and clicks on dropdown if True is passed as 2nd argument"""
        locator = npsp_lex_locators['engagement_plan']['check_eng_plan'].format(name)
        self.selenium.page_should_contain_element(locator) 
        plan=self.selenium.get_webelement(locator).text   
        if delete == "True":
               locator = npsp_lex_locators['engagement_plan']['dd'].format(name)
               self.selenium.get_webelement(locator).click()      
        return plan
    
    def check_activity_tasks(self, *args):
        """verifies that the specified tasks are present under activity tab """
        for value in args:
            locator = npsp_lex_locators['engagement_plan']['tasks'].format(value)
            self.selenium.page_should_contain_element(locator)

    def enter_level_values(self, **kwargs):
        """Enter values into corresponding fields in Levels page"""
        for name, value in kwargs.items():
            if name == "Level Name":
                id = "fldName"
                locator = npsp_lex_locators['levels']['id'].format(id)
                self.salesforce._populate_field(locator, value)      
            elif name == "Minimum Amount":
                id = "fldMinAmount"
                locator = npsp_lex_locators['levels']['id'].format(id)
                self.salesforce._populate_field(locator, value)  
            elif name == "Maximum Amount":
                id = "fldMaxAmount"
                locator = npsp_lex_locators['levels']['id'].format(id)
                self.salesforce._populate_field(locator, value)                    

    def enter_level_dd_values(self, name,value):
        """Enter values into corresponding fields in Levels page"""                 
        if name == "Target":
            id = "fldTarget"
            locator = npsp_lex_locators['levels']['select'].format(id)
            loc = self.selenium.get_webelement(locator)
            self.selenium.set_focus_to_element(locator)       
            self.selenium.select_from_list_by_label(loc,value)
            time.sleep(2)
        elif name == "Source Field":
            id = "fldSourceField"
            locator = npsp_lex_locators['levels']['select'].format(id)
            loc = self.selenium.get_webelement(locator) 
            self.selenium.set_focus_to_element(locator)      
            self.selenium.select_from_list_by_label(loc,value) 
            time.sleep(2) 
        elif name == "Level Field":
            id = "fldLevel"
            locator = npsp_lex_locators['levels']['select'].format(id)
            loc = self.selenium.get_webelement(locator) 
            self.selenium.set_focus_to_element(locator)      
            self.selenium.select_from_list_by_label(loc,value)
            time.sleep(2)
        elif name == "Previous Level Field":
            id = "fldPreviousLevel"
            locator = npsp_lex_locators['levels']['select'].format(id)
            loc = self.selenium.get_webelement(locator) 
            self.selenium.set_focus_to_element(locator)      
            self.selenium.select_from_list_by_label(loc,value) 

    def select_app_launcher_link(self,title):
        locator = npsp_lex_locators['app_launcher']['select-option'].format(title) 
        self.selenium.get_webelement(locator).click()
        time.sleep(1)
        
    def click_on_first_record(self):  
        """selects first record of the page"""
        locator = npsp_lex_locators['select_one_record']
        self.selenium.get_webelement(locator).click()
        time.sleep(1)  
        
    def select_search(self, index, value):
        """"""
        locator = npsp_lex_locators["click_search"].format(index)
        loc_value = self.selenium.get_webelement(locator).send_keys(value)
        loc = self.selenium.get_webelement(locator)
        #loc.send_keys(Keys.TAB+ Keys.RETURN)
        time.sleep(1)  
        
    def enter_gau(self, value):
        id = "lksrch"
        locator = npsp_lex_locators["id"].format(id)
        loc = self.selenium.get_webelement(locator)
        loc.send_keys(value)
        self.selenium.get_webelement("//*[@title='Go!']").click()
        time.sleep(1)

    def add_gau_allocation(self,field, value):
        locator = npsp_lex_locators["gaus"]["input_field"].format(field)
        self.salesforce._populate_field(locator,value)
            
        
    def click_save(self, page):
        if  page== "GAU":
            id="j_id0:theForm:j_id9:j_id10:saveBTN"
            locator = npsp_lex_locators["id"].format(id)
            self.selenium.get_webelement(locator).click()
     
    def enter_payment_schedule(self, *args):
        """Enter values into corresponding fields in Levels page"""                 
        #if name == "Payments":
        #id = ["paymentCount","intervals","intervalunits"]
        id = ["paymentCount","vfForm:intervalnumber","intervalunits"]
        for i in range(len(args)):
            locator = npsp_lex_locators['id'].format(id[i])
            loc = self.selenium.get_webelement(locator)
            self.selenium.set_focus_to_element(locator)       
            self.selenium.select_from_list_by_label(loc,args[i])
            time.sleep(2)    
                
    def verify_payment_split(self, amount, no_payments):
        loc = "//*[@id='pmtTable']/tbody/tr/td[2]/div//input[@value= '{}']"
        values = int(amount)/int(no_payments)
        #global self.val
        values_1 = "{:0.2f}".format(values)
        self.val = str(values_1)
        locator =  loc.format(self.val)
        list_payments = self.selenium.get_webelements(locator)
        self.t_loc=len(list_payments)
        if  self.t_loc == int(no_payments):
            for i in list_payments:
                self.selenium.page_should_contain_element(i)             
            return str(self.t_loc)
        else:
            return str(self.t_loc)
       
    def verify_date_split(self,date, no_payments, interval): 
        ddate=[]  
        mm, dd, yyyy = date.split("/")
        mm, dd, yyyy = int(mm), int(dd), int(yyyy)
        locator = npsp_lex_locators['payments']['date_loc'].format(date)
        t_dates = self.selenium.get_webelement(locator)
        self.selenium.page_should_contain_element(t_dates)
#            for i in range(int(no_payments) + 1):
        if mm <= 12:
            date_list = [mm, dd, yyyy]
            dates = list(map(str, date_list))
            new_date = "/".join(dates)
            mm = mm + int(interval)
            dates = list(map(str, date_list))
            #if new_date not in t_dates: 
            locator1 = npsp_lex_locators['payments']['date_loc'].format(new_date)
            t_dates = self.selenium.get_webelement(locator1)                  
            self.selenium.page_should_contain_element(t_dates)
        elif mm > 12:
            yyyy = yyyy + 1
            mm = (mm + int(interval))-(12+int(interval))
            #return "pass"
#         else:
#             return "fail"
        
    def click_viewall_related_list (self,title):  
        """clicks on the View All link under the Related List"""      
        locator=npsp_lex_locators['record']['related']['viewall'].format(title)
        self.selenium.get_webelement(locator).click()
        
    def click_button_with_value (self,title):  
        """clicks on the button on the payments page"""      
        locator=npsp_lex_locators['button'].format(title)
        self.selenium.get_webelement(locator).click()
        
         
    def verify_details(self, **kwargs):
       """To verify no. of records with given same column values
          key is value in a table column, value is expected count of rows with that value     
       """
       for key, value in kwargs.items():
           locators = npsp_lex_locators['payments']['pays'].format(key)
           list_ele = self.selenium.get_webelements(locators)
           p_count=len(list_ele)
           assert p_count == int(value), "Expected {} payment with status {} but found {}".format(value, key, p_count)  
           
           
    def verify_allocations(self,header, **kwargs):
       """To verify allocations, header is related list
          key is value in 1st td element, value is value in 2nd element     
       """
       self.salesforce.load_related_list(header)
       for key, value in kwargs.items():
           locator = npsp_lex_locators['record']['related']['allocations'].format(header,key,value)
           self.selenium.wait_until_page_contains_element(locator,error="Expected {} allocation of {} was not found".format(key,value))
#            ele = self.selenium.get_webelement(locator).text
#            assert ele == value, "Expected {} allocation to be {} but found {}".format(key,value,ele)                      
                
    def verify_occurrence_payments(self,title,value=None):
        """"""
        locator=npsp_lex_locators['payments']['check_occurrence'].format(title)
        occ_value=self.selenium.get_webelement(locator).text
        return occ_value        
        
        
    def verify_payment(self):
        locators=npsp_lex_locators['payments']['no_payments']
        list_ele=self.selenium.get_webelements(locators)
        l_no_payments = len(list_ele)
        #return list_ele
        #return l_no_payments, self.t_loc
        #if self.t_loc == l_no_payments:
        for element in list_ele:
            payment_com=self.selenium.get_webelement(element).text
            cc=payment_com.replace("$","")
            if cc == str(self.val) and self.t_loc == l_no_payments :
                return 'pass'
            #return cc, self.val
            else:
                return "fail"
        
    def select_value_from_list(self,list_name,value): 
        locator = npsp_lex_locators['npsp_settings']['list'].format(list_name)
        loc = self.selenium.get_webelement(locator)
        self.selenium.set_focus_to_element(locator)       
        self.selenium.select_from_list_by_label(loc,value) 
          
        
    def select_value_from_bge_dd(self, list_name,value):
        list_found = False
        locators = npsp_lex_locators["bge-lists"].values()

        for i in locators:
            locator = i.format(list_name)
            if self.check_if_element_exists(locator):
                loc=self.selenium.get_webelement(locator)
                self.selenium.set_focus_to_element(locator)       
                self.selenium.select_from_list_by_label(loc,value)
                list_found = True
                break

        assert list_found, "Dropdown with the provided locator not found"

    def check_if_element_exists(self, xpath):
        elements =self.selenium.get_element_count(xpath)
        return True if elements > 0 else False
    
    def select_multiple_values_from_list(self,list_name,*args): 
        """Pass the list name and values to be selected from the dropdown. Please note that this doesn't unselect the existing values"""
        locator = npsp_lex_locators['npsp_settings']['multi_list'].format(list_name)
        loc = self.selenium.get_webelement(locator)
        self.selenium.set_focus_to_element(locator)       
        self.selenium.select_from_list_by_label(loc,*args) 
        
    def choose_frame(self, value):
        """Returns the first displayed iframe on the page with the given name or title"""
        locator = npsp_lex_locators['frame_new'].format(value,value)
        frames = self.selenium.get_webelements(locator)
        for frame in frames:
            if frame.is_displayed():
                self.selenium.select_frame(frame)
                return frame
        raise Exception('unable to find visible iframe with title "{}"'.format(value))

    def select_frame_and_click_element(self,iframe,path, *args, **kwargs):
        """Selects the first displayed frame with given name or title and scrolls to element identified by locator and clicks """
        self.choose_frame(iframe)
        loc = self.get_npsp_locator(path, *args, **kwargs)
        self.selenium.wait_until_element_is_visible(loc, timeout=60)
        self.selenium.scroll_element_into_view(loc)
        self.selenium.click_element(loc)
        
        
    def get_npsp_locator(self, path, *args, **kwargs):
        """ Returns a rendered locator string from the npsp_lex_locators
            dictionary.  This can be useful if you want to use an element in
            a different way than the built in keywords allow.
        """ 
        locator = npsp_lex_locators
        for key in path.split('.'):
            locator = locator[key]
        main_loc = locator.format(*args, **kwargs)
        return main_loc   

    def wait_for_locator(self, path, *args, **kwargs):
        """Waits for 60 sec for the specified locator"""
        main_loc = self.get_npsp_locator(path,*args, **kwargs)    
        self.selenium.wait_until_element_is_visible(main_loc, timeout=90)
        
        
    def wait_for_batch_to_complete(self, path, *args, **kwargs):
        """Checks every 15 secs for upto 3.5mins for batch with given status
        """
        i = 0
        locator = self.get_npsp_locator(path,*args, **kwargs)
        while True:
            i += 1
            if i > 14:
                self.selenium.capture_page_screenshot()
                raise AssertionError(
                    "Timed out waiting for batch with locator {} to load.".format(locator)
                )
            else:    
                try:
                    self.selenium.wait_until_element_is_visible(locator)
                    break
                except Exception:
                    time.sleep(15)    

    def get_npsp_settings_value(self,field_name): 
        locator = npsp_lex_locators['npsp_settings']['field_value'].format(field_name)
        loc = self.selenium.get_webelement(locator).text  
        return loc 
    
    def click_panel_sub_link (self,title):  
        """clicks on the button on the payments page"""      
        locator=npsp_lex_locators['npsp_settings']['panel_sub_link'].format(title)
        self.selenium.get_webelement(locator).click()
     
    def click_settings_button (self,panel_id,btn_value):  
        """clicks on the buttons on npsp settings object using panel id and button value"""      
        locator=npsp_lex_locators['npsp_settings']['batch-button'].format(panel_id,btn_value)
        self.selenium.click_element(locator)   
        
 
    
    def verify_payment_details(self):
        locator = "//tbody/tr/td[2]/span/span"
        locs1 = self.selenium.get_webelements(locator)
        locator2 = "//tbody/tr/td[3]/span/span"
        locs2 = self.selenium.get_webelements(locator2)
        for i, j in list(zip(locs1, locs2)):
            #loc1_vaue = self.selenium.get_webelemt(i).text
            #loc2_vaue = self.selenium.get_webelemt(j).text
            if i.text == "Pledged" and j.text == "$100.00":
                pass
            else:
                return "fail"
        return len(locs1)

    # def verify_opportunities(self, len_value):
    #     locator = "//tbody/tr[12]/th"
    #     s = self.selenium.get_webelement(locator).text
    #     #return s
    #     strip_list = s.split(" ")
    #     date = strip_list[-1]
    #     date = date.split("/")
    #     date = list(map(int, date))
    #     mm, dd, yyyy = date
    #     for _ in range(int(len_value)):
    #         if mm == 12:
    #             mm = 1
    #             yyyy = yyyy + 1
    #             date = [mm, dd, yyyy]
    #             date = list(map(str, date))
    #             date = "/".join(date)
    #             loctor_contains = "//tbody//a[contains(@title , '{}')]".format(date)
    #             self.selenium.page_should_contain_element(loctor_contains)            
    #         else:
    #             mm = mm + 1
    #             date = [mm, dd, yyyy]
    #             date = list(map(str, date))
    #             date = "/".join(date)
    #             loctor_contains = "//tbody//a[contains(@title , '{}')]".format(date)
    #             self.selenium.page_should_contain_element(loctor_contains)

    def click_object_manager_button(self,title):  
        """clicks on the buttons in object manager"""      
        locator=npsp_lex_locators['object_manager']['button'].format(title)
        self.selenium.get_webelement(locator).click()  
        
    def click_bge_button(self,text):  
        """clicks on buttons for BGE"""  
        self.builtin.log("This test is using javascript to click on button as regular click wouldn't work with Summer19", "WARN")    
        locator=npsp_lex_locators['bge']['button'].format(text)
        self.selenium.set_focus_to_element(locator)
        time.sleep(1)
        element = self.selenium.driver.find_element_by_xpath(locator)
        self.selenium.driver.execute_script('arguments[0].click()', element)
  
           
    
    def verify_title(self,title,value):
        """"""
        locator=npsp_lex_locators['bge']['title'].format(title,value)
        actual_value=self.selenium.get_webelement(locator).text
        assert value == actual_value, "Expected value to be {} but found {}".format(
            value, actual_value
        )             
    
    def page_scroll_to_locator(self, path, *args, **kwargs):
        locator = self.get_npsp_locator(path, *args, **kwargs)
        self.selenium.scroll_element_into_view(locator)   

    def get_bge_card_header(self,title):   
        """Validates if the specific header field has specified value"""   
        locator= npsp_lex_locators['bge']['card-header'].format(title)
        id=self.selenium.get_webelement(locator).text   
        return id    
        
    def click_bge_edit_button(self, title):  
        """clicks the button in the table by using name mentioned in data-label"""
        locator=npsp_lex_locators['bge']['edit_button'].format(title)
        #self.selenium.get_webelement(locator).click()
        self.selenium.click_button(locator)
            
    def populate_bge_edit_field(self, title, value):
        """Clears the data in input field and enters the value specified """
        locator=npsp_lex_locators['bge']['edit_field'].format(title)
        field=self.salesforce._populate_field(locator, value)
 
        
    def verify_row_count(self,value):
        """verifies if actual row count matches with expected value"""
        locator=npsp_lex_locators['bge']['count']
        actual_value=self.selenium.get_webelements(locator)
        count=len(actual_value)
        assert int(value) == count, "Expected rows to be {} but found {}".format(
            value, count
        )       
     
    def return_locator_value(self, path, *args, **kwargs): 
        """Returns the value pointed by the specified locator"""
        locator=self.get_npsp_locator(path, *args, **kwargs)
        value=self.selenium.get_webelement(locator).text   
        return value
        
    def return_list(self, path, *args, **kwargs): 
        """Returns all the values pointed by the specified locator"""
        locator=self.get_npsp_locator(path, *args, **kwargs)
        values=self.selenium.get_webelements(locator)
        return [i.text for i in values]

    def select_bge_row(self, value):
        """To select a row on object page based on name and open the dropdown"""
        locators = npsp_lex_locators['bge']['name']
        list_ele = self.selenium.get_webelements(locators)
        for index, element in enumerate(list_ele):
            if element.text == value:
                drop_down = npsp_lex_locators['bge']['locate_dropdown'].format(index+1)
                self.selenium.click_element(drop_down)
                time.sleep(1)

    def click_link_with_text(self, text):
        self.builtin.log("This test is using the 'Click link with text' workaround", "WARN")
        locator = npsp_lex_locators['link-text'].format(text)
        element = self.selenium.driver.find_element_by_xpath(locator)
        self.selenium.driver.execute_script('arguments[0].click()', element)  
    
    def verify_expected_batch_values(self, batch_id,**kwargs):
        """To verify that the data in Data Import Batch matches expected value provide batch_id and the data u want to verify"""    
        ns=self.get_npsp_namespace_prefix()
        table=ns + "DataImportBatch__c"
        bge_batch=self.salesforce.salesforce_get(table,batch_id)
        for key, value in kwargs.items():
            label=ns + key
            self.builtin.should_be_equal_as_strings(bge_batch[label], value)
            
    def click_element_with_locator(self, path, *args, **kwargs):
        """Pass the locator and its values for the element you want to click """
        locator=self.get_npsp_locator(path, *args, **kwargs)  
        self.selenium.click_element(locator)      
            
    def wait_for_record_to_update(self, id, value):
        """Waits for specified record header to be updated by checking every second for 10 times.
        """
        i = 0
        while True:
            i += 1
            if i > 10:
                raise AssertionError(
                    "Timed out waiting for record name to be {} .".format(value)
                )
            self.salesforce.go_to_record_home(id)
            try:
                self.verify_header(value)
                break
            except Exception:
                time.sleep(1)
                     
    def load_locator(self, locator):
        """Scrolls down until the specified locator is found.
        """
        i = 0
        while True:
            i += 1
            if i > 20:
                raise AssertionError(
                    "Timed out waiting for locator {} to load.".format(locator)
                )
            self.selenium.execute_javascript("window.scrollBy(0, 100)")
            self.wait_for_aura()
            try:
                self.selenium.get_webelement(locator)
                break
            except ElementNotFound:
                time.sleep(0.2)
                        
    def select_multiple_values_from_duellist(self,path,list_name,section,*args): 
        """Pass the list name and values to be selected from the dropdown. """
        main_loc = npsp_lex_locators
        for key in path.split('.'):
            main_loc = main_loc[key]
        for i in args:
            locator = main_loc.format(list_name,section,i)
            if args.index(i)==0:
                self.selenium.click_element(locator)
            else:
                self.selenium.click_element(locator,'COMMAND')
                
    def click_duellist_button(self, list_name,button):
        list_found = False
        locators = npsp_lex_locators["bge-duellist-btn"].values()

        for i in locators:
            locator = i.format(list_name,button)
            if self.check_if_element_exists(locator):
                loc=self.selenium.get_webelement(locator)
                self.selenium.click_element(locator)
                list_found = True
                break

        assert list_found, "Dropdown with the provided locator not found"            
    
    def verify_expected_values(self,ns_ind,obj_api,rec_id,**kwargs):
       """To verify that the data in database table match with expected value, 
       provide ns if object has namespace prefix otherwise nonns,
       object api name, record_id and the data u want to verify"""    
       if(ns_ind=='ns'):
           ns=self.get_npsp_namespace_prefix()
           table=ns + obj_api
       else:
            table=obj_api
       rec=self.salesforce.salesforce_get(table,rec_id)
       for key, value in kwargs.items():
           self.builtin.should_be_equal_as_strings(rec[key], value)

    def get_org_namespace_prefix(self):
        if self.cumulusci.org.namespaced:
            return "npsp__" 
        else:
            return ""       
          
    def click_first_matching_related_item_popup_link(self,heading,rel_status,link):
        '''Clicks a link in the popup menu for first matching related list item.
        heading specifies the name of the list,
        rel_status specifies the status or other field vaule to identify a particular item,
        and link specifies the name of the link'''  
        self.salesforce.load_related_list(heading)
        locator = npsp_lex_locators["record"]["related"]["link"].format(heading, rel_status)
        list=self.selenium.get_webelements(locator)
        title=list[0].text
        self.salesforce.click_related_item_popup_link(heading, title, link)
        
    def verify_field_values(self,**kwargs):
        """Verifies values in the specified fields""" 
        for key, value in kwargs.items():
            locator=npsp_lex_locators["field-value"].format(key)
            res=self.selenium.get_webelement(locator).text
            assert value == res, "Expected {} value to be {} but found {}".format(key,value,res)
            
    def checkbox_status(self,cbx_name,status):
        """verifies if the specified checkbox is with expected status in readonly mode"""
        locator=npsp_lex_locators["custom_settings"]["cbx_status"].format(cbx_name,status)
        self.selenium.page_should_contain_element(locator)
                
    def go_to_setup_page(self,page):
        """ Navigates to the specified page in Salesforce Setup """
        url = self.cumulusci.org.lightning_base_url
        url = "{}/lightning/setup/{}/home".format(url,page)
        self.selenium.go_to(url)
        self.salesforce.wait_until_loading_is_complete()

    def batch_data_import(self, batchsize):
        """"Do a BDI import using the API and wait for it to complete"""

        code = """Data_Import_Settings__c diSettings = UTIL_CustomSettingsFacade.getDataImportSettings();
                diSettings.Donation_Matching_Behavior__c = BDI_DataImport_API.ExactMatchOrCreate;
                update diSettings;
                BDI_DataImport_BATCH bdi = new BDI_DataImport_BATCH();
                ID ApexJobId = Database.executeBatch(bdi, %d);
                """ % int(batchsize)
        subtask_config = TaskConfig(
                {"options": {"apex" : code}}
        )

        self.cumulusci._run_task(AnonymousApexTask, subtask_config)

        subtask_config = TaskConfig(
                {"options": {"class_name" : "BDI_DataImport_BATCH"}}
        )

        self.cumulusci._run_task(BatchApexWait, subtask_config)
    
    def click_wrapper_related_list_button(self,heading,button_title):  
        """Clicks a button in the heading of a related list when the related list is enclosed in wrapper.
           Waits for a modal to open after clicking the button.
        """  
        locator = npsp_lex_locators["record"]["related"]["button"].format(heading, button_title)
        element = self.selenium.driver.find_element_by_xpath(locator)
        self.selenium.driver.execute_script('arguments[0].click()', element)  

# Keywords below this line are for accessibility testing 



    def inject_axe_core_library(self):
        path = os.path.dirname(os.path.abspath(__file__))
        self.selenium.execute_javascript(path + "/axe.js")
    
    
    def get_axe_analysis_results(self,cssSelector = None):    
        context = "document"
        if cssSelector != None:
            context = "{include: [['%s']]}" % cssSelector
    
        runScript = """
            var callback = arguments[arguments.length - 1];
            var options = {runOnly: {type: "tag", values: ["wcag2a", "wcag2aa", "best-practice"]}};
            var cb = function(error, results) { if (error) { throw error }; callback(results) };
            axe.run(%s, options, cb);
        """ % context
        results = self.selenium.execute_async_javascript(runScript)
        self.selenium.capture_page_screenshot()
        return results
    
    
    def log_summary_of_results(self,results):
        """This keyword just logs the summary of results"""
        logger.debug(results)
    
        passed = results["passes"]
        inapplicable = results["inapplicable"]
        incomplete = results["incomplete"]
        violations = results["violations"]
    
        numPasses = len(results["passes"])
        numInapplicable = len(results["inapplicable"])
        numIncomplete = len(results["incomplete"])
        numViolations = len(results["violations"])
    
        logger.info("Passed: %d, Inapplicable: %d, Incomplete: %d, Violations: %d" % (numPasses, numInapplicable, numIncomplete, numViolations))
    
    
    def log_raw_results(self,results):
        logger.info(json.dumps(results, indent=4));
    
    
    def warn_on_incomplete_rules(self,results):
        """ Prints a warn for any rules that couldn't be determined automatically. Returns the number of such warnings. """
        for rule in results["incomplete"]:
            self.print_result(rule, "Incomplete (requires manual review)", logger.warn)
        return len(results["incomplete"])
    
    def warn_on_violations_rules(self,results):
        """ Prints a warn for any rules that couldn't be determined automatically. Returns the number of such warnings. """
        for rule in results["violations"]:
            self.print_result(rule, "violation", logger.warn)
        return len(results["violations"])
    
    def fail_if_there_are_violations(self,results):
        """If there are violations on the page, returns the keyword as failed and gives the details of violations on the page"""
        failures = ""
        for rule in results["violations"]:
            self.print_result(rule, "Violation")
            failures += "  - %s: %s\n" % (rule["id"], rule["help"])
    
        numViolations = len(results["violations"])
        if numViolations > 0:
            raise Exception("Found %d violations:\n%s" % (numViolations, failures))
    
    
    def print_result(self,result, preamble=None, logFunc=logger.info):
        impact = result["impact"]
        desc = result["description"]
        url = result["helpUrl"]
        ruleId = result["id"]
        helpString = result["help"] # short string
        tags = result["tags"] #array
    
        header = ""
        if preamble != None: header = "<b>" + preamble + "</b><br/>"
    
        header += "[<b>%s</b>:<a href='%s'>%s</a>] %s" % (impact, url, ruleId, escape(helpString))
        header += " (<em>Tags: " + ", ".join(result["tags"]) + "</em>)"
        header += "<br />%s" % (escape(desc))
        #logger.warn(header, html=True)
    
        message = header
        message += "<ul>"
    
        for node in result["nodes"]:
            targetString = ""
            for target in node["target"]:
                if type(target) is str :
                    targetString += target
                elif type(target) is list:
                    for frame_target in target:
                        targetString += ">> %s" % frame_target
    
            message += "<li>Target: <b>%s</b><br/>HTML: %s" % (targetString, escape(node["html"]))
            print  ("inside for loop")
            if len(node["any"]) > 0:
                any_message = "<br/><b>Fix at least one of:</b><ul>"
                for check in node["any"]:
                    any_message += "<li>" + check["message"] + "</li>"
                any_message += "</ul>"
                message += any_message
    
            all_message = ""
            if len(node["all"]) > 0:
                all_message = "<br/><b>Fix all of:</b><ul>"
                for check in node["all"]:
                    all_message += "<li>" + check["message"] + "</li>"
                all_message += "</ul>"
                message += all_message
    
        message += "</ul>"
    
        logFunc(message, html=True)
        logger.debug(json.dumps(result, indent=4))
        print  ("exiting print results")
           
        
    def change_view_to(self,view_name):
        """Changes the view on the object page to the selected view"""
        self.select_object_dropdown()
        locator=npsp_lex_locators['link'].format(view_name)
        self.selenium.click_element(locator)     
<<<<<<< HEAD
=======
        
    def wait_until_url_contains(self,exp_text):
        """Waits for maximum of 90sec for current url to contain the exp_text"""
        self.builtin.log("This keyword can be removed once we support SeleniumLibrary 4.0.")
        url=self.selenium.get_location()
        i=0
        for i in range(10):
            if i == 9:
                raise AssertionError("Failed to find an url containing {} in 90 seconds".format(exp_text))
            if exp_text in url:
                break
            else:
                time.sleep(10)
                url=self.selenium.get_location()
                i += 1
                            

        
            
>>>>>>> 407a0d3b
<|MERGE_RESOLUTION|>--- conflicted
+++ resolved
@@ -1306,8 +1306,7 @@
         self.select_object_dropdown()
         locator=npsp_lex_locators['link'].format(view_name)
         self.selenium.click_element(locator)     
-<<<<<<< HEAD
-=======
+
         
     def wait_until_url_contains(self,exp_text):
         """Waits for maximum of 90sec for current url to contain the exp_text"""
@@ -1326,5 +1325,4 @@
                             
 
         
-            
->>>>>>> 407a0d3b
+            