import logging
import warnings
import time

from robot.libraries.BuiltIn import RobotNotRunningError
from selenium.common.exceptions import ElementNotInteractableException
from selenium.common.exceptions import StaleElementReferenceException
from selenium.common.exceptions import NoSuchElementException
from selenium.common.exceptions import WebDriverException
from selenium.webdriver.common.keys import Keys
from SeleniumLibrary.errors import ElementNotFound
from simple_salesforce import SalesforceMalformedRequest
from simple_salesforce import SalesforceResourceNotFound
from selenium.webdriver import ActionChains
from cumulusci.robotframework.utils import selenium_retry
from email.mime import text

from cumulusci.tasks.apex.anon import AnonymousApexTask
from cumulusci.core.config import TaskConfig

from tasks.salesforce_robot_library_base import SalesforceRobotLibraryBase


from locators_46 import npsp_lex_locators as locators_46
from locators_47 import npsp_lex_locators as locators_47
locators_by_api_version = {
    47.0: locators_47,   # winter '20
    46.0: locators_46,  # Summer '19
}
# will get populated in _init_locators
npsp_lex_locators = {}

@selenium_retry
class NPSP(SalesforceRobotLibraryBase):
    
    ROBOT_LIBRARY_SCOPE = 'GLOBAL'
    ROBOT_LIBRARY_VERSION = 1.0

    def __init__(self, debug=False):
        self.debug = debug
        self.current_page = None
        self._session_records = []
        self.val=0
        self.payment_list= []
        # Turn off info logging of all http requests 
        logging.getLogger('requests.packages.urllib3.connectionpool').setLevel(logging.WARN)
        self._init_locators()

    def _init_locators(self):
        try:
            client = self.cumulusci.tooling
            response = client._call_salesforce(
                'GET', 'https://{}/services/data'.format(client.sf_instance))
            self.latest_api_version = float(response.json()[-1]['version'])
            if not self.latest_api_version in locators_by_api_version:
                warnings.warn("Could not find locator library for API %d" % self.latest_api_version)
                self.latest_api_version = max(locators_by_api_version.keys())
        except RobotNotRunningError:
            # We aren't part of a running test, likely because we are
            # generating keyword documentation. If that's the case, assume
            # the latest supported version
            self.latest_api_version = max(locators_by_api_version.keys())
        locators = locators_by_api_version[self.latest_api_version]
        npsp_lex_locators.update(locators)

    def get_namespace_prefix(self, name):
        parts = name.split('__')
        if parts[-1] == 'c':
            parts = parts[:-1]
        if len(parts) > 1:
            return parts[0] + '__'
        else:
            return ''

    def get_npsp_namespace_prefix(self):
        if not hasattr(self.cumulusci, '_describe_result'):
            self.cumulusci._describe_result = self.cumulusci.sf.describe()
        objects = self.cumulusci._describe_result['sobjects']
        level_object = [o for o in objects if o['label'] == 'Level'][0]
        return self.get_namespace_prefix(level_object['name'])

    def populate_field_by_placeholder(self, loc, value):
        """ Populate field with Place Holder as a locator
            and actual value of the place holder.
        """
        xpath = npsp_lex_locators["placeholder"].format(loc)
        field = self.selenium.get_webelement(xpath)
#         self.salesforce._populate_field(xpath, value)
        
        field.send_keys(value)
        time.sleep(2)
# #         if loc == ("Search Contacts" or "Search Accounts"):
#         field.send_keys(Keys.ENTER)
# #             field.send_keys(Keys.ARROW_DOWN)
        field.send_keys(Keys.ENTER)
    
    def populate_campaign(self,loc,value):
        """This is a temporary keyword added to address difference in behaviour between summer19 and winter20 release"""
        self.populate_field_by_placeholder(loc, value)
        print(self.latest_api_version)       
        if self.latest_api_version == 47.0:
            self.selenium.click_link(value)
            

    def click_record_button(self, title):
        """ Pass title of the button to click the buttons on the records edit page. Usually save and cancel are the buttons seen.
        """
        locator = npsp_lex_locators['record']['button'].format(title)
        self.selenium.set_focus_to_element(locator)
        button = self.selenium.get_webelement(locator)
        button.click()
        time.sleep(5)
        
    def select_tab(self, title):
        """ Switch between different tabs on a record page like Related, Details, News, Activity and Chatter
            Pass title of the tab
        """
        tab_found = False
        locators = npsp_lex_locators["tabs"].values()
        for i in locators:
            locator = i.format(title)
            if self.check_if_element_exists(locator):
                buttons = self.selenium.get_webelements(locator)
                for button in buttons:
                    if button.is_displayed():
                        self.salesforce._focus(button)
                        button.click()
                        time.sleep(5)
                        tab_found = True
                        break

        assert tab_found, "tab not found"    
        
    def click_special_related_list_button(self, heading, button_title):
        """ To Click on a related list button which would open up a new lightning page rather than a modal.
            Pass the list name and button name"""
        self.salesforce.load_related_list(heading)
        b_found = False
        locator = npsp_lex_locators["record"]["related"]["button"].format(
            heading, button_title
        )
        buttons=self.selenium.get_webelements(locator)
        for button in buttons:
            if button.is_displayed():
                button.click()
                b_found = True
                break
            
        assert b_found, "{} related list with button {} not found.".format(heading, button_title)
                  
    def click_related_list_dd_button(self, heading, dd_title, button_title):
        """ To Click on a related list dropdown button.
            Pass the list name, dd name and button name"""
        self.salesforce.load_related_list(heading)
        locator = npsp_lex_locators["record"]["related"]["button"].format(heading, dd_title)
        self.selenium.click_link(locator) 
        time.sleep(1)
        loc=npsp_lex_locators["record"]["related"]["dd-link"].format(button_title)
        self.selenium.wait_until_element_is_visible(loc)
        self.selenium.click_link(loc)   
        
    def click_dropdown(self, title):
        """Click the dropdown to open it"""
        locator = npsp_lex_locators['record']['list'].format(title)
        self.selenium.set_focus_to_element(locator)
        self.selenium.get_webelement(locator).click()
        self.wait_for_locator('popup')
        
    def click_flexipage_dropdown(self, title):
        """Click the lightning dropdown to open it"""
        locator = npsp_lex_locators['record']['flexipage-list'].format(title)
        self.selenium.set_focus_to_element(locator)
        self.selenium.get_webelement(locator).click()
        self.wait_for_locator('flexipage-popup')    

    def open_date_picker(self, title):
        locator = npsp_lex_locators['record']['list'].format(title)
        self.selenium.set_focus_to_element(locator)
        self.selenium.get_webelement(locator).click()

    def pick_date(self, value):
        """To pick a date from the date picker"""
        locator = npsp_lex_locators['record']['datepicker'].format(value)
        self.selenium.set_focus_to_element(locator)
        self.selenium.get_webelement(locator).click() 

    def change_month(self, value):    
        """To pick month in the date picker"""
        locator = npsp_lex_locators['record']['month_pick'].format(value)
        self.selenium.set_focus_to_element(locator)
        self.selenium.get_webelement(locator).click()
        
#     def select_row(self,value):
#         """To select a row on object page based on name and open the dropdown"""    
#         drop_down = npsp_lex_locators['locating_delete_dropdown'].format(value)
#         self.selenium.get_webelement(drop_down).click()
#         #self.selenium.get_webelement(drop_down).click()

#     def select_row(self,value):
#         """To select a row on object page based on name and open the dropdown"""    
#         locator = npsp_lex_locators['select_name'].format(value)
#         self.selenium.set_focus_to_element(locator)
#         drop_down = npsp_lex_locators['locating_delete_dropdown'].format(value)
#         time.sleep(1)
#         return drop_down
    
    def select_row(self, value):
        """To select a row on object page based on name and open the dropdown"""
        locators = npsp_lex_locators['name']
        list_ele = self.selenium.get_webelements(locators)
        for index, element in enumerate(list_ele):
            if element.text == value:
                drop_down = npsp_lex_locators['locate_dropdown'].format(index + 1)
                self.selenium.get_webelement(drop_down).click()
                time.sleep(1)

    def select_related_row(self, value):
        """To select a row on object page based on name and open the dropdown"""
        locators = npsp_lex_locators['related_name']
        list_ele = self.selenium.get_webelements(locators)
        for index, element in enumerate(list_ele):
            if element.text == value:
                drop_down = npsp_lex_locators['rel_loc_dd'].format(index + 1)
                self.selenium.get_webelement(drop_down).click()
                time.sleep(1)
#     def select_row(self, value ):
#         """To select a row on object page based on name and open the dropdown"""
#         locators = npsp_lex_locators['name']
#         list_ele = self.selenium.get_webelements(locators)
#         index= 1
#         for locator in list_ele:
#             global index
#             if locator.text != value:
#                 index = index+1
#             else:
#                 drop_down = npsp_lex_locators['locate_dropdown'].format(index)
#                 self.selenium.get_webelement(drop_down).click()
#                 self.selenium.get_webelement(drop_down).click()
            
#     def select_related_row(self, value ):
#         """To select row from a related list based on name and open the dropdown"""
#         locators = npsp_lex_locators['related_name']
#         list_ele = self.selenium.get_webelements(locators)
#         index= 1
#         for locator in list_ele:
#             global index
#             if locator.text != value:
#                 index = index+1
#             else:
#                 drop_down = npsp_lex_locators['rel_loc_dd'].format(index)
#                 self.selenium.get_webelement(drop_down).click()
#                 self.selenium.get_webelement(drop_down).click()      
                
    def delete_icon(self, field_name,value):  
        """To click on x """
        locator=npsp_lex_locators['delete_icon'].format(field_name,value)
        self.selenium.get_webelement(locator).click() 

    def click_id(self, title):  
        locator=npsp_lex_locators['aff_id'].format(title)
        self.selenium.get_webelement(locator).click()     
         
    def select_object_dropdown(self): 
        locator=npsp_lex_locators['object_dd']
        self.selenium.get_webelement(locator).click()   
        
    def check_status(self, acc_name):
        aff_list = npsp_lex_locators['aff_status'].format(acc_name)
        aff_list_text=self.selenium.get_webelement(aff_list).text 
        self.aff_id=npsp_lex_locators['aff_id'].format(acc_name)
        self.aff_id_text=self.selenium.get_webelement(self.aff_id).text
        return self.aff_id_text,aff_list_text     
            
            
    def get_id(self):
        locator=npsp_lex_locators['click_aff_id'].format(self.aff_id_text)
        self.selenium.get_webelement(locator).click()   
        
        
    def confirm_value(self, field,value,status):
        list_found = False
        locators = npsp_lex_locators["confirm"].values()
        for i in locators:
            locator = i.format(field)
            if self.check_if_element_exists(locator):
                actual_value=self.selenium.get_webelement(locator).text
                if status.upper() == "Y":
                    assert value == actual_value, "Expected value to be {} but found {}".format(value, actual_value)
                elif status.upper() == "N":
                    assert value != actual_value, "Expected value {} and actual value {} should not match".format(value, actual_value)   
                list_found = True
                break

        assert list_found, "locator not found"  
 
            
    def verify_field_value(self, field,value,status):
        locator=npsp_lex_locators['check_field'].format(field)
        actual_value=self.selenium.get_webelement(locator).text
        if status.upper() == "Y":
            assert value == actual_value, "Expected value to be {} but found {}".format(
                value, actual_value
            )
        elif status.upper() == "N":
             assert value != actual_value, "Expected value {} and actual value {} should not match".format(
                value, actual_value
            )         
    
    
    def verify_record(self, name):
        """ Checks for the record in the object page and returns true if found else returns false
        """
        locator=npsp_lex_locators['account_list'].format(name)
        self.selenium.page_should_contain_element(locator)

            
    def select_option(self, name):  
        """selects various options in Contact>New opportunity page using name
        """
        locator=npsp_lex_locators['dd_options'].format(name)
        self.selenium.get_webelement(locator).click()
        
    def verify_related_list_items(self,list_name,value):
        """Verifies a specified related list has specified value(doesn't work if the list is in table format)"""
        locator=npsp_lex_locators['related_list_items'].format(list_name,value)
        self.selenium.page_should_contain_element(locator)
    
    def click_span_button(self,title):  
        """clicks on the button under span tag"""      
        locator=npsp_lex_locators['span_button'].format(title)
        self.selenium.get_webelement(locator).click()  
        
    def header_field_value(self,title,value):   
        """Validates if the specified header field has specified value"""   
        locator= npsp_lex_locators['header_field_value'].format(title,value)
        self.selenium.page_should_contain_element(locator)
        
    def verify_header(self,value):   
        """Validates header value"""   
        locator= npsp_lex_locators['header'].format(value)
        self.selenium.page_should_contain_element(locator)    
        
    def Verify_affiliated_contact(self,list_name,first_name,last_name, y):   
        """Validates if the affiliated contacts have the added contact details enter Y for positive case and N for negative case"""
        name = first_name + ' ' + last_name
        locator = self.salesforce.get_locator('record.related.link', list_name, name)
        if y.upper()=="Y":
            self.selenium.page_should_contain_element(locator)
        elif y.upper()=="N":
            self.selenium.page_should_not_contain_element(locator)
        
    def fill_address_form(self, **kwargs):
        """Validates if the affiliated contacts have the added contact details enter Y for positive case and N for negative case""" 
        for label, value in kwargs.items():
            locator= npsp_lex_locators['manage_hh_page']['address'].format(label,value)
            if label=="Street":
                locator = locator+"textarea"
                self.selenium.get_webelement(locator).send_keys(value)
            else:
                locator = locator+"input"
                self.selenium.get_webelement(locator).send_keys(value)
                
    def fill_bge_form(self, **kwargs):
        for label, value in kwargs.items():
            if label=="Batch Description" or label == "custom_textarea":
                locator= npsp_lex_locators['bge']['field-text'].format(label,value)
                self.selenium.click_element(locator)  
                self.salesforce._populate_field(locator, value)              

            else:
                locator= npsp_lex_locators['bge']['field-input'].format(label,value)
                self.selenium.click_element(locator)
                self.salesforce._populate_field(locator, value)
     
         
    def verify_details_address(self,field,npsp_street, npsp_city, npsp_country):   
        """Validates if the details page address field has specified value"""   
        locator= npsp_lex_locators['detail_page']['address'].format(field)
        street, city, country = self.selenium.get_webelements(locator)
        if street.text ==  npsp_street and city.text == npsp_city and country.text == npsp_country:
            return "pass"
        else:
            return "fail"
   
    def validate_checkbox(self,name,checkbox_title):   
        """validates all 3 checkboxes for contact on manage hh page and returns locator for the checkbox thats required"""   
          
        locator=npsp_lex_locators['manage_hh_page']['mhh_checkbox'].format(name,"fauxCBInformal")
        self.selenium.page_should_contain_element(locator)
        
        locator=npsp_lex_locators['manage_hh_page']['mhh_checkbox'].format(name,"fauxCBFormal")
        self.selenium.page_should_contain_element(locator)
        
        locator=npsp_lex_locators['manage_hh_page']['mhh_checkbox'].format(name,"fauxCBExName") 
        self.selenium.page_should_contain_element(locator)
        
        if checkbox_title == "Informal Greeting":
            locator=npsp_lex_locators['manage_hh_page']['mhh_checkbox'].format(name,"fauxCBInformal")
        elif checkbox_title == "Formal Greeting":
            locator=npsp_lex_locators['manage_hh_page']['mhh_checkbox'].format(name,"fauxCBFormal") 
        elif checkbox_title.capitalize() == "Household Name":
            locator=npsp_lex_locators['manage_hh_page']['mhh_checkbox'].format(name,"fauxCBExName")       
        return locator
    
    def check_field_value(self, title, value):
        """checks value of a field in details page(section without header)"""
        fv_found=False
        locators = npsp_lex_locators['detail_page']["field-value"].values()

        for i in locators:
            locator = i.format(title,value)
            if self.check_if_element_exists(locator):
                self.selenium.page_should_contain_element(locator)
                fv_found = True
                break

        assert fv_found, "{} with {} not found".format(title,value)
        
    def click_managehh_button(self,title):  
        """clicks on the new contact button on manage hh page"""      
        locator=npsp_lex_locators['manage_hh_page']['button'].format(title)
        self.selenium.get_webelement(locator).click()  
        
    def click_managehh_link(self,title):       
        locator=npsp_lex_locators['manage_hh_page']['address_link'].format(title)
        self.selenium.get_webelement(locator).click()      
    
    def select_lightning_checkbox(self,title):
        """Clicks on a checkbox using field name"""
        cb_found=False
        locators = npsp_lex_locators["checkbox"].values()

        for i in locators:
            locator = i.format(title)
            if self.check_if_element_exists(locator):
                self.selenium.get_webelement(locator).click()
                cb_found = True
                break

        assert cb_found, "Checkbox not found"
        
    def select_bge_checkbox(self,title):
        locator=npsp_lex_locators['bge']['checkbox'].format(title)
        self.selenium.get_webelement(locator).click()     
        
    def populate_modal_field(self, title, value):
        locator=npsp_lex_locators['modal_field'].format(title,value)
        self.salesforce._populate_field(locator, value)
    
    def populate_field_with_id(self,id,value):
        locator=npsp_lex_locators['id'].format(id)
        if value == 'null':
            field = self.selenium.get_webelement(locator)
            self.salesforce._clear(field)
        else :    
            self.salesforce._populate_field(locator, value)
        
    def verify_occurrence(self,title,value):
        locator=npsp_lex_locators['record']['related']['check_occurrence'].format(title,value)
        actual_value=self.selenium.get_webelement(locator).text
        exp_value="("+value+")"
        assert exp_value == actual_value, "Expected value to be {} but found {}".format(
            exp_value, actual_value
        )  
        
    def check_record_related_item(self,title,value):
        locator=npsp_lex_locators['record']['related']['item'].format(title,value)
        self.selenium.wait_until_page_contains_element(locator)
        actual_value=self.selenium.get_webelement(locator).text
        assert value == actual_value, "Expected value to be {} but found {}".format(
            value, actual_value
        )      
          
     
    def select_related_dropdown(self,title):
        """Clicks on the dropdown next to Related List"""
        locator=npsp_lex_locators['record']['related']['drop-down'].format(title)
        self.selenium.get_webelement(locator).click()   
        
    def get_header_date_value(self,title):   
        """Validates if the specified header field has specified value"""   
        locator= npsp_lex_locators['header_datepicker'].format(title)
        date=self.selenium.get_webelement(locator).text   
        return date 
        
    def get_main_header(self):
        header_found = False
        locators = npsp_lex_locators["main-header"].values()

        for locator in locators:
            if self.check_if_element_exists(locator):
                header = self.selenium.get_webelement(locator).text
                header_found = True
                return header

        assert header_found, "Header with the provided locator not found"
    
    def verify_contact_role(self,name,role):
        """verifies the contact role on opportunity page"""
        locator=npsp_lex_locators['opportunity']['contact_role'].format(name,role)
        self.selenium.page_should_contain_element(locator)  
        
    def select_relatedlist(self,title):
        """click on the related list to open it"""
        locator=npsp_lex_locators['record']['related']['title'].format(title)
        self.selenium.get_webelement(locator).click()  
        
    def verify_related_list_field_values(self, **kwargs):
        """verifies the values in the related list objects page""" 
        for name, value in kwargs.items():
            locator= npsp_lex_locators['record']['related']['field_value'].format(name,value)
            self.selenium.wait_until_page_contains_element(locator,error="Could not find the "+ name +" with value " + value + " on the page")
            
    def verify_related_object_field_values(self, rel_object,**kwargs):
        """verifies the specified field,value pairs in the related object page (table format)""" 
        self.salesforce.load_related_list(rel_object)
        self.select_relatedlist(rel_object)
        for name, value in kwargs.items():
            locator= npsp_lex_locators['object']['field-value'].format(name,value)
            self.selenium.wait_until_page_contains_element(locator,error="Could not find the "+ name +" with value " + value + " on the page")
    
    
    def page_contains_record(self,title):   
        """Validates if the specified record is present on the page"""   
        locator= npsp_lex_locators['object']['record'].format(title)
        self.selenium.page_should_not_contain_element(locator) 
             
                         
               
    def click_special_object_button(self, title):
        """Clicks a button in an object's actions but doesn't wait for a model to open"""
        locator = npsp_lex_locators['object']['button'].format(title)
        self.selenium.wait_until_element_is_visible(locator,error="Button "+ title +" not found on the page")
        self.selenium.get_webelement(locator).click()
        
    def click_eng_plan_dropdown(self, title):
        locator = npsp_lex_locators['engagement_plan']['dropdown'].format(title)
        self.selenium.set_focus_to_element(locator)
        self.selenium.get_webelement(locator).click()
        
    def select_eng_plan_checkbox(self,title):
        """"""
        if title=="Skip Weekends":
            locator=npsp_lex_locators['engagement_plan']['checkbox'].format("span",title)
            self.selenium.get_webelement(locator).click()
        else:
            locator=npsp_lex_locators['engagement_plan']['checkbox'].format("label",title)
            self.selenium.get_webelement(locator).click()
            
    def enter_eng_plan_values(self, name, value):
        """Enter values into corresponding fields in Engagement Plan Templet page"""
        locator = npsp_lex_locators['id'].format(name) 
        self.salesforce._populate_field(locator, value)
    
    

                
    def enter_task_id_and_subject(self, id, value):
        """Enter values into corresponding task subject fields based on last 2 digits of id"""
        locator = npsp_lex_locators['engagement_plan']['input_box'].format(id) 
        self.selenium.get_webelement(locator).send_keys(value)
    
    
    def click_task_button(self, task_id, name):
        """Click Task button based on Task id and button label"""          
        locator = npsp_lex_locators['engagement_plan']['button'].format(task_id, name)
        self.selenium.get_webelement(locator).click()    
          
    
    def check_related_list_values(self,list_name,*args):
        """Verifies the value of custom related list"""
        for value in args:
            locator = npsp_lex_locators['check_related_list_item'].format(list_name,value)
            self.selenium.page_should_contain_element(locator)

    def verify_eng_plan_exists(self,name, delete=None):  
        """verifies that the Engagement Plans related list has a plan stored under it and clicks on dropdown if True is passed as 2nd argument"""
        locator = npsp_lex_locators['engagement_plan']['check_eng_plan'].format(name)
        self.selenium.page_should_contain_element(locator) 
        plan=self.selenium.get_webelement(locator).text   
        if delete == "True":
               locator = npsp_lex_locators['engagement_plan']['dd'].format(name)
               self.selenium.get_webelement(locator).click()      
        return plan
    
    def check_activity_tasks(self, *args):
        """verifies that the specified tasks are present under activity tab """
        for value in args:
            locator = npsp_lex_locators['engagement_plan']['tasks'].format(value)
            self.selenium.page_should_contain_element(locator)

    def enter_level_values(self, **kwargs):
        """Enter values into corresponding fields in Levels page"""
        for name, value in kwargs.items():
            if name == "Level Name":
                id = "fldName"
                locator = npsp_lex_locators['levels']['id'].format(id)
                self.salesforce._populate_field(locator, value)      
            elif name == "Minimum Amount":
                id = "fldMinAmount"
                locator = npsp_lex_locators['levels']['id'].format(id)
                self.salesforce._populate_field(locator, value)  
            elif name == "Maximum Amount":
                id = "fldMaxAmount"
                locator = npsp_lex_locators['levels']['id'].format(id)
                self.salesforce._populate_field(locator, value)                    

    def enter_level_dd_values(self, name,value):
        """Enter values into corresponding fields in Levels page"""                 
        if name == "Target":
            id = "fldTarget"
            locator = npsp_lex_locators['levels']['select'].format(id)
            loc = self.selenium.get_webelement(locator)
            self.selenium.set_focus_to_element(locator)       
            self.selenium.select_from_list_by_label(loc,value)
            time.sleep(2)
        elif name == "Source Field":
            id = "fldSourceField"
            locator = npsp_lex_locators['levels']['select'].format(id)
            loc = self.selenium.get_webelement(locator) 
            self.selenium.set_focus_to_element(locator)      
            self.selenium.select_from_list_by_label(loc,value) 
            time.sleep(2) 
        elif name == "Level Field":
            id = "fldLevel"
            locator = npsp_lex_locators['levels']['select'].format(id)
            loc = self.selenium.get_webelement(locator) 
            self.selenium.set_focus_to_element(locator)      
            self.selenium.select_from_list_by_label(loc,value)
            time.sleep(2)
        elif name == "Previous Level Field":
            id = "fldPreviousLevel"
            locator = npsp_lex_locators['levels']['select'].format(id)
            loc = self.selenium.get_webelement(locator) 
            self.selenium.set_focus_to_element(locator)      
            self.selenium.select_from_list_by_label(loc,value) 

    def select_app_launcher_link(self,title):
        locator = npsp_lex_locators['app_launcher']['select-option'].format(title) 
        self.selenium.get_webelement(locator).click()
        time.sleep(1)
        
    def click_on_first_record(self):  
        """selects first record of the page"""
        locator = npsp_lex_locators['select_one_record']
        self.selenium.get_webelement(locator).click()
        time.sleep(1)  
        
    def select_search(self, index, value):
        """"""
        locator = npsp_lex_locators["click_search"].format(index)
        loc_value = self.selenium.get_webelement(locator).send_keys(value)
        loc = self.selenium.get_webelement(locator)
        #loc.send_keys(Keys.TAB+ Keys.RETURN)
        time.sleep(1)  
        
    def enter_gau(self, value):
        id = "lksrch"
        locator = npsp_lex_locators["id"].format(id)
        loc = self.selenium.get_webelement(locator)
        loc.send_keys(value)
        self.selenium.get_webelement("//*[@title='Go!']").click()
        time.sleep(1)

    def add_gau_allocation(self,field, value):
        locator = npsp_lex_locators["gaus"]["input_field"].format(field)
        self.salesforce._populate_field(locator,value)
            
        
    def click_save(self, page):
        if  page== "GAU":
            id="j_id0:theForm:j_id9:j_id10:saveBTN"
            locator = npsp_lex_locators["id"].format(id)
            self.selenium.get_webelement(locator).click()
     
    def enter_payment_schedule(self, *args):
        """Enter values into corresponding fields in Levels page"""                 
        #if name == "Payments":
        #id = ["paymentCount","intervals","intervalunits"]
        id = ["paymentCount","vfForm:intervalnumber","intervalunits"]
        for i in range(len(args)):
            locator = npsp_lex_locators['id'].format(id[i])
            loc = self.selenium.get_webelement(locator)
            self.selenium.set_focus_to_element(locator)       
            self.selenium.select_from_list_by_label(loc,args[i])
            time.sleep(2)    
                
    def verify_payment_split(self, amount, no_payments):
        loc = "//*[@id='pmtTable']/tbody/tr/td[2]/div//input[@value= '{}']"
        values = int(amount)/int(no_payments)
        #global self.val
        values_1 = "{:0.2f}".format(values)
        self.val = str(values_1)
        locator =  loc.format(self.val)
        list_payments = self.selenium.get_webelements(locator)
        self.t_loc=len(list_payments)
        if  self.t_loc == int(no_payments):
            for i in list_payments:
                self.selenium.page_should_contain_element(i)             
            return str(self.t_loc)
        else:
            return str(self.t_loc)
       
    def verify_date_split(self,date, no_payments, interval): 
        ddate=[]  
        mm, dd, yyyy = date.split("/")
        mm, dd, yyyy = int(mm), int(dd), int(yyyy)
        locator = npsp_lex_locators['payments']['date_loc'].format(date)
        t_dates = self.selenium.get_webelement(locator)
        self.selenium.page_should_contain_element(t_dates)
#            for i in range(int(no_payments) + 1):
        if mm <= 12:
            date_list = [mm, dd, yyyy]
            dates = list(map(str, date_list))
            new_date = "/".join(dates)
            mm = mm + int(interval)
            dates = list(map(str, date_list))
            #if new_date not in t_dates: 
            locator1 = npsp_lex_locators['payments']['date_loc'].format(new_date)
            t_dates = self.selenium.get_webelement(locator1)                  
            self.selenium.page_should_contain_element(t_dates)
        elif mm > 12:
            yyyy = yyyy + 1
            mm = (mm + int(interval))-(12+int(interval))
            #return "pass"
#         else:
#             return "fail"
        
    def click_viewall_related_list (self,title):  
        """clicks on the View All link under the Related List"""      
        locator=npsp_lex_locators['record']['related']['viewall'].format(title)
        self.selenium.get_webelement(locator).click()
        
    def click_button_with_value (self,title):  
        """clicks on the button on the payments page"""      
        locator=npsp_lex_locators['button'].format(title)
        self.selenium.get_webelement(locator).click()
        
         
    def verify_details(self, **kwargs):
       """To verify no. of records with given same column values
          key is value in a table column, value is expected count of rows with that value     
       """
       for key, value in kwargs.items():
           locators = npsp_lex_locators['payments']['pays'].format(key)
           list_ele = self.selenium.get_webelements(locators)
           p_count=len(list_ele)
           assert p_count == int(value), "Expected {} payment with status {} but found {}".format(value, key, p_count)  
           
           
    def verify_allocations(self,header, **kwargs):
       """To verify allocations, header is related list
          key is value in 1st td element, value is value in 2nd element     
       """
       self.salesforce.load_related_list(header)
       for key, value in kwargs.items():
           locator = npsp_lex_locators['record']['related']['allocations'].format(header,key,value)
           self.selenium.wait_until_page_contains_element(locator,error="Expected {} allocation of {} was not found".format(key,value))
#            ele = self.selenium.get_webelement(locator).text
#            assert ele == value, "Expected {} allocation to be {} but found {}".format(key,value,ele)                      
                
    def verify_occurrence_payments(self,title,value=None):
        """"""
        locator=npsp_lex_locators['payments']['check_occurrence'].format(title)
        occ_value=self.selenium.get_webelement(locator).text
        return occ_value        
        
        
    def verify_payment(self):
        locators=npsp_lex_locators['payments']['no_payments']
        list_ele=self.selenium.get_webelements(locators)
        l_no_payments = len(list_ele)
        #return list_ele
        #return l_no_payments, self.t_loc
        #if self.t_loc == l_no_payments:
        for element in list_ele:
            payment_com=self.selenium.get_webelement(element).text
            cc=payment_com.replace("$","")
            if cc == str(self.val) and self.t_loc == l_no_payments :
                return 'pass'
            #return cc, self.val
            else:
                return "fail"
        
    def select_value_from_list(self,list_name,value): 
        locator = npsp_lex_locators['npsp_settings']['list'].format(list_name)
        loc = self.selenium.get_webelement(locator)
        self.selenium.set_focus_to_element(locator)       
        self.selenium.select_from_list_by_label(loc,value) 
          
        
    def select_value_from_bge_dd(self, list_name,value):
        list_found = False
        locators = npsp_lex_locators["bge-lists"].values()

        for i in locators:
            locator = i.format(list_name)
            if self.check_if_element_exists(locator):
                loc=self.selenium.get_webelement(locator)
                self.selenium.set_focus_to_element(locator)       
                self.selenium.select_from_list_by_label(loc,value)
                list_found = True
                break

        assert list_found, "Dropdown with the provided locator not found"

    def check_if_element_exists(self, xpath):
        elements =self.selenium.get_element_count(xpath)
        return True if elements > 0 else False
    
    def select_multiple_values_from_list(self,list_name,*args): 
        """Pass the list name and values to be selected from the dropdown. Please note that this doesn't unselect the existing values"""
        locator = npsp_lex_locators['npsp_settings']['multi_list'].format(list_name)
        loc = self.selenium.get_webelement(locator)
        self.selenium.set_focus_to_element(locator)       
        self.selenium.select_from_list_by_label(loc,*args) 
        
    def choose_frame(self, value):
        """Returns the first displayed iframe on the page with the given name or title"""
        locator = npsp_lex_locators['frame_new'].format(value,value)
        frames = self.selenium.get_webelements(locator)
        for frame in frames:
            if frame.is_displayed():
                self.selenium.select_frame(frame)
                return frame
        raise Exception('unable to find visible iframe with title "{}"'.format(value))

    def select_frame_and_click_element(self,iframe,path, *args, **kwargs):
        """Selects the first displayed frame with given name or title and scrolls to element identified by locator and clicks """
        self.choose_frame(iframe)
        loc = self.get_npsp_locator(path, *args, **kwargs)
        self.selenium.wait_until_element_is_visible(loc, timeout=60)
        self.selenium.scroll_element_into_view(loc)
        self.selenium.click_element(loc)
        
        
    def get_npsp_locator(self, path, *args, **kwargs):
        """ Returns a rendered locator string from the npsp_lex_locators
            dictionary.  This can be useful if you want to use an element in
            a different way than the built in keywords allow.
        """ 
        locator = npsp_lex_locators
        for key in path.split('.'):
            locator = locator[key]
        main_loc = locator.format(*args, **kwargs)
        return main_loc   

    def wait_for_locator(self, path, *args, **kwargs):
        """Waits for 60 sec for the specified locator"""
        main_loc = self.get_npsp_locator(path,*args, **kwargs)    
        self.selenium.wait_until_element_is_visible(main_loc, timeout=90)
        
        
    def wait_for_batch_to_complete(self, path, *args, **kwargs):
        """Checks every 15 secs for upto 3.5mins for batch with given status
        """
        i = 0
        locator = self.get_npsp_locator(path,*args, **kwargs)
        while True:
            i += 1
            if i > 14:
                self.selenium.capture_page_screenshot()
                raise AssertionError(
                    "Timed out waiting for batch with locator {} to load.".format(locator)
                )
            else:    
                try:
                    self.selenium.wait_until_element_is_visible(locator)
                    break
                except Exception:
                    time.sleep(15)    

    def get_npsp_settings_value(self,field_name): 
        locator = npsp_lex_locators['npsp_settings']['field_value'].format(field_name)
        loc = self.selenium.get_webelement(locator).text  
        return loc 
    
    def click_panel_sub_link (self,title):  
        """clicks on the button on the payments page"""      
        locator=npsp_lex_locators['npsp_settings']['panel_sub_link'].format(title)
        self.selenium.get_webelement(locator).click()
     
    def click_settings_button (self,panel_id,btn_value):  
        """clicks on the buttons on npsp settings object using panel id and button value"""      
        locator=npsp_lex_locators['npsp_settings']['batch-button'].format(panel_id,btn_value)
        self.selenium.click_element(locator)   
        
 
    
    def verify_payment_details(self):
        locator = "//tbody/tr/td[2]/span/span"
        locs1 = self.selenium.get_webelements(locator)
        locator2 = "//tbody/tr/td[3]/span/span"
        locs2 = self.selenium.get_webelements(locator2)
        for i, j in list(zip(locs1, locs2)):
            #loc1_vaue = self.selenium.get_webelemt(i).text
            #loc2_vaue = self.selenium.get_webelemt(j).text
            if i.text == "Pledged" and j.text == "$100.00":
                pass
            else:
                return "fail"
        return len(locs1)

    # def verify_opportunities(self, len_value):
    #     locator = "//tbody/tr[12]/th"
    #     s = self.selenium.get_webelement(locator).text
    #     #return s
    #     strip_list = s.split(" ")
    #     date = strip_list[-1]
    #     date = date.split("/")
    #     date = list(map(int, date))
    #     mm, dd, yyyy = date
    #     for _ in range(int(len_value)):
    #         if mm == 12:
    #             mm = 1
    #             yyyy = yyyy + 1
    #             date = [mm, dd, yyyy]
    #             date = list(map(str, date))
    #             date = "/".join(date)
    #             loctor_contains = "//tbody//a[contains(@title , '{}')]".format(date)
    #             self.selenium.page_should_contain_element(loctor_contains)            
    #         else:
    #             mm = mm + 1
    #             date = [mm, dd, yyyy]
    #             date = list(map(str, date))
    #             date = "/".join(date)
    #             loctor_contains = "//tbody//a[contains(@title , '{}')]".format(date)
    #             self.selenium.page_should_contain_element(loctor_contains)

    def click_object_manager_button(self,title):  
        """clicks on the buttons in object manager"""      
        locator=npsp_lex_locators['object_manager']['button'].format(title)
        self.selenium.get_webelement(locator).click()  
        
    def click_bge_button(self,text):  
        """clicks on buttons for BGE"""  
        self.builtin.log("This test is using javascript to click on button as regular click wouldn't work with Summer19", "WARN")    
        locator=npsp_lex_locators['bge']['button'].format(text)
        self.selenium.set_focus_to_element(locator)
        time.sleep(1)
        element = self.selenium.driver.find_element_by_xpath(locator)
        self.selenium.driver.execute_script('arguments[0].click()', element)
  
           
    
    def verify_title(self,title,value):
        """"""
        locator=npsp_lex_locators['bge']['title'].format(title,value)
        actual_value=self.selenium.get_webelement(locator).text
        assert value == actual_value, "Expected value to be {} but found {}".format(
            value, actual_value
        )             
    
    def page_scroll_to_locator(self, path, *args, **kwargs):
        locator = self.get_npsp_locator(path, *args, **kwargs)
        self.selenium.scroll_element_into_view(locator)   

    def get_bge_card_header(self,title):   
        """Validates if the specific header field has specified value"""   
        locator= npsp_lex_locators['bge']['card-header'].format(title)
        id=self.selenium.get_webelement(locator).text   
        return id    
        
    def click_bge_edit_button(self, title):  
        """clicks the button in the table by using name mentioned in data-label"""
        locator=npsp_lex_locators['bge']['edit_button'].format(title)
        #self.selenium.get_webelement(locator).click()
        self.selenium.click_button(locator)
            
    def populate_bge_edit_field(self, title, value):
        """Clears the data in input field and enters the value specified """
        locator=npsp_lex_locators['bge']['edit_field'].format(title)
        field=self.salesforce._populate_field(locator, value)
 
        
    def verify_row_count(self,value):
        """verifies if actual row count matches with expected value"""
        locator=npsp_lex_locators['bge']['count']
        actual_value=self.selenium.get_webelements(locator)
        count=len(actual_value)
        assert int(value) == count, "Expected rows to be {} but found {}".format(
            value, count
        )       
     
    def return_locator_value(self, path, *args, **kwargs): 
        """Returns the value pointed by the specified locator"""
        locator=self.get_npsp_locator(path, *args, **kwargs)
        value=self.selenium.get_webelement(locator).text   
        return value
        
    def return_list(self, path, *args, **kwargs): 
        """Returns all the values pointed by the specified locator"""
        locator=self.get_npsp_locator(path, *args, **kwargs)
        values=self.selenium.get_webelements(locator)
        return [i.text for i in values]

    def select_bge_row(self, value):
        """To select a row on object page based on name and open the dropdown"""
        locators = npsp_lex_locators['bge']['name']
        list_ele = self.selenium.get_webelements(locators)
        for index, element in enumerate(list_ele):
            if element.text == value:
                drop_down = npsp_lex_locators['bge']['locate_dropdown'].format(index+1)
                self.selenium.click_element(drop_down)
                time.sleep(1)

    def click_link_with_text(self, text):
        self.builtin.log("This test is using the 'Click link with text' workaround", "WARN")
        locator = npsp_lex_locators['link-text'].format(text)
        element = self.selenium.driver.find_element_by_xpath(locator)
        self.selenium.driver.execute_script('arguments[0].click()', element)  
    
    def verify_expected_batch_values(self, batch_id,**kwargs):
        """To verify that the data in Data Import Batch matches expected value provide batch_id and the data u want to verify"""    
        ns=self.get_npsp_namespace_prefix()
        table=ns + "DataImportBatch__c"
        bge_batch=self.salesforce.salesforce_get(table,batch_id)
        for key, value in kwargs.items():
            label=ns + key
            self.builtin.should_be_equal_as_strings(bge_batch[label], value)
            
    def click_element_with_locator(self, path, *args, **kwargs):
        """Pass the locator and its values for the element you want to click """
        locator=self.get_npsp_locator(path, *args, **kwargs)  
        self.selenium.click_element(locator)      
            
    def wait_for_record_to_update(self, id, value):
        """Waits for specified record header to be updated by checking every second for 10 times.
        """
        i = 0
        while True:
            i += 1
            if i > 10:
                raise AssertionError(
                    "Timed out waiting for record name to be {} .".format(value)
                )
            self.salesforce.go_to_record_home(id)
            try:
                self.verify_header(value)
                break
            except Exception:
                time.sleep(1)
                     
    def load_locator(self, locator):
        """Scrolls down until the specified locator is found.
        """
        i = 0
        while True:
            i += 1
            if i > 20:
                raise AssertionError(
                    "Timed out waiting for locator {} to load.".format(locator)
                )
            self.selenium.execute_javascript("window.scrollBy(0, 100)")
            self.wait_for_aura()
            try:
                self.selenium.get_webelement(locator)
                break
            except ElementNotFound:
                time.sleep(0.2)
                        
    def select_multiple_values_from_duellist(self,path,list_name,section,*args): 
        """Pass the list name and values to be selected from the dropdown. """
        main_loc = npsp_lex_locators
        for key in path.split('.'):
            main_loc = main_loc[key]
        for i in args:
            locator = main_loc.format(list_name,section,i)
            if args.index(i)==0:
                self.selenium.click_element(locator)
            else:
                self.selenium.click_element(locator,'COMMAND')
                
    def click_duellist_button(self, list_name,button):
        list_found = False
        locators = npsp_lex_locators["bge-duellist-btn"].values()

        for i in locators:
            locator = i.format(list_name,button)
            if self.check_if_element_exists(locator):
                loc=self.selenium.get_webelement(locator)
                self.selenium.click_element(locator)
                list_found = True
                break

        assert list_found, "Dropdown with the provided locator not found"            
    
    def verify_expected_values(self,ns_ind,obj_api,rec_id,**kwargs):
       """To verify that the data in database table match with expected value, 
       provide ns if object has namespace prefix otherwise nonns,
       object api name, record_id and the data u want to verify"""    
       if(ns_ind=='ns'):
           ns=self.get_npsp_namespace_prefix()
           table=ns + obj_api
       else:
            table=obj_api
       rec=self.salesforce.salesforce_get(table,rec_id)
       for key, value in kwargs.items():
           self.builtin.should_be_equal_as_strings(rec[key], value)

    def get_org_namespace_prefix(self):
        if self.cumulusci.org.namespaced:
            return "npsp__" 
        else:
            return ""       
          
    def click_first_matching_related_item_popup_link(self,heading,rel_status,link):
        '''Clicks a link in the popup menu for first matching related list item.
        heading specifies the name of the list,
        rel_status specifies the status or other field vaule to identify a particular item,
        and link specifies the name of the link'''  
        self.salesforce.load_related_list(heading)
        locator = npsp_lex_locators["record"]["related"]["link"].format(heading, rel_status)
        list=self.selenium.get_webelements(locator)
        title=list[0].text
        self.salesforce.click_related_item_popup_link(heading, title, link)
        
    def verify_field_values(self,**kwargs):
        """Verifies values in the specified fields""" 
        for key, value in kwargs.items():
            locator=npsp_lex_locators["field-value"].format(key)
            res=self.selenium.get_webelement(locator).text
            assert value == res, "Expected {} value to be {} but found {}".format(key,value,res)
            
    def checkbox_status(self,cbx_name,status):
        """verifies if the specified checkbox is with expected status in readonly mode"""
        locator=npsp_lex_locators["custom_settings"]["cbx_status"].format(cbx_name,status)
        self.selenium.page_should_contain_element(locator)
                
    def go_to_setup_page(self,page):
        """ Navigates to the specified page in Salesforce Setup """
        url = self.cumulusci.org.lightning_base_url
        url = "{}/lightning/setup/{}/home".format(url,page)
        self.selenium.go_to(url)
        self.salesforce.wait_until_loading_is_complete()

    def click_wrapper_related_list_button(self,heading,button_title):  
        """Clicks a button in the heading of a related list when the related list is enclosed in wrapper.
           Waits for a modal to open after clicking the button.
        """  
        locator = npsp_lex_locators["record"]["related"]["button"].format(heading, button_title)
        element = self.selenium.driver.find_element_by_xpath(locator)
        self.selenium.driver.execute_script('arguments[0].click()', element)   
        
    def change_view_to(self,view_name):
        """Changes the view on the object page to the selected view"""
        self.select_object_dropdown()
        locator=npsp_lex_locators['link'].format(view_name)
<<<<<<< HEAD
        self.selenium.click_element(locator)
=======
        self.selenium.click_element(locator)     
        
    def wait_until_url_contains(self,exp_text):
        """Waits for maximum of 90sec for current url to contain the exp_text"""
        self.builtin.log("This keyword can be removed once we support SeleniumLibrary 4.0.")
        url=self.selenium.get_location()
        i=0
        for i in range(10):
            if i == 9:
                raise AssertionError("Failed to find an url containing {} in 90 seconds".format(exp_text))
            if exp_text in url:
                break
            else:
                time.sleep(10)
                url=self.selenium.get_location()
                i += 1
                            

        
            
>>>>>>> 407a0d3b
<|MERGE_RESOLUTION|>--- conflicted
+++ resolved
@@ -1146,9 +1146,6 @@
         """Changes the view on the object page to the selected view"""
         self.select_object_dropdown()
         locator=npsp_lex_locators['link'].format(view_name)
-<<<<<<< HEAD
-        self.selenium.click_element(locator)
-=======
         self.selenium.click_element(locator)     
         
     def wait_until_url_contains(self,exp_text):
@@ -1164,9 +1161,4 @@
             else:
                 time.sleep(10)
                 url=self.selenium.get_location()
-                i += 1
-                            
-
-        
-            
->>>>>>> 407a0d3b
+                i += 1