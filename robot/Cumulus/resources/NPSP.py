--- conflicted
+++ resolved
@@ -292,15 +292,9 @@
 #                 list_found = True
 #                 break
 #  
-<<<<<<< HEAD
 #         assert list_found, "locator not found"
     @selenium_retry
     @capture_screenshot_on_error
-=======
-#         assert list_found, "locator not found" 
-    @selenium_retry
-    @capture_screenshot_on_error  
->>>>>>> c4abbfe8
     def navigate_to_and_validate_field_value(self, field,status,value,section=None):
         """If status is 'contains' then the specified value should be present in the field
                         'does not contain' then the specified value should not be present in the field
@@ -588,9 +582,9 @@
         locator = npsp_lex_locators['object']['button'].format(title)
         self.selenium.wait_until_element_is_visible(locator,error="Button "+ title +" not found on the page")
         self.selenium.get_webelement(locator).click()
-        
-
-    
+
+
+
     def check_related_list_values(self,list_name,*args):
         """Verifies the value of custom related list"""
         self.salesforce.load_related_list(list_name)
@@ -714,7 +708,8 @@
            locators = npsp_lex_locators['payments']['pays'].format(key)
            list_ele = self.selenium.get_webelements(locators)
            p_count=len(list_ele)
-           assert p_count == int(value), "Expected {} payment with status {} but found {}".format(value, key, p_count)
+           assert p_count == int(value), "Expected {} payment with status {} but found {}".format(value, key, p_count)  
+           
            
     def verify_allocations(self,header, **kwargs):
        """To verify allocations, header is related list
@@ -794,11 +789,7 @@
                     print("inside except")
                     self.builtin.log("caught NoSuchWindowException;trying gain..","WARN")
                     time.sleep(.5)
-<<<<<<< HEAD
                     self.selenium.select_frame(frame)
-=======
-                    self.selenium.select_frame(frame)       
->>>>>>> c4abbfe8
                 return frame
         raise Exception('unable to find visible iframe with title "{}"'.format(value))
 
@@ -1098,11 +1089,7 @@
            table=ns + obj_api
        else:
             table=obj_api
-<<<<<<< HEAD
        try :
-=======
-       try :     
->>>>>>> c4abbfe8
            rec=self.salesforce.salesforce_get(table,rec_id)
            for key, value in kwargs.items():
                print(f"executing {key}, {value} pair")
@@ -1113,11 +1100,7 @@
            rec=self.salesforce.salesforce_get(table,rec_id)
            for key, value in kwargs.items():
                print(f"executing {key}, {value} pair")
-<<<<<<< HEAD
                self.builtin.should_be_equal_as_strings(rec[key], value)
-=======
-               self.builtin.should_be_equal_as_strings(rec[key], value)    
->>>>>>> c4abbfe8
 
     def get_org_namespace_prefix(self):
         if self.cumulusci.org.namespaced:
@@ -1262,6 +1245,7 @@
             contact_data and opportunity_data is specified
             Creates a contact and sets up an engagement plan with both contact and engagement plan information is provided
          """
+
         # get the data variable, or an empty dictionary if not set
 
         data = self.builtin.get_variable_value("${data}", {})
@@ -1457,9 +1441,9 @@
         self.selenium.wait_until_page_does_not_contain_element(locator,error="could not open datepicker")    
         
     def click_more_actions_button(self):
-        """clicks on the more actions dropdown button in the actions container on record page"""   
+        """clicks on the more actions dropdown button in the actions container on record page"""
         locator=npsp_lex_locators['link'].format("more actions","more actions")
-        self.salesforce._jsclick(locator)    
+        self.salesforce._jsclick(locator)
         
         
     @capture_screenshot_on_error
@@ -1484,20 +1468,12 @@
         """Clicks on View More button on Activity tab of the record""" 
         locator = npsp_lex_locators["record"]["activity-button"].format('showMoreButton') 
         self.salesforce._jsclick(locator) 
-        
-<<<<<<< HEAD
+
     def click_button_with_title(self,title):
         """Clicks button identified by title using Javascript"""
         locator = npsp_lex_locators["button-title"].format(title)
         self.salesforce._jsclick(locator)
 
-=======
-    def click_button_with_title(self,title): 
-        """Clicks button identified by title using Javascript""" 
-        locator = npsp_lex_locators["button-title"].format(title) 
-        self.salesforce._jsclick(locator)     
-        
->>>>>>> c4abbfe8
     def click_show_more_actions_button(self,title):
         """Clicks on more actions dropdown and click the given title"""   
         locator=npsp_lex_locators['link-contains'].format("more actions")
