--- conflicted
+++ resolved
@@ -2286,7 +2286,6 @@
                   <i>*others</i>
                   
                 </td>
-<<<<<<< HEAD
                 <td class="kwdoc"></td>
               </tr>
               
@@ -2298,7 +2297,6 @@
                   
                 </td>
                 <td class="kwdoc"></td>
-=======
                 <td class="kwdoc"><p>Switches to the frame and clicks the button identified by path Ex: Click Data Import Button NPSP Data Import button Begin Data Import Process Required parameters are:</p>
 <table border="1">
 <tr>
@@ -2314,7 +2312,6 @@
 <td>parameters to identify button</td>
 </tr>
 </table></td>
->>>>>>> b6b6ea8e
               </tr>
               
               <tr class="kwrow" id="NPSP.robot.Open NPSP Settings">
@@ -2393,8 +2390,6 @@
 </table></td>
               </tr>
               
-<<<<<<< HEAD
-=======
               <tr class="kwrow" id="NPSP.robot.Validate Batch Process When CRLP Checked">
                 <td class="kwname">
                   Validate Batch Process When CRLP Checked
@@ -2415,7 +2410,6 @@
                 <td class="kwdoc"><p>Validates that all the Rollup Donations Batch processes complete successfully when CRLPs is disabled</p></td>
               </tr>
               
->>>>>>> b6b6ea8e
             </tbody>
           </table>
         </div> 
@@ -2996,8 +2990,6 @@
       </div>
       
       <div class="file" id="file-robot/Cumulus/resources/CustomSettingsPageObject.py">
-<<<<<<< HEAD
-=======
         <div class='file-header'>
           <h2 title='robot/Cumulus/resources/CustomSettingsPageObject.py'>CustomSettingsPageObject.py</h2>
           <div class='file-path'>robot/Cumulus/resources/CustomSettingsPageObject.py</div>
@@ -3075,7 +3067,6 @@
       </div>
       
       <div class="file" id="file-robot/Cumulus/resources/DataImportPageObject.py">
->>>>>>> b6b6ea8e
         <div class='file-header'>
           <h2 title='robot/Cumulus/resources/CustomSettingsPageObject.py'>CustomSettingsPageObject.py</h2>
           <div class='file-path'>robot/Cumulus/resources/CustomSettingsPageObject.py</div>
@@ -3452,7 +3443,6 @@
                 <td class="kwargs">
                   
                   <i>name</i>, 
-<<<<<<< HEAD
                   
                   <i>task_id=None</i>, 
                   
@@ -3465,7 +3455,6 @@
               <tr class="kwrow" id="EngagementPlanTemplatesPageObject.py.Enter Eng Plan Values">
                 <td class="kwname">
                   Enter Eng Plan Values
-=======
                   
                   <i>task_id=None</i>, 
                   
@@ -4538,7 +4527,6 @@
               <tr class="kwrow" id="OpportunityPageObject.py.Log Current Page Object">
                 <td class="kwname">
                   Log Current Page Object
->>>>>>> b6b6ea8e
                 </td>
                 <td class="kwargs">
                   
@@ -4547,7 +4535,6 @@
                   <i>value</i>
                   
                 </td>
-<<<<<<< HEAD
                 <td class="kwdoc"><p>Enter values into corresponding fields in Engagement Plan Templet page</p></td>
               </tr>
               
@@ -4589,7 +4576,6 @@
               <tr class="kwrow" id="EngagementPlanTemplatesPageObject.py.Select Eng Plan Checkbox">
                 <td class="kwname">
                   Select Eng Plan Checkbox
-=======
                 <td class="kwdoc"><p>Logs the name of the current page object</p>
 <p>The current page object is also returned as an object</p></td>
               </tr>
@@ -4597,7 +4583,6 @@
               <tr class="kwrow" id="OpportunityPageObject.py.Navigate To Matching Gifts Page">
                 <td class="kwname">
                   Navigate To Matching Gifts Page
->>>>>>> b6b6ea8e
                 </td>
                 <td class="kwargs">
                   
@@ -4605,8 +4590,6 @@
                   
                 </td>
                 <td class="kwdoc"></td>
-<<<<<<< HEAD
-=======
               </tr>
               
               <tr class="kwrow" id="OpportunityPageObject.py.Navigate To Writeoff Payments Page">
@@ -4617,18 +4600,14 @@
                   
                 </td>
                 <td class="kwdoc"></td>
->>>>>>> b6b6ea8e
               </tr>
               
             </tbody>
           </table>
         </div> 
         
-<<<<<<< HEAD
         <div class="section" pageobject="Listing-Engagement_Plan_Template__c">
-=======
         <div class="section" pageobject="Listing-Opportunity">
->>>>>>> b6b6ea8e
 
           
           <div class='pageobject-header'>
@@ -4637,11 +4616,8 @@
               <tbody>
 	        <tr class='data'>
 	          <td title='Page Type'>Listing</td>
-<<<<<<< HEAD
 	          <td title='Object Name'>Engagement_Plan_Template__c</td>
-=======
 	          <td title='Object Name'>Opportunity</td>
->>>>>>> b6b6ea8e
 	        </tr>
 	        <tr class='labels'>
 	          <td>Page Type</td>
@@ -4652,11 +4628,8 @@
           </div>
           
 
-<<<<<<< HEAD
           <div class='description' title='Description'><p>Documentation for library <code>EngagementPlanTemplatesPageObject.EngagementPlanListPage</code>.</p></div>
-=======
           <div class='description' title='Description'><p>Documentation for library <code>OpportunityPageObject.OpportunityListingPage</code>.</p></div>
->>>>>>> b6b6ea8e
           <table class="kwtable" title='Table of keywords'>
             <tbody>
               <tr><th>Keyword</th><th>Arguments</th><th>Documentation</th></tr>
@@ -4715,11 +4688,8 @@
         
 
         
-<<<<<<< HEAD
         <div class="section" pageobject="Custom-ManageAllocations">
-=======
         <div class="section" pageobject="Details-npe01__OppPayment__c">
->>>>>>> b6b6ea8e
 
           
           <div class='pageobject-header'>
@@ -4727,13 +4697,10 @@
             <table class='pageobject-header'>
               <tbody>
 	        <tr class='data'>
-<<<<<<< HEAD
 	          <td title='Page Type'>Custom</td>
 	          <td title='Object Name'>ManageAllocations</td>
-=======
 	          <td title='Page Type'>Details</td>
 	          <td title='Object Name'>npe01__OppPayment__c</td>
->>>>>>> b6b6ea8e
 	        </tr>
 	        <tr class='labels'>
 	          <td>Page Type</td>
@@ -4790,9 +4757,7 @@
           </table>
         </div> 
         
-<<<<<<< HEAD
         <div class="section" pageobject="Listing-General_Accounting_Unit__c">
-=======
       </div>
       
       <div class="file" id="file-robot/Cumulus/resources/RecurringDonationsPageObject.py">
@@ -4918,7 +4883,6 @@
 
         
         <div class="section" pageobject="Details-npe4__Relationship__c">
->>>>>>> b6b6ea8e
 
           
           <div class='pageobject-header'>
@@ -4926,13 +4890,10 @@
             <table class='pageobject-header'>
               <tbody>
 	        <tr class='data'>
-<<<<<<< HEAD
 	          <td title='Page Type'>Listing</td>
 	          <td title='Object Name'>General_Accounting_Unit__c</td>
-=======
 	          <td title='Page Type'>Details</td>
 	          <td title='Object Name'>npe4__Relationship__c</td>
->>>>>>> b6b6ea8e
 	        </tr>
 	        <tr class='labels'>
 	          <td>Page Type</td>
@@ -6389,11 +6350,7 @@
       
     </div>
     <div class="footer">
-<<<<<<< HEAD
-      Generated on Tuesday May 12, 11:17 PM - cumulusci v3.12.2
-=======
       Generated on Thursday May 14, 06:39 PM - cumulusci v3.12.2
->>>>>>> b6b6ea8e
     </div>
   </body>
 </html>