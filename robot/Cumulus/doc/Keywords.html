<html>
  <head>
    <script
      src="https://code.jquery.com/jquery-3.3.1.slim.min.js"
      integrity="sha256-3edrmyuQ0w65f8gfBsqowzjJe2iM6n0nKciPUp8y+7E="
      crossorigin="anonymous">
    </script>
    <script>
      function filter() {
          var filter_string = $("#filter").val().toLowerCase();
          $(".kwtable .kwname").each(function() {
              if ($(this).text().toLowerCase().indexOf(filter_string) !== -1) {
                  $(this).parent().show();
              } else {
                  $(this).parent().hide();
              }
          })
      }
      $(document).ready(function() {
          $("#filter").on("input", function() {
              filter()
          })
          $("#filter").keyup(function() {
              filter()
          })
      });
    </script>
    <style>
      body {
    font-family: 'Open Sans', sans-serif;
}
.container {
    margin: 2em;
}
#search {
    width: 20em;
}
.header {
    display: flex;
    align-items: bottom;
}
.header h1 {
    margin-top: 0px;
}
.header search {
    align-self: flex-end;
    margin-bottom: 0px;
}
.file-header: {
    margin-bottom: 10em;
}
.file-header h2 {
    padding-bottom: 4px;
    margin-bottom: 4px;
    border-bottom: 1px solid #127a9a
}
.right {
    margin-left: auto;
}
.search {
    align-self: center;
}
.search {
    border: 0px;
}
.search input {
    border: 1px solid gray;
    padding: 4px;
}
.footer {
    margin: 30px;
    /* background: black; */
    font-size: 80%;
    /* color: gray; */
    padding: 4px;
}
.section {
    margin-bottom: 2em;
    margin-left: 2em;
}

pre {
    max-width: 60em;
    border: 1px solid lightgrey;
    padding: 10px 0px 10px 10px;
}

.pageobject-file-description {
    margin-left: 2em;
}

.description {
    margin-top: 0em;
    margin-bottom: .5em;
    padding-left: 0em;
    padding-top: 0em;
    padding-bottom: 0em;
    max-width: 60em;
}

.kwtable {
    box-shadow: 3px 3px 5px #d4d4d4;
    border-collapse: collapse;
    border: 1px solid gray;
    text-align: left;
    width: 100%;
}
.kwtable th {
    font-weight: normal;
    background: #109AD7;
    color: #f0f0f0;
    padding: 4px;
    border: 1px solid gray;
}
.kwrow td {
    padding: 4px;
    border: 1px solid gray;
    vertical-align: top;
}
.kwtable tr:hover {
    background-color: #f9f9f9;
}
.kwtable .kwargs {
    width: 20%;
}
.kwtable .kwname {
    font-weight: bold;
    width: 25%;
    /* min-width: 15em; */
    /* max-width: 20%; */
}
.library-documentation {
    margin-bottom: 2em;
    margin-left: 2em;
}

.pageobject-header {
    margin-top: 2em;
    margin-left: 0px;
    padding: 0px;
    border-spacing: 0px;
}

.pageobject-header td {
    border: 0px;
    padding-right: 1.5em;
}
.pageobject-header .data {
    padding-right: 10px;
    font-size: 1.5em;
    font-weight: bold;
}
.pageobject-header .labels {
    font-size: .75em;
    font-weight: normal;
    color: gray;
}

    </style>
  </head>
  <body>
    <div class="container">
      <!-- this is the header for the documentation as a whole -->
      <div class="header">
        <h1 class="title">Cumulus</h1>
        <div class="filter right">filter: <input id="filter" type="filter"></input></div>
      </div>

      
      <div class="file" id="file-robot/Cumulus/resources/NPSP.py">
        <div class='file-header'>
          <h2 title='robot/Cumulus/resources/NPSP.py'>NPSP.py</h2>
          <div class='file-path'>robot/Cumulus/resources/NPSP.py</div>
        </div>

        

        
        <div class="section" pageobject="">

          

          <div class='description' title='Description'><p>Documentation for library <code>NPSP</code>.</p></div>
          <table class="kwtable" title='Table of keywords'>
            <tbody>
              <tr><th>Keyword</th><th>Arguments</th><th>Documentation</th></tr>
              
              <tr class="kwrow" id="NPSP.py.Change Month">
                <td class="kwname">
                  Change Month
                </td>
                <td class="kwargs">
                  
                  <i>value</i>
                  
                </td>
                <td class="kwdoc"><p>To pick month in the date picker</p></td>
              </tr>
              
              <tr class="kwrow" id="NPSP.py.Change View To">
                <td class="kwname">
                  Change View To
                </td>
                <td class="kwargs">
                  
                  <i>view_name</i>
                  
                </td>
                <td class="kwdoc"><p>Selects a different view for the object records in listing page</p></td>
              </tr>
              
              <tr class="kwrow" id="NPSP.py.Check Activity Tasks">
                <td class="kwname">
                  Check Activity Tasks
                </td>
                <td class="kwargs">
                  
                  <i>*args</i>
                  
                </td>
                <td class="kwdoc"><p>verifies that the specified tasks are present under activity tab</p></td>
              </tr>
              
              <tr class="kwrow" id="NPSP.py.Check Field Value">
                <td class="kwname">
                  Check Field Value
                </td>
                <td class="kwargs">
                  
                  <i>title</i>, 
                  
                  <i>value</i>
                  
                </td>
                <td class="kwdoc"><p>checks value of a field in details page(section without header)</p></td>
              </tr>
              
              <tr class="kwrow" id="NPSP.py.Check If Element Displayed">
                <td class="kwname">
                  Check If Element Displayed
                </td>
                <td class="kwargs">
                  
                  <i>xpath</i>
                  
                </td>
                <td class="kwdoc"><p>Check for the visibility of an element based on the xpath sent</p></td>
              </tr>
              
              <tr class="kwrow" id="NPSP.py.Check If Element Exists">
                <td class="kwname">
                  Check If Element Exists
                </td>
                <td class="kwargs">
                  
                  <i>xpath</i>
                  
                </td>
                <td class="kwdoc"></td>
              </tr>
              
              <tr class="kwrow" id="NPSP.py.Check Record Related Item">
                <td class="kwname">
                  Check Record Related Item
                </td>
                <td class="kwargs">
                  
                  <i>title</i>, 
                  
                  <i>value</i>
                  
                </td>
                <td class="kwdoc"><p>Verifies that the given value is displayed under the related list identified by title on a record view page</p></td>
              </tr>
              
              <tr class="kwrow" id="NPSP.py.Check Related List Values">
                <td class="kwname">
                  Check Related List Values
                </td>
                <td class="kwargs">
                  
                  <i>list_name</i>, 
                  
                  <i>*args</i>
                  
                </td>
                <td class="kwdoc"><p>Verifies the value of custom related list</p></td>
              </tr>
              
              <tr class="kwrow" id="NPSP.py.Check Status">
                <td class="kwname">
                  Check Status
                </td>
                <td class="kwargs">
                  
                  <i>acc_name</i>
                  
                </td>
                <td class="kwdoc"></td>
              </tr>
              
              <tr class="kwrow" id="NPSP.py.Check Submenu Link Exists">
                <td class="kwname">
                  Check Submenu Link Exists
                </td>
                <td class="kwargs">
                  
                  <i>title</i>
                  
                </td>
                <td class="kwdoc"><p>Checks for the presence of the submenu item under the main menu</p></td>
              </tr>
              
              <tr class="kwrow" id="NPSP.py.Checkbox Status">
                <td class="kwname">
                  Checkbox Status
                </td>
                <td class="kwargs">
                  
                  <i>cbx_name</i>, 
                  
                  <i>status</i>
                  
                </td>
                <td class="kwdoc"><p>verifies if the specified checkbox is with expected status in readonly mode</p></td>
              </tr>
              
              <tr class="kwrow" id="NPSP.py.Choose Frame">
                <td class="kwname">
                  Choose Frame
                </td>
                <td class="kwargs">
                  
                  <i>value</i>
                  
                </td>
                <td class="kwdoc"><p>Returns the first displayed iframe on the page with the given name or title</p></td>
              </tr>
              
              <tr class="kwrow" id="NPSP.py.Click Actions Link">
                <td class="kwname">
                  Click Actions Link
                </td>
                <td class="kwargs">
                  
                  <i>title</i>
                  
                </td>
                <td class="kwdoc"><p>Clicks on the link in the actions container on top right corner of the page using Javascript</p></td>
              </tr>
              
              <tr class="kwrow" id="NPSP.py.Click Bge Button">
                <td class="kwname">
                  Click Bge Button
                </td>
                <td class="kwargs">
                  
                  <i>text</i>
                  
                </td>
                <td class="kwdoc"><p>clicks on buttons for BGE</p></td>
              </tr>
              
              <tr class="kwrow" id="NPSP.py.Click Bge Edit Button">
                <td class="kwname">
                  Click Bge Edit Button
                </td>
                <td class="kwargs">
                  
                  <i>title</i>
                  
                </td>
                <td class="kwdoc"><p>clicks the button in the table by using name mentioned in data-label</p></td>
              </tr>
              
              <tr class="kwrow" id="NPSP.py.Click Button With Title">
                <td class="kwname">
                  Click Button With Title
                </td>
                <td class="kwargs">
                  
                  <i>title</i>
                  
                </td>
                <td class="kwdoc"><p>Clicks button identified by title using Javascript</p></td>
              </tr>
              
              <tr class="kwrow" id="NPSP.py.Click Button With Value">
                <td class="kwname">
                  Click Button With Value
                </td>
                <td class="kwargs">
                  
                  <i>title</i>
                  
                </td>
                <td class="kwdoc"><p>clicks on the button on the payments page</p></td>
              </tr>
              
              <tr class="kwrow" id="NPSP.py.Click Duellist Button">
                <td class="kwname">
                  Click Duellist Button
                </td>
                <td class="kwargs">
                  
                  <i>list_name</i>, 
                  
                  <i>button</i>
                  
                </td>
                <td class="kwdoc"></td>
              </tr>
              
              <tr class="kwrow" id="NPSP.py.Click Element With Locator">
                <td class="kwname">
                  Click Element With Locator
                </td>
                <td class="kwargs">
                  
                  <i>path</i>, 
                  
                  <i>*args</i>, 
                  
                  <i>**kwargs</i>
                  
                </td>
                <td class="kwdoc"><p>Pass the locator and its values for the element you want to click</p></td>
              </tr>
              
              <tr class="kwrow" id="NPSP.py.Click First Matching Related Item Popup Link">
                <td class="kwname">
                  Click First Matching Related Item Popup Link
                </td>
                <td class="kwargs">
                  
                  <i>heading</i>, 
                  
                  <i>rel_status</i>, 
                  
                  <i>link</i>
                  
                </td>
                <td class="kwdoc"><p>Clicks a link in the popup menu for first matching related list item. heading specifies the name of the list, rel_status specifies the status or other field vaule to identify a particular item, and link specifies the name of the link</p></td>
              </tr>
              
              <tr class="kwrow" id="NPSP.py.Click Flexipage Dropdown">
                <td class="kwname">
                  Click Flexipage Dropdown
                </td>
                <td class="kwargs">
                  
                  <i>title</i>, 
                  
                  <i>value</i>
                  
                </td>
                <td class="kwdoc"><p>Click the lightning dropdown to open it and select value</p></td>
              </tr>
              
              <tr class="kwrow" id="NPSP.py.Click Id">
                <td class="kwname">
                  Click Id
                </td>
                <td class="kwargs">
                  
                  <i>title</i>
                  
                </td>
                <td class="kwdoc"></td>
              </tr>
              
              <tr class="kwrow" id="NPSP.py.Click Link With Text">
                <td class="kwname">
                  Click Link With Text
                </td>
                <td class="kwargs">
                  
                  <i>text</i>
                  
                </td>
                <td class="kwdoc"></td>
              </tr>
              
              <tr class="kwrow" id="NPSP.py.Click Managehh Button">
                <td class="kwname">
                  Click Managehh Button
                </td>
                <td class="kwargs">
                  
                  <i>title</i>
                  
                </td>
                <td class="kwdoc"><p>clicks on the new contact button on manage hh page</p></td>
              </tr>
              
              <tr class="kwrow" id="NPSP.py.Click Managehh Link">
                <td class="kwname">
                  Click Managehh Link
                </td>
                <td class="kwargs">
                  
                  <i>title</i>
                  
                </td>
                <td class="kwdoc"></td>
              </tr>
              
              <tr class="kwrow" id="NPSP.py.Click More Actions Button">
                <td class="kwname">
                  Click More Actions Button
                </td>
                <td class="kwargs">
                  
                </td>
                <td class="kwdoc"><p>clicks on the more actions dropdown button in the actions container on record page</p></td>
              </tr>
              
              <tr class="kwrow" id="NPSP.py.Click More Activity Button">
                <td class="kwname">
                  Click More Activity Button
                </td>
                <td class="kwargs">
                  
                </td>
                <td class="kwdoc"><p>Clicks on View More button on Activity tab of the record</p></td>
              </tr>
              
              <tr class="kwrow" id="NPSP.py.Click Object Manager Button">
                <td class="kwname">
                  Click Object Manager Button
                </td>
                <td class="kwargs">
                  
                  <i>title</i>
                  
                </td>
                <td class="kwdoc"><p>clicks on the buttons in object manager</p></td>
              </tr>
              
              <tr class="kwrow" id="NPSP.py.Click On First Record">
                <td class="kwname">
                  Click On First Record
                </td>
                <td class="kwargs">
                  
                </td>
                <td class="kwdoc"><p>selects first record of the page</p></td>
              </tr>
              
              <tr class="kwrow" id="NPSP.py.Click Record Button">
                <td class="kwname">
                  Click Record Button
                </td>
                <td class="kwargs">
                  
                  <i>title</i>
                  
                </td>
                <td class="kwdoc"><p>Pass title of the button to click the buttons on the records edit page. Usually save and cancel are the buttons seen.</p></td>
              </tr>
              
              <tr class="kwrow" id="NPSP.py.Click Related List Dd Button">
                <td class="kwname">
                  Click Related List Dd Button
                </td>
                <td class="kwargs">
                  
                  <i>heading</i>, 
                  
                  <i>dd_title</i>, 
                  
                  <i>button_title</i>
                  
                </td>
                <td class="kwdoc"><p>To Click on a related list dropdown button. Pass the list name, dd name and button name</p></td>
              </tr>
              
              <tr class="kwrow" id="NPSP.py.Click Related Table Item Link">
                <td class="kwname">
                  Click Related Table Item Link
                </td>
                <td class="kwargs">
                  
                  <i>heading</i>, 
                  
                  <i>title</i>
                  
                </td>
                <td class="kwdoc"><p>Clicks a table header field link in the related list identified with the specified heading. This keyword will automatically call `Wait until loading is complete`</p></td>
              </tr>
              
              <tr class="kwrow" id="NPSP.py.Click Save">
                <td class="kwname">
                  Click Save
                </td>
                <td class="kwargs">
                  
                  <i>page</i>
                  
                </td>
                <td class="kwdoc"></td>
              </tr>
              
              <tr class="kwrow" id="NPSP.py.Click Show More Actions Button">
                <td class="kwname">
                  Click Show More Actions Button
                </td>
                <td class="kwargs">
                  
                  <i>title</i>
                  
                </td>
                <td class="kwdoc"><p>Clicks on more actions dropdown and click the given title</p></td>
              </tr>
              
              <tr class="kwrow" id="NPSP.py.Click Span Button">
                <td class="kwname">
                  Click Span Button
                </td>
                <td class="kwargs">
                  
                  <i>title</i>
                  
                </td>
                <td class="kwdoc"><p>clicks on the button under span tag</p></td>
              </tr>
              
              <tr class="kwrow" id="NPSP.py.Click Special Button">
                <td class="kwname">
                  Click Special Button
                </td>
                <td class="kwargs">
                  
                  <i>title</i>
                  
                </td>
                <td class="kwdoc"><p>This keyword is similar to click button but uses set focus to button and javascript In the cases where javascript is being triggered on moving away from field, click button doesn't seem to work in headless mode, hence using actionchains moving focus out of field and clicking on screen before performing actual click for next element</p></td>
              </tr>
              
              <tr class="kwrow" id="NPSP.py.Click Special Object Button">
                <td class="kwname">
                  Click Special Object Button
                </td>
                <td class="kwargs">
                  
                  <i>title</i>
                  
                </td>
                <td class="kwdoc"><p>Clicks a button in an object's actions but doesn't wait for a model to open</p></td>
              </tr>
              
              <tr class="kwrow" id="NPSP.py.Click Special Related Item Popup Link">
                <td class="kwname">
                  Click Special Related Item Popup Link
                </td>
                <td class="kwargs">
                  
                  <i>heading</i>, 
                  
                  <i>title</i>, 
                  
                  <i>link</i>
                  
                </td>
                <td class="kwdoc"><p>Clicks a link in the popup menu for a related list item.</p>
<p>heading specifies the name of the list, title specifies the name of the item, and link specifies the name of the link</p></td>
              </tr>
              
              <tr class="kwrow" id="NPSP.py.Click Special Related List Button">
                <td class="kwname">
                  Click Special Related List Button
                </td>
                <td class="kwargs">
                  
                  <i>heading</i>, 
                  
                  <i>button_title</i>
                  
                </td>
                <td class="kwdoc"><p>To Click on a related list button which would open up a new lightning page rather than a modal. Pass the list name and button name</p></td>
              </tr>
              
              <tr class="kwrow" id="NPSP.py.Click Viewall Related List">
                <td class="kwname">
                  Click Viewall Related List
                </td>
                <td class="kwargs">
                  
                  <i>title</i>
                  
                </td>
                <td class="kwdoc"><p>clicks on the View All link under the Related List</p></td>
              </tr>
              
              <tr class="kwrow" id="NPSP.py.Click Wrapper Related List Button">
                <td class="kwname">
                  Click Wrapper Related List Button
                </td>
                <td class="kwargs">
                  
                  <i>heading</i>, 
                  
                  <i>button_title</i>
                  
                </td>
                <td class="kwdoc"><p>Clicks a button in the heading of a related list when the related list is enclosed in wrapper. Waits for a modal to open after clicking the button.</p></td>
              </tr>
              
              <tr class="kwrow" id="NPSP.py.Delete Record">
                <td class="kwname">
                  Delete Record
                </td>
                <td class="kwargs">
                  
                  <i>value</i>
                  
                </td>
                <td class="kwdoc"><p>Select the row to be deleted on the listing page, click delete and wait till the focus is back on the listings page.</p></td>
              </tr>
              
              <tr class="kwrow" id="NPSP.py.Delete Record Field Value">
                <td class="kwname">
                  Delete Record Field Value
                </td>
                <td class="kwargs">
                  
                  <i>field</i>, 
                  
                  <i>value</i>
                  
                </td>
                <td class="kwdoc"><p>Scrolls just a little below the field Clicks on Edit icon next to field and delete the value by clicking on 'X'</p></td>
              </tr>
              
              <tr class="kwrow" id="NPSP.py.Edit Record">
                <td class="kwname">
                  Edit Record
                </td>
                <td class="kwargs">
                  
                </td>
                <td class="kwdoc"><p>Clicks on the edit button on record page for standard objects and waits for the modal to open</p></td>
              </tr>
              
              <tr class="kwrow" id="NPSP.py.Edit Record Checkbox">
                <td class="kwname">
                  Edit Record Checkbox
                </td>
                <td class="kwargs">
                  
                  <i>field</i>, 
                  
                  <i>status</i>
                  
                </td>
                <td class="kwdoc"><p>Scrolls just a little below the field Clicks on Edit icon next to field checks if status is 'checked' unchecks if status in 'unchecked'</p></td>
              </tr>
              
              <tr class="kwrow" id="NPSP.py.Edit Record Dropdown Value">
                <td class="kwname">
                  Edit Record Dropdown Value
                </td>
                <td class="kwargs">
                  
                  <i>field</i>, 
                  
                  <i>value</i>
                  
                </td>
                <td class="kwdoc"><p>Scrolls just a little below the field Clicks on Edit icon next to field and enters a value into the field</p></td>
              </tr>
              
              <tr class="kwrow" id="NPSP.py.Edit Record Field Value">
                <td class="kwname">
                  Edit Record Field Value
                </td>
                <td class="kwargs">
                  
                  <i>field</i>, 
                  
                  <i>value</i>
                  
                </td>
                <td class="kwdoc"><p>Scrolls just a little below the field Clicks on Edit icon next to field and enters a value into the field</p></td>
              </tr>
              
              <tr class="kwrow" id="NPSP.py.Enter Gau">
                <td class="kwname">
                  Enter Gau
                </td>
                <td class="kwargs">
                  
                  <i>value</i>
                  
                </td>
                <td class="kwdoc"></td>
              </tr>
              
              <tr class="kwrow" id="NPSP.py.Enter Payment Schedule">
                <td class="kwname">
                  Enter Payment Schedule
                </td>
                <td class="kwargs">
                  
                  <i>*args</i>
                  
                </td>
                <td class="kwdoc"><p>Enter values into corresponding fields in Levels page</p></td>
              </tr>
              
              <tr class="kwrow" id="NPSP.py.Fill Address Form">
                <td class="kwname">
                  Fill Address Form
                </td>
                <td class="kwargs">
                  
                  <i>**kwargs</i>
                  
                </td>
                <td class="kwdoc"><p>Validates if the affiliated contacts have the added contact details enter Y for positive case and N for negative case</p></td>
              </tr>
              
              <tr class="kwrow" id="NPSP.py.Fill Bge Form">
                <td class="kwname">
                  Fill Bge Form
                </td>
                <td class="kwargs">
                  
                  <i>**kwargs</i>
                  
                </td>
                <td class="kwdoc"></td>
              </tr>
              
              <tr class="kwrow" id="NPSP.py.Get Bge Card Header">
                <td class="kwname">
                  Get Bge Card Header
                </td>
                <td class="kwargs">
                  
                  <i>title</i>
                  
                </td>
                <td class="kwdoc"><p>Validates if the specific header field has specified value</p></td>
              </tr>
              
              <tr class="kwrow" id="NPSP.py.Get Header Date Value">
                <td class="kwname">
                  Get Header Date Value
                </td>
                <td class="kwargs">
                  
                  <i>title</i>
                  
                </td>
                <td class="kwdoc"><p>Validates if the specified header field has specified value</p></td>
              </tr>
              
              <tr class="kwrow" id="NPSP.py.Get Id">
                <td class="kwname">
                  Get Id
                </td>
                <td class="kwargs">
                  
                </td>
                <td class="kwdoc"></td>
              </tr>
              
              <tr class="kwrow" id="NPSP.py.Get Main Header">
                <td class="kwname">
                  Get Main Header
                </td>
                <td class="kwargs">
                  
                </td>
                <td class="kwdoc"></td>
              </tr>
              
              <tr class="kwrow" id="NPSP.py.Get Namespace Prefix">
                <td class="kwname">
                  Get Namespace Prefix
                </td>
                <td class="kwargs">
                  
                  <i>name</i>
                  
                </td>
                <td class="kwdoc"></td>
              </tr>
              
              <tr class="kwrow" id="NPSP.py.Get Npsp Locator">
                <td class="kwname">
                  Get Npsp Locator
                </td>
                <td class="kwargs">
                  
                  <i>path</i>, 
                  
                  <i>*args</i>, 
                  
                  <i>**kwargs</i>
                  
                </td>
                <td class="kwdoc"><p>Returns a rendered locator string from the npsp_lex_locators dictionary.  This can be useful if you want to use an element in a different way than the built in keywords allow.</p></td>
              </tr>
              
              <tr class="kwrow" id="NPSP.py.Get Npsp Namespace Prefix">
                <td class="kwname">
                  Get Npsp Namespace Prefix
                </td>
                <td class="kwargs">
                  
                </td>
                <td class="kwdoc"></td>
              </tr>
              
              <tr class="kwrow" id="NPSP.py.Get Npsp Settings Value">
                <td class="kwname">
                  Get Npsp Settings Value
                </td>
                <td class="kwargs">
                  
                  <i>field_name</i>
                  
                </td>
                <td class="kwdoc"></td>
              </tr>
              
              <tr class="kwrow" id="NPSP.py.Get Org Namespace Prefix">
                <td class="kwname">
                  Get Org Namespace Prefix
                </td>
                <td class="kwargs">
                  
                </td>
                <td class="kwdoc"></td>
              </tr>
              
              <tr class="kwrow" id="NPSP.py.Get Url Formatted Object Name">
                <td class="kwname">
                  Get Url Formatted Object Name
                </td>
                <td class="kwargs">
                  
                  <i>name</i>
                  
                </td>
                <td class="kwdoc"><p>Returns a map with BaseURl and the namespace formatted object name</p></td>
              </tr>
              
              <tr class="kwrow" id="NPSP.py.Go To Setup Page">
                <td class="kwname">
                  Go To Setup Page
                </td>
                <td class="kwargs">
                  
                  <i>page</i>
                  
                </td>
                <td class="kwdoc"><p>Navigates to the specified page in Salesforce Setup</p></td>
              </tr>
              
              <tr class="kwrow" id="NPSP.py.Header Field Value">
                <td class="kwname">
                  Header Field Value
                </td>
                <td class="kwargs">
                  
                  <i>title</i>, 
                  
                  <i>value</i>
                  
                </td>
                <td class="kwdoc"><p>Validates if the specified header field has specified value</p></td>
              </tr>
              
              <tr class="kwrow" id="NPSP.py.Load Locator">
                <td class="kwname">
                  Load Locator
                </td>
                <td class="kwargs">
                  
                  <i>locator</i>
                  
                </td>
                <td class="kwdoc"><p>Scrolls down until the specified locator is found.</p></td>
              </tr>
              
              <tr class="kwrow" id="NPSP.py.Navigate To And Validate Field Value">
                <td class="kwname">
                  Navigate To And Validate Field Value
                </td>
                <td class="kwargs">
                  
                  <i>field</i>, 
                  
                  <i>status</i>, 
                  
                  <i>value</i>, 
                  
                  <i>section=None</i>
                  
                </td>
                <td class="kwdoc"><p>If status is 'contains' then the specified value should be present in the field 'does not contain' then the specified value should not be present in the field</p></td>
              </tr>
              
              <tr class="kwrow" id="NPSP.py.Open Date Picker">
                <td class="kwname">
                  Open Date Picker
                </td>
                <td class="kwargs">
                  
                  <i>title</i>
                  
                </td>
                <td class="kwdoc"></td>
              </tr>
              
              <tr class="kwrow" id="NPSP.py.Page Contains Record">
                <td class="kwname">
                  Page Contains Record
                </td>
                <td class="kwargs">
                  
                  <i>title</i>
                  
                </td>
                <td class="kwdoc"><p>Validates if the specified record is present on the page</p></td>
              </tr>
              
              <tr class="kwrow" id="NPSP.py.Page Scroll To Locator">
                <td class="kwname">
                  Page Scroll To Locator
                </td>
                <td class="kwargs">
                  
                  <i>path</i>, 
                  
                  <i>*args</i>, 
                  
                  <i>**kwargs</i>
                  
                </td>
                <td class="kwdoc"></td>
              </tr>
              
              <tr class="kwrow" id="NPSP.py.Pick Date">
                <td class="kwname">
                  Pick Date
                </td>
                <td class="kwargs">
                  
                  <i>value</i>
                  
                </td>
                <td class="kwdoc"><p>To pick a date from the date picker</p></td>
              </tr>
              
              <tr class="kwrow" id="NPSP.py.Populate Bge Edit Field">
                <td class="kwname">
                  Populate Bge Edit Field
                </td>
                <td class="kwargs">
                  
                  <i>title</i>, 
                  
                  <i>value</i>
                  
                </td>
                <td class="kwdoc"><p>Clears the data in input field and enters the value specified</p></td>
              </tr>
              
              <tr class="kwrow" id="NPSP.py.Populate Campaign">
                <td class="kwname">
                  Populate Campaign
                </td>
                <td class="kwargs">
                  
                  <i>loc</i>, 
                  
                  <i>value</i>
                  
                </td>
                <td class="kwdoc"><p>This is a temporary keyword added to address difference in behaviour between summer19 and winter20 release</p></td>
              </tr>
              
              <tr class="kwrow" id="NPSP.py.Populate Field With Id">
                <td class="kwname">
                  Populate Field With Id
                </td>
                <td class="kwargs">
                  
                  <i>id</i>, 
                  
                  <i>value</i>
                  
                </td>
                <td class="kwdoc"></td>
              </tr>
              
              <tr class="kwrow" id="NPSP.py.Populate Modal Field">
                <td class="kwname">
                  Populate Modal Field
                </td>
                <td class="kwargs">
                  
                  <i>title</i>, 
                  
                  <i>value</i>
                  
                </td>
                <td class="kwdoc"></td>
              </tr>
              
              <tr class="kwrow" id="NPSP.py.Populate Modal Form">
                <td class="kwname">
                  Populate Modal Form
                </td>
                <td class="kwargs">
                  
                  <i>**kwargs</i>
                  
                </td>
                <td class="kwdoc"><p>Populates modal form with the field-value pairs supported keys are any input, textarea, lookup, checkbox, date and dropdown fields</p></td>
              </tr>
              
              <tr class="kwrow" id="NPSP.py.Random String">
                <td class="kwname">
                  Random String
                </td>
                <td class="kwargs">
                  
                  <i>stringLength=10</i>
                  
                </td>
                <td class="kwdoc"><p>Generate a random string of fixed length</p></td>
              </tr>
              
              <tr class="kwrow" id="NPSP.py.Return List">
                <td class="kwname">
                  Return List
                </td>
                <td class="kwargs">
                  
                  <i>path</i>, 
                  
                  <i>*args</i>, 
                  
                  <i>**kwargs</i>
                  
                </td>
                <td class="kwdoc"><p>Returns all the values pointed by the specified locator</p></td>
              </tr>
              
              <tr class="kwrow" id="NPSP.py.Return Locator Value">
                <td class="kwname">
                  Return Locator Value
                </td>
                <td class="kwargs">
                  
                  <i>path</i>, 
                  
                  <i>*args</i>, 
                  
                  <i>**kwargs</i>
                  
                </td>
                <td class="kwdoc"><p>Returns the value pointed by the specified locator</p></td>
              </tr>
              
              <tr class="kwrow" id="NPSP.py.Save Current Record Id For Deletion">
                <td class="kwname">
                  Save Current Record Id For Deletion
                </td>
                <td class="kwargs">
                  
                  <i>object_name</i>
                  
                </td>
                <td class="kwdoc"><p>Gets the current page record id and stores it for specified object in order to delete record during suite teardown</p></td>
              </tr>
              
              <tr class="kwrow" id="NPSP.py.Save Record">
                <td class="kwname">
                  Save Record
                </td>
                <td class="kwargs">
                  
                </td>
                <td class="kwdoc"><p>Saves record by clicking on footer button 'Save'</p></td>
              </tr>
              
              <tr class="kwrow" id="NPSP.py.Scroll Button Into View And Click Using Js">
                <td class="kwname">
                  Scroll Button Into View And Click Using Js
                </td>
                <td class="kwargs">
                  
                  <i>value</i>
                  
                </td>
                <td class="kwdoc"><p>Scrolls the button element into view and clicksthe button using JS</p></td>
              </tr>
              
              <tr class="kwrow" id="NPSP.py.Search Field By Value">
                <td class="kwname">
                  Search Field By Value
                </td>
                <td class="kwargs">
                  
                  <i>fieldname</i>, 
                  
                  <i>value</i>
                  
                </td>
                <td class="kwdoc"><p>Searches the field with the placeholder given by 'fieldname' for the given 'value'</p></td>
              </tr>
              
              <tr class="kwrow" id="NPSP.py.Select App Launcher Link">
                <td class="kwname">
                  Select App Launcher Link
                </td>
                <td class="kwargs">
                  
                  <i>title</i>
                  
                </td>
                <td class="kwdoc"></td>
              </tr>
              
              <tr class="kwrow" id="NPSP.py.Select Bge Checkbox">
                <td class="kwname">
                  Select Bge Checkbox
                </td>
                <td class="kwargs">
                  
                  <i>title</i>
                  
                </td>
                <td class="kwdoc"></td>
              </tr>
              
              <tr class="kwrow" id="NPSP.py.Select Bge Row">
                <td class="kwname">
                  Select Bge Row
                </td>
                <td class="kwargs">
                  
                  <i>value</i>
                  
                </td>
                <td class="kwdoc"><p>To select a row on object page based on name and open the dropdown</p></td>
              </tr>
              
              <tr class="kwrow" id="NPSP.py.Select Date From Datepicker">
                <td class="kwname">
                  Select Date From Datepicker
                </td>
                <td class="kwargs">
                  
                  <i>field</i>, 
                  
                  <i>value</i>
                  
                </td>
                <td class="kwdoc"></td>
              </tr>
              
              <tr class="kwrow" id="NPSP.py.Select Frame And Click Element">
                <td class="kwname">
                  Select Frame And Click Element
                </td>
                <td class="kwargs">
                  
                  <i>iframe</i>, 
                  
                  <i>path</i>, 
                  
                  <i>*args</i>, 
                  
                  <i>**kwargs</i>
                  
                </td>
                <td class="kwdoc"><p>Waits for the iframe and Selects the first displayed frame with given name or title and scrolls to element identified by locator and clicks</p></td>
              </tr>
              
              <tr class="kwrow" id="NPSP.py.Select Multiple Values From Duellist">
                <td class="kwname">
                  Select Multiple Values From Duellist
                </td>
                <td class="kwargs">
                  
                  <i>path</i>, 
                  
                  <i>list_name</i>, 
                  
                  <i>section</i>, 
                  
                  <i>*args</i>
                  
                </td>
                <td class="kwdoc"><p>Pass the list name and values to be selected from the dropdown.</p></td>
              </tr>
              
              <tr class="kwrow" id="NPSP.py.Select Multiple Values From List">
                <td class="kwname">
                  Select Multiple Values From List
                </td>
                <td class="kwargs">
                  
                  <i>list_name</i>, 
                  
                  <i>*args</i>
                  
                </td>
                <td class="kwdoc"><p>Pass the list name and values to be selected from the dropdown. Please note that this doesn't unselect the existing values</p></td>
              </tr>
              
              <tr class="kwrow" id="NPSP.py.Select Object Dropdown">
                <td class="kwname">
                  Select Object Dropdown
                </td>
                <td class="kwargs">
                  
                </td>
                <td class="kwdoc"></td>
              </tr>
              
              <tr class="kwrow" id="NPSP.py.Select Option">
                <td class="kwname">
                  Select Option
                </td>
                <td class="kwargs">
                  
                  <i>name</i>
                  
                </td>
                <td class="kwdoc"><p>selects various options in Contact&gt;New opportunity page using name</p></td>
              </tr>
              
              <tr class="kwrow" id="NPSP.py.Select Related Dropdown">
                <td class="kwname">
                  Select Related Dropdown
                </td>
                <td class="kwargs">
                  
                  <i>title</i>
                  
                </td>
                <td class="kwdoc"><p>Clicks on the dropdown next to Related List</p></td>
              </tr>
              
              <tr class="kwrow" id="NPSP.py.Select Related Row">
                <td class="kwname">
                  Select Related Row
                </td>
                <td class="kwargs">
                  
                  <i>value</i>
                  
                </td>
                <td class="kwdoc"><p>To select a row on object page based on name and open the dropdown</p></td>
              </tr>
              
              <tr class="kwrow" id="NPSP.py.Select Relatedlist">
                <td class="kwname">
                  Select Relatedlist
                </td>
                <td class="kwargs">
                  
                  <i>title</i>
                  
                </td>
                <td class="kwdoc"><p>click on the related list to open it</p></td>
              </tr>
              
              <tr class="kwrow" id="NPSP.py.Select Row">
                <td class="kwname">
                  Select Row
                </td>
                <td class="kwargs">
                  
                  <i>value</i>
                  
                </td>
                <td class="kwdoc"><p>To select a row on object page based on name and open the dropdown</p></td>
              </tr>
              
              <tr class="kwrow" id="NPSP.py.Select Search">
                <td class="kwname">
                  Select Search
                </td>
                <td class="kwargs">
                  
                  <i>index</i>, 
                  
                  <i>value</i>
                  
                </td>
                <td class="kwdoc"></td>
              </tr>
              
              <tr class="kwrow" id="NPSP.py.Select Tab">
                <td class="kwname">
                  Select Tab
                </td>
                <td class="kwargs">
                  
                  <i>title</i>
                  
                </td>
                <td class="kwdoc"><p>Switch between different tabs on a record page like Related, Details, News, Activity and Chatter Pass title of the tab</p></td>
              </tr>
              
              <tr class="kwrow" id="NPSP.py.Select Value From Bge Dd">
                <td class="kwname">
                  Select Value From Bge Dd
                </td>
                <td class="kwargs">
                  
                  <i>list_name</i>, 
                  
                  <i>value</i>
                  
                </td>
                <td class="kwdoc"></td>
              </tr>
              
              <tr class="kwrow" id="NPSP.py.Select Value From Dropdown">
                <td class="kwname">
                  Select Value From Dropdown
                </td>
                <td class="kwargs">
                  
                  <i>dropdown</i>, 
                  
                  <i>value</i>
                  
                </td>
                <td class="kwdoc"><p>Select given value in the dropdown field</p></td>
              </tr>
              
              <tr class="kwrow" id="NPSP.py.Selenium Execute With Retry">
                <td class="kwname">
                  Selenium Execute With Retry
                </td>
                <td class="kwargs">
                  
                  <i>execute</i>, 
                  
                  <i>command</i>, 
                  
                  <i>params</i>
                  
                </td>
                <td class="kwdoc"><p>Run a single selenium command and retry once.</p>
<p>The retry happens for certain errors that are likely to be resolved by retrying.</p></td>
              </tr>
              
              <tr class="kwrow" id="NPSP.py.Set Checkbutton To">
                <td class="kwname">
                  Set Checkbutton To
                </td>
                <td class="kwargs">
                  
                  <i>title</i>, 
                  
                  <i>status</i>
                  
                </td>
                <td class="kwdoc"><p>If status is 'checked' then checks the box if its not already checked. Prints a warning msg if already checked 'unchecked' then unchecks the box if its not already checked. Prints a warning msg if already unchecked</p></td>
              </tr>
              
              <tr class="kwrow" id="NPSP.py.Setupdata">
                <td class="kwname">
                  Setupdata
                </td>
                <td class="kwargs">
                  
                  <i>name</i>, 
                  
                  <i>contact_data=None</i>, 
                  
                  <i>opportunity_data=None</i>, 
                  
                  <i>account_data=None</i>, 
                  
                  <i>payment_data=None</i>, 
                  
                  <i>engagement_data=None</i>, 
                  
                  <i>recurringdonation_data=None</i>, 
                  
                  <i>gau_data=None</i>
                  
                </td>
                <td class="kwdoc"><p>Creates an Account if account setup data is passed Creates a contact if contact_data is passed Creates an opportunity for the contact if opportunit_data is provided Creates a contact and sets an opportunity simultaneously if both the contact_data and opportunity_data is specified Creates a contact and sets up an engagement plan with both contact and engagement plan information is provided</p></td>
              </tr>
              
              <tr class="kwrow" id="NPSP.py.Validate Checkboxes">
                <td class="kwname">
                  Validate Checkboxes
                </td>
                <td class="kwargs">
                  
                  <i>name</i>, 
                  
                  <i>checkbox_title</i>
                  
                </td>
                <td class="kwdoc"><p>validates all 3 checkboxes for contact on manage hh page and returns locator for the checkbox thats required</p></td>
              </tr>
              
              <tr class="kwrow" id="NPSP.py.Validate Related Record Count">
                <td class="kwname">
                  Validate Related Record Count
                </td>
                <td class="kwargs">
                  
                  <i>title</i>, 
                  
                  <i>value</i>
                  
                </td>
                <td class="kwdoc"></td>
              </tr>
              
              <tr class="kwrow" id="NPSP.py.Verify Address Details">
                <td class="kwname">
                  Verify Address Details
                </td>
                <td class="kwargs">
                  
                  <i>field</i>, 
                  
                  <i>value</i>, 
                  
                  <i>**kwargs</i>
                  
                </td>
                <td class="kwdoc"><p>Validates if the details page address field has specified value Field is the The address type field we are trying to match to the Expected address Map that is sent through Kwargs</p></td>
              </tr>
              
              <tr class="kwrow" id="NPSP.py.Verify Allocations">
                <td class="kwname">
                  Verify Allocations
                </td>
                <td class="kwargs">
                  
                  <i>header</i>, 
                  
                  <i>**kwargs</i>
                  
                </td>
                <td class="kwdoc"><p>To verify allocations, header is related list key is value in 1st td element, value is value in 2nd element</p></td>
              </tr>
              
              <tr class="kwrow" id="NPSP.py.Verify Contact Role">
                <td class="kwname">
                  Verify Contact Role
                </td>
                <td class="kwargs">
                  
                  <i>name</i>, 
                  
                  <i>role</i>
                  
                </td>
                <td class="kwdoc"><p>verifies the contact role on opportunity page</p></td>
              </tr>
              
              <tr class="kwrow" id="NPSP.py.Verify Date Split">
                <td class="kwname">
                  Verify Date Split
                </td>
                <td class="kwargs">
                  
                  <i>date</i>, 
                  
                  <i>no_payments</i>, 
                  
                  <i>interval</i>
                  
                </td>
                <td class="kwdoc"></td>
              </tr>
              
              <tr class="kwrow" id="NPSP.py.Verify Details">
                <td class="kwname">
                  Verify Details
                </td>
                <td class="kwargs">
                  
                  <i>**kwargs</i>
                  
                </td>
                <td class="kwdoc"><p>To verify no. of records with given same column values key is value in a table column, value is expected count of rows with that value</p></td>
              </tr>
              
              <tr class="kwrow" id="NPSP.py.Verify Expected Batch Values">
                <td class="kwname">
                  Verify Expected Batch Values
                </td>
                <td class="kwargs">
                  
                  <i>batch_id</i>, 
                  
                  <i>**kwargs</i>
                  
                </td>
                <td class="kwdoc"><p>To verify that the data in Data Import Batch matches expected value provide batch_id and the data u want to verify</p></td>
              </tr>
              
              <tr class="kwrow" id="NPSP.py.Verify Expected Values">
                <td class="kwname">
                  Verify Expected Values
                </td>
                <td class="kwargs">
                  
                  <i>ns_ind</i>, 
                  
                  <i>obj_api</i>, 
                  
                  <i>rec_id</i>, 
                  
                  <i>**kwargs</i>
                  
                </td>
                <td class="kwdoc"><p>To verify that the data in database table match with expected value, provide ns if object has namespace prefix otherwise nonns, object api name, record_id and the data u want to verify</p></td>
              </tr>
              
              <tr class="kwrow" id="NPSP.py.Verify Field Values">
                <td class="kwname">
                  Verify Field Values
                </td>
                <td class="kwargs">
                  
                  <i>**kwargs</i>
                  
                </td>
                <td class="kwdoc"><p>Verifies values in the specified fields</p></td>
              </tr>
              
              <tr class="kwrow" id="NPSP.py.Verify Header">
                <td class="kwname">
                  Verify Header
                </td>
                <td class="kwargs">
                  
                  <i>value</i>
                  
                </td>
                <td class="kwdoc"><p>Validates header value</p></td>
              </tr>
              
              <tr class="kwrow" id="NPSP.py.Verify Occurence">
                <td class="kwname">
                  Verify Occurence
                </td>
                <td class="kwargs">
                  
                  <i>title</i>, 
                  
                  <i>value</i>
                  
                </td>
                <td class="kwdoc"></td>
              </tr>
              
              <tr class="kwrow" id="NPSP.py.Verify Occurrence Payments">
                <td class="kwname">
                  Verify Occurrence Payments
                </td>
                <td class="kwargs">
                  
                  <i>title</i>, 
                  
                  <i>value=None</i>
                  
                </td>
                <td class="kwdoc"></td>
              </tr>
              
              <tr class="kwrow" id="NPSP.py.Verify Payment">
                <td class="kwname">
                  Verify Payment
                </td>
                <td class="kwargs">
                  
                </td>
                <td class="kwdoc"></td>
              </tr>
              
              <tr class="kwrow" id="NPSP.py.Verify Payment Details">
                <td class="kwname">
                  Verify Payment Details
                </td>
                <td class="kwargs">
                  
                  <i>numpayments</i>
                  
                </td>
                <td class="kwdoc"><p>Gets the payment details from the UI and compares with the expected number of payments</p></td>
              </tr>
              
              <tr class="kwrow" id="NPSP.py.Verify Payment Split">
                <td class="kwname">
                  Verify Payment Split
                </td>
                <td class="kwargs">
                  
                  <i>amount</i>, 
                  
                  <i>no_payments</i>
                  
                </td>
                <td class="kwdoc"></td>
              </tr>
              
              <tr class="kwrow" id="NPSP.py.Verify Record">
                <td class="kwname">
                  Verify Record
                </td>
                <td class="kwargs">
                  
                  <i>name</i>
                  
                </td>
                <td class="kwdoc"><p>Checks for the record in the object page and returns true if found else returns false</p></td>
              </tr>
              
              <tr class="kwrow" id="NPSP.py.Verify Record Is Created In Database">
                <td class="kwname">
                  Verify Record Is Created In Database
                </td>
                <td class="kwargs">
                  
                  <i>object_name</i>, 
                  
                  <i>id</i>
                  
                </td>
                <td class="kwdoc"><p>Verifies that a record with specified id is saved in specified object table in database and returns the record</p></td>
              </tr>
              
              <tr class="kwrow" id="NPSP.py.Verify Related List">
                <td class="kwname">
                  Verify Related List
                </td>
                <td class="kwargs">
                  
                  <i>list_name</i>, 
                  
                  <i>status</i>, 
                  
                  <i>name</i>
                  
                </td>
                <td class="kwdoc"><p>If status is 'contains' then the specified related list should contain name 'does not contain' then the specified related list should not contain name</p></td>
              </tr>
              
              <tr class="kwrow" id="NPSP.py.Verify Related List Field Values">
                <td class="kwname">
                  Verify Related List Field Values
                </td>
                <td class="kwargs">
                  
                  <i>listname=None</i>, 
                  
                  <i>**kwargs</i>
                  
                </td>
                <td class="kwdoc"><p>verifies the values in the related list objects page</p></td>
              </tr>
              
              <tr class="kwrow" id="NPSP.py.Verify Related List Items">
                <td class="kwname">
                  Verify Related List Items
                </td>
                <td class="kwargs">
                  
                  <i>list_name</i>, 
                  
                  <i>value</i>
                  
                </td>
                <td class="kwdoc"><p>Verifies a specified related list has specified value(doesn't work if the list is in table format)</p></td>
              </tr>
              
              <tr class="kwrow" id="NPSP.py.Verify Related Object Field Values">
                <td class="kwname">
                  Verify Related Object Field Values
                </td>
                <td class="kwargs">
                  
                  <i>rel_object</i>, 
                  
                  <i>**kwargs</i>
                  
                </td>
                <td class="kwdoc"><p>verifies the specified field,value pairs in the related object page (table format)</p></td>
              </tr>
              
              <tr class="kwrow" id="NPSP.py.Verify Row Count">
                <td class="kwname">
                  Verify Row Count
                </td>
                <td class="kwargs">
                  
                  <i>value</i>
                  
                </td>
                <td class="kwdoc"><p>verifies if actual row count matches with expected value</p></td>
              </tr>
              
              <tr class="kwrow" id="NPSP.py.Verify Title">
                <td class="kwname">
                  Verify Title
                </td>
                <td class="kwargs">
                  
                  <i>title</i>, 
                  
                  <i>value</i>
                  
                </td>
                <td class="kwdoc"></td>
              </tr>
              
              <tr class="kwrow" id="NPSP.py.Verify Toast Message">
                <td class="kwname">
                  Verify Toast Message
                </td>
                <td class="kwargs">
                  
                  <i>value</i>
                  
                </td>
                <td class="kwdoc"><p>Verifies that toast contains specified value</p></td>
              </tr>
              
              <tr class="kwrow" id="NPSP.py.Wait For Aura">
                <td class="kwname">
                  Wait For Aura
                </td>
                <td class="kwargs">
                  
                </td>
                <td class="kwdoc"><p>Run the WAIT_FOR_AURA_SCRIPT.</p>
<p>This script polls Aura via $A in Javascript to determine when all in-flight XHTTP requests have completed before continuing.</p></td>
              </tr>
              
              <tr class="kwrow" id="NPSP.py.Wait For Batch To Complete">
                <td class="kwname">
                  Wait For Batch To Complete
                </td>
                <td class="kwargs">
                  
                  <i>path</i>, 
                  
                  <i>*args</i>, 
                  
                  <i>**kwargs</i>
                  
                </td>
                <td class="kwdoc"><p>Checks every 15 secs for upto 3.5mins for batch with given status</p></td>
              </tr>
              
              <tr class="kwrow" id="NPSP.py.Wait For Batch To Process">
                <td class="kwname">
                  Wait For Batch To Process
                </td>
                <td class="kwargs">
                  
                  <i>batch</i>, 
                  
                  <i>status</i>
                  
                </td>
                <td class="kwdoc"><p>Checks every 30 secs for upto 9mins for batch with given status</p></td>
              </tr>
              
              <tr class="kwrow" id="NPSP.py.Wait For Locator">
                <td class="kwname">
                  Wait For Locator
                </td>
                <td class="kwargs">
                  
                  <i>path</i>, 
                  
                  <i>*args</i>, 
                  
                  <i>**kwargs</i>
                  
                </td>
                <td class="kwdoc"><p>Waits for 60 sec for the specified locator</p></td>
              </tr>
              
              <tr class="kwrow" id="NPSP.py.Wait For Locator Is Not Visible">
                <td class="kwname">
                  Wait For Locator Is Not Visible
                </td>
                <td class="kwargs">
                  
                  <i>path</i>, 
                  
                  <i>*args</i>, 
                  
                  <i>**kwargs</i>
                  
                </td>
                <td class="kwdoc"><p>Waits for 60 sec for the specified locator</p></td>
              </tr>
              
              <tr class="kwrow" id="NPSP.py.Wait For Record To Update">
                <td class="kwname">
                  Wait For Record To Update
                </td>
                <td class="kwargs">
                  
                  <i>id</i>, 
                  
                  <i>value</i>
                  
                </td>
                <td class="kwdoc"><p>Waits for specified record header to be updated by checking every second for 10 times.</p></td>
              </tr>
              
            </tbody>
          </table>
        </div> 
        
      </div>
      
      <div class="file" id="file-robot/Cumulus/resources/NPSP.robot">
        <div class='file-header'>
          <h2 title='robot/Cumulus/resources/NPSP.robot'>NPSP.robot</h2>
          <div class='file-path'>robot/Cumulus/resources/NPSP.robot</div>
        </div>

        

        
        <div class="section" pageobject="">

          

          <div class='description' title='Description'><p>Documentation for resource file <code>NPSP</code>.</p></div>
          <table class="kwtable" title='Table of keywords'>
            <tbody>
              <tr><th>Keyword</th><th>Arguments</th><th>Documentation</th></tr>
              
              <tr class="kwrow" id="NPSP.robot.API Check And Enable Gift Entry">
                <td class="kwname">
                  API Check And Enable Gift Entry
                </td>
                <td class="kwargs">
                  
                </td>
                <td class="kwdoc"><p>Checks through API if Advanced Mapping and Gift Entry are already enabled. If yes then does nothing. If either of them are not enabled then calls the Enable Gift Entry keyword to enable them</p></td>
              </tr>
              
              <tr class="kwrow" id="NPSP.robot.API Create Campaign">
                <td class="kwname">
                  API Create Campaign
                </td>
                <td class="kwargs">
                  
                  <i>**fields</i>
                  
                </td>
                <td class="kwdoc"><p>If no arguments are passed, this keyword will create a new campaign with just Name as random strings and no additional info. This keyword returns the campaign dictonary when called Syntax for passing parameters:</p>
<table border="1">
<tr>
<td>field_api_name=value</td>
<td>Ex: MobilePhone=1234567098</td>
</tr>
</table></td>
              </tr>
              
              <tr class="kwrow" id="NPSP.robot.API Create Contact">
                <td class="kwname">
                  API Create Contact
                </td>
                <td class="kwargs">
                  
                  <i>**fields</i>
                  
                </td>
                <td class="kwdoc"><p>If no arguments are passed, this keyword will create a contact with Firstname and Lastname as random strings with no additional info. This keyword returns the contact dictonary when called Syntax for passing parameters:</p>
<table border="1">
<tr>
<td>field api name=value</td>
<td>Ex: MobilePhone=1234567098</td>
</tr>
</table></td>
              </tr>
              
              <tr class="kwrow" id="NPSP.robot.API Create DataImport">
                <td class="kwname">
                  API Create DataImport
                </td>
                <td class="kwargs">
                  
                  <i>**fields</i>
                  
                </td>
                <td class="kwdoc"><p>Creates a data import with specified key,value pairs and return the data import record when keyword is called. Required parameters are:</p>
<table border="1">
<tr>
<td>field name and value</td>
<td>Ex:Contact1_Firstname__c=John</td>
</tr>
</table></td>
              </tr>
              
              <tr class="kwrow" id="NPSP.robot.API Create DataImportBatch">
                <td class="kwname">
                  API Create DataImportBatch
                </td>
                <td class="kwargs">
                  
                  <i>**fields</i>
                  
                </td>
                <td class="kwdoc"><p>Creates a batch gift entry batch with specified key,value pairs and return the batch record when keyword is called. Required parameters are:</p>
<table border="1">
<tr>
<td>field name and value</td>
<td>Ex:Batch_Description__c=Created via API</td>
</tr>
</table></td>
              </tr>
              
              <tr class="kwrow" id="NPSP.robot.API Create GAU">
                <td class="kwname">
                  API Create GAU
                </td>
                <td class="kwargs">
                  
                  <i>**fields</i>
                  
                </td>
                <td class="kwdoc"><p>If no arguments are passed, this keyword will create a GAU with Name as random strings with no additional info. This keyword returns the GAU dictonary when called Syntax for passing parameters:</p>
<table border="1">
<tr>
<td>field api name=value</td>
<td>Ex: Description=New GAU</td>
</tr>
</table></td>
              </tr>
              
              <tr class="kwrow" id="NPSP.robot.API Create GAU Allocation">
                <td class="kwname">
                  API Create GAU Allocation
                </td>
                <td class="kwargs">
                  
                  <i>gau_id</i>, 
                  
                  <i>opp_id</i>, 
                  
                  <i>**fields</i>
                  
                </td>
                <td class="kwdoc"><p>Creates GAU allocations for a specified opportunity. Pass either Amount or Percentage for Allocation Required parameters are:</p>
<table border="1">
<tr>
<td>gau_id</td>
<td>id of the gau that should be allocated</td>
</tr>
<tr>
<td>opp_id</td>
<td>opportunity id</td>
</tr>
<tr>
<td>Amount__c or Percent__c</td>
<td>this should be either allocation amount or percent Ex:Amount__c=50.0 or Percent__c=10.0</td>
</tr>
</table></td>
              </tr>
              
              <tr class="kwrow" id="NPSP.robot.API Create Opportunity">
                <td class="kwname">
                  API Create Opportunity
                </td>
                <td class="kwargs">
                  
                  <i>account_id</i>, 
                  
                  <i>opp_type</i>, 
                  
                  <i>**fields</i>
                  
                </td>
                <td class="kwdoc"><p>Creates opportunity of specified type for specified account. Opportunity details can be passed as key, value pairs Sets defaults of StageName=Closed Won,CloseDate=current date,Amount=100, do not create payments as true if no values are passed. This keyword returns the opportunity dictonary when called Required parameters are:</p>
<table border="1">
<tr>
<td>account_id</td>
<td>id of account opportunity should be associated with</td>
</tr>
<tr>
<td>opp_type</td>
<td>avaialble options: Donation, Grant, Matching Gift, In-Kind Gift, Major Gift, Membership</td>
</tr>
<tr>
<td>field_api_name=value</td>
<td>Ex:StageName=Closed Won</td>
</tr>
</table></td>
              </tr>
              
              <tr class="kwrow" id="NPSP.robot.API Create Organization Account">
                <td class="kwname">
                  API Create Organization Account
                </td>
                <td class="kwargs">
                  
                  <i>**fields</i>
                  
                </td>
                <td class="kwdoc"><p>If no arguments are passed, this keyword will create an account of type organization with just Name as random string and no additional info. This keyword returns the account dictonary when called Syntax for passing parameters:</p>
<table border="1">
<tr>
<td>field_api_name=value</td>
<td>Ex: MobilePhone=1234567098</td>
</tr>
</table></td>
              </tr>
              
              <tr class="kwrow" id="NPSP.robot.API Create Primary Affiliation">
                <td class="kwname">
                  API Create Primary Affiliation
                </td>
                <td class="kwargs">
                  
                  <i>account_id</i>, 
                  
                  <i>contact_id</i>, 
                  
                  <i>**fields</i>
                  
                </td>
                <td class="kwdoc"><p>Creates a primary affiliation for a contact with specified account Required parameters are:</p>
<table border="1">
<tr>
<td>account_id</td>
<td>id of account</td>
</tr>
<tr>
<td>contact_id</td>
<td>id of contact</td>
</tr>
<tr>
<td>field_api_name=value</td>
<td>any field u want to populate with value on npe5__Affiliation__c object</td>
</tr>
</table></td>
              </tr>
              
              <tr class="kwrow" id="NPSP.robot.API Create Recurring Donation">
                <td class="kwname">
                  API Create Recurring Donation
                </td>
                <td class="kwargs">
                  
                  <i>**fields</i>
                  
                </td>
                <td class="kwdoc"><p>Creates a recurring donation with specified fields.This keyword returns the recurring donation dictonary when called Syntax for passing parameters:</p>
<table border="1">
<tr>
<td>field_api_name=value</td>
<td>Ex: npe03__Installment_Period__c=Monthly</td>
</tr>
</table></td>
              </tr>
              
              <tr class="kwrow" id="NPSP.robot.API Create Relationship">
                <td class="kwname">
                  API Create Relationship
                </td>
                <td class="kwargs">
                  
                  <i>contact_id</i>, 
                  
                  <i>relcontact_id</i>, 
                  
                  <i>relation</i>, 
                  
                  <i>**fields</i>
                  
                </td>
                <td class="kwdoc"><p>Creates a specified relationship between two contacts and sets default status as current if no value passed. This keyword returns the relationship record as dictonary when called Required parameters are:</p>
<table border="1">
<tr>
<td>contact_id</td>
<td>id of primary contact</td>
</tr>
<tr>
<td>relcontact_id</td>
<td>id of related contact</td>
</tr>
<tr>
<td>relation</td>
<td>possible relation between contacts</td>
</tr>
<tr>
<td>field_api_name=value</td>
<td>Ex: npe4__Status__c=Current</td>
</tr>
</table></td>
              </tr>
              
              <tr class="kwrow" id="NPSP.robot.API Create Secondary Affiliation">
                <td class="kwname">
                  API Create Secondary Affiliation
                </td>
                <td class="kwargs">
                  
                  <i>account_id</i>, 
                  
                  <i>contact_id</i>, 
                  
                  <i>**fields</i>
                  
                </td>
                <td class="kwdoc"><p>Creates a secondary affiliation for a contact with specified account Required parameters are:</p>
<table border="1">
<tr>
<td>account_id</td>
<td>id of account</td>
</tr>
<tr>
<td>contact_id</td>
<td>id of contact</td>
</tr>
</table>
<pre>
field_api_name=value | any field u want to populate with value on npe5__Affiliation__c object
</pre></td>
              </tr>
              
              <tr class="kwrow" id="NPSP.robot.API Get Id">
                <td class="kwname">
                  API Get Id
                </td>
                <td class="kwargs">
                  
                  <i>obj_name</i>, 
                  
                  <i>**fields</i>
                  
                </td>
                <td class="kwdoc"><p>Returns the ID of a record identified by the given field_name and field_value input for a specific object</p></td>
              </tr>
              
              <tr class="kwrow" id="NPSP.robot.API Modify Allocations Setting">
                <td class="kwname">
                  API Modify Allocations Setting
                </td>
                <td class="kwargs">
                  
                  <i>**fields</i>
                  
                </td>
                <td class="kwdoc"><p>Can be used to modify either Default Allocations or Payment Allocations. Required parameters are:</p>
<table border="1">
<tr>
<td>field name and value</td>
<td>this would be key value pairs, Ex: Default_Allocations_Enabled__c=true</td>
</tr>
</table></td>
              </tr>
              
              <tr class="kwrow" id="NPSP.robot.API Modify Contact">
                <td class="kwname">
                  API Modify Contact
                </td>
                <td class="kwargs">
                  
                  <i>contact_id</i>, 
                  
                  <i>**fields</i>
                  
                </td>
                <td class="kwdoc"><p>This keyword is used to update an existing contact by passing contact id and apifieldname and value. This keyword returns the contact dictonary after the update, when called Syntax for passing parameters:</p>
<table border="1">
<tr>
<td>contact_id</td>
<td>id of the contact Ex: 000axb57689</td>
</tr>
<tr>
<td>field_api_name=value</td>
<td>Ex: if old value is my@test.com and u wnat to update then pass Email=abc@test.com</td>
</tr>
</table></td>
              </tr>
              
              <tr class="kwrow" id="NPSP.robot.API Modify Recurring Donation">
                <td class="kwname">
                  API Modify Recurring Donation
                </td>
                <td class="kwargs">
                  
                  <i>rd_id</i>, 
                  
                  <i>**fields</i>
                  
                </td>
                <td class="kwdoc"><p>This keyword is used to update an existing recurring donation record by passing id and This keyword returns the recurring donation dictonary after the update, when called Syntax for passing parameters:</p>
<table border="1">
<tr>
<td>Recurring Donation ID</td>
</tr>
</table></td>
              </tr>
              
              <tr class="kwrow" id="NPSP.robot.API Query Installment">
                <td class="kwname">
                  API Query Installment
                </td>
                <td class="kwargs">
                  
                  <i>id</i>, 
                  
                  <i>installment</i>, 
                  
                  <i>**fields</i>
                  
                </td>
                <td class="kwdoc"><p>Queries for record on opportunity object using recurring donation id, installment and other specified fields This keyword returns the record found when called Syntax for passing parameters:</p>
<table border="1">
<tr>
<td>id</td>
<td>recurring donation id</td>
</tr>
<tr>
<td>installment</td>
<td>installment name</td>
</tr>
<tr>
<td>field_api_name=value</td>
<td>Ex: npe03__Installment_Period__c=Monthly</td>
</tr>
</table></td>
              </tr>
              
              <tr class="kwrow" id="NPSP.robot.API Query Opportunity For Recurring Donation">
                <td class="kwname">
                  API Query Opportunity For Recurring Donation
                </td>
                <td class="kwargs">
                  
                  <i>id</i>, 
                  
                  <i>**fields</i>
                  
                </td>
                <td class="kwdoc"></td>
              </tr>
              
<<<<<<< HEAD
              <tr class="kwrow" id="NPSP.robot.API Query Recurrring Donation Settings For RD2 Enablement">
                <td class="kwname">
                  API Query Recurrring Donation Settings For RD2 Enablement
                </td>
                <td class="kwargs">
                  
                </td>
                <td class="kwdoc"><p>Queries the Recurring Donation settings object for the RD2 Enabled status and returns the boolean status value</p></td>
=======
              <tr class="kwrow" id="NPSP.robot.API Query Record">
                <td class="kwname">
                  API Query Record
                </td>
                <td class="kwargs">
                  
                  <i>object_name</i>, 
                  
                  <i>**fields</i>
                  
                </td>
                <td class="kwdoc"><p>Queries the given object table by using key,value pair passed and returns the entire record</p></td>
>>>>>>> 61d15e24
              </tr>
              
              <tr class="kwrow" id="NPSP.robot.Capture Screenshot and Delete Records and Close Browser">
                <td class="kwname">
                  Capture Screenshot and Delete Records and Close Browser
                </td>
                <td class="kwargs">
                  
                </td>
                <td class="kwdoc"><p>This keyword will capture a screenshot before closing the browser and deleting records when test fails</p></td>
              </tr>
              
              <tr class="kwrow" id="NPSP.robot.Click Data Import Button">
                <td class="kwname">
                  Click Data Import Button
                </td>
                <td class="kwargs">
                  
                  <i>frame_name</i>, 
                  
                  <i>ele_path</i>, 
                  
                  <i>*others</i>
                  
                </td>
                <td class="kwdoc"><p>Switches to the frame and clicks the button identified by path Ex: Click Data Import Button NPSP Data Import button Begin Data Import Process Required parameters are:</p>
<table border="1">
<tr>
<td>frame_name</td>
<td>name of the frame on the page</td>
</tr>
<tr>
<td>ele_path</td>
<td>button path specified in locator file</td>
</tr>
<tr>
<td>others</td>
<td>parameters to identify button</td>
</tr>
</table></td>
              </tr>
              
              <tr class="kwrow" id="NPSP.robot.Create Customfield In Object Manager">
                <td class="kwname">
                  Create Customfield In Object Manager
                </td>
                <td class="kwargs">
                  
                  <i>**fields</i>
                  
                </td>
                <td class="kwdoc"><p>Reads key value pair arguments. Navigates to Object Manager page and load fields and relationships for the specific object Runs keyword to create custom field Example key,value pairs Object=Payment Field_Type=Formula Field_Name=Is Opportunity From Prior Year Formula=YEAR( npe01__Opportunity__r.CloseDate ) &lt; YEAR( npe01__Payment_Date__c )</p></td>
              </tr>
              
              <tr class="kwrow" id="NPSP.robot.Enable Advanced Mapping">
                <td class="kwname">
                  Enable Advanced Mapping
                </td>
                <td class="kwargs">
                  
                </td>
                <td class="kwdoc"><p>This keyword enables advanced mapping if not already enabled.</p></td>
              </tr>
              
              <tr class="kwrow" id="NPSP.robot.Enable Customizable Rollups">
                <td class="kwname">
                  Enable Customizable Rollups
                </td>
                <td class="kwargs">
                  
                </td>
                <td class="kwdoc"><p>Go to NPSP Settings and check if Customizable Rollups are enabled if enabled does nothing but if disabled then enables.</p></td>
              </tr>
              
              <tr class="kwrow" id="NPSP.robot.Enable Gift Entry">
                <td class="kwname">
                  Enable Gift Entry
                </td>
                <td class="kwargs">
                  
                </td>
                <td class="kwdoc"><p>This keyword enables advanced mapping(prerequisite) and gift entry if not already enabled.</p></td>
              </tr>
              
              <tr class="kwrow" id="NPSP.robot.Enable RD2">
                <td class="kwname">
                  Enable RD2
                </td>
                <td class="kwargs">
                  
                </td>
                <td class="kwdoc"><p>Checks if Rd2 settings are already enabled and then run the scripts to enable RD2</p></td>
              </tr>
              
              <tr class="kwrow" id="NPSP.robot.Enable RD2QA">
                <td class="kwname">
                  Enable RD2QA
                </td>
                <td class="kwargs">
                  
                </td>
                <td class="kwdoc"><p>Enables Enhanced Recurring donations (RD2) settings and deploys the metadata</p></td>
              </tr>
              
              <tr class="kwrow" id="NPSP.robot.Open NPSP Settings">
                <td class="kwname">
                  Open NPSP Settings
                </td>
                <td class="kwargs">
                  
                  <i>topmenu</i>, 
                  
                  <i>submenu</i>
                  
                </td>
                <td class="kwdoc"><p>Goes to NPSP settings page and opens the sublist under the toplist Required parameters are:</p>
<table border="1">
<tr>
<td>topmenu</td>
<td>parent list Ex:Bulk Data Processes</td>
</tr>
<tr>
<td>submenu</td>
<td>child list Ex:Rollup Donations Batch</td>
</tr>
</table></td>
              </tr>
              
              <tr class="kwrow" id="NPSP.robot.Process Data Import Batch">
                <td class="kwname">
                  Process Data Import Batch
                </td>
                <td class="kwargs">
                  
                  <i>status</i>
                  
                </td>
                <td class="kwdoc"><p>Go to NPSP Data Import Page and change view to 'To be Imported' and Process Batch</p>
<table border="1">
<tr>
<td>status</td>
<td>expected status of batch processing Ex:'Completed' 'Errors'</td>
</tr>
</table></td>
              </tr>
              
              <tr class="kwrow" id="NPSP.robot.Run Donations Batch Process">
                <td class="kwname">
                  Run Donations Batch Process
                </td>
                <td class="kwargs">
                  
                </td>
                <td class="kwdoc"><p>Checks if customizable rollups is enabled and if enabled runs Validate Batch Process When CRLP Checked else runs Validate Batch Process When CRLP UnChecked</p></td>
              </tr>
              
              <tr class="kwrow" id="NPSP.robot.Run Recurring Donations Batch">
                <td class="kwname">
                  Run Recurring Donations Batch
                </td>
                <td class="kwargs">
                  
                  <i>type</i>
                  
                </td>
                <td class="kwdoc"><p>Triggers Recurring Donations Batch Job And Waits For the Batch Job To Complete Depending On the Type</p></td>
              </tr>
              
              <tr class="kwrow" id="NPSP.robot.Scroll Page To Location">
                <td class="kwname">
                  Scroll Page To Location
                </td>
                <td class="kwargs">
                  
                  <i>x_location</i>, 
                  
                  <i>y_location</i>
                  
                </td>
                <td class="kwdoc"><p>Scrolls window by pixels using javascript Required parameters are:</p>
<table border="1">
<tr>
<td>x_location</td>
<td>pixels to scroll by, along the x-axis(horizontal)</td>
</tr>
<tr>
<td>y_location</td>
<td>pixels to scroll by, along the y-axis(vertical)</td>
</tr>
</table></td>
              </tr>
              
              <tr class="kwrow" id="NPSP.robot.Validate Batch Process When CRLP Checked">
                <td class="kwname">
                  Validate Batch Process When CRLP Checked
                </td>
                <td class="kwargs">
                  
                </td>
                <td class="kwdoc"><p>Validates that all the Rollup Donations Batch processes complete successfully when CRLPs is enabled</p></td>
              </tr>
              
              <tr class="kwrow" id="NPSP.robot.Validate Batch Process When CRLP Unchecked">
                <td class="kwname">
                  Validate Batch Process When CRLP Unchecked
                </td>
                <td class="kwargs">
                  
                </td>
                <td class="kwdoc"><p>Validates that all the Rollup Donations Batch processes complete successfully when CRLPs is disabled</p></td>
              </tr>
              
            </tbody>
          </table>
        </div> 
        
      </div>
      
      <div class="file" id="file-robot/Cumulus/resources/AccountPageObject.py">
        <div class='file-header'>
          <h2 title='robot/Cumulus/resources/AccountPageObject.py'>AccountPageObject.py</h2>
          <div class='file-path'>robot/Cumulus/resources/AccountPageObject.py</div>
        </div>

        

        
        <div class="section" pageobject="Details-Account">

          
          <div class='pageobject-header'>

            <table class='pageobject-header'>
              <tbody>
	        <tr class='data'>
	          <td title='Page Type'>Details</td>
	          <td title='Object Name'>Account</td>
	        </tr>
	        <tr class='labels'>
	          <td>Page Type</td>
	          <td>Object Name</td>
	        </tr>
              </tbody>
            </table>
          </div>
          

          <div class='description' title='Description'><p>Documentation for library <code>AccountPageObject.AccountDetailPage</code>.</p></div>
          <table class="kwtable" title='Table of keywords'>
            <tbody>
              <tr><th>Keyword</th><th>Arguments</th><th>Documentation</th></tr>
              
              <tr class="kwrow" id="AccountPageObject.py.Log Current Page Object">
                <td class="kwname">
                  Log Current Page Object
                </td>
                <td class="kwargs">
                  
                </td>
                <td class="kwdoc"><p>Logs the name of the current page object</p>
<p>The current page object is also returned as an object</p></td>
              </tr>
              
              <tr class="kwrow" id="AccountPageObject.py.Validate Rollup Field Contains">
                <td class="kwname">
                  Validate Rollup Field Contains
                </td>
                <td class="kwargs">
                  
                  <i>field</i>, 
                  
                  <i>*args</i>
                  
                </td>
                <td class="kwdoc"><p>verifies if the text value of the field matches the accepted values passed as a list</p></td>
              </tr>
              
            </tbody>
          </table>
        </div> 
        
        <div class="section" pageobject="Listing-Account">

          
          <div class='pageobject-header'>

            <table class='pageobject-header'>
              <tbody>
	        <tr class='data'>
	          <td title='Page Type'>Listing</td>
	          <td title='Object Name'>Account</td>
	        </tr>
	        <tr class='labels'>
	          <td>Page Type</td>
	          <td>Object Name</td>
	        </tr>
              </tbody>
            </table>
          </div>
          

          <div class='description' title='Description'><p>Documentation for library <code>AccountPageObject.AccountListingPage</code>.</p></div>
          <table class="kwtable" title='Table of keywords'>
            <tbody>
              <tr><th>Keyword</th><th>Arguments</th><th>Documentation</th></tr>
              
              <tr class="kwrow" id="AccountPageObject.py.Log Current Page Object">
                <td class="kwname">
                  Log Current Page Object
                </td>
                <td class="kwargs">
                  
                </td>
                <td class="kwdoc"><p>Logs the name of the current page object</p>
<p>The current page object is also returned as an object</p></td>
              </tr>
              
            </tbody>
          </table>
        </div> 
        
      </div>
      
      <div class="file" id="file-robot/Cumulus/resources/AdvancedMappingPageObject.py">
        <div class='file-header'>
          <h2 title='robot/Cumulus/resources/AdvancedMappingPageObject.py'>AdvancedMappingPageObject.py</h2>
          <div class='file-path'>robot/Cumulus/resources/AdvancedMappingPageObject.py</div>
        </div>

        

        
        <div class="section" pageobject="Custom-BDI_ManageAdvancedMapping">

          
          <div class='pageobject-header'>

            <table class='pageobject-header'>
              <tbody>
	        <tr class='data'>
	          <td title='Page Type'>Custom</td>
	          <td title='Object Name'>BDI_ManageAdvancedMapping</td>
	        </tr>
	        <tr class='labels'>
	          <td>Page Type</td>
	          <td>Object Name</td>
	        </tr>
              </tbody>
            </table>
          </div>
          

          <div class='description' title='Description'><p>Documentation for library <code>AdvancedMappingPageObject.AdvancedMappingPage</code>.</p></div>
          <table class="kwtable" title='Table of keywords'>
            <tbody>
              <tr><th>Keyword</th><th>Arguments</th><th>Documentation</th></tr>
              
              <tr class="kwrow" id="AdvancedMappingPageObject.py.Create Mapping If Doesnt Exist">
                <td class="kwname">
                  Create Mapping If Doesnt Exist
                </td>
                <td class="kwargs">
                  
                  <i>src_fld</i>, 
                  
                  <i>tgt_fld</i>
                  
                </td>
                <td class="kwdoc"><p>Checks if mapping with src_fld exists and creates if it doesn't exist.</p></td>
              </tr>
              
              <tr class="kwrow" id="AdvancedMappingPageObject.py.Create New Field Mapping">
                <td class="kwname">
                  Create New Field Mapping
                </td>
                <td class="kwargs">
                  
                  <i>src_fld</i>, 
                  
                  <i>tgt_fld</i>
                  
                </td>
                <td class="kwdoc"><p>Click on Create New Field Mapping button on the page select 'src_fld' arg in Source Field Label box 'tgt_fld' arg in Target Field Label box</p></td>
              </tr>
              
              <tr class="kwrow" id="AdvancedMappingPageObject.py.Delete Field Mapping">
                <td class="kwname">
                  Delete Field Mapping
                </td>
                <td class="kwargs">
                  
                  <i>fld_name</i>
                  
                </td>
                <td class="kwdoc"><p>Click the dropdown for fld_name and select Delete and wait for field mapping to not present on the page.</p></td>
              </tr>
              
              <tr class="kwrow" id="AdvancedMappingPageObject.py.Delete Mapping If Mapping Exists">
                <td class="kwname">
                  Delete Mapping If Mapping Exists
                </td>
                <td class="kwargs">
                  
                  <i>fld_label</i>
                  
                </td>
                <td class="kwdoc"><p>Checks if mapping with fld_label exists and if exists deletes the mapping. If not then does nothing</p></td>
              </tr>
              
              <tr class="kwrow" id="AdvancedMappingPageObject.py.Edit Field Mappings">
                <td class="kwname">
                  Edit Field Mappings
                </td>
                <td class="kwargs">
                  
                  <i>fld_name</i>, 
                  
                  <i>tgt_field</i>
                  
                </td>
                <td class="kwdoc"><p>Click the dropdown for fieldname and select edit and wait for model is open. Once modal is open click on Target field to open a dropdown and select 'target_field' from available options</p></td>
              </tr>
              
              <tr class="kwrow" id="AdvancedMappingPageObject.py.Log Current Page Object">
                <td class="kwname">
                  Log Current Page Object
                </td>
                <td class="kwargs">
                  
                </td>
                <td class="kwdoc"><p>Logs the name of the current page object</p>
<p>The current page object is also returned as an object</p></td>
              </tr>
              
              <tr class="kwrow" id="AdvancedMappingPageObject.py.View Field Mappings Of The Object">
                <td class="kwname">
                  View Field Mappings Of The Object
                </td>
                <td class="kwargs">
                  
                  <i>obj</i>
                  
                </td>
                <td class="kwdoc"><p>Click the dropdwon for obj and select View Field Mappings and verify that field mappings page is open</p></td>
              </tr>
              
            </tbody>
          </table>
        </div> 
        
      </div>
      
      <div class="file" id="file-robot/Cumulus/resources/AffiliationPageObject.py">
        <div class='file-header'>
          <h2 title='robot/Cumulus/resources/AffiliationPageObject.py'>AffiliationPageObject.py</h2>
          <div class='file-path'>robot/Cumulus/resources/AffiliationPageObject.py</div>
        </div>

        

        
        <div class="section" pageobject="Details-npe5__Affiliation__c">

          
          <div class='pageobject-header'>

            <table class='pageobject-header'>
              <tbody>
	        <tr class='data'>
	          <td title='Page Type'>Details</td>
	          <td title='Object Name'>npe5__Affiliation__c</td>
	        </tr>
	        <tr class='labels'>
	          <td>Page Type</td>
	          <td>Object Name</td>
	        </tr>
              </tbody>
            </table>
          </div>
          

          <div class='description' title='Description'><p>Documentation for library <code>AffiliationPageObject.AffiliationDetailPage</code>.</p></div>
          <table class="kwtable" title='Table of keywords'>
            <tbody>
              <tr><th>Keyword</th><th>Arguments</th><th>Documentation</th></tr>
              
              <tr class="kwrow" id="AffiliationPageObject.py.Log Current Page Object">
                <td class="kwname">
                  Log Current Page Object
                </td>
                <td class="kwargs">
                  
                </td>
                <td class="kwdoc"><p>Logs the name of the current page object</p>
<p>The current page object is also returned as an object</p></td>
              </tr>
              
              <tr class="kwrow" id="AffiliationPageObject.py.Save Affiliation Record">
                <td class="kwname">
                  Save Affiliation Record
                </td>
                <td class="kwargs">
                  
                </td>
                <td class="kwdoc"><p>Saves the affiliation record and waits until save mode is exited</p></td>
              </tr>
              
            </tbody>
          </table>
        </div> 
        
        <div class="section" pageobject="Listing-npe5__Affiliation__c">

          
          <div class='pageobject-header'>

            <table class='pageobject-header'>
              <tbody>
	        <tr class='data'>
	          <td title='Page Type'>Listing</td>
	          <td title='Object Name'>npe5__Affiliation__c</td>
	        </tr>
	        <tr class='labels'>
	          <td>Page Type</td>
	          <td>Object Name</td>
	        </tr>
              </tbody>
            </table>
          </div>
          

          <div class='description' title='Description'><p>Documentation for library <code>AffiliationPageObject.AffiliationListingPage</code>.</p></div>
          <table class="kwtable" title='Table of keywords'>
            <tbody>
              <tr><th>Keyword</th><th>Arguments</th><th>Documentation</th></tr>
              
              <tr class="kwrow" id="AffiliationPageObject.py.Log Current Page Object">
                <td class="kwname">
                  Log Current Page Object
                </td>
                <td class="kwargs">
                  
                </td>
                <td class="kwdoc"><p>Logs the name of the current page object</p>
<p>The current page object is also returned as an object</p></td>
              </tr>
              
            </tbody>
          </table>
        </div> 
        
      </div>
      
      <div class="file" id="file-robot/Cumulus/resources/BatchGiftEntryPageObject.py">
        <div class='file-header'>
          <h2 title='robot/Cumulus/resources/BatchGiftEntryPageObject.py'>BatchGiftEntryPageObject.py</h2>
          <div class='file-path'>robot/Cumulus/resources/BatchGiftEntryPageObject.py</div>
        </div>

        

        
        <div class="section" pageobject="Details-DataImportBatch__c">

          
          <div class='pageobject-header'>

            <table class='pageobject-header'>
              <tbody>
	        <tr class='data'>
	          <td title='Page Type'>Details</td>
	          <td title='Object Name'>DataImportBatch__c</td>
	        </tr>
	        <tr class='labels'>
	          <td>Page Type</td>
	          <td>Object Name</td>
	        </tr>
              </tbody>
            </table>
          </div>
          

          <div class='description' title='Description'><p>Documentation for library <code>BatchGiftEntryPageObject.BatchGiftEntryDetailPage</code>.</p></div>
          <table class="kwtable" title='Table of keywords'>
            <tbody>
              <tr><th>Keyword</th><th>Arguments</th><th>Documentation</th></tr>
              
              <tr class="kwrow" id="BatchGiftEntryPageObject.py.Log Current Page Object">
                <td class="kwname">
                  Log Current Page Object
                </td>
                <td class="kwargs">
                  
                </td>
                <td class="kwdoc"><p>Logs the name of the current page object</p>
<p>The current page object is also returned as an object</p></td>
              </tr>
              
            </tbody>
          </table>
        </div> 
        
        <div class="section" pageobject="Listing-Batch_Gift_Entry">

          
          <div class='pageobject-header'>

            <table class='pageobject-header'>
              <tbody>
	        <tr class='data'>
	          <td title='Page Type'>Listing</td>
	          <td title='Object Name'>Batch_Gift_Entry</td>
	        </tr>
	        <tr class='labels'>
	          <td>Page Type</td>
	          <td>Object Name</td>
	        </tr>
              </tbody>
            </table>
          </div>
          

          <div class='description' title='Description'><p>Documentation for library <code>BatchGiftEntryPageObject.BatchGiftEntryListPage</code>.</p></div>
          <table class="kwtable" title='Table of keywords'>
            <tbody>
              <tr><th>Keyword</th><th>Arguments</th><th>Documentation</th></tr>
              
              <tr class="kwrow" id="BatchGiftEntryPageObject.py.Log Current Page Object">
                <td class="kwname">
                  Log Current Page Object
                </td>
                <td class="kwargs">
                  
                </td>
                <td class="kwdoc"><p>Logs the name of the current page object</p>
<p>The current page object is also returned as an object</p></td>
              </tr>
              
            </tbody>
          </table>
        </div> 
        
      </div>
      
      <div class="file" id="file-robot/Cumulus/resources/ContactPageObject.py">
        <div class='file-header'>
          <h2 title='robot/Cumulus/resources/ContactPageObject.py'>ContactPageObject.py</h2>
          <div class='file-path'>robot/Cumulus/resources/ContactPageObject.py</div>
        </div>

        

        
        <div class="section" pageobject="Details-Contact">

          
          <div class='pageobject-header'>

            <table class='pageobject-header'>
              <tbody>
	        <tr class='data'>
	          <td title='Page Type'>Details</td>
	          <td title='Object Name'>Contact</td>
	        </tr>
	        <tr class='labels'>
	          <td>Page Type</td>
	          <td>Object Name</td>
	        </tr>
              </tbody>
            </table>
          </div>
          

          <div class='description' title='Description'><p>Documentation for library <code>ContactPageObject.ContactDetailPage</code>.</p></div>
          <table class="kwtable" title='Table of keywords'>
            <tbody>
              <tr><th>Keyword</th><th>Arguments</th><th>Documentation</th></tr>
              
              <tr class="kwrow" id="ContactPageObject.py.Go To Related Engagement Actionplans Page">
                <td class="kwname">
                  Go To Related Engagement Actionplans Page
                </td>
                <td class="kwargs">
                  
                  <i>customerid</i>
                  
                </td>
                <td class="kwdoc"><p>Navigates to the related engagement plans listing page</p></td>
              </tr>
              
              <tr class="kwrow" id="ContactPageObject.py.Log Current Page Object">
                <td class="kwname">
                  Log Current Page Object
                </td>
                <td class="kwargs">
                  
                </td>
                <td class="kwdoc"><p>Logs the name of the current page object</p>
<p>The current page object is also returned as an object</p></td>
              </tr>
              
              <tr class="kwrow" id="ContactPageObject.py.Perform Action On Related Item">
                <td class="kwname">
                  Perform Action On Related Item
                </td>
                <td class="kwargs">
                  
                  <i>action</i>
                  
                </td>
                <td class="kwdoc"><p>Identifies the value and performs the specified action requested Currently added logic for Delete. In the future can be extended for Edit</p></td>
              </tr>
              
              <tr class="kwrow" id="ContactPageObject.py.Update Field Value">
                <td class="kwname">
                  Update Field Value
                </td>
                <td class="kwargs">
                  
                  <i>field_name</i>, 
                  
                  <i>old_value</i>, 
                  
                  <i>new_value</i>
                  
                </td>
                <td class="kwdoc"><p>Delete the old value in specified field by clicking on delete icon and update with new value</p></td>
              </tr>
              
              <tr class="kwrow" id="ContactPageObject.py.Validate Relation Status Message">
                <td class="kwname">
                  Validate Relation Status Message
                </td>
                <td class="kwargs">
                  
                  <i>contact1</i>, 
                  
                  <i>contact2</i>, 
                  
                  <i>relation</i>
                  
                </td>
                <td class="kwdoc"><p>Obtains the status message displayed on the relationships section of contact details page Validates it against the expected status message Note: Pass contact1,contact2, relation in a desired pattern to format as contact1 is contact2's relation</p></td>
              </tr>
              
              <tr class="kwrow" id="ContactPageObject.py.Verify Rollup Field Value">
                <td class="kwname">
                  Verify Rollup Field Value
                </td>
                <td class="kwargs">
                  
                  <i>field_name</i>, 
                  
                  <i>value</i>, 
                  
                  <i>section=None</i>
                  
                </td>
                <td class="kwdoc"><p>Verifies if the given rollup field contains given value if it doesn't, then recalculates rollup and performs refresh</p></td>
              </tr>
              
              <tr class="kwrow" id="ContactPageObject.py.Waitfor Actions Dropdown And Click Option">
                <td class="kwname">
                  Waitfor Actions Dropdown And Click Option
                </td>
                <td class="kwargs">
                  
                  <i>option</i>
                  
                </td>
                <td class="kwdoc"><p>Wait for the Action dropdown menu to load from the contact details page Click on the desired option passed as a parameter</p></td>
              </tr>
              
            </tbody>
          </table>
        </div> 
        
        <div class="section" pageobject="Listing-Contact">

          
          <div class='pageobject-header'>

            <table class='pageobject-header'>
              <tbody>
	        <tr class='data'>
	          <td title='Page Type'>Listing</td>
	          <td title='Object Name'>Contact</td>
	        </tr>
	        <tr class='labels'>
	          <td>Page Type</td>
	          <td>Object Name</td>
	        </tr>
              </tbody>
            </table>
          </div>
          

          <div class='description' title='Description'><p>Documentation for library <code>ContactPageObject.ContactListingPage</code>.</p></div>
          <table class="kwtable" title='Table of keywords'>
            <tbody>
              <tr><th>Keyword</th><th>Arguments</th><th>Documentation</th></tr>
              
              <tr class="kwrow" id="ContactPageObject.py.Click Delete Account Button">
                <td class="kwname">
                  Click Delete Account Button
                </td>
                <td class="kwargs">
                  
                </td>
                <td class="kwdoc"><p>Clicks on Delete Account button inside the iframe</p></td>
              </tr>
              
              <tr class="kwrow" id="ContactPageObject.py.Log Current Page Object">
                <td class="kwname">
                  Log Current Page Object
                </td>
                <td class="kwargs">
                  
                </td>
                <td class="kwdoc"><p>Logs the name of the current page object</p>
<p>The current page object is also returned as an object</p></td>
              </tr>
              
            </tbody>
          </table>
        </div> 
        
      </div>
      
      <div class="file" id="file-robot/Cumulus/resources/CustomSettingsPageObject.py">
        <div class='file-header'>
          <h2 title='robot/Cumulus/resources/CustomSettingsPageObject.py'>CustomSettingsPageObject.py</h2>
          <div class='file-path'>robot/Cumulus/resources/CustomSettingsPageObject.py</div>
        </div>

        

        
        <div class="section" pageobject="Custom-CustomSettings">

          
          <div class='pageobject-header'>

            <table class='pageobject-header'>
              <tbody>
	        <tr class='data'>
	          <td title='Page Type'>Custom</td>
	          <td title='Object Name'>CustomSettings</td>
	        </tr>
	        <tr class='labels'>
	          <td>Page Type</td>
	          <td>Object Name</td>
	        </tr>
              </tbody>
            </table>
          </div>
          

          <div class='description' title='Description'><p>Documentation for library <code>CustomSettingsPageObject.CustomSettingsPage</code>.</p></div>
          <table class="kwtable" title='Table of keywords'>
            <tbody>
              <tr><th>Keyword</th><th>Arguments</th><th>Documentation</th></tr>
              
              <tr class="kwrow" id="CustomSettingsPageObject.py.Log Current Page Object">
                <td class="kwname">
                  Log Current Page Object
                </td>
                <td class="kwargs">
                  
                </td>
                <td class="kwdoc"><p>Logs the name of the current page object</p>
<p>The current page object is also returned as an object</p></td>
              </tr>
              
              <tr class="kwrow" id="CustomSettingsPageObject.py.Select Settings Option">
                <td class="kwname">
                  Select Settings Option
                </td>
                <td class="kwargs">
                  
                  <i>setting_name</i>, 
                  
                  <i>value</i>
                  
                </td>
                <td class="kwdoc"><p>selects frame with setting_name and clicks on the option identified by value for the given setting and unselects frame</p></td>
              </tr>
              
              <tr class="kwrow" id="CustomSettingsPageObject.py.Verify Page And Select Frame">
                <td class="kwname">
                  Verify Page And Select Frame
                </td>
                <td class="kwargs">
                  
                  <i>page_name</i>
                  
                </td>
                <td class="kwdoc"><p>verify page contains page_name and select frame identified with page_name</p></td>
              </tr>
              
            </tbody>
          </table>
        </div> 
        
      </div>
      
      <div class="file" id="file-robot/Cumulus/resources/CustomizableRollupsPageObject.py">
        <div class='file-header'>
          <h2 title='robot/Cumulus/resources/CustomizableRollupsPageObject.py'>CustomizableRollupsPageObject.py</h2>
          <div class='file-path'>robot/Cumulus/resources/CustomizableRollupsPageObject.py</div>
        </div>

        

        
        <div class="section" pageobject="Custom-CustomRollupSettings">

          
          <div class='pageobject-header'>

            <table class='pageobject-header'>
              <tbody>
	        <tr class='data'>
	          <td title='Page Type'>Custom</td>
	          <td title='Object Name'>CustomRollupSettings</td>
	        </tr>
	        <tr class='labels'>
	          <td>Page Type</td>
	          <td>Object Name</td>
	        </tr>
              </tbody>
            </table>
          </div>
          

          <div class='description' title='Description'><p>Documentation for library <code>CustomizableRollupsPageObject.CustomRollupSettingsPage</code>.</p></div>
          <table class="kwtable" title='Table of keywords'>
            <tbody>
              <tr><th>Keyword</th><th>Arguments</th><th>Documentation</th></tr>
              
              <tr class="kwrow" id="CustomizableRollupsPageObject.py.Clone Rollup">
                <td class="kwname">
                  Clone Rollup
                </td>
                <td class="kwargs">
                  
                  <i>rollup_name</i>, 
                  
                  <i>**kwargs</i>
                  
                </td>
                <td class="kwdoc"><p>If new rollup doesn't exist - Clone an existing rollup, enter arguments passed  and create new rollup If new rollup exists - logs that rollup already exists</p></td>
              </tr>
              
              <tr class="kwrow" id="CustomizableRollupsPageObject.py.Create New Filter Setting">
                <td class="kwname">
                  Create New Filter Setting
                </td>
                <td class="kwargs">
                  
                  <i>*args</i>, 
                  
                  <i>**kwargs</i>
                  
                </td>
                <td class="kwdoc"><p>Creates a new filter setting by taking in all the filtering criteria(s) Create New Filter Setting ...            @{filterPools}        // list of filtering criteria(s) ...            &amp;{dict}               // Should contain Filter name and description fields eg: Name=Old Payments    Description=this is a test.</p></td>
              </tr>
              
              <tr class="kwrow" id="CustomizableRollupsPageObject.py.Create New Rollup Setting">
                <td class="kwname">
                  Create New Rollup Setting
                </td>
                <td class="kwargs">
                  
                  <i>**kwargs</i>
                  
                </td>
                <td class="kwdoc"><p>Wait for the Iframe to be available and switch to the Frame. Confirm that a rollup setting of the same type does not exist Click on new and create a new rollup settings record</p></td>
              </tr>
              
              <tr class="kwrow" id="CustomizableRollupsPageObject.py.Log Current Page Object">
                <td class="kwname">
                  Log Current Page Object
                </td>
                <td class="kwargs">
                  
                </td>
                <td class="kwdoc"><p>Logs the name of the current page object</p>
<p>The current page object is also returned as an object</p></td>
              </tr>
              
              <tr class="kwrow" id="CustomizableRollupsPageObject.py.Navigate To Crlpsettings">
                <td class="kwname">
                  Navigate To Crlpsettings
                </td>
                <td class="kwargs">
                  
                  <i>filter_name=None</i>
                  
                </td>
                <td class="kwdoc"><p>Click on the Navigate CRLP Button and wait for the page to load</p></td>
              </tr>
              
              <tr class="kwrow" id="CustomizableRollupsPageObject.py.Populate Crlp Form">
                <td class="kwname">
                  Populate Crlp Form
                </td>
                <td class="kwargs">
                  
                  <i>**kwargs</i>
                  
                </td>
                <td class="kwdoc"><p>Pass the field name and value as key, value pairs to populate the rollups form</p></td>
              </tr>
              
              <tr class="kwrow" id="CustomizableRollupsPageObject.py.Select From List">
                <td class="kwname">
                  Select From List
                </td>
                <td class="kwargs">
                  
                  <i>key</i>, 
                  
                  <i>value</i>
                  
                </td>
                <td class="kwdoc"><p>Selects the specified value from the dropdown identified with key on rollups form</p></td>
              </tr>
              
              <tr class="kwrow" id="CustomizableRollupsPageObject.py.Verify Rollup Exists">
                <td class="kwname">
                  Verify Rollup Exists
                </td>
                <td class="kwargs">
                  
                  <i>label</i>
                  
                </td>
                <td class="kwdoc"><p>verifies if the rollup with label exists and active, if doesn't exist raises exception</p></td>
              </tr>
              
            </tbody>
          </table>
        </div> 
        
      </div>
      
      <div class="file" id="file-robot/Cumulus/resources/DataImportPageObject.py">
        <div class='file-header'>
          <h2 title='robot/Cumulus/resources/DataImportPageObject.py'>DataImportPageObject.py</h2>
          <div class='file-path'>robot/Cumulus/resources/DataImportPageObject.py</div>
        </div>

        

        
        <div class="section" pageobject="Details-DataImport__c">

          
          <div class='pageobject-header'>

            <table class='pageobject-header'>
              <tbody>
	        <tr class='data'>
	          <td title='Page Type'>Details</td>
	          <td title='Object Name'>DataImport__c</td>
	        </tr>
	        <tr class='labels'>
	          <td>Page Type</td>
	          <td>Object Name</td>
	        </tr>
              </tbody>
            </table>
          </div>
          

          <div class='description' title='Description'><p>Documentation for library <code>DataImportPageObject.DataImportDetailPage</code>.</p></div>
          <table class="kwtable" title='Table of keywords'>
            <tbody>
              <tr><th>Keyword</th><th>Arguments</th><th>Documentation</th></tr>
              
              <tr class="kwrow" id="DataImportPageObject.py.Edit Record">
                <td class="kwname">
                  Edit Record
                </td>
                <td class="kwargs">
                  
                </td>
                <td class="kwdoc"><p>From the actions dropdown select edit action and wait for modal to open</p></td>
              </tr>
              
              <tr class="kwrow" id="DataImportPageObject.py.Log Current Page Object">
                <td class="kwname">
                  Log Current Page Object
                </td>
                <td class="kwargs">
                  
                </td>
                <td class="kwdoc"><p>Logs the name of the current page object</p>
<p>The current page object is also returned as an object</p></td>
              </tr>
              
              <tr class="kwrow" id="DataImportPageObject.py.Save Record">
                <td class="kwname">
                  Save Record
                </td>
                <td class="kwargs">
                  
                </td>
                <td class="kwdoc"><p>clicks the save button on the modal and waits till modal is closed</p></td>
              </tr>
              
              <tr class="kwrow" id="DataImportPageObject.py.Verify Failure Message">
                <td class="kwname">
                  Verify Failure Message
                </td>
                <td class="kwargs">
                  
                  <i>field</i>, 
                  
                  <i>status</i>, 
                  
                  <i>value</i>
                  
                </td>
                <td class="kwdoc"><p>If status is 'contains' then the specified value should be present in the field 'does not contain' then the specified value should not be present in the field</p></td>
              </tr>
              
            </tbody>
          </table>
        </div> 
        
        <div class="section" pageobject="Listing-DataImport__c">

          
          <div class='pageobject-header'>

            <table class='pageobject-header'>
              <tbody>
	        <tr class='data'>
	          <td title='Page Type'>Listing</td>
	          <td title='Object Name'>DataImport__c</td>
	        </tr>
	        <tr class='labels'>
	          <td>Page Type</td>
	          <td>Object Name</td>
	        </tr>
              </tbody>
            </table>
          </div>
          

          <div class='description' title='Description'><p>Documentation for library <code>DataImportPageObject.DataImportPage</code>.</p></div>
          <table class="kwtable" title='Table of keywords'>
            <tbody>
              <tr><th>Keyword</th><th>Arguments</th><th>Documentation</th></tr>
              
              <tr class="kwrow" id="DataImportPageObject.py.Begin Data Import Process And Verify Status">
                <td class="kwname">
                  Begin Data Import Process And Verify Status
                </td>
                <td class="kwargs">
                  
                  <i>batch</i>, 
                  
                  <i>status</i>
                  
                </td>
                <td class="kwdoc"><p>On the DI page, clicks the Begin Data Import Process button and waits for specified status to display</p></td>
              </tr>
              
              <tr class="kwrow" id="DataImportPageObject.py.Click">
                <td class="kwname">
                  Click
                </td>
                <td class="kwargs">
                  
                  <i>btn_name</i>
                  
                </td>
                <td class="kwdoc"><p>Clicks button with specified name on Data Import Page</p></td>
              </tr>
              
              <tr class="kwrow" id="DataImportPageObject.py.Click Close Button">
                <td class="kwname">
                  Click Close Button
                </td>
                <td class="kwargs">
                  
                </td>
                <td class="kwdoc"><p>Click on close button on DI processing page and waits for DI object homepage to load</p></td>
              </tr>
              
              <tr class="kwrow" id="DataImportPageObject.py.Log Current Page Object">
                <td class="kwname">
                  Log Current Page Object
                </td>
                <td class="kwargs">
                  
                </td>
                <td class="kwdoc"><p>Logs the name of the current page object</p>
<p>The current page object is also returned as an object</p></td>
              </tr>
              
              <tr class="kwrow" id="DataImportPageObject.py.Open Data Import Record">
                <td class="kwname">
                  Open Data Import Record
                </td>
                <td class="kwargs">
                  
                  <i>di_name</i>
                  
                </td>
                <td class="kwdoc"><p>Clicks on the specified data import record to open the record</p></td>
              </tr>
              
            </tbody>
          </table>
        </div> 
        
      </div>
      
      <div class="file" id="file-robot/Cumulus/resources/EngagementPlanTemplatesPageObject.py">
        <div class='file-header'>
          <h2 title='robot/Cumulus/resources/EngagementPlanTemplatesPageObject.py'>EngagementPlanTemplatesPageObject.py</h2>
          <div class='file-path'>robot/Cumulus/resources/EngagementPlanTemplatesPageObject.py</div>
        </div>

        

        
        <div class="section" pageobject="Details-Engagement_Plan_Template__c">

          
          <div class='pageobject-header'>

            <table class='pageobject-header'>
              <tbody>
	        <tr class='data'>
	          <td title='Page Type'>Details</td>
	          <td title='Object Name'>Engagement_Plan_Template__c</td>
	        </tr>
	        <tr class='labels'>
	          <td>Page Type</td>
	          <td>Object Name</td>
	        </tr>
              </tbody>
            </table>
          </div>
          

          <div class='description' title='Description'><p>Documentation for library <code>EngagementPlanTemplatesPageObject.EngagementPlanDetailPage</code>.</p></div>
          <table class="kwtable" title='Table of keywords'>
            <tbody>
              <tr><th>Keyword</th><th>Arguments</th><th>Documentation</th></tr>
              
              <tr class="kwrow" id="EngagementPlanTemplatesPageObject.py.Log Current Page Object">
                <td class="kwname">
                  Log Current Page Object
                </td>
                <td class="kwargs">
                  
                </td>
                <td class="kwdoc"><p>Logs the name of the current page object</p>
<p>The current page object is also returned as an object</p></td>
              </tr>
              
            </tbody>
          </table>
        </div> 
        
        <div class="section" pageobject="Home-Engagement_Plan_Template__c">

          
          <div class='pageobject-header'>

            <table class='pageobject-header'>
              <tbody>
	        <tr class='data'>
	          <td title='Page Type'>Home</td>
	          <td title='Object Name'>Engagement_Plan_Template__c</td>
	        </tr>
	        <tr class='labels'>
	          <td>Page Type</td>
	          <td>Object Name</td>
	        </tr>
              </tbody>
            </table>
          </div>
          

          <div class='description' title='Description'><p>Documentation for library <code>EngagementPlanTemplatesPageObject.EngagementPlanHomePage</code>.</p></div>
          <table class="kwtable" title='Table of keywords'>
            <tbody>
              <tr><th>Keyword</th><th>Arguments</th><th>Documentation</th></tr>
              
              <tr class="kwrow" id="EngagementPlanTemplatesPageObject.py.Click And Wait For Task">
                <td class="kwname">
                  Click And Wait For Task
                </td>
                <td class="kwargs">
                  
                  <i>taskname</i>
                  
                </td>
                <td class="kwdoc"></td>
              </tr>
              
              <tr class="kwrow" id="EngagementPlanTemplatesPageObject.py.Click Eng Plan Dropdown">
                <td class="kwname">
                  Click Eng Plan Dropdown
                </td>
                <td class="kwargs">
                  
                  <i>title</i>
                  
                </td>
                <td class="kwdoc"></td>
              </tr>
              
              <tr class="kwrow" id="EngagementPlanTemplatesPageObject.py.Click Task Button">
                <td class="kwname">
                  Click Task Button
                </td>
                <td class="kwargs">
                  
                  <i>name</i>, 
                  
                  <i>task_id=None</i>, 
                  
                  <i>type=None</i>
                  
                </td>
                <td class="kwdoc"><p>Click Task button based on Task id and button label</p></td>
              </tr>
              
              <tr class="kwrow" id="EngagementPlanTemplatesPageObject.py.Enter Eng Plan Values">
                <td class="kwname">
                  Enter Eng Plan Values
                </td>
                <td class="kwargs">
                  
                  <i>name</i>, 
                  
                  <i>value</i>
                  
                </td>
                <td class="kwdoc"><p>Enter values into corresponding fields in Engagement Plan Templet page</p></td>
              </tr>
              
              <tr class="kwrow" id="EngagementPlanTemplatesPageObject.py.Enter Task Id And Subject">
                <td class="kwname">
                  Enter Task Id And Subject
                </td>
                <td class="kwargs">
                  
                  <i>id</i>, 
                  
                  <i>value</i>
                  
                </td>
                <td class="kwdoc"><p>Enter values into corresponding task subject fields based on last 2 digits of id</p></td>
              </tr>
              
              <tr class="kwrow" id="EngagementPlanTemplatesPageObject.py.Log Current Page Object">
                <td class="kwname">
                  Log Current Page Object
                </td>
                <td class="kwargs">
                  
                </td>
                <td class="kwdoc"><p>Logs the name of the current page object</p>
<p>The current page object is also returned as an object</p></td>
              </tr>
              
              <tr class="kwrow" id="EngagementPlanTemplatesPageObject.py.Save Engagement Plan Template">
                <td class="kwname">
                  Save Engagement Plan Template
                </td>
                <td class="kwargs">
                  
                </td>
                <td class="kwdoc"></td>
              </tr>
              
              <tr class="kwrow" id="EngagementPlanTemplatesPageObject.py.Select Eng Plan Checkbox">
                <td class="kwname">
                  Select Eng Plan Checkbox
                </td>
                <td class="kwargs">
                  
                  <i>title</i>
                  
                </td>
                <td class="kwdoc"></td>
              </tr>
              
            </tbody>
          </table>
        </div> 
        
        <div class="section" pageobject="Listing-Engagement_Plan_Template__c">

          
          <div class='pageobject-header'>

            <table class='pageobject-header'>
              <tbody>
	        <tr class='data'>
	          <td title='Page Type'>Listing</td>
	          <td title='Object Name'>Engagement_Plan_Template__c</td>
	        </tr>
	        <tr class='labels'>
	          <td>Page Type</td>
	          <td>Object Name</td>
	        </tr>
              </tbody>
            </table>
          </div>
          

          <div class='description' title='Description'><p>Documentation for library <code>EngagementPlanTemplatesPageObject.EngagementPlanListPage</code>.</p></div>
          <table class="kwtable" title='Table of keywords'>
            <tbody>
              <tr><th>Keyword</th><th>Arguments</th><th>Documentation</th></tr>
              
              <tr class="kwrow" id="EngagementPlanTemplatesPageObject.py.Go To Engagement Plan Page">
                <td class="kwname">
                  Go To Engagement Plan Page
                </td>
                <td class="kwargs">
                  
                  <i>action</i>, 
                  
                  <i>engagementid=None</i>
                  
                </td>
                <td class="kwdoc"><p>Navigates to the specified mode of engagement plant template page</p></td>
              </tr>
              
              <tr class="kwrow" id="EngagementPlanTemplatesPageObject.py.Log Current Page Object">
                <td class="kwname">
                  Log Current Page Object
                </td>
                <td class="kwargs">
                  
                </td>
                <td class="kwdoc"><p>Logs the name of the current page object</p>
<p>The current page object is also returned as an object</p></td>
              </tr>
              
            </tbody>
          </table>
        </div> 
        
      </div>
      
      <div class="file" id="file-robot/Cumulus/resources/GAUPageObject.py">
        <div class='file-header'>
          <h2 title='robot/Cumulus/resources/GAUPageObject.py'>GAUPageObject.py</h2>
          <div class='file-path'>robot/Cumulus/resources/GAUPageObject.py</div>
        </div>

        

        
        <div class="section" pageobject="Custom-ManageAllocations">

          
          <div class='pageobject-header'>

            <table class='pageobject-header'>
              <tbody>
	        <tr class='data'>
	          <td title='Page Type'>Custom</td>
	          <td title='Object Name'>ManageAllocations</td>
	        </tr>
	        <tr class='labels'>
	          <td>Page Type</td>
	          <td>Object Name</td>
	        </tr>
              </tbody>
            </table>
          </div>
          

          <div class='description' title='Description'><p>Documentation for library <code>GAUPageObject.GauAllocationPage</code>.</p></div>
          <table class="kwtable" title='Table of keywords'>
            <tbody>
              <tr><th>Keyword</th><th>Arguments</th><th>Documentation</th></tr>
              
              <tr class="kwrow" id="GAUPageObject.py.Add Gau Allocation">
                <td class="kwname">
                  Add Gau Allocation
                </td>
                <td class="kwargs">
                  
                  <i>field</i>, 
                  
                  <i>value</i>
                  
                </td>
                <td class="kwdoc"><p>Enter an allocation of sepecified 'value' in the given 'field'</p></td>
              </tr>
              
              <tr class="kwrow" id="GAUPageObject.py.Log Current Page Object">
                <td class="kwname">
                  Log Current Page Object
                </td>
                <td class="kwargs">
                  
                </td>
                <td class="kwdoc"><p>Logs the name of the current page object</p>
<p>The current page object is also returned as an object</p></td>
              </tr>
              
              <tr class="kwrow" id="GAUPageObject.py.Set Gau Allocation">
                <td class="kwname">
                  Set Gau Allocation
                </td>
                <td class="kwargs">
                  
                  <i>**kwargs</i>
                  
                </td>
                <td class="kwdoc"><p>Allocates the values for the GAU names as specified by the values passed in kwargs</p></td>
              </tr>
              
            </tbody>
          </table>
        </div> 
        
        <div class="section" pageobject="Listing-General_Accounting_Unit__c">

          
          <div class='pageobject-header'>

            <table class='pageobject-header'>
              <tbody>
	        <tr class='data'>
	          <td title='Page Type'>Listing</td>
	          <td title='Object Name'>General_Accounting_Unit__c</td>
	        </tr>
	        <tr class='labels'>
	          <td>Page Type</td>
	          <td>Object Name</td>
	        </tr>
              </tbody>
            </table>
          </div>
          

          <div class='description' title='Description'><p>Documentation for library <code>GAUPageObject.GAUListPage</code>.</p></div>
          <table class="kwtable" title='Table of keywords'>
            <tbody>
              <tr><th>Keyword</th><th>Arguments</th><th>Documentation</th></tr>
              
              <tr class="kwrow" id="GAUPageObject.py.Log Current Page Object">
                <td class="kwname">
                  Log Current Page Object
                </td>
                <td class="kwargs">
                  
                </td>
                <td class="kwdoc"><p>Logs the name of the current page object</p>
<p>The current page object is also returned as an object</p></td>
              </tr>
              
            </tbody>
          </table>
        </div> 
        
      </div>
      
      <div class="file" id="file-robot/Cumulus/resources/GiftEntryPageObject.py">
        <div class='file-header'>
          <h2 title='robot/Cumulus/resources/GiftEntryPageObject.py'>GiftEntryPageObject.py</h2>
          <div class='file-path'>robot/Cumulus/resources/GiftEntryPageObject.py</div>
        </div>

        

        
        <div class="section" pageobject="Form-Gift Entry">

          
          <div class='pageobject-header'>

            <table class='pageobject-header'>
              <tbody>
	        <tr class='data'>
	          <td title='Page Type'>Form</td>
	          <td title='Object Name'>Gift Entry</td>
	        </tr>
	        <tr class='labels'>
	          <td>Page Type</td>
	          <td>Object Name</td>
	        </tr>
              </tbody>
            </table>
          </div>
          

          <div class='description' title='Description'><p>Documentation for library <code>GiftEntryPageObject.GiftEntryFormPage</code>.</p></div>
          <table class="kwtable" title='Table of keywords'>
            <tbody>
              <tr><th>Keyword</th><th>Arguments</th><th>Documentation</th></tr>
              
              <tr class="kwrow" id="GiftEntryPageObject.py.Click Field Value Link">
                <td class="kwname">
                  Click Field Value Link
                </td>
                <td class="kwargs">
                  
                  <i>field_name</i>
                  
                </td>
                <td class="kwdoc"><p>clicks on the link present in the given field</p></td>
              </tr>
              
              <tr class="kwrow" id="GiftEntryPageObject.py.Fill Gift Entry Form">
                <td class="kwname">
                  Fill Gift Entry Form
                </td>
                <td class="kwargs">
                  
                  <i>**kwargs</i>
                  
                </td>
                <td class="kwdoc"><p>Fill the gift entry form fields with specified values. Key is field name and value is value to be entered for field</p></td>
              </tr>
              
              <tr class="kwrow" id="GiftEntryPageObject.py.Log Current Page Object">
                <td class="kwname">
                  Log Current Page Object
                </td>
                <td class="kwargs">
                  
                </td>
                <td class="kwdoc"><p>Logs the name of the current page object</p>
<p>The current page object is also returned as an object</p></td>
              </tr>
              
              <tr class="kwrow" id="GiftEntryPageObject.py.Verify Error For Field">
                <td class="kwname">
                  Verify Error For Field
                </td>
                <td class="kwargs">
                  
                  <i>**kwargs</i>
                  
                </td>
                <td class="kwdoc"><p>Verify that the given field contains specified error message Key should be field name and value should be the error message expected for field</p></td>
              </tr>
              
              <tr class="kwrow" id="GiftEntryPageObject.py.Verify Field Default Value">
                <td class="kwname">
                  Verify Field Default Value
                </td>
                <td class="kwargs">
                  
                  <i>**kwargs</i>
                  
                </td>
                <td class="kwdoc"><p>verifies that the field contains given default value where key=field name and value=default value</p></td>
              </tr>
              
              <tr class="kwrow" id="GiftEntryPageObject.py.Verify Gift Count">
                <td class="kwname">
                  Verify Gift Count
                </td>
                <td class="kwargs">
                  
                  <i>count</i>
                  
                </td>
                <td class="kwdoc"><p>Verify that the no. of gifts on the page match with count</p></td>
              </tr>
              
              <tr class="kwrow" id="GiftEntryPageObject.py.Verify Table Field Values">
                <td class="kwname">
                  Verify Table Field Values
                </td>
                <td class="kwargs">
                  
                  <i>table</i>, 
                  
                  <i>**kwargs</i>
                  
                </td>
                <td class="kwdoc"><p>Verifies that table has given field name with value. Arguments are: table=table name, fieldname=fieldvalue Eg: |Verify Table Field Values  |  Batch Gifts  |  Opportunity Amount=$150.00  |</p></td>
              </tr>
              
            </tbody>
          </table>
        </div> 
        
        <div class="section" pageobject="Landing-GE_Gift_Entry">

          
          <div class='pageobject-header'>

            <table class='pageobject-header'>
              <tbody>
	        <tr class='data'>
	          <td title='Page Type'>Landing</td>
	          <td title='Object Name'>GE_Gift_Entry</td>
	        </tr>
	        <tr class='labels'>
	          <td>Page Type</td>
	          <td>Object Name</td>
	        </tr>
              </tbody>
            </table>
          </div>
          

          <div class='description' title='Description'><p>Documentation for library <code>GiftEntryPageObject.GiftEntryLandingPage</code>.</p></div>
          <table class="kwtable" title='Table of keywords'>
            <tbody>
              <tr><th>Keyword</th><th>Arguments</th><th>Documentation</th></tr>
              
              <tr class="kwrow" id="GiftEntryPageObject.py.Click Gift Entry Button">
                <td class="kwname">
                  Click Gift Entry Button
                </td>
                <td class="kwargs">
                  
                  <i>title</i>
                  
                </td>
                <td class="kwdoc"><p>clicks on Gift Entry button identified with title</p></td>
              </tr>
              
              <tr class="kwrow" id="GiftEntryPageObject.py.Get Template Record Id">
                <td class="kwname">
                  Get Template Record Id
                </td>
                <td class="kwargs">
                  
                  <i>template</i>
                  
                </td>
                <td class="kwdoc"><p>Parses the current url to get the object id of the current record. Expects url format like: [a-zA-Z0-9]{15,18}</p></td>
              </tr>
              
              <tr class="kwrow" id="GiftEntryPageObject.py.Log Current Page Object">
                <td class="kwname">
                  Log Current Page Object
                </td>
                <td class="kwargs">
                  
                </td>
                <td class="kwdoc"><p>Logs the name of the current page object</p>
<p>The current page object is also returned as an object</p></td>
              </tr>
              
              <tr class="kwrow" id="GiftEntryPageObject.py.Select Template">
                <td class="kwname">
                  Select Template
                </td>
                <td class="kwargs">
                  
                  <i>template</i>
                  
                </td>
                <td class="kwdoc"><p>selects the specified template while creating a new batch</p></td>
              </tr>
              
              <tr class="kwrow" id="GiftEntryPageObject.py.Select Template Action">
                <td class="kwname">
                  Select Template Action
                </td>
                <td class="kwargs">
                  
                  <i>name</i>, 
                  
                  <i>action</i>
                  
                </td>
                <td class="kwdoc"><p>From the template table, select template with name and select an action from the dropdown</p></td>
              </tr>
              
              <tr class="kwrow" id="GiftEntryPageObject.py.Store Template Record Id">
                <td class="kwname">
                  Store Template Record Id
                </td>
                <td class="kwargs">
                  
                  <i>template</i>
                  
                </td>
                <td class="kwdoc"><p>Parses the template href to get the object id of the current record. Expects url format like: [a-zA-Z0-9]{15,18}</p></td>
              </tr>
              
              <tr class="kwrow" id="GiftEntryPageObject.py.Verify Template Is Not Available">
                <td class="kwname">
                  Verify Template Is Not Available
                </td>
                <td class="kwargs">
                  
                  <i>template</i>
                  
                </td>
                <td class="kwdoc"><p>Verify that a gift template is not available for selection while creating a new batch</p></td>
              </tr>
              
            </tbody>
          </table>
        </div> 
        
        <div class="section" pageobject="Template-GE_Gift_Entry">

          
          <div class='pageobject-header'>

            <table class='pageobject-header'>
              <tbody>
	        <tr class='data'>
	          <td title='Page Type'>Template</td>
	          <td title='Object Name'>GE_Gift_Entry</td>
	        </tr>
	        <tr class='labels'>
	          <td>Page Type</td>
	          <td>Object Name</td>
	        </tr>
              </tbody>
            </table>
          </div>
          

          <div class='description' title='Description'><p>Documentation for library <code>GiftEntryPageObject.GiftEntryTemplatePage</code>.</p></div>
          <table class="kwtable" title='Table of keywords'>
            <tbody>
              <tr><th>Keyword</th><th>Arguments</th><th>Documentation</th></tr>
              
              <tr class="kwrow" id="GiftEntryPageObject.py.Add Batch Table Columns">
                <td class="kwname">
                  Add Batch Table Columns
                </td>
                <td class="kwargs">
                  
                  <i>*args</i>
                  
                </td>
                <td class="kwdoc"><p>Adds specified batch columns to the visible section if they are not already added</p></td>
              </tr>
              
              <tr class="kwrow" id="GiftEntryPageObject.py.Add Field Bundle To New Section">
                <td class="kwname">
                  Add Field Bundle To New Section
                </td>
                <td class="kwargs">
                  
                  <i>bundle</i>
                  
                </td>
                <td class="kwdoc"><p>Adds the specified field bundle to the template builder form if not already added</p></td>
              </tr>
              
              <tr class="kwrow" id="GiftEntryPageObject.py.Enter Value In Field">
                <td class="kwname">
                  Enter Value In Field
                </td>
                <td class="kwargs">
                  
                  <i>**kwargs</i>
                  
                </td>
                <td class="kwdoc"><p>Enter value in specified field</p></td>
              </tr>
              
              <tr class="kwrow" id="GiftEntryPageObject.py.Fill Template Form">
                <td class="kwname">
                  Fill Template Form
                </td>
                <td class="kwargs">
                  
                  <i>**kwargs</i>
                  
                </td>
                <td class="kwdoc"><p>Add default values to template builder form fields or set fields as required. Key is field main label name and value is again another dictionary of field type and value ex: Payment: Payment Method is Main Label with Default Value as field type and ChecK is value</p></td>
              </tr>
              
              <tr class="kwrow" id="GiftEntryPageObject.py.Log Current Page Object">
                <td class="kwname">
                  Log Current Page Object
                </td>
                <td class="kwargs">
                  
                </td>
                <td class="kwdoc"><p>Logs the name of the current page object</p>
<p>The current page object is also returned as an object</p></td>
              </tr>
              
              <tr class="kwrow" id="GiftEntryPageObject.py.Perform Action On Object Field">
                <td class="kwname">
                  Perform Action On Object Field
                </td>
                <td class="kwargs">
                  
                  <i>action</i>, 
                  
                  <i>object_group</i>, 
                  
                  <i>field</i>
                  
                </td>
                <td class="kwdoc"><p>If action is 'select' then selects the specified field under specified object group to add the field to gift entry form and verify field is added If action is 'unselect'then Unselects the specified field under specified object group to remove the field from gift entry template</p></td>
              </tr>
              
              <tr class="kwrow" id="GiftEntryPageObject.py.Verify Template Builder">
                <td class="kwname">
                  Verify Template Builder
                </td>
                <td class="kwargs">
                  
                  <i>check</i>, 
                  
                  <i>field</i>
                  
                </td>
                <td class="kwdoc"><p>If check is 'contains'then verifies that template builder form contains the specified field If check is 'does not contain' then verifies that template builder form doesn't contain the field</p></td>
              </tr>
              
            </tbody>
          </table>
        </div> 
        
      </div>
      
      <div class="file" id="file-robot/Cumulus/resources/LeadsPageObject.py">
        <div class='file-header'>
          <h2 title='robot/Cumulus/resources/LeadsPageObject.py'>LeadsPageObject.py</h2>
          <div class='file-path'>robot/Cumulus/resources/LeadsPageObject.py</div>
        </div>

        

        
        <div class="section" pageobject="Custom-Lead">

          
          <div class='pageobject-header'>

            <table class='pageobject-header'>
              <tbody>
	        <tr class='data'>
	          <td title='Page Type'>Custom</td>
	          <td title='Object Name'>Lead</td>
	        </tr>
	        <tr class='labels'>
	          <td>Page Type</td>
	          <td>Object Name</td>
	        </tr>
              </tbody>
            </table>
          </div>
          

          <div class='description' title='Description'><p>Documentation for library <code>LeadsPageObject.CovertLeadPage</code>.</p></div>
          <table class="kwtable" title='Table of keywords'>
            <tbody>
              <tr><th>Keyword</th><th>Arguments</th><th>Documentation</th></tr>
              
              <tr class="kwrow" id="LeadsPageObject.py.Click Lead Convert Button">
                <td class="kwname">
                  Click Lead Convert Button
                </td>
                <td class="kwargs">
                  
                </td>
                <td class="kwdoc"></td>
              </tr>
              
              <tr class="kwrow" id="LeadsPageObject.py.Log Current Page Object">
                <td class="kwname">
                  Log Current Page Object
                </td>
                <td class="kwargs">
                  
                </td>
                <td class="kwdoc"><p>Logs the name of the current page object</p>
<p>The current page object is also returned as an object</p></td>
              </tr>
              
            </tbody>
          </table>
        </div> 
        
        <div class="section" pageobject="Details-Lead">

          
          <div class='pageobject-header'>

            <table class='pageobject-header'>
              <tbody>
	        <tr class='data'>
	          <td title='Page Type'>Details</td>
	          <td title='Object Name'>Lead</td>
	        </tr>
	        <tr class='labels'>
	          <td>Page Type</td>
	          <td>Object Name</td>
	        </tr>
              </tbody>
            </table>
          </div>
          

          <div class='description' title='Description'><p>Documentation for library <code>LeadsPageObject.LeadDetailPage</code>.</p></div>
          <table class="kwtable" title='Table of keywords'>
            <tbody>
              <tr><th>Keyword</th><th>Arguments</th><th>Documentation</th></tr>
              
              <tr class="kwrow" id="LeadsPageObject.py.Log Current Page Object">
                <td class="kwname">
                  Log Current Page Object
                </td>
                <td class="kwargs">
                  
                </td>
                <td class="kwdoc"><p>Logs the name of the current page object</p>
<p>The current page object is also returned as an object</p></td>
              </tr>
              
            </tbody>
          </table>
        </div> 
        
        <div class="section" pageobject="Listing-Lead">

          
          <div class='pageobject-header'>

            <table class='pageobject-header'>
              <tbody>
	        <tr class='data'>
	          <td title='Page Type'>Listing</td>
	          <td title='Object Name'>Lead</td>
	        </tr>
	        <tr class='labels'>
	          <td>Page Type</td>
	          <td>Object Name</td>
	        </tr>
              </tbody>
            </table>
          </div>
          

          <div class='description' title='Description'><p>Documentation for library <code>LeadsPageObject.LeadListingPage</code>.</p></div>
          <table class="kwtable" title='Table of keywords'>
            <tbody>
              <tr><th>Keyword</th><th>Arguments</th><th>Documentation</th></tr>
              
              <tr class="kwrow" id="LeadsPageObject.py.Log Current Page Object">
                <td class="kwname">
                  Log Current Page Object
                </td>
                <td class="kwargs">
                  
                </td>
                <td class="kwdoc"><p>Logs the name of the current page object</p>
<p>The current page object is also returned as an object</p></td>
              </tr>
              
            </tbody>
          </table>
        </div> 
        
      </div>
      
      <div class="file" id="file-robot/Cumulus/resources/LevelsPageObject.py">
        <div class='file-header'>
          <h2 title='robot/Cumulus/resources/LevelsPageObject.py'>LevelsPageObject.py</h2>
          <div class='file-path'>robot/Cumulus/resources/LevelsPageObject.py</div>
        </div>

        

        
        <div class="section" pageobject="Details-Level__c">

          
          <div class='pageobject-header'>

            <table class='pageobject-header'>
              <tbody>
	        <tr class='data'>
	          <td title='Page Type'>Details</td>
	          <td title='Object Name'>Level__c</td>
	        </tr>
	        <tr class='labels'>
	          <td>Page Type</td>
	          <td>Object Name</td>
	        </tr>
              </tbody>
            </table>
          </div>
          

          <div class='description' title='Description'><p>Documentation for library <code>LevelsPageObject.LevelDetailPage</code>.</p></div>
          <table class="kwtable" title='Table of keywords'>
            <tbody>
              <tr><th>Keyword</th><th>Arguments</th><th>Documentation</th></tr>
              
              <tr class="kwrow" id="LevelsPageObject.py.Log Current Page Object">
                <td class="kwname">
                  Log Current Page Object
                </td>
                <td class="kwargs">
                  
                </td>
                <td class="kwdoc"><p>Logs the name of the current page object</p>
<p>The current page object is also returned as an object</p></td>
              </tr>
              
            </tbody>
          </table>
        </div> 
        
        <div class="section" pageobject="Listing-Level__c">

          
          <div class='pageobject-header'>

            <table class='pageobject-header'>
              <tbody>
	        <tr class='data'>
	          <td title='Page Type'>Listing</td>
	          <td title='Object Name'>Level__c</td>
	        </tr>
	        <tr class='labels'>
	          <td>Page Type</td>
	          <td>Object Name</td>
	        </tr>
              </tbody>
            </table>
          </div>
          

          <div class='description' title='Description'><p>Documentation for library <code>LevelsPageObject.LevelListPage</code>.</p></div>
          <table class="kwtable" title='Table of keywords'>
            <tbody>
              <tr><th>Keyword</th><th>Arguments</th><th>Documentation</th></tr>
              
              <tr class="kwrow" id="LevelsPageObject.py.Enter Level Dd Values">
                <td class="kwname">
                  Enter Level Dd Values
                </td>
                <td class="kwargs">
                  
                  <i>**kwargs</i>
                  
                </td>
                <td class="kwdoc"><p>Enter values into corresponding fields in Levels page</p></td>
              </tr>
              
              <tr class="kwrow" id="LevelsPageObject.py.Enter Level Values">
                <td class="kwname">
                  Enter Level Values
                </td>
                <td class="kwargs">
                  
                  <i>**kwargs</i>
                  
                </td>
                <td class="kwdoc"><p>Enter values into corresponding fields in Levels page</p></td>
              </tr>
              
              <tr class="kwrow" id="LevelsPageObject.py.Log Current Page Object">
                <td class="kwname">
                  Log Current Page Object
                </td>
                <td class="kwargs">
                  
                </td>
                <td class="kwdoc"><p>Logs the name of the current page object</p>
<p>The current page object is also returned as an object</p></td>
              </tr>
              
              <tr class="kwrow" id="LevelsPageObject.py.Navigate To Level Page">
                <td class="kwname">
                  Navigate To Level Page
                </td>
                <td class="kwargs">
                  
                  <i>mode</i>
                  
                </td>
                <td class="kwdoc"><p>Navigate to create level or edit level mode from the list page based on the mode specified Then wait for the iframe to load.</p></td>
              </tr>
              
            </tbody>
          </table>
        </div> 
        
      </div>
      
      <div class="file" id="file-robot/Cumulus/resources/ManageHouseHoldPageObject.py">
        <div class='file-header'>
          <h2 title='robot/Cumulus/resources/ManageHouseHoldPageObject.py'>ManageHouseHoldPageObject.py</h2>
          <div class='file-path'>robot/Cumulus/resources/ManageHouseHoldPageObject.py</div>
        </div>

        

        
        <div class="section" pageobject="Custom-ManageHousehold">

          
          <div class='pageobject-header'>

            <table class='pageobject-header'>
              <tbody>
	        <tr class='data'>
	          <td title='Page Type'>Custom</td>
	          <td title='Object Name'>ManageHousehold</td>
	        </tr>
	        <tr class='labels'>
	          <td>Page Type</td>
	          <td>Object Name</td>
	        </tr>
              </tbody>
            </table>
          </div>
          

          <div class='description' title='Description'><p>Documentation for library <code>ManageHouseHoldPageObject.ManageHouseholdPage</code>.</p></div>
          <table class="kwtable" title='Table of keywords'>
            <tbody>
              <tr><th>Keyword</th><th>Arguments</th><th>Documentation</th></tr>
              
              <tr class="kwrow" id="ManageHouseHoldPageObject.py.Add Contact">
                <td class="kwname">
                  Add Contact
                </td>
                <td class="kwargs">
                  
                  <i>option</i>, 
                  
                  <i>value</i>
                  
                </td>
                <td class="kwdoc"><p>Performs a lookup of the contact provided as parameter and adds the contact to the hold based on the option Supported options are (New/Existing)</p></td>
              </tr>
              
              <tr class="kwrow" id="ManageHouseHoldPageObject.py.Change Address Using">
                <td class="kwname">
                  Change Address Using
                </td>
                <td class="kwargs">
                  
                  <i>option</i>, 
                  
                  <i>**kwargs</i>
                  
                </td>
                <td class="kwdoc"><p>Changes address setting based on the type of options chosen Supported option is (Enter A new Address)</p></td>
              </tr>
              
              <tr class="kwrow" id="ManageHouseHoldPageObject.py.Log Current Page Object">
                <td class="kwname">
                  Log Current Page Object
                </td>
                <td class="kwargs">
                  
                </td>
                <td class="kwdoc"><p>Logs the name of the current page object</p>
<p>The current page object is also returned as an object</p></td>
              </tr>
              
              <tr class="kwrow" id="ManageHouseHoldPageObject.py.Save Changes Made For Manage Household">
                <td class="kwname">
                  Save Changes Made For Manage Household
                </td>
                <td class="kwargs">
                  
                </td>
                <td class="kwdoc"></td>
              </tr>
              
              <tr class="kwrow" id="ManageHouseHoldPageObject.py.Validate And Select Checkbox">
                <td class="kwname">
                  Validate And Select Checkbox
                </td>
                <td class="kwargs">
                  
                  <i>contact</i>, 
                  
                  <i>option</i>
                  
                </td>
                <td class="kwdoc"><p>Select the option for name display settings for each of the contact in the household provided options (Household Name/ Formal Greeting/Informal Greeting)</p></td>
              </tr>
              
            </tbody>
          </table>
        </div> 
        
      </div>
      
      <div class="file" id="file-robot/Cumulus/resources/NPSPSettingsPageObject.py">
        <div class='file-header'>
          <h2 title='robot/Cumulus/resources/NPSPSettingsPageObject.py'>NPSPSettingsPageObject.py</h2>
          <div class='file-path'>robot/Cumulus/resources/NPSPSettingsPageObject.py</div>
        </div>

        

        
        <div class="section" pageobject="Custom-NPSP_Settings">

          
          <div class='pageobject-header'>

            <table class='pageobject-header'>
              <tbody>
	        <tr class='data'>
	          <td title='Page Type'>Custom</td>
	          <td title='Object Name'>NPSP_Settings</td>
	        </tr>
	        <tr class='labels'>
	          <td>Page Type</td>
	          <td>Object Name</td>
	        </tr>
              </tbody>
            </table>
          </div>
          

          <div class='description' title='Description'><p>Documentation for library <code>NPSPSettingsPageObject.NPSPSettingsPage</code>.</p></div>
          <table class="kwtable" title='Table of keywords'>
            <tbody>
              <tr><th>Keyword</th><th>Arguments</th><th>Documentation</th></tr>
              
              <tr class="kwrow" id="NPSPSettingsPageObject.py.Check Crlp Not Enabled By Default">
                <td class="kwname">
                  Check Crlp Not Enabled By Default
                </td>
                <td class="kwargs">
                  
                </td>
                <td class="kwdoc"><p>Verifies that customizable rollups settings is not enabled by default By checking 'Configure Customizable Rollups' is not visible on the page</p></td>
              </tr>
              
              <tr class="kwrow" id="NPSPSettingsPageObject.py.Check Metadeploy Exists">
                <td class="kwname">
                  Check Metadeploy Exists
                </td>
                <td class="kwargs">
                  
                </td>
                <td class="kwdoc"><p>Check if the rd2 metadeploy link is enabled</p></td>
              </tr>
              
              <tr class="kwrow" id="NPSPSettingsPageObject.py.Check Rd2 Is Enabled">
                <td class="kwname">
                  Check Rd2 Is Enabled
                </td>
                <td class="kwargs">
                  
                </td>
                <td class="kwdoc"><p>Verifies that Enhanced Recurring Donations is enabled on the org</p></td>
              </tr>
              
              <tr class="kwrow" id="NPSPSettingsPageObject.py.Click Configure Advanced Mapping">
                <td class="kwname">
                  Click Configure Advanced Mapping
                </td>
                <td class="kwargs">
                  
                </td>
                <td class="kwdoc"><p>clicks on Configure Advanced Mapping and waits for Manage Advanced Mapping page to load and loads the page object for that page</p></td>
              </tr>
              
              <tr class="kwrow" id="NPSPSettingsPageObject.py.Click Settings Button">
                <td class="kwname">
                  Click Settings Button
                </td>
                <td class="kwargs">
                  
                  <i>panel_id</i>, 
                  
                  <i>btn_value</i>
                  
                </td>
                <td class="kwdoc"><p>clicks on the buttons on npsp settings object using panel id and button value</p></td>
              </tr>
              
              <tr class="kwrow" id="NPSPSettingsPageObject.py.Click Toggle Button">
                <td class="kwname">
                  Click Toggle Button
                </td>
                <td class="kwargs">
                  
                  <i>page_name</i>
                  
                </td>
                <td class="kwdoc"><p>specify the partial id of submenu under which the checkbox exists</p></td>
              </tr>
              
              <tr class="kwrow" id="NPSPSettingsPageObject.py.Edit Selection">
                <td class="kwname">
                  Edit Selection
                </td>
                <td class="kwargs">
                  
                  <i>list_name</i>, 
                  
                  <i>value</i>
                  
                </td>
                <td class="kwdoc"><p>waits for edit mode and selects value from the list</p></td>
              </tr>
              
              <tr class="kwrow" id="NPSPSettingsPageObject.py.Enable Advanced Mapping If Not Enabled">
                <td class="kwname">
                  Enable Advanced Mapping If Not Enabled
                </td>
                <td class="kwargs">
                  
                </td>
                <td class="kwdoc"><p>Checks if advanced mapping is Enabled and enables if not enabled</p></td>
              </tr>
              
              <tr class="kwrow" id="NPSPSettingsPageObject.py.Enable Customizable Rollups If Not Enabled">
                <td class="kwname">
                  Enable Customizable Rollups If Not Enabled
                </td>
                <td class="kwargs">
                  
                </td>
                <td class="kwdoc"><p>Checks if advanced mapping is Enabled and enables if not enabled</p></td>
              </tr>
              
              <tr class="kwrow" id="NPSPSettingsPageObject.py.Enable Gift Entry If Not Enabled">
                <td class="kwname">
                  Enable Gift Entry If Not Enabled
                </td>
                <td class="kwargs">
                  
                </td>
                <td class="kwdoc"><p>checks to make sure advanced mapping is enabled and enables gift entry if not enabled</p></td>
              </tr>
              
              <tr class="kwrow" id="NPSPSettingsPageObject.py.Log Current Page Object">
                <td class="kwname">
                  Log Current Page Object
                </td>
                <td class="kwargs">
                  
                </td>
                <td class="kwdoc"><p>Logs the name of the current page object</p>
<p>The current page object is also returned as an object</p></td>
              </tr>
              
              <tr class="kwrow" id="NPSPSettingsPageObject.py.Open Main Menu">
                <td class="kwname">
                  Open Main Menu
                </td>
                <td class="kwargs">
                  
                  <i>title</i>
                  
                </td>
                <td class="kwdoc"><p>Waits for the menu item to load and clicks to expand menu</p></td>
              </tr>
              
              <tr class="kwrow" id="NPSPSettingsPageObject.py.Open Sub Link">
                <td class="kwname">
                  Open Sub Link
                </td>
                <td class="kwargs">
                  
                  <i>title</i>
                  
                </td>
                <td class="kwdoc"><p>Waits for the link to load and clicks to make a part of page active</p></td>
              </tr>
              
              <tr class="kwrow" id="NPSPSettingsPageObject.py.Select Value From List">
                <td class="kwname">
                  Select Value From List
                </td>
                <td class="kwargs">
                  
                  <i>list_name</i>, 
                  
                  <i>value</i>
                  
                </td>
                <td class="kwdoc"><p>Selects value from list identified by list_name. uses selenium select from list by label keyword</p></td>
              </tr>
              
              <tr class="kwrow" id="NPSPSettingsPageObject.py.Verify Advanced Mapping Is Not Enabled">
                <td class="kwname">
                  Verify Advanced Mapping Is Not Enabled
                </td>
                <td class="kwargs">
                  
                </td>
                <td class="kwdoc"><p>Verifies that advanced mapping is not enabled by default By checking 'Configure Advanced Mapping' is not visible on the page</p></td>
              </tr>
              
              <tr class="kwrow" id="NPSPSettingsPageObject.py.Verify Gift Entry Is Not Enabled">
                <td class="kwname">
                  Verify Gift Entry Is Not Enabled
                </td>
                <td class="kwargs">
                  
                </td>
                <td class="kwdoc"><p>Verifies that gift entry is not enabled by default If already enabled, disables it</p></td>
              </tr>
              
              <tr class="kwrow" id="NPSPSettingsPageObject.py.Verify Selection">
                <td class="kwname">
                  Verify Selection
                </td>
                <td class="kwargs">
                  
                  <i>list_name</i>, 
                  
                  <i>value</i>
                  
                </td>
                <td class="kwdoc"><p>waits to exit edit mode and verifies list contains specified value</p></td>
              </tr>
              
              <tr class="kwrow" id="NPSPSettingsPageObject.py.Wait For Message">
                <td class="kwname">
                  Wait For Message
                </td>
                <td class="kwargs">
                  
                  <i>message</i>
                  
                </td>
                <td class="kwdoc"><p>Waits for the text passed in message to be displayed on the page for 6 min</p></td>
              </tr>
              
            </tbody>
          </table>
        </div> 
        
      </div>
      
      <div class="file" id="file-robot/Cumulus/resources/ObjectMangerPageObject.py">
        <div class='file-header'>
          <h2 title='robot/Cumulus/resources/ObjectMangerPageObject.py'>ObjectMangerPageObject.py</h2>
          <div class='file-path'>robot/Cumulus/resources/ObjectMangerPageObject.py</div>
        </div>

        

        
        <div class="section" pageobject="Custom-ObjectManager">

          
          <div class='pageobject-header'>

            <table class='pageobject-header'>
              <tbody>
	        <tr class='data'>
	          <td title='Page Type'>Custom</td>
	          <td title='Object Name'>ObjectManager</td>
	        </tr>
	        <tr class='labels'>
	          <td>Page Type</td>
	          <td>Object Name</td>
	        </tr>
              </tbody>
            </table>
          </div>
          

          <div class='description' title='Description'><p>Documentation for library <code>ObjectMangerPageObject.ObjectManagerPage</code>.</p></div>
          <table class="kwtable" title='Table of keywords'>
            <tbody>
              <tr><th>Keyword</th><th>Arguments</th><th>Documentation</th></tr>
              
              <tr class="kwrow" id="ObjectMangerPageObject.py.Create Currency Field">
                <td class="kwname">
                  Create Currency Field
                </td>
                <td class="kwargs">
                  
                  <i>field_name</i>
                  
                </td>
                <td class="kwdoc"><p>Creates a currency field by taking in the field name</p></td>
              </tr>
              
              <tr class="kwrow" id="ObjectMangerPageObject.py.Create Custom Field">
                <td class="kwname">
                  Create Custom Field
                </td>
                <td class="kwargs">
                  
                  <i>**kwargs</i>
                  
                </td>
                <td class="kwdoc"><p>Ensure that the custom field does not exist prior and Creates a custom field based on type paramenter and the field_name IF the custom field exists it will not create the custom field and exits out of object manager The Field_Type is the mandatory field to be present in the kwargs</p></td>
              </tr>
              
              <tr class="kwrow" id="ObjectMangerPageObject.py.Create Formula Field">
                <td class="kwname">
                  Create Formula Field
                </td>
                <td class="kwargs">
                  
                  <i>field_name</i>, 
                  
                  <i>formula</i>
                  
                </td>
                <td class="kwdoc"><p>Creates a formula field by providing the field_name, formula and forumla fields</p></td>
              </tr>
              
              <tr class="kwrow" id="ObjectMangerPageObject.py.Create Lookup Field">
                <td class="kwname">
                  Create Lookup Field
                </td>
                <td class="kwargs">
                  
                  <i>field_name</i>, 
                  
                  <i>related</i>
                  
                </td>
                <td class="kwdoc"><p>Creates a Lookpup field by taking in the inputs field_name and related field</p></td>
              </tr>
              
              <tr class="kwrow" id="ObjectMangerPageObject.py.Create Text Field">
                <td class="kwname">
                  Create Text Field
                </td>
                <td class="kwargs">
                  
                  <i>field_name</i>
                  
                </td>
                <td class="kwdoc"><p>Creates a text field by taking in the field name</p></td>
              </tr>
              
              <tr class="kwrow" id="ObjectMangerPageObject.py.Log Current Page Object">
                <td class="kwname">
                  Log Current Page Object
                </td>
                <td class="kwargs">
                  
                </td>
                <td class="kwdoc"><p>Logs the name of the current page object</p>
<p>The current page object is also returned as an object</p></td>
              </tr>
              
              <tr class="kwrow" id="ObjectMangerPageObject.py.Open Fields And Relationships">
                <td class="kwname">
                  Open Fields And Relationships
                </td>
                <td class="kwargs">
                  
                  <i>object_name</i>
                  
                </td>
                <td class="kwdoc"><p>To go to object manager page for a specific object</p></td>
              </tr>
              
            </tbody>
          </table>
        </div> 
        
      </div>
      
      <div class="file" id="file-robot/Cumulus/resources/OpportunityContactRolePageObject.py">
        <div class='file-header'>
          <h2 title='robot/Cumulus/resources/OpportunityContactRolePageObject.py'>OpportunityContactRolePageObject.py</h2>
          <div class='file-path'>robot/Cumulus/resources/OpportunityContactRolePageObject.py</div>
        </div>

        

        
        <div class="section" pageobject="Custom-OpportunityContactRole">

          
          <div class='pageobject-header'>

            <table class='pageobject-header'>
              <tbody>
	        <tr class='data'>
	          <td title='Page Type'>Custom</td>
	          <td title='Object Name'>OpportunityContactRole</td>
	        </tr>
	        <tr class='labels'>
	          <td>Page Type</td>
	          <td>Object Name</td>
	        </tr>
              </tbody>
            </table>
          </div>
          

          <div class='description' title='Description'><p>Documentation for library <code>OpportunityContactRolePageObject.OCRRelatedPage</code>.</p></div>
          <table class="kwtable" title='Table of keywords'>
            <tbody>
              <tr><th>Keyword</th><th>Arguments</th><th>Documentation</th></tr>
              
              <tr class="kwrow" id="OpportunityContactRolePageObject.py.Log Current Page Object">
                <td class="kwname">
                  Log Current Page Object
                </td>
                <td class="kwargs">
                  
                </td>
                <td class="kwdoc"><p>Logs the name of the current page object</p>
<p>The current page object is also returned as an object</p></td>
              </tr>
              
            </tbody>
          </table>
        </div> 
        
      </div>
      
      <div class="file" id="file-robot/Cumulus/resources/OpportunityPageObject.py">
        <div class='file-header'>
          <h2 title='robot/Cumulus/resources/OpportunityPageObject.py'>OpportunityPageObject.py</h2>
          <div class='file-path'>robot/Cumulus/resources/OpportunityPageObject.py</div>
        </div>

        

        
        <div class="section" pageobject="Details-Opportunity">

          
          <div class='pageobject-header'>

            <table class='pageobject-header'>
              <tbody>
	        <tr class='data'>
	          <td title='Page Type'>Details</td>
	          <td title='Object Name'>Opportunity</td>
	        </tr>
	        <tr class='labels'>
	          <td>Page Type</td>
	          <td>Object Name</td>
	        </tr>
              </tbody>
            </table>
          </div>
          

          <div class='description' title='Description'><p>Documentation for library <code>OpportunityPageObject.OpportunityPage</code>.</p></div>
          <table class="kwtable" title='Table of keywords'>
            <tbody>
              <tr><th>Keyword</th><th>Arguments</th><th>Documentation</th></tr>
              
              <tr class="kwrow" id="OpportunityPageObject.py.Change Related Contact Role Settings">
                <td class="kwname">
                  Change Related Contact Role Settings
                </td>
                <td class="kwargs">
                  
                  <i>name</i>, 
                  
                  <i>role=None</i>, 
                  
                  <i>**kwargs</i>
                  
                </td>
                <td class="kwdoc"><p>Loads the related contact from opportunity, waits for the modal and updates the role and primary settings</p></td>
              </tr>
              
              <tr class="kwrow" id="OpportunityPageObject.py.Ensure Opportunity Details Are Loaded">
                <td class="kwname">
                  Ensure Opportunity Details Are Loaded
                </td>
                <td class="kwargs">
                  
                  <i>objectID</i>, 
                  
                  <i>value</i>
                  
                </td>
                <td class="kwdoc"><p>Navigate to the page with objectid mentioned Wait for the page to load and confirm atleast the opportunity name exists</p></td>
              </tr>
              
              <tr class="kwrow" id="OpportunityPageObject.py.Log Current Page Object">
                <td class="kwname">
                  Log Current Page Object
                </td>
                <td class="kwargs">
                  
                </td>
                <td class="kwdoc"><p>Logs the name of the current page object</p>
<p>The current page object is also returned as an object</p></td>
              </tr>
              
              <tr class="kwrow" id="OpportunityPageObject.py.Navigate To Matching Gifts Page">
                <td class="kwname">
                  Navigate To Matching Gifts Page
                </td>
                <td class="kwargs">
                  
                </td>
                <td class="kwdoc"></td>
              </tr>
              
              <tr class="kwrow" id="OpportunityPageObject.py.Navigate To Writeoff Payments Page">
                <td class="kwname">
                  Navigate To Writeoff Payments Page
                </td>
                <td class="kwargs">
                  
                </td>
                <td class="kwdoc"></td>
              </tr>
              
            </tbody>
          </table>
        </div> 
        
        <div class="section" pageobject="Listing-Opportunity">

          
          <div class='pageobject-header'>

            <table class='pageobject-header'>
              <tbody>
	        <tr class='data'>
	          <td title='Page Type'>Listing</td>
	          <td title='Object Name'>Opportunity</td>
	        </tr>
	        <tr class='labels'>
	          <td>Page Type</td>
	          <td>Object Name</td>
	        </tr>
              </tbody>
            </table>
          </div>
          

          <div class='description' title='Description'><p>Documentation for library <code>OpportunityPageObject.OpportunityListingPage</code>.</p></div>
          <table class="kwtable" title='Table of keywords'>
            <tbody>
              <tr><th>Keyword</th><th>Arguments</th><th>Documentation</th></tr>
              
              <tr class="kwrow" id="OpportunityPageObject.py.Log Current Page Object">
                <td class="kwname">
                  Log Current Page Object
                </td>
                <td class="kwargs">
                  
                </td>
                <td class="kwdoc"><p>Logs the name of the current page object</p>
<p>The current page object is also returned as an object</p></td>
              </tr>
              
              <tr class="kwrow" id="OpportunityPageObject.py.Perform Delete Menu Operation On">
                <td class="kwname">
                  Perform Delete Menu Operation On
                </td>
                <td class="kwargs">
                  
                  <i>value</i>, 
                  
                  <i>action</i>
                  
                </td>
                <td class="kwdoc"><p>Identifies the value to delete from the List and chooses delete option from the menu. Confirms the delete action from the confirmation modal</p></td>
              </tr>
              
            </tbody>
          </table>
        </div> 
        
      </div>
      
      <div class="file" id="file-robot/Cumulus/resources/PaymentPageObject.py">
        <div class='file-header'>
          <h2 title='robot/Cumulus/resources/PaymentPageObject.py'>PaymentPageObject.py</h2>
          <div class='file-path'>robot/Cumulus/resources/PaymentPageObject.py</div>
        </div>

        

        
        <div class="section" pageobject="Details-npe01__OppPayment__c">

          
          <div class='pageobject-header'>

            <table class='pageobject-header'>
              <tbody>
	        <tr class='data'>
	          <td title='Page Type'>Details</td>
	          <td title='Object Name'>npe01__OppPayment__c</td>
	        </tr>
	        <tr class='labels'>
	          <td>Page Type</td>
	          <td>Object Name</td>
	        </tr>
              </tbody>
            </table>
          </div>
          

          <div class='description' title='Description'><p>Documentation for library <code>PaymentPageObject.PaymentPage</code>.</p></div>
          <table class="kwtable" title='Table of keywords'>
            <tbody>
              <tr><th>Keyword</th><th>Arguments</th><th>Documentation</th></tr>
              
              <tr class="kwrow" id="PaymentPageObject.py.Log Current Page Object">
                <td class="kwname">
                  Log Current Page Object
                </td>
                <td class="kwargs">
                  
                </td>
                <td class="kwdoc"><p>Logs the name of the current page object</p>
<p>The current page object is also returned as an object</p></td>
              </tr>
              
              <tr class="kwrow" id="PaymentPageObject.py.Verify Payment Allocations">
                <td class="kwname">
                  Verify Payment Allocations
                </td>
                <td class="kwargs">
                  
                  <i>**kwargs</i>
                  
                </td>
                <td class="kwdoc"><p>To verify allocations, header is related list key is value in td element, value is value in th element</p></td>
              </tr>
              
            </tbody>
          </table>
        </div> 
        
      </div>
      
      <div class="file" id="file-robot/Cumulus/resources/RecurringDonationsPageObject.py">
        <div class='file-header'>
          <h2 title='robot/Cumulus/resources/RecurringDonationsPageObject.py'>RecurringDonationsPageObject.py</h2>
          <div class='file-path'>robot/Cumulus/resources/RecurringDonationsPageObject.py</div>
        </div>

        

        
        <div class="section" pageobject="Details-npe03__Recurring_Donation__c">

          
          <div class='pageobject-header'>

            <table class='pageobject-header'>
              <tbody>
	        <tr class='data'>
	          <td title='Page Type'>Details</td>
	          <td title='Object Name'>npe03__Recurring_Donation__c</td>
	        </tr>
	        <tr class='labels'>
	          <td>Page Type</td>
	          <td>Object Name</td>
	        </tr>
              </tbody>
            </table>
          </div>
          

          <div class='description' title='Description'><p>Documentation for library <code>RecurringDonationsPageObject.RDDetailPage</code>.</p></div>
          <table class="kwtable" title='Table of keywords'>
            <tbody>
              <tr><th>Keyword</th><th>Arguments</th><th>Documentation</th></tr>
              
              <tr class="kwrow" id="RecurringDonationsPageObject.py.Click Actions Button">
                <td class="kwname">
                  Click Actions Button
                </td>
                <td class="kwargs">
                  
                  <i>button_name</i>
                  
                </td>
                <td class="kwdoc"><p>Clicks on action button based on API version</p></td>
              </tr>
              
              <tr class="kwrow" id="RecurringDonationsPageObject.py.Edit Recurring Donation Status">
                <td class="kwname">
                  Edit Recurring Donation Status
                </td>
                <td class="kwargs">
                  
                  <i>**kwargs</i>
                  
                </td>
                <td class="kwdoc"><p>From the actions dropdown select edit action and edit the fields specified in the kwargs</p>
<pre>
 Example
    Edit Recurring Donation Status
    ...                        Recurring Period=Advanced
    ...                        Every=3
</pre></td>
              </tr>
              
              <tr class="kwrow" id="RecurringDonationsPageObject.py.Log Current Page Object">
                <td class="kwname">
                  Log Current Page Object
                </td>
                <td class="kwargs">
                  
                </td>
                <td class="kwdoc"><p>Logs the name of the current page object</p>
<p>The current page object is also returned as an object</p></td>
              </tr>
              
              <tr class="kwrow" id="RecurringDonationsPageObject.py.Refresh Opportunities">
                <td class="kwname">
                  Refresh Opportunities
                </td>
                <td class="kwargs">
                  
                </td>
                <td class="kwdoc"><p>Clicks on more actions dropdown and click the given title</p></td>
              </tr>
              
              <tr class="kwrow" id="RecurringDonationsPageObject.py.Validate Field Values Under Section">
                <td class="kwname">
                  Validate Field Values Under Section
                </td>
                <td class="kwargs">
                  
                  <i>section=None</i>, 
                  
                  <i>**kwargs</i>
                  
                </td>
                <td class="kwdoc"><p>Based on the section name , navigates to the sections and validates the key. value pair values passed in kwargs. If the section is current schedule, waits for the Current schedule section card on the side bar Validates the display fields in the card match with the values passed in the key value pair</p></td>
              </tr>
              
              <tr class="kwrow" id="RecurringDonationsPageObject.py.Validate Upcoming Schedules">
                <td class="kwname">
                  Validate Upcoming Schedules
                </td>
                <td class="kwargs">
                  
                  <i>num_payments</i>, 
                  
                  <i>startdate</i>, 
                  
                  <i>dayofmonth</i>
                  
                </td>
                <td class="kwdoc"><p>Takes in the parameter (number of payments) and the donation start date verifies that the payment schedules created on UI reflect the total number verifies that the next payment dates are reflected correctly for all the schedules</p></td>
              </tr>
              
              <tr class="kwrow" id="RecurringDonationsPageObject.py.Verify Schedule Warning Messages Present">
                <td class="kwname">
                  Verify Schedule Warning Messages Present
                </td>
                <td class="kwargs">
                  
                </td>
                <td class="kwdoc"><p>Verify that the schedule warning messages are present when there are no schedules</p></td>
              </tr>
              
            </tbody>
          </table>
        </div> 
        
        <div class="section" pageobject="Listing-npe03__Recurring_Donation__c">

          
          <div class='pageobject-header'>

            <table class='pageobject-header'>
              <tbody>
	        <tr class='data'>
	          <td title='Page Type'>Listing</td>
	          <td title='Object Name'>npe03__Recurring_Donation__c</td>
	        </tr>
	        <tr class='labels'>
	          <td>Page Type</td>
	          <td>Object Name</td>
	        </tr>
              </tbody>
            </table>
          </div>
          

          <div class='description' title='Description'><p>Documentation for library <code>RecurringDonationsPageObject.RDListingPage</code>.</p></div>
          <table class="kwtable" title='Table of keywords'>
            <tbody>
              <tr><th>Keyword</th><th>Arguments</th><th>Documentation</th></tr>
              
              <tr class="kwrow" id="RecurringDonationsPageObject.py.Click Rd2 Modal Button">
                <td class="kwname">
                  Click Rd2 Modal Button
                </td>
                <td class="kwargs">
                  
                  <i>name</i>
                  
                </td>
                <td class="kwdoc"><p>Based on the button name (Cancel)  or (Save) on the modal footer, selects and clicks on the respective button</p></td>
              </tr>
              
              <tr class="kwrow" id="RecurringDonationsPageObject.py.Log Current Page Object">
                <td class="kwname">
                  Log Current Page Object
                </td>
                <td class="kwargs">
                  
                </td>
                <td class="kwdoc"><p>Logs the name of the current page object</p>
<p>The current page object is also returned as an object</p></td>
              </tr>
              
              <tr class="kwrow" id="RecurringDonationsPageObject.py.Populate Rd2 Modal Form">
                <td class="kwname">
                  Populate Rd2 Modal Form
                </td>
                <td class="kwargs">
                  
                  <i>**kwargs</i>
                  
                </td>
                <td class="kwdoc"><p>Populates the RD2 modal form fields with the respective fields and values</p></td>
              </tr>
              
              <tr class="kwrow" id="RecurringDonationsPageObject.py.Select Value From Rd2 Modal Dropdown">
                <td class="kwname">
                  Select Value From Rd2 Modal Dropdown
                </td>
                <td class="kwargs">
                  
                  <i>dropdown</i>, 
                  
                  <i>value</i>
                  
                </td>
                <td class="kwdoc"><p>Selects given value from the dropdown field on the rd2 modal</p></td>
              </tr>
              
            </tbody>
          </table>
        </div> 
        
      </div>
      
      <div class="file" id="file-robot/Cumulus/resources/RelationshipPageObject.py">
        <div class='file-header'>
          <h2 title='robot/Cumulus/resources/RelationshipPageObject.py'>RelationshipPageObject.py</h2>
          <div class='file-path'>robot/Cumulus/resources/RelationshipPageObject.py</div>
        </div>

        

        
        <div class="section" pageobject="Details-npe4__Relationship__c">

          
          <div class='pageobject-header'>

            <table class='pageobject-header'>
              <tbody>
	        <tr class='data'>
	          <td title='Page Type'>Details</td>
	          <td title='Object Name'>npe4__Relationship__c</td>
	        </tr>
	        <tr class='labels'>
	          <td>Page Type</td>
	          <td>Object Name</td>
	        </tr>
              </tbody>
            </table>
          </div>
          

          <div class='description' title='Description'><p>Documentation for library <code>RelationshipPageObject.RelationshipDetailPage</code>.</p></div>
          <table class="kwtable" title='Table of keywords'>
            <tbody>
              <tr><th>Keyword</th><th>Arguments</th><th>Documentation</th></tr>
              
              <tr class="kwrow" id="RelationshipPageObject.py.Log Current Page Object">
                <td class="kwname">
                  Log Current Page Object
                </td>
                <td class="kwargs">
                  
                </td>
                <td class="kwdoc"><p>Logs the name of the current page object</p>
<p>The current page object is also returned as an object</p></td>
              </tr>
              
            </tbody>
          </table>
        </div> 
        
      </div>
      
      <div class="file" id="file-robot/Cumulus/resources/SchedulePaymentPageObject.py">
        <div class='file-header'>
          <h2 title='robot/Cumulus/resources/SchedulePaymentPageObject.py'>SchedulePaymentPageObject.py</h2>
          <div class='file-path'>robot/Cumulus/resources/SchedulePaymentPageObject.py</div>
        </div>

        

        
        <div class="section" pageobject="Custom-SchedulePayment">

          
          <div class='pageobject-header'>

            <table class='pageobject-header'>
              <tbody>
	        <tr class='data'>
	          <td title='Page Type'>Custom</td>
	          <td title='Object Name'>SchedulePayment</td>
	        </tr>
	        <tr class='labels'>
	          <td>Page Type</td>
	          <td>Object Name</td>
	        </tr>
              </tbody>
            </table>
          </div>
          

          <div class='description' title='Description'><p>Documentation for library <code>SchedulePaymentPageObject.SchedulePaymentPage</code>.</p></div>
          <table class="kwtable" title='Table of keywords'>
            <tbody>
              <tr><th>Keyword</th><th>Arguments</th><th>Documentation</th></tr>
              
              <tr class="kwrow" id="SchedulePaymentPageObject.py.Enter Textfield Value">
                <td class="kwname">
                  Enter Textfield Value
                </td>
                <td class="kwargs">
                  
                  <i>inputvalue</i>
                  
                </td>
                <td class="kwdoc"></td>
              </tr>
              
              <tr class="kwrow" id="SchedulePaymentPageObject.py.Log Current Page Object">
                <td class="kwname">
                  Log Current Page Object
                </td>
                <td class="kwargs">
                  
                </td>
                <td class="kwdoc"><p>Logs the name of the current page object</p>
<p>The current page object is also returned as an object</p></td>
              </tr>
              
            </tbody>
          </table>
        </div> 
        
      </div>
      
      <div class="file" id="file-robot/Cumulus/resources/TriggerHandlerPageObject.py">
        <div class='file-header'>
          <h2 title='robot/Cumulus/resources/TriggerHandlerPageObject.py'>TriggerHandlerPageObject.py</h2>
          <div class='file-path'>robot/Cumulus/resources/TriggerHandlerPageObject.py</div>
        </div>

        

        
        <div class="section" pageobject="Details-Trigger_Handler__c">

          
          <div class='pageobject-header'>

            <table class='pageobject-header'>
              <tbody>
	        <tr class='data'>
	          <td title='Page Type'>Details</td>
	          <td title='Object Name'>Trigger_Handler__c</td>
	        </tr>
	        <tr class='labels'>
	          <td>Page Type</td>
	          <td>Object Name</td>
	        </tr>
              </tbody>
            </table>
          </div>
          

          <div class='description' title='Description'><p>Documentation for library <code>TriggerHandlerPageObject.DataImportDetailPage</code>.</p></div>
          <table class="kwtable" title='Table of keywords'>
            <tbody>
              <tr><th>Keyword</th><th>Arguments</th><th>Documentation</th></tr>
              
              <tr class="kwrow" id="TriggerHandlerPageObject.py.Log Current Page Object">
                <td class="kwname">
                  Log Current Page Object
                </td>
                <td class="kwargs">
                  
                </td>
                <td class="kwdoc"><p>Logs the name of the current page object</p>
<p>The current page object is also returned as an object</p></td>
              </tr>
              
            </tbody>
          </table>
        </div> 
        
      </div>
      
    </div>
    <div class="footer">
<<<<<<< HEAD
      Generated on Friday August 07, 12:07 AM - cumulusci v3.16.0.dev3
=======
      Generated on Thursday August 06, 11:23 AM - cumulusci v3.15.0
>>>>>>> 61d15e24
    </div>
  </body>
</html><|MERGE_RESOLUTION|>--- conflicted
+++ resolved
@@ -1955,11 +1955,11 @@
                   API Check And Enable Gift Entry
                 </td>
                 <td class="kwargs">
-                  
+
                 </td>
                 <td class="kwdoc"><p>Checks through API if Advanced Mapping and Gift Entry are already enabled. If yes then does nothing. If either of them are not enabled then calls the Enable Gift Entry keyword to enable them</p></td>
               </tr>
-              
+
               <tr class="kwrow" id="NPSP.robot.API Create Campaign">
                 <td class="kwname">
                   API Create Campaign
@@ -2359,32 +2359,31 @@
                 </td>
                 <td class="kwdoc"></td>
               </tr>
-              
-<<<<<<< HEAD
+
+              <tr class="kwrow" id="NPSP.robot.API Query Record">
+                <td class="kwname">
+                  API Query Record
+                </td>
+                <td class="kwargs">
+
+                  <i>object_name</i>,
+
+                  <i>**fields</i>
+
+                </td>
+                <td class="kwdoc"><p>Queries the given object table by using key,value pair passed and returns the entire record</p></td>
+              </tr>
+
               <tr class="kwrow" id="NPSP.robot.API Query Recurrring Donation Settings For RD2 Enablement">
                 <td class="kwname">
                   API Query Recurrring Donation Settings For RD2 Enablement
                 </td>
                 <td class="kwargs">
-                  
+
                 </td>
                 <td class="kwdoc"><p>Queries the Recurring Donation settings object for the RD2 Enabled status and returns the boolean status value</p></td>
-=======
-              <tr class="kwrow" id="NPSP.robot.API Query Record">
-                <td class="kwname">
-                  API Query Record
-                </td>
-                <td class="kwargs">
-                  
-                  <i>object_name</i>, 
-                  
-                  <i>**fields</i>
-                  
-                </td>
-                <td class="kwdoc"><p>Queries the given object table by using key,value pair passed and returns the entire record</p></td>
->>>>>>> 61d15e24
-              </tr>
-              
+              </tr>
+
               <tr class="kwrow" id="NPSP.robot.Capture Screenshot and Delete Records and Close Browser">
                 <td class="kwname">
                   Capture Screenshot and Delete Records and Close Browser
@@ -2544,13 +2543,13 @@
                   Run Recurring Donations Batch
                 </td>
                 <td class="kwargs">
-                  
+
                   <i>type</i>
-                  
+
                 </td>
                 <td class="kwdoc"><p>Triggers Recurring Donations Batch Job And Waits For the Batch Job To Complete Depending On the Type</p></td>
               </tr>
-              
+
               <tr class="kwrow" id="NPSP.robot.Scroll Page To Location">
                 <td class="kwname">
                   Scroll Page To Location
@@ -4062,20 +4061,6 @@
                 <td class="kwdoc"><p>Verify that the no. of gifts on the page match with count</p></td>
               </tr>
               
-              <tr class="kwrow" id="GiftEntryPageObject.py.Verify Table Field Values">
-                <td class="kwname">
-                  Verify Table Field Values
-                </td>
-                <td class="kwargs">
-                  
-                  <i>table</i>, 
-                  
-                  <i>**kwargs</i>
-                  
-                </td>
-                <td class="kwdoc"><p>Verifies that table has given field name with value. Arguments are: table=table name, fieldname=fieldvalue Eg: |Verify Table Field Values  |  Batch Gifts  |  Opportunity Amount=$150.00  |</p></td>
-              </tr>
-              
             </tbody>
           </table>
         </div> 
@@ -5485,13 +5470,13 @@
                   Click Rd2 Modal Button
                 </td>
                 <td class="kwargs">
-                  
+
                   <i>name</i>
-                  
+
                 </td>
                 <td class="kwdoc"><p>Based on the button name (Cancel)  or (Save) on the modal footer, selects and clicks on the respective button</p></td>
               </tr>
-              
+
               <tr class="kwrow" id="RecurringDonationsPageObject.py.Log Current Page Object">
                 <td class="kwname">
                   Log Current Page Object
@@ -5508,27 +5493,27 @@
                   Populate Rd2 Modal Form
                 </td>
                 <td class="kwargs">
-                  
+
                   <i>**kwargs</i>
-                  
+
                 </td>
                 <td class="kwdoc"><p>Populates the RD2 modal form fields with the respective fields and values</p></td>
               </tr>
-              
+
               <tr class="kwrow" id="RecurringDonationsPageObject.py.Select Value From Rd2 Modal Dropdown">
                 <td class="kwname">
                   Select Value From Rd2 Modal Dropdown
                 </td>
                 <td class="kwargs">
-                  
-                  <i>dropdown</i>, 
-                  
+
+                  <i>dropdown</i>,
+
                   <i>value</i>
-                  
+
                 </td>
                 <td class="kwdoc"><p>Selects given value from the dropdown field on the rd2 modal</p></td>
               </tr>
-              
+
             </tbody>
           </table>
         </div> 
@@ -5702,11 +5687,7 @@
       
     </div>
     <div class="footer">
-<<<<<<< HEAD
       Generated on Friday August 07, 12:07 AM - cumulusci v3.16.0.dev3
-=======
-      Generated on Thursday August 06, 11:23 AM - cumulusci v3.15.0
->>>>>>> 61d15e24
     </div>
   </body>
 </html>