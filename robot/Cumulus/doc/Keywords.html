--- conflicted
+++ resolved
@@ -6032,11 +6032,7 @@
       
     </div>
     <div class="footer">
-<<<<<<< HEAD
       Generated on Monday November 02, 04:59 PM - cumulusci v3.22.0
-=======
-      Generated on Wednesday October 28, 09:50 AM - cumulusci v3.21.0
->>>>>>> 413e5e3e
     </div>
   </body>
 </html>