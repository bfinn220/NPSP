<html>
  <head>
    <script
      src="https://code.jquery.com/jquery-3.3.1.slim.min.js"
      integrity="sha256-3edrmyuQ0w65f8gfBsqowzjJe2iM6n0nKciPUp8y+7E="
      crossorigin="anonymous">
    </script>
    <script>
      function filter() {
          var filter_string = $("#filter").val().toLowerCase();
          $(".kwtable .kwname").each(function() {
              if ($(this).text().toLowerCase().indexOf(filter_string) !== -1) {
                  $(this).parent().show();
              } else {
                  $(this).parent().hide();
              }
          })
      }
      $(document).ready(function() {
          $("#filter").on("input", function() {
              filter()
          })
          $("#filter").keyup(function() {
              filter()
          })
      });
    </script>
    <style>
      body {
    font-family: 'Open Sans', sans-serif;
}
.container {
    margin: 2em;
}
#search {
    width: 20em;
}
.header {
    display: flex;
    align-items: bottom;
}
.header h1 {
    margin-top: 0px;
}
.header search {
    align-self: flex-end;
    margin-bottom: 0px;
}
.file-header: {
    margin-bottom: 10em;
}
.file-header h2 {
    padding-bottom: 4px;
    margin-bottom: 4px;
    border-bottom: 1px solid #127a9a
}
.right {
    margin-left: auto;
}
.search {
    align-self: center;
}
.search {
    border: 0px;
}
.search input {
    border: 1px solid gray;
    padding: 4px;
}
.footer {
    margin: 30px;
    /* background: black; */
    font-size: 80%;
    /* color: gray; */
    padding: 4px;
}
.section {
    margin-bottom: 2em;
    margin-left: 2em;
}

pre {
    max-width: 60em;
    border: 1px solid lightgrey;
    padding: 10px 0px 10px 10px;
}

.pageobject-file-description {
    margin-left: 2em;
}

.description {
    margin-top: 0em;
    margin-bottom: .5em;
    padding-left: 0em;
    padding-top: 0em;
    padding-bottom: 0em;
    max-width: 60em;
}

.kwtable {
    box-shadow: 3px 3px 5px #d4d4d4;
    border-collapse: collapse;
    border: 1px solid gray;
    text-align: left;
    width: 100%;
}
.kwtable th {
    font-weight: normal;
    background: #109AD7;
    color: #f0f0f0;
    padding: 4px;
    border: 1px solid gray;
}
.kwrow td {
    padding: 4px;
    border: 1px solid gray;
    vertical-align: top;
}
.kwtable tr:hover {
    background-color: #f9f9f9;
}
.kwtable .kwargs {
    width: 20%;
}
.kwtable .kwname {
    font-weight: bold;
    width: 25%;
    /* min-width: 15em; */
    /* max-width: 20%; */
}
.library-documentation {
    margin-bottom: 2em;
    margin-left: 2em;
}

.pageobject-header {
    margin-top: 2em;
    margin-left: 0px;
    padding: 0px;
    border-spacing: 0px;
}

.pageobject-header td {
    border: 0px;
    padding-right: 1.5em;
}
.pageobject-header .data {
    padding-right: 10px;
    font-size: 1.5em;
    font-weight: bold;
}
.pageobject-header .labels {
    font-size: .75em;
    font-weight: normal;
    color: gray;
}

    </style>
  </head>
  <body>
    <div class="container">
      <!-- this is the header for the documentation as a whole -->
      <div class="header">
        <h1 class="title">Cumulus</h1>
        <div class="filter right">filter: <input id="filter" type="filter"></input></div>
      </div>

      
      <div class="file" id="file-robot/Cumulus/resources/NPSP.py">
        <div class='file-header'>
          <h2 title='robot/Cumulus/resources/NPSP.py'>NPSP.py</h2>
          <div class='file-path'>robot/Cumulus/resources/NPSP.py</div>
        </div>

        

        
        <div class="section" pageobject="">

          

          <div class='description' title='Description'><p>Documentation for library <code>NPSP</code>.</p></div>
          <table class="kwtable" title='Table of keywords'>
            <tbody>
              <tr><th>Keyword</th><th>Arguments</th><th>Documentation</th></tr>
              
              <tr class="kwrow" id="NPSP.py.Change Month">
                <td class="kwname">
                  Change Month
                </td>
                <td class="kwargs">
                  
                  <i>value</i>
                  
                </td>
                <td class="kwdoc"><p>To pick month in the date picker</p></td>
              </tr>
              
              <tr class="kwrow" id="NPSP.py.Change View To">
                <td class="kwname">
                  Change View To
                </td>
                <td class="kwargs">
                  
                  <i>view_name</i>
                  
                </td>
                <td class="kwdoc"><p>Selects a different view for the object records in listing page</p></td>
              </tr>
              
              <tr class="kwrow" id="NPSP.py.Check Activity Tasks">
                <td class="kwname">
                  Check Activity Tasks
                </td>
                <td class="kwargs">
                  
                  <i>*args</i>
                  
                </td>
                <td class="kwdoc"><p>verifies that the specified tasks are present under activity tab</p></td>
              </tr>
              
              <tr class="kwrow" id="NPSP.py.Check Field Value">
                <td class="kwname">
                  Check Field Value
                </td>
                <td class="kwargs">
                  
                  <i>title</i>, 
                  
                  <i>value</i>
                  
                </td>
                <td class="kwdoc"><p>checks value of a field in details page(section without header)</p></td>
              </tr>
              
              <tr class="kwrow" id="NPSP.py.Check If Element Displayed">
                <td class="kwname">
                  Check If Element Displayed
                </td>
                <td class="kwargs">
                  
                  <i>xpath</i>
                  
                </td>
                <td class="kwdoc"><p>Check for the visibility of an element based on the xpath sent</p></td>
              </tr>
              
              <tr class="kwrow" id="NPSP.py.Check If Element Exists">
                <td class="kwname">
                  Check If Element Exists
                </td>
                <td class="kwargs">
                  
                  <i>xpath</i>
                  
                </td>
                <td class="kwdoc"></td>
              </tr>
              
              <tr class="kwrow" id="NPSP.py.Check Record Related Item">
                <td class="kwname">
                  Check Record Related Item
                </td>
                <td class="kwargs">
                  
                  <i>title</i>, 
                  
                  <i>value</i>
                  
                </td>
                <td class="kwdoc"><p>Verifies that the given value is displayed under the related list identified by title on a record view page</p></td>
              </tr>
              
              <tr class="kwrow" id="NPSP.py.Check Related List Values">
                <td class="kwname">
                  Check Related List Values
                </td>
                <td class="kwargs">
                  
                  <i>list_name</i>, 
                  
                  <i>*args</i>
                  
                </td>
                <td class="kwdoc"><p>Verifies the value of custom related list</p></td>
              </tr>
              
              <tr class="kwrow" id="NPSP.py.Check Status">
                <td class="kwname">
                  Check Status
                </td>
                <td class="kwargs">
                  
                  <i>acc_name</i>
                  
                </td>
                <td class="kwdoc"></td>
              </tr>
              
              <tr class="kwrow" id="NPSP.py.Check Submenu Link Exists">
                <td class="kwname">
                  Check Submenu Link Exists
                </td>
                <td class="kwargs">
                  
                  <i>title</i>
                  
                </td>
                <td class="kwdoc"><p>Checks for the presence of the submenu item under the main menu</p></td>
              </tr>
              
              <tr class="kwrow" id="NPSP.py.Checkbox Status">
                <td class="kwname">
                  Checkbox Status
                </td>
                <td class="kwargs">
                  
                  <i>cbx_name</i>, 
                  
                  <i>status</i>
                  
                </td>
                <td class="kwdoc"><p>verifies if the specified checkbox is with expected status in readonly mode</p></td>
              </tr>
              
              <tr class="kwrow" id="NPSP.py.Choose Frame">
                <td class="kwname">
                  Choose Frame
                </td>
                <td class="kwargs">
                  
                  <i>value</i>
                  
                </td>
                <td class="kwdoc"><p>Returns the first displayed iframe on the page with the given name or title</p></td>
              </tr>
              
              <tr class="kwrow" id="NPSP.py.Click Actions Link">
                <td class="kwname">
                  Click Actions Link
                </td>
                <td class="kwargs">
                  
                  <i>title</i>
                  
                </td>
                <td class="kwdoc"><p>Clicks on the link in the actions container on top right corner of the page using Javascript</p></td>
              </tr>
              
              <tr class="kwrow" id="NPSP.py.Click Bge Button">
                <td class="kwname">
                  Click Bge Button
                </td>
                <td class="kwargs">
                  
                  <i>text</i>
                  
                </td>
                <td class="kwdoc"><p>clicks on buttons for BGE</p></td>
              </tr>
              
              <tr class="kwrow" id="NPSP.py.Click Bge Edit Button">
                <td class="kwname">
                  Click Bge Edit Button
                </td>
                <td class="kwargs">
                  
                  <i>title</i>
                  
                </td>
                <td class="kwdoc"><p>clicks the button in the table by using name mentioned in data-label</p></td>
              </tr>
              
              <tr class="kwrow" id="NPSP.py.Click Button With Title">
                <td class="kwname">
                  Click Button With Title
                </td>
                <td class="kwargs">
                  
                  <i>title</i>
                  
                </td>
                <td class="kwdoc"><p>Clicks button identified by title using Javascript</p></td>
              </tr>
              
              <tr class="kwrow" id="NPSP.py.Click Button With Value">
                <td class="kwname">
                  Click Button With Value
                </td>
                <td class="kwargs">
                  
                  <i>title</i>
                  
                </td>
                <td class="kwdoc"><p>clicks on the button on the payments page</p></td>
              </tr>
              
              <tr class="kwrow" id="NPSP.py.Click Duellist Button">
                <td class="kwname">
                  Click Duellist Button
                </td>
                <td class="kwargs">
                  
                  <i>list_name</i>, 
                  
                  <i>button</i>
                  
                </td>
                <td class="kwdoc"></td>
              </tr>
              
              <tr class="kwrow" id="NPSP.py.Click Element With Locator">
                <td class="kwname">
                  Click Element With Locator
                </td>
                <td class="kwargs">
                  
                  <i>path</i>, 
                  
                  <i>*args</i>, 
                  
                  <i>**kwargs</i>
                  
                </td>
                <td class="kwdoc"><p>Pass the locator and its values for the element you want to click</p></td>
              </tr>
              
              <tr class="kwrow" id="NPSP.py.Click First Matching Related Item Popup Link">
                <td class="kwname">
                  Click First Matching Related Item Popup Link
                </td>
                <td class="kwargs">
                  
                  <i>heading</i>, 
                  
                  <i>rel_status</i>, 
                  
                  <i>link</i>
                  
                </td>
                <td class="kwdoc"><p>Clicks a link in the popup menu for first matching related list item. heading specifies the name of the list, rel_status specifies the status or other field vaule to identify a particular item, and link specifies the name of the link</p></td>
              </tr>
              
              <tr class="kwrow" id="NPSP.py.Click Flexipage Dropdown">
                <td class="kwname">
                  Click Flexipage Dropdown
                </td>
                <td class="kwargs">
                  
                  <i>title</i>, 
                  
                  <i>value</i>
                  
                </td>
                <td class="kwdoc"><p>Click the lightning dropdown to open it and select value</p></td>
              </tr>
              
              <tr class="kwrow" id="NPSP.py.Click Id">
                <td class="kwname">
                  Click Id
                </td>
                <td class="kwargs">
                  
                  <i>title</i>
                  
                </td>
                <td class="kwdoc"></td>
              </tr>
              
              <tr class="kwrow" id="NPSP.py.Click Link With Text">
                <td class="kwname">
                  Click Link With Text
                </td>
                <td class="kwargs">
                  
                  <i>text</i>
                  
                </td>
                <td class="kwdoc"></td>
              </tr>
              
              <tr class="kwrow" id="NPSP.py.Click Managehh Button">
                <td class="kwname">
                  Click Managehh Button
                </td>
                <td class="kwargs">
                  
                  <i>title</i>
                  
                </td>
                <td class="kwdoc"><p>clicks on the new contact button on manage hh page</p></td>
              </tr>
              
              <tr class="kwrow" id="NPSP.py.Click Managehh Link">
                <td class="kwname">
                  Click Managehh Link
                </td>
                <td class="kwargs">
                  
                  <i>title</i>
                  
                </td>
                <td class="kwdoc"></td>
              </tr>
              
              <tr class="kwrow" id="NPSP.py.Click More Actions Button">
                <td class="kwname">
                  Click More Actions Button
                </td>
                <td class="kwargs">
                  
                </td>
                <td class="kwdoc"><p>clicks on the more actions dropdown button in the actions container on record page</p></td>
              </tr>
              
              <tr class="kwrow" id="NPSP.py.Click More Activity Button">
                <td class="kwname">
                  Click More Activity Button
                </td>
                <td class="kwargs">
                  
                </td>
                <td class="kwdoc"><p>Clicks on View More button on Activity tab of the record</p></td>
              </tr>
              
              <tr class="kwrow" id="NPSP.py.Click Object Manager Button">
                <td class="kwname">
                  Click Object Manager Button
                </td>
                <td class="kwargs">
                  
                  <i>title</i>
                  
                </td>
                <td class="kwdoc"><p>clicks on the buttons in object manager</p></td>
              </tr>
              
              <tr class="kwrow" id="NPSP.py.Click On First Record">
                <td class="kwname">
                  Click On First Record
                </td>
                <td class="kwargs">
                  
                </td>
                <td class="kwdoc"><p>selects first record of the page</p></td>
              </tr>
              
              <tr class="kwrow" id="NPSP.py.Click Record Button">
                <td class="kwname">
                  Click Record Button
                </td>
                <td class="kwargs">
                  
                  <i>title</i>
                  
                </td>
                <td class="kwdoc"><p>Pass title of the button to click the buttons on the records edit page. Usually save and cancel are the buttons seen.</p></td>
              </tr>
              
              <tr class="kwrow" id="NPSP.py.Click Related List Dd Button">
                <td class="kwname">
                  Click Related List Dd Button
                </td>
                <td class="kwargs">
                  
                  <i>heading</i>, 
                  
                  <i>dd_title</i>, 
                  
                  <i>button_title</i>
                  
                </td>
                <td class="kwdoc"><p>To Click on a related list dropdown button. Pass the list name, dd name and button name</p></td>
              </tr>
              
              <tr class="kwrow" id="NPSP.py.Click Related Table Item Link">
                <td class="kwname">
                  Click Related Table Item Link
                </td>
                <td class="kwargs">
                  
                  <i>heading</i>, 
                  
                  <i>title</i>
                  
                </td>
                <td class="kwdoc"><p>Clicks a table header field link in the related list identified with the specified heading. This keyword will automatically call `Wait until loading is complete`</p></td>
              </tr>
              
              <tr class="kwrow" id="NPSP.py.Click Save">
                <td class="kwname">
                  Click Save
                </td>
                <td class="kwargs">
                  
                  <i>page</i>
                  
                </td>
                <td class="kwdoc"></td>
              </tr>
              
              <tr class="kwrow" id="NPSP.py.Click Show More Actions Button">
                <td class="kwname">
                  Click Show More Actions Button
                </td>
                <td class="kwargs">
                  
                  <i>title</i>
                  
                </td>
                <td class="kwdoc"><p>Clicks on more actions dropdown and click the given title</p></td>
              </tr>
              
              <tr class="kwrow" id="NPSP.py.Click Span Button">
                <td class="kwname">
                  Click Span Button
                </td>
                <td class="kwargs">
                  
                  <i>title</i>
                  
                </td>
                <td class="kwdoc"><p>clicks on the button under span tag</p></td>
              </tr>
              
              <tr class="kwrow" id="NPSP.py.Click Special Button">
                <td class="kwname">
                  Click Special Button
                </td>
                <td class="kwargs">
                  
                  <i>title</i>
                  
                </td>
                <td class="kwdoc"><p>This keyword is similar to click button but uses set focus to button and javascript In the cases where javascript is being triggered on moving away from field, click button doesn't seem to work in headless mode, hence using actionchains moving focus out of field and clicking on screen before performing actual click for next element</p></td>
              </tr>
              
              <tr class="kwrow" id="NPSP.py.Click Special Object Button">
                <td class="kwname">
                  Click Special Object Button
                </td>
                <td class="kwargs">
                  
                  <i>title</i>
                  
                </td>
                <td class="kwdoc"><p>Clicks a button in an object's actions but doesn't wait for a model to open</p></td>
              </tr>
              
              <tr class="kwrow" id="NPSP.py.Click Special Related Item Popup Link">
                <td class="kwname">
                  Click Special Related Item Popup Link
                </td>
                <td class="kwargs">
                  
                  <i>heading</i>, 
                  
                  <i>title</i>, 
                  
                  <i>link</i>
                  
                </td>
                <td class="kwdoc"><p>Clicks a link in the popup menu for a related list item.</p>
<p>heading specifies the name of the list, title specifies the name of the item, and link specifies the name of the link</p></td>
              </tr>
              
              <tr class="kwrow" id="NPSP.py.Click Special Related List Button">
                <td class="kwname">
                  Click Special Related List Button
                </td>
                <td class="kwargs">
                  
                  <i>heading</i>, 
                  
                  <i>button_title</i>
                  
                </td>
                <td class="kwdoc"><p>To Click on a related list button which would open up a new lightning page rather than a modal. Pass the list name and button name</p></td>
              </tr>
              
              <tr class="kwrow" id="NPSP.py.Click Viewall Related List">
                <td class="kwname">
                  Click Viewall Related List
                </td>
                <td class="kwargs">
                  
                  <i>title</i>
                  
                </td>
                <td class="kwdoc"><p>clicks on the View All link under the Related List</p></td>
              </tr>
              
              <tr class="kwrow" id="NPSP.py.Click Wrapper Related List Button">
                <td class="kwname">
                  Click Wrapper Related List Button
                </td>
                <td class="kwargs">
                  
                  <i>heading</i>, 
                  
                  <i>button_title</i>
                  
                </td>
                <td class="kwdoc"><p>Clicks a button in the heading of a related list when the related list is enclosed in wrapper. Waits for a modal to open after clicking the button.</p></td>
              </tr>
              
              <tr class="kwrow" id="NPSP.py.Delete Record">
                <td class="kwname">
                  Delete Record
                </td>
                <td class="kwargs">
                  
                  <i>value</i>
                  
                </td>
                <td class="kwdoc"><p>Select the row to be deleted on the listing page, click delete and wait till the focus is back on the listings page.</p></td>
              </tr>
              
              <tr class="kwrow" id="NPSP.py.Delete Record Field Value">
                <td class="kwname">
                  Delete Record Field Value
                </td>
                <td class="kwargs">
                  
                  <i>field</i>, 
                  
                  <i>value</i>
                  
                </td>
                <td class="kwdoc"><p>Scrolls just a little below the field Clicks on Edit icon next to field and delete the value by clicking on 'X'</p></td>
              </tr>
              
              <tr class="kwrow" id="NPSP.py.Edit Record">
                <td class="kwname">
                  Edit Record
                </td>
                <td class="kwargs">
                  
                </td>
                <td class="kwdoc"><p>Clicks on the edit button on record page for standard objects and waits for the modal to open</p></td>
              </tr>
              
              <tr class="kwrow" id="NPSP.py.Edit Record Checkbox">
                <td class="kwname">
                  Edit Record Checkbox
                </td>
                <td class="kwargs">
                  
                  <i>field</i>, 
                  
                  <i>status</i>
                  
                </td>
                <td class="kwdoc"><p>Scrolls just a little below the field Clicks on Edit icon next to field checks if status is 'checked' unchecks if status in 'unchecked'</p></td>
              </tr>
              
              <tr class="kwrow" id="NPSP.py.Edit Record Dropdown Value">
                <td class="kwname">
                  Edit Record Dropdown Value
                </td>
                <td class="kwargs">
                  
                  <i>field</i>, 
                  
                  <i>value</i>
                  
                </td>
                <td class="kwdoc"><p>Scrolls just a little below the field Clicks on Edit icon next to field and enters a value into the field</p></td>
              </tr>
              
              <tr class="kwrow" id="NPSP.py.Edit Record Field Value">
                <td class="kwname">
                  Edit Record Field Value
                </td>
                <td class="kwargs">
                  
                  <i>field</i>, 
                  
                  <i>value</i>
                  
                </td>
                <td class="kwdoc"><p>Scrolls just a little below the field Clicks on Edit icon next to field and enters a value into the field</p></td>
              </tr>
              
              <tr class="kwrow" id="NPSP.py.Enter Gau">
                <td class="kwname">
                  Enter Gau
                </td>
                <td class="kwargs">
                  
                  <i>value</i>
                  
                </td>
                <td class="kwdoc"></td>
              </tr>
              
              <tr class="kwrow" id="NPSP.py.Enter Payment Schedule">
                <td class="kwname">
                  Enter Payment Schedule
                </td>
                <td class="kwargs">
                  
                  <i>*args</i>
                  
                </td>
                <td class="kwdoc"><p>Enter values into corresponding fields in Levels page</p></td>
              </tr>
              
              <tr class="kwrow" id="NPSP.py.Fill Address Form">
                <td class="kwname">
                  Fill Address Form
                </td>
                <td class="kwargs">
                  
                  <i>**kwargs</i>
                  
                </td>
                <td class="kwdoc"><p>Validates if the affiliated contacts have the added contact details enter Y for positive case and N for negative case</p></td>
              </tr>
              
              <tr class="kwrow" id="NPSP.py.Fill Bge Form">
                <td class="kwname">
                  Fill Bge Form
                </td>
                <td class="kwargs">
                  
                  <i>**kwargs</i>
                  
                </td>
                <td class="kwdoc"></td>
              </tr>
              
              <tr class="kwrow" id="NPSP.py.Get Bge Card Header">
                <td class="kwname">
                  Get Bge Card Header
                </td>
                <td class="kwargs">
                  
                  <i>title</i>
                  
                </td>
                <td class="kwdoc"><p>Validates if the specific header field has specified value</p></td>
              </tr>
              
              <tr class="kwrow" id="NPSP.py.Get Header Date Value">
                <td class="kwname">
                  Get Header Date Value
                </td>
                <td class="kwargs">
                  
                  <i>title</i>
                  
                </td>
                <td class="kwdoc"><p>Validates if the specified header field has specified value</p></td>
              </tr>
              
              <tr class="kwrow" id="NPSP.py.Get Id">
                <td class="kwname">
                  Get Id
                </td>
                <td class="kwargs">
                  
                </td>
                <td class="kwdoc"></td>
              </tr>
              
              <tr class="kwrow" id="NPSP.py.Get Main Header">
                <td class="kwname">
                  Get Main Header
                </td>
                <td class="kwargs">
                  
                </td>
                <td class="kwdoc"></td>
              </tr>
              
              <tr class="kwrow" id="NPSP.py.Get Namespace Prefix">
                <td class="kwname">
                  Get Namespace Prefix
                </td>
                <td class="kwargs">
                  
                  <i>name</i>
                  
                </td>
                <td class="kwdoc"></td>
              </tr>
              
              <tr class="kwrow" id="NPSP.py.Get Npsp Locator">
                <td class="kwname">
                  Get Npsp Locator
                </td>
                <td class="kwargs">
                  
                  <i>path</i>, 
                  
                  <i>*args</i>, 
                  
                  <i>**kwargs</i>
                  
                </td>
                <td class="kwdoc"><p>Returns a rendered locator string from the npsp_lex_locators dictionary.  This can be useful if you want to use an element in a different way than the built in keywords allow.</p></td>
              </tr>
              
              <tr class="kwrow" id="NPSP.py.Get Npsp Namespace Prefix">
                <td class="kwname">
                  Get Npsp Namespace Prefix
                </td>
                <td class="kwargs">
                  
                </td>
                <td class="kwdoc"></td>
              </tr>
              
              <tr class="kwrow" id="NPSP.py.Get Npsp Settings Value">
                <td class="kwname">
                  Get Npsp Settings Value
                </td>
                <td class="kwargs">
                  
                  <i>field_name</i>
                  
                </td>
                <td class="kwdoc"></td>
              </tr>
              
              <tr class="kwrow" id="NPSP.py.Get Org Namespace Prefix">
                <td class="kwname">
                  Get Org Namespace Prefix
                </td>
                <td class="kwargs">
                  
                </td>
                <td class="kwdoc"></td>
              </tr>
              
              <tr class="kwrow" id="NPSP.py.Get Url Formatted Object Name">
                <td class="kwname">
                  Get Url Formatted Object Name
                </td>
                <td class="kwargs">
                  
                  <i>name</i>
                  
                </td>
                <td class="kwdoc"><p>Returns a map with BaseURl and the namespace formatted object name</p></td>
              </tr>
              
              <tr class="kwrow" id="NPSP.py.Go To Setup Page">
                <td class="kwname">
                  Go To Setup Page
                </td>
                <td class="kwargs">
                  
                  <i>page</i>
                  
                </td>
                <td class="kwdoc"><p>Navigates to the specified page in Salesforce Setup</p></td>
              </tr>
              
              <tr class="kwrow" id="NPSP.py.Header Field Value">
                <td class="kwname">
                  Header Field Value
                </td>
                <td class="kwargs">
                  
                  <i>title</i>, 
                  
                  <i>value</i>
                  
                </td>
                <td class="kwdoc"><p>Validates if the specified header field has specified value</p></td>
              </tr>
              
              <tr class="kwrow" id="NPSP.py.Load Locator">
                <td class="kwname">
                  Load Locator
                </td>
                <td class="kwargs">
                  
                  <i>locator</i>
                  
                </td>
                <td class="kwdoc"><p>Scrolls down until the specified locator is found.</p></td>
              </tr>
              
              <tr class="kwrow" id="NPSP.py.Navigate To And Validate Field Value">
                <td class="kwname">
                  Navigate To And Validate Field Value
                </td>
                <td class="kwargs">
                  
                  <i>field</i>, 
                  
                  <i>status</i>, 
                  
                  <i>value</i>, 
                  
                  <i>section=None</i>
                  
                </td>
                <td class="kwdoc"><p>If status is 'contains' then the specified value should be present in the field 'does not contain' then the specified value should not be present in the field</p></td>
              </tr>
              
              <tr class="kwrow" id="NPSP.py.Open Date Picker">
                <td class="kwname">
                  Open Date Picker
                </td>
                <td class="kwargs">
                  
                  <i>title</i>
                  
                </td>
                <td class="kwdoc"></td>
              </tr>
              
              <tr class="kwrow" id="NPSP.py.Page Contains Record">
                <td class="kwname">
                  Page Contains Record
                </td>
                <td class="kwargs">
                  
                  <i>title</i>
                  
                </td>
                <td class="kwdoc"><p>Validates if the specified record is present on the page</p></td>
              </tr>
              
              <tr class="kwrow" id="NPSP.py.Page Scroll To Locator">
                <td class="kwname">
                  Page Scroll To Locator
                </td>
                <td class="kwargs">
                  
                  <i>path</i>, 
                  
                  <i>*args</i>, 
                  
                  <i>**kwargs</i>
                  
                </td>
                <td class="kwdoc"></td>
              </tr>
              
              <tr class="kwrow" id="NPSP.py.Pick Date">
                <td class="kwname">
                  Pick Date
                </td>
                <td class="kwargs">
                  
                  <i>value</i>
                  
                </td>
                <td class="kwdoc"><p>To pick a date from the date picker</p></td>
              </tr>
              
              <tr class="kwrow" id="NPSP.py.Populate Bge Edit Field">
                <td class="kwname">
                  Populate Bge Edit Field
                </td>
                <td class="kwargs">
                  
                  <i>title</i>, 
                  
                  <i>value</i>
                  
                </td>
                <td class="kwdoc"><p>Clears the data in input field and enters the value specified</p></td>
              </tr>
              
              <tr class="kwrow" id="NPSP.py.Populate Campaign">
                <td class="kwname">
                  Populate Campaign
                </td>
                <td class="kwargs">
                  
                  <i>loc</i>, 
                  
                  <i>value</i>
                  
                </td>
                <td class="kwdoc"><p>This is a temporary keyword added to address difference in behaviour between summer19 and winter20 release</p></td>
              </tr>
              
              <tr class="kwrow" id="NPSP.py.Populate Field With Id">
                <td class="kwname">
                  Populate Field With Id
                </td>
                <td class="kwargs">
                  
                  <i>id</i>, 
                  
                  <i>value</i>
                  
                </td>
                <td class="kwdoc"></td>
              </tr>
              
              <tr class="kwrow" id="NPSP.py.Populate Modal Field">
                <td class="kwname">
                  Populate Modal Field
                </td>
                <td class="kwargs">
                  
                  <i>title</i>, 
                  
                  <i>value</i>
                  
                </td>
                <td class="kwdoc"></td>
              </tr>
              
              <tr class="kwrow" id="NPSP.py.Populate Modal Form">
                <td class="kwname">
                  Populate Modal Form
                </td>
                <td class="kwargs">
                  
                  <i>**kwargs</i>
                  
                </td>
                <td class="kwdoc"><p>Populates modal form with the field-value pairs supported keys are any input, textarea, lookup, checkbox, date and dropdown fields</p></td>
              </tr>
              
              <tr class="kwrow" id="NPSP.py.Random String">
                <td class="kwname">
                  Random String
                </td>
                <td class="kwargs">
                  
                  <i>stringLength=10</i>
                  
                </td>
                <td class="kwdoc"><p>Generate a random string of fixed length</p></td>
              </tr>
              
              <tr class="kwrow" id="NPSP.py.Return List">
                <td class="kwname">
                  Return List
                </td>
                <td class="kwargs">
                  
                  <i>path</i>, 
                  
                  <i>*args</i>, 
                  
                  <i>**kwargs</i>
                  
                </td>
                <td class="kwdoc"><p>Returns all the values pointed by the specified locator</p></td>
              </tr>
              
              <tr class="kwrow" id="NPSP.py.Return Locator Value">
                <td class="kwname">
                  Return Locator Value
                </td>
                <td class="kwargs">
                  
                  <i>path</i>, 
                  
                  <i>*args</i>, 
                  
                  <i>**kwargs</i>
                  
                </td>
                <td class="kwdoc"><p>Returns the value pointed by the specified locator</p></td>
              </tr>
              
              <tr class="kwrow" id="NPSP.py.Save Current Record Id For Deletion">
                <td class="kwname">
                  Save Current Record Id For Deletion
                </td>
                <td class="kwargs">
                  
                  <i>object_name</i>
                  
                </td>
                <td class="kwdoc"><p>Gets the current page record id and stores it for specified object in order to delete record during suite teardown</p></td>
              </tr>
              
              <tr class="kwrow" id="NPSP.py.Save Record">
                <td class="kwname">
                  Save Record
                </td>
                <td class="kwargs">
                  
                </td>
                <td class="kwdoc"><p>Saves record by clicking on footer button 'Save'</p></td>
              </tr>
              
              <tr class="kwrow" id="NPSP.py.Scroll Button Into View And Click Using Js">
                <td class="kwname">
                  Scroll Button Into View And Click Using Js
                </td>
                <td class="kwargs">
                  
                  <i>value</i>
                  
                </td>
                <td class="kwdoc"><p>Scrolls the button element into view and clicksthe button using JS</p></td>
              </tr>
              
              <tr class="kwrow" id="NPSP.py.Search Field By Value">
                <td class="kwname">
                  Search Field By Value
                </td>
                <td class="kwargs">
                  
                  <i>fieldname</i>, 
                  
                  <i>value</i>
                  
                </td>
                <td class="kwdoc"><p>Searches the field with the placeholder given by 'fieldname' for the given 'value'</p></td>
              </tr>
              
              <tr class="kwrow" id="NPSP.py.Select App Launcher Link">
                <td class="kwname">
                  Select App Launcher Link
                </td>
                <td class="kwargs">
                  
                  <i>title</i>
                  
                </td>
                <td class="kwdoc"></td>
              </tr>
              
              <tr class="kwrow" id="NPSP.py.Select Bge Checkbox">
                <td class="kwname">
                  Select Bge Checkbox
                </td>
                <td class="kwargs">
                  
                  <i>title</i>
                  
                </td>
                <td class="kwdoc"></td>
              </tr>
              
              <tr class="kwrow" id="NPSP.py.Select Bge Row">
                <td class="kwname">
                  Select Bge Row
                </td>
                <td class="kwargs">
                  
                  <i>value</i>
                  
                </td>
                <td class="kwdoc"><p>To select a row on object page based on name and open the dropdown</p></td>
              </tr>
              
              <tr class="kwrow" id="NPSP.py.Select Date From Datepicker">
                <td class="kwname">
                  Select Date From Datepicker
                </td>
                <td class="kwargs">
                  
                  <i>field</i>, 
                  
                  <i>value</i>
                  
                </td>
                <td class="kwdoc"></td>
              </tr>
              
              <tr class="kwrow" id="NPSP.py.Select Frame And Click Element">
                <td class="kwname">
                  Select Frame And Click Element
                </td>
                <td class="kwargs">
                  
                  <i>iframe</i>, 
                  
                  <i>path</i>, 
                  
                  <i>*args</i>, 
                  
                  <i>**kwargs</i>
                  
                </td>
                <td class="kwdoc"><p>Waits for the iframe and Selects the first displayed frame with given name or title and scrolls to element identified by locator and clicks</p></td>
              </tr>
              
              <tr class="kwrow" id="NPSP.py.Select Multiple Values From Duellist">
                <td class="kwname">
                  Select Multiple Values From Duellist
                </td>
                <td class="kwargs">
                  
                  <i>path</i>, 
                  
                  <i>list_name</i>, 
                  
                  <i>section</i>, 
                  
                  <i>*args</i>
                  
                </td>
                <td class="kwdoc"><p>Pass the list name and values to be selected from the dropdown.</p></td>
              </tr>
              
              <tr class="kwrow" id="NPSP.py.Select Multiple Values From List">
                <td class="kwname">
                  Select Multiple Values From List
                </td>
                <td class="kwargs">
                  
                  <i>list_name</i>, 
                  
                  <i>*args</i>
                  
                </td>
                <td class="kwdoc"><p>Pass the list name and values to be selected from the dropdown. Please note that this doesn't unselect the existing values</p></td>
              </tr>
              
              <tr class="kwrow" id="NPSP.py.Select Object Dropdown">
                <td class="kwname">
                  Select Object Dropdown
                </td>
                <td class="kwargs">
                  
                </td>
                <td class="kwdoc"></td>
              </tr>
              
              <tr class="kwrow" id="NPSP.py.Select Option">
                <td class="kwname">
                  Select Option
                </td>
                <td class="kwargs">
                  
                  <i>name</i>
                  
                </td>
                <td class="kwdoc"><p>selects various options in Contact&gt;New opportunity page using name</p></td>
              </tr>
              
              <tr class="kwrow" id="NPSP.py.Select Related Dropdown">
                <td class="kwname">
                  Select Related Dropdown
                </td>
                <td class="kwargs">
                  
                  <i>title</i>
                  
                </td>
                <td class="kwdoc"><p>Clicks on the dropdown next to Related List</p></td>
              </tr>
              
              <tr class="kwrow" id="NPSP.py.Select Related Row">
                <td class="kwname">
                  Select Related Row
                </td>
                <td class="kwargs">
                  
                  <i>value</i>
                  
                </td>
                <td class="kwdoc"><p>To select a row on object page based on name and open the dropdown</p></td>
              </tr>
              
              <tr class="kwrow" id="NPSP.py.Select Relatedlist">
                <td class="kwname">
                  Select Relatedlist
                </td>
                <td class="kwargs">
                  
                  <i>title</i>
                  
                </td>
                <td class="kwdoc"><p>click on the related list to open it</p></td>
              </tr>
              
              <tr class="kwrow" id="NPSP.py.Select Row">
                <td class="kwname">
                  Select Row
                </td>
                <td class="kwargs">
                  
                  <i>value</i>
                  
                </td>
                <td class="kwdoc"><p>To select a row on object page based on name and open the dropdown</p></td>
              </tr>
              
              <tr class="kwrow" id="NPSP.py.Select Search">
                <td class="kwname">
                  Select Search
                </td>
                <td class="kwargs">
                  
                  <i>index</i>, 
                  
                  <i>value</i>
                  
                </td>
                <td class="kwdoc"></td>
              </tr>
              
              <tr class="kwrow" id="NPSP.py.Select Tab">
                <td class="kwname">
                  Select Tab
                </td>
                <td class="kwargs">
                  
                  <i>title</i>
                  
                </td>
                <td class="kwdoc"><p>Switch between different tabs on a record page like Related, Details, News, Activity and Chatter Pass title of the tab</p></td>
              </tr>
              
              <tr class="kwrow" id="NPSP.py.Select Value From Bge Dd">
                <td class="kwname">
                  Select Value From Bge Dd
                </td>
                <td class="kwargs">
                  
                  <i>list_name</i>, 
                  
                  <i>value</i>
                  
                </td>
                <td class="kwdoc"></td>
              </tr>
              
              <tr class="kwrow" id="NPSP.py.Select Value From Dropdown">
                <td class="kwname">
                  Select Value From Dropdown
                </td>
                <td class="kwargs">
                  
                  <i>dropdown</i>, 
                  
                  <i>value</i>
                  
                </td>
                <td class="kwdoc"><p>Select given value in the dropdown field</p></td>
              </tr>
              
              <tr class="kwrow" id="NPSP.py.Selenium Execute With Retry">
                <td class="kwname">
                  Selenium Execute With Retry
                </td>
                <td class="kwargs">
                  
                  <i>execute</i>, 
                  
                  <i>command</i>, 
                  
                  <i>params</i>
                  
                </td>
                <td class="kwdoc"><p>Run a single selenium command and retry once.</p>
<p>The retry happens for certain errors that are likely to be resolved by retrying.</p></td>
              </tr>
              
              <tr class="kwrow" id="NPSP.py.Set Checkbutton To">
                <td class="kwname">
                  Set Checkbutton To
                </td>
                <td class="kwargs">
                  
                  <i>title</i>, 
                  
                  <i>status</i>
                  
                </td>
                <td class="kwdoc"><p>If status is 'checked' then checks the box if its not already checked. Prints a warning msg if already checked 'unchecked' then unchecks the box if its not already checked. Prints a warning msg if already unchecked</p></td>
              </tr>
              
              <tr class="kwrow" id="NPSP.py.Setupdata">
                <td class="kwname">
                  Setupdata
                </td>
                <td class="kwargs">
                  
                  <i>name</i>, 
                  
                  <i>contact_data=None</i>, 
                  
                  <i>opportunity_data=None</i>, 
                  
                  <i>account_data=None</i>, 
                  
                  <i>payment_data=None</i>, 
                  
                  <i>engagement_data=None</i>, 
                  
                  <i>recurringdonation_data=None</i>, 
                  
                  <i>gau_data=None</i>
                  
                </td>
                <td class="kwdoc"><p>Creates an Account if account setup data is passed Creates a contact if contact_data is passed Creates an opportunity for the contact if opportunit_data is provided Creates a contact and sets an opportunity simultaneously if both the contact_data and opportunity_data is specified Creates a contact and sets up an engagement plan with both contact and engagement plan information is provided</p></td>
              </tr>
              
              <tr class="kwrow" id="NPSP.py.Validate Checkboxes">
                <td class="kwname">
                  Validate Checkboxes
                </td>
                <td class="kwargs">
                  
                  <i>name</i>, 
                  
                  <i>checkbox_title</i>
                  
                </td>
                <td class="kwdoc"><p>validates all 3 checkboxes for contact on manage hh page and returns locator for the checkbox thats required</p></td>
              </tr>
              
              <tr class="kwrow" id="NPSP.py.Validate Related Record Count">
                <td class="kwname">
                  Validate Related Record Count
                </td>
                <td class="kwargs">
                  
                  <i>title</i>, 
                  
                  <i>value</i>
                  
                </td>
                <td class="kwdoc"></td>
              </tr>
              
              <tr class="kwrow" id="NPSP.py.Verify Address Details">
                <td class="kwname">
                  Verify Address Details
                </td>
                <td class="kwargs">
                  
                  <i>field</i>, 
                  
                  <i>value</i>, 
                  
                  <i>**kwargs</i>
                  
                </td>
                <td class="kwdoc"><p>Validates if the details page address field has specified value Field is the The address type field we are trying to match to the Expected address Map that is sent through Kwargs</p></td>
              </tr>
              
              <tr class="kwrow" id="NPSP.py.Verify Allocations">
                <td class="kwname">
                  Verify Allocations
                </td>
                <td class="kwargs">
                  
                  <i>header</i>, 
                  
                  <i>**kwargs</i>
                  
                </td>
                <td class="kwdoc"><p>To verify allocations, header is related list key is value in 1st td element, value is value in 2nd element</p></td>
              </tr>
              
              <tr class="kwrow" id="NPSP.py.Verify Contact Role">
                <td class="kwname">
                  Verify Contact Role
                </td>
                <td class="kwargs">
                  
                  <i>name</i>, 
                  
                  <i>role</i>
                  
                </td>
                <td class="kwdoc"><p>verifies the contact role on opportunity page</p></td>
              </tr>
              
              <tr class="kwrow" id="NPSP.py.Verify Date Split">
                <td class="kwname">
                  Verify Date Split
                </td>
                <td class="kwargs">
                  
                  <i>date</i>, 
                  
                  <i>no_payments</i>, 
                  
                  <i>interval</i>
                  
                </td>
                <td class="kwdoc"></td>
              </tr>
              
              <tr class="kwrow" id="NPSP.py.Verify Details">
                <td class="kwname">
                  Verify Details
                </td>
                <td class="kwargs">
                  
                  <i>**kwargs</i>
                  
                </td>
                <td class="kwdoc"><p>To verify no. of records with given same column values key is value in a table column, value is expected count of rows with that value</p></td>
              </tr>
              
              <tr class="kwrow" id="NPSP.py.Verify Expected Batch Values">
                <td class="kwname">
                  Verify Expected Batch Values
                </td>
                <td class="kwargs">
                  
                  <i>batch_id</i>, 
                  
                  <i>**kwargs</i>
                  
                </td>
                <td class="kwdoc"><p>To verify that the data in Data Import Batch matches expected value provide batch_id and the data u want to verify</p></td>
              </tr>
              
              <tr class="kwrow" id="NPSP.py.Verify Expected Values">
                <td class="kwname">
                  Verify Expected Values
                </td>
                <td class="kwargs">
                  
                  <i>ns_ind</i>, 
                  
                  <i>obj_api</i>, 
                  
                  <i>rec_id</i>, 
                  
                  <i>**kwargs</i>
                  
                </td>
                <td class="kwdoc"><p>To verify that the data in database table match with expected value, provide ns if object has namespace prefix otherwise nonns, object api name, record_id and the data u want to verify</p></td>
              </tr>
              
              <tr class="kwrow" id="NPSP.py.Verify Field Values">
                <td class="kwname">
                  Verify Field Values
                </td>
                <td class="kwargs">
                  
                  <i>**kwargs</i>
                  
                </td>
                <td class="kwdoc"><p>Verifies values in the specified fields</p></td>
              </tr>
              
              <tr class="kwrow" id="NPSP.py.Verify Header">
                <td class="kwname">
                  Verify Header
                </td>
                <td class="kwargs">
                  
                  <i>value</i>
                  
                </td>
                <td class="kwdoc"><p>Validates header value</p></td>
              </tr>
              
              <tr class="kwrow" id="NPSP.py.Verify Occurence">
                <td class="kwname">
                  Verify Occurence
                </td>
                <td class="kwargs">
                  
                  <i>title</i>, 
                  
                  <i>value</i>
                  
                </td>
                <td class="kwdoc"></td>
              </tr>
              
              <tr class="kwrow" id="NPSP.py.Verify Occurrence Payments">
                <td class="kwname">
                  Verify Occurrence Payments
                </td>
                <td class="kwargs">
                  
                  <i>title</i>, 
                  
                  <i>value=None</i>
                  
                </td>
                <td class="kwdoc"></td>
              </tr>
              
              <tr class="kwrow" id="NPSP.py.Verify Payment">
                <td class="kwname">
                  Verify Payment
                </td>
                <td class="kwargs">
                  
                </td>
                <td class="kwdoc"></td>
              </tr>
              
              <tr class="kwrow" id="NPSP.py.Verify Payment Details">
                <td class="kwname">
                  Verify Payment Details
                </td>
                <td class="kwargs">
                  
                  <i>numpayments</i>
                  
                </td>
                <td class="kwdoc"><p>Gets the payment details from the UI and compares with the expected number of payments</p></td>
              </tr>
              
              <tr class="kwrow" id="NPSP.py.Verify Payment Split">
                <td class="kwname">
                  Verify Payment Split
                </td>
                <td class="kwargs">
                  
                  <i>amount</i>, 
                  
                  <i>no_payments</i>
                  
                </td>
                <td class="kwdoc"></td>
              </tr>
              
              <tr class="kwrow" id="NPSP.py.Verify Record">
                <td class="kwname">
                  Verify Record
                </td>
                <td class="kwargs">
                  
                  <i>name</i>
                  
                </td>
                <td class="kwdoc"><p>Checks for the record in the object page and returns true if found else returns false</p></td>
              </tr>
              
              <tr class="kwrow" id="NPSP.py.Verify Record Count For Object">
                <td class="kwname">
                  Verify Record Count For Object
                </td>
                <td class="kwargs">
                  
                  <i>object</i>, 
                  
                  <i>count</i>, 
                  
                  <i>**kwargs</i>
                  
                </td>
                <td class="kwdoc"><p>Queries the given object table by using key,value pair passed and verifies that the record count matches with expected count</p></td>
              </tr>
              
              <tr class="kwrow" id="NPSP.py.Verify Record Is Created In Database">
                <td class="kwname">
                  Verify Record Is Created In Database
                </td>
                <td class="kwargs">
                  
                  <i>object_name</i>, 
                  
                  <i>id</i>
                  
                </td>
                <td class="kwdoc"><p>Verifies that a record with specified id is saved in specified object table in database and returns the record</p></td>
              </tr>
              
              <tr class="kwrow" id="NPSP.py.Verify Related List">
                <td class="kwname">
                  Verify Related List
                </td>
                <td class="kwargs">
                  
                  <i>list_name</i>, 
                  
                  <i>status</i>, 
                  
                  <i>name</i>
                  
                </td>
                <td class="kwdoc"><p>If status is 'contains' then the specified related list should contain name 'does not contain' then the specified related list should not contain name</p></td>
              </tr>
              
              <tr class="kwrow" id="NPSP.py.Verify Related List Field Values">
                <td class="kwname">
                  Verify Related List Field Values
                </td>
                <td class="kwargs">
                  
                  <i>listname=None</i>, 
                  
                  <i>**kwargs</i>
                  
                </td>
                <td class="kwdoc"><p>verifies the values in the related list objects page</p></td>
              </tr>
              
              <tr class="kwrow" id="NPSP.py.Verify Related List Items">
                <td class="kwname">
                  Verify Related List Items
                </td>
                <td class="kwargs">
                  
                  <i>list_name</i>, 
                  
                  <i>value</i>
                  
                </td>
                <td class="kwdoc"><p>Verifies a specified related list has specified value(doesn't work if the list is in table format)</p></td>
              </tr>
              
              <tr class="kwrow" id="NPSP.py.Verify Related Object Field Values">
                <td class="kwname">
                  Verify Related Object Field Values
                </td>
                <td class="kwargs">
                  
                  <i>rel_object</i>, 
                  
                  <i>**kwargs</i>
                  
                </td>
                <td class="kwdoc"><p>verifies the specified field,value pairs in the related object page (table format)</p></td>
              </tr>
              
              <tr class="kwrow" id="NPSP.py.Verify Row Count">
                <td class="kwname">
                  Verify Row Count
                </td>
                <td class="kwargs">
                  
                  <i>value</i>
                  
                </td>
                <td class="kwdoc"><p>verifies if actual row count matches with expected value</p></td>
              </tr>
              
              <tr class="kwrow" id="NPSP.py.Verify Title">
                <td class="kwname">
                  Verify Title
                </td>
                <td class="kwargs">
                  
                  <i>title</i>, 
                  
                  <i>value</i>
                  
                </td>
                <td class="kwdoc"></td>
              </tr>
              
              <tr class="kwrow" id="NPSP.py.Verify Toast Message">
                <td class="kwname">
                  Verify Toast Message
                </td>
                <td class="kwargs">
                  
                  <i>value</i>
                  
                </td>
                <td class="kwdoc"><p>Verifies that toast contains specified value</p></td>
              </tr>
              
              <tr class="kwrow" id="NPSP.py.Wait For Aura">
                <td class="kwname">
                  Wait For Aura
                </td>
                <td class="kwargs">
                  
                </td>
                <td class="kwdoc"><p>Run the WAIT_FOR_AURA_SCRIPT.</p>
<p>This script polls Aura via $A in Javascript to determine when all in-flight XHTTP requests have completed before continuing.</p></td>
              </tr>
              
              <tr class="kwrow" id="NPSP.py.Wait For Batch To Complete">
                <td class="kwname">
                  Wait For Batch To Complete
                </td>
                <td class="kwargs">
                  
                  <i>path</i>, 
                  
                  <i>*args</i>, 
                  
                  <i>**kwargs</i>
                  
                </td>
                <td class="kwdoc"><p>Checks every 15 secs for upto 3.5mins for batch with given status</p></td>
              </tr>
              
              <tr class="kwrow" id="NPSP.py.Wait For Batch To Process">
                <td class="kwname">
                  Wait For Batch To Process
                </td>
                <td class="kwargs">
                  
                  <i>batch</i>, 
                  
                  <i>status</i>
                  
                </td>
                <td class="kwdoc"><p>Checks every 30 secs for upto 9mins for batch with given status</p></td>
              </tr>
              
              <tr class="kwrow" id="NPSP.py.Wait For Locator">
                <td class="kwname">
                  Wait For Locator
                </td>
                <td class="kwargs">
                  
                  <i>path</i>, 
                  
                  <i>*args</i>, 
                  
                  <i>**kwargs</i>
                  
                </td>
                <td class="kwdoc"><p>Waits for 60 sec for the specified locator</p></td>
              </tr>
              
              <tr class="kwrow" id="NPSP.py.Wait For Locator Is Not Visible">
                <td class="kwname">
                  Wait For Locator Is Not Visible
                </td>
                <td class="kwargs">
                  
                  <i>path</i>, 
                  
                  <i>*args</i>, 
                  
                  <i>**kwargs</i>
                  
                </td>
                <td class="kwdoc"><p>Waits for 60 sec for the specified locator</p></td>
              </tr>
              
              <tr class="kwrow" id="NPSP.py.Wait For Record To Update">
                <td class="kwname">
                  Wait For Record To Update
                </td>
                <td class="kwargs">
                  
                  <i>id</i>, 
                  
                  <i>value</i>
                  
                </td>
                <td class="kwdoc"><p>Waits for specified record header to be updated by checking every second for 10 times.</p></td>
              </tr>
              
            </tbody>
          </table>
        </div> 
        
      </div>
      
      <div class="file" id="file-robot/Cumulus/resources/NPSP.robot">
        <div class='file-header'>
          <h2 title='robot/Cumulus/resources/NPSP.robot'>NPSP.robot</h2>
          <div class='file-path'>robot/Cumulus/resources/NPSP.robot</div>
        </div>

        

        
        <div class="section" pageobject="">

          

          <div class='description' title='Description'><p>Documentation for resource file <code>NPSP</code>.</p></div>
          <table class="kwtable" title='Table of keywords'>
            <tbody>
              <tr><th>Keyword</th><th>Arguments</th><th>Documentation</th></tr>
              
              <tr class="kwrow" id="NPSP.robot.API Check And Enable Gift Entry">
                <td class="kwname">
                  API Check And Enable Gift Entry
                </td>
                <td class="kwargs">
                  
                </td>
                <td class="kwdoc"><p>Checks through API if Advanced Mapping and Gift Entry are already enabled. If yes then does nothing. If either of them are not enabled then calls the Enable Gift Entry keyword to enable them</p></td>
              </tr>
              
              <tr class="kwrow" id="NPSP.robot.API Create Campaign">
                <td class="kwname">
                  API Create Campaign
                </td>
                <td class="kwargs">
                  
                  <i>**fields</i>
                  
                </td>
                <td class="kwdoc"><p>If no arguments are passed, this keyword will create a new campaign with just Name as random strings and no additional info. This keyword returns the campaign dictonary when called Syntax for passing parameters:</p>
<table border="1">
<tr>
<td>field_api_name=value</td>
<td>Ex: MobilePhone=1234567098</td>
</tr>
</table></td>
              </tr>
              
              <tr class="kwrow" id="NPSP.robot.API Create Contact">
                <td class="kwname">
                  API Create Contact
                </td>
                <td class="kwargs">
                  
                  <i>**fields</i>
                  
                </td>
                <td class="kwdoc"><p>If no arguments are passed, this keyword will create a contact with Firstname and Lastname as random strings with no additional info. This keyword returns the contact dictonary when called Syntax for passing parameters:</p>
<table border="1">
<tr>
<td>field api name=value</td>
<td>Ex: MobilePhone=1234567098</td>
</tr>
</table></td>
              </tr>
              
              <tr class="kwrow" id="NPSP.robot.API Create DataImport">
                <td class="kwname">
                  API Create DataImport
                </td>
                <td class="kwargs">
                  
                  <i>**fields</i>
                  
                </td>
                <td class="kwdoc"><p>Creates a data import with specified key,value pairs and return the data import record when keyword is called. Required parameters are:</p>
<table border="1">
<tr>
<td>field name and value</td>
<td>Ex:Contact1_Firstname__c=John</td>
</tr>
</table></td>
              </tr>
              
              <tr class="kwrow" id="NPSP.robot.API Create DataImportBatch">
                <td class="kwname">
                  API Create DataImportBatch
                </td>
                <td class="kwargs">
                  
                  <i>**fields</i>
                  
                </td>
                <td class="kwdoc"><p>Creates a batch gift entry batch with specified key,value pairs and return the batch record when keyword is called. Required parameters are:</p>
<table border="1">
<tr>
<td>field name and value</td>
<td>Ex:Batch_Description__c=Created via API</td>
</tr>
</table></td>
              </tr>
              
              <tr class="kwrow" id="NPSP.robot.API Create GAU">
                <td class="kwname">
                  API Create GAU
                </td>
                <td class="kwargs">
                  
                  <i>**fields</i>
                  
                </td>
                <td class="kwdoc"><p>If no arguments are passed, this keyword will create a GAU with Name as random strings with no additional info. This keyword returns the GAU dictonary when called Syntax for passing parameters:</p>
<table border="1">
<tr>
<td>field api name=value</td>
<td>Ex: Description=New GAU</td>
</tr>
</table></td>
              </tr>
              
              <tr class="kwrow" id="NPSP.robot.API Create GAU Allocation">
                <td class="kwname">
                  API Create GAU Allocation
                </td>
                <td class="kwargs">
                  
                  <i>gau_id</i>, 
                  
                  <i>opp_id</i>, 
                  
                  <i>**fields</i>
                  
                </td>
                <td class="kwdoc"><p>Creates GAU allocations for a specified opportunity. Pass either Amount or Percentage for Allocation Required parameters are:</p>
<table border="1">
<tr>
<td>gau_id</td>
<td>id of the gau that should be allocated</td>
</tr>
<tr>
<td>opp_id</td>
<td>opportunity id</td>
</tr>
<tr>
<td>Amount__c or Percent__c</td>
<td>this should be either allocation amount or percent Ex:Amount__c=50.0 or Percent__c=10.0</td>
</tr>
</table></td>
              </tr>
              
              <tr class="kwrow" id="NPSP.robot.API Create Opportunity">
                <td class="kwname">
                  API Create Opportunity
                </td>
                <td class="kwargs">
                  
                  <i>account_id</i>, 
                  
                  <i>opp_type</i>, 
                  
                  <i>**fields</i>
                  
                </td>
                <td class="kwdoc"><p>Creates opportunity of specified type for specified account. Opportunity details can be passed as key, value pairs Sets defaults of StageName=Closed Won,CloseDate=current date,Amount=100, do not create payments as true if no values are passed. This keyword returns the opportunity dictonary when called Required parameters are:</p>
<table border="1">
<tr>
<td>account_id</td>
<td>id of account opportunity should be associated with</td>
</tr>
<tr>
<td>opp_type</td>
<td>avaialble options: Donation, Grant, Matching Gift, In-Kind Gift, Major Gift, Membership</td>
</tr>
<tr>
<td>field_api_name=value</td>
<td>Ex:StageName=Closed Won</td>
</tr>
</table></td>
              </tr>
              
              <tr class="kwrow" id="NPSP.robot.API Create Organization Account">
                <td class="kwname">
                  API Create Organization Account
                </td>
                <td class="kwargs">
                  
                  <i>**fields</i>
                  
                </td>
                <td class="kwdoc"><p>If no arguments are passed, this keyword will create an account of type organization with just Name as random string and no additional info. This keyword returns the account dictonary when called Syntax for passing parameters:</p>
<table border="1">
<tr>
<td>field_api_name=value</td>
<td>Ex: MobilePhone=1234567098</td>
</tr>
</table></td>
              </tr>
              
              <tr class="kwrow" id="NPSP.robot.API Create Payment">
                <td class="kwname">
                  API Create Payment
                </td>
                <td class="kwargs">
                  
                  <i>opportunity</i>, 
                  
                  <i>**fields</i>
                  
                </td>
                <td class="kwdoc"><p>Creates a payment record for the specified opportunity record with given parameters passed</p></td>
              </tr>
              
              <tr class="kwrow" id="NPSP.robot.API Create Primary Affiliation">
                <td class="kwname">
                  API Create Primary Affiliation
                </td>
                <td class="kwargs">
                  
                  <i>account_id</i>, 
                  
                  <i>contact_id</i>, 
                  
                  <i>**fields</i>
                  
                </td>
                <td class="kwdoc"><p>Creates a primary affiliation for a contact with specified account Required parameters are:</p>
<table border="1">
<tr>
<td>account_id</td>
<td>id of account</td>
</tr>
<tr>
<td>contact_id</td>
<td>id of contact</td>
</tr>
<tr>
<td>field_api_name=value</td>
<td>any field u want to populate with value on npe5__Affiliation__c object</td>
</tr>
</table></td>
              </tr>
              
              <tr class="kwrow" id="NPSP.robot.API Create Recurring Donation">
                <td class="kwname">
                  API Create Recurring Donation
                </td>
                <td class="kwargs">
                  
                  <i>**fields</i>
                  
                </td>
                <td class="kwdoc"><p>Creates a recurring donation with specified fields.This keyword returns the recurring donation dictonary when called Syntax for passing parameters:</p>
<table border="1">
<tr>
<td>field_api_name=value</td>
<td>Ex: npe03__Installment_Period__c=Monthly</td>
</tr>
</table></td>
              </tr>
              
              <tr class="kwrow" id="NPSP.robot.API Create Relationship">
                <td class="kwname">
                  API Create Relationship
                </td>
                <td class="kwargs">
                  
                  <i>contact_id</i>, 
                  
                  <i>relcontact_id</i>, 
                  
                  <i>relation</i>, 
                  
                  <i>**fields</i>
                  
                </td>
                <td class="kwdoc"><p>Creates a specified relationship between two contacts and sets default status as current if no value passed. This keyword returns the relationship record as dictonary when called Required parameters are:</p>
<table border="1">
<tr>
<td>contact_id</td>
<td>id of primary contact</td>
</tr>
<tr>
<td>relcontact_id</td>
<td>id of related contact</td>
</tr>
<tr>
<td>relation</td>
<td>possible relation between contacts</td>
</tr>
<tr>
<td>field_api_name=value</td>
<td>Ex: npe4__Status__c=Current</td>
</tr>
</table></td>
              </tr>
              
              <tr class="kwrow" id="NPSP.robot.API Create Secondary Affiliation">
                <td class="kwname">
                  API Create Secondary Affiliation
                </td>
                <td class="kwargs">
                  
                  <i>account_id</i>, 
                  
                  <i>contact_id</i>, 
                  
                  <i>**fields</i>
                  
                </td>
                <td class="kwdoc"><p>Creates a secondary affiliation for a contact with specified account Required parameters are:</p>
<table border="1">
<tr>
<td>account_id</td>
<td>id of account</td>
</tr>
<tr>
<td>contact_id</td>
<td>id of contact</td>
</tr>
</table>
<pre>
field_api_name=value | any field u want to populate with value on npe5__Affiliation__c object
</pre></td>
              </tr>
              
              <tr class="kwrow" id="NPSP.robot.API Get Id">
                <td class="kwname">
                  API Get Id
                </td>
                <td class="kwargs">
                  
                  <i>obj_name</i>, 
                  
                  <i>**fields</i>
                  
                </td>
                <td class="kwdoc"><p>Returns the ID of a record identified by the given field_name and field_value input for a specific object</p></td>
              </tr>
              
              <tr class="kwrow" id="NPSP.robot.API Modify Allocations Setting">
                <td class="kwname">
                  API Modify Allocations Setting
                </td>
                <td class="kwargs">
                  
                  <i>**fields</i>
                  
                </td>
                <td class="kwdoc"><p>Can be used to modify either Default Allocations or Payment Allocations. Required parameters are:</p>
<table border="1">
<tr>
<td>field name and value</td>
<td>this would be key value pairs, Ex: Default_Allocations_Enabled__c=true</td>
</tr>
</table></td>
              </tr>
              
              <tr class="kwrow" id="NPSP.robot.API Modify Contact">
                <td class="kwname">
                  API Modify Contact
                </td>
                <td class="kwargs">
                  
                  <i>contact_id</i>, 
                  
                  <i>**fields</i>
                  
                </td>
                <td class="kwdoc"><p>This keyword is used to update an existing contact by passing contact id and apifieldname and value. This keyword returns the contact dictonary after the update, when called Syntax for passing parameters:</p>
<table border="1">
<tr>
<td>contact_id</td>
<td>id of the contact Ex: 000axb57689</td>
</tr>
<tr>
<td>field_api_name=value</td>
<td>Ex: if old value is my@test.com and u wnat to update then pass Email=abc@test.com</td>
</tr>
</table></td>
              </tr>
              
              <tr class="kwrow" id="NPSP.robot.API Modify Recurring Donation">
                <td class="kwname">
                  API Modify Recurring Donation
                </td>
                <td class="kwargs">
                  
                  <i>rd_id</i>, 
                  
                  <i>**fields</i>
                  
                </td>
                <td class="kwdoc"><p>This keyword is used to update an existing recurring donation record by passing id and This keyword returns the recurring donation dictonary after the update, when called Syntax for passing parameters:</p>
<table border="1">
<tr>
<td>Recurring Donation ID</td>
</tr>
</table></td>
              </tr>
              
              <tr class="kwrow" id="NPSP.robot.API Query Installment">
                <td class="kwname">
                  API Query Installment
                </td>
                <td class="kwargs">
                  
                  <i>id</i>, 
                  
                  <i>installment</i>, 
                  
                  <i>**fields</i>
                  
                </td>
                <td class="kwdoc"><p>Queries for record on opportunity object using recurring donation id, installment and other specified fields This keyword returns the record found when called Syntax for passing parameters:</p>
<table border="1">
<tr>
<td>id</td>
<td>recurring donation id</td>
</tr>
<tr>
<td>installment</td>
<td>installment name</td>
</tr>
<tr>
<td>field_api_name=value</td>
<td>Ex: npe03__Installment_Period__c=Monthly</td>
</tr>
</table></td>
              </tr>
              
              <tr class="kwrow" id="NPSP.robot.API Query Opportunity For Recurring Donation">
                <td class="kwname">
                  API Query Opportunity For Recurring Donation
                </td>
                <td class="kwargs">
                  
                  <i>id</i>, 
                  
                  <i>**fields</i>
                  
                </td>
                <td class="kwdoc"></td>
              </tr>
              
              <tr class="kwrow" id="NPSP.robot.API Query Record">
                <td class="kwname">
                  API Query Record
                </td>
                <td class="kwargs">
                  
                  <i>object_name</i>, 
                  
                  <i>**fields</i>
                  
                </td>
                <td class="kwdoc"><p>Queries the given object table by using key,value pair passed and returns the entire record</p></td>
              </tr>
              
              <tr class="kwrow" id="NPSP.robot.API Query Recurrring Donation Settings For RD2 Enablement">
                <td class="kwname">
                  API Query Recurrring Donation Settings For RD2 Enablement
                </td>
                <td class="kwargs">
                  
                </td>
                <td class="kwdoc"><p>Queries the Recurring Donation settings object for the RD2 Enabled status and returns the boolean status value</p></td>
              </tr>
              
              <tr class="kwrow" id="NPSP.robot.Capture Screenshot and Delete Records and Close Browser">
                <td class="kwname">
                  Capture Screenshot and Delete Records and Close Browser
                </td>
                <td class="kwargs">
                  
                </td>
                <td class="kwdoc"><p>This keyword will capture a screenshot before closing the browser and deleting records when test fails</p></td>
              </tr>
              
              <tr class="kwrow" id="NPSP.robot.Click Data Import Button">
                <td class="kwname">
                  Click Data Import Button
                </td>
                <td class="kwargs">
                  
                  <i>frame_name</i>, 
                  
                  <i>ele_path</i>, 
                  
                  <i>*others</i>
                  
                </td>
                <td class="kwdoc"><p>Switches to the frame and clicks the button identified by path Ex: Click Data Import Button NPSP Data Import button Begin Data Import Process Required parameters are:</p>
<table border="1">
<tr>
<td>frame_name</td>
<td>name of the frame on the page</td>
</tr>
<tr>
<td>ele_path</td>
<td>button path specified in locator file</td>
</tr>
<tr>
<td>others</td>
<td>parameters to identify button</td>
</tr>
</table></td>
              </tr>
              
              <tr class="kwrow" id="NPSP.robot.Create Customfield In Object Manager">
                <td class="kwname">
                  Create Customfield In Object Manager
                </td>
                <td class="kwargs">
                  
                  <i>**fields</i>
                  
                </td>
                <td class="kwdoc"><p>Reads key value pair arguments. Navigates to Object Manager page and load fields and relationships for the specific object Runs keyword to create custom field Example key,value pairs Object=Payment Field_Type=Formula Field_Name=Is Opportunity From Prior Year Formula=YEAR( npe01__Opportunity__r.CloseDate ) &lt; YEAR( npe01__Payment_Date__c )</p></td>
              </tr>
              
              <tr class="kwrow" id="NPSP.robot.Enable Advanced Mapping">
                <td class="kwname">
                  Enable Advanced Mapping
                </td>
                <td class="kwargs">
                  
                </td>
                <td class="kwdoc"><p>This keyword enables advanced mapping if not already enabled.</p></td>
              </tr>
              
              <tr class="kwrow" id="NPSP.robot.Enable Customizable Rollups">
                <td class="kwname">
                  Enable Customizable Rollups
                </td>
                <td class="kwargs">
                  
                </td>
                <td class="kwdoc"><p>Go to NPSP Settings and check if Customizable Rollups are enabled if enabled does nothing but if disabled then enables.</p></td>
              </tr>
              
              <tr class="kwrow" id="NPSP.robot.Enable Gift Entry">
                <td class="kwname">
                  Enable Gift Entry
                </td>
                <td class="kwargs">
                  
                </td>
                <td class="kwdoc"><p>This keyword enables advanced mapping(prerequisite) and gift entry if not already enabled.</p></td>
              </tr>
              
              <tr class="kwrow" id="NPSP.robot.Enable RD2">
                <td class="kwname">
                  Enable RD2
                </td>
                <td class="kwargs">
                  
                </td>
                <td class="kwdoc"><p>Checks if Rd2 settings are already enabled and then run the scripts to enable RD2</p></td>
              </tr>
              
              <tr class="kwrow" id="NPSP.robot.Enable RD2QA">
                <td class="kwname">
                  Enable RD2QA
                </td>
                <td class="kwargs">
                  
                </td>
                <td class="kwdoc"><p>Enables Enhanced Recurring donations (RD2) settings and deploys the metadata</p></td>
              </tr>
              
              <tr class="kwrow" id="NPSP.robot.Open NPSP Settings">
                <td class="kwname">
                  Open NPSP Settings
                </td>
                <td class="kwargs">
                  
                  <i>topmenu</i>, 
                  
                  <i>submenu</i>
                  
                </td>
                <td class="kwdoc"><p>Goes to NPSP settings page and opens the sublist under the toplist Required parameters are:</p>
<table border="1">
<tr>
<td>topmenu</td>
<td>parent list Ex:Bulk Data Processes</td>
</tr>
<tr>
<td>submenu</td>
<td>child list Ex:Rollup Donations Batch</td>
</tr>
</table></td>
              </tr>
              
              <tr class="kwrow" id="NPSP.robot.Process Data Import Batch">
                <td class="kwname">
                  Process Data Import Batch
                </td>
                <td class="kwargs">
                  
                  <i>status</i>
                  
                </td>
                <td class="kwdoc"><p>Go to NPSP Data Import Page and change view to 'To be Imported' and Process Batch</p>
<table border="1">
<tr>
<td>status</td>
<td>expected status of batch processing Ex:'Completed' 'Errors'</td>
</tr>
</table></td>
              </tr>
              
              <tr class="kwrow" id="NPSP.robot.Run Donations Batch Process">
                <td class="kwname">
                  Run Donations Batch Process
                </td>
                <td class="kwargs">
                  
                </td>
                <td class="kwdoc"><p>Checks if customizable rollups is enabled and if enabled runs Validate Batch Process When CRLP Checked else runs Validate Batch Process When CRLP UnChecked</p></td>
              </tr>
              
              <tr class="kwrow" id="NPSP.robot.Run Recurring Donations Batch">
                <td class="kwname">
                  Run Recurring Donations Batch
                </td>
                <td class="kwargs">
                  
                  <i>type</i>
                  
                </td>
                <td class="kwdoc"><p>Triggers Recurring Donations Batch Job And Waits For the Batch Job To Complete Depending On the Type</p></td>
              </tr>
              
              <tr class="kwrow" id="NPSP.robot.Scroll Page To Location">
                <td class="kwname">
                  Scroll Page To Location
                </td>
                <td class="kwargs">
                  
                  <i>x_location</i>, 
                  
                  <i>y_location</i>
                  
                </td>
                <td class="kwdoc"><p>Scrolls window by pixels using javascript Required parameters are:</p>
<table border="1">
<tr>
<td>x_location</td>
<td>pixels to scroll by, along the x-axis(horizontal)</td>
</tr>
<tr>
<td>y_location</td>
<td>pixels to scroll by, along the y-axis(vertical)</td>
</tr>
</table></td>
              </tr>
              
              <tr class="kwrow" id="NPSP.robot.Validate Batch Process When CRLP Checked">
                <td class="kwname">
                  Validate Batch Process When CRLP Checked
                </td>
                <td class="kwargs">
                  
                </td>
                <td class="kwdoc"><p>Validates that all the Rollup Donations Batch processes complete successfully when CRLPs is enabled</p></td>
              </tr>
              
              <tr class="kwrow" id="NPSP.robot.Validate Batch Process When CRLP Unchecked">
                <td class="kwname">
                  Validate Batch Process When CRLP Unchecked
                </td>
                <td class="kwargs">
                  
                </td>
                <td class="kwdoc"><p>Validates that all the Rollup Donations Batch processes complete successfully when CRLPs is disabled</p></td>
              </tr>
              
            </tbody>
          </table>
        </div> 
        
      </div>
      
      <div class="file" id="file-robot/Cumulus/resources/AccountPageObject.py">
        <div class='file-header'>
          <h2 title='robot/Cumulus/resources/AccountPageObject.py'>AccountPageObject.py</h2>
          <div class='file-path'>robot/Cumulus/resources/AccountPageObject.py</div>
        </div>

        

        
        <div class="section" pageobject="Details-Account">

          
          <div class='pageobject-header'>

            <table class='pageobject-header'>
              <tbody>
	        <tr class='data'>
	          <td title='Page Type'>Details</td>
	          <td title='Object Name'>Account</td>
	        </tr>
	        <tr class='labels'>
	          <td>Page Type</td>
	          <td>Object Name</td>
	        </tr>
              </tbody>
            </table>
          </div>
          

          <div class='description' title='Description'><p>Documentation for library <code>AccountPageObject.AccountDetailPage</code>.</p></div>
          <table class="kwtable" title='Table of keywords'>
            <tbody>
              <tr><th>Keyword</th><th>Arguments</th><th>Documentation</th></tr>
              
              <tr class="kwrow" id="AccountPageObject.py.Log Current Page Object">
                <td class="kwname">
                  Log Current Page Object
                </td>
                <td class="kwargs">
                  
                </td>
                <td class="kwdoc"><p>Logs the name of the current page object</p>
<p>The current page object is also returned as an object</p></td>
              </tr>
              
              <tr class="kwrow" id="AccountPageObject.py.Validate Rollup Field Contains">
                <td class="kwname">
                  Validate Rollup Field Contains
                </td>
                <td class="kwargs">
                  
                  <i>field</i>, 
                  
                  <i>*args</i>
                  
                </td>
                <td class="kwdoc"><p>verifies if the text value of the field matches the accepted values passed as a list</p></td>
              </tr>
              
            </tbody>
          </table>
        </div> 
        
        <div class="section" pageobject="Listing-Account">

          
          <div class='pageobject-header'>

            <table class='pageobject-header'>
              <tbody>
	        <tr class='data'>
	          <td title='Page Type'>Listing</td>
	          <td title='Object Name'>Account</td>
	        </tr>
	        <tr class='labels'>
	          <td>Page Type</td>
	          <td>Object Name</td>
	        </tr>
              </tbody>
            </table>
          </div>
          

          <div class='description' title='Description'><p>Documentation for library <code>AccountPageObject.AccountListingPage</code>.</p></div>
          <table class="kwtable" title='Table of keywords'>
            <tbody>
              <tr><th>Keyword</th><th>Arguments</th><th>Documentation</th></tr>
              
              <tr class="kwrow" id="AccountPageObject.py.Log Current Page Object">
                <td class="kwname">
                  Log Current Page Object
                </td>
                <td class="kwargs">
                  
                </td>
                <td class="kwdoc"><p>Logs the name of the current page object</p>
<p>The current page object is also returned as an object</p></td>
              </tr>
              
            </tbody>
          </table>
        </div> 
        
      </div>
      
      <div class="file" id="file-robot/Cumulus/resources/AdvancedMappingPageObject.py">
        <div class='file-header'>
          <h2 title='robot/Cumulus/resources/AdvancedMappingPageObject.py'>AdvancedMappingPageObject.py</h2>
          <div class='file-path'>robot/Cumulus/resources/AdvancedMappingPageObject.py</div>
        </div>

        

        
        <div class="section" pageobject="Custom-BDI_ManageAdvancedMapping">

          
          <div class='pageobject-header'>

            <table class='pageobject-header'>
              <tbody>
	        <tr class='data'>
	          <td title='Page Type'>Custom</td>
	          <td title='Object Name'>BDI_ManageAdvancedMapping</td>
	        </tr>
	        <tr class='labels'>
	          <td>Page Type</td>
	          <td>Object Name</td>
	        </tr>
              </tbody>
            </table>
          </div>
          

          <div class='description' title='Description'><p>Documentation for library <code>AdvancedMappingPageObject.AdvancedMappingPage</code>.</p></div>
          <table class="kwtable" title='Table of keywords'>
            <tbody>
              <tr><th>Keyword</th><th>Arguments</th><th>Documentation</th></tr>
              
              <tr class="kwrow" id="AdvancedMappingPageObject.py.Create Mapping If Doesnt Exist">
                <td class="kwname">
                  Create Mapping If Doesnt Exist
                </td>
                <td class="kwargs">
                  
                  <i>src_fld</i>, 
                  
                  <i>tgt_fld</i>
                  
                </td>
                <td class="kwdoc"><p>Checks if mapping with src_fld exists and creates if it doesn't exist.</p></td>
              </tr>
              
              <tr class="kwrow" id="AdvancedMappingPageObject.py.Create New Field Mapping">
                <td class="kwname">
                  Create New Field Mapping
                </td>
                <td class="kwargs">
                  
                  <i>src_fld</i>, 
                  
                  <i>tgt_fld</i>
                  
                </td>
                <td class="kwdoc"><p>Click on Create New Field Mapping button on the page select 'src_fld' arg in Source Field Label box 'tgt_fld' arg in Target Field Label box</p></td>
              </tr>
              
              <tr class="kwrow" id="AdvancedMappingPageObject.py.Delete Field Mapping">
                <td class="kwname">
                  Delete Field Mapping
                </td>
                <td class="kwargs">
                  
                  <i>fld_name</i>
                  
                </td>
                <td class="kwdoc"><p>Click the dropdown for fld_name and select Delete and wait for field mapping to not present on the page.</p></td>
              </tr>
              
              <tr class="kwrow" id="AdvancedMappingPageObject.py.Delete Mapping If Mapping Exists">
                <td class="kwname">
                  Delete Mapping If Mapping Exists
                </td>
                <td class="kwargs">
                  
                  <i>fld_label</i>
                  
                </td>
                <td class="kwdoc"><p>Checks if mapping with fld_label exists and if exists deletes the mapping. If not then does nothing</p></td>
              </tr>
              
              <tr class="kwrow" id="AdvancedMappingPageObject.py.Edit Field Mappings">
                <td class="kwname">
                  Edit Field Mappings
                </td>
                <td class="kwargs">
                  
                  <i>fld_name</i>, 
                  
                  <i>tgt_field</i>
                  
                </td>
                <td class="kwdoc"><p>Click the dropdown for fieldname and select edit and wait for model is open. Once modal is open click on Target field to open a dropdown and select 'target_field' from available options</p></td>
              </tr>
              
              <tr class="kwrow" id="AdvancedMappingPageObject.py.Log Current Page Object">
                <td class="kwname">
                  Log Current Page Object
                </td>
                <td class="kwargs">
                  
                </td>
                <td class="kwdoc"><p>Logs the name of the current page object</p>
<p>The current page object is also returned as an object</p></td>
              </tr>
              
              <tr class="kwrow" id="AdvancedMappingPageObject.py.View Field Mappings Of The Object">
                <td class="kwname">
                  View Field Mappings Of The Object
                </td>
                <td class="kwargs">
                  
                  <i>obj</i>
                  
                </td>
                <td class="kwdoc"><p>Click the dropdwon for obj and select View Field Mappings and verify that field mappings page is open</p></td>
              </tr>
              
            </tbody>
          </table>
        </div> 
        
      </div>
      
      <div class="file" id="file-robot/Cumulus/resources/AffiliationPageObject.py">
        <div class='file-header'>
          <h2 title='robot/Cumulus/resources/AffiliationPageObject.py'>AffiliationPageObject.py</h2>
          <div class='file-path'>robot/Cumulus/resources/AffiliationPageObject.py</div>
        </div>

        

        
        <div class="section" pageobject="Details-npe5__Affiliation__c">

          
          <div class='pageobject-header'>

            <table class='pageobject-header'>
              <tbody>
	        <tr class='data'>
	          <td title='Page Type'>Details</td>
	          <td title='Object Name'>npe5__Affiliation__c</td>
	        </tr>
	        <tr class='labels'>
	          <td>Page Type</td>
	          <td>Object Name</td>
	        </tr>
              </tbody>
            </table>
          </div>
          

          <div class='description' title='Description'><p>Documentation for library <code>AffiliationPageObject.AffiliationDetailPage</code>.</p></div>
          <table class="kwtable" title='Table of keywords'>
            <tbody>
              <tr><th>Keyword</th><th>Arguments</th><th>Documentation</th></tr>
              
              <tr class="kwrow" id="AffiliationPageObject.py.Log Current Page Object">
                <td class="kwname">
                  Log Current Page Object
                </td>
                <td class="kwargs">
                  
                </td>
                <td class="kwdoc"><p>Logs the name of the current page object</p>
<p>The current page object is also returned as an object</p></td>
              </tr>
              
              <tr class="kwrow" id="AffiliationPageObject.py.Save Affiliation Record">
                <td class="kwname">
                  Save Affiliation Record
                </td>
                <td class="kwargs">
                  
                </td>
                <td class="kwdoc"><p>Saves the affiliation record and waits until save mode is exited</p></td>
              </tr>
              
            </tbody>
          </table>
        </div> 
        
        <div class="section" pageobject="Listing-npe5__Affiliation__c">

          
          <div class='pageobject-header'>

            <table class='pageobject-header'>
              <tbody>
	        <tr class='data'>
	          <td title='Page Type'>Listing</td>
	          <td title='Object Name'>npe5__Affiliation__c</td>
	        </tr>
	        <tr class='labels'>
	          <td>Page Type</td>
	          <td>Object Name</td>
	        </tr>
              </tbody>
            </table>
          </div>
          

          <div class='description' title='Description'><p>Documentation for library <code>AffiliationPageObject.AffiliationListingPage</code>.</p></div>
          <table class="kwtable" title='Table of keywords'>
            <tbody>
              <tr><th>Keyword</th><th>Arguments</th><th>Documentation</th></tr>
              
              <tr class="kwrow" id="AffiliationPageObject.py.Log Current Page Object">
                <td class="kwname">
                  Log Current Page Object
                </td>
                <td class="kwargs">
                  
                </td>
                <td class="kwdoc"><p>Logs the name of the current page object</p>
<p>The current page object is also returned as an object</p></td>
              </tr>
              
            </tbody>
          </table>
        </div> 
        
      </div>
      
      <div class="file" id="file-robot/Cumulus/resources/BatchGiftEntryPageObject.py">
        <div class='file-header'>
          <h2 title='robot/Cumulus/resources/BatchGiftEntryPageObject.py'>BatchGiftEntryPageObject.py</h2>
          <div class='file-path'>robot/Cumulus/resources/BatchGiftEntryPageObject.py</div>
        </div>

        

        
        <div class="section" pageobject="Details-DataImportBatch__c">

          
          <div class='pageobject-header'>

            <table class='pageobject-header'>
              <tbody>
	        <tr class='data'>
	          <td title='Page Type'>Details</td>
	          <td title='Object Name'>DataImportBatch__c</td>
	        </tr>
	        <tr class='labels'>
	          <td>Page Type</td>
	          <td>Object Name</td>
	        </tr>
              </tbody>
            </table>
          </div>
          

          <div class='description' title='Description'><p>Documentation for library <code>BatchGiftEntryPageObject.BatchGiftEntryDetailPage</code>.</p></div>
          <table class="kwtable" title='Table of keywords'>
            <tbody>
              <tr><th>Keyword</th><th>Arguments</th><th>Documentation</th></tr>
              
              <tr class="kwrow" id="BatchGiftEntryPageObject.py.Log Current Page Object">
                <td class="kwname">
                  Log Current Page Object
                </td>
                <td class="kwargs">
                  
                </td>
                <td class="kwdoc"><p>Logs the name of the current page object</p>
<p>The current page object is also returned as an object</p></td>
              </tr>
              
            </tbody>
          </table>
        </div> 
        
        <div class="section" pageobject="Listing-Batch_Gift_Entry">

          
          <div class='pageobject-header'>

            <table class='pageobject-header'>
              <tbody>
	        <tr class='data'>
	          <td title='Page Type'>Listing</td>
	          <td title='Object Name'>Batch_Gift_Entry</td>
	        </tr>
	        <tr class='labels'>
	          <td>Page Type</td>
	          <td>Object Name</td>
	        </tr>
              </tbody>
            </table>
          </div>
          

          <div class='description' title='Description'><p>Documentation for library <code>BatchGiftEntryPageObject.BatchGiftEntryListPage</code>.</p></div>
          <table class="kwtable" title='Table of keywords'>
            <tbody>
              <tr><th>Keyword</th><th>Arguments</th><th>Documentation</th></tr>
              
              <tr class="kwrow" id="BatchGiftEntryPageObject.py.Log Current Page Object">
                <td class="kwname">
                  Log Current Page Object
                </td>
                <td class="kwargs">
                  
                </td>
                <td class="kwdoc"><p>Logs the name of the current page object</p>
<p>The current page object is also returned as an object</p></td>
              </tr>
              
            </tbody>
          </table>
        </div> 
        
      </div>
      
      <div class="file" id="file-robot/Cumulus/resources/ContactPageObject.py">
        <div class='file-header'>
          <h2 title='robot/Cumulus/resources/ContactPageObject.py'>ContactPageObject.py</h2>
          <div class='file-path'>robot/Cumulus/resources/ContactPageObject.py</div>
        </div>

        

        
        <div class="section" pageobject="Details-Contact">

          
          <div class='pageobject-header'>

            <table class='pageobject-header'>
              <tbody>
	        <tr class='data'>
	          <td title='Page Type'>Details</td>
	          <td title='Object Name'>Contact</td>
	        </tr>
	        <tr class='labels'>
	          <td>Page Type</td>
	          <td>Object Name</td>
	        </tr>
              </tbody>
            </table>
          </div>
          

          <div class='description' title='Description'><p>Documentation for library <code>ContactPageObject.ContactDetailPage</code>.</p></div>
          <table class="kwtable" title='Table of keywords'>
            <tbody>
              <tr><th>Keyword</th><th>Arguments</th><th>Documentation</th></tr>
              
              <tr class="kwrow" id="ContactPageObject.py.Go To Related Engagement Actionplans Page">
                <td class="kwname">
                  Go To Related Engagement Actionplans Page
                </td>
                <td class="kwargs">
                  
                  <i>customerid</i>
                  
                </td>
                <td class="kwdoc"><p>Navigates to the related engagement plans listing page</p></td>
              </tr>
              
              <tr class="kwrow" id="ContactPageObject.py.Log Current Page Object">
                <td class="kwname">
                  Log Current Page Object
                </td>
                <td class="kwargs">
                  
                </td>
                <td class="kwdoc"><p>Logs the name of the current page object</p>
<p>The current page object is also returned as an object</p></td>
              </tr>
              
              <tr class="kwrow" id="ContactPageObject.py.Perform Action On Related Item">
                <td class="kwname">
                  Perform Action On Related Item
                </td>
                <td class="kwargs">
                  
                  <i>action</i>
                  
                </td>
                <td class="kwdoc"><p>Identifies the value and performs the specified action requested Currently added logic for Delete. In the future can be extended for Edit</p></td>
              </tr>
              
              <tr class="kwrow" id="ContactPageObject.py.Update Field Value">
                <td class="kwname">
                  Update Field Value
                </td>
                <td class="kwargs">
                  
                  <i>field_name</i>, 
                  
                  <i>old_value</i>, 
                  
                  <i>new_value</i>
                  
                </td>
                <td class="kwdoc"><p>Delete the old value in specified field by clicking on delete icon and update with new value</p></td>
              </tr>
              
              <tr class="kwrow" id="ContactPageObject.py.Validate Relation Status Message">
                <td class="kwname">
                  Validate Relation Status Message
                </td>
                <td class="kwargs">
                  
                  <i>contact1</i>, 
                  
                  <i>contact2</i>, 
                  
                  <i>relation</i>
                  
                </td>
                <td class="kwdoc"><p>Obtains the status message displayed on the relationships section of contact details page Validates it against the expected status message Note: Pass contact1,contact2, relation in a desired pattern to format as contact1 is contact2's relation</p></td>
              </tr>
              
              <tr class="kwrow" id="ContactPageObject.py.Verify Rollup Field Value">
                <td class="kwname">
                  Verify Rollup Field Value
                </td>
                <td class="kwargs">
                  
                  <i>field_name</i>, 
                  
                  <i>value</i>, 
                  
                  <i>section=None</i>
                  
                </td>
                <td class="kwdoc"><p>Verifies if the given rollup field contains given value if it doesn't, then recalculates rollup and performs refresh</p></td>
              </tr>
              
              <tr class="kwrow" id="ContactPageObject.py.Waitfor Actions Dropdown And Click Option">
                <td class="kwname">
                  Waitfor Actions Dropdown And Click Option
                </td>
                <td class="kwargs">
                  
                  <i>option</i>
                  
                </td>
                <td class="kwdoc"><p>Wait for the Action dropdown menu to load from the contact details page Click on the desired option passed as a parameter</p></td>
              </tr>
              
            </tbody>
          </table>
        </div> 
        
        <div class="section" pageobject="Listing-Contact">

          
          <div class='pageobject-header'>

            <table class='pageobject-header'>
              <tbody>
	        <tr class='data'>
	          <td title='Page Type'>Listing</td>
	          <td title='Object Name'>Contact</td>
	        </tr>
	        <tr class='labels'>
	          <td>Page Type</td>
	          <td>Object Name</td>
	        </tr>
              </tbody>
            </table>
          </div>
          

          <div class='description' title='Description'><p>Documentation for library <code>ContactPageObject.ContactListingPage</code>.</p></div>
          <table class="kwtable" title='Table of keywords'>
            <tbody>
              <tr><th>Keyword</th><th>Arguments</th><th>Documentation</th></tr>
              
              <tr class="kwrow" id="ContactPageObject.py.Click Delete Account Button">
                <td class="kwname">
                  Click Delete Account Button
                </td>
                <td class="kwargs">
                  
                </td>
                <td class="kwdoc"><p>Clicks on Delete Account button inside the iframe</p></td>
              </tr>
              
              <tr class="kwrow" id="ContactPageObject.py.Log Current Page Object">
                <td class="kwname">
                  Log Current Page Object
                </td>
                <td class="kwargs">
                  
                </td>
                <td class="kwdoc"><p>Logs the name of the current page object</p>
<p>The current page object is also returned as an object</p></td>
              </tr>
              
            </tbody>
          </table>
        </div> 
        
      </div>
      
      <div class="file" id="file-robot/Cumulus/resources/CustomSettingsPageObject.py">
        <div class='file-header'>
          <h2 title='robot/Cumulus/resources/CustomSettingsPageObject.py'>CustomSettingsPageObject.py</h2>
          <div class='file-path'>robot/Cumulus/resources/CustomSettingsPageObject.py</div>
        </div>

        

        
        <div class="section" pageobject="Custom-CustomSettings">

          
          <div class='pageobject-header'>

            <table class='pageobject-header'>
              <tbody>
	        <tr class='data'>
	          <td title='Page Type'>Custom</td>
	          <td title='Object Name'>CustomSettings</td>
	        </tr>
	        <tr class='labels'>
	          <td>Page Type</td>
	          <td>Object Name</td>
	        </tr>
              </tbody>
            </table>
          </div>
          

          <div class='description' title='Description'><p>Documentation for library <code>CustomSettingsPageObject.CustomSettingsPage</code>.</p></div>
          <table class="kwtable" title='Table of keywords'>
            <tbody>
              <tr><th>Keyword</th><th>Arguments</th><th>Documentation</th></tr>
              
              <tr class="kwrow" id="CustomSettingsPageObject.py.Log Current Page Object">
                <td class="kwname">
                  Log Current Page Object
                </td>
                <td class="kwargs">
                  
                </td>
                <td class="kwdoc"><p>Logs the name of the current page object</p>
<p>The current page object is also returned as an object</p></td>
              </tr>
              
              <tr class="kwrow" id="CustomSettingsPageObject.py.Select Settings Option">
                <td class="kwname">
                  Select Settings Option
                </td>
                <td class="kwargs">
                  
                  <i>setting_name</i>, 
                  
                  <i>value</i>
                  
                </td>
                <td class="kwdoc"><p>selects frame with setting_name and clicks on the option identified by value for the given setting and unselects frame</p></td>
              </tr>
              
              <tr class="kwrow" id="CustomSettingsPageObject.py.Verify Page And Select Frame">
                <td class="kwname">
                  Verify Page And Select Frame
                </td>
                <td class="kwargs">
                  
                  <i>page_name</i>
                  
                </td>
                <td class="kwdoc"><p>verify page contains page_name and select frame identified with page_name</p></td>
              </tr>
              
            </tbody>
          </table>
        </div> 
        
      </div>
      
      <div class="file" id="file-robot/Cumulus/resources/CustomizableRollupsPageObject.py">
        <div class='file-header'>
          <h2 title='robot/Cumulus/resources/CustomizableRollupsPageObject.py'>CustomizableRollupsPageObject.py</h2>
          <div class='file-path'>robot/Cumulus/resources/CustomizableRollupsPageObject.py</div>
        </div>

        

        
        <div class="section" pageobject="Custom-CustomRollupSettings">

          
          <div class='pageobject-header'>

            <table class='pageobject-header'>
              <tbody>
	        <tr class='data'>
	          <td title='Page Type'>Custom</td>
	          <td title='Object Name'>CustomRollupSettings</td>
	        </tr>
	        <tr class='labels'>
	          <td>Page Type</td>
	          <td>Object Name</td>
	        </tr>
              </tbody>
            </table>
          </div>
          

          <div class='description' title='Description'><p>Documentation for library <code>CustomizableRollupsPageObject.CustomRollupSettingsPage</code>.</p></div>
          <table class="kwtable" title='Table of keywords'>
            <tbody>
              <tr><th>Keyword</th><th>Arguments</th><th>Documentation</th></tr>
              
              <tr class="kwrow" id="CustomizableRollupsPageObject.py.Clone Rollup">
                <td class="kwname">
                  Clone Rollup
                </td>
                <td class="kwargs">
                  
                  <i>rollup_name</i>, 
                  
                  <i>**kwargs</i>
                  
                </td>
                <td class="kwdoc"><p>If new rollup doesn't exist - Clone an existing rollup, enter arguments passed  and create new rollup If new rollup exists - logs that rollup already exists</p></td>
              </tr>
              
              <tr class="kwrow" id="CustomizableRollupsPageObject.py.Create New Filter Setting">
                <td class="kwname">
                  Create New Filter Setting
                </td>
                <td class="kwargs">
                  
                  <i>*args</i>, 
                  
                  <i>**kwargs</i>
                  
                </td>
                <td class="kwdoc"><p>Creates a new filter setting by taking in all the filtering criteria(s) Create New Filter Setting ...            @{filterPools}        // list of filtering criteria(s) ...            &amp;{dict}               // Should contain Filter name and description fields eg: Name=Old Payments    Description=this is a test.</p></td>
              </tr>
              
              <tr class="kwrow" id="CustomizableRollupsPageObject.py.Create New Rollup Setting">
                <td class="kwname">
                  Create New Rollup Setting
                </td>
                <td class="kwargs">
                  
                  <i>**kwargs</i>
                  
                </td>
                <td class="kwdoc"><p>Wait for the Iframe to be available and switch to the Frame. Confirm that a rollup setting of the same type does not exist Click on new and create a new rollup settings record</p></td>
              </tr>
              
              <tr class="kwrow" id="CustomizableRollupsPageObject.py.Log Current Page Object">
                <td class="kwname">
                  Log Current Page Object
                </td>
                <td class="kwargs">
                  
                </td>
                <td class="kwdoc"><p>Logs the name of the current page object</p>
<p>The current page object is also returned as an object</p></td>
              </tr>
              
              <tr class="kwrow" id="CustomizableRollupsPageObject.py.Navigate To Crlpsettings">
                <td class="kwname">
                  Navigate To Crlpsettings
                </td>
                <td class="kwargs">
                  
                  <i>filter_name=None</i>
                  
                </td>
                <td class="kwdoc"><p>Click on the Navigate CRLP Button and wait for the page to load</p></td>
              </tr>
              
              <tr class="kwrow" id="CustomizableRollupsPageObject.py.Populate Crlp Form">
                <td class="kwname">
                  Populate Crlp Form
                </td>
                <td class="kwargs">
                  
                  <i>**kwargs</i>
                  
                </td>
                <td class="kwdoc"><p>Pass the field name and value as key, value pairs to populate the rollups form</p></td>
              </tr>
              
              <tr class="kwrow" id="CustomizableRollupsPageObject.py.Select From List">
                <td class="kwname">
                  Select From List
                </td>
                <td class="kwargs">
                  
                  <i>key</i>, 
                  
                  <i>value</i>
                  
                </td>
                <td class="kwdoc"><p>Selects the specified value from the dropdown identified with key on rollups form</p></td>
              </tr>
              
              <tr class="kwrow" id="CustomizableRollupsPageObject.py.Verify Rollup Exists">
                <td class="kwname">
                  Verify Rollup Exists
                </td>
                <td class="kwargs">
                  
                  <i>label</i>
                  
                </td>
                <td class="kwdoc"><p>verifies if the rollup with label exists and active, if doesn't exist raises exception</p></td>
              </tr>
              
            </tbody>
          </table>
        </div> 
        
      </div>
      
      <div class="file" id="file-robot/Cumulus/resources/DataImportPageObject.py">
        <div class='file-header'>
          <h2 title='robot/Cumulus/resources/DataImportPageObject.py'>DataImportPageObject.py</h2>
          <div class='file-path'>robot/Cumulus/resources/DataImportPageObject.py</div>
        </div>

        

        
        <div class="section" pageobject="Details-DataImport__c">

          
          <div class='pageobject-header'>

            <table class='pageobject-header'>
              <tbody>
	        <tr class='data'>
	          <td title='Page Type'>Details</td>
	          <td title='Object Name'>DataImport__c</td>
	        </tr>
	        <tr class='labels'>
	          <td>Page Type</td>
	          <td>Object Name</td>
	        </tr>
              </tbody>
            </table>
          </div>
          

          <div class='description' title='Description'><p>Documentation for library <code>DataImportPageObject.DataImportDetailPage</code>.</p></div>
          <table class="kwtable" title='Table of keywords'>
            <tbody>
              <tr><th>Keyword</th><th>Arguments</th><th>Documentation</th></tr>
              
              <tr class="kwrow" id="DataImportPageObject.py.Edit Record">
                <td class="kwname">
                  Edit Record
                </td>
                <td class="kwargs">
                  
                </td>
                <td class="kwdoc"><p>From the actions dropdown select edit action and wait for modal to open</p></td>
              </tr>
              
              <tr class="kwrow" id="DataImportPageObject.py.Log Current Page Object">
                <td class="kwname">
                  Log Current Page Object
                </td>
                <td class="kwargs">
                  
                </td>
                <td class="kwdoc"><p>Logs the name of the current page object</p>
<p>The current page object is also returned as an object</p></td>
              </tr>
              
              <tr class="kwrow" id="DataImportPageObject.py.Save Record">
                <td class="kwname">
                  Save Record
                </td>
                <td class="kwargs">
                  
                </td>
                <td class="kwdoc"><p>clicks the save button on the modal and waits till modal is closed</p></td>
              </tr>
              
              <tr class="kwrow" id="DataImportPageObject.py.Verify Failure Message">
                <td class="kwname">
                  Verify Failure Message
                </td>
                <td class="kwargs">
                  
                  <i>field</i>, 
                  
                  <i>status</i>, 
                  
                  <i>value</i>
                  
                </td>
                <td class="kwdoc"><p>If status is 'contains' then the specified value should be present in the field 'does not contain' then the specified value should not be present in the field</p></td>
              </tr>
              
            </tbody>
          </table>
        </div> 
        
        <div class="section" pageobject="Listing-DataImport__c">

          
          <div class='pageobject-header'>

            <table class='pageobject-header'>
              <tbody>
	        <tr class='data'>
	          <td title='Page Type'>Listing</td>
	          <td title='Object Name'>DataImport__c</td>
	        </tr>
	        <tr class='labels'>
	          <td>Page Type</td>
	          <td>Object Name</td>
	        </tr>
              </tbody>
            </table>
          </div>
          

          <div class='description' title='Description'><p>Documentation for library <code>DataImportPageObject.DataImportPage</code>.</p></div>
          <table class="kwtable" title='Table of keywords'>
            <tbody>
              <tr><th>Keyword</th><th>Arguments</th><th>Documentation</th></tr>
              
              <tr class="kwrow" id="DataImportPageObject.py.Begin Data Import Process And Verify Status">
                <td class="kwname">
                  Begin Data Import Process And Verify Status
                </td>
                <td class="kwargs">
                  
                  <i>batch</i>, 
                  
                  <i>status</i>
                  
                </td>
                <td class="kwdoc"><p>On the DI page, clicks the Begin Data Import Process button and waits for specified status to display</p></td>
              </tr>
              
              <tr class="kwrow" id="DataImportPageObject.py.Click">
                <td class="kwname">
                  Click
                </td>
                <td class="kwargs">
                  
                  <i>btn_name</i>
                  
                </td>
                <td class="kwdoc"><p>Clicks button with specified name on Data Import Page</p></td>
              </tr>
              
              <tr class="kwrow" id="DataImportPageObject.py.Click Close Button">
                <td class="kwname">
                  Click Close Button
                </td>
                <td class="kwargs">
                  
                </td>
                <td class="kwdoc"><p>Click on close button on DI processing page and waits for DI object homepage to load</p></td>
              </tr>
              
              <tr class="kwrow" id="DataImportPageObject.py.Log Current Page Object">
                <td class="kwname">
                  Log Current Page Object
                </td>
                <td class="kwargs">
                  
                </td>
                <td class="kwdoc"><p>Logs the name of the current page object</p>
<p>The current page object is also returned as an object</p></td>
              </tr>
              
              <tr class="kwrow" id="DataImportPageObject.py.Open Data Import Record">
                <td class="kwname">
                  Open Data Import Record
                </td>
                <td class="kwargs">
                  
                  <i>di_name</i>
                  
                </td>
                <td class="kwdoc"><p>Clicks on the specified data import record to open the record</p></td>
              </tr>
              
            </tbody>
          </table>
        </div> 
        
      </div>
      
      <div class="file" id="file-robot/Cumulus/resources/EngagementPlanTemplatesPageObject.py">
        <div class='file-header'>
          <h2 title='robot/Cumulus/resources/EngagementPlanTemplatesPageObject.py'>EngagementPlanTemplatesPageObject.py</h2>
          <div class='file-path'>robot/Cumulus/resources/EngagementPlanTemplatesPageObject.py</div>
        </div>

        

        
        <div class="section" pageobject="Details-Engagement_Plan_Template__c">

          
          <div class='pageobject-header'>

            <table class='pageobject-header'>
              <tbody>
	        <tr class='data'>
	          <td title='Page Type'>Details</td>
	          <td title='Object Name'>Engagement_Plan_Template__c</td>
	        </tr>
	        <tr class='labels'>
	          <td>Page Type</td>
	          <td>Object Name</td>
	        </tr>
              </tbody>
            </table>
          </div>
          

          <div class='description' title='Description'><p>Documentation for library <code>EngagementPlanTemplatesPageObject.EngagementPlanDetailPage</code>.</p></div>
          <table class="kwtable" title='Table of keywords'>
            <tbody>
              <tr><th>Keyword</th><th>Arguments</th><th>Documentation</th></tr>
              
              <tr class="kwrow" id="EngagementPlanTemplatesPageObject.py.Log Current Page Object">
                <td class="kwname">
                  Log Current Page Object
                </td>
                <td class="kwargs">
                  
                </td>
                <td class="kwdoc"><p>Logs the name of the current page object</p>
<p>The current page object is also returned as an object</p></td>
              </tr>
              
            </tbody>
          </table>
        </div> 
        
        <div class="section" pageobject="Home-Engagement_Plan_Template__c">

          
          <div class='pageobject-header'>

            <table class='pageobject-header'>
              <tbody>
	        <tr class='data'>
	          <td title='Page Type'>Home</td>
	          <td title='Object Name'>Engagement_Plan_Template__c</td>
	        </tr>
	        <tr class='labels'>
	          <td>Page Type</td>
	          <td>Object Name</td>
	        </tr>
              </tbody>
            </table>
          </div>
          

          <div class='description' title='Description'><p>Documentation for library <code>EngagementPlanTemplatesPageObject.EngagementPlanHomePage</code>.</p></div>
          <table class="kwtable" title='Table of keywords'>
            <tbody>
              <tr><th>Keyword</th><th>Arguments</th><th>Documentation</th></tr>
              
              <tr class="kwrow" id="EngagementPlanTemplatesPageObject.py.Click And Wait For Task">
                <td class="kwname">
                  Click And Wait For Task
                </td>
                <td class="kwargs">
                  
                  <i>taskname</i>
                  
                </td>
                <td class="kwdoc"></td>
              </tr>
              
              <tr class="kwrow" id="EngagementPlanTemplatesPageObject.py.Click Eng Plan Dropdown">
                <td class="kwname">
                  Click Eng Plan Dropdown
                </td>
                <td class="kwargs">
                  
                  <i>title</i>
                  
                </td>
                <td class="kwdoc"></td>
              </tr>
              
              <tr class="kwrow" id="EngagementPlanTemplatesPageObject.py.Click Task Button">
                <td class="kwname">
                  Click Task Button
                </td>
                <td class="kwargs">
                  
                  <i>name</i>, 
                  
                  <i>task_id=None</i>, 
                  
                  <i>type=None</i>
                  
                </td>
                <td class="kwdoc"><p>Click Task button based on Task id and button label</p></td>
              </tr>
              
              <tr class="kwrow" id="EngagementPlanTemplatesPageObject.py.Enter Eng Plan Values">
                <td class="kwname">
                  Enter Eng Plan Values
                </td>
                <td class="kwargs">
                  
                  <i>name</i>, 
                  
                  <i>value</i>
                  
                </td>
                <td class="kwdoc"><p>Enter values into corresponding fields in Engagement Plan Templet page</p></td>
              </tr>
              
              <tr class="kwrow" id="EngagementPlanTemplatesPageObject.py.Enter Task Id And Subject">
                <td class="kwname">
                  Enter Task Id And Subject
                </td>
                <td class="kwargs">
                  
                  <i>id</i>, 
                  
                  <i>value</i>
                  
                </td>
                <td class="kwdoc"><p>Enter values into corresponding task subject fields based on last 2 digits of id</p></td>
              </tr>
              
              <tr class="kwrow" id="EngagementPlanTemplatesPageObject.py.Log Current Page Object">
                <td class="kwname">
                  Log Current Page Object
                </td>
                <td class="kwargs">
                  
                </td>
                <td class="kwdoc"><p>Logs the name of the current page object</p>
<p>The current page object is also returned as an object</p></td>
              </tr>
              
              <tr class="kwrow" id="EngagementPlanTemplatesPageObject.py.Save Engagement Plan Template">
                <td class="kwname">
                  Save Engagement Plan Template
                </td>
                <td class="kwargs">
                  
                </td>
                <td class="kwdoc"></td>
              </tr>
              
              <tr class="kwrow" id="EngagementPlanTemplatesPageObject.py.Select Eng Plan Checkbox">
                <td class="kwname">
                  Select Eng Plan Checkbox
                </td>
                <td class="kwargs">
                  
                  <i>title</i>
                  
                </td>
                <td class="kwdoc"></td>
              </tr>
              
            </tbody>
          </table>
        </div> 
        
        <div class="section" pageobject="Listing-Engagement_Plan_Template__c">

          
          <div class='pageobject-header'>

            <table class='pageobject-header'>
              <tbody>
	        <tr class='data'>
	          <td title='Page Type'>Listing</td>
	          <td title='Object Name'>Engagement_Plan_Template__c</td>
	        </tr>
	        <tr class='labels'>
	          <td>Page Type</td>
	          <td>Object Name</td>
	        </tr>
              </tbody>
            </table>
          </div>
          

          <div class='description' title='Description'><p>Documentation for library <code>EngagementPlanTemplatesPageObject.EngagementPlanListPage</code>.</p></div>
          <table class="kwtable" title='Table of keywords'>
            <tbody>
              <tr><th>Keyword</th><th>Arguments</th><th>Documentation</th></tr>
              
              <tr class="kwrow" id="EngagementPlanTemplatesPageObject.py.Go To Engagement Plan Page">
                <td class="kwname">
                  Go To Engagement Plan Page
                </td>
                <td class="kwargs">
                  
                  <i>action</i>, 
                  
                  <i>engagementid=None</i>
                  
                </td>
                <td class="kwdoc"><p>Navigates to the specified mode of engagement plant template page</p></td>
              </tr>
              
              <tr class="kwrow" id="EngagementPlanTemplatesPageObject.py.Log Current Page Object">
                <td class="kwname">
                  Log Current Page Object
                </td>
                <td class="kwargs">
                  
                </td>
                <td class="kwdoc"><p>Logs the name of the current page object</p>
<p>The current page object is also returned as an object</p></td>
              </tr>
              
            </tbody>
          </table>
        </div> 
        
      </div>
      
      <div class="file" id="file-robot/Cumulus/resources/GAUPageObject.py">
        <div class='file-header'>
          <h2 title='robot/Cumulus/resources/GAUPageObject.py'>GAUPageObject.py</h2>
          <div class='file-path'>robot/Cumulus/resources/GAUPageObject.py</div>
        </div>

        

        
        <div class="section" pageobject="Custom-ManageAllocations">

          
          <div class='pageobject-header'>

            <table class='pageobject-header'>
              <tbody>
	        <tr class='data'>
	          <td title='Page Type'>Custom</td>
	          <td title='Object Name'>ManageAllocations</td>
	        </tr>
	        <tr class='labels'>
	          <td>Page Type</td>
	          <td>Object Name</td>
	        </tr>
              </tbody>
            </table>
          </div>
          

          <div class='description' title='Description'><p>Documentation for library <code>GAUPageObject.GauAllocationPage</code>.</p></div>
          <table class="kwtable" title='Table of keywords'>
            <tbody>
              <tr><th>Keyword</th><th>Arguments</th><th>Documentation</th></tr>
              
              <tr class="kwrow" id="GAUPageObject.py.Add Gau Allocation">
                <td class="kwname">
                  Add Gau Allocation
                </td>
                <td class="kwargs">
                  
                  <i>field</i>, 
                  
                  <i>value</i>
                  
                </td>
                <td class="kwdoc"><p>Enter an allocation of sepecified 'value' in the given 'field'</p></td>
              </tr>
              
              <tr class="kwrow" id="GAUPageObject.py.Log Current Page Object">
                <td class="kwname">
                  Log Current Page Object
                </td>
                <td class="kwargs">
                  
                </td>
                <td class="kwdoc"><p>Logs the name of the current page object</p>
<p>The current page object is also returned as an object</p></td>
              </tr>
              
              <tr class="kwrow" id="GAUPageObject.py.Set Gau Allocation">
                <td class="kwname">
                  Set Gau Allocation
                </td>
                <td class="kwargs">
                  
                  <i>**kwargs</i>
                  
                </td>
                <td class="kwdoc"><p>Allocates the values for the GAU names as specified by the values passed in kwargs</p></td>
              </tr>
              
            </tbody>
          </table>
        </div> 
        
        <div class="section" pageobject="Listing-General_Accounting_Unit__c">

          
          <div class='pageobject-header'>

            <table class='pageobject-header'>
              <tbody>
	        <tr class='data'>
	          <td title='Page Type'>Listing</td>
	          <td title='Object Name'>General_Accounting_Unit__c</td>
	        </tr>
	        <tr class='labels'>
	          <td>Page Type</td>
	          <td>Object Name</td>
	        </tr>
              </tbody>
            </table>
          </div>
          

          <div class='description' title='Description'><p>Documentation for library <code>GAUPageObject.GAUListPage</code>.</p></div>
          <table class="kwtable" title='Table of keywords'>
            <tbody>
              <tr><th>Keyword</th><th>Arguments</th><th>Documentation</th></tr>
              
              <tr class="kwrow" id="GAUPageObject.py.Log Current Page Object">
                <td class="kwname">
                  Log Current Page Object
                </td>
                <td class="kwargs">
                  
                </td>
                <td class="kwdoc"><p>Logs the name of the current page object</p>
<p>The current page object is also returned as an object</p></td>
              </tr>
              
            </tbody>
          </table>
        </div> 
        
      </div>
      
      <div class="file" id="file-robot/Cumulus/resources/GiftEntryPageObject.py">
        <div class='file-header'>
          <h2 title='robot/Cumulus/resources/GiftEntryPageObject.py'>GiftEntryPageObject.py</h2>
          <div class='file-path'>robot/Cumulus/resources/GiftEntryPageObject.py</div>
        </div>

        

        
        <div class="section" pageobject="Form-Gift Entry">

          
          <div class='pageobject-header'>

            <table class='pageobject-header'>
              <tbody>
	        <tr class='data'>
	          <td title='Page Type'>Form</td>
	          <td title='Object Name'>Gift Entry</td>
	        </tr>
	        <tr class='labels'>
	          <td>Page Type</td>
	          <td>Object Name</td>
	        </tr>
              </tbody>
            </table>
          </div>
          

          <div class='description' title='Description'><p>Documentation for library <code>GiftEntryPageObject.GiftEntryFormPage</code>.</p></div>
          <table class="kwtable" title='Table of keywords'>
            <tbody>
              <tr><th>Keyword</th><th>Arguments</th><th>Documentation</th></tr>
              
              <tr class="kwrow" id="GiftEntryPageObject.py.Click Field Value Link">
                <td class="kwname">
                  Click Field Value Link
                </td>
                <td class="kwargs">
                  
                  <i>field_name</i>
                  
                </td>
                <td class="kwdoc"><p>clicks on the link present in the given field</p></td>
              </tr>
              
              <tr class="kwrow" id="GiftEntryPageObject.py.Fill Gift Entry Form">
                <td class="kwname">
                  Fill Gift Entry Form
                </td>
                <td class="kwargs">
                  
                  <i>**kwargs</i>
                  
                </td>
                <td class="kwdoc"><p>Fill the gift entry form fields with specified values. Key is field name and value is value to be entered for field</p></td>
              </tr>
              
              <tr class="kwrow" id="GiftEntryPageObject.py.Log Current Page Object">
                <td class="kwname">
                  Log Current Page Object
                </td>
                <td class="kwargs">
                  
                </td>
                <td class="kwdoc"><p>Logs the name of the current page object</p>
<p>The current page object is also returned as an object</p></td>
              </tr>
              
              <tr class="kwrow" id="GiftEntryPageObject.py.Verify Error For Field">
                <td class="kwname">
                  Verify Error For Field
                </td>
                <td class="kwargs">
                  
                  <i>**kwargs</i>
                  
                </td>
                <td class="kwdoc"><p>Verify that the given field contains specified error message Key should be field name and value should be the error message expected for field</p></td>
              </tr>
              
              <tr class="kwrow" id="GiftEntryPageObject.py.Verify Field Default Value">
                <td class="kwname">
                  Verify Field Default Value
                </td>
                <td class="kwargs">
                  
                  <i>**kwargs</i>
                  
                </td>
                <td class="kwdoc"><p>verifies that the field contains given default value where key=field name and value=default value</p></td>
              </tr>
              
              <tr class="kwrow" id="GiftEntryPageObject.py.Verify Gift Count">
                <td class="kwname">
                  Verify Gift Count
                </td>
                <td class="kwargs">
                  
                  <i>count</i>
                  
                </td>
                <td class="kwdoc"><p>Verify that the no. of gifts on the page match with count</p></td>
              </tr>
              
              <tr class="kwrow" id="GiftEntryPageObject.py.Verify Link Status">
                <td class="kwname">
                  Verify Link Status
                </td>
                <td class="kwargs">
                  
                  <i>**kwargs</i>
                  
                </td>
                <td class="kwdoc"><p>Verify the link is disabled/enabled, pass the name of the link and the expected status of the link as either enabled or disabled Eg: |Verify Link Status  |  Update this Payment=enabled ...                    Update this Opportunity=disabled  |</p></td>
              </tr>
              
              <tr class="kwrow" id="GiftEntryPageObject.py.Verify Table Field Values">
                <td class="kwname">
                  Verify Table Field Values
                </td>
                <td class="kwargs">
                  
                  <i>table</i>, 
                  
                  <i>**kwargs</i>
                  
                </td>
                <td class="kwdoc"><p>Verifies that table has given field name with value. Arguments are: table=table name, fieldname=fieldvalue Eg: |Verify Table Field Values  |  Batch Gifts  |  Opportunity Amount=$150.00  |</p></td>
              </tr>
              
            </tbody>
          </table>
        </div> 
        
        <div class="section" pageobject="Landing-GE_Gift_Entry">

          
          <div class='pageobject-header'>

            <table class='pageobject-header'>
              <tbody>
	        <tr class='data'>
	          <td title='Page Type'>Landing</td>
	          <td title='Object Name'>GE_Gift_Entry</td>
	        </tr>
	        <tr class='labels'>
	          <td>Page Type</td>
	          <td>Object Name</td>
	        </tr>
              </tbody>
            </table>
          </div>
          

          <div class='description' title='Description'><p>Documentation for library <code>GiftEntryPageObject.GiftEntryLandingPage</code>.</p></div>
          <table class="kwtable" title='Table of keywords'>
            <tbody>
              <tr><th>Keyword</th><th>Arguments</th><th>Documentation</th></tr>
              
              <tr class="kwrow" id="GiftEntryPageObject.py.Click Gift Entry Button">
                <td class="kwname">
                  Click Gift Entry Button
                </td>
                <td class="kwargs">
                  
                  <i>title</i>
                  
                </td>
                <td class="kwdoc"><p>clicks on Gift Entry button identified with title</p></td>
              </tr>
              
              <tr class="kwrow" id="GiftEntryPageObject.py.Get Template Record Id">
                <td class="kwname">
                  Get Template Record Id
                </td>
                <td class="kwargs">
                  
                  <i>template</i>
                  
                </td>
                <td class="kwdoc"><p>Parses the current url to get the object id of the current record. Expects url format like: [a-zA-Z0-9]{15,18}</p></td>
              </tr>
              
              <tr class="kwrow" id="GiftEntryPageObject.py.Log Current Page Object">
                <td class="kwname">
                  Log Current Page Object
                </td>
                <td class="kwargs">
                  
                </td>
                <td class="kwdoc"><p>Logs the name of the current page object</p>
<p>The current page object is also returned as an object</p></td>
              </tr>
              
              <tr class="kwrow" id="GiftEntryPageObject.py.Select Template">
                <td class="kwname">
                  Select Template
                </td>
                <td class="kwargs">
                  
                  <i>template</i>
                  
                </td>
                <td class="kwdoc"><p>selects the specified template while creating a new batch</p></td>
              </tr>
              
              <tr class="kwrow" id="GiftEntryPageObject.py.Select Template Action">
                <td class="kwname">
                  Select Template Action
                </td>
                <td class="kwargs">
                  
                  <i>name</i>, 
                  
                  <i>action</i>
                  
                </td>
                <td class="kwdoc"><p>From the template table, select template with name and select an action from the dropdown</p></td>
              </tr>
              
              <tr class="kwrow" id="GiftEntryPageObject.py.Store Template Record Id">
                <td class="kwname">
                  Store Template Record Id
                </td>
                <td class="kwargs">
                  
                  <i>template</i>
                  
                </td>
                <td class="kwdoc"><p>Parses the template href to get the object id of the current record. Expects url format like: [a-zA-Z0-9]{15,18}</p></td>
              </tr>
              
              <tr class="kwrow" id="GiftEntryPageObject.py.Verify Template Is Not Available">
                <td class="kwname">
                  Verify Template Is Not Available
                </td>
                <td class="kwargs">
                  
                  <i>template</i>
                  
                </td>
                <td class="kwdoc"><p>Verify that a gift template is not available for selection while creating a new batch</p></td>
              </tr>
              
            </tbody>
          </table>
        </div> 
        
        <div class="section" pageobject="Template-GE_Gift_Entry">

          
          <div class='pageobject-header'>

            <table class='pageobject-header'>
              <tbody>
	        <tr class='data'>
	          <td title='Page Type'>Template</td>
	          <td title='Object Name'>GE_Gift_Entry</td>
	        </tr>
	        <tr class='labels'>
	          <td>Page Type</td>
	          <td>Object Name</td>
	        </tr>
              </tbody>
            </table>
          </div>
          

          <div class='description' title='Description'><p>Documentation for library <code>GiftEntryPageObject.GiftEntryTemplatePage</code>.</p></div>
          <table class="kwtable" title='Table of keywords'>
            <tbody>
              <tr><th>Keyword</th><th>Arguments</th><th>Documentation</th></tr>
              
              <tr class="kwrow" id="GiftEntryPageObject.py.Add Batch Table Columns">
                <td class="kwname">
                  Add Batch Table Columns
                </td>
                <td class="kwargs">
                  
                  <i>*args</i>
                  
                </td>
                <td class="kwdoc"><p>Adds specified batch columns to the visible section if they are not already added</p></td>
              </tr>
              
              <tr class="kwrow" id="GiftEntryPageObject.py.Add Field Bundle To New Section">
                <td class="kwname">
                  Add Field Bundle To New Section
                </td>
                <td class="kwargs">
                  
                  <i>bundle</i>
                  
                </td>
                <td class="kwdoc"><p>Adds the specified field bundle to the template builder form if not already added</p></td>
              </tr>
              
              <tr class="kwrow" id="GiftEntryPageObject.py.Enter Value In Field">
                <td class="kwname">
                  Enter Value In Field
                </td>
                <td class="kwargs">
                  
                  <i>**kwargs</i>
                  
                </td>
                <td class="kwdoc"><p>Enter value in specified field</p></td>
              </tr>
              
              <tr class="kwrow" id="GiftEntryPageObject.py.Fill Template Form">
                <td class="kwname">
                  Fill Template Form
                </td>
                <td class="kwargs">
                  
                  <i>**kwargs</i>
                  
                </td>
                <td class="kwdoc"><p>Add default values to template builder form fields or set fields as required. Key is field main label name and value is again another dictionary of field type and value ex: Payment: Payment Method is Main Label with Default Value as field type and ChecK is value</p></td>
              </tr>
              
              <tr class="kwrow" id="GiftEntryPageObject.py.Log Current Page Object">
                <td class="kwname">
                  Log Current Page Object
                </td>
                <td class="kwargs">
                  
                </td>
                <td class="kwdoc"><p>Logs the name of the current page object</p>
<p>The current page object is also returned as an object</p></td>
              </tr>
              
              <tr class="kwrow" id="GiftEntryPageObject.py.Perform Action On Object Field">
                <td class="kwname">
                  Perform Action On Object Field
                </td>
                <td class="kwargs">
                  
                  <i>action</i>, 
                  
                  <i>object_group</i>, 
                  
                  <i>field</i>
                  
                </td>
                <td class="kwdoc"><p>If action is 'select' then selects the specified field under specified object group to add the field to gift entry form and verify field is added If action is 'unselect'then Unselects the specified field under specified object group to remove the field from gift entry template</p></td>
              </tr>
              
              <tr class="kwrow" id="GiftEntryPageObject.py.Verify Template Builder">
                <td class="kwname">
                  Verify Template Builder
                </td>
                <td class="kwargs">
                  
                  <i>check</i>, 
                  
                  <i>field</i>
                  
                </td>
                <td class="kwdoc"><p>If check is 'contains'then verifies that template builder form contains the specified field If check is 'does not contain' then verifies that template builder form doesn't contain the field</p></td>
              </tr>
              
            </tbody>
          </table>
        </div> 
        
      </div>
      
      <div class="file" id="file-robot/Cumulus/resources/LeadsPageObject.py">
        <div class='file-header'>
          <h2 title='robot/Cumulus/resources/LeadsPageObject.py'>LeadsPageObject.py</h2>
          <div class='file-path'>robot/Cumulus/resources/LeadsPageObject.py</div>
        </div>

        

        
        <div class="section" pageobject="Custom-Lead">

          
          <div class='pageobject-header'>

            <table class='pageobject-header'>
              <tbody>
	        <tr class='data'>
	          <td title='Page Type'>Custom</td>
	          <td title='Object Name'>Lead</td>
	        </tr>
	        <tr class='labels'>
	          <td>Page Type</td>
	          <td>Object Name</td>
	        </tr>
              </tbody>
            </table>
          </div>
          

          <div class='description' title='Description'><p>Documentation for library <code>LeadsPageObject.CovertLeadPage</code>.</p></div>
          <table class="kwtable" title='Table of keywords'>
            <tbody>
              <tr><th>Keyword</th><th>Arguments</th><th>Documentation</th></tr>
              
              <tr class="kwrow" id="LeadsPageObject.py.Click Lead Convert Button">
                <td class="kwname">
                  Click Lead Convert Button
                </td>
                <td class="kwargs">
                  
                </td>
                <td class="kwdoc"></td>
              </tr>
              
              <tr class="kwrow" id="LeadsPageObject.py.Log Current Page Object">
                <td class="kwname">
                  Log Current Page Object
                </td>
                <td class="kwargs">
                  
                </td>
                <td class="kwdoc"><p>Logs the name of the current page object</p>
<p>The current page object is also returned as an object</p></td>
              </tr>
              
            </tbody>
          </table>
        </div> 
        
        <div class="section" pageobject="Details-Lead">

          
          <div class='pageobject-header'>

            <table class='pageobject-header'>
              <tbody>
	        <tr class='data'>
	          <td title='Page Type'>Details</td>
	          <td title='Object Name'>Lead</td>
	        </tr>
	        <tr class='labels'>
	          <td>Page Type</td>
	          <td>Object Name</td>
	        </tr>
              </tbody>
            </table>
          </div>
          

          <div class='description' title='Description'><p>Documentation for library <code>LeadsPageObject.LeadDetailPage</code>.</p></div>
          <table class="kwtable" title='Table of keywords'>
            <tbody>
              <tr><th>Keyword</th><th>Arguments</th><th>Documentation</th></tr>
              
              <tr class="kwrow" id="LeadsPageObject.py.Log Current Page Object">
                <td class="kwname">
                  Log Current Page Object
                </td>
                <td class="kwargs">
                  
                </td>
                <td class="kwdoc"><p>Logs the name of the current page object</p>
<p>The current page object is also returned as an object</p></td>
              </tr>
              
            </tbody>
          </table>
        </div> 
        
        <div class="section" pageobject="Listing-Lead">

          
          <div class='pageobject-header'>

            <table class='pageobject-header'>
              <tbody>
	        <tr class='data'>
	          <td title='Page Type'>Listing</td>
	          <td title='Object Name'>Lead</td>
	        </tr>
	        <tr class='labels'>
	          <td>Page Type</td>
	          <td>Object Name</td>
	        </tr>
              </tbody>
            </table>
          </div>
          

          <div class='description' title='Description'><p>Documentation for library <code>LeadsPageObject.LeadListingPage</code>.</p></div>
          <table class="kwtable" title='Table of keywords'>
            <tbody>
              <tr><th>Keyword</th><th>Arguments</th><th>Documentation</th></tr>
              
              <tr class="kwrow" id="LeadsPageObject.py.Log Current Page Object">
                <td class="kwname">
                  Log Current Page Object
                </td>
                <td class="kwargs">
                  
                </td>
                <td class="kwdoc"><p>Logs the name of the current page object</p>
<p>The current page object is also returned as an object</p></td>
              </tr>
              
            </tbody>
          </table>
        </div> 
        
      </div>
      
      <div class="file" id="file-robot/Cumulus/resources/LevelsPageObject.py">
        <div class='file-header'>
          <h2 title='robot/Cumulus/resources/LevelsPageObject.py'>LevelsPageObject.py</h2>
          <div class='file-path'>robot/Cumulus/resources/LevelsPageObject.py</div>
        </div>

        

        
        <div class="section" pageobject="Details-Level__c">

          
          <div class='pageobject-header'>

            <table class='pageobject-header'>
              <tbody>
	        <tr class='data'>
	          <td title='Page Type'>Details</td>
	          <td title='Object Name'>Level__c</td>
	        </tr>
	        <tr class='labels'>
	          <td>Page Type</td>
	          <td>Object Name</td>
	        </tr>
              </tbody>
            </table>
          </div>
          

          <div class='description' title='Description'><p>Documentation for library <code>LevelsPageObject.LevelDetailPage</code>.</p></div>
          <table class="kwtable" title='Table of keywords'>
            <tbody>
              <tr><th>Keyword</th><th>Arguments</th><th>Documentation</th></tr>
              
              <tr class="kwrow" id="LevelsPageObject.py.Log Current Page Object">
                <td class="kwname">
                  Log Current Page Object
                </td>
                <td class="kwargs">
                  
                </td>
                <td class="kwdoc"><p>Logs the name of the current page object</p>
<p>The current page object is also returned as an object</p></td>
              </tr>
              
            </tbody>
          </table>
        </div> 
        
        <div class="section" pageobject="Listing-Level__c">

          
          <div class='pageobject-header'>

            <table class='pageobject-header'>
              <tbody>
	        <tr class='data'>
	          <td title='Page Type'>Listing</td>
	          <td title='Object Name'>Level__c</td>
	        </tr>
	        <tr class='labels'>
	          <td>Page Type</td>
	          <td>Object Name</td>
	        </tr>
              </tbody>
            </table>
          </div>
          

          <div class='description' title='Description'><p>Documentation for library <code>LevelsPageObject.LevelListPage</code>.</p></div>
          <table class="kwtable" title='Table of keywords'>
            <tbody>
              <tr><th>Keyword</th><th>Arguments</th><th>Documentation</th></tr>
              
              <tr class="kwrow" id="LevelsPageObject.py.Enter Level Dd Values">
                <td class="kwname">
                  Enter Level Dd Values
                </td>
                <td class="kwargs">
                  
                  <i>**kwargs</i>
                  
                </td>
                <td class="kwdoc"><p>Enter values into corresponding fields in Levels page</p></td>
              </tr>
              
              <tr class="kwrow" id="LevelsPageObject.py.Enter Level Values">
                <td class="kwname">
                  Enter Level Values
                </td>
                <td class="kwargs">
                  
                  <i>**kwargs</i>
                  
                </td>
                <td class="kwdoc"><p>Enter values into corresponding fields in Levels page</p></td>
              </tr>
              
              <tr class="kwrow" id="LevelsPageObject.py.Log Current Page Object">
                <td class="kwname">
                  Log Current Page Object
                </td>
                <td class="kwargs">
                  
                </td>
                <td class="kwdoc"><p>Logs the name of the current page object</p>
<p>The current page object is also returned as an object</p></td>
              </tr>
              
              <tr class="kwrow" id="LevelsPageObject.py.Navigate To Level Page">
                <td class="kwname">
                  Navigate To Level Page
                </td>
                <td class="kwargs">
                  
                  <i>mode</i>
                  
                </td>
                <td class="kwdoc"><p>Navigate to create level or edit level mode from the list page based on the mode specified Then wait for the iframe to load.</p></td>
              </tr>
              
            </tbody>
          </table>
        </div> 
        
      </div>
      
      <div class="file" id="file-robot/Cumulus/resources/ManageHouseHoldPageObject.py">
        <div class='file-header'>
          <h2 title='robot/Cumulus/resources/ManageHouseHoldPageObject.py'>ManageHouseHoldPageObject.py</h2>
          <div class='file-path'>robot/Cumulus/resources/ManageHouseHoldPageObject.py</div>
        </div>

        

        
        <div class="section" pageobject="Custom-ManageHousehold">

          
          <div class='pageobject-header'>

            <table class='pageobject-header'>
              <tbody>
	        <tr class='data'>
	          <td title='Page Type'>Custom</td>
	          <td title='Object Name'>ManageHousehold</td>
	        </tr>
	        <tr class='labels'>
	          <td>Page Type</td>
	          <td>Object Name</td>
	        </tr>
              </tbody>
            </table>
          </div>
          

          <div class='description' title='Description'><p>Documentation for library <code>ManageHouseHoldPageObject.ManageHouseholdPage</code>.</p></div>
          <table class="kwtable" title='Table of keywords'>
            <tbody>
              <tr><th>Keyword</th><th>Arguments</th><th>Documentation</th></tr>
              
              <tr class="kwrow" id="ManageHouseHoldPageObject.py.Add Contact">
                <td class="kwname">
                  Add Contact
                </td>
                <td class="kwargs">
                  
                  <i>option</i>, 
                  
                  <i>value</i>
                  
                </td>
                <td class="kwdoc"><p>Performs a lookup of the contact provided as parameter and adds the contact to the hold based on the option Supported options are (New/Existing)</p></td>
              </tr>
              
              <tr class="kwrow" id="ManageHouseHoldPageObject.py.Change Address Using">
                <td class="kwname">
                  Change Address Using
                </td>
                <td class="kwargs">
                  
                  <i>option</i>, 
                  
                  <i>**kwargs</i>
                  
                </td>
                <td class="kwdoc"><p>Changes address setting based on the type of options chosen Supported option is (Enter A new Address)</p></td>
              </tr>
              
              <tr class="kwrow" id="ManageHouseHoldPageObject.py.Log Current Page Object">
                <td class="kwname">
                  Log Current Page Object
                </td>
                <td class="kwargs">
                  
                </td>
                <td class="kwdoc"><p>Logs the name of the current page object</p>
<p>The current page object is also returned as an object</p></td>
              </tr>
              
              <tr class="kwrow" id="ManageHouseHoldPageObject.py.Save Changes Made For Manage Household">
                <td class="kwname">
                  Save Changes Made For Manage Household
                </td>
                <td class="kwargs">
                  
                </td>
                <td class="kwdoc"></td>
              </tr>
              
              <tr class="kwrow" id="ManageHouseHoldPageObject.py.Validate And Select Checkbox">
                <td class="kwname">
                  Validate And Select Checkbox
                </td>
                <td class="kwargs">
                  
                  <i>contact</i>, 
                  
                  <i>option</i>
                  
                </td>
                <td class="kwdoc"><p>Select the option for name display settings for each of the contact in the household provided options (Household Name/ Formal Greeting/Informal Greeting)</p></td>
              </tr>
              
            </tbody>
          </table>
        </div> 
        
      </div>
      
      <div class="file" id="file-robot/Cumulus/resources/NPSPSettingsPageObject.py">
        <div class='file-header'>
          <h2 title='robot/Cumulus/resources/NPSPSettingsPageObject.py'>NPSPSettingsPageObject.py</h2>
          <div class='file-path'>robot/Cumulus/resources/NPSPSettingsPageObject.py</div>
        </div>

        

        
        <div class="section" pageobject="Custom-NPSP_Settings">

          
          <div class='pageobject-header'>

            <table class='pageobject-header'>
              <tbody>
	        <tr class='data'>
	          <td title='Page Type'>Custom</td>
	          <td title='Object Name'>NPSP_Settings</td>
	        </tr>
	        <tr class='labels'>
	          <td>Page Type</td>
	          <td>Object Name</td>
	        </tr>
              </tbody>
            </table>
          </div>
          

          <div class='description' title='Description'><p>Documentation for library <code>NPSPSettingsPageObject.NPSPSettingsPage</code>.</p></div>
          <table class="kwtable" title='Table of keywords'>
            <tbody>
              <tr><th>Keyword</th><th>Arguments</th><th>Documentation</th></tr>
              
              <tr class="kwrow" id="NPSPSettingsPageObject.py.Check Crlp Not Enabled By Default">
                <td class="kwname">
                  Check Crlp Not Enabled By Default
                </td>
                <td class="kwargs">
                  
                </td>
                <td class="kwdoc"><p>Verifies that customizable rollups settings is not enabled by default By checking 'Configure Customizable Rollups' is not visible on the page</p></td>
              </tr>
              
              <tr class="kwrow" id="NPSPSettingsPageObject.py.Check Metadeploy Exists">
                <td class="kwname">
                  Check Metadeploy Exists
                </td>
                <td class="kwargs">
                  
                </td>
                <td class="kwdoc"><p>Check if the rd2 metadeploy link is enabled</p></td>
              </tr>
              
              <tr class="kwrow" id="NPSPSettingsPageObject.py.Check Rd2 Is Enabled">
                <td class="kwname">
                  Check Rd2 Is Enabled
                </td>
                <td class="kwargs">
                  
                </td>
                <td class="kwdoc"><p>Verifies that Enhanced Recurring Donations is enabled on the org</p></td>
              </tr>
              
              <tr class="kwrow" id="NPSPSettingsPageObject.py.Click Configure Advanced Mapping">
                <td class="kwname">
                  Click Configure Advanced Mapping
                </td>
                <td class="kwargs">
                  
                </td>
                <td class="kwdoc"><p>clicks on Configure Advanced Mapping and waits for Manage Advanced Mapping page to load and loads the page object for that page</p></td>
              </tr>
              
              <tr class="kwrow" id="NPSPSettingsPageObject.py.Click Settings Button">
                <td class="kwname">
                  Click Settings Button
                </td>
                <td class="kwargs">
                  
                  <i>panel_id</i>, 
                  
                  <i>btn_value</i>
                  
                </td>
                <td class="kwdoc"><p>clicks on the buttons on npsp settings object using panel id and button value</p></td>
              </tr>
              
              <tr class="kwrow" id="NPSPSettingsPageObject.py.Click Toggle Button">
                <td class="kwname">
                  Click Toggle Button
                </td>
                <td class="kwargs">
                  
                  <i>page_name</i>
                  
                </td>
                <td class="kwdoc"><p>specify the partial id of submenu under which the checkbox exists</p></td>
              </tr>
              
              <tr class="kwrow" id="NPSPSettingsPageObject.py.Edit Selection">
                <td class="kwname">
                  Edit Selection
                </td>
                <td class="kwargs">
                  
                  <i>list_name</i>, 
                  
                  <i>value</i>
                  
                </td>
                <td class="kwdoc"><p>waits for edit mode and selects value from the list</p></td>
              </tr>
              
              <tr class="kwrow" id="NPSPSettingsPageObject.py.Enable Advanced Mapping If Not Enabled">
                <td class="kwname">
                  Enable Advanced Mapping If Not Enabled
                </td>
                <td class="kwargs">
                  
                </td>
                <td class="kwdoc"><p>Checks if advanced mapping is Enabled and enables if not enabled</p></td>
              </tr>
              
              <tr class="kwrow" id="NPSPSettingsPageObject.py.Enable Customizable Rollups If Not Enabled">
                <td class="kwname">
                  Enable Customizable Rollups If Not Enabled
                </td>
                <td class="kwargs">
                  
                </td>
                <td class="kwdoc"><p>Checks if advanced mapping is Enabled and enables if not enabled</p></td>
              </tr>
              
              <tr class="kwrow" id="NPSPSettingsPageObject.py.Enable Gift Entry If Not Enabled">
                <td class="kwname">
                  Enable Gift Entry If Not Enabled
                </td>
                <td class="kwargs">
                  
                </td>
                <td class="kwdoc"><p>checks to make sure advanced mapping is enabled and enables gift entry if not enabled</p></td>
              </tr>
              
              <tr class="kwrow" id="NPSPSettingsPageObject.py.Log Current Page Object">
                <td class="kwname">
                  Log Current Page Object
                </td>
                <td class="kwargs">
                  
                </td>
                <td class="kwdoc"><p>Logs the name of the current page object</p>
<p>The current page object is also returned as an object</p></td>
              </tr>
              
              <tr class="kwrow" id="NPSPSettingsPageObject.py.Open Main Menu">
                <td class="kwname">
                  Open Main Menu
                </td>
                <td class="kwargs">
                  
                  <i>title</i>
                  
                </td>
                <td class="kwdoc"><p>Waits for the menu item to load and clicks to expand menu</p></td>
              </tr>
              
              <tr class="kwrow" id="NPSPSettingsPageObject.py.Open Sub Link">
                <td class="kwname">
                  Open Sub Link
                </td>
                <td class="kwargs">
                  
                  <i>title</i>
                  
                </td>
                <td class="kwdoc"><p>Waits for the link to load and clicks to make a part of page active</p></td>
              </tr>
              
              <tr class="kwrow" id="NPSPSettingsPageObject.py.Select Value From List">
                <td class="kwname">
                  Select Value From List
                </td>
                <td class="kwargs">
                  
                  <i>list_name</i>, 
                  
                  <i>value</i>
                  
                </td>
                <td class="kwdoc"><p>Selects value from list identified by list_name. uses selenium select from list by label keyword</p></td>
              </tr>
              
              <tr class="kwrow" id="NPSPSettingsPageObject.py.Verify Advanced Mapping Is Not Enabled">
                <td class="kwname">
                  Verify Advanced Mapping Is Not Enabled
                </td>
                <td class="kwargs">
                  
                </td>
                <td class="kwdoc"><p>Verifies that advanced mapping is not enabled by default By checking 'Configure Advanced Mapping' is not visible on the page</p></td>
              </tr>
              
              <tr class="kwrow" id="NPSPSettingsPageObject.py.Verify Gift Entry Is Not Enabled">
                <td class="kwname">
                  Verify Gift Entry Is Not Enabled
                </td>
                <td class="kwargs">
                  
                </td>
                <td class="kwdoc"><p>Verifies that gift entry is not enabled by default If already enabled, disables it</p></td>
              </tr>
              
              <tr class="kwrow" id="NPSPSettingsPageObject.py.Verify Selection">
                <td class="kwname">
                  Verify Selection
                </td>
                <td class="kwargs">
                  
                  <i>list_name</i>, 
                  
                  <i>value</i>
                  
                </td>
                <td class="kwdoc"><p>waits to exit edit mode and verifies list contains specified value</p></td>
              </tr>
              
              <tr class="kwrow" id="NPSPSettingsPageObject.py.Wait For Message">
                <td class="kwname">
                  Wait For Message
                </td>
                <td class="kwargs">
                  
                  <i>message</i>
                  
                </td>
                <td class="kwdoc"><p>Waits for the text passed in message to be displayed on the page for 6 min</p></td>
              </tr>
              
            </tbody>
          </table>
        </div> 
        
      </div>
      
      <div class="file" id="file-robot/Cumulus/resources/ObjectMangerPageObject.py">
        <div class='file-header'>
          <h2 title='robot/Cumulus/resources/ObjectMangerPageObject.py'>ObjectMangerPageObject.py</h2>
          <div class='file-path'>robot/Cumulus/resources/ObjectMangerPageObject.py</div>
        </div>

        

        
        <div class="section" pageobject="Custom-ObjectManager">

          
          <div class='pageobject-header'>

            <table class='pageobject-header'>
              <tbody>
	        <tr class='data'>
	          <td title='Page Type'>Custom</td>
	          <td title='Object Name'>ObjectManager</td>
	        </tr>
	        <tr class='labels'>
	          <td>Page Type</td>
	          <td>Object Name</td>
	        </tr>
              </tbody>
            </table>
          </div>
          

          <div class='description' title='Description'><p>Documentation for library <code>ObjectMangerPageObject.ObjectManagerPage</code>.</p></div>
          <table class="kwtable" title='Table of keywords'>
            <tbody>
              <tr><th>Keyword</th><th>Arguments</th><th>Documentation</th></tr>
              
              <tr class="kwrow" id="ObjectMangerPageObject.py.Create Currency Field">
                <td class="kwname">
                  Create Currency Field
                </td>
                <td class="kwargs">
                  
                  <i>field_name</i>
                  
                </td>
                <td class="kwdoc"><p>Creates a currency field by taking in the field name</p></td>
              </tr>
              
              <tr class="kwrow" id="ObjectMangerPageObject.py.Create Custom Field">
                <td class="kwname">
                  Create Custom Field
                </td>
                <td class="kwargs">
                  
                  <i>**kwargs</i>
                  
                </td>
                <td class="kwdoc"><p>Ensure that the custom field does not exist prior and Creates a custom field based on type paramenter and the field_name IF the custom field exists it will not create the custom field and exits out of object manager The Field_Type is the mandatory field to be present in the kwargs</p></td>
              </tr>
              
              <tr class="kwrow" id="ObjectMangerPageObject.py.Create Formula Field">
                <td class="kwname">
                  Create Formula Field
                </td>
                <td class="kwargs">
                  
                  <i>field_name</i>, 
                  
                  <i>formula</i>
                  
                </td>
                <td class="kwdoc"><p>Creates a formula field by providing the field_name, formula and forumla fields</p></td>
              </tr>
              
              <tr class="kwrow" id="ObjectMangerPageObject.py.Create Lookup Field">
                <td class="kwname">
                  Create Lookup Field
                </td>
                <td class="kwargs">
                  
                  <i>field_name</i>, 
                  
                  <i>related</i>
                  
                </td>
                <td class="kwdoc"><p>Creates a Lookpup field by taking in the inputs field_name and related field</p></td>
              </tr>
              
              <tr class="kwrow" id="ObjectMangerPageObject.py.Create Text Field">
                <td class="kwname">
                  Create Text Field
                </td>
                <td class="kwargs">
                  
                  <i>field_name</i>
                  
                </td>
                <td class="kwdoc"><p>Creates a text field by taking in the field name</p></td>
              </tr>
              
              <tr class="kwrow" id="ObjectMangerPageObject.py.Log Current Page Object">
                <td class="kwname">
                  Log Current Page Object
                </td>
                <td class="kwargs">
                  
                </td>
                <td class="kwdoc"><p>Logs the name of the current page object</p>
<p>The current page object is also returned as an object</p></td>
              </tr>
              
              <tr class="kwrow" id="ObjectMangerPageObject.py.Open Fields And Relationships">
                <td class="kwname">
                  Open Fields And Relationships
                </td>
                <td class="kwargs">
                  
                  <i>object_name</i>
                  
                </td>
                <td class="kwdoc"><p>To go to object manager page for a specific object</p></td>
              </tr>
              
            </tbody>
          </table>
        </div> 
        
      </div>
      
      <div class="file" id="file-robot/Cumulus/resources/OpportunityContactRolePageObject.py">
        <div class='file-header'>
          <h2 title='robot/Cumulus/resources/OpportunityContactRolePageObject.py'>OpportunityContactRolePageObject.py</h2>
          <div class='file-path'>robot/Cumulus/resources/OpportunityContactRolePageObject.py</div>
        </div>

        

        
        <div class="section" pageobject="Custom-OpportunityContactRole">

          
          <div class='pageobject-header'>

            <table class='pageobject-header'>
              <tbody>
	        <tr class='data'>
	          <td title='Page Type'>Custom</td>
	          <td title='Object Name'>OpportunityContactRole</td>
	        </tr>
	        <tr class='labels'>
	          <td>Page Type</td>
	          <td>Object Name</td>
	        </tr>
              </tbody>
            </table>
          </div>
          

          <div class='description' title='Description'><p>Documentation for library <code>OpportunityContactRolePageObject.OCRRelatedPage</code>.</p></div>
          <table class="kwtable" title='Table of keywords'>
            <tbody>
              <tr><th>Keyword</th><th>Arguments</th><th>Documentation</th></tr>
              
              <tr class="kwrow" id="OpportunityContactRolePageObject.py.Log Current Page Object">
                <td class="kwname">
                  Log Current Page Object
                </td>
                <td class="kwargs">
                  
                </td>
                <td class="kwdoc"><p>Logs the name of the current page object</p>
<p>The current page object is also returned as an object</p></td>
              </tr>
              
            </tbody>
          </table>
        </div> 
        
      </div>
      
      <div class="file" id="file-robot/Cumulus/resources/OpportunityPageObject.py">
        <div class='file-header'>
          <h2 title='robot/Cumulus/resources/OpportunityPageObject.py'>OpportunityPageObject.py</h2>
          <div class='file-path'>robot/Cumulus/resources/OpportunityPageObject.py</div>
        </div>

        

        
        <div class="section" pageobject="Details-Opportunity">

          
          <div class='pageobject-header'>

            <table class='pageobject-header'>
              <tbody>
	        <tr class='data'>
	          <td title='Page Type'>Details</td>
	          <td title='Object Name'>Opportunity</td>
	        </tr>
	        <tr class='labels'>
	          <td>Page Type</td>
	          <td>Object Name</td>
	        </tr>
              </tbody>
            </table>
          </div>
          

          <div class='description' title='Description'><p>Documentation for library <code>OpportunityPageObject.OpportunityPage</code>.</p></div>
          <table class="kwtable" title='Table of keywords'>
            <tbody>
              <tr><th>Keyword</th><th>Arguments</th><th>Documentation</th></tr>
              
              <tr class="kwrow" id="OpportunityPageObject.py.Change Related Contact Role Settings">
                <td class="kwname">
                  Change Related Contact Role Settings
                </td>
                <td class="kwargs">
                  
                  <i>name</i>, 
                  
                  <i>role=None</i>, 
                  
                  <i>**kwargs</i>
                  
                </td>
                <td class="kwdoc"><p>Loads the related contact from opportunity, waits for the modal and updates the role and primary settings</p></td>
              </tr>
              
              <tr class="kwrow" id="OpportunityPageObject.py.Ensure Opportunity Details Are Loaded">
                <td class="kwname">
                  Ensure Opportunity Details Are Loaded
                </td>
                <td class="kwargs">
                  
                  <i>objectID</i>, 
                  
                  <i>value</i>
                  
                </td>
                <td class="kwdoc"><p>Navigate to the page with objectid mentioned Wait for the page to load and confirm atleast the opportunity name exists</p></td>
              </tr>
              
              <tr class="kwrow" id="OpportunityPageObject.py.Log Current Page Object">
                <td class="kwname">
                  Log Current Page Object
                </td>
                <td class="kwargs">
                  
                </td>
                <td class="kwdoc"><p>Logs the name of the current page object</p>
<p>The current page object is also returned as an object</p></td>
              </tr>
              
              <tr class="kwrow" id="OpportunityPageObject.py.Navigate To Matching Gifts Page">
                <td class="kwname">
                  Navigate To Matching Gifts Page
                </td>
                <td class="kwargs">
                  
                </td>
                <td class="kwdoc"></td>
              </tr>
              
              <tr class="kwrow" id="OpportunityPageObject.py.Navigate To Writeoff Payments Page">
                <td class="kwname">
                  Navigate To Writeoff Payments Page
                </td>
                <td class="kwargs">
                  
                </td>
                <td class="kwdoc"></td>
              </tr>
              
            </tbody>
          </table>
        </div> 
        
        <div class="section" pageobject="Listing-Opportunity">

          
          <div class='pageobject-header'>

            <table class='pageobject-header'>
              <tbody>
	        <tr class='data'>
	          <td title='Page Type'>Listing</td>
	          <td title='Object Name'>Opportunity</td>
	        </tr>
	        <tr class='labels'>
	          <td>Page Type</td>
	          <td>Object Name</td>
	        </tr>
              </tbody>
            </table>
          </div>
          

          <div class='description' title='Description'><p>Documentation for library <code>OpportunityPageObject.OpportunityListingPage</code>.</p></div>
          <table class="kwtable" title='Table of keywords'>
            <tbody>
              <tr><th>Keyword</th><th>Arguments</th><th>Documentation</th></tr>
              
              <tr class="kwrow" id="OpportunityPageObject.py.Log Current Page Object">
                <td class="kwname">
                  Log Current Page Object
                </td>
                <td class="kwargs">
                  
                </td>
                <td class="kwdoc"><p>Logs the name of the current page object</p>
<p>The current page object is also returned as an object</p></td>
              </tr>
              
              <tr class="kwrow" id="OpportunityPageObject.py.Perform Delete Menu Operation On">
                <td class="kwname">
                  Perform Delete Menu Operation On
                </td>
                <td class="kwargs">
                  
                  <i>value</i>, 
                  
                  <i>action</i>
                  
                </td>
                <td class="kwdoc"><p>Identifies the value to delete from the List and chooses delete option from the menu. Confirms the delete action from the confirmation modal</p></td>
              </tr>
              
            </tbody>
          </table>
        </div> 
        
      </div>
      
      <div class="file" id="file-robot/Cumulus/resources/PaymentPageObject.py">
        <div class='file-header'>
          <h2 title='robot/Cumulus/resources/PaymentPageObject.py'>PaymentPageObject.py</h2>
          <div class='file-path'>robot/Cumulus/resources/PaymentPageObject.py</div>
        </div>

        

        
        <div class="section" pageobject="Details-npe01__OppPayment__c">

          
          <div class='pageobject-header'>

            <table class='pageobject-header'>
              <tbody>
	        <tr class='data'>
	          <td title='Page Type'>Details</td>
	          <td title='Object Name'>npe01__OppPayment__c</td>
	        </tr>
	        <tr class='labels'>
	          <td>Page Type</td>
	          <td>Object Name</td>
	        </tr>
              </tbody>
            </table>
          </div>
          

          <div class='description' title='Description'><p>Documentation for library <code>PaymentPageObject.PaymentPage</code>.</p></div>
          <table class="kwtable" title='Table of keywords'>
            <tbody>
              <tr><th>Keyword</th><th>Arguments</th><th>Documentation</th></tr>
              
              <tr class="kwrow" id="PaymentPageObject.py.Log Current Page Object">
                <td class="kwname">
                  Log Current Page Object
                </td>
                <td class="kwargs">
                  
                </td>
                <td class="kwdoc"><p>Logs the name of the current page object</p>
<p>The current page object is also returned as an object</p></td>
              </tr>
              
              <tr class="kwrow" id="PaymentPageObject.py.Verify Payment Allocations">
                <td class="kwname">
                  Verify Payment Allocations
                </td>
                <td class="kwargs">
                  
                  <i>**kwargs</i>
                  
                </td>
                <td class="kwdoc"><p>To verify allocations, header is related list key is value in td element, value is value in th element</p></td>
              </tr>
              
            </tbody>
          </table>
        </div> 
        
      </div>
      
      <div class="file" id="file-robot/Cumulus/resources/RecurringDonationsPageObject.py">
        <div class='file-header'>
          <h2 title='robot/Cumulus/resources/RecurringDonationsPageObject.py'>RecurringDonationsPageObject.py</h2>
          <div class='file-path'>robot/Cumulus/resources/RecurringDonationsPageObject.py</div>
        </div>

        

        
        <div class="section" pageobject="Details-npe03__Recurring_Donation__c">

          
          <div class='pageobject-header'>

            <table class='pageobject-header'>
              <tbody>
	        <tr class='data'>
	          <td title='Page Type'>Details</td>
	          <td title='Object Name'>npe03__Recurring_Donation__c</td>
	        </tr>
	        <tr class='labels'>
	          <td>Page Type</td>
	          <td>Object Name</td>
	        </tr>
              </tbody>
            </table>
          </div>
          

          <div class='description' title='Description'><p>Documentation for library <code>RecurringDonationsPageObject.RDDetailPage</code>.</p></div>
          <table class="kwtable" title='Table of keywords'>
            <tbody>
              <tr><th>Keyword</th><th>Arguments</th><th>Documentation</th></tr>
              
              <tr class="kwrow" id="RecurringDonationsPageObject.py.Click Actions Button">
                <td class="kwname">
                  Click Actions Button
                </td>
                <td class="kwargs">
                  
                  <i>button_name</i>
                  
                </td>
                <td class="kwdoc"><p>Clicks on action button based on API version</p></td>
              </tr>
              
              <tr class="kwrow" id="RecurringDonationsPageObject.py.Edit Recurring Donation Status">
                <td class="kwname">
                  Edit Recurring Donation Status
                </td>
                <td class="kwargs">
                  
                  <i>**kwargs</i>
                  
                </td>
                <td class="kwdoc"><p>From the actions dropdown select edit action and edit the fields specified in the kwargs</p>
<pre>
 Example
    Edit Recurring Donation Status
    ...                        Recurring Period=Advanced
    ...                        Every=3
</pre></td>
              </tr>
              
              <tr class="kwrow" id="RecurringDonationsPageObject.py.Get Next Payment Date Number">
                <td class="kwname">
                  Get Next Payment Date Number
                </td>
                <td class="kwargs">
                  
                  <i>paynum</i>
                  
                </td>
                <td class="kwdoc"><p>Returns the next payment date from the list of payment schedules taking in the payment number as input |Example</p>
<pre>
 Get Next Payment Date Number   2   #gets the 2nd installment payment date form the list of payment dates
</pre></td>
              </tr>
              
              <tr class="kwrow" id="RecurringDonationsPageObject.py.Go To Recurring Donation Related Opportunities Page">
                <td class="kwname">
                  Go To Recurring Donation Related Opportunities Page
                </td>
                <td class="kwargs">
                  
                  <i>rd_id</i>
                  
                </td>
                <td class="kwdoc"><p>Navigates to the related opportunities page of the given recurring donation</p></td>
              </tr>
              
              <tr class="kwrow" id="RecurringDonationsPageObject.py.Log Current Page Object">
                <td class="kwname">
                  Log Current Page Object
                </td>
                <td class="kwargs">
                  
                </td>
                <td class="kwdoc"><p>Logs the name of the current page object</p>
<p>The current page object is also returned as an object</p></td>
              </tr>
              
              <tr class="kwrow" id="RecurringDonationsPageObject.py.Refresh Opportunities">
                <td class="kwname">
                  Refresh Opportunities
                </td>
                <td class="kwargs">
                  
                </td>
                <td class="kwdoc"><p>Clicks on more actions dropdown and click the given title</p></td>
              </tr>
              
              <tr class="kwrow" id="RecurringDonationsPageObject.py.Validate Current And Next Year Values">
                <td class="kwname">
                  Validate Current And Next Year Values
                </td>
                <td class="kwargs">
                  
                  <i>amount</i>
                  
                </td>
                <td class="kwdoc"><p>Takes in the parameter current installment payment (amount) calculates the current and next year value payments and validates them with the values displayed on the UI.</p></td>
              </tr>
              
              <tr class="kwrow" id="RecurringDonationsPageObject.py.Validate Field Values Under Section">
                <td class="kwname">
                  Validate Field Values Under Section
                </td>
                <td class="kwargs">
                  
                  <i>section=None</i>, 
                  
                  <i>**kwargs</i>
                  
                </td>
                <td class="kwdoc"><p>Based on the section name , navigates to the sections and validates the key. value pair values passed in kwargs. If the section is current schedule, waits for the Current schedule section card on the side bar Validates the display fields in the card match with the values passed in the key value pair</p></td>
              </tr>
              
              <tr class="kwrow" id="RecurringDonationsPageObject.py.Validate Upcoming Schedules">
                <td class="kwname">
                  Validate Upcoming Schedules
                </td>
                <td class="kwargs">
                  
                  <i>num_payments</i>, 
                  
                  <i>startdate</i>, 
                  
                  <i>dayofmonth</i>
                  
                </td>
                <td class="kwdoc"><p>Takes in the parameter (number of payments) and the donation start date verifies that the payment schedules created on UI reflect the total number verifies that the next payment dates are reflected correctly for all the schedules</p></td>
              </tr>
              
              <tr class="kwrow" id="RecurringDonationsPageObject.py.Verify Schedule Warning Messages Present">
                <td class="kwname">
                  Verify Schedule Warning Messages Present
                </td>
                <td class="kwargs">
                  
                </td>
                <td class="kwdoc"><p>Verify that the schedule warning messages are present when there are no schedules</p></td>
              </tr>
              
            </tbody>
          </table>
        </div> 
        
        <div class="section" pageobject="Listing-npe03__Recurring_Donation__c">

          
          <div class='pageobject-header'>

            <table class='pageobject-header'>
              <tbody>
	        <tr class='data'>
	          <td title='Page Type'>Listing</td>
	          <td title='Object Name'>npe03__Recurring_Donation__c</td>
	        </tr>
	        <tr class='labels'>
	          <td>Page Type</td>
	          <td>Object Name</td>
	        </tr>
              </tbody>
            </table>
          </div>
          

          <div class='description' title='Description'><p>Documentation for library <code>RecurringDonationsPageObject.RDListingPage</code>.</p></div>
          <table class="kwtable" title='Table of keywords'>
            <tbody>
              <tr><th>Keyword</th><th>Arguments</th><th>Documentation</th></tr>
              
              <tr class="kwrow" id="RecurringDonationsPageObject.py.Click Rd2 Modal Button">
                <td class="kwname">
                  Click Rd2 Modal Button
                </td>
                <td class="kwargs">
                  
                  <i>name</i>
                  
                </td>
                <td class="kwdoc"><p>Based on the button name (Cancel)  or (Save) on the modal footer, selects and clicks on the respective button</p></td>
              </tr>
              
              <tr class="kwrow" id="RecurringDonationsPageObject.py.Log Current Page Object">
                <td class="kwname">
                  Log Current Page Object
                </td>
                <td class="kwargs">
                  
                </td>
                <td class="kwdoc"><p>Logs the name of the current page object</p>
<p>The current page object is also returned as an object</p></td>
              </tr>
              
              <tr class="kwrow" id="RecurringDonationsPageObject.py.Populate Rd2 Modal Form">
                <td class="kwname">
                  Populate Rd2 Modal Form
                </td>
                <td class="kwargs">
                  
                  <i>**kwargs</i>
                  
                </td>
                <td class="kwdoc"><p>Populates the RD2 modal form fields with the respective fields and values</p></td>
              </tr>
              
              <tr class="kwrow" id="RecurringDonationsPageObject.py.Select Value From Rd2 Modal Dropdown">
                <td class="kwname">
                  Select Value From Rd2 Modal Dropdown
                </td>
                <td class="kwargs">
                  
                  <i>dropdown</i>, 
                  
                  <i>value</i>
                  
                </td>
                <td class="kwdoc"><p>Selects given value from the dropdown field on the rd2 modal</p></td>
              </tr>
              
            </tbody>
          </table>
        </div> 
        
      </div>
      
      <div class="file" id="file-robot/Cumulus/resources/RelationshipPageObject.py">
        <div class='file-header'>
          <h2 title='robot/Cumulus/resources/RelationshipPageObject.py'>RelationshipPageObject.py</h2>
          <div class='file-path'>robot/Cumulus/resources/RelationshipPageObject.py</div>
        </div>

        

        
        <div class="section" pageobject="Details-npe4__Relationship__c">

          
          <div class='pageobject-header'>

            <table class='pageobject-header'>
              <tbody>
	        <tr class='data'>
	          <td title='Page Type'>Details</td>
	          <td title='Object Name'>npe4__Relationship__c</td>
	        </tr>
	        <tr class='labels'>
	          <td>Page Type</td>
	          <td>Object Name</td>
	        </tr>
              </tbody>
            </table>
          </div>
          

          <div class='description' title='Description'><p>Documentation for library <code>RelationshipPageObject.RelationshipDetailPage</code>.</p></div>
          <table class="kwtable" title='Table of keywords'>
            <tbody>
              <tr><th>Keyword</th><th>Arguments</th><th>Documentation</th></tr>
              
              <tr class="kwrow" id="RelationshipPageObject.py.Log Current Page Object">
                <td class="kwname">
                  Log Current Page Object
                </td>
                <td class="kwargs">
                  
                </td>
                <td class="kwdoc"><p>Logs the name of the current page object</p>
<p>The current page object is also returned as an object</p></td>
              </tr>
              
            </tbody>
          </table>
        </div> 
        
      </div>
      
      <div class="file" id="file-robot/Cumulus/resources/SchedulePaymentPageObject.py">
        <div class='file-header'>
          <h2 title='robot/Cumulus/resources/SchedulePaymentPageObject.py'>SchedulePaymentPageObject.py</h2>
          <div class='file-path'>robot/Cumulus/resources/SchedulePaymentPageObject.py</div>
        </div>

        

        
        <div class="section" pageobject="Custom-SchedulePayment">

          
          <div class='pageobject-header'>

            <table class='pageobject-header'>
              <tbody>
	        <tr class='data'>
	          <td title='Page Type'>Custom</td>
	          <td title='Object Name'>SchedulePayment</td>
	        </tr>
	        <tr class='labels'>
	          <td>Page Type</td>
	          <td>Object Name</td>
	        </tr>
              </tbody>
            </table>
          </div>
          

          <div class='description' title='Description'><p>Documentation for library <code>SchedulePaymentPageObject.SchedulePaymentPage</code>.</p></div>
          <table class="kwtable" title='Table of keywords'>
            <tbody>
              <tr><th>Keyword</th><th>Arguments</th><th>Documentation</th></tr>
              
              <tr class="kwrow" id="SchedulePaymentPageObject.py.Enter Textfield Value">
                <td class="kwname">
                  Enter Textfield Value
                </td>
                <td class="kwargs">
                  
                  <i>inputvalue</i>
                  
                </td>
                <td class="kwdoc"></td>
              </tr>
              
              <tr class="kwrow" id="SchedulePaymentPageObject.py.Log Current Page Object">
                <td class="kwname">
                  Log Current Page Object
                </td>
                <td class="kwargs">
                  
                </td>
                <td class="kwdoc"><p>Logs the name of the current page object</p>
<p>The current page object is also returned as an object</p></td>
              </tr>
              
            </tbody>
          </table>
        </div> 
        
      </div>
      
      <div class="file" id="file-robot/Cumulus/resources/TriggerHandlerPageObject.py">
        <div class='file-header'>
          <h2 title='robot/Cumulus/resources/TriggerHandlerPageObject.py'>TriggerHandlerPageObject.py</h2>
          <div class='file-path'>robot/Cumulus/resources/TriggerHandlerPageObject.py</div>
        </div>

        

        
        <div class="section" pageobject="Details-Trigger_Handler__c">

          
          <div class='pageobject-header'>

            <table class='pageobject-header'>
              <tbody>
	        <tr class='data'>
	          <td title='Page Type'>Details</td>
	          <td title='Object Name'>Trigger_Handler__c</td>
	        </tr>
	        <tr class='labels'>
	          <td>Page Type</td>
	          <td>Object Name</td>
	        </tr>
              </tbody>
            </table>
          </div>
          

          <div class='description' title='Description'><p>Documentation for library <code>TriggerHandlerPageObject.DataImportDetailPage</code>.</p></div>
          <table class="kwtable" title='Table of keywords'>
            <tbody>
              <tr><th>Keyword</th><th>Arguments</th><th>Documentation</th></tr>
              
              <tr class="kwrow" id="TriggerHandlerPageObject.py.Log Current Page Object">
                <td class="kwname">
                  Log Current Page Object
                </td>
                <td class="kwargs">
                  
                </td>
                <td class="kwdoc"><p>Logs the name of the current page object</p>
<p>The current page object is also returned as an object</p></td>
              </tr>
              
            </tbody>
          </table>
        </div> 
        
      </div>
      
    </div>
    <div class="footer">
<<<<<<< HEAD
      Generated on Tuesday August 18, 11:46 AM - cumulusci v3.16.0
=======
      Generated on Tuesday August 18, 03:21 PM - cumulusci v3.16.0
>>>>>>> 51d1d69b
    </div>
  </body>
</html><|MERGE_RESOLUTION|>--- conflicted
+++ resolved
@@ -5782,11 +5782,7 @@
       
     </div>
     <div class="footer">
-<<<<<<< HEAD
-      Generated on Tuesday August 18, 11:46 AM - cumulusci v3.16.0
-=======
       Generated on Tuesday August 18, 03:21 PM - cumulusci v3.16.0
->>>>>>> 51d1d69b
     </div>
   </body>
 </html>