--- conflicted
+++ resolved
@@ -2509,13 +2509,13 @@
                   Run Recurring Donations Batch
                 </td>
                 <td class="kwargs">
-                  
+
                   <i>type</i>
-                  
+
                 </td>
                 <td class="kwdoc"><p>Triggers Recurring Donations Batch Job And Waits For the Batch Job To Complete Depending On the Type</p></td>
               </tr>
-              
+
               <tr class="kwrow" id="NPSP.robot.Scroll Page To Location">
                 <td class="kwname">
                   Scroll Page To Location
@@ -4027,20 +4027,6 @@
                 <td class="kwdoc"><p>Verify that the no. of gifts on the page match with count</p></td>
               </tr>
               
-              <tr class="kwrow" id="GiftEntryPageObject.py.Verify Table Field Values">
-                <td class="kwname">
-                  Verify Table Field Values
-                </td>
-                <td class="kwargs">
-                  
-                  <i>table</i>, 
-                  
-                  <i>**kwargs</i>
-                  
-                </td>
-                <td class="kwdoc"><p>Verifies that table has given field name with value. Arguments are: table=table name, fieldname=fieldvalue Eg: |Verify Table Field Values  |  Batch Gifts  |  Opportunity Amount=$150.00  |</p></td>
-              </tr>
-              
             </tbody>
           </table>
         </div> 
@@ -5450,17 +5436,13 @@
                   Click Rd2 Modal Button
                 </td>
                 <td class="kwargs">
-                  
+
                   <i>name</i>
-                  
-                </td>
-<<<<<<< HEAD
+
+                </td>
                 <td class="kwdoc"><p>Based on the button name (Cancel)  or (Save) on the modal footer, selects and clicks on the respective button</p></td>
-=======
-                <td class="kwdoc"><p>Based on the button name (Cancel)  or (Save) on the modal footer, select and click on the respective button</p></td>
->>>>>>> 75eeae7e
-              </tr>
-              
+              </tr>
+
               <tr class="kwrow" id="RecurringDonationsPageObject.py.Log Current Page Object">
                 <td class="kwname">
                   Log Current Page Object
@@ -5477,31 +5459,27 @@
                   Populate Rd2 Modal Form
                 </td>
                 <td class="kwargs">
-                  
+
                   <i>**kwargs</i>
-                  
+
                 </td>
                 <td class="kwdoc"><p>Populate the RD2 modal form fields with the respective fields and values</p></td>
               </tr>
-              
+
               <tr class="kwrow" id="RecurringDonationsPageObject.py.Select Value From Rd2 Modal Dropdown">
                 <td class="kwname">
                   Select Value From Rd2 Modal Dropdown
                 </td>
                 <td class="kwargs">
-                  
-                  <i>dropdown</i>, 
-                  
+
+                  <i>dropdown</i>,
+
                   <i>value</i>
-                  
-                </td>
-<<<<<<< HEAD
+
+                </td>
                 <td class="kwdoc"><p>Selects given value from the dropdown field on the rd2 modal</p></td>
-=======
-                <td class="kwdoc"><p>Selects given value in the dropdown field on the rd2 modal</p></td>
->>>>>>> 75eeae7e
-              </tr>
-              
+              </tr>
+
             </tbody>
           </table>
         </div> 
@@ -5675,11 +5653,7 @@
       
     </div>
     <div class="footer">
-<<<<<<< HEAD
-      Generated on Monday July 27, 05:13 PM - cumulusci v3.16.0.dev1
-=======
       Generated on Tuesday July 28, 11:41 AM - cumulusci v3.15.0
->>>>>>> 75eeae7e
     </div>
   </body>
 </html>