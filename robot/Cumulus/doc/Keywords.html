--- conflicted
+++ resolved
@@ -2167,9 +2167,9 @@
                   API Create Lead
                 </td>
                 <td class="kwargs">
-                  
+
                   <i>**fields</i>
-                  
+
                 </td>
                 <td class="kwdoc"><p>creates a lead record using given field api name and value pairs and returns the lead dictionary when called. Syntax for passing parameters:</p>
 <table border="1">
@@ -2179,7 +2179,7 @@
 </tr>
 </table></td>
               </tr>
-              
+
               <tr class="kwrow" id="NPSP.robot.API Create Opportunity">
                 <td class="kwname">
                   API Create Opportunity
@@ -2861,20 +2861,6 @@
                 <td class="kwdoc"><p>Click on Create New Field Mapping button on the page select 'src_fld' arg in Source Field Label box 'tgt_fld' arg in Target Field Label box</p></td>
               </tr>
               
-              <tr class="kwrow" id="AdvancedMappingPageObject.py.Create New Object Group">
-                <td class="kwname">
-                  Create New Object Group
-                </td>
-                <td class="kwargs">
-                  
-                  <i>obj_grp_name</i>, 
-                  
-                  <i>**kwargs</i>
-                  
-                </td>
-                <td class="kwdoc"><p>If page doesn't contain the given object group then Clicks on Create New Object Group button and creates with given values obj_group value is the Object Group to create</p></td>
-              </tr>
-              
               <tr class="kwrow" id="AdvancedMappingPageObject.py.Delete Field Mapping">
                 <td class="kwname">
                   Delete Field Mapping
@@ -5533,7 +5519,7 @@
                   
                   <i>paynum</i>, 
                   
-                  <i>format=True</i>
+                  <i>format=None</i>
                   
                 </td>
                 <td class="kwdoc"><p>Returns the next payment date from the list of payment schedules taking in the payment number as input The date if formatted to ignore the preceding zeros. But if format is set to false, the date is returned as is without any formatting |Example</p>
@@ -5587,12 +5573,7 @@
                   <i>**kwargs</i>
                   
                 </td>
-                <td class="kwdoc"><p>Populate the values in the pause recurring donation modal based on the key value pair options in the kwargs passed as parameter</p>
-<pre>
-Populate Pause Modal
-...                     Paused Reason=Card Expired
-...                     Date=${date}
-</pre></td>
+                <td class="kwdoc"></td>
               </tr>
               
               <tr class="kwrow" id="RecurringDonationsPageObject.py.Refresh Opportunities">
@@ -5631,9 +5612,25 @@
                 <td class="kwdoc"><p>Based on the section name , navigates to the sections and validates the key. value pair values passed in kwargs. If the section is current schedule, waits for the Current schedule section card on the side bar Validates the display fields in the card match with the values passed in the key value pair</p></td>
               </tr>
               
-              <tr class="kwrow" id="RecurringDonationsPageObject.py.Validate Message Text">
-                <td class="kwname">
-                  Validate Message Text
+              <tr class="kwrow" id="RecurringDonationsPageObject.py.Validate Upcoming Schedules">
+                <td class="kwname">
+                  Validate Upcoming Schedules
+                </td>
+                <td class="kwargs">
+                  
+                  <i>num_payments</i>, 
+                  
+                  <i>startdate</i>, 
+                  
+                  <i>dayofmonth</i>
+                  
+                </td>
+                <td class="kwdoc"><p>Takes in the parameter (number of payments) and the donation start date verifies that the payment schedules created on UI reflect the total number verifies that the next payment dates are reflected correctly for all the schedules</p></td>
+              </tr>
+              
+              <tr class="kwrow" id="RecurringDonationsPageObject.py.Validate Warning Text">
+                <td class="kwname">
+                  Validate Warning Text
                 </td>
                 <td class="kwargs">
                   
@@ -5643,32 +5640,16 @@
                 <td class="kwdoc"><p>Find the element containing warning message on the pause modal and asserts the text displayed matches with the expected text</p></td>
               </tr>
               
-              <tr class="kwrow" id="RecurringDonationsPageObject.py.Validate Upcoming Schedules">
-                <td class="kwname">
-                  Validate Upcoming Schedules
-                </td>
-                <td class="kwargs">
-                  
-                  <i>num_payments</i>, 
-                  
-                  <i>startdate</i>, 
-                  
-                  <i>dayofmonth</i>
-                  
-                </td>
-                <td class="kwdoc"><p>Takes in the parameter (number of payments) and the donation start date verifies that the payment schedules created on UI reflect the total number verifies that the next payment dates are reflected correctly for all the schedules</p></td>
-              </tr>
-              
               <tr class="kwrow" id="RecurringDonationsPageObject.py.Verify Pause Text Next To Installment Date">
                 <td class="kwname">
                   Verify Pause Text Next To Installment Date
                 </td>
                 <td class="kwargs">
                   
-                  <i>*dates</i>
-                  
-                </td>
-                <td class="kwdoc"><p>Accepts a list of dates and validates the presence of date element with the paused text next to it</p></td>
+                  <i>date</i>
+                  
+                </td>
+                <td class="kwdoc"><p>Looks for the date element with the paused text next to it</p></td>
               </tr>
               
               <tr class="kwrow" id="RecurringDonationsPageObject.py.Verify Schedule Warning Messages Present">
@@ -5932,11 +5913,7 @@
       
     </div>
     <div class="footer">
-<<<<<<< HEAD
       Generated on Friday October 16, 09:54 AM - cumulusci v3.21.0
-=======
-      Generated on Wednesday October 14, 11:53 AM - cumulusci v3.20.1
->>>>>>> 87daa94f
     </div>
   </body>
 </html>