<apex:page extensions="REL_RelationshipsViewer_CTRL" standardController="Contact" sidebar="false">
    <apex:includeScript value="{!URLFOR($Resource.CumulusStaticResources, '/arbor-v0.92/src/graphics/colors.js')}" />
    <apex:includeScript value="{!URLFOR($Resource.CumulusStaticResources, '/arbor-v0.92/src/graphics/primitives.js')}" />
    <apex:includeScript value="{!URLFOR($Resource.CumulusStaticResources, '/arbor-v0.92/src/graphics/graphics.js')}" />
    <apex:includeScript value="{!URLFOR($Resource.CumulusStaticResources, '/jquery/jquery-1.10.2.min.js')}" />
    <apex:includeScript value="{!URLFOR($Resource.CumulusStaticResources, '/jquery/jquery-migrate-1.2.1.min.js')}" />
    <apex:includeScript value="{!URLFOR($Resource.CumulusStaticResources, '/arbor-v0.92/lib/arbor.js')}" />
    <apex:includeScript value="{!URLFOR($Resource.CumulusStaticResources, '/arbor-v0.92/lib/arbor-tween.js')}" />

    <body>
        <canvas id="viewport" width="1000" height="600"></canvas>
<<<<<<< HEAD
        <script> 
=======
        <script>
>>>>>>> 8de76134
            var j$ = jQuery.noConflict();
            /*
            these colors are used to show the different levels of relationships
            the base contact starts at purple, and each step removed from the original contact displays at a different color
            purple: "#7A3185"
            dark blue:"#006EA5"
            green:"#009F79"
            yellow:"#f0bc4c"
            orange:"#f07c39"
            */
            var colors = ["#7A3185", "#006EA5", "#009F79", "#f0bc4c", "#f07c39"];

            // this is the object that stores the contact info that displays in the info box
            var currentContact = new Object();
            currentContact.name = '';
            currentContact.accountName = '';
            currentContact.title = '';
            currentContact.id = '';

            // tracks whether you're currently in a mouseover of a node
            // since the mouselisteners are at the canvas level, not on each individual node, you're "mousing over" a node if the distance to the nearest node is less than 50
            var mouseOutComplete = false;
            var particleSystem;
            //contains information about the relationship object metadata for use in linking
            var RelationshipInfo = new Object();
            RelationshipInfo.prefix = '';
            RelationshipInfo.NameField = '';
            RelationshipInfo.NameIdField = '';

<<<<<<< HEAD
            (function (j$) {

                var Renderer = function (canvas) {
=======
            (function(j$) {

                var Renderer = function(canvas) {
>>>>>>> 8de76134
                    var canvas = j$(canvas).get(0)
                    var ctx = canvas.getContext("2d");

                    var that = {
<<<<<<< HEAD
                        init: function (system) {
=======
                        init:function(system) {
>>>>>>> 8de76134
                            particleSystem = system;
                            // resize canvas to window
                            ctx.canvas.width = window.innerWidth - 20;
                            particleSystem.screenSize(canvas.width, canvas.height);
                            particleSystem.screenPadding(80);
                            that.initMouseHandling();
                        },
<<<<<<< HEAD

                        redraw: function () {
                            ctx.canvas.width = window.innerWidth - 20;
                            ctx.fillStyle = "white"
                            ctx.fillRect(0, 0, canvas.width, canvas.height)

                            particleSystem.eachEdge(function (edge, pt1, pt2) {
=======
          
                        redraw:function() {
                            ctx.canvas.width = window.innerWidth - 20;
                            ctx.fillStyle = "white"
                            ctx.fillRect(0,0, canvas.width, canvas.height)
                
                            particleSystem.eachEdge(function(edge, pt1, pt2) {
>>>>>>> 8de76134
                                ctx.strokeStyle = "rgba(0,0,0, .333)";
                                ctx.lineWidth = 1;
                                ctx.beginPath();
                                ctx.moveTo(pt1.x, pt1.y);
                                ctx.lineTo(pt2.x, pt2.y);
                                ctx.stroke();

                                if (edge.data.label) {
                                    // set font style
                                    ctx.font = 'italic 10px sans-serif';

                                    // add white box behind text to block line
                                    ctx.fillStyle = "white";
                                    var boxWidth = ctx.measureText(edge.data.label).width;
                                    ctx.fillRect((pt1.x + pt2.x - boxWidth) / 2, (pt1.y + pt2.y) / 2 - 15, boxWidth, 20);

                                    // add label
                                    ctx.fillStyle = "black";
                                    ctx.fillText(edge.data.label, (pt1.x + pt2.x - boxWidth) / 2, (pt1.y + pt2.y) / 2);
                                }
                            })
<<<<<<< HEAD

                            particleSystem.eachNode(function (node, pt) {
                                var label = node.data.label || "";
                                var link = node.data.link || "";
                                var w = ctx.measureText("" + label).width + 20;
                                if (!("" + label).match(/^[ \t]*$/)) {
=======
        
                            particleSystem.eachNode(function(node, pt) {
                                var label = node.data.label||"";
                                var link = node.data.link||"";
                                var w = ctx.measureText(""+label).width + 20;
                                if (!(""+label).match(/^[ \t]*$/)) {
>>>>>>> 8de76134
                                    pt.x = Math.floor(pt.x)
                                    pt.y = Math.floor(pt.y)
                                } else {
                                    label = null;
                                }

                                // draw a circle centered at pt
                                if (node.data.color) {
                                    ctx.fillStyle = node.data.color
                                } else {
                                    ctx.fillStyle = "rgba(0,0,0,.2)"
                                }

                                if (node.data.color == 'none') {
                                    ctx.fillStyle = "white"
                                }

                                ctx.beginPath();
                                ctx.arc(pt.x, pt.y, w / 2, 0, 2 * Math.PI, false);
                                ctx.fill();

                                // save this to position info box later
                                node.data.radius = w / 2;

                                // center the label inside the circle 
                                if (label) {
                                    ctx.font = "Bold 12px Helvetica";
                                    ctx.textAlign = "center";
                                    ctx.fillStyle = "white";
<<<<<<< HEAD
                                    if (node.data.color == 'none') {
=======
                                    if (node.data.color=='none') {
>>>>>>> 8de76134
                                        ctx.fillStyle = '#333333';
                                    }
                                    ctx.fillText(label || "", pt.x, pt.y + 4);
                                }
                            })
                            ctx.strokeStyle = "#cccccc"
                            ctx.lineWidth = 1
                            ctx.beginPath()
                        },
<<<<<<< HEAD

                        initMouseHandling: function () {
=======
        
                        initMouseHandling:function() {
>>>>>>> 8de76134
                            // no-nonsense drag and drop (thanks springy.js)
                            var dragged = null;

                            var mouseoverHandler = {
                                mouseover: function (e) {
                                    var pos = j$(canvas).offset();
                                    _mouseP = arbor.Point(e.pageX - pos.left, e.pageY - pos.top)
                                    nearest = particleSystem.nearest(_mouseP);
                                    if (nearest.distance < nearest.node.data.radius + 10) {
                                        if (nearest.node.data.id != currentContact.id || mouseOutComplete) {
                                            currentContact.id = nearest.node.data.id;
                                            currentContact.name = nearest.node.data.label;
                                            if (nearest.node.data.accountName) {
                                                currentContact.accountName = nearest.node.data.accountName;
<<<<<<< HEAD
                                            } else {
=======
                                            } else{
>>>>>>> 8de76134
                                                currentContact.accountName = '';
                                            }
                                            if (nearest.node.data.title) {
                                                currentContact.title = nearest.node.data.title;
                                            } else {
                                                currentContact.title = '';
                                            }
                                            var infoBox = getContactInfoBox();
                                            mouseOutComplete = false;
<<<<<<< HEAD
                                            drawToolTip(e.pageX - pos.left, e.pageY - pos.top, infoBox);
                                        }
=======
                                            drawToolTip(e.pageX-pos.left, e.pageY-pos.top,infoBox);
                                        }                  
>>>>>>> 8de76134
                                    } else if (!mouseOutComplete && nearest.distance > 100) {
                                        // hide text box
                                        hideToolTip();
                                    }
                                }
                            }

                            // set up a handler object that will initially listen for mousedowns then
                            // for moves and mouseups while dragging
                            var handler = {
<<<<<<< HEAD
                                clicked: function (e) {
                                    var pos = j$(canvas).offset();
                                    _mouseP = arbor.Point(e.pageX - pos.left, e.pageY - pos.top)
                                    nearest = dragged = particleSystem.nearest(_mouseP);

                                    var currNode = particleSystem.getNode(nearest.node.data.id);

                                    //get a list of the existing node relIds and return it to filter our relationship selection
                                    var relIds = new Array();
                                    particleSystem.eachEdge(function (edge, pt1, pt2) { relIds.push(edge.data.relId); })

                                    Visualforce.remoting.Manager.invokeAction('{!$RemoteAction.REL_RelationshipsViewer_CTRL.getRelationships}', currNode.data.id, false, relIds, function (result, event) {

                                        if (event.status) {

                                            output = '';
=======
                                clicked:function(e) {
                                    var pos = j$(canvas).offset();
                                    _mouseP = arbor.Point(e.pageX-pos.left, e.pageY-pos.top);
                                    nearest = dragged = particleSystem.nearest(_mouseP);      
                                    
                                    var currNode = particleSystem.getNode(nearest.node.data.id);                                    
                                                                          
                                    //get a list of the existing node relIds and return it to filter our relationship selection
                                    var relIds = new Array();
                                    particleSystem.eachEdge(function(edge, pt1, pt2) {
                                        relIds.push(edge.data.relId);
                                    });
                                    
                                    Visualforce.remoting.Manager.invokeAction('{!$RemoteAction.REL_RelationshipsViewer_CTRL.getRelationships}',
                                        currNode.data.id, false, relIds,function(result, event) {
                                                                                  
                                        if (event.status) {
                                            output = '';  
>>>>>>> 8de76134
                                            var relatedNode = null;
                                            var childColorIndex = currNode.data.colorIndex;
                                            if (childColorIndex < colors.length - 1) {
                                                childColorIndex++;
                                            }

                                            var thisLabel = '';
                                            for (var i = 0; i < result.length; i++) {
                                                // if a node for result contact does not exist on the page, create it
                                                relatedNode = particleSystem.getNode(result[i].id);
<<<<<<< HEAD
                                                if (result[i].Status == '{!JSINHTMLENCODE($Label.REL_Former)}') {
                                                    thisLabel = result[i].Type + ' ({!JSINHTMLENCODE($Label.REL_Former)})';
                                                } else {
                                                    thisLabel = result[i].Type;
                                                }

                                                if (!relatedNode) {
                                                    relatedNode = particleSystem.addNode(result[i].id, { label: result[i].FirstName + ' ' + result[i].LastName, color: colors[childColorIndex] })
=======
                                                if (result[i].status == '{!$Label.REL_Former}') {
                                                    thisLabel = result[i].type + ' ({!$Label.REL_Former})';
                                                } else {
                                                    thisLabel = result[i].type;
                                                }                                               
                                
                                                if (!relatedNode) {
                                                    relatedNode = particleSystem.addNode(result[i].id, {label:result[i].firstName + ' ' + result[i].lastName, color:colors[childColorIndex]})
>>>>>>> 8de76134
                                                }
                                                // only add edge ifthe relationship is not already drawn
                                                if (particleSystem.getEdges(currNode, relatedNode).length == 0 && particleSystem.getEdges(relatedNode, currNode).length == 0) {
<<<<<<< HEAD
                                                    particleSystem.addEdge(currNode, relatedNode, { label: thisLabel, status: result[i].Status, colorIndex: childColorIndex, link: result[i].link, id: result[i].id, title: result[i].Title, accountName: result[i].AccountName, relId: result[i].relId });
                                                }

                                                //if edge is already drawn, and the type is not listed, append the additional type to the label for this edge
                                                else {
                                                    var thisEdge;
                                                    if (particleSystem.getEdges(currNode, relatedNode).length != 0)
                                                        thisEdge = particleSystem.getEdges(currNode, relatedNode);
                                                    else
                                                        thisEdge = particleSystem.getEdges(relatedNode, currNode);
                                                    var thisEdgeLabel = '';
                                                    thisEdgeLabel = thisEdge[0].data.label;
                                                    //if this edge doesn't yet have the appended label
                                                    if (thisEdgeLabel.indexOf(thisLabel) == -1)
                                                        thisEdge[0].data.label = thisEdgeLabel + ', ' + thisLabel;
                                                }
                                            }
                                        }
                                    }, { escape: true });

=======
                                                    particleSystem.addEdge(currNode, relatedNode, {label:thisLabel, status:result[i].status, colorIndex:childColorIndex, link:result[i].link, id:result[i].id, title:result[i].title, accountName:result[i].accountName, relId:result[i].relId});
                                                } else { 
                                                    //if edge is already drawn, and the type is not listed, append the additional type to the label for this edge
                                                    var thisEdge;                                                                                                     
                                                    if (particleSystem.getEdges(currNode, relatedNode).length != 0) {
                                                        thisEdge = particleSystem.getEdges(currNode, relatedNode);
                                                    } else {
                                                        thisEdge = particleSystem.getEdges(relatedNode, currNode);                                                    
                                                    }
                                                    var thisEdgeLabel = '';                                                 
                                                    thisEdgeLabel = thisEdge[0].data.label;
                                                    //if this edge doesn't yet have the appended label
                                                    if (thisEdgeLabel.indexOf(thisLabel) == -1) {
                                                        thisEdge[0].data.label = thisEdgeLabel + ', ' + thisLabel;
                                                    }
                                                }                               
                                            }
                                        }   
                                    },{escape:true});
        
>>>>>>> 8de76134
                                    if (dragged && dragged.node !== null) {
                                        // while we're dragging, don't let physics move the node
                                        dragged.node.fixed = true
                                    }
                                    j$(canvas).bind('mousemove', handler.dragged)
                                    j$(window).bind('mouseup', handler.dropped)
                                    return false
                                },
<<<<<<< HEAD

                                dragged: function (e) {
                                    var pos = j$(canvas).offset();
                                    var s = arbor.Point(e.pageX - pos.left, e.pageY - pos.top)

=======
                  
                                dragged:function(e) {
                                    var pos = j$(canvas).offset();
                                    var s = arbor.Point(e.pageX-pos.left, e.pageY-pos.top)
        
>>>>>>> 8de76134
                                    if (dragged && dragged.node !== null) {
                                        var p = particleSystem.fromScreen(s)
                                        dragged.node.p = p
                                    }
                                    return false;
                                },
<<<<<<< HEAD

                                dropped: function (e) {
                                    if (dragged === null || dragged.node === undefined) return;
=======
        
                                dropped:function(e) {
                                    if (dragged===null || dragged.node===undefined) return;
>>>>>>> 8de76134
                                    if (dragged.node !== null) dragged.node.fixed = false;

                                    dragged.node.tempMass = 1000;
                                    dragged = null;
                                    j$(canvas).unbind('mousemove', handler.dragged);
                                    j$(window).unbind('mouseup', handler.dropped);
                                    _mouseP = null;
                                    return false;
<<<<<<< HEAD
                                }
                            }
                            // start listening
                            j$(canvas).mousedown(handler.clicked);
                            j$(canvas).mousemove(mouseoverHandler.mouseover);
                        },
                    }
                    return that;
                }

                j$(document).ready(function () {
                    //The initial call to the controller
                    Visualforce.remoting.Manager.invokeAction('{!$RemoteAction.REL_RelationshipsViewer_CTRL.getRelationships}', '{!JSINHTMLENCODE(id)}', true, null, function (result, event) {
=======
                                }                 
                            }               
                        // start listening
                        j$(canvas).mousedown(handler.clicked);
                        j$(canvas).mousemove(mouseoverHandler.mouseover);
                    },      
               }
               return that;
            }    
 
            j$(document).ready(function() {
                var showPermissionError = '{!showPermissionError}';
                if (showPermissionError == "false") {
                    //The initial call to the controller
                    Visualforce.remoting.Manager.invokeAction('{!$RemoteAction.REL_RelationshipsViewer_CTRL.getRelationships}', '{!JSENCODE(id)}', true, null, function(result, event) {
>>>>>>> 8de76134
                        if (event.status) {
                            RelationshipInfo = getRelationshipInfo();
                            sys = arbor.ParticleSystem(1000, 200, 0.2) // create the system with sensible repulsion/stiffness/friction
                            //particleSystem = sys;
<<<<<<< HEAD
                            sys.parameters({ gravity: true }) // use center-gravity to make the graph settle nicely (ymmv)
                            sys.renderer = Renderer("#viewport") // our newly created renderer will have its .init() method called shortly by sys...

                            var conFirstName;
                            if (result[0].FirstName === "undefined" || result[0].FirstName == null) {
                                conFirstName = "";
                            }
                            else {
                                conFirstName = result[0].FirstName;
=======
                            sys.parameters({gravity:true}) // use center-gravity to make the graph settle nicely (ymmv)
                            sys.renderer = Renderer("#viewport") // our newly created renderer will have its .init() method called shortly by sys...

                            var conFirstName;
                            //if (result[0].firstName === "undefined" || result[0].firstName == null) {
                            if (!result[0].firstName) {
                                conFirstName = "";
                            } else {
                                conFirstName = result[0].firstName;
>>>>>>> 8de76134
                            }

                            // if there are no relationships, arbor kind of freaks out, so don't let it try to draw a standalone node
                            if (result.length < 2) {
<<<<<<< HEAD
                                var notice = '<p><strong>{!JSINHTMLENCODE($Label.REL_No_Relationships)}</strong></p>';
                                notice += '<p><a href="/' + result[0].id + '" style="color: white; font-weight: bold;" >[ {!JSINHTMLENCODE($Label.REL_Return_to_Contact)} ] </a><br/>';
                                /*
                                //the async callback means we can't guarantee the value is there when 
                                //we go to render the link, so we'll just remove it for now
                                var ri = getRelationshipInfo();                                                                                     
                                var RelPrefix = ri.prefix;
                                var RelNameId = '';
                                if (ri.NameField != null)
                                    RelNameId = ri.NameField + '=';
                                alert(RelPrefix);
                                var RelNameIdId = '';
                                if (ri.NameIdField != null)
                                    RelNameIdId = ri.NameIdField + '=';
                            
                                var uriString = '/' + RelPrefix + '/e?';
                                alert(uriString);
                                if (RelNameId != '' && RelNameIdId != '')
                                    uriString += RelNameId + conFirstName + ' ' + result[0].LastName + '&' + RelNameIdId + result[0].id + '&';  
                        
                                uriString += 'retURL=' + result[0].id;
                                var encodedNewRel = encodeURI(uriString); 
                                
                                notice += '<a href=' + encodedNewRel + ' style="color: white; font-weight: bold;" >[ {!JSINHTMLENCODE($Label.REL_Create_New_Relationship)} ]</a><br />'; */
                                drawToolTip(20, 20, notice);
                            }
                            else {
                                basenode = sys.addNode(result[0].id, { label: conFirstName + ' ' + result[0].LastName, color: colors[0], colorIndex: 0, link: result[0].link, id: result[0].id, title: result[0].Title, accountName: result[0].AccountName })
                                for (var i = 1; i < result.length; i++) {
                                    var thisLabel = '';
                                    if (result[i].Status == '{!JSINHTMLENCODE($Label.REL_Former)}') {
                                        thisLabel = result[i].Type + ' ({!JSINHTMLENCODE($Label.REL_Former)})';
                                    } else {
                                        thisLabel = result[i].Type;
                                    }
                                    var thisConFirstName = '';
                                    if (result[i].FirstName === "undefined" || result[i].FirstName == null) {
                                        thisConFirstName = '';
                                    }
                                    else {
                                        thisConFirstName = result[i].FirstName;
                                    }

                                    relatednode = sys.addNode(result[i].id, { label: thisConFirstName + ' ' + result[i].LastName, color: colors[1], colorIndex: 1, link: result[i].link, id: result[i].id, title: result[i].Title, accountName: result[i].AccountName })
=======
                                var notice = '<p><strong>{!$Label.REL_No_Relationships}</strong></p>';
                                notice += '<p><a href="/' + result[0].id + '" style="color: white; font-weight: bold;" >[ {!$Label.REL_Return_to_Contact} ] </a><br/>';
                                
                                drawToolTip(20, 20, notice);
                            } else {
                                basenode = sys.addNode(result[0].id, {label:conFirstName + ' ' + result[0].lastName, color:colors[0], colorIndex:0, link:result[0].link, id:result[0].id, title:result[0].title, accountName:result[0].accountName})
                                for (var i = 1; i < result.length; i++) {
                                    var thisLabel = '';
                                    if (result[i].status == '{!$Label.REL_Former}') {
                                        thisLabel = result[i].type + ' ({!$Label.REL_Former})';
                                    } else {
                                    	thisLabel = result[i].type;
                                    }
                                    var thisConFirstName = '';
                                    // if (result[i].firstName === "undefined" || result[i].firstName == null) {
                                    if (!result[i].firstName) {
                                        thisConFirstName = '';
                                    } else {
                                        thisConFirstName = result[i].firstName;
                                    }

                                    relatednode = sys.addNode(result[i].id, {label:thisConFirstName + ' ' + result[i].lastName, color:colors[1], colorIndex:1, link:result[i].link, id:result[i].id, title:result[i].title, accountName:result[i].accountName})
>>>>>>> 8de76134

                                    //if edge is already drawn, and the type is not listed, append the additional type to the label for this edge
                                    if (sys.getEdges(basenode, relatednode).length != 0) {
                                        var thisEdge;
                                        thisEdge = sys.getEdges(basenode, relatednode);
                                        var thisEdgeLabel = '';
                                        thisEdgeLabel = thisEdge[0].data.label;
                                        thisEdge[0].data.label = thisEdgeLabel + ', ' + thisLabel;
<<<<<<< HEAD
                                    }
                                    else {
                                        sys.addEdge(basenode, relatednode, { label: thisLabel, status: result[i].Status, relId: result[i].relId })
                                    }
                                }
                            }
                        }
                    }, { escape: true });
                })
            })(this.jQuery)

            function drawToolTip(x, y, text) {
                j$("#tooltip").css({ top: y + 'px', left: x + 'px' });
                j$("#tooltip").animate({ opacity: 1.0 }, 500);
                j$("#tooltip").html(text);
            }

            function hideToolTip() {
                j$("#tooltip").animate({ opacity: 0.0 }, 50, function () {
                    // cheating by adding nonlinked versions of the text, so no one accidentally clicks on an invisible link
                    var infoText = '<p><strong>';
                    infoText += currentContact.name + '<br />';
                    if (currentContact.title) infoText += currentContact.title + '<br />';
                    if (currentContact.accountName) infoText += currentContact.accountName + '<br />';
                    infoText += '<br />[ {!JSINHTMLENCODE($Label.REL_View_Contact_Record)} ]<br />';
                    infoText += '[ {!JSINHTMLENCODE($Label.REL_Create_New_Relationship)}  ]<br />';
                    infoText += '[ {!JSINHTMLENCODE($Label.REL_RECenter)} ]<br />';
                    infoText += '</strong></p>';
                    j$("#tooltip").html(infoText);
                });
                mouseOutComplete = true;
            }

            function getRelationshipInfo() {
                //retrieve metadata about the Relationship object in this org
                if (RelationshipInfo.prefix == '') {
                    Visualforce.remoting.Manager.invokeAction('{!$RemoteAction.REL_RelationshipsViewer_CTRL.getRelationshipInfo}', function (result, event) {
                        if (event.status)
                            RelationshipInfo = result;
                    });
                }
                return RelationshipInfo;
            }

            function getContactInfoBox() {
                var infoText = '<p><strong>';
                infoText += currentContact.name + '<br />';
                if (currentContact.title) infoText += currentContact.title + '<br />';
                if (currentContact.accountName) infoText += currentContact.accountName + '<br />';
                infoText += '<br /><a href=/' + currentContact.id + ' target="_blank" style="color: white; font-weight: bold;">[ {!JSINHTMLENCODE($Label.REL_View_Contact_Record)} ]</a><br />';

                //retrieve metadata about the Relationship object in this org
                var ri = getRelationshipInfo();

                var RelPrefix = ri.prefix;

                var RelNameId = '';
                if (ri.NameField != null)
                    RelNameId = ri.NameField + '=';
                var RelNameIdId = '';
                if (ri.NameIdField != null)
                    RelNameIdId = ri.NameIdField + '=';

                var uriString = '/' + RelPrefix + '/e?';
                if (RelNameId != '' && RelNameIdId != '')
                    uriString += RelNameId + currentContact.name + '&' + RelNameIdId + currentContact.id + '&';

                uriString += 'retURL=' + currentContact.id;
                var encodedNewRel = encodeURI(uriString);
                infoText += '<a href=' + encodedNewRel + ' target="_blank" style="color: white; font-weight: bold;" >[ {!JSINHTMLENCODE($Label.REL_Create_New_Relationship)} ]</a><br />';
                infoText += '<a href=/apex/REL_RelationshipsViewer?id=' + currentContact.id + ' target="_parent" style="color: white; font-weight: bold;">[ {!JSINHTMLENCODE($Label.REL_RECenter)} ]</a><br />';
                infoText += '</strong></p>';
                return infoText;
=======
                                    } else {
                                        sys.addEdge(basenode, relatednode, {label:thisLabel, status:result[i].status, relId:result[i].relId})
                                    }
                                }
                            }
                        }
                    },{escape:true});
                } else {
                    document.getElementById("viewport").style.display = "none";
                }

            })
        })(this.jQuery)

        function drawToolTip(x,y,text) {
            j$("#tooltip").css({top: y + 'px', left:  x +'px'});
            j$("#tooltip").animate({opacity: 1.0}, 500);
            j$("#tooltip").html(text);
        }
    
        function hideToolTip() {
            j$("#tooltip").animate({opacity: 0.0}, 50, function() {
                // cheating by adding nonlinked versions of the text, so no one accidentally clicks on an invisible link
                var infoText ='<p><strong>';
                infoText += currentContact.name + '<br />';
                if (currentContact.title) infoText += currentContact.title + '<br />';
                if (currentContact.accountName) infoText += currentContact.accountName + '<br />';
                infoText += '<br />[ {!$Label.REL_View_Contact_Record} ]<br />';
                infoText += '[ {!$Label.REL_Create_New_Relationship}  ]<br />';
                infoText += '[ {!$Label.REL_RECenter} ]<br />';
                infoText +='</strong></p>';  
                j$("#tooltip").html(infoText);             
            });
            mouseOutComplete = true;        
        }
    
        function getRelationshipInfo() {
            //retrieve metadata about the Relationship object in this org
            if (RelationshipInfo.prefix == '') {
                Visualforce.remoting.Manager.invokeAction('{!$RemoteAction.REL_RelationshipsViewer_CTRL.getRelationshipInfo}', function(result,event) {
                    if (event.status)
                        RelationshipInfo = result;                      
                });       
            }        
            return RelationshipInfo;
        }
    
        function getContactInfoBox() {
            var infoText ='<p><strong>';
            infoText += currentContact.name + '<br />';
            if (currentContact.title) infoText += currentContact.title + '<br />';
            if (currentContact.accountName) infoText += currentContact.accountName + '<br />';
            infoText += '<br /><a href=/' + currentContact.id + ' target="_blank" style="color: white; font-weight: bold;">[ {!$Label.REL_View_Contact_Record} ]</a><br />';
        
            //retrieve metadata about the Relationship object in this org
            var ri = getRelationshipInfo();
                   
            var RelPrefix = ri.prefix;
            
            var RelNameId = '';
            if (ri.NameField != null)
            RelNameId = ri.NameField + '=';
            var RelNameIdId = '';
            if (ri.NameIdField != null)
               RelNameIdId = ri.NameIdField + '=';
            
            var uriString = '/' + RelPrefix + '/e?';
            if (RelNameId != '' && RelNameIdId != '')
                uriString += RelNameId + currentContact.name + '&' + RelNameIdId + currentContact.id + '&';  
        
            uriString += 'retURL=' + currentContact.id;
            var encodedNewRel = encodeURI(uriString);
            infoText += '<a href=' + encodedNewRel + ' target="_blank" style="color: white; font-weight: bold;" >[ {!$Label.REL_Create_New_Relationship} ]</a><br />';
            infoText += '<a href=/apex/REL_RelationshipsViewer?id=' + currentContact.id + ' target="_parent" style="color: white; font-weight: bold;">[ {!$Label.REL_RECenter} ]</a><br />';
            infoText +='</strong></p>';     
            return infoText;    
        }   

        // From Juan Mendes here: http://js-bits.blogspot.com/2010/07/canvas-rounded-corner-rectangles.html
        function roundRect(ctx, x, y, width, height, radius, fill, stroke) {
            if (typeof stroke == "undefined" ) { 
               stroke = true;
            }
            if (typeof radius === "undefined") {
               radius = 5;
>>>>>>> 8de76134
            }

            //From Juan Mendes here: http://js-bits.blogspot.com/2010/07/canvas-rounded-corner-rectangles.html
            function roundRect(ctx, x, y, width, height, radius, fill, stroke) {
                if (typeof stroke == "undefined") {
                    stroke = true;
                }
                if (typeof radius === "undefined") {
                    radius = 5;
                }
                ctx.beginPath();
                ctx.moveTo(x + radius, y);
                ctx.lineTo(x + width - radius, y);
                ctx.quadraticCurveTo(x + width, y, x + width, y + radius);
                ctx.lineTo(x + width, y + height - radius);
                ctx.quadraticCurveTo(x + width, y + height, x + width - radius, y + height);
                ctx.lineTo(x + radius, y + height);
                ctx.quadraticCurveTo(x, y + height, x, y + height - radius);
                ctx.lineTo(x, y + radius);
                ctx.quadraticCurveTo(x, y, x + radius, y);
                ctx.closePath();
                if (stroke) {
                    ctx.stroke();
                }
                if (fill) {
                    ctx.fill();
                }
            }
        </script>

        <apex:pageMessages />

        <div style="/* box-shadow: 4px 3px 8px rgba(0, 0, 0, 0.80); -moz-box-shadow: 4px 3px 8px rgba(0, 0, 0, 0.80);-webkit-box-shadow: 4px 3px 8px rgba(0, 0, 0, 0.80);*/-moz-border-radius: 4px; border-radius: 4px; opacity: 0.0; padding:12px; position:absolute; top: 0px; left: 0px; color: white; background-color: #991111; font-face: Helvtica; font-size: 12px;"
            id="tooltip">
            <h1> </h1>
        </div>
    </body>
</apex:page><|MERGE_RESOLUTION|>--- conflicted
+++ resolved
@@ -9,11 +9,7 @@
 
     <body>
         <canvas id="viewport" width="1000" height="600"></canvas>
-<<<<<<< HEAD
-        <script> 
-=======
         <script>
->>>>>>> 8de76134
             var j$ = jQuery.noConflict();
             /*
             these colors are used to show the different levels of relationships
@@ -43,24 +39,14 @@
             RelationshipInfo.NameField = '';
             RelationshipInfo.NameIdField = '';
 
-<<<<<<< HEAD
-            (function (j$) {
-
-                var Renderer = function (canvas) {
-=======
             (function(j$) {
 
                 var Renderer = function(canvas) {
->>>>>>> 8de76134
                     var canvas = j$(canvas).get(0)
                     var ctx = canvas.getContext("2d");
 
                     var that = {
-<<<<<<< HEAD
-                        init: function (system) {
-=======
                         init:function(system) {
->>>>>>> 8de76134
                             particleSystem = system;
                             // resize canvas to window
                             ctx.canvas.width = window.innerWidth - 20;
@@ -68,15 +54,6 @@
                             particleSystem.screenPadding(80);
                             that.initMouseHandling();
                         },
-<<<<<<< HEAD
-
-                        redraw: function () {
-                            ctx.canvas.width = window.innerWidth - 20;
-                            ctx.fillStyle = "white"
-                            ctx.fillRect(0, 0, canvas.width, canvas.height)
-
-                            particleSystem.eachEdge(function (edge, pt1, pt2) {
-=======
           
                         redraw:function() {
                             ctx.canvas.width = window.innerWidth - 20;
@@ -84,7 +61,6 @@
                             ctx.fillRect(0,0, canvas.width, canvas.height)
                 
                             particleSystem.eachEdge(function(edge, pt1, pt2) {
->>>>>>> 8de76134
                                 ctx.strokeStyle = "rgba(0,0,0, .333)";
                                 ctx.lineWidth = 1;
                                 ctx.beginPath();
@@ -106,21 +82,12 @@
                                     ctx.fillText(edge.data.label, (pt1.x + pt2.x - boxWidth) / 2, (pt1.y + pt2.y) / 2);
                                 }
                             })
-<<<<<<< HEAD
-
-                            particleSystem.eachNode(function (node, pt) {
-                                var label = node.data.label || "";
-                                var link = node.data.link || "";
-                                var w = ctx.measureText("" + label).width + 20;
-                                if (!("" + label).match(/^[ \t]*$/)) {
-=======
         
                             particleSystem.eachNode(function(node, pt) {
                                 var label = node.data.label||"";
                                 var link = node.data.link||"";
                                 var w = ctx.measureText(""+label).width + 20;
                                 if (!(""+label).match(/^[ \t]*$/)) {
->>>>>>> 8de76134
                                     pt.x = Math.floor(pt.x)
                                     pt.y = Math.floor(pt.y)
                                 } else {
@@ -150,11 +117,7 @@
                                     ctx.font = "Bold 12px Helvetica";
                                     ctx.textAlign = "center";
                                     ctx.fillStyle = "white";
-<<<<<<< HEAD
-                                    if (node.data.color == 'none') {
-=======
                                     if (node.data.color=='none') {
->>>>>>> 8de76134
                                         ctx.fillStyle = '#333333';
                                     }
                                     ctx.fillText(label || "", pt.x, pt.y + 4);
@@ -164,13 +127,8 @@
                             ctx.lineWidth = 1
                             ctx.beginPath()
                         },
-<<<<<<< HEAD
-
-                        initMouseHandling: function () {
-=======
         
                         initMouseHandling:function() {
->>>>>>> 8de76134
                             // no-nonsense drag and drop (thanks springy.js)
                             var dragged = null;
 
@@ -185,11 +143,7 @@
                                             currentContact.name = nearest.node.data.label;
                                             if (nearest.node.data.accountName) {
                                                 currentContact.accountName = nearest.node.data.accountName;
-<<<<<<< HEAD
-                                            } else {
-=======
                                             } else{
->>>>>>> 8de76134
                                                 currentContact.accountName = '';
                                             }
                                             if (nearest.node.data.title) {
@@ -199,13 +153,8 @@
                                             }
                                             var infoBox = getContactInfoBox();
                                             mouseOutComplete = false;
-<<<<<<< HEAD
-                                            drawToolTip(e.pageX - pos.left, e.pageY - pos.top, infoBox);
-                                        }
-=======
                                             drawToolTip(e.pageX-pos.left, e.pageY-pos.top,infoBox);
                                         }                  
->>>>>>> 8de76134
                                     } else if (!mouseOutComplete && nearest.distance > 100) {
                                         // hide text box
                                         hideToolTip();
@@ -216,24 +165,6 @@
                             // set up a handler object that will initially listen for mousedowns then
                             // for moves and mouseups while dragging
                             var handler = {
-<<<<<<< HEAD
-                                clicked: function (e) {
-                                    var pos = j$(canvas).offset();
-                                    _mouseP = arbor.Point(e.pageX - pos.left, e.pageY - pos.top)
-                                    nearest = dragged = particleSystem.nearest(_mouseP);
-
-                                    var currNode = particleSystem.getNode(nearest.node.data.id);
-
-                                    //get a list of the existing node relIds and return it to filter our relationship selection
-                                    var relIds = new Array();
-                                    particleSystem.eachEdge(function (edge, pt1, pt2) { relIds.push(edge.data.relId); })
-
-                                    Visualforce.remoting.Manager.invokeAction('{!$RemoteAction.REL_RelationshipsViewer_CTRL.getRelationships}', currNode.data.id, false, relIds, function (result, event) {
-
-                                        if (event.status) {
-
-                                            output = '';
-=======
                                 clicked:function(e) {
                                     var pos = j$(canvas).offset();
                                     _mouseP = arbor.Point(e.pageX-pos.left, e.pageY-pos.top);
@@ -252,7 +183,6 @@
                                                                                   
                                         if (event.status) {
                                             output = '';  
->>>>>>> 8de76134
                                             var relatedNode = null;
                                             var childColorIndex = currNode.data.colorIndex;
                                             if (childColorIndex < colors.length - 1) {
@@ -263,50 +193,17 @@
                                             for (var i = 0; i < result.length; i++) {
                                                 // if a node for result contact does not exist on the page, create it
                                                 relatedNode = particleSystem.getNode(result[i].id);
-<<<<<<< HEAD
-                                                if (result[i].Status == '{!JSINHTMLENCODE($Label.REL_Former)}') {
-                                                    thisLabel = result[i].Type + ' ({!JSINHTMLENCODE($Label.REL_Former)})';
-                                                } else {
-                                                    thisLabel = result[i].Type;
-                                                }
-
-                                                if (!relatedNode) {
-                                                    relatedNode = particleSystem.addNode(result[i].id, { label: result[i].FirstName + ' ' + result[i].LastName, color: colors[childColorIndex] })
-=======
-                                                if (result[i].status == '{!$Label.REL_Former}') {
-                                                    thisLabel = result[i].type + ' ({!$Label.REL_Former})';
+                                                if (result[i].status == '{!JSINHTMLENCODE($Label.REL_Former)}') {
+                                                    thisLabel = result[i].type + ' ({!JSINHTMLENCODE($Label.REL_Former)})';
                                                 } else {
                                                     thisLabel = result[i].type;
                                                 }                                               
                                 
                                                 if (!relatedNode) {
                                                     relatedNode = particleSystem.addNode(result[i].id, {label:result[i].firstName + ' ' + result[i].lastName, color:colors[childColorIndex]})
->>>>>>> 8de76134
                                                 }
                                                 // only add edge ifthe relationship is not already drawn
                                                 if (particleSystem.getEdges(currNode, relatedNode).length == 0 && particleSystem.getEdges(relatedNode, currNode).length == 0) {
-<<<<<<< HEAD
-                                                    particleSystem.addEdge(currNode, relatedNode, { label: thisLabel, status: result[i].Status, colorIndex: childColorIndex, link: result[i].link, id: result[i].id, title: result[i].Title, accountName: result[i].AccountName, relId: result[i].relId });
-                                                }
-
-                                                //if edge is already drawn, and the type is not listed, append the additional type to the label for this edge
-                                                else {
-                                                    var thisEdge;
-                                                    if (particleSystem.getEdges(currNode, relatedNode).length != 0)
-                                                        thisEdge = particleSystem.getEdges(currNode, relatedNode);
-                                                    else
-                                                        thisEdge = particleSystem.getEdges(relatedNode, currNode);
-                                                    var thisEdgeLabel = '';
-                                                    thisEdgeLabel = thisEdge[0].data.label;
-                                                    //if this edge doesn't yet have the appended label
-                                                    if (thisEdgeLabel.indexOf(thisLabel) == -1)
-                                                        thisEdge[0].data.label = thisEdgeLabel + ', ' + thisLabel;
-                                                }
-                                            }
-                                        }
-                                    }, { escape: true });
-
-=======
                                                     particleSystem.addEdge(currNode, relatedNode, {label:thisLabel, status:result[i].status, colorIndex:childColorIndex, link:result[i].link, id:result[i].id, title:result[i].title, accountName:result[i].accountName, relId:result[i].relId});
                                                 } else { 
                                                     //if edge is already drawn, and the type is not listed, append the additional type to the label for this edge
@@ -327,7 +224,6 @@
                                         }   
                                     },{escape:true});
         
->>>>>>> 8de76134
                                     if (dragged && dragged.node !== null) {
                                         // while we're dragging, don't let physics move the node
                                         dragged.node.fixed = true
@@ -336,34 +232,20 @@
                                     j$(window).bind('mouseup', handler.dropped)
                                     return false
                                 },
-<<<<<<< HEAD
-
-                                dragged: function (e) {
-                                    var pos = j$(canvas).offset();
-                                    var s = arbor.Point(e.pageX - pos.left, e.pageY - pos.top)
-
-=======
                   
                                 dragged:function(e) {
                                     var pos = j$(canvas).offset();
                                     var s = arbor.Point(e.pageX-pos.left, e.pageY-pos.top)
         
->>>>>>> 8de76134
                                     if (dragged && dragged.node !== null) {
                                         var p = particleSystem.fromScreen(s)
                                         dragged.node.p = p
                                     }
                                     return false;
                                 },
-<<<<<<< HEAD
-
-                                dropped: function (e) {
-                                    if (dragged === null || dragged.node === undefined) return;
-=======
         
                                 dropped:function(e) {
                                     if (dragged===null || dragged.node===undefined) return;
->>>>>>> 8de76134
                                     if (dragged.node !== null) dragged.node.fixed = false;
 
                                     dragged.node.tempMass = 1000;
@@ -372,21 +254,6 @@
                                     j$(window).unbind('mouseup', handler.dropped);
                                     _mouseP = null;
                                     return false;
-<<<<<<< HEAD
-                                }
-                            }
-                            // start listening
-                            j$(canvas).mousedown(handler.clicked);
-                            j$(canvas).mousemove(mouseoverHandler.mouseover);
-                        },
-                    }
-                    return that;
-                }
-
-                j$(document).ready(function () {
-                    //The initial call to the controller
-                    Visualforce.remoting.Manager.invokeAction('{!$RemoteAction.REL_RelationshipsViewer_CTRL.getRelationships}', '{!JSINHTMLENCODE(id)}', true, null, function (result, event) {
-=======
                                 }                 
                             }               
                         // start listening
@@ -402,22 +269,10 @@
                 if (showPermissionError == "false") {
                     //The initial call to the controller
                     Visualforce.remoting.Manager.invokeAction('{!$RemoteAction.REL_RelationshipsViewer_CTRL.getRelationships}', '{!JSENCODE(id)}', true, null, function(result, event) {
->>>>>>> 8de76134
                         if (event.status) {
                             RelationshipInfo = getRelationshipInfo();
                             sys = arbor.ParticleSystem(1000, 200, 0.2) // create the system with sensible repulsion/stiffness/friction
                             //particleSystem = sys;
-<<<<<<< HEAD
-                            sys.parameters({ gravity: true }) // use center-gravity to make the graph settle nicely (ymmv)
-                            sys.renderer = Renderer("#viewport") // our newly created renderer will have its .init() method called shortly by sys...
-
-                            var conFirstName;
-                            if (result[0].FirstName === "undefined" || result[0].FirstName == null) {
-                                conFirstName = "";
-                            }
-                            else {
-                                conFirstName = result[0].FirstName;
-=======
                             sys.parameters({gravity:true}) // use center-gravity to make the graph settle nicely (ymmv)
                             sys.renderer = Renderer("#viewport") // our newly created renderer will have its .init() method called shortly by sys...
 
@@ -427,67 +282,20 @@
                                 conFirstName = "";
                             } else {
                                 conFirstName = result[0].firstName;
->>>>>>> 8de76134
                             }
 
                             // if there are no relationships, arbor kind of freaks out, so don't let it try to draw a standalone node
                             if (result.length < 2) {
-<<<<<<< HEAD
                                 var notice = '<p><strong>{!JSINHTMLENCODE($Label.REL_No_Relationships)}</strong></p>';
                                 notice += '<p><a href="/' + result[0].id + '" style="color: white; font-weight: bold;" >[ {!JSINHTMLENCODE($Label.REL_Return_to_Contact)} ] </a><br/>';
-                                /*
-                                //the async callback means we can't guarantee the value is there when 
-                                //we go to render the link, so we'll just remove it for now
-                                var ri = getRelationshipInfo();                                                                                     
-                                var RelPrefix = ri.prefix;
-                                var RelNameId = '';
-                                if (ri.NameField != null)
-                                    RelNameId = ri.NameField + '=';
-                                alert(RelPrefix);
-                                var RelNameIdId = '';
-                                if (ri.NameIdField != null)
-                                    RelNameIdId = ri.NameIdField + '=';
-                            
-                                var uriString = '/' + RelPrefix + '/e?';
-                                alert(uriString);
-                                if (RelNameId != '' && RelNameIdId != '')
-                                    uriString += RelNameId + conFirstName + ' ' + result[0].LastName + '&' + RelNameIdId + result[0].id + '&';  
-                        
-                                uriString += 'retURL=' + result[0].id;
-                                var encodedNewRel = encodeURI(uriString); 
-                                
-                                notice += '<a href=' + encodedNewRel + ' style="color: white; font-weight: bold;" >[ {!JSINHTMLENCODE($Label.REL_Create_New_Relationship)} ]</a><br />'; */
-                                drawToolTip(20, 20, notice);
-                            }
-                            else {
-                                basenode = sys.addNode(result[0].id, { label: conFirstName + ' ' + result[0].LastName, color: colors[0], colorIndex: 0, link: result[0].link, id: result[0].id, title: result[0].Title, accountName: result[0].AccountName })
-                                for (var i = 1; i < result.length; i++) {
-                                    var thisLabel = '';
-                                    if (result[i].Status == '{!JSINHTMLENCODE($Label.REL_Former)}') {
-                                        thisLabel = result[i].Type + ' ({!JSINHTMLENCODE($Label.REL_Former)})';
-                                    } else {
-                                        thisLabel = result[i].Type;
-                                    }
-                                    var thisConFirstName = '';
-                                    if (result[i].FirstName === "undefined" || result[i].FirstName == null) {
-                                        thisConFirstName = '';
-                                    }
-                                    else {
-                                        thisConFirstName = result[i].FirstName;
-                                    }
-
-                                    relatednode = sys.addNode(result[i].id, { label: thisConFirstName + ' ' + result[i].LastName, color: colors[1], colorIndex: 1, link: result[i].link, id: result[i].id, title: result[i].Title, accountName: result[i].AccountName })
-=======
-                                var notice = '<p><strong>{!$Label.REL_No_Relationships}</strong></p>';
-                                notice += '<p><a href="/' + result[0].id + '" style="color: white; font-weight: bold;" >[ {!$Label.REL_Return_to_Contact} ] </a><br/>';
                                 
                                 drawToolTip(20, 20, notice);
                             } else {
                                 basenode = sys.addNode(result[0].id, {label:conFirstName + ' ' + result[0].lastName, color:colors[0], colorIndex:0, link:result[0].link, id:result[0].id, title:result[0].title, accountName:result[0].accountName})
                                 for (var i = 1; i < result.length; i++) {
                                     var thisLabel = '';
-                                    if (result[i].status == '{!$Label.REL_Former}') {
-                                        thisLabel = result[i].type + ' ({!$Label.REL_Former})';
+                                    if (result[i].status == '{!JSINHTMLENCODE($Label.REL_Former)}') {
+                                        thisLabel = result[i].type + ' ({!JSINHTMLENCODE($Label.REL_Former)})';
                                     } else {
                                     	thisLabel = result[i].type;
                                     }
@@ -500,7 +308,6 @@
                                     }
 
                                     relatednode = sys.addNode(result[i].id, {label:thisConFirstName + ' ' + result[i].lastName, color:colors[1], colorIndex:1, link:result[i].link, id:result[i].id, title:result[i].title, accountName:result[i].accountName})
->>>>>>> 8de76134
 
                                     //if edge is already drawn, and the type is not listed, append the additional type to the label for this edge
                                     if (sys.getEdges(basenode, relatednode).length != 0) {
@@ -509,81 +316,6 @@
                                         var thisEdgeLabel = '';
                                         thisEdgeLabel = thisEdge[0].data.label;
                                         thisEdge[0].data.label = thisEdgeLabel + ', ' + thisLabel;
-<<<<<<< HEAD
-                                    }
-                                    else {
-                                        sys.addEdge(basenode, relatednode, { label: thisLabel, status: result[i].Status, relId: result[i].relId })
-                                    }
-                                }
-                            }
-                        }
-                    }, { escape: true });
-                })
-            })(this.jQuery)
-
-            function drawToolTip(x, y, text) {
-                j$("#tooltip").css({ top: y + 'px', left: x + 'px' });
-                j$("#tooltip").animate({ opacity: 1.0 }, 500);
-                j$("#tooltip").html(text);
-            }
-
-            function hideToolTip() {
-                j$("#tooltip").animate({ opacity: 0.0 }, 50, function () {
-                    // cheating by adding nonlinked versions of the text, so no one accidentally clicks on an invisible link
-                    var infoText = '<p><strong>';
-                    infoText += currentContact.name + '<br />';
-                    if (currentContact.title) infoText += currentContact.title + '<br />';
-                    if (currentContact.accountName) infoText += currentContact.accountName + '<br />';
-                    infoText += '<br />[ {!JSINHTMLENCODE($Label.REL_View_Contact_Record)} ]<br />';
-                    infoText += '[ {!JSINHTMLENCODE($Label.REL_Create_New_Relationship)}  ]<br />';
-                    infoText += '[ {!JSINHTMLENCODE($Label.REL_RECenter)} ]<br />';
-                    infoText += '</strong></p>';
-                    j$("#tooltip").html(infoText);
-                });
-                mouseOutComplete = true;
-            }
-
-            function getRelationshipInfo() {
-                //retrieve metadata about the Relationship object in this org
-                if (RelationshipInfo.prefix == '') {
-                    Visualforce.remoting.Manager.invokeAction('{!$RemoteAction.REL_RelationshipsViewer_CTRL.getRelationshipInfo}', function (result, event) {
-                        if (event.status)
-                            RelationshipInfo = result;
-                    });
-                }
-                return RelationshipInfo;
-            }
-
-            function getContactInfoBox() {
-                var infoText = '<p><strong>';
-                infoText += currentContact.name + '<br />';
-                if (currentContact.title) infoText += currentContact.title + '<br />';
-                if (currentContact.accountName) infoText += currentContact.accountName + '<br />';
-                infoText += '<br /><a href=/' + currentContact.id + ' target="_blank" style="color: white; font-weight: bold;">[ {!JSINHTMLENCODE($Label.REL_View_Contact_Record)} ]</a><br />';
-
-                //retrieve metadata about the Relationship object in this org
-                var ri = getRelationshipInfo();
-
-                var RelPrefix = ri.prefix;
-
-                var RelNameId = '';
-                if (ri.NameField != null)
-                    RelNameId = ri.NameField + '=';
-                var RelNameIdId = '';
-                if (ri.NameIdField != null)
-                    RelNameIdId = ri.NameIdField + '=';
-
-                var uriString = '/' + RelPrefix + '/e?';
-                if (RelNameId != '' && RelNameIdId != '')
-                    uriString += RelNameId + currentContact.name + '&' + RelNameIdId + currentContact.id + '&';
-
-                uriString += 'retURL=' + currentContact.id;
-                var encodedNewRel = encodeURI(uriString);
-                infoText += '<a href=' + encodedNewRel + ' target="_blank" style="color: white; font-weight: bold;" >[ {!JSINHTMLENCODE($Label.REL_Create_New_Relationship)} ]</a><br />';
-                infoText += '<a href=/apex/REL_RelationshipsViewer?id=' + currentContact.id + ' target="_parent" style="color: white; font-weight: bold;">[ {!JSINHTMLENCODE($Label.REL_RECenter)} ]</a><br />';
-                infoText += '</strong></p>';
-                return infoText;
-=======
                                     } else {
                                         sys.addEdge(basenode, relatednode, {label:thisLabel, status:result[i].status, relId:result[i].relId})
                                     }
@@ -611,9 +343,9 @@
                 infoText += currentContact.name + '<br />';
                 if (currentContact.title) infoText += currentContact.title + '<br />';
                 if (currentContact.accountName) infoText += currentContact.accountName + '<br />';
-                infoText += '<br />[ {!$Label.REL_View_Contact_Record} ]<br />';
-                infoText += '[ {!$Label.REL_Create_New_Relationship}  ]<br />';
-                infoText += '[ {!$Label.REL_RECenter} ]<br />';
+                infoText += '<br />[ {!JSINHTMLENCODE($Label.REL_View_Contact_Record)} ]<br />';
+                infoText += '[ {!JSINHTMLENCODE($Label.REL_Create_New_Relationship)}  ]<br />';
+                infoText += '[ {!JSINHTMLENCODE($Label.REL_RECenter)} ]<br />';
                 infoText +='</strong></p>';  
                 j$("#tooltip").html(infoText);             
             });
@@ -636,7 +368,7 @@
             infoText += currentContact.name + '<br />';
             if (currentContact.title) infoText += currentContact.title + '<br />';
             if (currentContact.accountName) infoText += currentContact.accountName + '<br />';
-            infoText += '<br /><a href=/' + currentContact.id + ' target="_blank" style="color: white; font-weight: bold;">[ {!$Label.REL_View_Contact_Record} ]</a><br />';
+            infoText += '<br /><a href=/' + currentContact.id + ' target="_blank" style="color: white; font-weight: bold;">[ {!JSINHTMLENCODE($Label.REL_View_Contact_Record)} ]</a><br />';
         
             //retrieve metadata about the Relationship object in this org
             var ri = getRelationshipInfo();
@@ -656,8 +388,8 @@
         
             uriString += 'retURL=' + currentContact.id;
             var encodedNewRel = encodeURI(uriString);
-            infoText += '<a href=' + encodedNewRel + ' target="_blank" style="color: white; font-weight: bold;" >[ {!$Label.REL_Create_New_Relationship} ]</a><br />';
-            infoText += '<a href=/apex/REL_RelationshipsViewer?id=' + currentContact.id + ' target="_parent" style="color: white; font-weight: bold;">[ {!$Label.REL_RECenter} ]</a><br />';
+            infoText += '<a href=' + encodedNewRel + ' target="_blank" style="color: white; font-weight: bold;" >[ {!JSINHTMLENCODE($Label.REL_Create_New_Relationship)} ]</a><br />';
+            infoText += '<a href=/apex/REL_RelationshipsViewer?id=' + currentContact.id + ' target="_parent" style="color: white; font-weight: bold;">[ {!JSINHTMLENCODE($Label.REL_RECenter)} ]</a><br />';
             infoText +='</strong></p>';     
             return infoText;    
         }   
@@ -669,7 +401,6 @@
             }
             if (typeof radius === "undefined") {
                radius = 5;
->>>>>>> 8de76134
             }
 
             //From Juan Mendes here: http://js-bits.blogspot.com/2010/07/canvas-rounded-corner-rectangles.html
