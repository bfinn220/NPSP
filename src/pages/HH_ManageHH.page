--- conflicted
+++ resolved
@@ -14,13 +14,8 @@
         </style>
                 
         <!-- start with a spinner here until lightning loads -->
-<<<<<<< HEAD
-        <div class="slds initialSpinner">
-            <div class="slds-spinner_container" style="z-index:99;" > <!-- fixes bug on some browsers where z-order from SLDS was an expression with an error -->
-=======
         <div class="sfdo203 initialSpinner">
             <div class="slds-spinner_container">
->>>>>>> 502884cc
                 <div class="slds-spinner--brand slds-spinner slds-spinner--medium" style="position:fixed;top:30%;" aria-hidden="false" role="alert">
                     <div class="slds-spinner__dot-a"></div>
                     <div class="slds-spinner__dot-b"></div>
