<apex:page controller="GE_PaymentServices" showHeader="false" applyHtmlTag="true"
           applyBodyTag="false">

    <head>
        <apex:slds />
    </head>

    <article class='slds-scope'>
        <form onsubmit="handleForm(event)">
            <div id="payments"></div>
        </form>
    </article>

    <script src="{!elevateSDKURL}"></script>
    <script>
        const hostname = window.location.hostname;
        const arr = hostname.split(".");
        let domain = arr[0].replace('--npsp', '');
        domain = domain.replace('--c', '');
        const lightningOrigin = `https://${domain}.lightning.force.com`;
        
        const DEFAULT_NAME_ON_CARD = '[Not Provided]';
        let nameOnCard = DEFAULT_NAME_ON_CARD;

        const sfdo = new sfdoPaymentsJsSdk();
        sfdo.mount({
            id: 'payments',
            clientId: '{!productId}',
            gatewayId: '{!gatewayIds}',
            merchantId: '{!merchantIds}',
            designSystem: 'Lightning',
            styles: '' +
                '.logo {' +
                    'left: 8px !important;' +
                '}' +
                '.fieldset.cc-number {' +
                    'padding-left: 0;' +
                    'padding-right: 1rem;' +
                '}' +
                '.fieldset.exp {' +
                    'padding-left: 0;' +
                    'padding-right: 1rem;' +
                '}' +
                '.fieldset.cvc {' +
                    'padding: 0;' +
                '}' +
                '.error-wrapper.fieldset.exp {' +
                    'max-width: fit-content;' +
                '}' +
                '.error-wrapper.fieldset.cvc {' +
                    'max-width: fit-content;' +
                '}'
        })
        .then(() => {
            isLoaded();

            setTimeout(function() {
                isLoaded();
            }, 3000);
        });

        function isLoaded() {
            const message = JSON.stringify({ isLoaded: true });
            postMessage(message);
        }

        /*******************************************************************************
        * @description Method listens for messages from a credit card widget LWC
        * Event.data contains at least an "action" and optionally a "nameOnCard" value.
        */
        window.onmessage = function (event) {
            if (event && event.origin !== lightningOrigin) {
                // Reject any messages from an unexpected origin
                return;

            } else if (event.data && event.data.action === 'createToken') {
                if (event.data.nameOnCard) {
                    nameOnCard = event.data.nameOnCard;
                } else {
                    nameOnCard = DEFAULT_NAME_ON_CARD;
                }

                handleTokenCreation();
            }
        }

        /*******************************************************************************
        * @description Creates a token and posts the response to a credit card widget LWC
        */
        function handleTokenCreation() {
<<<<<<< HEAD
            let auth = {
                jwt: '{!jwtForToken}',
                userName: '{!$User.Username}'
            }
            sfdo
                .createToken({
                    nameOnCard: 'test name',
                    auth: auth
=======
// TODO Remove this line in W-8021204
console.log('>>> Tokenize with Name On Card: "' + nameOnCard + '"');
            sfdo
                .createToken({
                    nameOnCard: nameOnCard
>>>>>>> f74b2d74
                })
                .then(function response(resp) {
                    if (resp.token) {
                        // Send token to lwc
                        const successString = JSON.stringify({ token: resp.token });
                        postMessage(successString);

                    } else if (resp.error) {
                        // Response contains the error, send it to lwc
                        postMessage(JSON.stringify(resp));
                    }
                })
                .catch(function handleError(err) {
                    // Send error to lwc
                    const errorString = JSON.stringify(err);
                    postMessage(errorString);
                });
        }

        /*******************************************************************************
        * @description Posts messages to a credit card widget LWC
        *
        * @param {string} message: String to pass to the LWC
        */
        function postMessage(message) {
            window.top.postMessage(message, lightningOrigin);
        }
    </script>

</apex:page><|MERGE_RESOLUTION|>--- conflicted
+++ resolved
@@ -18,7 +18,7 @@
         let domain = arr[0].replace('--npsp', '');
         domain = domain.replace('--c', '');
         const lightningOrigin = `https://${domain}.lightning.force.com`;
-        
+
         const DEFAULT_NAME_ON_CARD = '[Not Provided]';
         let nameOnCard = DEFAULT_NAME_ON_CARD;
 
@@ -88,22 +88,16 @@
         * @description Creates a token and posts the response to a credit card widget LWC
         */
         function handleTokenCreation() {
-<<<<<<< HEAD
+            // TODO Remove this line in W-8021204
+            console.log('>>> Tokenize with Name On Card: "' + nameOnCard + '"');
             let auth = {
                 jwt: '{!jwtForToken}',
                 userName: '{!$User.Username}'
             }
             sfdo
                 .createToken({
-                    nameOnCard: 'test name',
-                    auth: auth
-=======
-// TODO Remove this line in W-8021204
-console.log('>>> Tokenize with Name On Card: "' + nameOnCard + '"');
-            sfdo
-                .createToken({
+                    auth: auth,
                     nameOnCard: nameOnCard
->>>>>>> f74b2d74
                 })
                 .then(function response(resp) {
                     if (resp.token) {
