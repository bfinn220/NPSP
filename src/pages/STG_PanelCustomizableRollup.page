--- conflicted
+++ resolved
@@ -15,11 +15,7 @@
             <div class="slds-grid {!IF(showCRLPSettings, '', 'slds-hide')}">
                 <apex:outputPanel rendered="{! !isPolling }">
                     <div class="slds-m-vertical_medium">
-<<<<<<< HEAD
                         <c:UTIL_HtmlOutput html="{!$Label.stgHelpCustomizableRollupsEnable1}" hasLink="true" styleClass="slds-text-body_small" />
-=======
-                        <apex:outputText escape="false" styleClass="slds-text-body_small" value="{!$Label.stgHelpCustomizableRollupsEnable1}" />
->>>>>>> e037b4db
                     </div>
 
                     <label class="slds-checkbox_toggle slds-grid slds-m-vertical_small">
@@ -40,11 +36,7 @@
             <!-- BEGIN HELP TEXT -->
             <div class="slds-grid {!IF(!isPolling, '', 'slds-hide')}">
                 <p class="slds-text-body_small slds-m-top_x-small">
-<<<<<<< HEAD
                     <c:UTIL_HtmlOutput html="{!$Label.stgHelpCustomizableRollupsEnable2}" hasLink="true" />
-=======
-                    <apex:outputText escape="false" value="{!$Label.stgHelpCustomizableRollupsEnable2}" />
->>>>>>> e037b4db
                 </p>
             </div>
             <!-- END HELP TEXT -->
