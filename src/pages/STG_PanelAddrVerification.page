<apex:page controller="STG_PanelADDRVerification_CTRL" action="{!initDynamicFields}" docType="html-5.0" standardStylesheets="false">

    <script>
        var j$ = jQuery.noConflict();

        var settingsHelpText = {};

        var hideUnusedElements = function () {

            //drop-down selection, if in Edit mode
            var selection = j$('[id$=iClass__c] :selected').text();

            //existing value, if in View mode
            if (!selection) {
                selection = j$('[id$=iServiceName]').text();
            }

            if (selection === 'SmartyStreets') {
                j$('[id$=iAuthIdDiv]').show();
                j$('[id$=iAuthTokenDiv]').show();
                j$('[id$=iBatchVerifyDiv]').show();
            } else {
                j$('[id$=iAuthIdDiv]').hide();
                j$('[id$=iAuthTokenDiv]').show();
                j$('[id$=iBatchVerifyDiv]').hide();
            }

            if (selection == 'Cicero') {
                j$('[id$=iPreventAddressOverwriteDiv]').show();
            } else {
                j$('[id$=iPreventAddressOverwriteDiv]').hide();
            }
        }

        j$(document).ready(function () {

            hideUnusedElements();

            j$('[id$="zipTest"]').focus().keydown(function (e) {
                if (!!j$(this).val() && e.which == 13) j$('[id$="submitZipTest"]').click();
            });

            j$(document).on('change', '[id$=iClass__c]', function () {
                selection = j$('[id$=iClass__c] :selected').text();
                if (!selection) {
                    j$('[id$=iSettingsHelpText]').html('');
                    j$('[id$=Enable_Automatic_Verification__c').prop('checked', false);
                } else {
                    j$('[id$=iSettingsHelpText]').html(settingsHelpText[selection]);
                    j$('[id$=Enable_Automatic_Verification__c').prop('checked', true);

                    hideUnusedElements();
                }
            });
        });
    </script>
    <apex:form id="form" styleClass="slds-m-around_x-large">
        <c:STG_PageHeader sectionLabel="{!$Label.stgNavPeople}" pageLabel="{!$Label.stgLabelAddressVerification}" />

        <c:UTIL_PageMessages />
        <c:UTIL_PageMessageInfo isRendered="{!NOT(hasAccess)}" message="{!$Label.stgAddrPermissionDenied}" />

        <div class="slds-grid slds-grid_align-center slds-grid_vertical-align-center slds-m-around_large">
            <apex:commandButton id="editAddr" value="{!$Label.stgBtnEdit}" status="statusLoad" action="{!editSettings}" rendered="{!AND(hasAccess, isReadOnlyMode)}"
                immediate="true" rerender="form" oncomplete="hideUnusedElements()" styleClass="slds-button slds-button_small slds-button_neutral"
            />
        </div>

        <apex:outputPanel id="fields" rendered="{!hasAccess}">
            <div class="slds-section">
                <div class="slds-section-title_divider">
                    {!$Label.addrGeneralSettings}
                </div>
            </div>
            <div class="slds-text-body_small slds-m-around_large">
                <p>{!$Label.stgAddrGeneralSettingsIntro}</p>
            </div>
            <div class="slds-form_horizontal slds-m-around_large">
                <div class="slds-form-element">
                    <apex:outputLabel value="{!$ObjectType.npe01__Contacts_And_Orgs_Settings__c.Fields.Household_Account_Addresses_Disabled__c.Label}"
                        for="cbxDHAA" styleClass="slds-form-element__label" />
                    <div class="slds-form-element__control">
                        <apex:inputCheckbox value="{!stgService.stgCon.Household_Account_Addresses_Disabled__c}" rendered="{!isEditMode}" id="cbxDHAA"
                            html-aria-describedby="{!$Component.cbxDHAAHelp}" styleClass="slds-checkbox" />
                        <apex:inputCheckbox value="{!stgService.stgCon.Household_Account_Addresses_Disabled__c}" rendered="{!isReadOnlyMode}" disabled="true"
                            id="cbxDHAAO" html-aria-describedby="{!$Component.cbxDHAAHelp}" styleClass="slds-checkbox" />
                        <apex:outputPanel id="cbxDHAAHelp" layout="block">
                            <apex:outputText value="{!$Label.stgHelpDisableHHAccountAddr}" styleClass="slds-form-element__help" />
                        </apex:outputPanel>
                    </div>
                </div>
                <div class="slds-form-element">
                    <apex:outputLabel value="{!$ObjectType.npe01__Contacts_And_Orgs_Settings__c.Fields.Organizational_Account_Addresses_Enabled__c.Label}"
                        for="cbxOAAE" styleClass="slds-form-element__label" />
                    <div class="slds-form-element__control">
                        <apex:inputCheckbox value="{!stgService.stgCon.Organizational_Account_Addresses_Enabled__c}" rendered="{!isEditMode}" id="cbxOAAE"
                            html-aria-describedby="{!$Component.cbxOAAEHelp}" styleClass="slds-checkbox" />
                        <apex:inputCheckbox value="{!stgService.stgCon.Organizational_Account_Addresses_Enabled__c}" rendered="{!isReadOnlyMode}"
                            disabled="true" id="cbxOAAEO" html-aria-describedby="{!$Component.cbxOAAEHelp}" styleClass="slds-checkbox"
                        />
                        <apex:outputPanel id="cbxOAAEHelp" layout="block">
                            <apex:outputText value="{!$Label.stgHelpOrgAccountAddressMgmt}" styleClass="slds-form-element__help" />
                        </apex:outputPanel>
                    </div>
                </div>
                <div class="slds-form-element">
                    <apex:outputLabel value="{!$ObjectType.npe01__Contacts_And_Orgs_Settings__c.Fields.Simple_Address_Change_Treated_as_Update__c.Label}"
                        for="cbxSACT" styleClass="slds-form-element__label" />
                    <div class="slds-form-element__control">
                        <apex:inputCheckbox value="{!stgService.stgCon.Simple_Address_Change_Treated_as_Update__c}" rendered="{!isEditMode}" id="cbxSACT"
                            html-aria-describedby="{!$Component.cbxSACTHelp}" styleClass="slds-checkbox" />
                        <apex:inputCheckbox value="{!stgService.stgCon.Simple_Address_Change_Treated_as_Update__c}" rendered="{!isReadOnlyMode}"
                            disabled="true" id="cbxSACTO" html-aria-describedby="{!$Component.cbxSACTHelp}" styleClass="slds-checkbox"
                        />
                        <apex:outputPanel id="cbxSACTHelp" layout="block">
                            <apex:outputText value="{!$Label.stgHelpSimpleAddrChangeIsUpdate}" styleClass="slds-form-element__help" />
                        </apex:outputPanel>
                    </div>
                </div>
            </div>

            <apex:outputPanel id="helpTextMapper">
                <apex:repeat value="{!servicesHelpTextMap}" var="key">
                    <script>
                        settingsHelpText['{!key}'] = '{!servicesHelpTextMap[key]}';
                    </script>
                </apex:repeat>
            </apex:outputPanel>

            <div class="slds-section">
                <div class="slds-section-title_divider">
                    {!$Label.Addr_Settings_API_Title}
                </div>
            </div>
            <div class="slds-text-body_small slds-m-around_large">
<<<<<<< HEAD
                <p><apex:outputText value="{!$Label.Addr_Settings_Intro_Body1}" /></p>
                <p><c:UTIL_HtmlOutput html="{!$Label.Addr_Settings_Intro_Body2}" hasLink="true" /></p>
=======
                <p>
                    <apex:outputText value="{!$Label.Addr_Settings_Intro_Body1}" escape="false" />
                </p>
                <p>
                    <apex:outputText value="{!$Label.Addr_Settings_Intro_Body2}" escape="false" />
                </p>
>>>>>>> e037b4db
            </div>
            <div class="slds-form_horizontal slds-m-around_large">
                <div class="slds-form-element">
                    <apex:outputLabel value="{!$ObjectType.Addr_Verification_Settings__c.fields.Enable_Automatic_Verification__c.Label}" for="iEnable_Automatic_Verification__c"
                        styleClass="slds-form-element__label" />
                    <div class="slds-form-element__control">
                        <apex:inputCheckbox value="{!addrVerifsettings.Enable_Automatic_Verification__c}" rendered="{!isEditMode}" id="Enable_Automatic_Verification__c"
                            html-aria-describedby="{!$Component.Enable_Automatic_Verification__cHelp}" styleClass="slds-checkbox"
                        />
                        <apex:inputCheckbox value="{!addrVerifsettings.Enable_Automatic_Verification__c}" rendered="{!isReadOnlyMode}" disabled="true"
                            id="Enable_Automatic_Verification__cO" html-aria-describedby="{!$Component.Enable_Automatic_Verification__cHelp}"
                            styleClass="slds-checkbox" />
                        <apex:outputPanel id="Enable_Automatic_Verification__cHelp" layout="block">
                            <apex:outputText value="{!$ObjectType.Addr_Verification_Settings__c.fields.Enable_Automatic_Verification__c.inlineHelpText}"
                                styleClass="slds-form-element__help" />
                        </apex:outputPanel>
                    </div>
                </div>
                <div class="slds-form-element">
                    <apex:outputLabel value="{!$ObjectType.Addr_Verification_Settings__c.fields.Class__c.Label}" for="iClass__c" styleClass="slds-form-element__label"
                    />
                    <div class="slds-form-element__control">
                        <apex:outputText id="iServiceName" value="{!serviceName}" rendered="{!isReadOnlyMode}" styleClass="slds-form-element__static"
                        />
                        <apex:selectList value="{!validatorSelection}" rendered="{!isEditMode}" multiselect="false" size="1" id="iClass__c" styleClass="slds-select">
                            <apex:selectOptions value="{!validators}" />
                        </apex:selectList>
                    </div>
                </div>
                <div id="iAuthIdDiv" class="slds-form-element">
                    <apex:outputLabel value="{!$ObjectType.Addr_Verification_Settings__c.fields.Auth_ID__c.Label}" for="iAuth_ID__c" styleClass="slds-form-element__label authidlabel"
                    />
                    <div class="slds-form-element__control">
                        <apex:outputText value="{!IF(ISBLANK(addrVerifsettings.Auth_ID__c) || LEN(addrVerifsettings.Auth_ID__c) = 0, '', $Label.HiddenForSecurity)}"
                            rendered="{!isReadOnlyMode}" styleClass="slds-form-element__static" />
                        <apex:inputSecret value="{!addrVerifsettings.Auth_ID__c}" rendered="{!isEditMode}" id="iAuth_ID__c" redisplay="true" html-aria-describedby="{!$Component.iAuth_ID__cHelp}"
                            styleClass="slds-input" />
                        <apex:outputPanel id="iAuth_ID__cHelp" layout="block">
                            <apex:outputText value="{!$ObjectType.Addr_Verification_Settings__c.fields.Auth_ID__c.inlineHelpText}" styleClass="slds-form-element__help"
                            />
                        </apex:outputPanel>
                    </div>
                </div>
                <div id="iAuthTokenDiv" class="slds-form-element">
                    <apex:outputLabel value="{!$ObjectType.Addr_Verification_Settings__c.fields.Auth_Token__c.Label}" for="iAuth_Token__c" styleClass="slds-form-element__label"
                    />
                    <div class="slds-form-element__control">
                        <apex:outputText value="{!IF(ISBLANK(addrVerifsettings.Auth_Token__c) || LEN(addrVerifsettings.Auth_Token__c) = 0, '', $Label.HiddenForSecurity)}"
                            rendered="{!isReadOnlyMode}" styleClass="slds-form-element__static" />
                        <apex:inputSecret value="{!addrVerifsettings.Auth_Token__c}" rendered="{!isEditMode}" id="iAuth_Token__c" redisplay="true"
                            html-aria-describedby="{!$Component.iAuth_Token__cHelp}" styleClass="slds-input" />
                        <apex:outputPanel id="iAuth_Token__cHelp" layout="block">
                            <apex:outputText value="{!$ObjectType.Addr_Verification_Settings__c.fields.Auth_Token__c.inlineHelpText}" styleClass="slds-form-element__help"
                            />
                        </apex:outputPanel>
                    </div>
                </div>
                <div class="slds-form-element">
                    <apex:outputLabel value="{!$ObjectType.Addr_Verification_Settings__c.fields.Reject_Ambiguous_Addresses__c.Label}" for="iReject_Ambiguous_Addresses__c"
                        styleClass="slds-form-element__label" />
                    <div class="slds-form-element__control">
                        <apex:inputCheckbox value="{!addrVerifsettings.Reject_Ambiguous_Addresses__c}" rendered="{!isEditMode}" id="iReject_Ambiguous_Addresses__c"
                            html-aria-describedby="{!$Component.iReject_Ambiguous_Addresses__cHelp}" styleClass="slds-checkbox"
                        />
                        <apex:inputCheckbox value="{!addrVerifsettings.Reject_Ambiguous_Addresses__c}" rendered="{!isReadOnlyMode}" disabled="true"
                            id="iReject_Ambiguous_Addresses__cO" html-aria-describedby="{!$Component.iReject_Ambiguous_Addresses__cHelp}"
                            styleClass="slds-checkbox" />
                        <apex:outputPanel id="iReject_Ambiguous_Addresses__cHelp" layout="block">
                            <apex:outputText value="{!$ObjectType.Addr_Verification_Settings__c.fields.Reject_Ambiguous_Addresses__c.inlineHelpText}"
                                styleClass="slds-form-element__help" />
                        </apex:outputPanel>
                    </div>
                </div>
                <div id="iPreventAddressOverwriteDiv" class="slds-form-element">
                    <apex:outputLabel value="{!$ObjectType.Addr_Verification_Settings__c.fields.Prevent_Address_Overwrite__c.Label}" for="iPrevent_Address_Overwrite__c"
                        styleClass="slds-form-element__label" />
                    <div class="slds-form-element__control">
                        <apex:inputCheckbox value="{!addrVerifsettings.Prevent_Address_Overwrite__c}" rendered="{!isEditMode}" id="iPrevent_Address_Overwrite__c"
                            html-aria-describedby="{!$Component.iPrevent_Address_Overwrite__cHelp}" styleClass="slds-checkbox"
                        />
                        <apex:inputCheckbox value="{!addrVerifsettings.Prevent_Address_Overwrite__c}" rendered="{!isReadOnlyMode}" disabled="true"
                            id="iPrevent_Address_Overwrite__c0" html-aria-describedby="{!$Component.iPrevent_Address_Overwrite__cHelp}"
                            styleClass="slds-checkbox" />
                        <apex:outputPanel id="iPrevent_Address_Overwrite__cHelp" layout="block">
                            <apex:outputText value="{!$ObjectType.Addr_Verification_Settings__c.fields.Prevent_Address_Overwrite__c.inlineHelpText}"
                                styleClass="slds-form-element__help" />
                        </apex:outputPanel>
                    </div>
                </div>
            </div>
        </apex:outputPanel>

        <div class="slds-grid slds-grid_align-center slds-grid_vertical-align-center slds-m-around_large">
            <apex:commandButton id="saveAddr" value="{!$Label.stgBtnSave}" status="statusLoad" action="{!saveSettings}" rendered="{!AND(hasAccess, isEditMode)}"
                immediate="false" rerender="form" styleClass="slds-button slds-button_small slds-button_brand" oncomplete="hideUnusedElements()"
            />
            <apex:commandButton id="cancelAddr" value="{!$Label.stgBtnCancel}" status="statusLoad" action="{!cancelEdit}" rendered="{!AND(hasAccess, isEditMode)}"
                immediate="true" rerender="form" styleClass="slds-button slds-button_small slds-button_neutral" oncomplete="hideUnusedElements()"
            />
        </div>

        <div style="text-align:center; font-weight:bold; color: red;">
            <apex:outputPanel id="saveApiSettingsFailure">
                <apex:outputPanel rendered="{!AND(hasAccess, NOT(ISNULL(apiSettingsErrorMessage)))}">
                    <apex:outputText value="{!apiSettingsErrorMessage}" />
                    <br/>
                </apex:outputPanel>
            </apex:outputPanel>
        </div>

        <div class="slds-m-around_large" id="iBatchVerifyDiv">
            <div class="slds-card">
                <div class="slds-card__header">
                    <h3 class="slds-text-heading_small">{!$Label.Addr_Verification_Batch_Title}</h3>
                </div>
                <div class="slds-card__body slds-text-body_small slds-p-around_medium">
<<<<<<< HEAD
                    <p><apex:outputText value="{!$Label.Addr_Verification_Batch_Body}" /></p>
=======
                    <apex:outputText escape="false" value="{!$Label.Addr_Verification_Batch_Body}" rendered="{!hasAccess}" />
>>>>>>> e037b4db
                    <div class="slds-form_horizontal slds-m-around_large">
                        <div class="slds-form-element">
                            <apex:outputLabel value="{!$Label.Addr_Skip_Verified}" for="iAddr_Skip_Verified" styleClass="slds-form-element__label" />
                            <div class="slds-form-element__control">
                                <apex:inputCheckbox value="{!skipPreviouslyVerifiedObjects}" id="iAddr_Skip_Verified" html-aria-describedby="{!$Component.iAddr_Skip_VerifiedHelp}"
                                    styleClass="slds-checkbox" />
                                <apex:outputPanel id="iAddr_Skip_VerifiedHelp" layout="block">
<<<<<<< HEAD
                                    <apex:outputText id="validatorBatchHelpText" value="{!validatorBatchHelpText}" styleClass="slds-form-element__help" />
=======
                                    <apex:outputText id="validatorBatchHelpText" escape="false" value="{!validatorBatchHelpText}" styleClass="slds-form-element__help"
                                    />
>>>>>>> e037b4db
                                </apex:outputPanel>
                            </div>
                        </div>
                    </div>
                    <div style="text-align:center; margin-top: 15px;">
                        <apex:commandButton id="batchVerify" action="{!batchVerify}" rerender="batchVerifyResult" value="Verify All Addresses" rendered="{!hasAccess}"
                            disabled="{!NOT(batchVerifEnabled && isReadOnlyMode)}" styleClass="slds-button slds-button_small slds-button_neutral"
                        />
                    </div>
                    <apex:outputPanel id="batchVerifyResult" rendered="{!hasAccess}">
                        <apex:outputPanel rendered="{!NOT(ISNULL(batchVerifyMessage))}">
                            <h4>{!$Label.Addr_Verification_Batch_Status}</h4>
                            <p>
                                <apex:outputText value="{!batchVerifyMessage}" />
                            </p>
                            <apex:outputPanel rendered="{!isRunningBatch}">
                                <c:UTIL_JobProgressLightning strBatchComponentLabel="{!batchVerifyMessage}" cNumberOfJobs="1" bRerenderOnComplete="true"
                                />
                            </apex:outputPanel>
                        </apex:outputPanel>
                    </apex:outputPanel>
                </div>
            </div>
        </div>
    </apex:form>
</apex:page><|MERGE_RESOLUTION|>--- conflicted
+++ resolved
@@ -133,17 +133,8 @@
                 </div>
             </div>
             <div class="slds-text-body_small slds-m-around_large">
-<<<<<<< HEAD
                 <p><apex:outputText value="{!$Label.Addr_Settings_Intro_Body1}" /></p>
                 <p><c:UTIL_HtmlOutput html="{!$Label.Addr_Settings_Intro_Body2}" hasLink="true" /></p>
-=======
-                <p>
-                    <apex:outputText value="{!$Label.Addr_Settings_Intro_Body1}" escape="false" />
-                </p>
-                <p>
-                    <apex:outputText value="{!$Label.Addr_Settings_Intro_Body2}" escape="false" />
-                </p>
->>>>>>> e037b4db
             </div>
             <div class="slds-form_horizontal slds-m-around_large">
                 <div class="slds-form-element">
@@ -260,11 +251,7 @@
                     <h3 class="slds-text-heading_small">{!$Label.Addr_Verification_Batch_Title}</h3>
                 </div>
                 <div class="slds-card__body slds-text-body_small slds-p-around_medium">
-<<<<<<< HEAD
-                    <p><apex:outputText value="{!$Label.Addr_Verification_Batch_Body}" /></p>
-=======
-                    <apex:outputText escape="false" value="{!$Label.Addr_Verification_Batch_Body}" rendered="{!hasAccess}" />
->>>>>>> e037b4db
+                    <p><apex:outputText value="{!$Label.Addr_Verification_Batch_Body}" rendered="{!hasAccess}" /></p>
                     <div class="slds-form_horizontal slds-m-around_large">
                         <div class="slds-form-element">
                             <apex:outputLabel value="{!$Label.Addr_Skip_Verified}" for="iAddr_Skip_Verified" styleClass="slds-form-element__label" />
@@ -272,12 +259,7 @@
                                 <apex:inputCheckbox value="{!skipPreviouslyVerifiedObjects}" id="iAddr_Skip_Verified" html-aria-describedby="{!$Component.iAddr_Skip_VerifiedHelp}"
                                     styleClass="slds-checkbox" />
                                 <apex:outputPanel id="iAddr_Skip_VerifiedHelp" layout="block">
-<<<<<<< HEAD
                                     <apex:outputText id="validatorBatchHelpText" value="{!validatorBatchHelpText}" styleClass="slds-form-element__help" />
-=======
-                                    <apex:outputText id="validatorBatchHelpText" escape="false" value="{!validatorBatchHelpText}" styleClass="slds-form-element__help"
-                                    />
->>>>>>> e037b4db
                                 </apex:outputPanel>
                             </div>
                         </div>
