--- conflicted
+++ resolved
@@ -65,15 +65,8 @@
             </div>
         </div>
         <div style="{!IF(!stgService.stgCRLP.Customizable_Rollups_Enabled__c, 'display:block', 'display:none')}">
-<<<<<<< HEAD
             <div class="slds-section-title--divider" style="margin-top:0;">{!$Label.stgLabelAllocationsRollupSettings}</div>
             <div class="slds-form--horizontal">
-=======
-            <div class="slds-section">
-                <div class="slds-section-title_divider">{!$Label.stgLabelAllocationsRollupSettings}</div>
-            </div>
-            <div class="slds-form_horizontal">
->>>>>>> 80e078b5
                 <div class="slds-form-element">
                     <apex:outputLabel value="{!$ObjectType.Allocations_Settings__c.Fields.Excluded_Opp_RecTypes__c.Label}" for="idDBMS" styleClass="slds-form-element__label" />
                     <div class="slds-form-element__control">
@@ -114,40 +107,9 @@
                 </div>
             </div>
         </div>
-<<<<<<< HEAD
         <div class="slds-grid slds-grid--align-center slds-grid--vertical-align-center slds-p-around--large">
             <apex:commandButton id="saveAllo" value="{!$Label.stgBtnSave}" status="statusLoad" action="{!saveSettings}" rendered="{!isEditMode}" immediate="false" rerender="form" styleClass="slds-button slds-button--small slds-button--brand" />
             <apex:commandButton id="cancelAllo" value="{!$Label.stgBtnCancel}" status="statusLoad" action="{!cancelEdit}" rendered="{!isEditMode}" immediate="true" rerender="form" styleClass="slds-button slds-button--small slds-button--neutral" />
-=======
-        <div class="slds-section">
-            <div class="slds-section-title_divider" >{!$Label.stgLabelAllocationsSettings}</div>
-        </div>
-        <div class="slds-form_horizontal">
-            <div class="slds-form-element">
-                <apex:outputLabel value="{!$ObjectType.Allocations_Settings__c.Fields.Default_Allocations_Enabled__c.Label}" for="cbxDAE" styleClass="slds-form-element__label" />
-                <div class="slds-form-element__control">
-                    <apex:inputCheckbox value="{!stgService.stgAllo.Default_Allocations_Enabled__c}" rendered="{!isEditMode}" id="cbxDAE" html-aria-describedby="{!$Component.cbxDAEHelp}" styleClass="slds-checkbox"/>
-                    <apex:inputCheckbox value="{!stgService.stgAllo.Default_Allocations_Enabled__c}" rendered="{!isReadOnlyMode}" disabled="true" id="cbxDAEO" html-aria-describedby="{!$Component.cbxDAEHelp}" styleClass="slds-checkbox"/>
-                    <apex:outputPanel id="cbxDAEHelp" layout="block">
-                        <apex:outputText styleClass="slds-form-element__help" value="{!$Label.stgHelpDefaultAllocationsEnabled}" />
-                    </apex:outputPanel>
-                </div>
-            </div>
-            <div class="slds-form-element">
-                <apex:outputLabel value="{!$ObjectType.Allocations_Settings__c.Fields.Default__c.Label}" for="inputDefaultGAU" styleClass="slds-form-element__label" />
-                <div class="slds-form-element__control">
-                    <apex:outputText value="{!strDefaultGAUName}" rendered="{!isReadOnlyMode}" styleClass="slds-form-element__static" />
-                    <apex:inputfield value="{!allo.General_Accounting_Unit__c}" required="false" rendered="{!isEditMode}" id="inputDefaultGAU" html-aria-describedby="{!$Component.inputDefaultGAUHelp}" styleClass="lookupInput" />
-                    <apex:outputPanel id="inputDefaultGAUHelp" layout="block">
-                        <apex:outputText styleClass="slds-form-element__help" value="{!$Label.stgHelpDefaultGAU}" />
-                    </apex:outputPanel>
-                </div>
-            </div>
-        </div>
-        <div class="slds-grid slds-grid_align-center slds-grid_vertical-align-center slds-p-around_large">
-            <apex:commandButton id="saveAllo" value="{!$Label.stgBtnSave}" status="statusLoad" action="{!saveSettings}" rendered="{!isEditMode}" immediate="false" rerender="form" styleClass="slds-button slds-button_small slds-button_brand" />
-            <apex:commandButton id="cancelAllo" value="{!$Label.stgBtnCancel}" status="statusLoad" action="{!cancelEdit}" rendered="{!isEditMode}" immediate="true" rerender="form" styleClass="slds-button slds-button_small slds-button_neutral" />
->>>>>>> 80e078b5
         </div>
     </apex:form>
 </apex:page>