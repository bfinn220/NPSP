--- conflicted
+++ resolved
@@ -44,7 +44,9 @@
                 <apex:outputLabel value="{!$ObjectType.Allocations_Settings__c.Fields.Default__c.Label}" for="inputDefaultGAU" styleClass="slds-form-element__label" />
                 <div class="slds-form-element__control">
                     <apex:outputText value="{!strDefaultGAUName}" rendered="{!isReadOnlyMode}" styleClass="slds-form-element__static" />
-                    <apex:inputfield value="{!allo.General_Accounting_Unit__c}" required="false" rendered="{!isEditMode}" id="inputDefaultGAU" html-aria-describedby="{!$Component.inputDefaultGAUHelp}" styleClass="lookupInput" />
+                    <apex:outputPanel id="inputDefaultGAU" layout="block" rendered="{!isEditMode}" html-aria-describedby="{!$Component.inputDefaultGAUHelp}">
+                        <c:UTIL_InputField sObj="{!allo}" sObjType="Allocation__c" required="false" field="General_Accounting_Unit__c"/>
+                    </apex:outputPanel>
                     <apex:outputPanel id="inputDefaultGAUHelp" layout="block">
                         <apex:outputText styleClass="slds-form-element__help" value="{!$Label.stgHelpDefaultGAU}" />
                     </apex:outputPanel>
@@ -113,36 +115,6 @@
                 </div>
             </div>
         </div>
-<<<<<<< HEAD
-=======
-        <div class="slds-section">
-            <div class="slds-section-title_divider" >{!$Label.stgLabelAllocationsSettings}</div>
-        </div>
-        <div class="slds-form_horizontal">
-            <div class="slds-form-element">
-                <apex:outputLabel value="{!$ObjectType.Allocations_Settings__c.Fields.Default_Allocations_Enabled__c.Label}" for="cbxDAE" styleClass="slds-form-element__label" />
-                <div class="slds-form-element__control">
-                    <apex:inputCheckbox value="{!stgService.stgAllo.Default_Allocations_Enabled__c}" rendered="{!isEditMode}" id="cbxDAE" html-aria-describedby="{!$Component.cbxDAEHelp}" styleClass="slds-checkbox"/>
-                    <apex:inputCheckbox value="{!stgService.stgAllo.Default_Allocations_Enabled__c}" rendered="{!isReadOnlyMode}" disabled="true" id="cbxDAEO" html-aria-describedby="{!$Component.cbxDAEHelp}" styleClass="slds-checkbox"/>
-                    <apex:outputPanel id="cbxDAEHelp" layout="block">
-                        <apex:outputText styleClass="slds-form-element__help" value="{!$Label.stgHelpDefaultAllocationsEnabled}" />
-                    </apex:outputPanel>
-                </div>
-            </div>
-            <div class="slds-form-element">
-                <apex:outputLabel value="{!$ObjectType.Allocations_Settings__c.Fields.Default__c.Label}" for="inputDefaultGAU" styleClass="slds-form-element__label" />
-                <div class="slds-form-element__control">
-                    <apex:outputText value="{!strDefaultGAUName}" rendered="{!isReadOnlyMode}" styleClass="slds-form-element__static" />
-                    <apex:outputPanel id="inputDefaultGAU" layout="block" rendered="{!isEditMode}" html-aria-describedby="{!$Component.inputDefaultGAUHelp}">
-                        <c:UTIL_InputField sObj="{!allo}" sObjType="Allocation__c" required="false" field="General_Accounting_Unit__c"/>
-                    </apex:outputPanel>
-                    <apex:outputPanel id="inputDefaultGAUHelp" layout="block">
-                        <apex:outputText styleClass="slds-form-element__help" value="{!$Label.stgHelpDefaultGAU}" />
-                    </apex:outputPanel>
-                </div>
-            </div>
-        </div>
->>>>>>> 4fd7eed7
         <div class="slds-grid slds-grid_align-center slds-grid_vertical-align-center slds-p-around_large">
             <apex:commandButton id="saveAllo" value="{!$Label.stgBtnSave}" status="statusLoad" action="{!saveSettings}" rendered="{!isEditMode}" immediate="false" rerender="form" styleClass="slds-button slds-button_small slds-button_brand" />
             <apex:commandButton id="cancelAllo" value="{!$Label.stgBtnCancel}" status="statusLoad" action="{!cancelEdit}" rendered="{!isEditMode}" immediate="true" rerender="form" styleClass="slds-button slds-button_small slds-button_neutral" />
