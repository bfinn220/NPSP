--- conflicted
+++ resolved
@@ -76,7 +76,7 @@
                 width: 100%; /* Full width */
             }
 
-<<<<<<< HEAD
+
             .htDatepickerHolder{
 
                 width: 470px;
@@ -97,7 +97,8 @@
             .pika-prev, .pika-next {
 
                 margin-right: 85px !important;
-=======
+            }
+
             .htAutocompleteArrow {
 
                 float: right;
@@ -106,7 +107,6 @@
                 cursor: default;
                 width: 16px;
                 text-align: center;
->>>>>>> 841df52e
             }
 
         </style>
