<apex:page controller="BGE_HandsOnGridController" showHeader="false" sidebar="false" docType="html-5.0">
    <html ng-app="myApp" xmlns="http://www.w3.org/2000/svg" xmlns:xlink="http://www.w3.org/1999/xlink" lang="en">

        <!-- AngularJs 1.6.4 -->
        <apex:includeScript value="{!URLFOR($Resource.BGEResources, '/js/angular.min.js')}"/>
        <apex:includeScript value="{!URLFOR($Resource.BGEResources, '/js/angular-sanitize.min.js')}"/>

        <!-- Hands on table 0.24.3 -->
        <apex:includeScript value="{!URLFOR($Resource.BGEResources, '/js/handsontable.full.min.js')}"/>
        <apex:stylesheet value="{!URLFOR($Resource.BGEResources, '/css/handsontable.full.min.css')}"/>

        <!-- Hands on table for Angular 0.13 -->
        <apex:includeScript value="{!URLFOR($Resource.BGEResources, '/js/ngHandsontable.min.js')}"/>

        <!-- jQuery JavaScript 3.2.1 -->
        <apex:includeScript value="{!URLFOR($Resource.BGEResources, '/js/jquery.min.js')}"/>

        <!-- Custom CSS -->
        <apex:stylesheet value="{!URLFOR($Resource.BGEResources, '/css/BGEStyle.css')}"/>

        <style>

            /* All headers */
            .ht_master tr:nth-of-type(odd) > td {
               background-color: #f4f6f9;
            }

            .handsontable td.htInvalid {
                background-color: transparent !important;
                border: 2px solid red !important;
                color: #ff0000 !important;
            }

            .pagination-section {
                color: #758696 !important;
            }

            .handsontable th {
                border-right: none;
                color: #758696 !important;
                border-bottom: 1px solid #cccccc !important;
                height: 40px;
                vertical-align: middle !important;
            }

            .handsontable td {
                color: #536787 !important;
                padding-left: 5px;
                padding-right: 5px;
            }

            .fixed-horizontal {
                z-index: 999;
                width: 100%;
                padding: 20px;
                border: 1px solid rgb(204, 204, 204);
                position: absolute;
                top: 0px;
                left: 0px;
            }

            .tooltip-column {
                border: none !important;
                border-right: 1px solid #cccccc !important;
                background: white !important;
            }

            .handsontable th:first-child {
                border: none !important;
                border-right: 1px solid #cccccc !important;
            }

            /* Edit mode */
            .handsontableInput {
                vertical-align: middle;
                text-align: center;
                line-height: 40px !important;
            }

            .htAutocompleteArrow {

                float: right;
                font-size: 10px;
                color: rgb(150, 150, 150) !important;
                cursor: default;
                width: 16px;
                text-align: center;
            }

            .htDatepickerHolder{

                width: 470px;
            }

            .pika-lendar {

                float: left;
                width: 400px;
                margin: 32px;
            }

            .pika-button{

                text-align: left;
            }

            .pika-prev, .pika-next {

                margin-right: 85px !important;
            }

        </style>

        <!-- Custom Javascript -->
        <apex:includeScript value="{!URLFOR($Resource.BGEResources, '/js/BGEUtils.js')}"/>

        <script>
            function commit() {

                var pBatchId = getAllUrlParams().batchid;

                window.location.href = '/apex/BDI_DataImport?pBatchId=' + getAllUrlParams().batchid;
            }
        </script>

        <script>

            var myApp;

            myApp = angular.module('myApp', ['ngHandsontable','ngSanitize'])
            myApp.controller('MainCtrl', function($scope, $compile) {

                var data = JSON.parse('{!jsonString}');

                var columnsData = JSON.parse('{!jsonColumnsString}');

                table = document.getElementById('my-hot-table');

                wasEnterPressed = false;

                // Flag that is set true if the user have just pressed the up arrow key.
                wasUpArrowPressed = false;

<<<<<<< HEAD
		        // Map to save cells with invalid format values

=======
                // Flag that is set true if the selected cell have just moved horizontally.
                movedSideWays = false;

                // Flag needed to fix a bug, if true saving when the user changes row is delayed for a second.
                wait = false;

        		    $scope.totalPages = '{!totalOfPages}';

		            // Map to save cells with invalid format values
>>>>>>> d84e542b
                updatedCellsMap = {};

                var changesToSave = {};
                var lastSelectedRow = null;
                var arrayForChanged = [];

                totalOfRecords = '{!totalOfRecords}';

                // Flag to prevent a bug when deleting multiple records.
                var deletingRecords = false;

<<<<<<< HEAD
                // Flag for updating using sticky fields
            //    stickyEdit = false;

=======
>>>>>>> d84e542b
                // Needed for afterCreateRow:as it fires before afterInit: & confuses all
                var renderState = false;

                document.getElementById("totalOfRecords").value = totalOfRecords;

                document.getElementById("totalAmount").value = '{!totalDonationAmount}';

                var dynamicColumns = [];

                var requiredValidator = function (value, callback) {

                    if (!value || String(value).length === 0) {

                        callback(false);
                    }
                    else {

                        callback(true);
                    }
                };

                function cellsRenderer(instance, td, row, col, prop, value, cellProperties) {

                    Handsontable.TextCell.renderer.apply(this, arguments);

                    if (col == 0) {

                        var dataRowId = instance.getDataAtRowProp(row, 'Id');
                        td.id = dataRowId;

                        if (dataRowId) {

                            $('#' + dataRowId).css( "border-top", "none");
                            $('#' + dataRowId).css( "border-bottom", "none");
                            $('#' + dataRowId).attr( "readonly", "readonly");
                        }

                        var escaped = Handsontable.helper.stringify(value);
                        td.innerHTML = escaped;
                        return td;
                    }
                }


                if(window.attachEvent) {

                    window.attachEvent('onresize', function() {
                        alert('attachEvent - resize');

                        hot.updateSettings({
                            width: calculateWindowWidth(),
                            height: calculateWindowHeight()
                        });

                    });
                }
                else if(window.addEventListener) {

                    window.addEventListener('resize', function() {
                        console.log('addEventListener - resize');

                        hot.updateSettings({
                            width: calculateWindowWidth(),
                            height: calculateWindowHeight()
                        });

                    }, true);
                }

                function calculateWindowWidth() {

                    return window.innerWidth * 91 / 100;
                }

                function calculateWindowHeight() {

                    return window.innerHeight * 70 /100;
                }


                //To display action column icons
                function actionCellsRenderer(instance, td, row, col, prop, value, cellProperties) {

                    Handsontable.TextCell.renderer.apply(this, arguments);

                    var dataRowId = instance.getDataAtRowProp(row, 'Id');

                    var isDisabled = 'disabled=\"false\"';

                    if (dataRowId) {
                        isDisabled = '';
                    }

                    var actionsMenu = '<div id="'+ row + 'menu" class="slds-m-top_x-large slds-hide" style="position:absolute;"><div class="slds-popover toggle" style="position:absolute; width: 11em;" role="tooltip"><div class="slds-popover__body" style="padding: 0 !important"><div class="slds-media slds-no-space slds-has-divider_bottom-space slds-media_center"><button ' + isDisabled + ' class="slds-button slds-button_neutral" style="border: none;">Check Erros</button></div><div class="slds-media slds-no-space slds-has-divider_bottom-space slds-media_center"><button ' + isDisabled + ' class="slds-button slds-button_neutral" style="border: none;">Attempt Matching</button></div><div class="slds-media slds-no-space slds-has-divider_bottom-space slds-media_center"><button ' + isDisabled + ' class="slds-button slds-button_neutral" style="border: none;">Remove Row</button></div></div></div></div>';
                    var actionIcon = '<div>' + actionsMenu + '<button class="slds-button slds-button_icon slds-button_icon-border-filled" onClick="displayActionMenu(' + row + ');"><svg class="slds-icon slds-icon-text-default slds-icon_x-small" aria-hidden="true"><use xmlns:xlink="http://www.w3.org/1999/xlink" xlink:href="/apexpages/slds/latest/assets/icons/utility-sprite/svg/symbols.svg#down" /></svg></button></div>';
                    td.innerHTML = actionIcon;
                    return td;

                }
                $(document).ready(function() {
                
                    $(window).scroll(function() {
                        $(".fixed-horizontal").css("left", $(window).scrollLeft() + "px");
                    });
                    
                });

                var errorCol = new Object();
                errorCol.title = ' ';
                errorCol.type = 'text';
                errorCol.data = 'Errors';
                errorCol.className = "htCenter htMiddle tooltip-column";
                errorCol.wordWrap = false;

                var actionCol = new Object();
                actionCol.title = 'ACTIONS';
                actionCol.type = 'text';
                actionCol.data = 'Actions';
                actionCol.className = "htCenter htMiddle";

                dynamicColumns.push(errorCol);

                for (var i=0; i < columnsData.length; i++) {

                    var col = new Object();
                    var templateField = columnsData[i];

                    col.data = templateField.apiName;
                    if (templateField.required) {
                        col.required = true;
                    }
                    col.title = '<span>' + templateField.name.toUpperCase() + '</span>';
                    col.type = templateField.type;

                    // Enable type checking. If for example the user places text in a numeric column, mark the cell as red
                    col.allowInvalid = true;

                    // Center the content of the columns
                    col.className = "htCenter htMiddle slds-truncate";

                    // Do not wrap the content of the column
                    col.wordWrap = false;

                    if (templateField.apiName == "Id") {

                        col.readOnly = true;
                        col.colWidths = 0.1;

                        dynamicColumns.splice(1, 0, col);
                    }

                    if (templateField.type === "date") {

                        col.dateFormat = "YYYY-MM-DD";
                        col.correctFormat = true;
                        col.defaultDate = "today";
                    }

                    if (templateField.isDecimal === "true") {

                        col.format = '$0,0.00';
                        col.className = "htRight htMiddle";
                        col.title = '<span style="float: right">' + templateField.name.toUpperCase() + '</span>';
                    }

                    if (templateField.type === "email") {

                        col.type = 'text';
                    }

                    if (templateField.type === "text") {

                        col.className = "htLeft htMiddle";
                    }

                    dynamicColumns.push(col);

                    if (templateField.apiName !== "Id") {

                        dynamicColumns.push(col);
                    }

                }

                dynamicColumns.push(actionCol);

                var tableWidth = window.innerWidth * 91 / 100;
                var tableHeight = window.innerHeight * 70 /100;
                var colCount = dynamicColumns.length;

                // BEGINNING OF TABLE CONFIGURATION

                hot = new Handsontable(table, {

                    data: data,
                    outsideClickDeselects: false, //you must add this, otherwise getSelected() will return 'undefined'
                    columnSorting:   true,
                    observeChanges:  true,
                    persistantState: false,
                    contextMenu: true,
                    manualColumnResize: true,
                    manualRowResize: true,
                    readOnly: false,
                    sortIndicator: true,
                    fillHandle:  true,
                    autoWrapRow: true,
                    currentRowClassName: 'currentRow',
                    stretchH: 'all',
                    minSpareRows: 0,
                    width: tableWidth,
                    height: tableHeight,
                    minRows: 50,
                    maxRows: 50,
                    manualColumnResize: [50],
                    colWidths: 150,
                    rowHeights: 30,
                    colHeaders: true,
                    columnHeaderHeight: 30,

                    //padding: 6px 6px !important;
                    columns: dynamicColumns,
                    contextMenu: ['remove_row'],

                    cells: function (row, col, prop) {

                        if (col == 0) {

                            return { type: { renderer: cellsRenderer } };
                        }
                        else if (col == colCount-1) {

                            return { type: { renderer: actionCellsRenderer } };
                        }

                    },

                    beforeRemoveRow: function(index, amount){

                        if (!deletingRecords) {

                            var selection = hot.getSelected();

                            if(selection != undefined) {

                                var r = confirm("Delete record?");

                                if (r == true) {

                                    // Set the flag on true so the "before remove" event does not fire the individual remove function hence showing an exception error.
                                    deletingRecords = true;

                                    var start = selection[0];
                                    var end = selection[2];
                                    var gridData = hot.getData();
                                    var batchIds = [];

                                    if (start <= end) {

                                        for (var r = start; r <= end; r++){

                                            var row = gridData[r];
                                            var dataRowId = row[getColumnFromName('Id')];
                                            batchIds.push(dataRowId);
                                        }
                                    }
                                    else {

                                        for (i = -start; i <= -end; i++){

                                            var row = gridData[-i];
                                            var dataRowId = row[getColumnFromName('Id')];
                                            batchIds.push(dataRowId);
                                        }
                                    }

                                    Visualforce.remoting.Manager.invokeAction(
                                        '{!$RemoteAction.BGE_HandsOnGridController.deleteAll}',
                                        batchIds,
                                        function (result, event) {

                                            $scope.$apply();
                                        }
                                    );

                                    hot.alter('remove_row');
                                    hot.deselectCell();

                                    // Set the flag back on false so we can continue deleting records individualy.
                                    deletingRecords = false;
                                }
                                else {

                                    return false;
                                }
                            }
                            else {

                                alert("please select cell first");
                            }
                        }
                    },


                    afterRemoveRow: function(index, amount){

                        var pBatchId = getAllUrlParams().batchid;
                        totalOfRecords = 0;

                        Visualforce.remoting.Manager.invokeAction(
                        '{!$RemoteAction.BGE_HandsOnGridController.calculateTotalOfRecords}',
                        pBatchId,
                        function (result) {

                            document.getElementById("totalOfRecords").value = result;
                            totalOfRecords = parseInt(result);

                            $scope.totalPages = calculateTotalPages(totalOfRecords);
                            $scope.$apply();
                        });

                        Visualforce.remoting.Manager.invokeAction(
                        '{!$RemoteAction.BGE_HandsOnGridController.calculateTotalAmount}',
                        pBatchId,
                        function (result) {

                            document.getElementById("totalAmount").value = result;
                        });

                        reloadCurrentPageOfTheGrid();
                    },


                    afterChange: function (changes, source) {

                        // restore table after reload of a page
                        if (source === 'loadData') {

                            return;
                        }

                        if((source === 'paste'  || source === 'autofill') && deletingRecords === false) {

                            // Save all records
                            triggerSaveAll(changes);
                        }
<<<<<<< HEAD
                    /*    else if (stickyEdit === true && deletingRecords === false) {

                            stickyEdit = false;

                            // Save all records
                            triggerSaveAll(changes);
                        }*/
=======
>>>>>>> d84e542b
                        else {

                            var row  = changes[0][0];
                            var prop = changes[0][1];
                            var oldValue = changes[0][2];
                            var newValue = changes[0][3];
                            var dataRowId = this.getDataAtRowProp(row, 'Id');

                            if (!changesToSave[dataRowId]) {

                                changesToSave[dataRowId] = {};
                            }

                            if(movedSideWays) {

                                wait = true;

                                triggerUpdateCell(newValue, prop, dataRowId, function(result) {

                                    var cell = hot.getCellMeta(row, getColumnFromName(prop));

                                    if (!result.success) {

                                        cell.valid = false;
                                        cell.hasError = true;
                                    }
                                    else {

                                        cell.valid = true;
                                        cell.hasError = false;
                                    }

                                    if (!dataRowId) {

                                        hot.setDataAtCell(row, getColumnFromName('Id'), result.dataImportIds[0]);
                                        dataRowId  = result.dataImportIds[0];
                                    }
                                });
<<<<<<< HEAD

=======
>>>>>>> d84e542b
                            }
                            $scope.currentDataImport = this.getDataAtRow(row);
                            changesToSave[dataRowId][prop] = newValue;
                        }

                            $scope.currentDataImport = this.getDataAtRow(row);
                            changesToSave[dataRowId][prop] = newValue;
                        }

                        var pBatchId = getAllUrlParams().batchid;
                        totalOfRecords = 0;

                        Visualforce.remoting.Manager.invokeAction(
                        '{!$RemoteAction.BGE_HandsOnGridController.calculateTotalOfRecords}',
                        pBatchId,
                        function (result) {

                            document.getElementById("totalOfRecords").value = result;
                            totalOfRecords = parseInt(result);

                            $scope.totalPages = calculateTotalPages(totalOfRecords);
                            $scope.$apply();
                        });

                        Visualforce.remoting.Manager.invokeAction(
                        '{!$RemoteAction.BGE_HandsOnGridController.calculateTotalAmount}',
                        pBatchId,
                        function (result) {

                            document.getElementById("totalAmount").value = result;
                        });
                    },

                    afterSelectionEnd: function(row, column, rowEnd, columnEnd) {

                        var timeout = 0;
                        var self = this;

                        if (wait) {

                            timeout = 450;
                        }


                        setTimeout(function() {

                            wait = false;

                            var dataRowId = self.getDataAtRowProp(lastSelectedRow, 'Id');

                            var dataAtRow = self.getDataAtRow(lastSelectedRow);


                            if (lastSelectedRow !== null && lastSelectedRow !== row) {

                                if (changesToSave[dataRowId]) {

                                    if (wasUpArrowPressed) {

                                        row = row+2;
                                        wasUpArrowPressed = false;
                                    }

                                    triggerSave(dataRowId, row, lastSelectedRow, self, function(result) {

                                        if (!dataRowId) {

                                            self.setDataAtCell(row-1, getColumnFromName('Id'), result.dataImportIds[0]);

                                            dataRowId  = result.dataImportIds[0];
                                        }

                                        var messages = validateRequiredFields(row, result.messages, false);

                                        if (messages && messages.length > 0) {

                                            // Add tooltip message
                                            var escaped = addTooltip(dataRowId, row, result, messages);
                                            data[row-1]['Errors'] = escaped;
                                        }
                                        else {

                                            data[row-1]['Errors'] = '';
                                        }

                                        var cellsToUpdate = [];

                                        cellsToUpdate = [[row-1, getColumnFromName('Name'), result.name],[row-1, getColumnFromName('FailureInformation__c'), result.failureInformation],[row-1, getColumnFromName('Account1ImportStatus__c'), result.account1ImportStatus],[row-1, getColumnFromName('Account1Imported__c'), result.account1Imported],[row-1, getColumnFromName('Account2ImportStatus__c'), result.account2ImportStatus], [row-1, getColumnFromName('Account2Imported__c'), result.account2Imported],[row-1, getColumnFromName('Campaign_Member_Status__c'), result.campaignMemberStatus], [row-1, getColumnFromName('Contact1Imported__c'), result.contact1Imported], [row-1, getColumnFromName('Contact1ImportStatus__c'), result.contact1ImportStatus], [row-1, getColumnFromName('Contact2ImportStatus__c'), result.contact2ImportStatus], [row-1, getColumnFromName('Contact2Imported__c'), result.contact2Imported], [row-1, getColumnFromName('HomeAddressImportStatus__c'), result.homeAddressImportStatus], [row-1, getColumnFromName('HomeAddressImported__c'), result.homeAddressImported], [row-1, getColumnFromName('HouseholdAccountImported__c'), result.householdAccountImported], [row-1, getColumnFromName('HouseholdAccountImported__c'), result.householdAccountImported], [row-1, getColumnFromName('ImportedDate__c'), result.importedDate],[row-1, getColumnFromName('DonationImportStatus__c'), result.donationImportStatus], [row-1, getColumnFromName('DonationImported__c'), result.donationImported], [row-1, getColumnFromName('PaymentImportStatus__c'), result.paymentImportStatus], [row-1, getColumnFromName('PaymentImported__c'), result.paymentImported], [row-1, getColumnFromName('Status__c'), result.status] ];

                                        self.setDataAtCell(cellsToUpdate);

                                        changesToSave = {};
                                    });

                                    changesToSave = {};
                                }
                            }

                            lastSelectedRow = row;

                        },timeout);

                    },

                    afterOnCellMouseDown: function(event, coords){
                        // 'coords.row < 0' because we only want to handle clicks on the header row
                        if (coords.row < 0){

                            hot.deselectCell();
                        }
                    },
                    afterInit: function () {

                        renderState = true;
                    },
                    afterCreateRow: function(index, amount) {

                        if(renderState == true) {

                            for (var i = 0; i < columnsData.length; i++) {

                                var column = columnsData[i];
                            }

                            hot.render();
                        }
                    },
                    beforeKeyDown: function (e) {

                        // Enter shouldn't go into Edit mode on a cell, instead it should move to the next row.
                        if (e.keyCode === 13) {

                            e.stopImmediatePropagation();

                            var selection = hot.getSelected();
                            var rowIndex = selection[0];
                            var colIndex = selection[1];

                            rowIndex++;

                            hot.selectCell(rowIndex,colIndex);
                        }
                    }
                });

                // END OF TABLE CONFIGURATION


                // BEGIN DEFINING ANGULAR FUNCTIONS

<<<<<<< HEAD
                function getColumnFromName(name) {
=======
                //    hot.view.wt.update('onCellDblClick', function (row,cell) {

                //        console.log("double click");
                //    });

                function getColumnFromName(name){
>>>>>>> d84e542b

                    var numberOfColumns = dynamicColumns.length;
                    var i =   0;

                    for (i = 0; i < numberOfColumns; i++) {

                        if (name != undefined && dynamicColumns[i].data != undefined) {
                            if  (name.toLowerCase() === dynamicColumns[i].data.toLowerCase() ) {

                                return i;
                            }
                        }
                    }

                    // return -1 if nothing can be found
                    return -1;
                }


                function addTooltip (dataRowId, row, result, messages) {

                    var messageStyle = 'slds-theme_error';
                    var iconStyle = 'warning';
                    var styleSuccess = '';
                    var styleTop = -5 -  messages.length;

                    var htmlTooltipId = 'selector' + dataRowId;
                    var htmlTooltipIdParam = '\'#selector' + dataRowId + '\'';
                    var newRowClass = '';


                    if (!dataRowId) {

                        htmlTooltipId = row + 'selectorNew';
                        htmlTooltipIdParam = '\'#' + row + 'selectorNew\'';
                    }

                    var htmlIcon = '<div id='+ htmlTooltipId + ' onmouseout="removeMessage(' + htmlTooltipIdParam + ');" onmouseover="addMessage(' + htmlTooltipIdParam + ', \'' + messages + '\', \'' + styleTop +  '\');" ><div class="slds-form-element" style="position: relative; z-index: 2;"><div class="slds-form-element__icon slds-align-middle"><button class="slds-button slds-button_icon slds-button slds-button_icon" aria-describedby="help" title="Help"><svg class="slds-icon slds-icon-text-error slds-icon_small" ' + styleSuccess + 'aria-hidden="true"><use xmlns:xlink="http://www.w3.org/1999/xlink" xlink:href="/apexpages/slds/latest/assets/icons/utility-sprite/svg/symbols.svg#' + iconStyle + '"' + ' /></svg></button></div></div></div>';

                    var htmlTooltip = '<span id="selector" style="position: absolute; margin-top: ' + styleTop + 'em;"><div class="slds-popover slds-popover_tooltip slds-nubbin_bottom-left slds-theme_error" style="min-width: 28em;" role="tooltip" id="contentTooltip"><div class="slds-popover__body slds-text-body_small" id="notifyContent">' + messages + '</div></span>';

                    var escaped = Handsontable.helper.stringify(htmlIcon);

                    setTimeout(function() {
                        $('#' + htmlTooltipId).append(htmlTooltip);
                     }, 10);

                    setTimeout(function() {
                        $('#' + htmlTooltipId).find( "span:last" ).remove();
                     }, 2000);

                    return escaped;
                }

                function validateRequiredFields(row, messages, onMass) {

                    var cellsMeta = hot.getCellsMeta();
                    var col = 0;

                    if (!onMass) {
                        row = row - 1;
                    }

                    if (!messages) {
                        messages = [];
                    }
                    else if (messages.length > 0 ) {
                        messages.push('\<br\>');
                    }

                    cellsMeta.forEach(function(cell) {

                        var value = hot.getDataAtCell(row, col);

                        if (cell && cell.row == row) {

                            if(cell.required && !value) {

                                cell.valid = false;
                                messages.push(cell.data + ' field is required \<br\>');
                            }
                            else if (cell.hasError) {
                                cell.valid = false;
                            }
                            else if (cell.hasError != undefined && !cell.hasError) {

                                cell.valid = true;
                            }

                            //Get cell errors, for errors of type format (like email) - To outline the cell on red.
                            var indexMap = cell.row + cell.prop;
                            var cellOnMass = updatedCellsMap[indexMap];

                            if (cellOnMass && cellOnMass.hasError) {
                                cell.valid = false;
                            }

                            col++;
                        }
                    });
                    hot.validateCells = hot.render();

                    return messages;
                }

                function triggerSave(id, row, lastSelectedRow, self, callback) {

                    var dataAtLastSelectedRow = {};

                    if (!dataAtLastSelectedRow[id]) {

                        dataAtLastSelectedRow[id] = {};
                    }

                    // LOAD COMPLETE DATA IMPORT ROW AND SEND TO PROCESS
                    for (var i = 0; i < dynamicColumns.length; i++) {

                        var prop = dynamicColumns[i].data;
                        var type = dynamicColumns[i].type;
                        var cellValue = self.getDataAtRowProp(lastSelectedRow, prop);

                        if (cellValue != undefined) {

                            dataAtLastSelectedRow[id][prop] = cellValue;

                            if (cellValue == '' && type == 'date') {

                                dataAtLastSelectedRow[id][prop] = null;
                            }
                        }
                    }

                    // Get Batch Id from URL
                    var pBatchId = getAllUrlParams().batchid;

                    if (data) {

                        Visualforce.remoting.Manager.invokeAction(
                            '{!$RemoteAction.BGE_HandsOnGridController.save}',
                            id,
                            pBatchId,
                            JSON.stringify(dataAtLastSelectedRow),

                            function (result, event) {

                                callback(result);

                                $scope.$apply();
                            }
                        );

                        Visualforce.remoting.Manager.invokeAction(
                        '{!$RemoteAction.BGE_HandsOnGridController.calculateTotalOfRecords}',
                        pBatchId,
                        function (result) {

                            document.getElementById("totalOfRecords").value = result;
                        });
                    }

                }

                function triggerUpdateCell(newValue, prop, dataRowId, callback) {

                    var dataAtLastSelectedRow = {};

                    if (!dataAtLastSelectedRow[dataRowId]) {

                        dataAtLastSelectedRow[dataRowId] = {};
                    }

                    //LOAD CELL DATA AND SEND TO UPDATE THE DATA IMPORT
                    if (newValue) {

                        dataAtLastSelectedRow[dataRowId][prop] = newValue;

                        var pBatchId = getAllUrlParams().batchid;

                        Visualforce.remoting.Manager.invokeAction(
                            '{!$RemoteAction.BGE_HandsOnGridController.updateCell}',
                            dataRowId,
                            pBatchId,
                            JSON.stringify(dataAtLastSelectedRow),

                            function (result, event) {
                                callback(result);
                            }
                        );
                    }

                }

                function triggerSaveAll(changes) {

                    var start = changes[0][0];
                    var end = changes[changes.length - 1][0];
                    var gridData = hot.getData();

                    for (var r = start; r <= end; r++) {
                        (function(r) {

                            var row = gridData[r];
                            var dataRowId = row[getColumnFromName('Id')];

                            triggerSave(dataRowId, row, r, hot, function(result) {

                                if (dataRowId === null) {

                                    hot.setDataAtCell(r, getColumnFromName('Id'), result.dataImportIds[0]);
                                }

                                var messages = validateRequiredFields(r, result.messages, true);

                                if (messages && messages.length > 0) {

                                    //Add tooltip message
                                    var escaped = addTooltip(dataRowId, r, result, messages);
                                    data[r]['Errors'] = escaped;
                                }
                                else {

                                    data[r]['Errors'] = '';
                                }

                                var cellsToUpdate = [];

                                cellsToUpdate = [[r, getColumnFromName('Name'), result.name],[r, getColumnFromName('FailureInformation__c'), result.failureInformation],[r, getColumnFromName('Account1ImportStatus__c'), result.account1ImportStatus],[r, getColumnFromName('Account1Imported__c'), result.account1Imported],[r, getColumnFromName('Account2ImportStatus__c'), result.account2ImportStatus], [r, getColumnFromName('Account2Imported__c'), result.account2Imported],[r, getColumnFromName('Campaign_Member_Status__c'), result.campaignMemberStatus], [r, getColumnFromName('Contact1Imported__c'), result.contact1Imported], [r, getColumnFromName('Contact1ImportStatus__c'), result.contact1ImportStatus], [r, getColumnFromName('Contact2ImportStatus__c'), result.contact2ImportStatus], [r, getColumnFromName('Contact2Imported__c'), result.contact2Imported], [r, getColumnFromName('HomeAddressImportStatus__c'), result.homeAddressImportStatus], [r, getColumnFromName('HomeAddressImported__c'), result.homeAddressImported], [r, getColumnFromName('HouseholdAccountImported__c'), result.householdAccountImported], [r, getColumnFromName('HouseholdAccountImported__c'), result.householdAccountImported], [r, getColumnFromName('ImportedDate__c'), result.importedDate],[r, getColumnFromName('DonationImportStatus__c'), result.donationImportStatus], [r, getColumnFromName('DonationImported__c'), result.donationImported], [r, getColumnFromName('PaymentImportStatus__c'), result.paymentImportStatus], [r, getColumnFromName('PaymentImported__c'), result.paymentImported], [r, getColumnFromName('Status__c'), result.status] ];

                                hot.setDataAtCell(cellsToUpdate);

                                changesToSave = {};
                            });
                        })(r);
                    }
                }

                var offset = 0;
                var pageNumber = 1;

                document.getElementById("currentPageNumber").value = pageNumber;


                function gotoTheNextPageOfTheGrid() {

                    $('.nextButton').on('click', function () {

                        var pBatchId = getAllUrlParams().batchid;

                        pageNumber = document.getElementById("currentPageNumber").value;


                        if (parseInt(pageNumber) < parseInt($scope.totalPages)) {

                            offset += 50;

                            document.getElementById("previousPageButton").disabled = false;

                            pageNumber++;

                            document.getElementById("currentPageNumber").value = pageNumber;

                            Visualforce.remoting.Manager.invokeAction(
                            '{!$RemoteAction.BGE_HandsOnGridController.changePage}',
                            pBatchId,offset,
                            function (result, event) {

                                hot.loadData(result);
                            });
                        }

                    });
                }


                function gotoThePreviousPageOfTheGrid() {

                    $('.previousButton').on('click', function () {

                        var pBatchId = getAllUrlParams().batchid;

                        if (offset > 0) {

                            offset -= 50;

                            if (offset === 0) {

                                document.getElementById("previousPageButton").disabled = true;
                            }

                            document.getElementById("nextPageButton").disabled = false;

                            pageNumber--;

                            document.getElementById("currentPageNumber").value = pageNumber;

                            Visualforce.remoting.Manager.invokeAction(
                            '{!$RemoteAction.BGE_HandsOnGridController.changePage}',
                            pBatchId,offset,
                            function (result, event) {

                                hot.loadData(result);
                            });
                        }
                    });
                }


                function reloadCurrentPageOfTheGrid() {

                    var pBatchId = getAllUrlParams().batchid;

                    Visualforce.remoting.Manager.invokeAction(
                    '{!$RemoteAction.BGE_HandsOnGridController.changePage}',
                    pBatchId,offset,
                    function (result, event) {

                        hot.loadData(result);
                    });
                }


                function calculateTotalPages(pTotalOfRecords) {

                    var result = 0;
                    var module = pTotalOfRecords % 50;

                    if (module >= 0) {

                        result = (pTotalOfRecords/50) + 1;
                    }
                    else {

                        result = Math.floor(pTotalOfRecords/50);
                    }

                    return parseInt(result);
                }



                function triggerDryRunProcess() {

                    $('.dryrunbutton').on('click', function () {

                        var pBatchId = getAllUrlParams().batchid;

                        Visualforce.remoting.Manager.invokeAction(
                            '{!$RemoteAction.BGE_HandsOnGridController.dryRunProcess}',
                            pBatchId,
                            function (result, event) {

                                if (result != null && result.success) {

                                    return;
                                }

                                $scope.$apply();
                            }
                        );
                    });
                }

                function triggerDeleteAll() {

                    $('.deletebutton').on('click', function () {

                        var selection = hot.getSelected();

                        if(selection != undefined) {

                            var r = confirm("Delete record?");

                            if (r == true) {

                                // Set the flag on true so the "before remove" event does not fire the individual remove function hence showing an exception error.
                                deletingRecords = true;

                                var start = selection[0];
                                var end = selection[2];
                                var gridData = hot.getData();
                                var batchIds = [];

                                if (start <= end) {

                                    for (var r = start; r <= end; r++){

                                        var row = gridData[r];
                                        var dataRowId = row[getColumnFromName('Id')];

                                        batchIds.push(dataRowId);
                                    }
                                }
                                else {

                                    for (i = -start; i <= - end; i++){

                                        var row = gridData[-i];
                                        var dataRowId = row[getColumnFromName('Id')];
                                        batchIds.push(dataRowId);
                                    }
                                }


                                Visualforce.remoting.Manager.invokeAction(
                                    '{!$RemoteAction.BGE_HandsOnGridController.deleteAll}',
                                    batchIds,
                                    function (result, event) {

                                        $scope.$apply();
                                    }
                                );


                                if (start <= end) {

                                    // If selection starts from the first row.
                                    if (gridData[start -1] !== null && gridData[end + 1]) {

                                        hot.alter('remove_row', start, end);
                                    }
                                    else {

                                        hot.alter('remove_row', start, end + 1);
                                    }
                                }
                                else {

                                    hot.alter('remove_row', end, start + 1);
                                }

                                hot.deselectCell();

                                // Set the flag back on false so we can continue deleting records individualy.
                                deletingRecords = false;
                            }
                            else {

                                return false;
                            }
                        }
                        else {

                            alert("please select cell first");
                        }
                    });
                }

                gotoTheNextPageOfTheGrid();
                gotoThePreviousPageOfTheGrid();
                triggerDeleteAll();
                triggerDryRunProcess();

                function getRowsFromObjects(queryResult) {

                    rows = [];

                    for (var i = 0, l = queryResult.length; i < l; i++) {

                        rows.push(queryResult[i].row);
                    }

                    return rows;
                }


                Handsontable.Dom.addEvent(document.body, 'keydown', function(e) {

                    wasEnterPressed = false;
		                wasUpArrowPressed = false;

                    if (e.keyCode  === 38) {

                        // Arrow up was pressed.
                        wasUpArrowPressed = true;
                    }
                    else if (e.keyCode === 9 || e.keyCode === 39) {

                        // Tab or right arrow was pressed
                        movedSideWays = true;

                        var selection = hot.getSelected();
                        var rowIndex = selection[0];
                        var colIndex = selection[1];
                        var numerOfColumns = hot.countCols();

                        if (colIndex === 0) {

                            colIndex = 1;
                        }

                        hot.selectCell(rowIndex,colIndex);
                    }
                    else if (e.keyCode ===  37) {

                        // Left arrow was pressed
                        movedSideWays = true;

                        var selection = hot.getSelected();
                        var rowIndex = selection[0];
                        var colIndex = selection[1];
                        var numerOfColumns = hot.countCols();

                        if (colIndex === 2) {

                            colIndex = 1;
                        }

                        hot.selectCell(rowIndex,colIndex);
                    }
                });

                // END DEFINING ANGULAR FUNCTIONS
            });

	          function removeMessage(dataRowId) {

                setTimeout(function() {
                    $(dataRowId).find( "span:last" ).remove();
                }, 10);
            }

            function addMessage(dataRowId, messages, styleTop) {

                var htmlTooltip = '<span id="selector" style="position: absolute; margin-top: ' + styleTop + 'em;"><div class="slds-popover slds-popover_tooltip slds-nubbin_bottom-left slds-theme_error" style="min-width: 28em;" role="tooltip" id="contentTooltip"><div class="slds-popover__body slds-text-body_small" id="notifyContent">' + messages + '</div></span>';

                setTimeout(function() {
                    $(dataRowId).append(htmlTooltip);
                }, 10);
            }

            function displayActionMenu(row){

                if ($('#' + row + 'menu').hasClass('slds-hide')) {

                    $('.is-displayed').addClass("slds-hide");
                    $('.is-displayed').removeClass("is-displayed");
                    $('#' + row + 'menu').removeClass("slds-hide");
                    $('#' + row + 'menu').addClass("is-displayed");

                }
                else {
                    $('#' + row + 'menu').addClass("slds-hide");
                }
            }

        </script>

        <apex:slds />

        <div class="slds-scope">
            <div id="notifications"></div>
            <div id="wrapper" class="slds-form" ng-controller="MainCtrl as ctrl">

                    <!-- ALERT MESSAGE -->

                <apex:outputPanel layout="block" styleClass="demo-only" style="height: 4rem; margin-top: 17%" rendered="{!displayError}">
                    <div class="demo-only" style="height: 640px;">
                        <section role="dialog" tabindex="-1" aria-labelledby="modal-heading-01" aria-modal="true" aria-describedby="modal-content-id-1" class="slds-modal slds-fade-in-open">
                            <div class="slds-modal__container">
                                <header class="slds-modal__header">
                                    <h2 id="modal-heading-01" class="slds-text-heading_medium slds-hyphenate">Missing Batch Template</h2>
                                </header>
                                <div class="slds-modal__content slds-p-around_medium" id="modal-content-id-1">
                                    <p class="slds-align_absolute-center">There is no Batch Template associated with this Batch. <br/>Please associate this Batch with a Batch Template.</p>
                                </div>
                                    <footer class="slds-modal__footer">
                                        <button class="slds-button slds-button_brand" onClick="window.history.back();">Close</button>
                                    </footer>
                                </div>
                        </section>
                        <div class="slds-backdrop slds-backdrop_open"></div>
                    </div>

                </apex:outputPanel>

                <!-- ALERT MESSAGE -->

                <!-- TABLE -->
                <apex:outputPanel layout="block" styleClass="slds-m-horizontal_xx-large" rendered="{!NOT(displayError)}">

                    <div class="slds-m-horizontal_xx-large slds-m-vertical_medium slds-clearfix">
                        <div class="slds-float_right">
<<<<<<< HEAD
                            <button class="slds-button slds-button_brand" title="Save and Process"> Save and Process </button>
                            <button class="slds-button slds-button_brand" title="Save and Exit"> Save and Exit </button>
=======
                            <button class="slds-button slds-button_brand" title="Commit and Save" onClick="commit();">Commit</button>
>>>>>>> d84e542b
                        </div>
                    </div>

                    <div class="slds-m-horizontal_xx-large slds-grid slds-m-bottom_medium">

                        <div class="slds-grid pagination-section">

                            <button class="previousButton slds-button slds-button_neutral slds-col slds-size_1-of-6" title="previous page" id="previousPageButton" disabled="true">
                                <p class="slds-text-heading_medium slds-align_absolute-center">&lt;</p>
                            </button>

                            <p class="slds-align_absolute-center slds-size_4-of-6">
                                Page &nbsp;
                                <output type="number" min="1" id="currentPageNumber" placeholder="1" />
                                &nbsp; of &nbsp;
                                <output type="number" min="1" ng-bind-html="totalPages" placeholder="1" />

                            </p>

                            <button class="nextButton slds-button slds-button_neutral slds-col slds-size_1-of-6" title="next page" id="nextPageButton">
                                <p class="slds-text-heading_medium slds-align_absolute-center">&gt;</p>
                            </button>
                        </div>
                    </div>

                	<div id="my-hot-table" class="handsontable" />

                </apex:outputPanel>
                <!-- / TABLE -->

                <!-- FOOTER -->

                <apex:outputPanel layout="block" styleClass="slds-m-around_small" style="text-align: center;" rendered="{!NOT(displayError)}">

                    <div>
                        <b>TOTAL OF RECORDS: </b>&nbsp;
                        <output id="totalOfRecords" placeholder="0" style="width: 150px;"/>
                    </div>

                    <div >
                        <b>TOTAL AMOUNT: </b>&nbsp;
                        <output id="totalAmount" placeholder="0" style="width: 150px;"/>
                    </div>

                    <div class="slds-m-vertical_x-large slds-hide">
                        <div class="slds-popover toggle slds-m-top_x-large" style="position:absolute;" role="tooltip" id="help" aura:id="tooltip">
                            <!-- Set properties of each template field -->
                            <div class="slds-popover__body">

                                <div class="slds-media slds-no-space slds-has-divider_bottom-space slds-media_center">

                                    <button class="slds-button slds-button_neutral" style="border: none;">Check</button>
                                </div>
                                <div class="slds-media slds-no-space slds-has-divider_bottom-space slds-media_center">

                                    <button class="slds-button slds-button_neutral">Edit</button>
                                </div>
                                <div class="slds-media slds-no-space slds-has-divider_bottom-space slds-media_center">

                                    <button class="slds-button slds-button_neutral">Commit</button>
                                </div>

                            </div>
                        </div>
                    </div>

                </apex:outputPanel>

                <!-- / FOOTER -->
            </div>
        </div>

    </html>
</apex:page><|MERGE_RESOLUTION|>--- conflicted
+++ resolved
@@ -141,10 +141,7 @@
                 // Flag that is set true if the user have just pressed the up arrow key.
                 wasUpArrowPressed = false;
 
-<<<<<<< HEAD
-		        // Map to save cells with invalid format values
-
-=======
+
                 // Flag that is set true if the selected cell have just moved horizontally.
                 movedSideWays = false;
 
@@ -154,7 +151,6 @@
         		    $scope.totalPages = '{!totalOfPages}';
 
 		            // Map to save cells with invalid format values
->>>>>>> d84e542b
                 updatedCellsMap = {};
 
                 var changesToSave = {};
@@ -166,12 +162,6 @@
                 // Flag to prevent a bug when deleting multiple records.
                 var deletingRecords = false;
 
-<<<<<<< HEAD
-                // Flag for updating using sticky fields
-            //    stickyEdit = false;
-
-=======
->>>>>>> d84e542b
                 // Needed for afterCreateRow:as it fires before afterInit: & confuses all
                 var renderState = false;
 
@@ -517,16 +507,6 @@
                             // Save all records
                             triggerSaveAll(changes);
                         }
-<<<<<<< HEAD
-                    /*    else if (stickyEdit === true && deletingRecords === false) {
-
-                            stickyEdit = false;
-
-                            // Save all records
-                            triggerSaveAll(changes);
-                        }*/
-=======
->>>>>>> d84e542b
                         else {
 
                             var row  = changes[0][0];
@@ -565,10 +545,7 @@
                                         dataRowId  = result.dataImportIds[0];
                                     }
                                 });
-<<<<<<< HEAD
-
-=======
->>>>>>> d84e542b
+
                             }
                             $scope.currentDataImport = this.getDataAtRow(row);
                             changesToSave[dataRowId][prop] = newValue;
@@ -719,16 +696,7 @@
 
                 // BEGIN DEFINING ANGULAR FUNCTIONS
 
-<<<<<<< HEAD
-                function getColumnFromName(name) {
-=======
-                //    hot.view.wt.update('onCellDblClick', function (row,cell) {
-
-                //        console.log("double click");
-                //    });
-
                 function getColumnFromName(name){
->>>>>>> d84e542b
 
                     var numberOfColumns = dynamicColumns.length;
                     var i =   0;
@@ -1311,12 +1279,7 @@
 
                     <div class="slds-m-horizontal_xx-large slds-m-vertical_medium slds-clearfix">
                         <div class="slds-float_right">
-<<<<<<< HEAD
-                            <button class="slds-button slds-button_brand" title="Save and Process"> Save and Process </button>
-                            <button class="slds-button slds-button_brand" title="Save and Exit"> Save and Exit </button>
-=======
                             <button class="slds-button slds-button_brand" title="Commit and Save" onClick="commit();">Commit</button>
->>>>>>> d84e542b
                         </div>
                     </div>
 
