/*
    Copyright (c) 2017, Salesforce.org
    All rights reserved.

    Redistribution and use in source and binary forms, with or without
    modification, are permitted provided that the following conditions are met:

    * Redistributions of source code must retain the above copyright
      notice, this list of conditions and the following disclaimer.
    * Redistributions in binary form must reproduce the above copyright
      notice, this list of conditions and the following disclaimer in the
      documentation and/or other materials provided with the distribution.
    * Neither the name of Salesforce.org nor the names of
      its contributors may be used to endorse or promote products derived
      from this software without specific prior written permission.

    THIS SOFTWARE IS PROVIDED BY THE COPYRIGHT HOLDERS AND CONTRIBUTORS
    "AS IS" AND ANY EXPRESS OR IMPLIED WARRANTIES, INCLUDING, BUT NOT
    LIMITED TO, THE IMPLIED WARRANTIES OF MERCHANTABILITY AND FITNESS
    FOR A PARTICULAR PURPOSE ARE DISCLAIMED. IN NO EVENT SHALL THE
    COPYRIGHT HOLDER OR CONTRIBUTORS BE LIABLE FOR ANY DIRECT, INDIRECT,
    INCIDENTAL, SPECIAL, EXEMPLARY, OR CONSEQUENTIAL DAMAGES (INCLUDING,
    BUT NOT LIMITED TO, PROCUREMENT OF SUBSTITUTE GOODS OR SERVICES;
    LOSS OF USE, DATA, OR PROFITS; OR BUSINESS INTERRUPTION) HOWEVER
    CAUSED AND ON ANY THEORY OF LIABILITY, WHETHER IN CONTRACT, STRICT
    LIABILITY, OR TORT (INCLUDING NEGLIGENCE OR OTHERWISE) ARISING IN
    ANY WAY OUT OF THE USE OF THIS SOFTWARE, EVEN IF ADVISED OF THE
    POSSIBILITY OF SUCH DAMAGE.
*/
/**
* @author Salesforce.org
* @date 2017
* @group Rollups
* @group-content ../../ApexDocContent/Rollups2.htm
* @description Customizable Rollups service methods specific to Batch and Queueable rollup operations
*
*/
public class CRLP_RollupProcessor_SVC {

    public Enum ProcessingMode {
        NonLDV, LDV
    }

    /**
     * @description Processing Options to use for the startRollupsProcess
     */
    public class ProcessingOptions {
        public ProcessingMode mode = ProcessingMode.NonLDV;  // default to non-ldv mode
        public SObjectType parentObjType;   // Summary object (Account, Contact, GAU)
        public SObjectType detailObjType;   // Used when working with Soft Credits to have a way to know what the detail object is
        public String parentKeyField;       // Used to know how to get the Id of the Parent record from the supplied detail record
        public Boolean preventDupeOppsInRollup = false; // Used with Account Soft Credit rollups

        /**
         * @description used to recieve and return the last Parent record id processed by startRollupsForLDV().
         * The value is saved as a stateful var in the calling batch process
         */
        public Id lastParentIdProcessed;

        /** @description Stateful rollups collection for LDV Mode. Needs to stay in ProcessingOptions to allow for passing
        * between various service methods with the rest of the processing options
        */
        public List<CRLP_Rollup> rollups = new List<CRLP_Rollup>();

        /**
         * @description When ProcessingOptions.preventDupeOppsInRollup is set to true, this var is used to hold a list
         * of Opportunity Id's that have been rolled up to a given Account. The data is retained in a stateful var
         * in the batch job to support scenarios where a given Account's rollups straddle multiple batch operations
         */
        public Set<Id> setOfProcessedOppIds = new Set<Id>();
    }

    /**
     * @description The main work engine for roll-up activities. This method is called from both batch jobs
     * as well as from queuable jobs (via a trigger operation). Accepts a collection of summary OR detail records
     * and a ProcessingOptions object instance that defines the parameters to use for the rollup work.
     * @param summaryRecords Summary Records
     * @param detailRecords Detail Records for the related Summary Records
     * @param options ProcessingOptions
     * @return List<SObject> Records that require updating.
     */
    public static List<SObject> startRollupProcess(List<SObject> summaryRecords, List<SObject> detailRecords, ProcessingOptions options) {

        // The parentKeyField field may be have dot-notation (ex: Contact__r.AccountId)
        // If this is the case, need to parse out the two components to use
        String parentObjectField, parentKeyField = options.parentKeyField;
        if (parentKeyField.contains('.')) {
            parentObjectField = parentKeyField.split('\\.')[0];
            parentKeyField = parentKeyField.split('\\.')[1];
        }

        // Convert the details list into a Map of details by ParentId
        Map<Id, List<SObject>> mapOfDetailsByParentId = new Map<Id, List<SObject>>();
        for (SObject dtl : detailRecords) {
            // Is there a parent object to retrieve?
            SObject dtlRecord = dtl;
            if (parentObjectField != null) {
                dtlRecord = dtl.getSObject(parentObjectField);
            }

            Id parentId = (Id) dtlRecord.get(parentKeyField);
            if (!mapOfDetailsByParentId.containsKey(parentId)) {
                mapOfDetailsByParentId.put(parentId, new List<SObject>());
            }
            mapOfDetailsByParentId.get(parentId).add(dtl);
        }

        if (summaryRecords == null) {
            Set<Id> parentIds = mapOfDetailsByParentId.keySet();
            String soql = CRLP_Query_SEL.getResultsQuery(options.parentObjType) + ' WHERE Id IN :parentIds';
            summaryRecords = database.query(soql);
        }

        // Loop through each of the detail records and call the appropriate handler processing method
        Map<Id, SObject> recordsToUpdate = new Map<Id, SObject>();
        for (SObject parent : summaryRecords) {
            Id parentId = (Id) parent.get('Id');

            // Clear the list of stateful rollups any time the parent Id changes
            if (options.mode == ProcessingMode.LDV && options.lastParentIdProcessed != parentId) {
                options.rollups.clear();
                options.lastParentIdProcessed = parentId;
                options.setOfProcessedOppIds.clear();
            }

            List<SObject> detailsForParent = mapOfDetailsByParentId.get(parentId);

            // When PreventDupesInRollup is true, ensure the list of Opps in the detailsForParent
            // collection is unique by Opportunity Id
            if (options.preventDupeOppsInRollup && detailRecords != null && !detailRecords.isEmpty()
                        && detailRecords[0].getSObjectType() == Partial_Soft_Credit__c.SObjectType) {
                List<SObject> prunedOpps = new List<SObject>();
                for (SObject s : detailRecords) {
                    Id dtlId = (Id)s.get(Partial_Soft_Credit__c.Opportunity__c);
                    if (!options.setOfProcessedOppIds.contains(dtlId)) {
                        prunedOpps.add(s);
                        options.setOfProcessedOppIds.add(dtlId);
                    }
                }
                detailsForParent = prunedOpps;
            }

            SObject updatedRecord = completeRollupForParent(parent, detailsForParent, options);
            if (CRLP_Rollup_SVC.resultsNeedUpdate(parent, updatedRecord, options.rollups)) {
                recordsToUpdate.put(parentId, updatedRecord);
            }
            CRLP_Debug_UTIL.clearCurrentRollupState();
        }

        // When running in LDV mode, the last ParentId process should NOT be updated yet (in the batch iteration).
        // This is necessary to handle the situation when a single Parent record may have thousands of detail records
        // passed through multiple batch iterations. The 'final' record will be handled by the finish() method of
        // the LDV Batch job.
        if (options.mode == ProcessingMode.LDV && options.lastParentIdProcessed != null) {
            recordsToUpdate.remove(options.lastParentIdProcessed);
        }

        return recordsToUpdate.values();
    }

    /**
     * @description Returns the Type of the appropriate CRLP_RollupXXXX_SVC class to use for handling the
     * rollups based on the SObjectType of the Summary object
     * @param summObjType Summary Object Type
     * @param detailObjType Detail Object Type
     * @return ApexClassType
     */
<<<<<<< HEAD
    private static Type getHanderClassType(SObjectType objType, SObjectType detailObjType) {
=======
    private static Type getHanderClassType(SObjectType summObjType, SObjectType detailObjType) {
>>>>>>> c7be08b8
        Type handlerClass;
        if (detailObjType == Partial_Soft_Credit__c.SObjectType) {
            handlerClass = CRLP_RollupSoftCredit_SVC.class;

        } else if (summObjType == Account.SObjectType) {
            // Opportunity and Payment to Account
            handlerClass = CRLP_RollupAccount_SVC.class;

        } else if (summObjType == Contact.SObjectType) {
            // Opportunity and Payment  to Contact
            handlerClass = CRLP_RollupContact_SVC.class;

        } else if (summObjType == General_Accounting_Unit__c.SObjectType) {
            // Allocation to GeneralAccountingUnit
            handlerClass = CRLP_RollupGAU_SVC.class;

        }
        return handlerClass;
    }

    /**
     * @description For given set of Summary records, returns a List of the related Detail records.
     * @param summaryRecords List<SObject>
     * @return List<SObject> detailRecords to roll up to the summary records
     */
    public static List<SObject> getDetailRecordsFromParentRecords(List<SObject> summaryRecords) {
        // Get the parent record Id's
        Set<Id> summaryRecordIds = new Set<Id>();
        for (SObject s : summaryRecords) {
            summaryRecordIds.add((Id)s.get('Id'));
        }

        String detailsQuery = CRLP_Query_SEL.getFullDetailsQueryForSummaryRecords(summaryRecordIds);
        return database.query(detailsQuery);
    }

    /**
     * @description For a given set of records, returns a Set<Id> of parent records using the passed field name as the parent
     * @param detailRecords List<SObject>
     * @param parentKeyField API Name of the parent field to use for the Id
     * @return Set<Id>
     */
    public static Set<Id> getParentIdsFromDetailRecords(List<SObject> detailRecords, String parentKeyField) {
        Set<Id> parentIds = new Set<Id>();
        // If the parentKeyField is something like Contact.AccountId, then have to retrieve the parent SObject
        // first and then get the field value.
        String parentObjectField;
        if (parentKeyField.contains('.')) {
            parentObjectField = parentKeyField.split('\\.')[0];
            parentKeyField = parentKeyField.split('\\.')[1];
        }
        for (SObject dtl : detailRecords) {
            SObject dtlRecord = dtl;
            if (parentObjectField != null) {
                dtlRecord = dtl.getSObject(parentObjectField);
            }
            if (dtlRecord.get(parentKeyField) != null) {
                parentIds.add((Id)dtlRecord.get(parentKeyField));
            }
        }
        return parentIds;
    }

    /**
     * @description For a given Parent (Summary) record, and set of detail records, complete the rollup of the
     * details to the parent. The List<CRLP_Rollup> collection in ProcessingOptions is used for the actual rollup
     * accumulations. This method is called by all of the entry points for Rollup Calculations -- Batch, LDV, Queueable
     * @param parent Summary SObject record
     * @param details list of Detail SObject records for a given parent Summary record
     * @param options ProcessingOptions. Contains List<CRLP_Rollup> rollup instances provided by calling class.
     * @return an updated Summary SObject (regardless of whether it actually requires updating or not)
     */
    public static SObject completeRollupForParent(SObject parent, List<SObject> detailRecords, ProcessingOptions options) {
        // The Parent record Id has changed, so initiate the rollup and determine if the Summary record
        // has changed or not.

<<<<<<< HEAD
        Type handlerClass = getHanderClassType(parent.getSobjectType(), (!detailRecords.isEmpty() ? detailRecords[0].getSObjectType() : null));
=======
        Type handlerClass = getHanderClassType(parent.getSobjectType(), options.detailObjType);
>>>>>>> c7be08b8
        CRLP_Debug_UTIL.setCurrentRollupState('Instantiate Handler Class: ' + handlerClass.getName() + ' for ' + parent.Id);
        CRLP_VRollupHandler handler = (CRLP_VRollupHandler) handlerClass.newInstance();

        if (UserInfo.isMultiCurrencyOrganization()) {
            handler.setCurrencyCode((String)parent.get('CurrencyIsoCode'));
        }

        handler.setRecordId(parent.Id);

        // In LDV Mode, pass in the stateful rollups collection.
        if (options.mode == ProcessingMode.LDV && options.rollups != null && options.rollups.size() > 0) {
            CRLP_Debug_UTIL.setCurrentRollupState('Set stateful rollups collection in Handler Class');
            handler.setRollupsList(options.rollups);
        }

        // Don't both calling the processRollups() method if there are no details to roll up
        if (detailRecords != null && !detailRecords.isEmpty()) {
            handler.processRollups(detailRecords);
//            handler.setOpportunityMap(new Map<Id, Opportunity>());
        }

        // Save the rollup from the Handler instance into the processing options instance
        options.rollups = handler.rollups;

        return handler.getPopulatedSObject();
    }

    /**
     * @description Called by the same method that calls the startProcessing() method to handle any dml operations
     * and log any dml errors that were generated by the update
     * @param recordsToUpdate List<SObject>
     */
    public static void updateChangedRecordsWithLogging(List<SObject> recordsToUpdate) {
        Map<Id,String> dmlErrors = new Map<Id, String>();

        if (recordsToUpdate.isEmpty()) {
            return;
        }

        // Disable non-User Managed TDTM triggers before the DML operation to improve performance when
        // writing changes to rollups to the target objects.
        String targetSObject = recordsToUpdate[0].getSObjectType().getDescribe().getName();
        for (Trigger_Handler__c th : TDTM_Config_API.getCachedRecords()) {
            if (th.User_Managed__c == false && th.Object__c == targetSObject) {
                th.Active__c = false;
            }
        }

        // Ibitiate the DML operation with allOrNone set to false (don't fail the entire batch if one record fails)
        List<Database.SaveResult> srs = UTIL_DMLService.updateRecords(recordsToUpdate, false);
        for(Integer i=0; i<srs.size(); i++) {
            Database.SaveResult sr = srs[i];
            if (!sr.isSuccess()) {
                // Capture the error message and record Id of the failed record
                Id recordId = recordsToUpdate[i].Id;
                dmlErrors.put(recordId, ERR_ExceptionHandler.beautifyExceptionMessage(sr.getErrors()[0].getMessage()));
            }
        }
        if (!dmlErrors.isEmpty()) {
            logDmlErrors(dmlErrors);
        }
    }

    /**
     * @description Log any captured DML errors to the npsp__Error__c object
     * @param dmlErrors
     * TODO - Refactor this to use what Randi builds in the DML Errors branch
     */
    public static void logDmlErrors(Map<Id, String> dmlErrors) {
        if (dmlErrors != null && dmlErrors.size() > 0) {
            String objTypeName = (new List<Id>(dmlErrors.keySet()))[0].getSobjectType().getDescribe().getName();
            String errMessage = 'The following errors were encountered during updates to the ' + objTypeName + ' records:\n';
            for (Id recordId : dmlErrors.keySet()) {
                errMessage += '\n* ' + recordId + ': ' + dmlErrors.get(recordId);
            }

            // TEMPORARY CODE TO SAVE ALL ERRORS
            Error__c error = new Error__c();
            error.Datetime__c = System.now();
            error.Error_Type__c = 'Rollups DML';
            error.Context_Type__c = ERR_Handler_API.Context.CRLP.name();
            error.Full_Message__c = errMessage;
            error.Object_Type__c = objTypeName;
            // TODO - Remove this after debugging code is removed
            error.Stack_Trace__c = CRLP_Debug_UTIL.getCurrentRollupState();
            insert error;

        }
    }
}<|MERGE_RESOLUTION|>--- conflicted
+++ resolved
@@ -165,11 +165,7 @@
      * @param detailObjType Detail Object Type
      * @return ApexClassType
      */
-<<<<<<< HEAD
-    private static Type getHanderClassType(SObjectType objType, SObjectType detailObjType) {
-=======
     private static Type getHanderClassType(SObjectType summObjType, SObjectType detailObjType) {
->>>>>>> c7be08b8
         Type handlerClass;
         if (detailObjType == Partial_Soft_Credit__c.SObjectType) {
             handlerClass = CRLP_RollupSoftCredit_SVC.class;
@@ -246,11 +242,7 @@
         // The Parent record Id has changed, so initiate the rollup and determine if the Summary record
         // has changed or not.
 
-<<<<<<< HEAD
-        Type handlerClass = getHanderClassType(parent.getSobjectType(), (!detailRecords.isEmpty() ? detailRecords[0].getSObjectType() : null));
-=======
         Type handlerClass = getHanderClassType(parent.getSobjectType(), options.detailObjType);
->>>>>>> c7be08b8
         CRLP_Debug_UTIL.setCurrentRollupState('Instantiate Handler Class: ' + handlerClass.getName() + ' for ' + parent.Id);
         CRLP_VRollupHandler handler = (CRLP_VRollupHandler) handlerClass.newInstance();
 
@@ -269,7 +261,6 @@
         // Don't both calling the processRollups() method if there are no details to roll up
         if (detailRecords != null && !detailRecords.isEmpty()) {
             handler.processRollups(detailRecords);
-//            handler.setOpportunityMap(new Map<Id, Opportunity>());
         }
 
         // Save the rollup from the Handler instance into the processing options instance
