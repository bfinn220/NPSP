--- conflicted
+++ resolved
@@ -907,11 +907,7 @@
 
         List<npe03__Recurring_Donation__c> rds = new List<npe03__Recurring_Donation__c>();
         for (Contact c : contacts) {
-<<<<<<< HEAD
-            rds.add(new RD2_TestRecurringDonationBuilder()
-=======
             rds.add(new TEST_RecurringDonationBuilder()
->>>>>>> e2b2e6de
                 .withContact(c.Id)
                 .withAmount(100)
                 .withCurrencyIsoCode('USD')
