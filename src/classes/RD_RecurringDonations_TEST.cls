--- conflicted
+++ resolved
@@ -45,23 +45,13 @@
         UTIL_Debug.debug('multiply: ' + system.label.npe03.RecurringDonationMultiplyValue);
         UTIL_Debug.debug('divide: ' + system.label.npe03.RecurringDonationDivideValue);
         Account a = new Account();
-<<<<<<< HEAD
         a.Name = UTIL_UnitTestData_TEST.TEST_NAME;
         insert a;
-        
-        Contact c = new Contact();
-        c.FirstName = UTIL_UnitTestData_TEST.TEST_FIRSTNAME;
-        c.LastName = UTIL_UnitTestData_TEST.TEST_LASTNAME;
-        c.AccountId = a.Id;        
-=======
-        a.Name = 'insertOpportunities';
-        insert a;
 
         Contact c = UTIL_UnitTestData_TEST.getContact();
         c.AccountId = a.Id;
->>>>>>> a3851c1b
         insert c;
-        
+
         //added to cover
         npe03__Custom_Field_Mapping__c cfm = new npe03__Custom_Field_Mapping__c(
         npe03__Recurring_Donation_Field__c = 'Name',
@@ -71,11 +61,7 @@
         insert cfm;
 
         npe03__Recurring_Donation__c r0 = new npe03__Recurring_Donation__c();
-<<<<<<< HEAD
         r0.Name = UTIL_UnitTestData_TEST.TEST_NAME+'1';
-=======
-        r0.Name = 'insertOpportunities';
->>>>>>> a3851c1b
         r0.npe03__Installments__c = 3;
         r0.npe03__Amount__c = 100;
         r0.npe03__Installment_Period__c = system.label.npe03.RecurringDonationInstallmentPeriodYearly;
@@ -91,11 +77,7 @@
         
 
         npe03__Recurring_Donation__c r1 = new npe03__Recurring_Donation__c();
-<<<<<<< HEAD
         r1.Name = UTIL_UnitTestData_TEST.TEST_NAME+'1';
-=======
-        r1.Name = 'insertOpportunities2';
->>>>>>> a3851c1b
         r1.npe03__Installments__c = 2;
         r1.npe03__Contact__c = c.Id;
         r1.npe03__Amount__c = 100;
@@ -121,29 +103,16 @@
     static testMethod void insertWeeklyOpportunities()
     {
 
-         Account a = new Account();
-<<<<<<< HEAD
+        Account a = new Account();
         a.Name = UTIL_UnitTestData_TEST.TEST_NAME;
         insert a;
-        
-        Contact c = new Contact();
-        c.FirstName = UTIL_UnitTestData_TEST.TEST_FIRSTNAME;
-        c.LastName = UTIL_UnitTestData_TEST.TEST_LASTNAME;
-=======
-        a.Name = 'insertWeeklyOpportunities';
-        insert a;
 
         Contact c = UTIL_UnitTestData_TEST.getContact();
->>>>>>> a3851c1b
         c.AccountId = a.Id;
         insert c;       
 
         npe03__Recurring_Donation__c r1 = new npe03__Recurring_Donation__c();
-<<<<<<< HEAD
         r1.Name = UTIL_UnitTestData_TEST.TEST_NAME+'1';
-=======
-        r1.Name = 'insertWeeklyOpportunities';
->>>>>>> a3851c1b
         r1.npe03__Installments__c = 2;
         r1.npe03__Contact__c = c.Id;
         r1.npe03__Amount__c = 100;
@@ -166,29 +135,16 @@
     static testMethod void insertQuarterlyOpportunities()
     {
 
-         Account a = new Account();
-<<<<<<< HEAD
+        Account a = new Account();
         a.Name = UTIL_UnitTestData_TEST.TEST_NAME;
         insert a;
         
-        Contact c = new Contact();
-        c.FirstName = UTIL_UnitTestData_TEST.TEST_FIRSTNAME;
-        c.LastName = UTIL_UnitTestData_TEST.TEST_LASTNAME;
-=======
-        a.Name = 'insertQuarterlyOpportunities';
-        insert a;
-
         Contact c = UTIL_UnitTestData_TEST.getContact();
->>>>>>> a3851c1b
         c.AccountId = a.Id;
         insert c;       
 
         npe03__Recurring_Donation__c r1 = new npe03__Recurring_Donation__c();
-<<<<<<< HEAD
         r1.Name = UTIL_UnitTestData_TEST.TEST_NAME+'1';
-=======
-        r1.Name = 'insertQuarterlyOpportunities';
->>>>>>> a3851c1b
         r1.npe03__Installments__c = 2;
         r1.npe03__Contact__c = c.Id;
         r1.npe03__Amount__c = 100;
@@ -212,38 +168,23 @@
 
         UTIL_CustomSettingsFacade.getRecurringDonationsSettingsForTest(new npe03__Recurring_Donations_Settings__c());    
         Account a = new Account();
-<<<<<<< HEAD
         a.Name = UTIL_UnitTestData_TEST.TEST_NAME;
         insert a;
         
         Contact c = new Contact();
         c.FirstName = UTIL_UnitTestData_TEST.TEST_FIRSTNAME;
         c.LastName = UTIL_UnitTestData_TEST.TEST_LASTNAME;
-=======
-        a.Name = 'insertCampaignOpportunities';
-        insert a;
-
-        Contact c = UTIL_UnitTestData_TEST.getContact();
->>>>>>> a3851c1b
         c.AccountId = a.Id;
         insert c;       
 
         Campaign camp = new Campaign();
-<<<<<<< HEAD
         camp.Name = UTIL_UnitTestData_TEST.TEST_NAME;
-=======
-        camp.Name = 'insertCampaignOpportunities';
->>>>>>> a3851c1b
         insert camp;
         
         Id campaignId = camp.id;
 
         npe03__Recurring_Donation__c r1 = new npe03__Recurring_Donation__c();
-<<<<<<< HEAD
         r1.Name = UTIL_UnitTestData_TEST.TEST_NAME+'1';
-=======
-        r1.Name = 'insertCampaignOpportunities';
->>>>>>> a3851c1b
         r1.npe03__Installments__c = 2;
         r1.npe03__Contact__c = c.Id;
         r1.npe03__Amount__c = 100;
@@ -270,19 +211,11 @@
     {
 
         Account a = new Account();
-<<<<<<< HEAD
         a.Name = UTIL_UnitTestData_TEST.TEST_NAME;
         insert a;
         
         npe03__Recurring_Donation__c r2 = new npe03__Recurring_Donation__c();
         r2.Name = UTIL_UnitTestData_TEST.TEST_NAME+'1';
-=======
-        a.Name = 'deleteRecurringDonation';
-        insert a;
-        
-        npe03__Recurring_Donation__c r2 = new npe03__Recurring_Donation__c();
-        r2.Name = 'deleteRecurringDonation';
->>>>>>> a3851c1b
         r2.npe03__Installments__c = 3;
         r2.npe03__Organization__c = a.Id;
         r2.npe03__Amount__c = 100;
@@ -332,26 +265,16 @@
             npe01__Opportunity_Contact_Role_Default_role__c = system.label.npe03.RecurringDonationContactRole
         ));
             
-<<<<<<< HEAD
         CAO_Constants.setIndividualAccountForTests(UTIL_UnitTestData_TEST.TEST_INDIVIDUAL_ACCOUNT_NAME);
         
         Contact c = new Contact();
         c.FirstName = UTIL_UnitTestData_TEST.TEST_FIRSTNAME;
         c.LastName = UTIL_UnitTestData_TEST.TEST_LASTNAME;
-=======
-        CAO_Constants.setIndividualAccountForTests(CAO_Constants.INDIVIDUAL_ACCOUNT_NAME_FOR_TESTS);
-
-        Contact c = UTIL_UnitTestData_TEST.getContact();
->>>>>>> a3851c1b
         insert c; 
 
         Test.startTest();
         npe03__Recurring_Donation__c r1 = new npe03__Recurring_Donation__c();
-<<<<<<< HEAD
         r1.Name = UTIL_UnitTestData_TEST.TEST_NAME+'1';
-=======
-        r1.Name = 'contactRolesOnOppsProcessor';
->>>>>>> a3851c1b
         r1.npe03__Installments__c = 2;
         r1.npe03__Contact__c = c.Id;
         r1.npe03__Open_Ended_Status__c = 'None'; 
@@ -421,11 +344,7 @@
         opps.add(new Opportunity(
             Amount = 200,
             AccountId = contacts[0].AccountId,
-<<<<<<< HEAD
             Name = UTIL_UnitTestData_TEST.TEST_NAME,
-=======
-            Name = 'testOppContactRoleMethod',
->>>>>>> a3851c1b
             StageName = UTIL_UnitTestData_TEST.getClosedWonStage(),
             CloseDate = System.today(),
             npe03__Recurring_Donation__c = rds[0].Id
@@ -469,7 +388,6 @@
         ));             
         
         Account a = new Account();
-<<<<<<< HEAD
         a.Name = UTIL_UnitTestData_TEST.TEST_NAME;
         insert a;
         
@@ -480,16 +398,6 @@
         insert c;       
         
         Campaign camp = new Campaign(name = UTIL_UnitTestData_TEST.TEST_NAME, isActive = true);
-=======
-        a.Name = 'insertOpenEndedRecurringDonations';
-        insert a;
-
-        Contact c = UTIL_UnitTestData_TEST.getContact();
-        c.AccountId = a.Id;
-        insert c;       
-        
-        Campaign camp = new Campaign(name = 'insertOpenEndedRecurringDonations', isActive = true);
->>>>>>> a3851c1b
         insert camp;
         
         list<npe03__Recurring_Donation__c> rdlist = new list<npe03__Recurring_Donation__c>();
@@ -1039,28 +947,17 @@
         ));
 
         Account a = new Account();
-<<<<<<< HEAD
         a.Name = UTIL_UnitTestData_TEST.TEST_NAME;
         insert a;
         
         Contact c = new Contact();
         c.FirstName = UTIL_UnitTestData_TEST.TEST_FIRSTNAME;
         c.LastName = UTIL_UnitTestData_TEST.TEST_LASTNAME;
-=======
-        a.Name = 'updateOpenEndedRecurringDonationMonthly';
-        insert a;
-
-        Contact c = UTIL_UnitTestData_TEST.getContact();
->>>>>>> a3851c1b
         c.AccountId = a.Id;
         insert c;
 
         npe03__Recurring_Donation__c r1 = new npe03__Recurring_Donation__c();
-<<<<<<< HEAD
         r1.Name = UTIL_UnitTestData_TEST.TEST_NAME;
-=======
-        r1.Name = 'updateOpenEndedRecurringDonationMonthly';
->>>>>>> a3851c1b
         r1.npe03__Installments__c = 2;
         r1.npe03__Contact__c = c.Id;
         r1.npe03__Amount__c = 100;
@@ -1128,28 +1025,17 @@
         ));           
         
         Account a = new Account();
-<<<<<<< HEAD
         a.Name = UTIL_UnitTestData_TEST.TEST_NAME;
         insert a;
         
         Contact c = new Contact();
         c.FirstName = UTIL_UnitTestData_TEST.TEST_FIRSTNAME;
         c.LastName = UTIL_UnitTestData_TEST.TEST_LASTNAME;
-=======
-        a.Name = 'updateOpenEndedRecurringDonation1an15';
-        insert a;
-
-        Contact c = UTIL_UnitTestData_TEST.getContact();
->>>>>>> a3851c1b
         c.AccountId = a.Id;
         insert c;       
 
         npe03__Recurring_Donation__c r1 = new npe03__Recurring_Donation__c();
-<<<<<<< HEAD
         r1.Name = UTIL_UnitTestData_TEST.TEST_NAME;
-=======
-        r1.Name = 'updateOpenEndedRecurringDonation1an15';
->>>>>>> a3851c1b
         r1.npe03__Installments__c = 2;
         r1.npe03__Contact__c = c.Id;
         r1.npe03__Amount__c = 100;
@@ -1178,28 +1064,17 @@
         ));           
         
         Account a = new Account();
-<<<<<<< HEAD
         a.Name = UTIL_UnitTestData_TEST.TEST_NAME;
         insert a;
         
         Contact c = new Contact();
         c.FirstName = UTIL_UnitTestData_TEST.TEST_FIRSTNAME;
         c.LastName = UTIL_UnitTestData_TEST.TEST_LASTNAME;
-=======
-        a.Name = 'updateOpenEndedRecurringDonationYearly';
-        insert a;
-
-        Contact c = UTIL_UnitTestData_TEST.getContact();
->>>>>>> a3851c1b
         c.AccountId = a.Id;
         insert c;       
 
         npe03__Recurring_Donation__c r1 = new npe03__Recurring_Donation__c();
-<<<<<<< HEAD
         r1.Name = UTIL_UnitTestData_TEST.TEST_NAME;
-=======
-        r1.Name = 'updateOpenEndedRecurringDonationYearly';
->>>>>>> a3851c1b
         r1.npe03__Installments__c = 2;
         r1.npe03__Contact__c = c.Id;
         r1.npe03__Amount__c = 100;
@@ -1247,28 +1122,17 @@
         ));           
         
         Account a = new Account();
-<<<<<<< HEAD
         a.Name = UTIL_UnitTestData_TEST.TEST_NAME;
         insert a;
         
         Contact c = new Contact();
         c.FirstName = UTIL_UnitTestData_TEST.TEST_FIRSTNAME;
         c.LastName = UTIL_UnitTestData_TEST.TEST_LASTNAME;
-=======
-        a.Name = 'updateOpenEndedRecurringDonationWeekly';
-        insert a;
-
-        Contact c = UTIL_UnitTestData_TEST.getContact();
->>>>>>> a3851c1b
         c.AccountId = a.Id;
         insert c;       
 
         npe03__Recurring_Donation__c r1 = new npe03__Recurring_Donation__c();
-<<<<<<< HEAD
         r1.Name = UTIL_UnitTestData_TEST.TEST_NAME;
-=======
-        r1.Name = 'updateOpenEndedRecurringDonationWeekly';
->>>>>>> a3851c1b
         r1.npe03__Installments__c = 2;
         r1.npe03__Contact__c = c.Id;
         r1.npe03__Amount__c = 100;
@@ -1316,28 +1180,17 @@
         ));           
         
         Account a = new Account();
-<<<<<<< HEAD
         a.Name = UTIL_UnitTestData_TEST.TEST_NAME;
         insert a;
         
         Contact c = new Contact();
         c.FirstName = UTIL_UnitTestData_TEST.TEST_FIRSTNAME;
         c.LastName = UTIL_UnitTestData_TEST.TEST_LASTNAME;
-=======
-        a.Name = 'updateOpenEndedRecurringDonationQuarterly';
-        insert a;
-
-        Contact c = UTIL_UnitTestData_TEST.getContact();
->>>>>>> a3851c1b
         c.AccountId = a.Id;
         insert c;       
 
         npe03__Recurring_Donation__c r1 = new npe03__Recurring_Donation__c();
-<<<<<<< HEAD
         r1.Name = UTIL_UnitTestData_TEST.TEST_NAME;
-=======
-        r1.Name = 'updateOpenEndedRecurringDonationQuarterly';
->>>>>>> a3851c1b
         r1.npe03__Installments__c = 2;
         r1.npe03__Contact__c = c.Id;
         r1.npe03__Amount__c = 100;
@@ -1387,28 +1240,17 @@
         ));           
         
         Account a = new Account();
-<<<<<<< HEAD
         a.Name = UTIL_UnitTestData_TEST.TEST_NAME;
         insert a;
         
         Contact c = new Contact();
         c.FirstName = UTIL_UnitTestData_TEST.TEST_FIRSTNAME;
         c.LastName = UTIL_UnitTestData_TEST.TEST_LASTNAME;
-=======
-        a.Name = 'closeOppForOpenEndedRecurringDonationWeekly';
-        insert a;
-
-        Contact c = UTIL_UnitTestData_TEST.getContact();
->>>>>>> a3851c1b
         c.AccountId = a.Id;
         insert c;       
 
         npe03__Recurring_Donation__c r1 = new npe03__Recurring_Donation__c();
-<<<<<<< HEAD
         r1.Name = UTIL_UnitTestData_TEST.TEST_NAME;
-=======
-        r1.Name = 'closeOppForOpenEndedRecurringDonationWeekly';
->>>>>>> a3851c1b
         r1.npe03__Installments__c = 2;
         r1.npe03__Contact__c = c.Id;
         r1.npe03__Amount__c = 100;
@@ -1452,29 +1294,18 @@
         ));           
         
         Account a = new Account();
-<<<<<<< HEAD
         a.Name = UTIL_UnitTestData_TEST.TEST_NAME;
         insert a;
         
         Contact c = new Contact();
         c.FirstName = UTIL_UnitTestData_TEST.TEST_FIRSTNAME;
         c.LastName = UTIL_UnitTestData_TEST.TEST_LASTNAME;
-=======
-        a.Name = 'closeOppForOpenEndedRecurringDonationMonthly';
-        insert a;
-
-        Contact c = UTIL_UnitTestData_TEST.getContact();
->>>>>>> a3851c1b
         c.AccountId = a.Id;
         insert c;       
 
         list<npe03__Recurring_Donation__c> rdlist = new list<npe03__Recurring_Donation__c>();
         npe03__Recurring_Donation__c r1 = new npe03__Recurring_Donation__c();
-<<<<<<< HEAD
         r1.Name = UTIL_UnitTestData_TEST.TEST_NAME;
-=======
-        r1.Name = 'closeOppForOpenEndedRecurringDonationMonthly';
->>>>>>> a3851c1b
         r1.npe03__Installments__c = 2;
         r1.npe03__Contact__c = c.Id;
         r1.npe03__Amount__c = 100;
@@ -1519,28 +1350,17 @@
         ));           
         
         Account a = new Account();
-<<<<<<< HEAD
         a.Name = UTIL_UnitTestData_TEST.TEST_NAME;
         insert a;
         
         Contact c = new Contact();
         c.FirstName = UTIL_UnitTestData_TEST.TEST_FIRSTNAME;
         c.LastName = UTIL_UnitTestData_TEST.TEST_LASTNAME;
-=======
-        a.Name = 'closeOppForOpenEndedRecurringDonationQuarterly';
-        insert a;
-
-        Contact c = UTIL_UnitTestData_TEST.getContact();
->>>>>>> a3851c1b
         c.AccountId = a.Id;
         insert c;       
 
         npe03__Recurring_Donation__c r1 = new npe03__Recurring_Donation__c();
-<<<<<<< HEAD
         r1.Name = UTIL_UnitTestData_TEST.TEST_NAME;
-=======
-        r1.Name = 'closeOppForOpenEndedRecurringDonationQuarterly';
->>>>>>> a3851c1b
         r1.npe03__Installments__c = 2;
         r1.npe03__Contact__c = c.Id;
         r1.npe03__Amount__c = 100;
@@ -1602,19 +1422,12 @@
         ));           
         
         Account a = new Account();
-<<<<<<< HEAD
         a.Name = UTIL_UnitTestData_TEST.TEST_NAME;
         insert a;
         
         Contact c = new Contact();
         c.FirstName = UTIL_UnitTestData_TEST.TEST_FIRSTNAME;
         c.LastName = UTIL_UnitTestData_TEST.TEST_LASTNAME;
-=======
-        a.Name = 'closeOppForOpenEndedRecurringDonationCustomWeeks';
-        insert a;
-
-        Contact c = UTIL_UnitTestData_TEST.getContact();
->>>>>>> a3851c1b
         c.AccountId = a.Id;
         insert c;       
 
@@ -1626,11 +1439,7 @@
         insert cis;        
 
         npe03__Recurring_Donation__c r1 = new npe03__Recurring_Donation__c();
-<<<<<<< HEAD
         r1.Name = UTIL_UnitTestData_TEST.TEST_NAME;
-=======
-        r1.Name = 'closeOppForOpenEndedRecurringDonationCustomWeeks';
->>>>>>> a3851c1b
         r1.npe03__Installments__c = 2;
         r1.npe03__Organization__c = a.id;
         r1.npe03__Amount__c = 100;
@@ -1675,19 +1484,12 @@
         ));           
         
         Account a = new Account();
-<<<<<<< HEAD
         a.Name = UTIL_UnitTestData_TEST.TEST_NAME;
         insert a;
         
         Contact c = new Contact();
         c.FirstName = UTIL_UnitTestData_TEST.TEST_FIRSTNAME;
         c.LastName = UTIL_UnitTestData_TEST.TEST_LASTNAME;
-=======
-        a.Name = 'closeOppForOpenEndedRecurringDonationCustomDays';
-        insert a;
-
-        Contact c = UTIL_UnitTestData_TEST.getContact();
->>>>>>> a3851c1b
         c.AccountId = a.Id;
         insert c;       
 
@@ -1699,11 +1501,7 @@
         insert cis;        
 
         npe03__Recurring_Donation__c r1 = new npe03__Recurring_Donation__c();
-<<<<<<< HEAD
         r1.Name = UTIL_UnitTestData_TEST.TEST_NAME;
-=======
-        r1.Name = 'closeOppForOpenEndedRecurringDonationCustomDays';
->>>>>>> a3851c1b
         r1.npe03__Installments__c = 2;
         r1.npe03__Organization__c = a.id;
         r1.npe03__Amount__c = 100;
@@ -1746,19 +1544,12 @@
         ));           
         
         Account a = new Account();
-<<<<<<< HEAD
         a.Name = UTIL_UnitTestData_TEST.TEST_NAME;
         insert a;
         
         Contact c = new Contact();
         c.FirstName = UTIL_UnitTestData_TEST.TEST_FIRSTNAME;
         c.LastName = UTIL_UnitTestData_TEST.TEST_LASTNAME;
-=======
-        a.Name = 'closeOppForOpenEndedRecurringDonationCustomMonths';
-        insert a;
-
-        Contact c = UTIL_UnitTestData_TEST.getContact();
->>>>>>> a3851c1b
         c.AccountId = a.Id;
         insert c;       
 
@@ -1770,11 +1561,7 @@
         insert cis;        
 
         npe03__Recurring_Donation__c r1 = new npe03__Recurring_Donation__c();
-<<<<<<< HEAD
         r1.Name = UTIL_UnitTestData_TEST.TEST_NAME;
-=======
-        r1.Name = 'closeOppForOpenEndedRecurringDonationCustomMonths';
->>>>>>> a3851c1b
         r1.npe03__Installments__c = 2;
         r1.npe03__Organization__c = a.id;
         r1.npe03__Amount__c = 100;
@@ -1841,19 +1628,12 @@
         ));           
         
         Account a = new Account();
-<<<<<<< HEAD
         a.Name = UTIL_UnitTestData_TEST.TEST_NAME;
         insert a;
         
         Contact c = new Contact();
         c.FirstName = UTIL_UnitTestData_TEST.TEST_FIRSTNAME;
         c.LastName = UTIL_UnitTestData_TEST.TEST_LASTNAME;
-=======
-        a.Name = 'closeOppForOpenEndedRecurringDonationCustomYears';
-        insert a;
-
-        Contact c = UTIL_UnitTestData_TEST.getContact();
->>>>>>> a3851c1b
         c.AccountId = a.Id;
         insert c;       
 
@@ -1865,11 +1645,7 @@
         insert cis;        
 
         npe03__Recurring_Donation__c r1 = new npe03__Recurring_Donation__c();
-<<<<<<< HEAD
         r1.Name = UTIL_UnitTestData_TEST.TEST_NAME;
-=======
-        r1.Name = 'closeOppForOpenEndedRecurringDonationCustomYears';
->>>>>>> a3851c1b
         r1.npe03__Installments__c = 2;
         r1.npe03__Organization__c = a.id;
         r1.npe03__Amount__c = 100;
