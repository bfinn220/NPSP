/*
    Copyright (c) 2019 Salesforce.org
    All rights reserved.

    Redistribution and use in source and binary forms, with or without
    modification, are permitted provided that the following conditions are met:

    * Redistributions of source code must retain the above copyright
      notice, this list of conditions and the following disclaimer.
    * Redistributions in binary form must reproduce the above copyright
      notice, this list of conditions and the following disclaimer in the
      documentation and/or other materials provided with the distribution.
    * Neither the name of Salesforce.org nor the names of
      its contributors may be used to endorse or promote products derived
      from this software without specific prior written permission.

    THIS SOFTWARE IS PROVIDED BY THE COPYRIGHT HOLDERS AND CONTRIBUTORS
    "AS IS" AND ANY EXPRESS OR IMPLIED WARRANTIES, INCLUDING, BUT NOT
    LIMITED TO, THE IMPLIED WARRANTIES OF MERCHANTABILITY AND FITNESS
    FOR A PARTICULAR PURPOSE ARE DISCLAIMED. IN NO EVENT SHALL THE
    COPYRIGHT HOLDER OR CONTRIBUTORS BE LIABLE FOR ANY DIRECT, INDIRECT,
    INCIDENTAL, SPECIAL, EXEMPLARY, OR CONSEQUENTIAL DAMAGES (INCLUDING,
    BUT NOT LIMITED TO, PROCUREMENT OF SUBSTITUTE GOODS OR SERVICES;
    LOSS OF USE, DATA, OR PROFITS; OR BUSINESS INTERRUPTION) HOWEVER
    CAUSED AND ON ANY THEORY OF LIABILITY, WHETHER IN CONTRACT, STRICT
    LIABILITY, OR TORT (INCLUDING NEGLIGENCE OR OTHERWISE) ARISING IN
    ANY WAY OUT OF THE USE OF THIS SOFTWARE, EVEN IF ADVISED OF THE
    POSSIBILITY OF SUCH DAMAGE.
*/
/**
* @author Salesforce.org
* @date 2019
* @group Test API
* @description Classes used to retrieve specific SObjects created in tests
*
*/
@isTest
public class TEST_SObjectGateway {

    /***
    * @description Retrieves Recurring Donation record(s)
    */
    public class RecurringDonationGateway {

        /***
        * @description Retrieves Recurring Donation record for the specified Id
        * @param rdId Id of the recurring donation
        * @return npe03__Recurring_Donation__c
        */
        public npe03__Recurring_Donation__c getRecord(Id rdId) {
            return getRecords(new Set<Id>{ rdId })[0];
        }

        /***
        * @description Retrieves Recurring Donation records for the specified records
        * @param List<npe03__Recurring_Donation__c> Recurring donations
        * @return List<npe03__Recurring_Donation__c>
        */
        public List<npe03__Recurring_Donation__c> getRecords(List<npe03__Recurring_Donation__c> rds) {
            if (rds == null || rds.isEmpty()) {
                return new List<npe03__Recurring_Donation__c>();
            }

            return getRecords(new Map<Id, npe03__Recurring_Donation__c>(rds).keySet());
        }

        /***
        * @description Retrieves Recurring Donation records for the specified Ids
        * @param rdIds Ids of the recurring donations
        * @return List<npe03__Recurring_Donation__c>
        */
        public List<npe03__Recurring_Donation__c> getRecords(Set<Id> rdIds) {
            return [
                SELECT
                    Name,
                    npe03__Recurring_Donation_Campaign__c,
                    npe03__Organization__c,
                    npe03__Contact__c,
                    npe03__Donor_Name__c,
                    npe03__Amount__c,
                    npe03__Paid_Amount__c,
                    npe03__Date_Established__c,
                    Day_of_Month__c,
                    StartDate__c,
                    npe03__Next_Payment_Date__c, 
                    npe03__Last_Payment_Date__c,
                    npe03__Installment_Period__c,
                    InstallmentFrequency__c,
                    npe03__Total_Paid_Installments__c,
                    PaymentMethod__c,
                    RecurringType__c,
                    Status__c
                FROM npe03__Recurring_Donation__c 
                WHERE Id IN :rdIds
            ];
        }

        /***
        * @description Retrieves Recurring Donation records
        * @return List<npe03__Recurring_Donation__c>
        */
        public List<npe03__Recurring_Donation__c> getRecords() {
            return [
                SELECT
                    Name,
                    npe03__Recurring_Donation_Campaign__c,
                    npe03__Organization__c,
                    npe03__Contact__c,
                    npe03__Donor_Name__c,
                    npe03__Amount__c,
                    npe03__Paid_Amount__c,
                    npe03__Date_Established__c,
                    Day_of_Month__c,
                    StartDate__c,
                    npe03__Next_Payment_Date__c, 
                    npe03__Last_Payment_Date__c,
                    npe03__Installment_Period__c,
                    InstallmentFrequency__c,
                    npe03__Total_Paid_Installments__c,
                    PaymentMethod__c,
                    RecurringType__c,
                    Status__c
                FROM npe03__Recurring_Donation__c 
            ];
        }
    }


    /***
    * @description Retrieves Recurring Donation Schedule record(s)
    */
    public class RecurringDonationScheduleGateway {

        /***
        * @description Retrieves Recurring Donation Schedule records for the specified RD record
        * @param npe03__Recurring_Donation__c Recurring donation
        * @return List<RecurringDonationSchedule__c>
        */
        public List<RecurringDonationSchedule__c> getRecords(npe03__Recurring_Donation__c rd) {
            return getRecords(new List<npe03__Recurring_Donation__c>{rd});
        }

        /***
        * @description Retrieves Recurring Donation Schedule records for the specified RD records
        * @param List<npe03__Recurring_Donation__c> Recurring donations
        * @return List<RecurringDonationSchedule__c>
        */
        public List<RecurringDonationSchedule__c> getRecords(List<npe03__Recurring_Donation__c> rds) {
            if (rds == null || rds.isEmpty()) {
                return new List<RecurringDonationSchedule__c>();
            }

            return [
                SELECT
                    Campaign__c,
                    DayOfMonth__c,
                    EndDate__c,
                    InstallmentAmount__c,
                    InstallmentFrequency__c,
                    InstallmentPeriod__c,
                    RecurringDonation__c,
                    StartDate__c
                FROM RecurringDonationSchedule__c
                WHERE RecurringDonation__c IN :rds
            ];
        }
    }

    /***
    * @description Retrieves Opportunities
    */
    public class OpportunityGateway {

        /***
        * @description Retrieves Opportunities for the related Recurring Donation
        * @param rd Recurring donation
        * @return List<Opportunity>
        */
        public List<Opportunity> getRecords(npe03__Recurring_Donation__c rd) {
            return getRecords(new List<npe03__Recurring_Donation__c>{ rd });
        }

        /***
        * @description Retrieves Opportunities for related Recurring Donations
        * @param rds Recurring donations
        * @return List<Opportunity>
        */
        public List<Opportunity> getRecords(List<npe03__Recurring_Donation__c> rds) {
            return [
                SELECT 
                    Name, Amount, 
                    AccountId, Primary_Contact__c, 
                    StageName, CloseDate,
                    isClosed, isWon
                FROM Opportunity 
                WHERE npe03__Recurring_Donation__c IN :rds
            ];
        }        
    }

    /***
    * @description Retrieves Error record(s)
    */
    public class ErrorGateway {

        /***
        * @description Retrieves Error records
        * @return List<Error__c>
        */
        public List<Error__c> getRecords() {
            return [
                SELECT
                    Context_Type__c,
                    Datetime__c,
                    Error_Type__c,
                    Full_Message__c,
                    Object_Type__c,
                    Related_Record_ID__c,
                    Record_URL__c,
                    Retry_Pending__c,
                    Email_Sent__c,
                    Posted_In_Chatter__c
                FROM Error__c
<<<<<<< HEAD
=======
            ];
        }
        
        /***
        * @description Returns number of Error__c records
        * @return Integer
        */
        public Integer getErrorCount() {
            return Database.countQuery('SELECT Count() FROM Error__c');
        }
    }

    /***
    * @description Retrieves AsyncApexJob record(s)
    */
    public class AsyncApexJobGateway {

        /***
        * @description Retrieves AsyncApexJob records
        * @return AsyncApexJob
        */
        public AsyncApexJob getRecord(String className) {
            return [
                SELECT 
                    CompletedDate,
                    ExtendedStatus,
                    JobItemsProcessed,
                    TotalJobItems,
                    NumberOfErrors,
                    JobType,
                    ApexClass.NamespacePrefix,
                    ApexClass.Name,
                    MethodName
                FROM AsyncApexJob
                WHERE ApexClass.Name = :className
                LIMIT 1
>>>>>>> 811cb6ed
            ];
        }
        
        /***
        * @description Returns number of Error__c records
        * @return Integer
        */
        public Integer getErrorCount() {
            return Database.countQuery('SELECT Count() FROM Error__c');
        }
    }

    /***
    * @description Retrieves AsyncApexJob record(s)
    */
    public class AsyncApexJobGateway {
        private Set<String> fields = new Set<String>{
            'CreatedDate',
            'CompletedDate',
            'ExtendedStatus',
            'JobItemsProcessed',
            'TotalJobItems',
            'NumberOfErrors',
            'JobType',
            'ApexClass.NamespacePrefix',
            'ApexClass.Name',
            'MethodName'
        };

        /***
        * @description Retrieves AsyncApexJob record for the specified class name
        * @param className Class Name
        * @return AsyncApexJob
        */
        public AsyncApexJob getRecord(String className) {
            String soql = new UTIL_Query()
                .withFrom(AsyncApexJob.SObjectType)
                .withSelectFields(fields)
                .withWhere('ApexClass.Name = :className')
                .withLimit(1)
                .build();
                
            return (AsyncApexJob) Database.query(soql);
        }
        
        /***
        * @description Retrieves AsyncApexJob record for the specified job Id
        * @param jobId Async Apex Job Id 
        * @return AsyncApexJob
        */
        public AsyncApexJob getRecord(Id jobId) {
            String soql = new UTIL_Query()
                .withFrom(AsyncApexJob.SObjectType)
                .withSelectFields(fields)
                .withWhere('Id = :jobId')
                .build();
                
            return (AsyncApexJob) Database.query(soql);
        }
    }
}<|MERGE_RESOLUTION|>--- conflicted
+++ resolved
@@ -221,45 +221,6 @@
                     Email_Sent__c,
                     Posted_In_Chatter__c
                 FROM Error__c
-<<<<<<< HEAD
-=======
-            ];
-        }
-        
-        /***
-        * @description Returns number of Error__c records
-        * @return Integer
-        */
-        public Integer getErrorCount() {
-            return Database.countQuery('SELECT Count() FROM Error__c');
-        }
-    }
-
-    /***
-    * @description Retrieves AsyncApexJob record(s)
-    */
-    public class AsyncApexJobGateway {
-
-        /***
-        * @description Retrieves AsyncApexJob records
-        * @return AsyncApexJob
-        */
-        public AsyncApexJob getRecord(String className) {
-            return [
-                SELECT 
-                    CompletedDate,
-                    ExtendedStatus,
-                    JobItemsProcessed,
-                    TotalJobItems,
-                    NumberOfErrors,
-                    JobType,
-                    ApexClass.NamespacePrefix,
-                    ApexClass.Name,
-                    MethodName
-                FROM AsyncApexJob
-                WHERE ApexClass.Name = :className
-                LIMIT 1
->>>>>>> 811cb6ed
             ];
         }
         
