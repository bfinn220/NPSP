--- conflicted
+++ resolved
@@ -55,7 +55,7 @@
     }
 
     /**
-     * @description Converts the RD record to enhanced Recurring Donation format 
+     * @description Converts the RD record to enhanced Recurring Donation format
      * by updating the new and existing fields on the record as required.
      * @return npe03__Recurring_Donation__c Recurring Donation in enhanced format
      */
@@ -63,7 +63,7 @@
         if (isConverted()) {
             return rd;
         }
-        
+
         setInstallmentFields(rd);
         setStartDate(rd);
         setDayOfMonth(rd);
@@ -73,23 +73,27 @@
         return rd;
     }
 
-    /**	
-     * @description Returns true if the RD record is already in enhanced Recurring Donation format	
-     */	
-    public Boolean isConverted() {	
+    /**
+     * @description Returns true if the RD record is already in enhanced Recurring Donation format
+     */
+    public Boolean isConverted() {
         return String.isNotBlank(rd.Status__c) && rd.InstallmentFrequency__c != null;
     }
 
     /**
-     * @description Sets Installment Frequency and Installment Period fields where applicable
-     * @param rd Recurring Donation in the legacy format
-     * @return void
-     */
-<<<<<<< HEAD
+     * @description Generate the RDSchedule Record(s) for the Recurring Donation
+     * @return List<RecurringDonationSchedule__c> Schedule records to insert
+     */
     public List<RecurringDonationSchedule__c> getScheduleRecords() {
         RD2_ScheduleService scheduleService = new RD2_ScheduleService();
         return scheduleService.getNewSchedules(rd);
-=======
+    }
+
+    /**
+     * @description Sets Installment Frequency and Installment Period fields where applicable
+     * @param rd Recurring Donation in the legacy format
+     * @return void
+     */
     private void setInstallmentFields(npe03__Recurring_Donation__c rd) {
 
         Set<String> frequencyOneInstallmentPeriods = new Set<String>{
@@ -113,7 +117,7 @@
         }
 
         if (rd.npe03__Schedule_Type__c == System.Label.npe03.RecurringDonationDivideValue
-            && rd.npe03__Installment_Amount__c != null 
+            && rd.npe03__Installment_Amount__c != null
             && rd.npe03__Installment_Amount__c != 0
         ) {
             rd.npe03__Amount__c = rd.npe03__Installment_Amount__c;
@@ -153,7 +157,6 @@
         }
 
         rd.InstallmentFrequency__c = Integer.valueOf(settings.npe03__Value__c);
->>>>>>> 7c8e6368
     }
 
     /**
@@ -213,7 +216,7 @@
      * @return void
      */
     private void setStatus(npe03__Recurring_Donation__c rd) {
-        
+
         if (rd.npe03__Open_Ended_Status__c == System.Label.npe03.RecurringDonationClosedStatus) {
             rd.Status__c = RD2_Constants.STATUS_CLOSED;
 
@@ -231,13 +234,5 @@
         rd.RecurringType__c = RD2_Constants.RECURRING_TYPE_OPEN;
     }
 
-    /**
-     * @description Builds the Schedule Record(s) for the Recurring Donation
-     * @return List<RecurringDonationSchedule__c> Schedule records to insert
-     */
-    public List<RecurringDonationSchedule__c> getScheduleRecords() {
-        return new List<RecurringDonationSchedule__c>();
-    }
-
     public class MigrationException extends Exception { }
 }