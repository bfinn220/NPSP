/*
    Copyright (c) 2019 Salesforce.org
    All rights reserved.
    
    Redistribution and use in source and binary forms, with or without
    modification, are permitted provided that the following conditions are met:
    
    * Redistributions of source code must retain the above copyright
      notice, this list of conditions and the following disclaimer.
    * Redistributions in binary form must reproduce the above copyright
      notice, this list of conditions and the following disclaimer in the
      documentation and/or other materials provided with the distribution.
    * Neither the name of Salesforce.org nor the names of
      its contributors may be used to endorse or promote products derived
      from this software without specific prior written permission.
 
    THIS SOFTWARE IS PROVIDED BY THE COPYRIGHT HOLDERS AND CONTRIBUTORS
    "AS IS" AND ANY EXPRESS OR IMPLIED WARRANTIES, INCLUDING, BUT NOT 
    LIMITED TO, THE IMPLIED WARRANTIES OF MERCHANTABILITY AND FITNESS 
    FOR A PARTICULAR PURPOSE ARE DISCLAIMED. IN NO EVENT SHALL THE 
    COPYRIGHT HOLDER OR CONTRIBUTORS BE LIABLE FOR ANY DIRECT, INDIRECT, 
    INCIDENTAL, SPECIAL, EXEMPLARY, OR CONSEQUENTIAL DAMAGES (INCLUDING, 
    BUT NOT LIMITED TO, PROCUREMENT OF SUBSTITUTE GOODS OR SERVICES; 
    LOSS OF USE, DATA, OR PROFITS; OR BUSINESS INTERRUPTION) HOWEVER 
    CAUSED AND ON ANY THEORY OF LIABILITY, WHETHER IN CONTRACT, STRICT 
    LIABILITY, OR TORT (INCLUDING NEGLIGENCE OR OTHERWISE) ARISING IN 
    ANY WAY OUT OF THE USE OF THIS SOFTWARE, EVEN IF ADVISED OF THE 
    POSSIBILITY OF SUCH DAMAGE.
*/
/**
* @author Salesforce.org
* @date 2019
* @group Batch Data Import
* @group-content ../../ApexDocContent/BatchDataImport.htm
* @description Unit tests to cover changes made to support custom metadata mapping for BDI.
*/
@isTest
private class BDI_MappingServiceAdvanced_TEST {
    /*******************************************************************************************************
    * @description Tests that the BDI_MappingServiceAdvanced class can be instantiated correctly 
    *  based on the custom setting value and that it will return a string map for a core object 
    *  when called (using the default set of field mappings).
    */
    @isTest static void shouldReturnMapOfFieldsForCoreObject() {

        //Set the custom setting for Data import to use Data Import Field Mappings (eg Custom Metadata Type Mapping)
        Data_Import_Settings__c dis = UTIL_CustomSettingsFacade.getDataImportSettings();
        dis.Field_Mapping_Method__c = BDI_DataImportService.FM_DATA_IMPORT_FIELD_MAPPING;
        dis.Default_Data_Import_Field_Mapping_Set__c = 
            BDI_MappingServiceAdvanced.DEFAULT_DATA_IMPORT_FIELD_MAPPING_SET_NAME;
        UTIL_CustomSettingsFacade.setDataImportSettings(dis);

        //Retrieve a mapping service instance using the getDefaultMappingService method 
        //and confirm it is the custom metadata implementation
        BDI_MappingService bdiMS = BDI_DataImportService.getDefaultMappingService();
        String className = String.valueOf(bdiMS).split(':')[0];
        System.assertEquals('BDI_MappingServiceAdvanced',className);

        //Instantiate and call the data import service with the field mapping specified
        BDI_DataImportService bdiDis = new BDI_DataImportService(false, bdiMS);
        Map<String,String> accountFieldMapping = 
            bdiDis.mapDataImportFields('Account1','Account',BDI_DataImportService.listStrDataImportFields);
        System.assertNotEquals(null,accountFieldMapping);
        //Confirm that there are at least 8 records
        System.assert(accountFieldMapping.size() >= 8);

        String namespace = UTIL_Namespace.getNamespace();
        String sampleField = 'npsp__account1_city__c';
        
        if (UTIL_Namespace.shouldAlignNamespace) {
            sampleField = UTIL_Namespace.alignSchemaNSWithEnvironment(sampleField);
        }
        //Sample one of the fields to convfirm it is mapped correctly.
        System.assertEquals('BillingCity',accountFieldMapping.get(sampleField));

    }

    /*******************************************************************************************************
    * @description Tests that the UTIL_CustomSettingsFacade correctly sets the defaults for the Data Import Settings.
    */
    @isTest static void shouldReturnCorrectDefaultsForDISCustSetting() {
        //Confirm that the defaults for the fields are null.
        Data_Import_Settings__c dis1 = Data_Import_Settings__c.getInstance();
        System.assertEquals(null,dis1.Field_Mapping_Method__c);
        System.assertEquals(null,dis1.Default_Data_Import_Field_Mapping_Set__c);

        //Retreive the Data Import Settings and confirm that the defaults have been 
        //set correctly for the two CMT mapping related fields
        Data_Import_Settings__c dis2 = UTIL_CustomSettingsFacade.getDataImportSettings();

        System.assertEquals(BDI_DataImportService.FM_HELP_TEXT,dis2.Field_Mapping_Method__c);
        System.assertEquals(BDI_MappingServiceAdvanced.DEFAULT_DATA_IMPORT_FIELD_MAPPING_SET_NAME,dis2.Default_Data_Import_Field_Mapping_Set__c);

    }

    /*******************************************************************************************************
    * @description Tests that the BDI_FieldMappingSet is properly constructed when getting an instance 
    * of the mapping service.
    */
    @isTest static void shouldReturnPopulatedBDIFieldMappingSet() {
        //Set the custom setting for Data import to use Data Import Field Mappings (eg Custom Metadata Type Mapping)
        Data_Import_Settings__c dis = UTIL_CustomSettingsFacade.getDataImportSettings();
        dis.Field_Mapping_Method__c = BDI_DataImportService.FM_DATA_IMPORT_FIELD_MAPPING;
        dis.Default_Data_Import_Field_Mapping_Set__c = BDI_MappingServiceAdvanced.DEFAULT_DATA_IMPORT_FIELD_MAPPING_SET_NAME;
        UTIL_CustomSettingsFacade.setDataImportSettings(dis);

        //Retrieve a mapping service instance
        BDI_MappingServiceAdvanced bdiMSAdv = BDI_MappingServiceAdvanced.getInstance();

        System.assert(bdiMSAdv.fieldMappingSet != null);
        System.assert(bdiMSAdv.fieldMappingSet.objectMappingByDevName.size() > 0);
        System.assert(bdiMSAdv.fieldMappingSet.fieldMappingByDevName.size() > 0);
    }

    /*******************************************************************************************************
    * @description Tests that the BDI_FieldMappingSet is properly constructed when getting an instance 
    * of BDI_FieldMappingSet through the AuraEnabled method getFieldMappingSet().
    */
    @isTest static void shouldReturnPopulatedBDIFieldMappingSetIncludingFieldMappingsByObjMappingDevName() {
        //Set the custom setting for Data import to use Data Import Field Mappings (eg Custom Metadata Type Mapping)
        Data_Import_Settings__c dis = UTIL_CustomSettingsFacade.getDataImportSettings();
        dis.Field_Mapping_Method__c = BDI_DataImportService.FM_DATA_IMPORT_FIELD_MAPPING;
        dis.Default_Data_Import_Field_Mapping_Set__c =
            BDI_MappingServiceAdvanced.DEFAULT_DATA_IMPORT_FIELD_MAPPING_SET_NAME;
        UTIL_CustomSettingsFacade.setDataImportSettings(dis);

        //Retrieve a mapping service instance
<<<<<<< HEAD
        BDI_MappingServiceAdvanced bdiMSAdv = BDI_MappingServiceAdvanced.getInstance(BDI_MappingServiceAdvanced.DEFAULT_DATA_IMPORT_FIELD_MAPPING_SET_NAME, true);
        BDI_FieldMappingSet fms = BDI_MappingServiceAdvanced.getFieldMappingSet(BDI_MappingServiceAdvanced.DEFAULT_DATA_IMPORT_FIELD_MAPPING_SET_NAME, true);
=======
        BDI_MappingServiceAdvanced bdiMSAdv = BDI_MappingServiceAdvanced.getInstance(
            BDI_MappingServiceAdvanced.DEFAULT_DATA_IMPORT_FIELD_MAPPING_SET_NAME,
            true);
        BDI_FieldMappingSet fms = BDI_MappingServiceAdvanced.getFieldMappingSet(
            BDI_MappingServiceAdvanced.DEFAULT_DATA_IMPORT_FIELD_MAPPING_SET_NAME,
            true);
>>>>>>> 50ef8fe9

        System.assert(fms != null);
        System.assert(fms.objectMappingByDevName.size() > 0);
        System.assert(fms.fieldMappingByDevName.size() > 0);
        System.assert(fms.fieldMappingsByObjMappingDevName.size() > 0);
    }

    /*******************************************************************************************************
    * @description Tests that the Donation_Donor__c field from DataImport__c object has been added as a
    * simulated Field Mapping.
    */
    @isTest static void shouldAddDonationDonorFieldToMapsAsSimulatedFieldMapping() {
<<<<<<< HEAD
        //Set the custom setting for Data import to use Data Import Field Mappings
        // (eg Custom Metadata Type Mapping)
=======
        //Set the custom setting for Data import to use Data Import Field Mappings (eg Custom Metadata Type Mapping)
>>>>>>> 50ef8fe9
        Data_Import_Settings__c dis = UTIL_CustomSettingsFacade.getDataImportSettings();
        dis.Field_Mapping_Method__c = BDI_DataImportService.FM_DATA_IMPORT_FIELD_MAPPING;
        dis.Default_Data_Import_Field_Mapping_Set__c =
            BDI_MappingServiceAdvanced.DEFAULT_DATA_IMPORT_FIELD_MAPPING_SET_NAME;
        UTIL_CustomSettingsFacade.setDataImportSettings(dis);

        //Retrieve a mapping service instance
        BDI_MappingServiceAdvanced bdiMSAdv = BDI_MappingServiceAdvanced.getInstance(
<<<<<<< HEAD
            BDI_MappingServiceAdvanced.DEFAULT_DATA_IMPORT_FIELD_MAPPING_SET_NAME, true);
        BDI_FieldMappingSet fms = BDI_MappingServiceAdvanced.getFieldMappingSet(
            BDI_MappingServiceAdvanced.DEFAULT_DATA_IMPORT_FIELD_MAPPING_SET_NAME, true);
=======
            BDI_MappingServiceAdvanced.DEFAULT_DATA_IMPORT_FIELD_MAPPING_SET_NAME,
            true);
        BDI_FieldMappingSet fms = BDI_MappingServiceAdvanced.getFieldMappingSet(
            BDI_MappingServiceAdvanced.DEFAULT_DATA_IMPORT_FIELD_MAPPING_SET_NAME,
            true);
>>>>>>> 50ef8fe9

        // Confirm that we have the Donation_Donor__c field from DataImport__c as a Field Mapping
        Boolean hasDonationDonorFieldMapping = false;
        Schema.DescribeFieldResult dfr = SObjectType.DataImport__c.fields.Donation_Donor__c;
        BDI_FieldMapping donationDonorFieldMapping = fms.fieldMappingByDevName.get(dfr.getName());

        System.debug(donationDonorFieldMapping);
        System.assertNotEquals(
            null,
            donationDonorFieldMapping,
            'DataImport__c.Donation_Donor__c not found as a simulated Field Mapping.');
    }
<<<<<<< HEAD

    /*******************************************************************************************************
    * @description Tests that the various 'Imported' lookup fields from Object Mappings have been added as a
    * simulated Field Mappings.
    */
    @isTest static void shouldAddObjetMappingImportedFieldsToMapsAsSimulatedFieldMappings() {
        //Set the custom setting for Data import to use Data Import Field Mappings
        // (eg Custom Metadata Type Mapping)
        Data_Import_Settings__c dis = UTIL_CustomSettingsFacade.getDataImportSettings();
        dis.Field_Mapping_Method__c = BDI_DataImportService.FM_DATA_IMPORT_FIELD_MAPPING;
        dis.Default_Data_Import_Field_Mapping_Set__c =
            BDI_MappingServiceAdvanced.DEFAULT_DATA_IMPORT_FIELD_MAPPING_SET_NAME;
        UTIL_CustomSettingsFacade.setDataImportSettings(dis);

        //Retrieve a mapping service instance
        BDI_MappingServiceAdvanced bdiMSAdv = BDI_MappingServiceAdvanced.getInstance(
            BDI_MappingServiceAdvanced.DEFAULT_DATA_IMPORT_FIELD_MAPPING_SET_NAME, true);
        BDI_FieldMappingSet fms = BDI_MappingServiceAdvanced.getFieldMappingSet(
            BDI_MappingServiceAdvanced.DEFAULT_DATA_IMPORT_FIELD_MAPPING_SET_NAME, true);

        // Confirm that we have at least one DataImport__c.*Imported__c field as a Field Mapping
        Boolean hasImportedFieldMapping = false;
        for (String fieldMappingDevName : fms.fieldMappingByDevName.keySet()) {
            String targetFieldApiName =
                fms.fieldMappingByDevName.get(fieldMappingDevName).Target_Field_API_Name.toLowerCase();
            String sourceFieldApiName =
                fms.fieldMappingByDevName.get(fieldMappingDevName).Source_Field_API_Name.toLowerCase();

            if (targetFieldApiName == sourceFieldApiName && targetFieldApiName.contains('imported')) {
                hasImportedFieldMapping = true;
                break;
            }
        }

        System.assertEquals(
            true,
            hasImportedFieldMapping,
            'Could not find at least one Imported_Record_Field_Name__c field as a simulated Field Mapping.');
    }
=======
>>>>>>> 50ef8fe9
}<|MERGE_RESOLUTION|>--- conflicted
+++ resolved
@@ -125,17 +125,12 @@
         UTIL_CustomSettingsFacade.setDataImportSettings(dis);
 
         //Retrieve a mapping service instance
-<<<<<<< HEAD
-        BDI_MappingServiceAdvanced bdiMSAdv = BDI_MappingServiceAdvanced.getInstance(BDI_MappingServiceAdvanced.DEFAULT_DATA_IMPORT_FIELD_MAPPING_SET_NAME, true);
-        BDI_FieldMappingSet fms = BDI_MappingServiceAdvanced.getFieldMappingSet(BDI_MappingServiceAdvanced.DEFAULT_DATA_IMPORT_FIELD_MAPPING_SET_NAME, true);
-=======
         BDI_MappingServiceAdvanced bdiMSAdv = BDI_MappingServiceAdvanced.getInstance(
             BDI_MappingServiceAdvanced.DEFAULT_DATA_IMPORT_FIELD_MAPPING_SET_NAME,
             true);
         BDI_FieldMappingSet fms = BDI_MappingServiceAdvanced.getFieldMappingSet(
             BDI_MappingServiceAdvanced.DEFAULT_DATA_IMPORT_FIELD_MAPPING_SET_NAME,
             true);
->>>>>>> 50ef8fe9
 
         System.assert(fms != null);
         System.assert(fms.objectMappingByDevName.size() > 0);
@@ -148,12 +143,8 @@
     * simulated Field Mapping.
     */
     @isTest static void shouldAddDonationDonorFieldToMapsAsSimulatedFieldMapping() {
-<<<<<<< HEAD
         //Set the custom setting for Data import to use Data Import Field Mappings
         // (eg Custom Metadata Type Mapping)
-=======
-        //Set the custom setting for Data import to use Data Import Field Mappings (eg Custom Metadata Type Mapping)
->>>>>>> 50ef8fe9
         Data_Import_Settings__c dis = UTIL_CustomSettingsFacade.getDataImportSettings();
         dis.Field_Mapping_Method__c = BDI_DataImportService.FM_DATA_IMPORT_FIELD_MAPPING;
         dis.Default_Data_Import_Field_Mapping_Set__c =
@@ -162,17 +153,11 @@
 
         //Retrieve a mapping service instance
         BDI_MappingServiceAdvanced bdiMSAdv = BDI_MappingServiceAdvanced.getInstance(
-<<<<<<< HEAD
-            BDI_MappingServiceAdvanced.DEFAULT_DATA_IMPORT_FIELD_MAPPING_SET_NAME, true);
+            BDI_MappingServiceAdvanced.DEFAULT_DATA_IMPORT_FIELD_MAPPING_SET_NAME,
+            true);
         BDI_FieldMappingSet fms = BDI_MappingServiceAdvanced.getFieldMappingSet(
-            BDI_MappingServiceAdvanced.DEFAULT_DATA_IMPORT_FIELD_MAPPING_SET_NAME, true);
-=======
-            BDI_MappingServiceAdvanced.DEFAULT_DATA_IMPORT_FIELD_MAPPING_SET_NAME,
-            true);
-        BDI_FieldMappingSet fms = BDI_MappingServiceAdvanced.getFieldMappingSet(
-            BDI_MappingServiceAdvanced.DEFAULT_DATA_IMPORT_FIELD_MAPPING_SET_NAME,
-            true);
->>>>>>> 50ef8fe9
+            BDI_MappingServiceAdvanced.DEFAULT_DATA_IMPORT_FIELD_MAPPING_SET_NAME,
+            true);
 
         // Confirm that we have the Donation_Donor__c field from DataImport__c as a Field Mapping
         Boolean hasDonationDonorFieldMapping = false;
@@ -185,7 +170,6 @@
             donationDonorFieldMapping,
             'DataImport__c.Donation_Donor__c not found as a simulated Field Mapping.');
     }
-<<<<<<< HEAD
 
     /*******************************************************************************************************
     * @description Tests that the various 'Imported' lookup fields from Object Mappings have been added as a
@@ -225,6 +209,4 @@
             hasImportedFieldMapping,
             'Could not find at least one Imported_Record_Field_Name__c field as a simulated Field Mapping.');
     }
-=======
->>>>>>> 50ef8fe9
 }