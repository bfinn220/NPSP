/*
    Copyright (c) 2009, Salesforce.org
    All rights reserved.
    
    Redistribution and use in source and binary forms, with or without
    modification, are permitted provided that the following conditions are met:
    
    * Redistributions of source code must retain the above copyright
      notice, this list of conditions and the following disclaimer.
    * Redistributions in binary form must reproduce the above copyright
      notice, this list of conditions and the following disclaimer in the
      documentation and/or other materials provided with the distribution.
    * Neither the name of Salesforce.org nor the names of
      its contributors may be used to endorse or promote products derived
      from this software without specific prior written permission.
 
    THIS SOFTWARE IS PROVIDED BY THE COPYRIGHT HOLDERS AND CONTRIBUTORS
    "AS IS" AND ANY EXPRESS OR IMPLIED WARRANTIES, INCLUDING, BUT NOT 
    LIMITED TO, THE IMPLIED WARRANTIES OF MERCHANTABILITY AND FITNESS 
    FOR A PARTICULAR PURPOSE ARE DISCLAIMED. IN NO EVENT SHALL THE 
    COPYRIGHT HOLDER OR CONTRIBUTORS BE LIABLE FOR ANY DIRECT, INDIRECT, 
    INCIDENTAL, SPECIAL, EXEMPLARY, OR CONSEQUENTIAL DAMAGES (INCLUDING, 
    BUT NOT LIMITED TO, PROCUREMENT OF SUBSTITUTE GOODS OR SERVICES; 
    LOSS OF USE, DATA, OR PROFITS; OR BUSINESS INTERRUPTION) HOWEVER 
    CAUSED AND ON ANY THEORY OF LIABILITY, WHETHER IN CONTRACT, STRICT 
    LIABILITY, OR TORT (INCLUDING NEGLIGENCE OR OTHERWISE) ARISING IN 
    ANY WAY OUT OF THE USE OF THIS SOFTWARE, EVEN IF ADVISED OF THE 
    POSSIBILITY OF SUCH DAMAGE.
*/
/**
* @author Salesforce.org
* @date 2011 (2.3)
* @group Households
* @description test class for Household naming functionality.
*/
@isTest
public class HH_HouseholdNaming_TEST {

    /***
    * @description Test method for batch
    */
    @isTest
    public static void testBatch() {
        npo02__Households_Settings__c householdSettingsForTests = UTIL_CustomSettingsFacade.getHouseholdsSettingsForTests(
            new npo02__Households_Settings__c (
                npo02__Household_Rules__c = HH_Households.ALL_PROCESSOR,
                npo02__Always_Rollup_to_Primary_Contact__c = true,
                npo02__Enable_Opp_Rollup_Triggers__c = true,
                npo02__Excluded_Account_Opp_Rectypes__c = null,
                npo02__Excluded_Account_Opp_Types__c = null,
                npo02__Excluded_Contact_Opp_Rectypes__c = null,
                npo02__Excluded_Contact_Opp_Types__c = null,
                npo02__Membership_Record_Types__c = null,
                npo02__Advanced_Household_Naming__c = true
            ));
            
        npe01__Contacts_and_Orgs_Settings__c contactSettingsForTests = UTIL_CustomSettingsFacade.getContactsSettingsForTests(new npe01__Contacts_and_Orgs_Settings__c (
           npe01__Account_Processor__c = CAO_Constants.ONE_TO_ONE_PROCESSOR,
           npe01__Enable_Opportunity_Contact_Role_Trigger__c = true,
           npe01__Opportunity_Contact_Role_Default_role__c = 'Donor'
        ));
            
                
        // create & insert contact(s)
        Contact[] TestCons = new contact[]{ new contact(
            FirstName= CAO_Constants.CONTACT_FIRSTNAME_FOR_TESTS,
            LastName= CAO_Constants.CONTACT_LASTNAME_FOR_TESTS,
            npe01__Private__c=false,
            npe01__WorkEmail__c = CAO_Constants.CONTACT_EMAIL_FOR_TESTS, 
            npe01__Preferred_Email__c = CAO_Constants.CONTACT_PREFERRED_EMAIL_FOR_TESTS,
            npe01__WorkPhone__c = CAO_Constants.CONTACT_PHONE_FOR_TESTS,
            npe01__PreferredPhone__c = CAO_Constants.CONTACT_PREFERRED_PHONE_FOR_TESTS
        ) };
        insert TestCons;
            
        //get the household to be updated
        id hhid = [select npo02__Household__r.id from Contact where id = :testcons[0].id].id;                        
        UTIL_Debug.debug('ID IS=================='+ hhid);    
        
        HH_HouseholdNaming_BATCH batch = new HH_HouseholdNaming_BATCH(
        'select Id, LastName, ' + UTIL_Namespace.StrTokenNSPrefix('HHId__c') + ' from Contact where ' + 
            UTIL_Namespace.StrTokenNSPrefix('HHId__c') + ' = \'' + hhid + '\' limit 200', true
        );
            
        Test.StartTest(); 
            id batchProcessId = database.executeBatch(batch);
        Test.StopTest();
    }
    
    /***
    * @description tests FutureUpdateNames
    */
    @isTest
    public static void HouseholdNamingTest(){
      //settings
      npo02__Households_Settings__c householdSettingsForTests = UTIL_CustomSettingsFacade.getHouseholdsSettingsForTests(
                new npo02__Households_Settings__c (
                    npo02__Household_Rules__c = HH_Households.ALL_PROCESSOR,
                    npo02__Advanced_Household_Naming__c = true,
                    npo02__Always_Rollup_to_Primary_Contact__c = false,
                    npo02__Enable_Opp_Rollup_Triggers__c = true,
                    npo02__Excluded_Account_Opp_Rectypes__c = null,
                    npo02__Excluded_Account_Opp_Types__c = null,
                    npo02__Excluded_Contact_Opp_Rectypes__c = null,
                    npo02__Excluded_Contact_Opp_Types__c = null                    
                ));
                
            npe01__Contacts_and_Orgs_Settings__c contactSettingsForTests = UTIL_CustomSettingsFacade.getContactsSettingsForTests(new npe01__Contacts_and_Orgs_Settings__c (
                npe01__Account_Processor__c = CAO_Constants.ONE_TO_ONE_PROCESSOR,
                npe01__Enable_Opportunity_Contact_Role_Trigger__c = true,
                npe01__Opportunity_Contact_Role_Default_role__c = 'Donor'
            ));
        
        integer i;
        
        list<Contact> insertlist = new list<Contact>();
        for (i = 0; i < 20; i++){
            Contact c = new Contact(LastName = 'LastName' + i, FirstName = 'FirstName' + i, Salutation = 'Mr.');
            if (i == 1){
                c.npo02__Naming_Exclusions__c = 'Household Name';
            }
            
            insertlist.add(c);
        }       
                
        insert insertlist;
        list<id> householdids = new list<id>();
        
        list<Contact> clist = [select npo02__Naming_Exclusions__c, npo02__Household__r.id, npo02__Household__r.Name, npo02__Household__r.npo02__Informal_Greeting__c, npo02__Household__r.npo02__Formal_Greeting__c from Contact where id IN :insertlist limit 2000];
        
        for (Contact c : clist){
            if (c.npo02__household__r.id != null)
              householdids.add(c.npo02__household__r.id);          
        }
        system.assert(householdids.size() > 0);
        
        //use future to prevent the before HH trigger from firing    
        test.starttest();         
        HH_HouseholdNaming.FutureUpdateNames(householdids);
        test.stoptest();
        //test a single member household, lastname, firstname, householdname:
        Contact con = [
            SELECT npo02__Household__r.Name, npo02__Household__r.npo02__Informal_Greeting__c, npo02__Household__r.npo02__Formal_Greeting__c
            FROM Contact
            WHERE Id = :insertlist[0].Id];
        system.assertEquals('LastName0 ' +  system.label.npo02.DefaultHouseholdName, con.npo02__household__r.Name);  
        system.assertEquals('FirstName0',con.npo02__household__r.npo02__Informal_Greeting__c);
        system.assertEquals('Mr. FirstName0 LastName0', con.npo02__household__r.npo02__Formal_Greeting__c);
        
    }
    
    /***
    * @description tests updating and Household object's contact names
    */
    @isTest
    public static void HouseholdNamingUpdateTest(){
      //settings
      npo02__Households_Settings__c householdSettingsForTests = UTIL_CustomSettingsFacade.getHouseholdsSettingsForTests(
                new npo02__Households_Settings__c (
                    npo02__Household_Rules__c = HH_Households.ALL_PROCESSOR,
                    npo02__Always_Rollup_to_Primary_Contact__c = false,
                    npo02__Enable_Opp_Rollup_Triggers__c = true,
                    npo02__Excluded_Account_Opp_Rectypes__c = null,
                    npo02__Excluded_Account_Opp_Types__c = null,
                    npo02__Excluded_Contact_Opp_Rectypes__c = null,
                    npo02__Excluded_Contact_Opp_Types__c = null,     
                    npo02__Advanced_Household_Naming__c = true               
                ));
                
            npe01__Contacts_and_Orgs_Settings__c contactSettingsForTests = UTIL_CustomSettingsFacade.getContactsSettingsForTests(new npe01__Contacts_and_Orgs_Settings__c (
                npe01__Account_Processor__c = CAO_Constants.ONE_TO_ONE_PROCESSOR,
                npe01__Enable_Opportunity_Contact_Role_Trigger__c = true,
                npe01__Opportunity_Contact_Role_Default_role__c = 'Donor'
            ));
        
        integer i;
        
        list<Contact> insertlist = new list<Contact>();
        for (i = 0; i < 20; i++){
            Contact c = new Contact(LastName = 'L' + i, FirstName = 'F' + i, Salutation = 'Mr.');
            if (i == 1){
                c.npo02__Naming_Exclusions__c = 'Household Name';
            }
            
            insertlist.add(c);
        }  
        
        //turn off the before trigger via our processor:
        TDTM_ProcessControl.setRecursionFlag(TDTM_ProcessControl.flag.HH, true);
        insert insertlist;
        list<id> householdids = new list<id>();
        
        list<Contact> clist = [select npo02__Naming_Exclusions__c, npo02__Household__r.id, npo02__Household__r.Name, npo02__Household__r.npo02__Informal_Greeting__c, npo02__Household__r.npo02__Formal_Greeting__c from Contact where id IN :insertlist limit 2000];
        
        for (Contact c : clist){
            if (c.npo02__household__r.id != null)
              householdids.add(c.npo02__household__r.id);          
        }
        
        //update some contacts and note the changes
        //set first one to the last household, next two to the second, next five to the third, 
        //and next 10 to the last (array spots end, end - 1, etc.)
        integer counter = 0;
        for (Contact c : clist){
            if(counter == 0)
                c.npo02__Household__c = clist[clist.size() - 1].npo02__Household__c;
            else if (counter > 0 && counter < 3)
                c.npo02__Household__c = clist[clist.size() - 2].npo02__Household__c;
            else if (counter > 2 && counter < 8)
                c.npo02__Household__c = clist[clist.size() - 3].npo02__Household__c;
            else if (counter < 20)
                c.npo02__Household__c = clist[clist.size() - 4].npo02__Household__c;
            counter++;
        }
        //this should cause renaming to happen
        //but not trigger the before household_update, since 
        //since it will be in the same transaction                 
        update clist;
        
        list<id> newhhids = new list<id>();
        newhhids.add(clist[clist.size() - 1].npo02__Household__r.id);
        newhhids.add(clist[clist.size() - 2].npo02__Household__r.id);
        newhhids.add(clist[clist.size() - 3].npo02__Household__r.id);
        newhhids.add(clist[clist.size() - 4].npo02__Household__r.id);
        
        //update our newly updated contact's households
        HH_HouseholdNaming hn = new HH_HouseholdNaming();
        test.startTest();
        hn.UpdateNames(newhhids);        
        
        test.stopTest();        
    }
    
    /***
    * @description tests setting the naming order on Contacts
    */
    @isTest
    public static void testNamingOrder() {
      //settings
      npo02__Households_Settings__c householdSettingsForTests = UTIL_CustomSettingsFacade.getHouseholdsSettingsForTests(
                new npo02__Households_Settings__c (
                    npo02__Household_Rules__c = HH_Households.ALL_PROCESSOR,
                    npo02__Always_Rollup_to_Primary_Contact__c = false,
                    npo02__Enable_Opp_Rollup_Triggers__c = true,
                    npo02__Excluded_Account_Opp_Rectypes__c = null,
                    npo02__Excluded_Account_Opp_Types__c = null,
                    npo02__Excluded_Contact_Opp_Rectypes__c = null,
                    npo02__Excluded_Contact_Opp_Types__c = null,     
                    npo02__Advanced_Household_Naming__c = true               
                ));
                
            npe01__Contacts_and_Orgs_Settings__c contactSettingsForTests = UTIL_CustomSettingsFacade.getContactsSettingsForTests(new npe01__Contacts_and_Orgs_Settings__c (
                npe01__Account_Processor__c = CAO_Constants.ONE_TO_ONE_PROCESSOR,
                npe01__Enable_Opportunity_Contact_Role_Trigger__c = true,
                npe01__Opportunity_Contact_Role_Default_role__c = 'Donor'
            ));
            
        npo02__Household__c hh = new npo02__Household__c (
            Name = 'Household'
            );
        insert hh;
        
        Contact con0 = new Contact(
            FirstName = 'John',
            LastName = 'Jones'
            );
        insert con0;
        
        Contact con1 = new Contact(
            FirstName = 'Joe',
            LastName = 'Test',
            npo02__Household__c = hh.id
            );
        insert con1;
        
        Contact con2 = new Contact(
            FirstName = 'Jim',
            LastName = 'Test',
            npo02__Household__c = hh.id
            );
        insert con2;

        
        //test various re-orderings of names
        
        HH_HouseholdNaming hn = new HH_HouseholdNaming();
        
        hn.UpdateNames(new list<Id>{hh.id});
        
        hh = [select Id, Name, npo02__Formal_greeting__c, npo02__Informal_greeting__c, Number_of_Household_Members__c from npo02__Household__c where id = :hh.id LIMIT 1][0];
        
        system.assertequals('Test ' + system.label.npo02.DefaultHouseholdName, hh.Name);
        system.assert(hh.npo02__Formal_greeting__c.contains('Joe'));
        system.assert(hh.npo02__Formal_greeting__c.contains('Jim'));
        system.assert(hh.npo02__Formal_greeting__c.endswith('Test'));
        system.assert(hh.npo02__Informal_greeting__c.contains('Joe'));
        system.assert(hh.npo02__Informal_greeting__c.contains('Jim'));
        system.assertEquals(2, hh.Number_of_Household_Members__c);

        con1.npo02__Household_Naming_Order__c = 0;
        con2.npo02__Household_Naming_Order__c = 1;
        
        update con1;
        update con2;
        
        hn.UpdateNames(new list<Id>{hh.id});
        
        hh = [select Id, Name, npo02__Formal_greeting__c, npo02__Informal_greeting__c from npo02__Household__c where id = :hh.id LIMIT 1][0];
        
        system.assertequals('Test ' + system.label.npo02.DefaultHouseholdName, hh.Name);
        system.assertequals('Joe ' + system.label.npo02.HouseholdNameConnector + ' Jim Test', hh.npo02__Formal_greeting__c);
        system.assertequals('Joe ' + system.label.npo02.HouseholdNameConnector + ' Jim', hh.npo02__Informal_greeting__c);
        
        con0.npo02__household__c = hh.id;
        con0.npo02__Household_Naming_Order__c = 0;
        con1.npo02__Household_Naming_Order__c = null;
        
        update con0;
        update con1;
        
        hn.UpdateNames(new list<Id>{hh.id});
        
        hh = [select Id, Name, npo02__Formal_greeting__c, npo02__Informal_greeting__c, Number_of_Household_Members__c from npo02__Household__c where id = :hh.id LIMIT 1][0];
        
        system.assertequals('Jones ' + system.label.npo02.HouseholdNameConnector + ' Test ' + system.label.npo02.DefaultHouseholdName, hh.Name);
        system.assertequals('John Jones ' + system.label.npo02.HouseholdNameConnector + ' Jim ' + system.label.npo02.HouseholdNameConnector + ' Joe Test', hh.npo02__Formal_greeting__c);
        system.assertequals('John, Jim ' + system.label.npo02.HouseholdNameConnector + ' Joe', hh.npo02__Informal_greeting__c);
        system.assertEquals(3, hh.Number_of_Household_Members__c);
        
        con0.npo02__Household_Naming_Order__c = null;
        con1.npo02__Household_Naming_Order__c = 2;
        
        // system limit profiling around this smaller scope of work.
        Test.startTest();
        update con0;
        update con1;
        
        hn.UpdateNames(new list<Id>{hh.id});
        Test.stopTest();
        
        hh = [select Id, Name, npo02__Formal_greeting__c, npo02__Informal_greeting__c from npo02__Household__c where id = :hh.id LIMIT 1][0];
        
        system.assertequals('Test ' + system.label.npo02.HouseholdNameConnector + ' Jones ' + system.label.npo02.DefaultHouseholdName, hh.Name);
        system.assertequals('Jim ' + system.label.npo02.HouseholdNameConnector  + ' Joe Test ' + system.label.npo02.HouseholdNameConnector + ' John Jones', hh.npo02__Formal_greeting__c);
        system.assertequals('Jim, Joe ' + system.label.npo02.HouseholdNameConnector + ' John', hh.npo02__Informal_greeting__c);
    }  

    /***
    @description
        Test updateNames() updates Household names only for specified Accounts or Households. 
        Contacts having either Account or Household null are not processed unless their 
        Household/Account is in the updateNames() argument list.
    verify:
        Names for specified Account/Households are updated.
    */  
    @isTest
    private static void testUpdateNamesIsAppliedToSpecifiedHHsOnly() {
        //skip the test if Advancement is installed
        if(ADV_PackageInfo_SVC.useAdv()) return;

        UTIL_UnitTestData_TEST.turnOffAutomaticHHNaming();
        UTIL_UnitTestData_TEST.setupHHNamingSettings();
        UTIL_CustomSettingsFacade.getContactsSettingsForTests(new npe01__Contacts_and_Orgs_Settings__c(
            npe01__Account_Processor__c = CAO_Constants.HH_ACCOUNT_PROCESSOR
        ));

        List<Account> accounts = buildHHAccounts(2);
        insert accounts;

        List<Contact> contacts = new List<Contact>{
            new Contact(FirstName = 'Alpha', LastName = 'A', AccountId = accounts[0].Id),
            new Contact(FirstName = 'Beta', LastName = 'B', AccountId = accounts[1].Id),
            new Contact(FirstName = 'Charlie', LastName = 'C', npe01__Private__c = true)
        };

        // Execute Contact insert in start/stopTest() to complete Household future jobs
        Test.startTest();
        insert contacts;
        Test.stopTest();

        List<Contact> actualContacts = getContactsOrderById();

        Contact actual = actualContacts[0];
        System.assertEquals(accounts[0].Name, actual.Account.Name, 'Account Name should be unchanged: ' + actual);
        
        actual = actualContacts[1];
        System.assertEquals(accounts[1].Name, actual.Account.Name, 'Account Name should be unchanged: ' + actual);

        actual = actualContacts[2];
        System.assertEquals(null, actual.AccountId, 'Account should not be specified for a private Contact: ' + actual);

        UTIL_UnitTestData_TEST.turnOnAutomaticHHNaming();

        HH_HouseholdNaming hhNaming = new HH_HouseholdNaming();
        // Specify null argument -> ensure records with null Account or Household do not have names updated
        List<Id> hhIds = new List<Id>{ contacts[0].AccountId, null };

        hhNaming.updateNames(hhIds);

        actualContacts = getContactsOrderById();

        // Verify Account names are changed for Accounts specified to the updateNames()
        actual = actualContacts[0];
        System.assertEquals(buildFormattedHHName(contacts[0]), actual.Account.Name, 'Account Name should be formatted HH Name now: ' + actual);

        // Verify Account names are not changed for Accounts not specified to the updateNames()
        actual = actualContacts[1];
        System.assertEquals(accounts[1].Name, actual.Account.Name, 'Account Name should be unchanged: ' + actual);
        
        actual = actualContacts[2];
        System.assertEquals(null, actual.AccountId, 'Account should not be specified for a private Contact: ' + actual);
    }

    /***
    * @description Verifies Recurring Donation name is updated when referenced Contact name has been changed
    * Note: Execute Contact dml in start/stopTest() to complete Household future jobs
    */  
    @isTest
    private static void shouldUpdateRecurringDonationNameWhenContactAndHouseholdNameChange() {
        if (ADV_PackageInfo_SVC.useAdv()) return;

        UTIL_UnitTestData_TEST.turnOnAutomaticHHNaming();
        UTIL_UnitTestData_TEST.setupHHNamingSettings();
        RD2_NamingService_TEST.enableAutomaticNaming();

        Account acc = buildHHAccounts(1)[0];
        insert acc;

        Contact contact = UTIL_UnitTestData_TEST.getContact();
        contact.AccountId = acc.Id;
        insert contact;

<<<<<<< HEAD
        npe03__Recurring_Donation__c rd = new RD2_TestRecurringDonationBuilder()
=======
        npe03__Recurring_Donation__c rd = new TEST_RecurringDonationBuilder()
>>>>>>> e2b2e6de
            .withContact(contact.Id)
            .withAmount(100.00)
            .withCurrencyIsoCode('USD')
            .build();
        insert rd;

        Test.startTest();
        contact.FirstName += 'RD';
        update contact;
        Test.stopTest();
        
        rd = new RD2_RecurringDonationsGateway().getRecord(rd.Id);
        System.assertEquals(RD2_NamingService_TEST.getExpectedName(contact, '100'), rd.Name, 'Recurring Donation name should be updated');
    }

    /***
    * @description Verifies no exception is generated when household without contacts is updated
    */  
    @isTest
    private static void shouldNotGenerateExceptionOnHouseholdUpdateWhenItHasNoContacts() {
        if (ADV_PackageInfo_SVC.useAdv()) return;

        UTIL_UnitTestData_TEST.turnOnAutomaticHHNaming();
        UTIL_UnitTestData_TEST.setupHHNamingSettings();
        RD2_NamingService_TEST.enableAutomaticNaming();

        Account acc = buildHHAccounts(1)[0];
        insert acc;

        Exception actualException;
        Test.startTest();
        try {
            update acc;

        } catch (Exception e) {
            actualException = e;
        }
        Test.stopTest();
        
        System.assertEquals(null, actualException, 'No exception should be generated: ' + actualException);
    }

    /***
    * @description Verifies Recurring Donation name is updated when referenced Organization name has been changed
    */  
    @isTest
    private static void shouldUpdateRecurringDonationNameWhenOrganizationNameChanges() {
        if (ADV_PackageInfo_SVC.useAdv()) return;

        UTIL_UnitTestData_TEST.turnOnAutomaticHHNaming();
        UTIL_UnitTestData_TEST.setupHHNamingSettings();
        RD2_NamingService_TEST.enableAutomaticNaming();

        Account acc = buildAccounts(1, CAO_Constants.ONE_TO_ONE_ORGANIZATION_TYPE)[0];
        insert acc;

<<<<<<< HEAD
        npe03__Recurring_Donation__c rd = new RD2_TestRecurringDonationBuilder()
=======
        npe03__Recurring_Donation__c rd = new TEST_RecurringDonationBuilder()
>>>>>>> e2b2e6de
            .withAccount(acc.Id)
            .withAmount(100.00)
            .withCurrencyIsoCode('USD')
            .build();
        insert rd;

        Test.startTest();
        acc.Name += 'RD';
        update acc;
        Test.stopTest();
        
        rd = new RD2_RecurringDonationsGateway().getRecord(rd.Id);
        System.assertEquals(RD2_NamingService_TEST.getExpectedName(acc, '100'), rd.Name, 'Recurring Donation name should be updated');
    }
    
    /***
    * @description tests that case sensitive name changes on contacts update the Household name and greetings
    */
    @isTest
    public static void testCaseChanges() {
        //skip the test if Advancement is installed
        if(ADV_PackageInfo_SVC.useAdv()) return;

        Contact con = new Contact(firstname='joe', lastname='smith');
        insert con;
  
        Account hh = [select Id, Name, npo02__Formal_greeting__c, npo02__Informal_greeting__c from Account];
    
        system.assertEquals('smith ' + system.label.npo02.DefaultHouseholdName, hh.Name);
        system.assertEquals('joe smith', hh.npo02__Formal_greeting__c);
        system.assertEquals('joe', hh.npo02__Informal_greeting__c);
  
        con.firstname = 'Joe';
        con.lastname = 'Smith';
        Test.startTest();
        update con;
        Test.stopTest();
  
        hh = [select Id, Name, npo02__Formal_greeting__c, npo02__Informal_greeting__c from Account];
    
        system.assertEquals('Smith ' + system.label.npo02.DefaultHouseholdName, hh.Name);
        system.assertEquals('Joe Smith', hh.npo02__Formal_greeting__c);
        system.assertEquals('Joe', hh.npo02__Informal_greeting__c);
    }
    
    /***
    * @description tests name ordering since we changed to not force primary first
    */
    @isTest
    public static void testNamingOrder2() {
        //skip the test if Advancement is installed
        if(ADV_PackageInfo_SVC.useAdv()) return;

        Contact con0 = new Contact(FirstName='c0', LastName='smith');
        insert con0;
        con0 = [Select Id, FirstName, LastName, AccountId from Contact];
        system.assertNotEquals(null, con0.AccountId);
        
        Contact con1 = new Contact(FirstName='c1', LastName='smith', AccountId=con0.AccountId);
        Contact con2 = new Contact(FirstName='c2', LastName='smith', AccountId=con0.AccountId);
        Test.startTest();
        insert new list<Contact>{con1,con2};
        Test.stopTest();
        
        // primary contact defaults to first in order  
        Account hh = [select Id, Name, npo02__Formal_greeting__c, npo02__Informal_greeting__c, npe01__One2OneContact__c, Number_of_Household_Members__c from Account];
        system.assertEquals(con0.Id, hh.npe01__One2OneContact__c);
        system.assertEquals(3, hh.Number_of_Household_Members__c);
        system.assertEquals('smith ' + system.label.npo02.DefaultHouseholdName, hh.Name);
        system.assertEquals('c0, c1 and c2 smith', hh.npo02__Formal_greeting__c);
        system.assertEquals('c0, c1 and c2', hh.npo02__Informal_greeting__c);
  
        con1.npo02__Household_Naming_Order__c = 0;
        update con1;

        // naming order overrides primary contact  
        hh = [select Id, Name, npo02__Formal_greeting__c, npo02__Informal_greeting__c, npe01__One2OneContact__c from Account];
        system.assertEquals(con0.Id, hh.npe01__One2OneContact__c);
        system.assertEquals('smith ' + system.label.npo02.DefaultHouseholdName, hh.Name);
        system.assertEquals('c1, c0 and c2 smith', hh.npo02__Formal_greeting__c);
        system.assertEquals('c1, c0 and c2', hh.npo02__Informal_greeting__c);
  
    }

    /***
    @description
        Test strContactSelectStmtAllNamingFields property when Household Naming Settings is valid
        and the Automatic Household Naming is turned on 
    verify:
        Household Naming Settings fields are included in the SOQL.
        No error is raised when the SOQL is executed.
    */  
    @isTest
    private static void testSoqlContainsHHNamingFieldsWhenAutomaticHHNamingIsOn() {
        UTIL_UnitTestData_TEST.turnOnAutomaticHHNaming();

        UTIL_UnitTestData_TEST.setupHHNamingSettings(
            'The {!LastName}, {!{!FirstName} {!npe01__WorkEmail__c}} Family',
            '{!{!Salutation} {!FirstName}} {!LastName}',
            '{!{!FirstName}}'
        );

        String soql = new HH_HouseholdNaming().strContactSelectStmtAllNamingFields;

        for (String fieldName : new String[] { 
            'Id', 'HHId__c', 'npo02__Naming_Exclusions__c', // mandatory fields
            'LastName', 'FirstName', 'Salutation', 'npe01__WorkEmail__c' //HH Naming fields
        }) {
            System.assert(soql.contains(fieldName), fieldName + ' should be in the SOQL: ' + soql);
        }
        
        //verify the soql is valid and will not raise exceptions
        System.assert(!soql.contains('}'), 'SOQL should be correct: ' + soql);
        
        try {
            List<Contact> contacts = Database.Query(soql);
        } catch (Exception e) {
            System.assert(false, 'Unexpected error raised for SOQL: ' + soql);
        }
    }

    /***
    @description
        Test strContactSelectStmtAllNamingFields property when Household Naming Settings is invalid
        and the Automatic Household Naming is turned off
    verify:
        Household Naming Settings fields are not included in the SOQL.
        No error is raised when the SOQL is executed.
    */  
    @isTest
    private static void testSoqlDoesNotContainHHNamingFieldsWhenAutomaticHHNamingIsOff() {
        UTIL_UnitTestData_TEST.turnOffAutomaticHHNaming();

        UTIL_UnitTestData_TEST.setupHHNamingSettings(
            'The {!LastName}, {!{!FirstName}}} {!npe01__WorkEmail__c}} Family',
            '{!{!Salutation} {!FirstName}}} {!LastName}',
            '{!{!FirstName}}}'
        );

        String soql = new HH_HouseholdNaming().strContactSelectStmtAllNamingFields;

        for (String fieldName : new String[] { 
            'Id', 'HHId__c', 'npo02__Naming_Exclusions__c' // mandatory fields
        }) {
            System.assert(soql.contains(fieldName), fieldName + ' should be in the SOQL: ' + soql);
        }

        for (String fieldName : new String[] { 
            'LastName', 'FirstName', 'Salutation', 'npe01__WorkEmail__c' //HH Naming fields
        }) {
            System.assert(!soql.contains(fieldName), fieldName + ' should not be in the SOQL: ' + soql);
        }
        
        //verify the soql is valid and will not raise exceptions
        System.assert(!soql.contains('}'), 'SOQL should be correct: ' + soql);

        try {
            List<Contact> contacts = Database.Query(soql);
        } catch (Exception e) {
            System.assert(false, 'Unexpected error raised for SOQL: ' + soql);
        }
    }

    /***
    @description
        Test getHouseholdNamingContactFields() method when Household Naming Settings is invalid
        and the Automatic Household Naming is turned off
    verify:
        Returned set is empty.
    */  
    @isTest
    private static void testNoFieldIsReturnedWhenAutomaticHHNamingIsOff() {
        UTIL_UnitTestData_TEST.turnOffAutomaticHHNaming();
        UTIL_UnitTestData_TEST.setupInvalidHHNamingSettings();

        Set<String> fieldNames = new HH_HouseholdNaming().getHouseholdNamingContactFields();

        System.assert(fieldNames.isEmpty(), 'No field name should be returned: ' + fieldNames);
    }
    
    /***
    @description
        Test getHouseholdNamingContactFields() method when Household Naming Settings is valid
        and the Automatic Household Naming is turned on
    verify:
        Returned set contains Contact field names specified in the Household Naming Settings.
    */  
    @isTest
    private static void testReturnedFieldsWhenAutomaticHHNamingIsOn() {
        UTIL_UnitTestData_TEST.turnOnAutomaticHHNaming();

        UTIL_UnitTestData_TEST.setupHHNamingSettings(
            'The {!lastname}, {!{!firstname}} Family',
            '{!{!SALUTATION} {!FirstName}} {!LASTNAME}',
            '{!{!FirstName}}'
        );

        Set<String> fieldNames = new HH_HouseholdNaming().getHouseholdNamingContactFields();

        // LastName is added to the HH Naming fields even if it is not in format fields
        Set<String> expectedFieldNames = new Set<String>{ 'lastname', 'LASTNAME', 'LastName', 'firstname', 'FirstName', 'SALUTATION' };

        System.assertEquals(expectedFieldNames.size(), fieldNames.size(), 'Expected names: ' + expectedFieldNames + '; Actual names: ' + fieldNames);  
        
        System.assert(expectedFieldNames.containsAll(fieldNames), 'Expected names: ' + expectedFieldNames + '; Actual names: ' + fieldNames);
    }

    /***
    @description
        Test isAutomaticNaming() method when the Automatic Household Naming is turned off
    verify:
        The method returns false.
    */  
    @isTest
    private static void testIsAutomaticNamingReturnsFalseWhenAutomaticHHNamingIsOff() {
        UTIL_UnitTestData_TEST.turnOffAutomaticHHNaming();

        System.assert(!new HH_HouseholdNaming().isAutomaticNaming(), 'Automatic Household Naming should be turned off');
    }

    /***
    @description
        Test isAutomaticNaming() method when the Automatic Household Naming is turned on
    verify:
        The method returns true.
    */  
    @isTest
    private static void testIsAutomaticNamingReturnsTrueWhenAutomaticHHNamingIsOn() {
        UTIL_UnitTestData_TEST.turnOnAutomaticHHNaming();

        System.assert(new HH_HouseholdNaming().isAutomaticNaming(), 'Automatic Household Naming should be turned on');
    }

    /***
    @description
        Test getHouseholdContacts() returns empty list on empty/null Account/Household Ids input arg.
    verify:
        An empty list is returned.
    */  
    @isTest
    private static void testGetHouseholdContactsReturnsEmptyList() {
        // The private Contact should not be returned by the query
        insert new Contact(LastName = 'foo', npe01__Private__c = true);
        
        HH_HouseholdNaming hhNaming = new HH_HouseholdNaming();

        List<Id> hhIds = null;
        List<Contact> contacts = hhNaming.getHouseholdContacts(hhIds);
        System.assertEquals(0, contacts.size(), 'The Contact list should contain no record for null Id list argument: ' + contacts);

        hhIds = new List<Id>();
        contacts = hhNaming.getHouseholdContacts(hhIds);
        System.assertEquals(0, contacts.size(), 'The Contact list should contain no record for empty Id list arg: ' + contacts);
        
        hhIds.add(null);
        contacts = hhNaming.getHouseholdContacts(hhIds);
        System.assertEquals(0, contacts.size(), 'The Contact list should contain no record when Id list arg contains null: ' + contacts);

        hhIds.add(UTIL_UnitTestData_TEST.MOCK_ACCOUNT_ID);
        contacts = hhNaming.getHouseholdContacts(hhIds);
        System.assertEquals(0, contacts.size(), 'The Contact list should contain no record for Account without Contacts: ' + contacts);
    }

    /***
    @description
        Test getHouseholdContacts() returns data for specified Accounts/Households only.
    verify:
        Contacts for specified Accounts/Households are selected.
        Contacts with null Account and not referencing the input Household are not selected.
        Contacts with null Account and null Household are not selected.
    */  
    @isTest
    private static void testGetHouseholdContactsReturnsDataForSpecifiedHHOnly() {
        //skip the test if Advancement is installed
        if(ADV_PackageInfo_SVC.useAdv()) return;
        
        UTIL_CustomSettingsFacade.getContactsSettingsForTests(new npe01__Contacts_and_Orgs_Settings__c(
            npe01__Account_Processor__c = CAO_Constants.ONE_TO_ONE_PROCESSOR
        ));   
        UTIL_CustomSettingsFacade.getHouseholdsSettingsForTests(new npo02__Households_Settings__c(
            npo02__Household_Rules__c = HH_Households.NO_HOUSEHOLDS_PROCESSOR
        ));       

        List<Account> accounts = buildHHAccounts(3);
        insert accounts;

        List<npo02__Household__c> hhs = buildHouseholds(1);
        insert hhs;

        List<Contact> contacts = new List<Contact>{
            new Contact(FirstName = 'Alpha', LastName = 'A', AccountId = accounts[0].Id),
            new Contact(FirstName = 'Beta', LastName = 'B', AccountId = accounts[1].Id, npo02__Household__c = hhs[0].Id),
            new Contact(FirstName = 'Charlie', LastName = 'C', AccountId = accounts[2].Id),
            new Contact(FirstName = 'Delta', LastName = 'D', npe01__Private__c = true)
        };

        // Execute Contact insert in start/stopTest() to complete Household future jobs
        Test.startTest();
        insert contacts;
        Test.stopTest();
        
        List<Contact> actualContacts = getContactsOrderById();
        for (Integer i = 0; i < contacts.size(); i++) {
            Contact actual = actualContacts[i];
            System.assertEquals(contacts[i].npo02__Household__c, actual.npo02__Household__c, 'Household should be unchanged: ' + actual);
            System.assertEquals(contacts[i].AccountId, actual.AccountId, 'Account should be unchanged: ' + actual);
        }

        HH_HouseholdNaming hhNaming = new HH_HouseholdNaming();

        // Provide null Id to ensure records with null Account/Household are not selected unless
        // their Household/Account is provided in the input Id list
        List<Id> hhIds = new List<Id>{ accounts[0].Id, hhs[0].Id, null };
        
        List<Contact> hhContacts = hhNaming.getHouseholdContacts(hhIds);

        Set<Id> hhContactIds = new Map<Id, Contact>(hhContacts).keySet();
        Set<Id> expectedContactIds = new Set<Id>{ contacts[0].Id, contacts[1].Id };
        System.assertEquals(expectedContactIds.size(), hhContactIds.size(), 'The Contact query should be correct: ' + hhContacts);
        System.assert(expectedContactIds.containsAll(hhContactIds), 'Expected Contacts do not match returned list: ' + hhContacts);
    }


    // Helpers
    ////////////

    /***
    * @description Builds Household Account Type Accounts
    * @param size Number of Accounts to build
    * @return List<Account>
    */
    private static List<Account> buildHHAccounts(Integer size) {
        return buildAccounts(size, CAO_Constants.HH_ACCOUNT_TYPE);
    }

    /***
    * @description Builds Accounts
    * @param size Number of Accounts to build
    * @param accountType Account Type
    * @return List<Account>
    */
    private static List<Account> buildAccounts(Integer size, String accountType) {
        List<Account> accounts = new List<Account>();
        
        for (Integer i = 0; i < size; i++) {
            accounts.add(new Account(
                Name = 'ACC' + i, 
                npe01__SYSTEM_AccountType__c = accountType
            ));
        }

        return accounts;
    }

    /***
    * @description Builds Households
    * @param size Number of Households to build
    * @return List<npo02__Household__c>
    */
    private static List<npo02__Household__c> buildHouseholds(Integer size) {
        List<npo02__Household__c> hhs = new List<npo02__Household__c>();
        
        for (Integer i = 0; i < size; i++) {
            hhs.add(new npo02__Household__c(
                Name = 'HH' + i
            ));
        }
        
        return hhs;
    }

    /***
    * @description Retrieves Contacts ordered by First Name
    * @return List<Contact>
    */
    private static List<Contact> getContactsOrderById() {
        return [
            SELECT FirstName, LastName, AccountId, 
                Account.Name, npo02__Household__c, npo02__Household__r.Id, npo02__Household__r.Name, 
                npo02__Household__r.npo02__Formal_Greeting__c, npo02__Household__r.npo02__Informal_Greeting__c
            FROM Contact
            ORDER BY Id
        ];
    }

    /***
    * @description Builds default Household name based on the Contact's Last Name
    * @param c Contact 
    * @return String Default Household name
    */
    private static String buildDefaultHHName(Contact c) {
        return c.LastName + ' ' + System.Label.npo02.DefaultHouseholdName;
    }

    /***
    * @description Builds Household name based on the Household Naming Format
    * @param c Contact 
    * @return String Formatted Household name
    */
    private static String buildFormattedHHName(Contact c) {
        return String.format('{0} {1} Household', new String[] { c.FirstName, c.LastName });
    }
}<|MERGE_RESOLUTION|>--- conflicted
+++ resolved
@@ -430,11 +430,7 @@
         contact.AccountId = acc.Id;
         insert contact;
 
-<<<<<<< HEAD
-        npe03__Recurring_Donation__c rd = new RD2_TestRecurringDonationBuilder()
-=======
         npe03__Recurring_Donation__c rd = new TEST_RecurringDonationBuilder()
->>>>>>> e2b2e6de
             .withContact(contact.Id)
             .withAmount(100.00)
             .withCurrencyIsoCode('USD')
@@ -491,11 +487,7 @@
         Account acc = buildAccounts(1, CAO_Constants.ONE_TO_ONE_ORGANIZATION_TYPE)[0];
         insert acc;
 
-<<<<<<< HEAD
-        npe03__Recurring_Donation__c rd = new RD2_TestRecurringDonationBuilder()
-=======
         npe03__Recurring_Donation__c rd = new TEST_RecurringDonationBuilder()
->>>>>>> e2b2e6de
             .withAccount(acc.Id)
             .withAmount(100.00)
             .withCurrencyIsoCode('USD')
