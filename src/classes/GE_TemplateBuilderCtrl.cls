--- conflicted
+++ resolved
@@ -95,23 +95,19 @@
         for (BDI_ObjectMapping objectMapping : bdiMSAdv.objectMappingByDevName.values()) {
             ObjectMappingWrapper omw = new ObjectMappingWrapper(objectMapping);
 
-<<<<<<< HEAD
             BDI_FieldMapping[] fieldMappings = bdiMSAdv.fieldMappingsByObjMappingDevName.get(objectMapping.Object_API_Name);
             if (fieldMappings != null) {
                 for (BDI_FieldMapping fieldMapping : fieldMappings) {
-                    CheckboxWrapper fieldMappingWrapper = new CheckboxWrapper(fieldMapping,false);
-=======
-            if (objectMapping.Data_Import_Field_Mappings__r != null) {
-                String objectAPIName = objectMapping.Object_API_Name__c;
-
-                for (Data_Import_Field_Mapping__mdt fieldMapping : objectMapping.Data_Import_Field_Mappings__r) {
+
+                    String objectAPIName = objectMapping.Object_API_Name;
+
                     CheckboxWrapper fieldMappingWrapper = new CheckboxWrapper(
                         fieldMapping.MasterLabel,
                         fieldMapping.DeveloperName,
-                        UTIL_Describe.getFieldDescribe(objectAPIName, fieldMapping.Target_Field_API_Name__c),
+                        UTIL_Describe.getFieldDescribe(objectAPIName, fieldMapping.Target_Field_API_Name),
                         false
                     );
->>>>>>> 592abe33
+
                     omw.fieldMappingCheckboxes.add(fieldMappingWrapper);
                 }
             }
@@ -159,15 +155,12 @@
         @AuraEnabled public String label;
         @AuraEnabled public String value;
         @AuraEnabled public Boolean checked;
-<<<<<<< HEAD
-        @AuraEnabled public String type;
-=======
+
         // TODO: Change to displayType and add new attribute for dataType
         @AuraEnabled public String dataType;
         @AuraEnabled public PicklistOptionWrapper[] picklistOptions;
         @AuraEnabled public Boolean isRequired = false;
         @AuraEnabled public Boolean isRequiredFieldDisabled = false;
->>>>>>> 592abe33
 
         public CheckboxWrapper(Schema.DescribeFieldResult describe) {
             this.label = describe.getLabel();
