--- conflicted
+++ resolved
@@ -707,7 +707,6 @@
     * @param listStrDIFields the DataImport fields to consider
     * @return Map<String, String> a map of DataImport fields to underlying object fields (eg, Donation_Amount__c => Amount)
     */
-<<<<<<< HEAD
     global static Map<String, String> mapFieldsForDIObject(String strObj, String strBaseObj, List<String> listStrDIFields) {
 
         BDISettings__c bdiSettings = BDISettings__c.getOrgDefaults();
@@ -832,56 +831,8 @@
                                     strBaseObj + '.' + strField
                                 })));
                             }
-=======
-    global static Map<String, String> mapFieldsForDIObject(String dataImportObjectName, String targetObjectName, List<String> dataImportFields) {
-
-        Map<String, String> dataImportFieldToTargetField = new Map<String, String>();
-
-        for (String dataImportField : dataImportFields) {
-
-            DescribeFieldResult fieldDescribe =
-                UTIL_Describe.getFieldDescribe(UTIL_Namespace.StrTokenNSPrefix('DataImport__c'), dataImportField);
-            String helpText = fieldDescribe.getInlineHelpText();
-
-            if (helpText != null && helpText != '') {
-                List<String> parts = helpText.split('\\.', 2);
-
-                if (parts.size() == 2 && parts[0] == dataImportObjectName && parts[1] != '') {
-                    String fieldName = parts[1];
-                    //if we aren't in the npsp namespace, remove those tokens from help text
-                    //also removes tokens from actual detected namespace, if we happen to be
-                    //in a non-npsp namespace
-                    if (UTIL_Namespace.getNamespace() != 'npsp') {
-                        String fieldNameOld = fieldName;
-                        fieldName = UTIL_Namespace.StrTokenRemoveNSPrefix(fieldName);
-
-                        //if we have a detected namespace, and removed a namespace from the current field
-                        //add the current namespace back in, allowing this code to run in any namespace
-                        if (fieldName != fieldNameOld && UTIL_Namespace.getNamespace() != '') {
-                            fieldName = UTIL_Namespace.StrAllNSPrefix(fieldName);
                         }
-                    }
-
-                    // make sure they have permissions to modify the target field
-                    // we can't do this in all tests, because many profiles won't have FLS set for all our new fields!
-                    if (!Test.isRunningTest() || failFieldLevelSecurity) {
-                        fieldDescribe = UTIL_Describe.getFieldDescribe(targetObjectName, fieldName);
-                        Set<String> setAuditFields = new Set<String>{
-                            'createddate', 'createdbyid', 'lastmodifieddate', 'lastmodifiedbyid'
-                        };
-                        Boolean isAuditField = setAuditFields.contains(fieldName.toLowerCase());
-
-                        if (failFieldLevelSecurity ||
-                            fieldDescribe == null ||
-                            !fieldDescribe.isCreateable() ||
-                            (!isAuditField && !fieldDescribe.isUpdateable())) {
-                                throw (new FLSException(
-                                    String.format(System.Label.flsError, new List<String>{ targetObjectName + '.' + fieldName }
-                                )));
->>>>>>> 5a433518
-                        }
-
-<<<<<<< HEAD
+
                         mapDIFieldToObjField.put(strF, strField);
                     }
                 }
@@ -890,13 +841,6 @@
         system.debug('MAP DATA IMPORT FIELD TO OBJECT FIELD ==> ' + mapDIFieldToObjField);
         return mapDIFieldToObjField;
 
-=======
-                    dataImportFieldToTargetField.put(dataImportField, fieldName);
-                }
-            }
-        }
-        return dataImportFieldToTargetField;
->>>>>>> 5a433518
     }
 
     /*******************************************************************************************************
