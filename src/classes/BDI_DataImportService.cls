/*
    Copyright (c) 2019 Salesforce.org
    All rights reserved.

    Redistribution and use in source and binary forms, with or without
    modification, are permitted provided that the following conditions are met:

    * Redistributions of source code must retain the above copyright
      notice, this list of conditions and the following disclaimer.
    * Redistributions in binary form must reproduce the above copyright
      notice, this list of conditions and the following disclaimer in the
      documentation and/or other materials provided with the distribution.
    * Neither the name of Salesforce.org nor the names of
      its contributors may be used to endorse or promote products derived
      from this software without specific prior written permission.

    THIS SOFTWARE IS PROVIDED BY THE COPYRIGHT HOLDERS AND CONTRIBUTORS
    "AS IS" AND ANY EXPRESS OR IMPLIED WARRANTIES, INCLUDING, BUT NOT
    LIMITED TO, THE IMPLIED WARRANTIES OF MERCHANTABILITY AND FITNESS
    FOR A PARTICULAR PURPOSE ARE DISCLAIMED. IN NO EVENT SHALL THE
    COPYRIGHT HOLDER OR CONTRIBUTORS BE LIABLE FOR ANY DIRECT, INDIRECT,
    INCIDENTAL, SPECIAL, EXEMPLARY, OR CONSEQUENTIAL DAMAGES (INCLUDING,
    BUT NOT LIMITED TO, PROCUREMENT OF SUBSTITUTE GOODS OR SERVICES;
    LOSS OF USE, DATA, OR PROFITS; OR BUSINESS INTERRUPTION) HOWEVER
    CAUSED AND ON ANY THEORY OF LIABILITY, WHETHER IN CONTRACT, STRICT
    LIABILITY, OR TORT (INCLUDING NEGLIGENCE OR OTHERWISE) ARISING IN
    ANY WAY OUT OF THE USE OF THIS SOFTWARE, EVEN IF ADVISED OF THE
    POSSIBILITY OF SUCH DAMAGE.
*/
/**
* @author Salesforce.org
* @date 2019
* @group Batch Data Import
* @group-content ../../ApexDocContent/BatchDataImport.htm
* @description Batch class for the Batch Data Importer.
*
* The Data Import Service for BDI that processes Data Import records
*
*/
global with sharing class BDI_DataImportService {

    /*******************************************************************************************************
    * @description constructor
    * @param isDryRun whether to run in Dry Run mode or commit records.
    */
    public BDI_DataImportService(Boolean isDryRun) {
        contactService = new BDI_ContactService(this);
        this.isDryRun = isDryRun;
    }

    /*******************************************************************************************************
    * @description constructs the soql String to run a Data Import process with or without a Batch.
    * @param batchId an optional DataImportBatch to scope the records to
    * @return String the soql String
    */
    public static String strSoqlForBatchProcess(Id batchId) {
        String batchQuery;

        // construct or SOQL for the batch
        batchQuery = 'SELECT ' + String.join(listStrDataImportFields, ',');
        batchQuery += ' FROM ' + UTIL_Namespace.StrTokenNSPrefix('DataImport__c');
        batchQuery += ' WHERE Status__c <> \'' + BDI_DataImport_API.bdiImported + '\' ';

        if (batchId != null) {
            batchQuery += ' AND NPSP_Data_Import_Batch__c = \'' + batchId + '\'';
        } else {
            batchQuery += ' AND NPSP_Data_Import_Batch__c = NULL';
        }
        // this ensures consistency for our test code, but also should
        // help users figure out import problems by importing in a consistent order.
        batchQuery += ' ORDER BY Name ';
        return batchQuery;
    }

    /*******************************************************************************************************
    * @description loads the data import batch.
    * @param batchId id of batch to load
    * @return DataImportBatch__c
    */
    private static DataImportBatch__c loadBatch(Id batchId) {

        List<DataImportBatch__c> dataImportBatches = BDI_DataImportBatch_SEL.selectByIds(new Set<Id>{ batchId });
        if (dataImportBatches.size() == 1) {
            return dataImportBatches[0];
        } else {
            throw(new BDIException(String.format(Label.bdiInvalidBatchId, new List<String>{ batchId })));
        }
    }

    /*******************************************************************************************************
    * @description loads the data import settings to use for this batch.  these may be either from
    * custom settings, or if a specific BatchId was specified, the settings specified for that batch.
    * @param batchId the batch to load settings from. if null, use custom settings.
    * @return Data_Import_Settings__c
    */
    public static Data_Import_Settings__c loadSettings(Id batchId) {
        
        // load up the default or specific settings
        if (batchId == null) {
            return UTIL_CustomSettingsFacade.getDataImportSettings();
        } else {
            return diSettingsFromDiBatch(loadBatch(batchId));
        }
    }

    /*******************************************************************************************************
    * @description creates a settings object from a batch object
    * @param diBatch the batch to copy fields from
    * @return Data_Import_Settings__c
    */
    public static Data_Import_Settings__c diSettingsFromDiBatch(DataImportBatch__c dataImportBatch) {
        return new Data_Import_Settings__c(
            Account_Custom_Unique_ID__c = dataImportBatch.Account_Custom_Unique_ID__c,
            Batch_Size__c = dataImportBatch.Batch_Process_Size__c,
            Contact_Custom_Unique_ID__c = dataImportBatch.Contact_Custom_Unique_ID__c,
            Contact_Matching_Rule__c = dataImportBatch.Contact_Matching_Rule__c,
            Donation_Matching_Behavior__c = dataImportBatch.Donation_Matching_Behavior__c,
            Donation_Matching_Implementing_Class__c = dataImportBatch.Donation_Matching_Implementing_Class__c,
            Donation_Matching_Rule__c = dataImportBatch.Donation_Matching_Rule__c,
            Donation_Date_Range__c = dataImportBatch.Donation_Date_Range__c,
            Run_Opportunity_Rollups_while_Processing__c = dataImportBatch.Run_Opportunity_Rollups_while_Processing__c,
            Post_Process_Implementing_Class__c = dataImportBatch.Post_Process_Implementing_Class__c
        );
    }

    /*******************************************************************************************************
    * @description creates a batch object from a settings object
    * @param diSettings the settings to copy fields from
    * @return DataImportBatch__c
    */
    public static DataImportBatch__c diBatchFromDiSettings(Data_Import_Settings__c dataImportSettings) {
        return new DataImportBatch__c(
            Account_Custom_Unique_ID__c = dataImportSettings.Account_Custom_Unique_ID__c,
            Batch_Process_Size__c = dataImportSettings.Batch_Size__c,
            Contact_Custom_Unique_ID__c = dataImportSettings.Contact_Custom_Unique_ID__c,
            Contact_Matching_Rule__c = dataImportSettings.Contact_Matching_Rule__c,
            Donation_Matching_Behavior__c = dataImportSettings.Donation_Matching_Behavior__c,
            Donation_Matching_Implementing_Class__c = dataImportSettings.Donation_Matching_Implementing_Class__c,
            Donation_Matching_Rule__c = dataImportSettings.Donation_Matching_Rule__c,
            Donation_Date_Range__c = dataImportSettings.Donation_Date_Range__c,
            Run_Opportunity_Rollups_while_Processing__c = dataImportSettings.Run_Opportunity_Rollups_while_Processing__c,
            Post_Process_Implementing_Class__c = dataImportSettings.Post_Process_Implementing_Class__c
        );
    }

    /*******************************************************************************************************
    * @description validates the Batch's data import settings.  Used by UI as well as at runtime by the batch.
    * throws an exception if there are any invalid settings.
    * @param diBatch the batch to validate
    * @return void
    */
    public static void validateSettings(DataImportBatch__c dataImportBatch) {
        // make sure name set
        if (String.isBlank(dataImportBatch.Name)) {
            throw(new BDIException(Label.bdiErrorBatchNameRequired));
        }
        // defer all other validation to the actual settings
        validateSettings(diSettingsFromDiBatch(dataImportBatch));
    }

    /*******************************************************************************************************
    * @description validates the data import settings.  Used by UI as well as at runtime by the batch.
    * throws an exception if there are any invalid settings.
    * @return void
    */
    public static void validateSettings(Data_Import_Settings__c dataImportSettings) {

        String dataImportSettingsObject = UTIL_Namespace.StrTokenNSPrefix('Data_Import_Settings__c');
        String strDataImportObj = UTIL_Namespace.StrTokenNSPrefix('DataImport__c');

        // validate matching rules
        if (dataImportSettings.Donation_Matching_Behavior__c != null &&
            dataImportSettings.Donation_Matching_Behavior__c != BDI_DataImport_API.DoNotMatch &&
            String.isBlank(dataImportSettings.Donation_Matching_Rule__c)) {

            throw(new BDIException(Label.bdiDonationMatchingRuleEmpty));
        }

        // validate Batch Process Size
        if (dataImportSettings.Batch_Size__c == null || dataImportSettings.Batch_Size__c < 0) {
            throw(new BDIException(String.format(Label.bdiPositiveNumber,
                new List<String>{
                    UTIL_Describe.getFieldLabelSafe(dataImportSettingsObject, UTIL_Namespace.StrTokenNSPrefix('Batch_Size__c'))
                }
            )));
        }

        // validate Donation Date Range
        if (dataImportSettings.Donation_Date_Range__c < 0) {
            throw(new BDIException(String.format(Label.bdiPositiveNumber,
                new List<String>{
                    UTIL_Describe.getFieldLabelSafe(
                        dataImportSettingsObject, UTIL_Namespace.StrTokenNSPrefix('Donation_Date_Range__c')
                    )
                }
            )));
        }

        // validate donation implementing class by instantiating it
        instantiateClassForInterface('BDI_IMatchDonations', dataImportSettings.Donation_Matching_Implementing_Class__c);

        // validate post process implementing class by instantiating it
        instantiateClassForInterface('BDI_IPostProcess', dataImportSettings.Post_Process_Implementing_Class__c);

        // ensure we are in the household account model!
        // if HEDA + Advancement is installed, one-to-one is also valid
        Boolean validAccountModel = CAO_Constants.isHHAccountModel() 
            || (ADV_PackageInfo_SVC.useAdv() && CAO_Constants.isOneToOne());
        if (!validAccountModel){
            throw(new BDIException(Label.bdiHouseholdModelRequired));
        }

        // validate settings
        if (dataImportSettings.Contact_Custom_Unique_ID__c != null) {
            // make sure c1 and c2 have the appropriately named field
            String strContact1 = strDIContactCustomIDField('Contact1', dataImportSettings);
            String strContact2 = strDIContactCustomIDField('Contact2', dataImportSettings);

            if (!UTIL_Describe.isValidField(strDataImportObj, strContact1) ||
                !UTIL_Describe.isValidField(strDataImportObj, strContact2)) {
                throw(new BDIException(String.format(Label.bdiContactCustomIdError,
                    new List<String>{ dataImportSettings.Contact_Custom_Unique_ID__c, strContact1, strContact2 })));
            }
        }

        if (dataImportSettings.Account_Custom_Unique_ID__c != null) {
            // make sure a1 and a2 have the appropriately named field
            String strAccount1 = strDIAccountCustomIDField('Account1', dataImportSettings);
            String strAccount2 = strDIAccountCustomIDField('Account2', dataImportSettings);

            if (!UTIL_Describe.isValidField(strDataImportObj, strAccount1) ||
                !UTIL_Describe.isValidField(strDataImportObj, strAccount2)) {
                throw(new BDIException(String.format(Label.bdiAccountCustomIdError,
                    new List<String>{ dataImportSettings.Account_Custom_Unique_ID__c, strAccount1, strAccount2 })));
            }
        }

        // make sure they have specified a valid Donation Matching Behavior
        Set<String> setDMBehavior = new Set<String> {
            BDI_DataImport_API.DoNotMatch,
            BDI_DataImport_API.RequireNoMatch,
            BDI_DataImport_API.RequireExactMatch,
            BDI_DataImport_API.ExactMatchOrCreate,
            BDI_DataImport_API.RequireBestMatch,
            BDI_DataImport_API.BestMatchOrCreate
        };
        if (!setDMBehavior.contains(dataImportSettings.Donation_Matching_Behavior__c)) {
            throw(new BDIException(String.format(Label.bdiInvalidDonationMatchingBehavior,
                new List<String>{ dataImportSettings.Donation_Matching_Behavior__c })));
        }
    }

    /*******************************************************************************************************
    * @description update the (optional) Batch's statistics.
    * @param apexJobId the apexJob this process was running under
    * @param batchId the Id of the batch to update
    * @return void
    */
    public static void updateDIBatchStatistics(Id apexJobId, Id batchId) {
        if (batchId != null) {
            DataImportBatch__c dataImportBatch = loadBatch(batchId);
            Integer cRecordsProcessed = [
                SELECT COUNT()
                FROM DataImport__c
                WHERE NPSP_Data_Import_Batch__c = :dataImportBatch.Id
                AND ApexJobId__c = :apexJobId
            ];
            Integer cRecordsSucceeded = [
                SELECT COUNT()
                FROM DataImport__c
                WHERE NPSP_Data_Import_Batch__c = :dataImportBatch.Id
                AND Status__c = :BDI_DataImport_API.bdiImported
                AND ApexJobId__c = :apexJobId
            ];
            Integer cRecordsFailed = cRecordsProcessed - cRecordsSucceeded;

            dataImportBatch.Last_Processed_On__c = System.now();
            dataImportBatch.Records_Successfully_Processed__c = cRecordsSucceeded;
            dataImportBatch.Records_Failed__c = cRecordsFailed;
            UTIL_DMLService.updateRecord(dataImportBatch);
        }
    }

    /*******************************************************************************************************
    * @description maps to keep track of the objects we will create.
    * all are indexed by the object's matching key or the dataImport.Id
    */
    //public Map<String, Contact> mapDIKeyToContact = new Map<String, Contact>();
    public Map<String, Account> mapDIKeyToAccount = new Map<String, Account>();
    private Map<Id, Address__c> mapDIIdToAddr = new Map<Id, Address__c>();
    public Map<String, Id> campaignNameToCampaignId = new Map<String, Id>();

    /*******************************************************************************************************
    * @description holds the list of DataImport records we are currently processing
    */
    global List<DataImport__c> listDI;

    /*******************************************************************************************************
    * @description holds the data import settings to use for this batch.  these may be either from
    * custom settings, or if a specific BatchId was specified, the settings specified for that batch.
    */
    global Data_Import_Settings__c diSettings { get; private set; }

    /*******************************************************************************************************
    * @description whether the processing should be done in Dry Run mode (vs. normal mode).
    */
    global Boolean isDryRun { get; private set; }

    /*******************************************************************************************************
    * @description holds the performance logger object for tracking performance metrics during processing.
    */
    public static BDI_PerfLogger perfLogger { get; private set; }

    /*******************************************************************************************************
    * @description holds the Contact Service class for use during processing
    */
    private BDI_ContactService contactService { get; private set; }

    /*******************************************************************************************************
    * @description whether the Account Custom Unique ID field is in our account matching rules
    */
    private Boolean isCustomIdInAccountMatchRules {
        get {
            String str = diSettings.Account_Custom_Unique_ID__c;
            if (str == null || str == '') {
                return false;
            }
            return true;
        } private set;
    }

    /*******************************************************************************************************
    * @description whether the Account Custom Unique ID field is a String datatype
    */
    private Boolean isCustomIdInAccountDatatypeString {
        get {
            if (isCustomIdInAccountDatatypeString == null) {
                isCustomIdInAccountDatatypeString = false;
                if (isCustomIdInAccountMatchRules) {
                    Schema.DisplayType dt = UTIL_Describe.getFieldDisplaytype(
                        'Account', diSettings.Account_Custom_Unique_ID__c
                    );

                    if (dt == Schema.DisplayType.String ||
                        dt == Schema.DisplayType.TextArea ||
                        dt == Schema.DisplayType.Id ||
                        dt == Schema.DisplayType.URL ||
                        dt == Schema.DisplayType.Phone ||
                        dt == Schema.DisplayType.Reference) {
                        isCustomIdInAccountDatatypeString = true;
                    }

                }
            }
            return isCustomIdInAccountDatatypeString;
        }
        set;
    }

    /*******************************************************************************************************
    * @description Sets diSettings based on the input settings. The method is called from tests only 
    * since the variable is global with private set().
    * @param diSettings Data Import Settings
    * @return void
    */
    @TestVisible
    private void injectDataImportSettings(Data_Import_Settings__c settings) {
        this.diSettings = settings;
    }

    /*******************************************************************************************************
    * @description coerces an object to a String value
    * @param obj an Object
    * @return String either the String value or an empty String ''
    */
    public String strNull(Object obj) {
        return strNull(String.valueOf(obj));
    }

    /*******************************************************************************************************
    * @description handles null Strings to always return a valid String or empty String
    * @param str a String or null
    * @return String either the String value or an empty String ''
    */
    public String strNull(String str) {
        if (str == null) {
            return '';
        } else {
            return str;
        }
    }

    /*******************************************************************************************************
    * @description label to use for matched existing records, taking into account if in Dry Run
    * @return String
    */
    public String statusMatchedExisting() {
        return isDryRun ? System.Label.bdiDryRunMatched : System.Label.bdiMatched;
    }

    /*******************************************************************************************************
    * @description label to use for matched best records (donations), taking into account if in Dry Run
    * @return String
    */
    public String statusMatchedBest() {
        return isDryRun ? System.Label.bdiDryRunMatchedBest : System.Label.bdiMatchedBest;
    }

    /*******************************************************************************************************
    * @description label to use for matched by Id (donations), taking into account if in Dry Run
    * @return String
    */
    public String statusMatchedById() {
        return isDryRun ? System.Label.bdiDryRunMatchedId : System.Label.bdiMatchedId;
    }

    /*******************************************************************************************************
    * @description label to use for matched none (donations), taking into account if in Dry Run
    * @return String
    */
    public String statusMatchedNone() {
        return isDryRun ? System.Label.bdiDryRunNoMatch : System.Label.bdiMatchedNone;
    }

    /*******************************************************************************************************
    * @description label to use for matches to new records going to be created, taking into account if in Dry Run
    * @return String
    */
    public String statusMatchedNew() {
        return isDryRun ? System.Label.bdiDryRunNoMatch : System.Label.bdiMatched;
    }

    /*******************************************************************************************************
    * @description label to use for matches to new records going to be created, taking into account if in Dry Run
    * @return String
    */
    public String statusCreatedNew() {
        return isDryRun ? System.Label.bdiDryRunNoMatch : System.Label.bdiCreated;
    }

    /*******************************************************************************************************
    * @description label to use for overall DI record status error/failed, taking into account if in Dry Run
    * @return String
    */
    public String statusDIFailed() {
        return isDryRun ? BDI_DataImport_API.bdiDryRunError : BDI_DataImport_API.bdiFailed;
    }

    /*******************************************************************************************************
    * @description label to use for overall DI record status success, taking into account if in Dry Run
    * @return String
    */
    public String statusDISuccess() {
        return isDryRun ? BDI_DataImport_API.bdiDryRunValidated : BDI_DataImport_API.bdiImported;
    }

    /*******************************************************************************************************
    * @description The real work gets done here! Given a list of di records, process them.
    * @param apexJobId the apexJob that this is executing under
    * @param diSettings the settings to control processing behavior
    * @param listDI a list of Data Import records to import
    * @param isDryRun whether to run in Dry Run mode or commit records.
    * @return void
    */
    public static void execute(Id apexJobId, Data_Import_Settings__c dataImportSettings, List<DataImport__c> dataImports,
        Boolean isDryRun) {

        BDI_DataImportService dataImportService = new BDI_DataImportService(isDryRun);
        dataImportService.process(apexJobId, dataImportSettings, dataImports);
    }

    /*******************************************************************************************************
    * @description The real work gets done here! Given a list of data import records, process them.
    * @param apexJobId the apexJob that this is executing under
    * @param diSettings the settings to control processing behavior
    * @param listDI a list of Data Import records to import
    * @return void
    */
    public void process(Id apexJobId, Data_Import_Settings__c dataImportSettings, List<DataImport__c> dataImports) {

        // initialize our performance logger
        perfLogger = new BDI_PerfLogger(dataImports[0].NPSP_Data_Import_Batch__c, dataImports.size());
        BDI_PerfLogger.PerfLog pl;

        SavePoint sp = Database.setSavepoint();

        try {
            this.listDI = dataImports;
            this.diSettings = dataImportSettings;

            // first set a clean state for each DI
            for (DataImport__c dataImport : dataImports) {
                dataImport.Status__c = null;
                dataImport.ImportedDate__c = null;
                dataImport.ApexJobId__c = null;
                dataImport.FailureInformation__c = null;
            }

            // do any performance optimizations to avoid unnecessary code
            disableAllOppRollups();

            pl = perfLogger.newPerfLog('importContactsAndHouseholds');
            contactService.importContactsAndHouseholds();
            pl.stop();

            pl = perfLogger.newPerfLog('importHouseholdAccountFields');
            importHouseholdAccountFields();
            pl.stop();

            pl = perfLogger.newPerfLog('importAccounts');
            importAccounts();
            pl.stop();

            pl = perfLogger.newPerfLog('importAddresses');
            importAddresses();
            pl.stop();

            pl = perfLogger.newPerfLog('importCampaigns');
            importCampaigns();
            pl.stop();

            pl = perfLogger.newPerfLog('importDonations');
            BDI_Donations bdiDonations = new BDI_Donations(this);
            bdiDonations.importDonations();
            pl.stop();

            pl = perfLogger.newPerfLog('importCampaignMembers');
            importCampaignMembers();
            pl.stop();

            pl = perfLogger.newPerfLog('updateDIStatuses');
            updateDIStatuses(apexJobId);
            pl.stop();

            pl = perfLogger.newPerfLog('customPostProcess');
            customPostProcess();
            pl.stop();

        } catch (Exception e) {
            // we should only hit this exception if a truly unexpected runtime
            // error occurs.  not even database updates/inserts should get here,
            // since we now handle all database updates/inserts using the flavor
            // of the api that allows us to specify AllOrNothing=false, and we mark
            // the failed update/inserts on the di record with the problem.
            // So go ahead and rollback the entire transaction on these totally unexpected errors.
            Database.rollback(sp);

            // log the unexpected error
            ERR_Handler.processError(e, ERR_Handler_API.Context.BDI);

            // update all the di's with errors with the error state.
            // those di's without specific errors will get the exception's error
            List<DataImport__c> dataImportErrors = new List<DataImport__c>();
            for (DataImport__c dataImport : dataImports) {
                dataImportErrors.add(new DataImport__c(
                    Id = dataImport.Id,
                    Status__c = statusDIFailed(),
                    FailureInformation__c = dataImport.Status__c == statusDIFailed() ? dataImport.FailureInformation__c : e.getMessage(),
                    ApexJobId__c = apexJobId
                ));
            }

            UTIL_DMLService.updateRecords(dataImportErrors);

            // unfortunately, we can't let the system think the batch failed, or
            // then it would rollback our setting of failure state in the DI records.
            // so we just return, and rely on our Data Import ui to notify the user.
        } finally {
            perfLogger.stop();
            perfLogger.save();
        }
    }

    /*******************************************************************************************************
    * @description updates the status of each DI record and commits them to the database
    * @return void
    */
    private void updateDIStatuses(Id apexJobId) {
        // update final status for each DI
        for (DataImport__c dataImport : listDI) {
            if (dataImport.Status__c == null) {
                dataImport.Status__c = statusDISuccess();
            } else if (dataImport.Status__c == BDI_DataImport_API.bdiFailed) {
                dataImport.Status__c = statusDIFailed();
            }
            dataImport.ImportedDate__c = System.now();
            dataImport.ApexJobId__c = apexJobId;

            // because a contact might be first imported in C1 location, but then moved to another
            // household since it later shows up in C2, location, we can't be assured that the
            // contact's original household account is the same (and valid). Thus we must fixup
            // all Household Account Id lookups in our di records.
            Contact c1 = ContactFromDi(dataImport, 1);
            if (c1 != null) {
                dataImport.HouseholdAccountImported__c = c1.AccountId;
            }

            // our matching marks non-matches with created, assuming they will get created
            // but if there were errors that stopped that creation, let's clear the status
            if (dataImport.Contact1Imported__c == null && dataImport.Contact1ImportStatus__c == System.Label.bdiCreated) {
                dataImport.Contact1ImportStatus__c = null;
            }

            if (dataImport.Contact2Imported__c == null && dataImport.Contact2ImportStatus__c == System.Label.bdiCreated) {
                dataImport.Contact2ImportStatus__c = null;
            }

            if (dataImport.Account1Imported__c == null && dataImport.Account1ImportStatus__c == System.Label.bdiCreated) {
                dataImport.Account1ImportStatus__c = null;
            }

            if (dataImport.Account2Imported__c == null && dataImport.Account2ImportStatus__c == System.Label.bdiCreated) {
                dataImport.Account2ImportStatus__c = null;
            }
        }

        UTIL_DMLService.updateRecords(listDI);
    }

    /*******************************************************************************************************
    * @description if the user has specified a custom post process class, invoke it with our saved
    * DI records
    * @return void
    */
    private void customPostProcess() {
        BDI_IPostProcess iPostProcess =
            (BDI_IPostProcess)instantiateClassForInterface(
                'BDI_IPostProcess', diSettings.Post_Process_Implementing_Class__c
            );
        if (iPostProcess != null) {
            iPostProcess.process(this);
        }
    }

    /*******************************************************************************************************
    * @description instantiate a class for the provided interface
    */
    public static Object instantiateClassForInterface(String interfaceName, String className) {

        if (className == null || className == '') {
            return null;
        }

        Type classType = Type.forName(className);
        if (classType != null) {
            Object classInstance = classType.newInstance();

            if (interfaceName == 'BDI_IPostProcess' && classInstance instanceOf BDI_IPostProcess) {
                return classInstance;
            }

            if (interfaceName == 'BDI_IMatchDonations' && classInstance instanceOf BDI_IMatchDonations) {
                return classInstance;
            }
        }
        throw new BDIException(
            String.format(Label.bdiErrorInvalidIMatchDonations, new List<String>{className, interfaceName})
        );
    }

    /*******************************************************************************************************
    * @description Copies the specific error into the provide dataImport.
    * @param di the DataImport record
    * @param strError the error message
    * @param strStatusField the developer name of an additional status field to save the error message in
    * @return void
    */
    public void LogBDIError(DataImport__c dataImport, String errorMessage, String statusField) {
        dataImport.Status__c = BDI_DataImport_API.bdiFailed;
        dataImport.FailureInformation__c = errorMessage;
        if (statusField != null) {
            dataImport.put(statusField, errorMessage.left(255));
        }
    }

    /*******************************************************************************************************
    * @description list of all the fields in the Data Import object
    */
    global static List<String> listStrDataImportFields {
        get {
            if (listStrDataImportFields == null) {
                Map<String, Schema.SObjectField> mapS = Schema.SObjectType.DataImport__c.fields.getMap();
                listStrDataImportFields = new List<String>();
                listStrDataImportFields.addAll(mapS.keySet());
            }
            return listStrDataImportFields;
        }
        set;
    }

    /*******************************************************************************************************
    * @description our exception object for Field Level Security errors.
    */
    private class FLSException extends Exception {}

    /*******************************************************************************************************
    * @description our exception object for Data Import errors.
    */
    private class BDIException extends Exception {}

    /*******************************************************************************************************
    * @description flag to allow us to test out field level security exception
    */
    public static Boolean failFieldLevelSecurity = false;

    /*******************************************************************************************************
    * @description returns the target object (api name) for a given Data Import field
    * @param sourceFieldName the api name of the Data Import field
    * @return String the api name of the target object for that field, derived from the help text
    */
    public static String getTargetObject(String sourceFieldName) {
        sourceFieldName = sourceFieldName.toLowerCase();
        String dataImportObjectName = UTIL_Namespace.StrTokenNSPrefix('DataImport__c');
        DescribeFieldResult dfr = UTIL_Describe.getFieldDescribe(dataImportObjectName, sourceFieldName);
        String targetObject = dfr.inlineHelpText != null ? dfr.inlineHelpText.split('\\.')[0] : null;

        // Donation Campaign is a special case because its mapping is hard-coded, not in help text
        if (sourceFieldName == UTIL_Namespace.StrTokenNSPrefix('DonationCampaignImported__c')) {
             targetObject = 'Opportunity';
        }

        switch on targetObject {
            when 'Account', 'Contact', 'Opportunity' {
                return targetObject;
            }
            when 'Payment' {
                return 'npe01__OppPayment__c';
            }
            when 'Household' {
                return 'npo02__Household__c';
            }
            when 'Address' {
                return UTIL_Namespace.StrTokenNSPrefix('Address__c');
            }
            when else {
                // any unhandled object names in help text will be ignored but shouldn't throw a blocking error
                return targetObject;
            }
        }

    }

    /*******************************************************************************************************
    * @description returns the target field api name for a given Data Import field
    * @param sourceFieldName the api name of the Data Import field
    * @return String the api name of the target field for that source field, derived from the help text
    */
    public static String getTargetField(String sourceFieldName) {
        sourceFieldName = sourceFieldName.toLowerCase();
        String dataImportObjectName = UTIL_Namespace.StrTokenNSPrefix('DataImport__c');
        DescribeFieldResult dfr = UTIL_Describe.getFieldDescribe(dataImportObjectName, sourceFieldName);
        String targetField = dfr.inlineHelpText != null ? dfr.inlineHelpText.split('\\.')[1] : null;

        // Donation Campaign is a special case because its mapping is hard-coded, not in help text
        if (sourceFieldName == UTIL_Namespace.StrTokenNSPrefix('DonationCampaignImported__c')) {
            targetField = 'CampaignId';
        }

        return targetField;
    }

    /*******************************************************************************************************
    * @description returns a map of fields from the DataImport to fields for the given 'object',
    * from the list of DataImport Fields, which have the form DIObject.developerfieldname in the field's help text property.
    * @param dataImportObjectName the bdi object we care about (Contact1, Contact2, Account1, etc)
    * @param targetObjectName the underlying object the bdi object is (ie, Contact, Account, etc)
    * @param dataImportFields the DataImport fields to consider
    * @return Map<String, String> a map of DataImport fields to underlying object fields (eg, Donation_Amount__c => Amount)
    */
    global static Map<String, String> mapFieldsForDIObject(String dataImportObjectName, String targetObjectName, List<String> dataImportFields) {

        Map<String, String> dataImportFieldToTargetField = new Map<String, String>();

        for (String dataImportField : dataImportFields) {

            DescribeFieldResult fieldDescribe =
                UTIL_Describe.getFieldDescribe(UTIL_Namespace.StrTokenNSPrefix('DataImport__c'), dataImportField);
            String helpText = fieldDescribe.getInlineHelpText();

            if (helpText != null && helpText != '') {
                List<String> parts = helpText.split('\\.', 2);

                if (parts.size() == 2 && parts[0] == dataImportObjectName && parts[1] != '') {
                    String fieldName = parts[1];
                    //if we aren't in the npsp namespace, remove those tokens from help text
                    //also removes tokens from actual detected namespace, if we happen to be
                    //in a non-npsp namespace
                    if (UTIL_Namespace.getNamespace() != 'npsp') {
                        String fieldNameOld = fieldName;
                        fieldName = UTIL_Namespace.StrTokenRemoveNSPrefix(fieldName);

                        //if we have a detected namespace, and removed a namespace from the current field
                        //add the current namespace back in, allowing this code to run in any namespace
                        if (fieldName != fieldNameOld && UTIL_Namespace.getNamespace() != '') {
                            fieldName = UTIL_Namespace.StrAllNSPrefix(fieldName);
                        }
                    }

                    // make sure they have permissions to modify the target field
                    // we can't do this in all tests, because many profiles won't have FLS set for all our new fields!
                    if (!Test.isRunningTest() || failFieldLevelSecurity) {
                        fieldDescribe = UTIL_Describe.getFieldDescribe(targetObjectName, fieldName);
                        Set<String> setAuditFields = new Set<String>{
                            'createddate', 'createdbyid', 'lastmodifieddate', 'lastmodifiedbyid'
                        };
                        Boolean isAuditField = setAuditFields.contains(fieldName.toLowerCase());

                        if (failFieldLevelSecurity ||
                            fieldDescribe == null ||
                            !fieldDescribe.isCreateable() ||
                            (!isAuditField && !fieldDescribe.isUpdateable())) {
                                throw (new FLSException(
                                    String.format(System.Label.flsError, new List<String>{ targetObjectName + '.' + fieldName }
                                )));
                        }
                    }

                    dataImportFieldToTargetField.put(dataImportField, fieldName);
                }
            }
        }

        if (isCurrencyMapped(targetObjectName)) {
            addCurrencyIsoCode(dataImportFieldToTargetField);
        }

        return dataImportFieldToTargetField;
    }

    /*******************************************************************************************************
    * @description Checks if this is one of the objects where we want to have a currency mapped.
    * As of now, that object is Opportunity. Payment CurrencyISOCode is inherited from the Opportunity.
    * @param strBaseObj the underlying object the bdi object is (ie, Contact, Account, etc)
    * @return Boolean if the strBaseObj is an Opportunity.
    */
    private static Boolean isCurrencyMapped(String objectName) {
        return objectName.equalsIgnoreCase('Opportunity');
    }

    /*******************************************************************************************************
    * @description Adds the currencyisocode to the Map passed as parameter.
    * @param Map<String, String> a map of DataImport fields to underlying object fields (eg, Donation_Amount__c => Amount)
    * @return void.
    */
    private static void addCurrencyIsoCode(Map<String, String> fieldMap) {

        // handle multicurrency if it's enabled
        if (UserInfo.isMultiCurrencyOrganization()) {
            fieldMap.put('currencyisocode', 'CurrencyIsoCode');
        }
    }

    /*******************************************************************************************************
    * @description Copies non-null DI field values to the destination object, given the provided mapping.
    * also explicitly ignores boolean false's, since we can't differentiate null from false.
    * @param dataImport The DataImport record
    * @param dataImportField The DI field to copy from
    * @param objDst The object to copy to
    * @param mapDIFieldToDstField The field map from a DI field to the destination field
    * @return boolean True if copied, False is not copied.
    */
    public static Boolean isCopiedDIField(DataImport__c dataImport, String dataImportField, SObject destinationRecord,
        Map<String, String> mapDIFieldToDstField) {

        Object value = dataImport.get(dataImportField);

        // explicitly avoid updating unchecked booleans (since we can't tell the difference between null and false)
        if (value != null && value != false) {
            String destinationField = mapDIFieldToDstField.get(dataImportField);

            // if values haven't changed, don't copy it and say the object was modified!
            if (destinationRecord.get(destinationField) == value) {
                return false;
            }

            destinationRecord.put(destinationField, value);
            return true;
        } else {
            return false;
        }
    }

    /*******************************************************************************************************
    * @description disables the Opportunity trigger handler that invokes rollups (unless settings say
    * otherwise!)
    * @return void
    */
    @TestVisible private void disableAllOppRollups() {
        if (diSettings.Run_Opportunity_Rollups_while_Processing__c) {
            return;
        }

        TDTM_Config_API.disableAllRollupTriggers();
    }

    /*******************************************************************************************************
    * @description Imports any custom fields specified for Household Accounts
    * @return void
    */
    private void importHouseholdAccountFields() {

        // there is no work to do in Dry Run.
        if (isDryRun) {
            return;
        }

        // get our mapping of household custom fields
        Map<String, String> mapDIFieldToHHField = mapFieldsForDIObject('Household', 'Account', listStrDataImportFields);

        // bail out if no custom fields
        if (mapDIFieldToHHField.size() == 0) {
            return;
        }

        // holds the Households that need updating
        List<Account> householdsToUpdate = new List<Account>();
        Set<Id> setHHIdUpdate = new Set<Id>();
        List<DataImport__c> listDIUpdate = new List<DataImport__c>();

        for (DataImport__c dataImport : listDI) {
            // skip di's that already have an error
            if (dataImport.Status__c == BDI_DataImport_API.bdiFailed) {
                continue;
            }

            if (dataImport.HouseholdAccountImported__c == null) {
                continue;
            }

            Boolean isModified = false;
            Account household = new Account(Id = dataImport.HouseholdAccountImported__c);
            for (String dataImportField : mapDIFieldToHHField.keySet()) {
                if (isCopiedDIField(dataImport, dataImportField, household, mapDIFieldToHHField)) {
                    isModified = true;
                }
            }

            if (isModified && setHHIdUpdate.add(household.Id)) {
                householdsToUpdate.add(household);
                listDIUpdate.add(dataImport);
            }

        }

        //UTIL_Debug.debug('****DJH about to upsert household Accounts: ' + householdsToUpdate);
        List<Database.UpsertResult> listUR = UTIL_DMLService.upsertRecords(householdsToUpdate, false);
        for (Integer i = 0; i < listUR.size(); i++) {
            Database.UpsertResult ur = listUR[i];
            if (!ur.isSuccess()) {
                LogBDIError(listDIUpdate[i], ur.getErrors()[0].getMessage(), null);
            }
        }
    }

    /*******************************************************************************************************
    * @description returns the field name of the Contact CustomID field for contact1 or contact2 in the
    * Data Import object.
    * @param contactReference  which contact to reference (Contact1 or Contact2)
    * @param dataImportSettings the settings object to read the setting from
    * @return String
    */
    public static String strDIContactCustomIDField(String contactReference, Data_Import_Settings__c dataImportSettings) {
        return strDICustomIDField(contactReference, dataImportSettings.Contact_Custom_Unique_ID__c);
    }

    /*******************************************************************************************************
    * @description returns the field name of the Object's CustomID field in the
    * Data Import object.  The format of the setting is the full path name to the field on Object.  But
    * the Data Import field we want to return will need to be different depending on the source.  There
    * are three cases:
    *
    *   - Standard field
    *       Website => Contact1_Website__c
    *
    *   - custom field
    *       myUniqueId => Contact1_myUniqueId__c
    *
    *   - custom field that is namespaced
    *       ns__UniqueId__c => Contact1_UniqueId__c
    *       Yes, we assume that even if the object field is packaged, the DI field is not packaged,
    *       unless the namespace happens to be ours, in which case we'll return ns__Contact1_UniqueId__c
    *
    * Note that when running managed under the NPSP namespace, we don't need to add npsp__ in front of
    * the resultant field.  dataImport.get(fieldname) works without the namespace.
    *
    * @param objectReference  which object to reference (Contact1, Contact2, Account1, Account2)
    * @param customField the custom field from the object
    * @return String
    */
    @TestVisible private static String strDICustomIDField(String objectReference, String customField) {
        if (customField == null) {
            return null;
        }

        // handle standard fields
        if (!customField.endsWith('__c')) {
            if (Test.isRunningTest()) {
                return UTIL_Namespace.StrTokenNSPrefix(objectReference + '_' + customField + '__c');
            } else {
                return objectReference + '_' + customField + '__c';
            }
        }

        // look for namespace
        Integer i = customField.indexOf('__');
        if (i != -1 && i <> customField.indexOf('__c')) {
            // is it our namespace, in which case this is probably unmanaged npsp code,
            // so any manual testing will need the namespace in the DI custom field.
            if (customField.left(i).equalsIgnoreCase(UTIL_Namespace.getNamespace())) {
                return UTIL_Namespace.StrTokenNSPrefix(objectReference + '_' + customField.subString(i + 2));
            } else {
                // skip namespace
                return objectReference + '_' + customField.subString(i + 2);
            }
        }

        // custom fields without namespace
        return objectReference + '_' + customField;
    }

    /*******************************************************************************************************
    * @description finds a contact in our map, by matching against all the contact dikeys
    * @param dataImport the Data Import record
    * @param contactNumber 1 specifies Contact1 otherwise use Contact2
    * @return Contact the found Contact
    */
    global Contact contactFromDi(DataImport__c dataImport, Integer contactNumber) {
        return contactService.ContactFromDi(dataImport, contactNumber);
    }

    //********************************************* ACCOUNTS ************************************************

    /*******************************************************************************************************
    * @description importing or updating Account1 and Account2, and setting the contacts' Primary Affiliation.
    * @return void
    */
    private void importAccounts() {

        // first, try to match our existing Accounts
        BDI_PerfLogger.PerfLog pl = perfLogger.newPerfLog('matchExistingAccounts');
        matchExistingAccounts();
        pl.stop();

        // done matching for Dry Run.
        if (isDryRun) {
            return;
        }

        // handle multiple di's referring to the same existing account
        Set<String> setDIKeyUpsert = new Set<String>();
        List<Account> listAccUpsert = new List<Account>();
        List<DataImport__c> listDIUpsert = new List<DataImport__c>();

        // create/update our A1's
        for (DataImport__c dataImport : listDI) {
            // skip di's that already have an error
            if (dataImport.Status__c == BDI_DataImport_API.bdiFailed) {
                continue;
            }

            Account acc = AccountFromDi(dataImport, 1);
            if (acc == null) {
                continue;
            }

            Boolean isModified = false;
            for (String strDIField : mapDIFieldToA1Field.keySet()) {
                if (isCopiedDIField(dataImport, strDIField, acc, mapDIFieldToA1Field)) {
                    isModified = true;
                }
            }
            if (isModified) {
                Boolean isAlreadyAdded = false;
                for (String diKey : listDiKeyA1(dataImport)) {
                    if (!setDIKeyUpsert.add(diKey)) {
                        isAlreadyAdded = true;
                    }
                }
                if (!isAlreadyAdded) {
                    listAccUpsert.add(acc);
                    listDIUpsert.add(dataImport);
                }
            }
            // testing error handling
            if (Test.isRunningTest() && acc.Name != null && acc.Name.startsWith('FailTest')) {
                acc.Name = null;
            }
        }

        if (listAccUpsert.size() > 0) {
            List<Database.UpsertResult> listUR = Database.upsert(listAccUpsert, false);
            for (Integer i = 0; i < listUR.size(); i++) {
                Database.UpsertResult ur = listUR[i];
                if (!ur.isSuccess()) {
                    LogBDIError(listDIUpsert[i], ur.getErrors()[0].getMessage(), 'Account1ImportStatus__c');
                }
            }
        }

        // update each DI with its new Account1 ID
        // and set contact's primary affiliations
        Map<Id, Contact> mapConIdToConUpdate = new Map<Id, Contact>();
        for (DataImport__c dataImport : listDI) {
            if (dataImport.Account1Imported__c == null) {
                Account acc = AccountFromDi(dataImport, 1);
                if (acc != null) {
                    dataImport.Account1Imported__c = acc.Id;
                }
            }
            // set c1's primary affilation
            if (dataImport.Account1Imported__c != null) {
                Contact c1 = ContactFromDi(dataImport, 1);
                if (c1 != null && c1.Primary_Affiliation__c != dataImport.Account1Imported__c) {
                    c1.Primary_Affiliation__c = dataImport.Account1Imported__c;
                    if (mapConIdToConUpdate.get(c1.Id) == null) {
                        mapConIdToConUpdate.put(c1.Id, c1);
                    }
                }
            }
        }

        // create/update our A2's
        listAccUpsert.clear();
        listDIUpsert.clear();
        setDIKeyUpsert.clear();
        for (DataImport__c dataImport : listDI) {
            // skip di's that already have an error
            if (dataImport.Status__c == BDI_DataImport_API.bdiFailed) {
                continue;
            }

            Account acc = AccountFromDi(dataImport, 2);
            if (acc == null) {
                continue;
            }

            Boolean isModified = false;
            for (String strDIField : mapDIFieldToA2Field.keySet()) {
                if (isCopiedDIField(dataImport, strDIField, acc, mapDIFieldToA2Field)) {
                    isModified = true;
                }
            }
            if (isModified) {
                Boolean isAlreadyAdded = false;
                for (String diKey : listDiKeyA2(dataImport)) {
                    if (!setDIKeyUpsert.add(diKey)) {
                        isAlreadyAdded = true;
                    }
                }
                if (!isAlreadyAdded) {
                    listAccUpsert.add(acc);
                    listDIUpsert.add(dataImport);
                }
            }
            // testing error handling
            if (Test.isRunningTest() && acc.Name != null && acc.Name.startsWith('FailTest')) {
                acc.Name = null;
            }
        }

        if (listAccUpsert.size() > 0) {
            List<Database.UpsertResult> listUR = Database.upsert(listAccUpsert, false);
            for (Integer i = 0; i < listUR.size(); i++) {
                Database.UpsertResult ur = listUR[i];
                if (!ur.isSuccess()) {
                    LogBDIError(listDIUpsert[i], ur.getErrors()[0].getMessage(), 'Account2ImportStatus__c');
                }
            }
        }

        // update each DI with its new Account2 ID
        // and set contact's primary affiliations
        for (DataImport__c dataImport: listDI) {
            if (dataImport.Account2Imported__c == null) {
                Account acc = AccountFromDi(dataImport, 2);
                if (acc != null) {
                    dataImport.Account2Imported__c = acc.Id;
                }
            }
            // set c2's primary affilation
            if (dataImport.Account2Imported__c != null) {
                Contact c2 = ContactFromDi(dataImport, 2);
                if (c2 != null && c2.Primary_Affiliation__c != dataImport.Account2Imported__c) {
                    c2.Primary_Affiliation__c = dataImport.Account2Imported__c;
                    if (mapConIdToConUpdate.get(c2.Id) == null) {
                        mapConIdToConUpdate.put(c2.Id, c2);
                    }
                }
            }
        }

        // now update the Contacts to create their Affiliations
        if (mapConIdToConUpdate.size() > 0) {
            UTIL_DMLService.updateRecords(mapConIdToConUpdate.values());
        }
    }

    /*******************************************************************************************************
    * @description returns the field name of the Account CustomID field for Account1 or Account2 in the
    * Data Import object.
    * @param strAx  which account to reference (account1 or account2)
    * @param diSettings the settings object to read the setting from
    * @return String
    */
    private static String strDIAccountCustomIDField(String strAx, Data_Import_Settings__c diSettings) {
        return strDICustomIDField(strAx, diSettings.Account_Custom_Unique_ID__c);
    }

    /*******************************************************************************************************
    * @description return all the diKeys for a given Account
    * @param acc the Account
    * @return List<String> a list of diKeys
    */
    private List<String> listDiKeyAccount(Account acc) {
        if (acc == null) {
            return null;
        }

        List<String> listDiKey = new List<String>();

        // we need any Account SFId key to always be checked first when matching
        if (acc.Id != null) {
            listDiKey.add(acc.Id);
        }

        // we need the Account CustomId key to always be checked second when matching
        String strUniqueId = '';
        if (isCustomIDInAccountMatchRules &&
            (strUniqueId = strNull(acc.get(diSettings.Account_Custom_Unique_ID__c))) != '') {

            if (!isCustomIdInAccountDatatypeString) {
                strUniqueId = String.valueOf(Double.valueOf(strUniqueId));
            }
            listDiKey.add(strUniqueId);
        }

        if (acc.Name != null) {
            listDiKey.add(acc.Name + '|' + strUniqueId);
        }

        return listDiKey;
    }

    /*******************************************************************************************************
    * @description return the dikeys for Account1 in the given dataImport.
    * @param di the Data Import record
    * @return List<String> the diKeys for the account
    */
    private List<String> listDiKeyA1(DataImport__c dataImport) {
        return listDiKeyAx(dataImport, 'Account1');
    }

    /*******************************************************************************************************
    * @description return the dikeys for Account2 in the given dataImport.
    * @param di the Data Import record
    * @return List<String> the diKeys for the account
    */
    private List<String> listDiKeyA2(DataImport__c dataImport) {
        return listDIKeyAx(dataImport, 'Account2');
    }

    /*******************************************************************************************************
    * @description return the dikeys for specified Account in the given dataImport.
    * @param di the Data Import record
    * @param strAx specifies which Account, eg Account1 or Account2
    * @return List<String> the diKeys for the Account
    */
    private List<String> listDiKeyAx(DataImport__c dataImport, String strAx) {
        List<String> listDiKey = new List<String>();

        // we need the Account Lookup key to always be checked first when matching
        String strUniqueId = '';
        if ((strUniqueId = strNull(dataImport.get(strAx + 'Imported__c'))) != '') {
            listDiKey.add(strUniqueId);
            strUniqueId = '';
        }

        // we need the Account CustomId key to always be checked second when matching
        if (isCustomIDInAccountMatchRules &&
            (strUniqueId = strNull(dataImport.get(strDIAccountCustomIDField(strAx, diSettings)))) != '') {

            if (!isCustomIdInAccountDatatypeString) {
                strUniqueId = String.valueOf(Double.valueOf(strUniqueId));
            }
            listDiKey.add(strUniqueId);
        }

        // now create any other dikeys
        String strName;
        if ((strName = String.valueOf(dataImport.get(strAx + '_Name__c'))) != null) {
            listDiKey.add(strName + '|' + strUniqueId);
        }

        return listDiKey;
    }

    /*******************************************************************************************************
    * @description finds an Account in our map, by matching against all the Account dikeys
    * @param di the Data Import record
    * @param iAcc 1 specifies Account1 otherwise use Account2
    * @return Account the found Account
    */
    global Account AccountFromDi(DataImport__c dataImport, Integer iAcc) {
        for (String diKey : listDiKeyAx(dataImport, iAcc == 1 ? 'Account1' : 'Account2')) {
            Account acc = mapDIKeyToAccount.get(diKey);
            if (acc != null) {
                return acc;
            }
        }
        return null;
    }

    /*******************************************************************************************************
    * @description looks for existing Accounts that match A1 or A2, and if found,
    * updates their Id's in the Di's. if not found, creates a new account object for that dataImport.
    * @return void
    */
    private void matchExistingAccounts() {

        Set<String> setName = new Set<String>();
        Set<String> setCustomIDString = new Set<String>();
        Set<Double> setCustomIDNumber = new Set<Double>();
        Set<Id> setSFId = new Set<Id>();
        String a1CustomIDField = BDI_DataImportService.strDIAccountCustomIDField('Account1', diSettings);
        String a2CustomIDField = BDI_DataImportService.strDIAccountCustomIDField('Account2', diSettings);


        for (DataImport__c dataImport : listDI) {
            // skip di's that already have an error
            if (dataImport.Status__c == BDI_DataImport_API.bdiFailed) {
                continue;
            }

            // a1
            if (dataImport.Account1Imported__c != null) {
                setSFId.add(dataImport.Account1Imported__c);
            }

            if (dataImport.Account1_Name__c != null) {
                setName.add(dataImport.Account1_Name__c);
            }

            if (isCustomIDInAccountMatchRules) {
                Object val = dataImport.get(a1CustomIDField);
                if (val != null) {
                    if (isCustomIdInAccountDatatypeString) {
                        setCustomIDString.add(String.valueOf(val));
                    } else {
                        setCustomIDNumber.add(Double.valueOf(val));
                    }
                }
            }
            // a2
            if (dataImport.Account2Imported__c != null) {
                setSFId.add(dataImport.Account2Imported__c);
            }

            if (dataImport.Account2_Name__c != null) {
                setName.add(dataImport.Account2_Name__c);
            }

            if (isCustomIDInAccountMatchRules) {
                Object val = dataImport.get(a2CustomIDField);
                if (val != null) {
                    if (isCustomIdInAccountDatatypeString) {
                        setCustomIDString.add(String.valueOf(val));
                    } else {
                        setCustomIDNumber.add(Double.valueOf(val));
                    }
                }
            }
        }

        String strSoql = getSoqlSelectForAccount();
        strSoql += ' WHERE (Id IN :setSFId)';

        if (!setName.isEmpty()) {
            UTIL_Finder finder = new UTIL_Finder(Account.SObjectType)
                .withWhere(new UTIL_Where.FieldExpression(Account.Name).inSet(setName));

            if (finder.isSoql()) {
                strSoql += ' OR Name IN :setName';
            } else {
                setSFId.addAll(new Map<Id, SObject>(finder.find()).keySet());
            }
        }

        if (isCustomIDInAccountMatchRules && isCustomIdInAccountDatatypeString) {
            strSoql += ' OR ' + diSettings.Account_Custom_Unique_ID__c + ' IN :setCustomIDString';
        } else if (isCustomIDInAccountMatchRules && !isCustomIdInAccountDatatypeString) {
            strSoql += ' OR ' + diSettings.Account_Custom_Unique_ID__c + ' IN :setCustomIDNumber';
        }

        BDI_PerfLogger.PerfLog pl = perfLogger.newPerfLog('SOQL existing Accounts', BDI_PerfLogger.QUERY);
        List<Account> listAcc = Database.query(strSoql);
        pl.stop();

        // put all Accounts into our map
        for (Account acc : listAcc) {
            for (String diKey : listDiKeyAccount(acc)) {
                mapDIKeyToAccount.put(dikey, acc);
            }
        }

        for (DataImport__c dataImport : listDI) {
            // skip di's that already have an error
            if (dataImport.Status__c == BDI_DataImport_API.bdiFailed) {
                continue;
            }

            Account acc = AccountFromDi(dataImport, 1);
            List<String> listDiKey = listDiKeyA1(dataImport);
            if (acc != null) {
                dataImport.Account1Imported__c = acc.Id;
                dataImport.Account1ImportStatus__c = (acc.Id != null ? statusMatchedExisting() : statusMatchedNew());
            } else if (listDiKey.size() > 0) {
                acc = new Account();
                dataImport.Account1ImportStatus__c = statusCreatedNew();
            }
            // make sure all dikeys for that account are in the map
            for (String diKey : listDiKey) {
                mapDIKeyToAccount.put(diKey, acc);
            }

            acc = AccountFromDi(dataImport, 2);
            listDiKey = listDiKeyA2(dataImport);
            if (acc != null) {
                dataImport.Account2Imported__c = acc.Id;
                dataImport.Account2ImportStatus__c = (acc.Id != null ? statusMatchedExisting() : statusMatchedNew());
            } else if (listDiKey.size() > 0) {
                acc = new Account();
                dataImport.Account2ImportStatus__c = statusCreatedNew();
            }
            // make sure all dikeys for that account are in the map
            for (String diKey : listDiKey) {
                mapDIKeyToAccount.put(diKey, acc);
            }
        }
    }

    /*******************************************************************************************************
    * @description provides the soql String for selecting all necessary fields from Account.
    * @return String the soql ('SELECT ... FROM Account')
    */
    private String getSoqlSelectForAccount() {
        Set<String> setAccountFields = new Set<String> {'Id', 'Name'};
            setAccountFields.addAll(mapDIFieldToA1Field.values());
            setAccountFields.addAll(mapDIFieldToA2Field.values());
        return 'SELECT ' + String.join(new List<String>(setAccountFields), ',') + ' FROM Account ';
    }

    /*******************************************************************************************************
    * @description map of DI Fieldnames for Account1 to Account fieldnames
    */
    private Map<String, String> mapDIFieldToA1Field {
        get {
            if (mapDIFieldToA1Field == null) {
                mapDIFieldToA1Field = BDI_DataImportService.mapFieldsForDIObject(
                    'Account1', 'Account', BDI_DataImportService.listStrDataImportFields
                );
            }
            return mapDIFieldToA1Field;
        }
        set;
    }

    /*******************************************************************************************************
    * @description map of DI Fieldnames for Account2 to Account fieldnames
    */
    private Map<String, String> mapDIFieldToA2Field {
        get {
            if (mapDIFieldToA2Field == null) {
                mapDIFieldToA2Field =
                    BDI_DataImportService.mapFieldsForDIObject(
                        'Account2', 'Account', BDI_DataImportService.listStrDataImportFields
                    );
            }
            return mapDIFieldToA2Field;
        }
        set;
    }

    //********************************************* ADDRESSES ************************************************

    /*******************************************************************************************************
    * @description create the default Household Address for each household.
    * must ensure the address doesn't already exist for the case of updating existing contacts and accounts.
    * @return void
    */
    private void importAddresses() {

        // if address mgmt is turned off, then we want to save Home address fields directly on the contacts and HH account
        if (UTIL_CustomSettingsFacade.getContactsSettings().Household_Account_Addresses_Disabled__c) {
            importAddressesAsAddressFields();
            return;
        }

        // only create Home Address if it doesn't already exist on the Household.
        // so we need to get all the households, and then get all their addresses.
        Set<Id> setHHId = new Set<Id>();
        for (DataImport__c dataImport : listDI) {
            // skip di's that already have an error
            if (dataImport.Status__c == BDI_DataImport_API.bdiFailed) {
                continue;
            }

            Contact con = ContactFromDi(dataImport, 1);
            if (con != null && con.AccountId != null) {
                setHHId.add(con.AccountId);
            }
        }
        BDI_PerfLogger.PerfLog pl = perfLogger.newPerfLog('SOQL existing Addresses', BDI_PerfLogger.QUERY);
        List<Address__c> listAddrExisting = [
            SELECT Id,
                Household_Account__c,
                MailingStreet__c,
                MailingCity__c,
                MailingState__c,
                MailingPostalCode__c
            FROM Address__c
            WHERE Household_Account__c IN :setHHId
        ];
        pl.stop();

        Map<String, Id> mapHHAddrKeyToId = new Map<String, Id>();
        for (Address__c addr : listAddrExisting) {
            mapHHAddrKeyToId.put(strKeyOfAddr(addr), addr.Id);
        }

        Map<String, String> mapDIFieldToAddrField =
            mapFieldsForDIObject('Address', UTIL_Namespace.StrTokenNSPrefix('Address__c'), listStrDataImportFields);
        List<Address__c> addressesToInsert = new List<Address__c>();
        List<DataImport__c> dataImportsToInsert = new List<DataImport__c>();
        Map<String, Address__c> mapHHAddrKeyToAddrNew = new Map<String, Address__c>();
        for (DataImport__c dataImport : listDI) {
            // skip di's that already have an error
            if (dataImport.Status__c == BDI_DataImport_API.bdiFailed) {
                continue;
            }

            Contact con = ContactFromDi(dataImport, 1);
            Address__c address = new Address__c();
            address.Address_Type__c = 'Home';
            address.Default_Address__c = true;
            address.Household_Account__c = (con != null ? con.AccountId : null);
            Boolean isEmpty = true;
            for (String dataImportField : mapDIFieldToAddrField.keySet()) {
                if (isCopiedDIField(dataImport, dataImportField, address, mapDIFieldToAddrField)) {
                    isEmpty = false;
                }
            }
            if (!isEmpty) {
                // only create Home Address if we have a household
                if (con == null || con.AccountId == null) {
                    dataImport.HomeAddressImportStatus__c = System.Label.bdiIgnored;
                    continue;
                }

                // check to see if we already have this address in this hh.
                Id addressId = mapHHAddrKeyToId.get(strKeyOfAddr(address));
                if (addressId != null) {
                    dataImport.HomeAddressImported__c = addressId;
                    dataImport.HomeAddressImportStatus__c = statusMatchedExisting();
                } else {
                    // see if we are already creating this new address
                    Address__c addrNew = mapHHAddrKeyToAddrNew.get(strKeyOfAddr(address));
                    if (addrNew != null) {
                        address = addrNew;
                        dataImport.HomeAddressImportStatus__c = statusMatchedNew();
                    } else {
                        mapHHAddrKeyToAddrNew.put(strKeyOfAddr(address), address);
                        addressesToInsert.add(address);
                        dataImportsToInsert.add(dataImport);
                        dataImport.HomeAddressImportStatus__c = statusCreatedNew();
                    }
                    mapDIIdToAddr.put(dataImport.Id, address);
                }
            }
            if (Test.isRunningTest() && address.MailingCity__c != null && address.MailingCity__c.startsWith('FailTest')) {
                address.Household_Account__c = dataImport.Id;  // a bogus id for this field
            }
        }

        // done matching for Dry Run
        if (isDryRun) {
            return;
        }

        // two prong strategy! if any address object fails to save, do one
        // address record at a time, so we can log the failing address with the correct bdi record.
        try  {
            UTIL_DMLService.insertRecords(addressesToInsert);
        } catch (Exception ex) {
            for (Integer i = 0; i < addressesToInsert.size(); i++) {
                Database.SaveResult sr = UTIL_DMLService.insertRecord(addressesToInsert[i], false);
                if (!sr.isSuccess()) {
                    LogBDIError(dataImportsToInsert[i], sr.getErrors()[0].getMessage(), 'HomeAddressImportStatus__c');
                }
            }
        }

        // update each DI with its new home address
        for (DataImport__c dataImport : listDI) {
            // skip di's that already have an error
            if (dataImport.Status__c == BDI_DataImport_API.bdiFailed) {
                continue;
            }

            if (dataImport.HomeAddressImported__c == null) {
                Address__c addr = mapDIIdToAddr.get(dataImport.Id);
                if (addr != null && addr.Id != null) {
                    dataImport.HomeAddressImported__c = addr.Id;
                    dataImport.HomeAddressImportStatus__c = statusCreatedNew();
                }
            }
        }
    }

    /*******************************************************************************************************
    * @description returns the unique address key for the given address
    * @param addr the Address
    * @return String the key for the Address
    */
    private static String strKeyOfAddr(Address__c addr) {
        return addr.Household_Account__c + addr.MailingStreet__c + addr.MailingCity__c + addr.MailingState__c +
            addr.MailingPostalCode__c;
    }

    /*******************************************************************************************************
    * @description update the contacts and household account with the Home Address information
    * @return void
    */
    private void importAddressesAsAddressFields() {

        // there is no work to do in Dry Run.
        if (isDryRun) {
            return;
        }

        // track the contacts and hh accounts to update
        Set<Id> setIdUpdate = new Set<Id>();
        List<Contact> listCon1Update = new List<Contact>();
        List<Contact> listCon2Update = new List<Contact>();
        List<Account> listAccUpdate = new List<Account>();
        List<DataImport__c> listCon1Di = new List<DataImport__c>();
        List<DataImport__c> listCon2Di = new List<DataImport__c>();
        List<DataImport__c> listAccDi = new List<DataImport__c>();

        // first get our Household Accounts
        Set<Id> setHHId = new Set<Id>();
        for (DataImport__c dataImport : listDI) {
            // skip di's that already have an error
            if (dataImport.Status__c == BDI_DataImport_API.bdiFailed) {
                continue;
            }

            if (dataImport.HouseholdAccountImported__c != null) {
                setHHId.add(dataImport.HouseholdAccountImported__c);
            }
        }
        Map<Id, Account> mapHHIdToAcc = new Map<Id, Account>([
            SELECT Id,
                BillingStreet,
                BillingCity,
                BillingState,
                BillingPostalCode,
                BillingCountry
            FROM Account
            WHERE Id IN :setHHId
        ]);

        // now update home address on the contacts and hh account
        for (DataImport__c dataImport : listDI) {
            // skip di's that already have an error
            if (dataImport.Status__c == BDI_DataImport_API.bdiFailed) {
                continue;
            }
            Contact con1 = ContactFromDi(dataImport, 1);
            Contact con2 = ContactFromDi(dataImport, 2);
            Account accHH = mapHHIdToAcc.get(dataImport.HouseholdAccountImported__c);

            if (dataImport.Home_Street__c != null ||
                dataImport.Home_City__c != null ||
                dataImport.Home_State_Province__c != null ||
                dataImport.Home_Zip_Postal_Code__c != null ||
                dataImport.Home_Country__c != null) {

                // use an Address object, so we can leverage the copy methods that support state & country picklists.
                Address__c addr = new Address__c();
                addr.MailingStreet__c = dataImport.Home_Street__c;
                addr.MailingCity__c = dataImport.Home_City__c;
                addr.MailingState__c = dataImport.Home_State_Province__c;
                addr.MailingPostalCode__c = dataImport.Home_Zip_Postal_Code__c;
                addr.MailingCountry__c = dataImport.Home_Country__c;
                addr.Address_Type__c = 'Home';

                if (con1 != null) {
                    ADDR_Addresses_TDTM.copyAddressAddrSObj(addr, con1, 'Mailing', 'npe01__Primary_Address_Type__c');
                    if (setIdUpdate.add(con1.Id)) {
                        listCon1Update.add(con1);
                        listCon1Di.add(dataImport);
                    }
                }
                if (con2 != null) {
                    ADDR_Addresses_TDTM.copyAddressAddrSObj(addr, con2, 'Mailing', 'npe01__Primary_Address_Type__c');
                    if (setIdUpdate.add(con2.Id)) {
                        listCon2Update.add(con2);
                        listCon2Di.add(dataImport);
                    }
                }
                if (accHH != null) {
                    ADDR_Addresses_TDTM.copyAddressAddrSObj(addr, accHH, 'Billing', null);
                    if (setIdUpdate.add(accHH.Id)) {
                        listAccUpdate.add(accHH);
                        listAccDi.add(dataImport);
                    }
                }
            }
        }

        // now update the objects
        List<Database.UpsertResult> listUR = UTIL_DMLService.upsertRecords(listCon1Update, false);
        for (Integer i = 0; i < listUR.size(); i++) {
            Database.UpsertResult ur = listUR[i];
            if (!ur.isSuccess()) {
                LogBDIError(listCon1Di[i], ur.getErrors()[0].getMessage(), 'Contact1ImportStatus__c');
            }
        }
        listUR = UTIL_DMLService.upsertRecords(listCon2Update, false);
        for (Integer i = 0; i < listUR.size(); i++) {
            Database.UpsertResult ur = listUR[i];
            if (!ur.isSuccess()) {
                LogBDIError(listCon2Di[i], ur.getErrors()[0].getMessage(), 'Contact2ImportStatus__c');
            }
        }
        listUR = UTIL_DMLService.upsertRecords(listAccUpdate, false);
        for (Integer i = 0; i < listUR.size(); i++) {
            Database.UpsertResult ur = listUR[i];
            if (!ur.isSuccess()) {
                LogBDIError(listAccDi[i], ur.getErrors()[0].getMessage(), 'HomeAddressImportStatus__c');
            }
        }

    }


    //********************************************* CAMPAIGNS ************************************************

    /*******************************************************************************************************
    * @description matches existing campaigns, and creates new campaigns, as needed.
    * @return void
    */
    private void importCampaigns() {

        // need to find all the Campaigns that we might need
        Set<String> uniqueCampaignNames = new Set<String>();
        Set<Id> setCampaignId = new Set<Id>();

        for (DataImport__c dataImport : listDI) {
            // skip di's that already have an error
            if (dataImport.Status__c == BDI_DataImport_API.bdiFailed) {
                continue;
            }

            if (dataImport.Donation_Campaign_Name__c != null) {
                uniqueCampaignNames.add(dataImport.Donation_Campaign_Name__c);
            }

        }

        // add the existing campaigns to our map
        List<Campaign> uniqueCampaigns = [
                SELECT Id, Name
                FROM Campaign
                WHERE Name IN :uniqueCampaignNames
                ORDER BY CreatedDate DESC
        ];

        for (Campaign cmp : uniqueCampaigns) {
            campaignNameToCampaignId.put(cmp.Name, cmp.Id);
        }

        // create any new campaigns
        List<Campaign> campaignsToInsert = new List<Campaign>();
        List<DataImport__c> dataImportsWithNewCampaigns = new List<DataImport__c>();
        uniqueCampaignNames.clear();
        for (DataImport__c dataImport : listDI) {
            // skip di's that already have an error
            if (dataImport.Status__c == BDI_DataImport_API.bdiFailed) {
                continue;
            }

            String campaignName = dataImport.Donation_Campaign_Name__c;
            Id campaignId = dataImport.DonationCampaignImported__c;
            Campaign cmp;

            if (campaignId != null) {
                // User specified a Campaign lookup in BGE lookup or with an ID on import
                dataImport.DonationCampaignImportStatus__c = System.Label.bdiMatchedId;
<<<<<<< HEAD
            } else if (campaignName != null && !uniqueCampaignNames.contains(campaignName)) {
                uniqueCampaignNames.add(campaignName);
                if (campaignNameToCampaignId.get(campaignName) == null) {
=======

            } else if (campaignName != null && campaignId == null) {
                // User specified a Campaign Name!

                if (!uniqueCampaignNames.contains(campaignName)) {
                    // We haven't already logged this name; add it to the set
                    uniqueCampaignNames.add(campaignName);

                    // Create a new Campaign if no match on Name
                    if (!isDryRun && campaignNameToCampaignId.get(campaignName) == null) {
                        cmp = new Campaign(Name = campaignName, IsActive = true);
                        campaignsToInsert.add(cmp);
                        dataImportsWithNewCampaigns.add(dataImport);
                    }
                }

                // Set Campaign Import status
                if (campaignNameToCampaignId.get(campaignName) == null) {
                    // The Campaign doesn't actually exist yet
>>>>>>> c6ffe459
                    if (isDryRun) {
                        dataImport.DonationCampaignImportStatus__c = System.Label.bdiMatchedNone;
                    } else {
                        dataImport.DonationCampaignImportStatus__c = System.Label.bdiCreated;
<<<<<<< HEAD
                        // Create a new Campaign if no match on Name
                        cmp = new Campaign(Name = campaignName, IsActive = true);
                        campaignsToInsert.add(cmp);
                        dataImportsWithNewCampaigns.add(dataImport);
                    }
                } else {
                    // Park the matched Campaign ID in the lookup only after dry run to get the correct match status
                    if (!isDryRun) {
                        dataImport.DonationCampaignImported__c = campaignNameToCampaignId.get(campaignName);
                    }
=======
                    }
                } else {
                    // The campaign exists!
>>>>>>> c6ffe459
                    dataImport.DonationCampaignImportStatus__c = System.Label.bdiMatched;
                }
            }
            if (Test.isRunningTest() && campaignName != null && campaignName.startsWith('FailTest')) {
                cmp.Name = null;
            }
        }

        List<Database.UpsertResult> upsertResults = UTIL_DMLService.upsertRecords(campaignsToInsert, false);
        for (Integer i = 0; i < upsertResults.size(); i++) {
            Database.UpsertResult ur = upsertResults[i];
            if (!ur.isSuccess()) {
                LogBDIError(dataImportsWithNewCampaigns[i], ur.getErrors()[0].getMessage(), 'DonationCampaignImportStatus__c');
            }
        }

        // add the new campaigns to our map
<<<<<<< HEAD
        for (Integer i=0; i < campaignsToInsert.size(); i++) {
            Campaign cmp = campaignsToInsert[i];
            campaignNameToCampaignId.put(cmp.Name, cmp.Id);
            dataImportsWithNewCampaigns[i].DonationCampaignImported__c = cmp.Id;
=======
        for (Campaign campaign : campaignsToInsert) {
            campaignNameToCampaignId.put(campaign.Name, campaign.Id);
>>>>>>> c6ffe459
        }

        for (DataImport__c dataImport : listDI) {
            if (!isDryRun
                    && dataImport.DonationCampaignImported__c == null
                    && dataImport.Donation_Campaign_Name__c != null) {
                // user specified Campaign Name only and we should have all new *and* existing Campaigns in our map now
                dataImport.DonationCampaignImported__c =
                        campaignNameToCampaignId.get(dataImport.Donation_Campaign_Name__c);
            }
        }
    }

    //********************************************* CAMPAIGN MEMBERS ************************************************

    /*******************************************************************************************************
    * @description creates any new CampaignMembers for imported Contacts and Campaigns
    * @return void
    */
    private void importCampaignMembers() {

        // there is no work to do in Dry Run.
        if (isDryRun) {
            return;
        }

        List<String> newCmContactIds = new List<String>();
        List<String> listCampaignIds = new List<String>();
        List<String> listCmStatues = new List<String>();

        // loop over the dis contacts and find existing cms or new cms to create (if they have a campaign)
        for (DataImport__c dataImport : listDI) {
            // skip that already have an error
            if (dataImport.Status__c == BDI_DataImport_API.bdiFailed) {
                continue;
            }

            // only create CMs here for rows that don't have an opportunity
            if (dataImport.Donation_Campaign_Name__c != null && dataImport.DonationImported__c == null) {
                // assume errors would have already been thrown
                Id campaignId = campaignNameToCampaignId.get(dataImport.Donation_Campaign_Name__c);
                String diStatus =
                    String.isBlank(dataImport.Campaign_Member_Status__c) ?
                        Label.campaignMemberStatusDefault : dataImport.Campaign_Member_Status__c;

                if (dataImport.Contact1Imported__c != null) {
                    newCmContactIds.add(dataImport.Contact1Imported__c);
                    listCampaignIds.add(campaignId); // current campaign for row
                    listCmStatues.add(diStatus);
                }
                if (dataImport.Contact2Imported__c != null) {
                    newCmContactIds.add(dataImport.Contact2Imported__c);
                    listCampaignIds.add(campaignId); // current campaign for row
                    listCmStatues.add(diStatus);
                }
            }
        }

        // return DML wrapper for new CMs
        TDTM_Runnable.DMLWrapper newCmWrapper =
            CON_AddToCampaign.CreateCampaignMembers(newCmContactIds, listCampaignIds, listCmStatues);

        // process dmls for CMs
        TDTM_TriggerHandler.processDML(newCmWrapper);
    }

}<|MERGE_RESOLUTION|>--- conflicted
+++ resolved
@@ -1797,11 +1797,6 @@
             if (campaignId != null) {
                 // User specified a Campaign lookup in BGE lookup or with an ID on import
                 dataImport.DonationCampaignImportStatus__c = System.Label.bdiMatchedId;
-<<<<<<< HEAD
-            } else if (campaignName != null && !uniqueCampaignNames.contains(campaignName)) {
-                uniqueCampaignNames.add(campaignName);
-                if (campaignNameToCampaignId.get(campaignName) == null) {
-=======
 
             } else if (campaignName != null && campaignId == null) {
                 // User specified a Campaign Name!
@@ -1821,27 +1816,13 @@
                 // Set Campaign Import status
                 if (campaignNameToCampaignId.get(campaignName) == null) {
                     // The Campaign doesn't actually exist yet
->>>>>>> c6ffe459
                     if (isDryRun) {
                         dataImport.DonationCampaignImportStatus__c = System.Label.bdiMatchedNone;
                     } else {
                         dataImport.DonationCampaignImportStatus__c = System.Label.bdiCreated;
-<<<<<<< HEAD
-                        // Create a new Campaign if no match on Name
-                        cmp = new Campaign(Name = campaignName, IsActive = true);
-                        campaignsToInsert.add(cmp);
-                        dataImportsWithNewCampaigns.add(dataImport);
-                    }
-                } else {
-                    // Park the matched Campaign ID in the lookup only after dry run to get the correct match status
-                    if (!isDryRun) {
-                        dataImport.DonationCampaignImported__c = campaignNameToCampaignId.get(campaignName);
-                    }
-=======
                     }
                 } else {
                     // The campaign exists!
->>>>>>> c6ffe459
                     dataImport.DonationCampaignImportStatus__c = System.Label.bdiMatched;
                 }
             }
@@ -1859,15 +1840,8 @@
         }
 
         // add the new campaigns to our map
-<<<<<<< HEAD
-        for (Integer i=0; i < campaignsToInsert.size(); i++) {
-            Campaign cmp = campaignsToInsert[i];
-            campaignNameToCampaignId.put(cmp.Name, cmp.Id);
-            dataImportsWithNewCampaigns[i].DonationCampaignImported__c = cmp.Id;
-=======
         for (Campaign campaign : campaignsToInsert) {
             campaignNameToCampaignId.put(campaign.Name, campaign.Id);
->>>>>>> c6ffe459
         }
 
         for (DataImport__c dataImport : listDI) {
