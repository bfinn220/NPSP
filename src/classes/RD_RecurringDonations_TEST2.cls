--- conflicted
+++ resolved
@@ -747,13 +747,8 @@
     
     // from RD_AddDonationsBTN_CTRL
     public static testMethod void testBTN(){
-<<<<<<< HEAD
-        if (strTestOnly != '*' && strTestOnly != 'testBTN') return;
 
         Account a = new Account(Name = UTIL_UnitTestData_TEST.TEST_NAME);
-=======
-        Account a = new Account(Name = 'TestA');
->>>>>>> bddf5713
         insert a;
         npe03__Recurring_Donation__c r1 = new npe03__Recurring_Donation__c();
         r1.Name = UTIL_UnitTestData_TEST.TEST_NAME;
@@ -1249,13 +1244,8 @@
     }
 
     static testMethod void testOrphanedRd() {
-<<<<<<< HEAD
-        if (strTestOnly != '*' && strTestOnly != 'testOrphanedRd') return;
 
         Contact con = UTIL_UnitTestData_TEST.getContact();
-=======
-        Contact con = new Contact(LastName='test');
->>>>>>> bddf5713
         insert con;
 
         List<npe03__Recurring_Donation__c> rdList = new List<npe03__Recurring_Donation__c>();
