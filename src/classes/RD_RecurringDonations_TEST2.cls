/*
    Copyright (c) 2012, Salesforce.org
    All rights reserved. 
    
    Redistribution and use in source and binary forms, with or without
    modification, are permitted provided that the following conditions are met:
    
    * Redistributions of source code must retain the above copyright
      notice, this list of conditions and the following disclaimer.
    * Redistributions in binary form must reproduce the above copyright
      notice, this list of conditions and the following disclaimer in the
      documentation and/or other materials provided with the distribution.
    * Neither the name of Salesforce.org nor the names of
      its contributors may be used to endorse or promote products derived
      from this software without specific prior written permission.
 
    THIS SOFTWARE IS PROVIDED BY THE COPYRIGHT HOLDERS AND CONTRIBUTORS
    "AS IS" AND ANY EXPRESS OR IMPLIED WARRANTIES, INCLUDING, BUT NOT 
    LIMITED TO, THE IMPLIED WARRANTIES OF MERCHANTABILITY AND FITNESS 
    FOR A PARTICULAR PURPOSE ARE DISCLAIMED. IN NO EVENT SHALL THE 
    COPYRIGHT HOLDER OR CONTRIBUTORS BE LIABLE FOR ANY DIRECT, INDIRECT, 
    INCIDENTAL, SPECIAL, EXEMPLARY, OR CONSEQUENTIAL DAMAGES (INCLUDING, 
    BUT NOT LIMITED TO, PROCUREMENT OF SUBSTITUTE GOODS OR SERVICES; 
    LOSS OF USE, DATA, OR PROFITS; OR BUSINESS INTERRUPTION) HOWEVER 
    CAUSED AND ON ANY THEORY OF LIABILITY, WHETHER IN CONTRACT, STRICT 
    LIABILITY, OR TORT (INCLUDING NEGLIGENCE OR OTHERWISE) ARISING IN 
    ANY WAY OUT OF THE USE OF THIS SOFTWARE, EVEN IF ADVISED OF THE 
    POSSIBILITY OF SUCH DAMAGE.
*/
/**
* @author Salesforce.org
* @date 2012 (2.0)
* @group Recurring Donations
* @description Test class for the RecurringDonations class
*/
@isTest
private with sharing class RD_RecurringDonations_TEST2 {
    private static final Date DEFAULT_ESTABLISHED_DATE = RD_RecurringDonations_TEST.DEFAULT_ESTABLISHED_DATE;
    private static final Date TODAY = System.today();
    private static final RD2_RecurringDonationsGateway rdGateway = new RD2_RecurringDonationsGateway();

    //test closing an opportunity for an open recurring donation
    @isTest
    private static void closeOppForOpenEndedRecurringDonationYearly() {
        RD_RecurringDonations_TEST.createRdSettingsWithYearForecast();           
        
        Account a = buildAccount();
        insert a;
        
        Contact c = buildContact(a.Id);
        insert c;       

        npe03__Recurring_Donation__c rd = RD_RecurringDonations_TEST.buildRecurringDonationYearlyInstallment(null);
        rd.npe03__Organization__c = a.id;
        rd.npe03__Open_Ended_Status__c = System.Label.npe03.RecurringDonationOpenStatus;
        rd.npe03__Next_Payment_Date__c = TODAY;
        rd.OwnerId = System.UserInfo.getUserId();
        insert rd;
        
        List<Opportunity> originalOpps = RD_RecurringDonations_TEST.getOppsOrderByCloseDate(rd.Id);
        System.assertEquals(1, originalOpps.size());          
        
        Opportunity o = originalOpps[0];
        o.StageName = UTIL_UnitTestData_TEST.getClosedWonStage();
        o.CloseDate = TODAY;

        Test.startTest();
        update o;
        RD_RecurringDonations.evaluateRecurringDonationsForNewOppInsert(new List<npe03__Recurring_Donation__c>{rd});
        Test.stopTest();
        
        rd = rdGateway.getRecord(rd.id);     
        System.assertEquals(0, RD_RecurringDonations_TEST.getOpenOppCount(rd.Id));
        System.assertEquals(TODAY, rd.npe03__Last_Payment_Date__c);
    }
    
    @isTest
    private static void closeOpenEndedRecurringDonationMarkOppsClosedLost() {
        RD_RecurringDonations_TEST.createRdSettingsWithYearForecast();           
        
        Account a = buildAccount();
        insert a;
        
        Contact c = buildContact(a.Id);
        insert c;       

        npe03__Recurring_Donation__c rd = RD_RecurringDonations_TEST.buildRecurringDonationWeeklyInstallment(c.Id);
        rd.npe03__Open_Ended_Status__c = System.Label.npe03.RecurringDonationOpenStatus;
        rd.npe03__Next_Payment_Date__c = TODAY.toStartOfMonth();
        insert rd;
        
        List<Opportunity> originalOpps = RD_RecurringDonations_TEST.getOppsOrderByCloseDate(rd.Id);
        Integer cOpp = originalOpps.size();
        System.assert(cOpp == 52 || cOpp == 53); 

        Test.startTest();
        rd.npe03__Open_Ended_Status__c = System.Label.npe03.RecurringDonationClosedStatus;
        update rd;
        Test.stopTest();
        
        //assert all previously open opps are marked closed lost
        System.assertEquals(53, [select count() from Opportunity where isClosed = true and isWon = false and npe03__Recurring_Donation__c = :rd.id]);
        
    }
    
    @isTest
    private static void updateRecurringDonationWithClosedOpp() {
        RD_RecurringDonations_TEST.createRdSettingsWithYearForecast();           
        
        Account a = buildAccount();
        insert a;
        
        Contact c = buildContact(a.Id);
        insert c;        

        npe03__Recurring_Donation__c rd = RD_RecurringDonations_TEST.buildRecurringDonationWeeklyInstallment(c.Id);
        rd.npe03__Open_Ended_Status__c = System.Label.npe03.RecurringDonationOpenStatus;
        rd.npe03__Next_Payment_Date__c = TODAY;
        insert rd;
        
        List<Opportunity> originalOpps = RD_RecurringDonations_TEST.getOppsOrderByCloseDate(rd.Id);
        Opportunity o = originalOpps[0];
        o.StageName = UTIL_UnitTestData_TEST.getClosedWonStage();
        o.CloseDate = TODAY;
        update o;
        
        //fake the last payment date close operation
        rd.npe03__Last_Payment_Date__c = TODAY;
        update rd;
        Test.startTest();
        rd.npe03__Installment_Period__c = System.Label.npe03.RecurringDonationInstallmentPeriodYearly;
        update rd;
        Test.stopTest();        
        
        rd = rdGateway.getRecord(rd.id);     
        
        System.assertEquals(1, RD_RecurringDonations_TEST.getOpenOppCount(rd.Id));
        System.assertEquals(TODAY, rd.npe03__Last_Payment_Date__c);
    }

    /*******************************************************************************************************
     * Verifies open Opportunities Close Date is updated when the Recurring Donation
     * Next Donation Date is changed.
     */ 
    @isTest
    private static void shouldUpdateOpenOppCloseDatesWhenRecDonationNextDonationDateIsChanged() {
        RD_RecurringDonations_TEST.createRdSettingsWithYearForecast();           
        
        Account a = buildAccount();
        insert a;
        
        Contact c = buildContact(a.Id);
        insert c;       
        
        Date nextDonationDate = TODAY.toStartOfMonth();
        Integer expectedInstallments = 2;

        npe03__Recurring_Donation__c rd = RD_RecurringDonations_TEST.buildRecurringDonationMonthlyInstallment(null);
        rd.npe03__Organization__c = a.id;
        rd.npe03__Date_Established__c = nextDonationDate.addDays(-1);
        rd.npe03__Next_Payment_Date__c = nextDonationDate;
        insert rd;
        
        List<Opportunity> actualOpps = RD_RecurringDonations_TEST.getOppsOrderByCloseDate(rd.Id);
        System.assertEquals(expectedInstallments, actualOpps.size(), 'The installment on Monthly RD should match expected Opp size');  
        System.assertEquals(nextDonationDate, actualOpps[0].CloseDate, 'The first Close Date should be Next Donation Date');                  
        
        nextDonationDate = nextDonationDate.addDays(1);
        rd.npe03__Next_Payment_Date__c = nextDonationDate;
        Test.startTest();
        update rd;
        Test.stopTest();
        
        rd = rdGateway.getRecord(rd.id); 
        System.assertEquals(nextDonationDate, rd.npe03__Next_Payment_Date__c, 'The RD Next Donation Date should be updated'); 
        
        actualOpps = RD_RecurringDonations_TEST.getOppsOrderByCloseDate(rd.Id);
        System.assertEquals(expectedInstallments, actualOpps.size(), 'The installment on Monthly RD should match expected Opp size');  
        System.assertEquals(nextDonationDate, actualOpps[0].CloseDate, 'The first Close Date should be updated Next Donation Date');       

        System.assertEquals(expectedInstallments, RD_RecurringDonations_TEST.getOpenOppCount(rd.Id));
    }

    //test inserting a closed/won opportunity for an open recurring donation
    @isTest
    private static void insertClosedOppForOpenEndedRecurringDonation() {
        RD_RecurringDonations_TEST.createRdSettingsWithYearForecast();           
        
        Account a = buildAccount();
        insert a;
        
        Contact c = buildContact(a.Id);
        insert c;       

<<<<<<< HEAD
        npe03__Recurring_Donation__c rd = new TEST_RecurringDonationBuilder()
=======
        npe03__Recurring_Donation__c rd = TEST_RecurringDonationBuilder.constructLegacyBuilder()
>>>>>>> 95361004
            .withInstallments(0)
            .withContact(c.Id)
            .withAmount(100)
            .withDateEstablished(DEFAULT_ESTABLISHED_DATE)
            .withOpenEndedStatusOpen()
            .withNextPaymentDate(TODAY.toStartOfMonth())
            .withOwnerId()
            .build();
        insert rd;        
        
        Opportunity o = new Opportunity();
        o.StageName = UTIL_UnitTestData_TEST.getClosedWonStage();
        o.CloseDate = TODAY;
        o.Amount = 50;
        o.AccountId = a.Id;
        o.Name = 'test';
        o.npe03__Recurring_Donation__c = rd.Id;

        Test.startTest();
        insert o;
        Test.stopTest();

        rd = rdGateway.getRecord(rd.id);    
        System.assertEquals(50, rd.npe03__Paid_Amount__c);
    }
    
    //test closing an opportunity for an open recurring donation
    @isTest
    private static void closeOppForOpenEndedRecurringDonationBadRecurrance() {
        RD_RecurringDonations_TEST.createRdSettingsWithYearForecast();           
        
        Account a = buildAccount();
        insert a;
        
        Contact c = buildContact(a.Id);
        insert c;       
        
        Campaign camp = new Campaign(Name = 'MyTestCamp', isActive = true);
        insert camp;

        npe03__Recurring_Donation__c rd = RD_RecurringDonations_TEST.buildRecurringDonationYearlyInstallment(null);
        rd.npe03__Organization__c = a.id;
        rd.npe03__Recurring_Donation_Campaign__c = camp.id;
        rd.npe03__Open_Ended_Status__c = System.Label.npe03.RecurringDonationOpenStatus;
        rd.npe03__Next_Payment_Date__c = TODAY;
        insert rd;

        List<Opportunity> originalOpps = RD_RecurringDonations_TEST.getOppsOrderByCloseDate(rd.Id);
        Opportunity o = originalOpps[0];
        o.StageName = UTIL_UnitTestData_TEST.getClosedWonStage();
        o.CloseDate = TODAY;

        rd.npe03__Installment_Period__c = 'GarbageDate';

        // Need to simulate that this previously ran to prevent the Opp from being deleted.
        TDTM_ProcessControl.setRecursionFlag(TDTM_ProcessControl.flag.RD, true);
        update rd;
        TDTM_ProcessControl.setRecursionFlag(TDTM_ProcessControl.flag.RD, false);

        Test.startTest();
        update o;
        Test.stopTest();
    }
    
    //test closing an opportunity for an open recurring donation
    @isTest
    private static void closeRecurringDonationDeleteOpps() {
        RD_RecurringDonations_TEST.createRdSettingsWithYearForecast();           
        
        Account a = buildAccount();
        insert a;
        
        Contact c = buildContact(a.Id);
        insert c;       
        
        Campaign camp = new Campaign(Name = 'MyTestCamp', isActive = true);
        insert camp;

        npe03__Recurring_Donation__c rd = RD_RecurringDonations_TEST.buildRecurringDonationYearlyInstallment(null);
        rd.npe03__Organization__c = a.id;
        rd.npe03__Recurring_Donation_Campaign__c = camp.id;
        rd.npe03__Open_Ended_Status__c = System.Label.npe03.RecurringDonationOpenStatus;
        rd.npe03__Next_Payment_Date__c = TODAY;
        insert rd;
        
        System.assertNotEquals(0, RD_RecurringDonations_TEST.getOpenOppCount(rd.Id));
        //reset the semaphore
        Test.startTest();
        rd.npe03__Open_Ended_Status__c = System.Label.npe03.RecurringDonationClosedStatus;
        update rd;
        Test.stopTest();
        
        //there should be no open donations
        System.assertEquals(0, RD_RecurringDonations_TEST.getOpenOppCount(rd.Id));        
    }
    
    @isTest
    private static void multipleRDInsert() {
        RD_RecurringDonations_TEST.createRdSettingsWithForecast(6);           
        
        delete [select id from npe03__Custom_Field_Mapping__c];
        npe03__Custom_Field_Mapping__c cfm1 = new npe03__Custom_Field_Mapping__c(
            npe03__Recurring_Donation_Field__c = 'Name',
            npe03__Opportunity_Field__c = 'Description',
            Name = 'CFMName00001-Test'
        );
        insert cfm1;
        
        Account a = buildAccount();
        insert a;
        
        Contact c = buildContact(a.Id);
        insert c;       

        List<npe03__Recurring_Donation__c> rdlist = new List<npe03__Recurring_Donation__c>();
        npe03__Recurring_Donation__c rd = RD_RecurringDonations_TEST.buildRecurringDonationYearlyInstallment(c.Id);
        rd.npe03__Open_Ended_Status__c = System.Label.npe03.RecurringDonationOpenStatus;
        rd.npe03__Next_Payment_Date__c = TODAY.toStartOfMonth();
        rdlist.add(rd);
                
        npe03__Recurring_Donation__c r2 = RD_RecurringDonations_TEST.buildRecurringDonationMonthlyInstallment(c.Id);
        r2.npe03__Open_Ended_Status__c = System.Label.npe03.RecurringDonationOpenStatus;
        r2.npe03__Next_Payment_Date__c = TODAY.toStartOfMonth();
        rdlist.add(r2);
                                        
        Test.startTest();
        insert rdlist;
        rdlist[0].npe03__Amount__c = 50;
        rdlist[1].npe03__Amount__c = 50;
        rdlist[1].npe03__Next_Payment_Date__c = TODAY.toStartOfMonth().addDays(5);
        update rdlist;
        Test.stopTest();

        List<Opportunity> originalOpps = new List<Opportunity>([select id, Name,amount,accountid,CloseDate,Description from Opportunity where npe03__Recurring_Donation__r.id = :rd.id or npe03__Recurring_Donation__c = :r2.id]);
        System.assertEquals(7, originalOpps.size());
        System.assertEquals(50, originalOpps[0].Amount);
        System.assertNotEquals(null, originalOpps[0].Description);
        System.assertNotEquals(null, originalOpps[1].Description);
    }
    @isTest
    private static void tooManyInstallments() {
        UTIL_CustomSettingsFacade.getRecurringDonationsSettingsForTest(new npe03__Recurring_Donations_Settings__c(
            npe03__Opportunity_Forecast_Months__c = 6,
            npe03__Maximum_Donations__c = 2,
            npe03__Open_Opportunity_Behavior__c = RD_RecurringDonations.RecurringDonationCloseOptions.Mark_Opportunities_Closed_Lost.name()        
        ));           
        
        Account a = buildAccount();
        insert a;
        
        Contact c = buildContact(a.Id);
        insert c;       

        npe03__Recurring_Donation__c rd = RD_RecurringDonations_TEST.buildRecurringDonationYearlyInstallment(c.Id);
        rd.npe03__Installments__c = 50;
        rd.npe03__Next_Payment_Date__c = TODAY;
        try{
            insert rd;
        } catch (exception e) {}

        //insert should fail because of too many installments
        System.assertEquals(null,rd.id);
    }
    @isTest
    private static void updateOppsFromMultipleRDs() {
        RD_RecurringDonations_TEST.createRdSettingsWithYearForecast();           
        
        //remove any existing custom field mappings
        delete [select id from npe03__Custom_Field_Mapping__c];        
        npe03__Custom_Field_Mapping__c cfm = new npe03__Custom_Field_Mapping__c(
            npe03__Recurring_Donation_Field__c = 'Name',
            npe03__Opportunity_Field__c = 'Description',
            Name = 'CFMName00001-Test'
        );
        insert cfm;
        
        Account a = buildAccount();
        insert a;
        
        Contact c = buildContact(a.Id);
        insert c;       
        
        npe03__Recurring_Donation__c rd = RD_RecurringDonations_TEST.buildRecurringDonationYearlyInstallment(c.Id);
        rd.npe03__Open_Ended_Status__c = System.Label.npe03.RecurringDonationOpenStatus;
        rd.npe03__Next_Payment_Date__c = TODAY;
        insert rd;
                
        npe03__Recurring_Donation__c r2 = RD_RecurringDonations_TEST.buildRecurringDonationMonthlyInstallment(c.Id);
        r2.npe03__Open_Ended_Status__c = System.Label.npe03.RecurringDonationOpenStatus;
        r2.npe03__Next_Payment_Date__c = TODAY;
        insert r2;

        List<Opportunity> originalOpps = new List<Opportunity>([select id, Name,amount,accountid,CloseDate from Opportunity where npe03__Recurring_Donation__r.id = :rd.id or npe03__Recurring_Donation__c = :r2.id]);
        System.assert(originalOpps.size() > 1);
        
        Test.startTest();
        originalOpps[0].Stagename = UTIL_UnitTestData_TEST.getClosedWonStage();
        originalOpps[1].stagename = UTIL_UnitTestData_TEST.getClosedWonStage();        
        update originalOpps;
        Test.stopTest();

        System.assert(originalOpps.size() > [select count() from Opportunity where isClosed = false and (npe03__Recurring_Donation__c = :rd.id or npe03__Recurring_Donation__c = :r2.id)]);        
    }
    
    @isTest
    private static void testErrorHandlingAllSysAdmins() {
        UTIL_CustomSettingsFacade.getRecurringDonationsSettingsForTest(new npe03__Recurring_Donations_Settings__c(
            npe03__Error_Email_Notifications__c = ERR_Notifier.ERROR_NOTIFICATION_RECIPIENT_ALL_SYS_ADMINS,
            npe03__Opportunity_Forecast_Months__c = 12                
        ));         
        
        Account a = buildAccount();
        insert a;

<<<<<<< HEAD
        npe03__Recurring_Donation__c rd = new TEST_RecurringDonationBuilder()
=======
        npe03__Recurring_Donation__c rd = TEST_RecurringDonationBuilder.constructLegacyBuilder()
>>>>>>> 95361004
            .withAccount(a.Id)
            .withAmount(100)
            .withInstallmentPeriodWeekly()
            .withOpenEndedStatusOpen()
            .withNextPaymentDate(TODAY)
            .build();
        insert rd;    
        
        //create some opps
        List<Opportunity> olist = new List<Opportunity>();
        for (Integer i = 0; i<=10; i++) {
            Opportunity o = new Opportunity(
                StageName = 'Closed Won',
                Name = 'Opp ' + i,
                CloseDate = TODAY,
                Amount = 1.00,
                npe03__Recurring_Donation__c = rd.id                
            );
            olist.add(o);                       
        }
        //invalidate one opp        
        olist[0].Name = null;

        Database.saveresult[] lsr = Database.insert(olist, false);
        
        ERR_Handler.Errors errors = ERR_Handler.getErrors(lsr, olist);
        System.assertEquals(true, errors.errorsExist);
        System.assertEquals(1, errors.errorRecords.size());
    }
    
    @isTest
    private static void testErrorHandlingUser() {
        User u = [select id from User limit 1];
        UTIL_CustomSettingsFacade.getRecurringDonationsSettingsForTest(new npe03__Recurring_Donations_Settings__c( 
            npe03__Error_Email_Notifications__c = u.id,
            npe03__Opportunity_Forecast_Months__c = 12
        ));  
        
        Account a = buildAccount();
        insert a;
        
<<<<<<< HEAD
        npe03__Recurring_Donation__c rd = new TEST_RecurringDonationBuilder()
=======
        npe03__Recurring_Donation__c rd = TEST_RecurringDonationBuilder.constructLegacyBuilder()
>>>>>>> 95361004
            .withAccount(a.Id)
            .withAmount(100)
            .withInstallmentPeriodWeekly()
            .withOpenEndedStatusOpen()
            .withNextPaymentDate(TODAY)
            .build();
        insert rd;      
        
         //create some opps
        List<Opportunity> olist = new List<Opportunity>();
        for (Integer i = 0; i<=10; i++) {
            Opportunity o = new Opportunity(
                StageName = 'Closed Won',
                Name = 'Opp ' + i,
                CloseDate = TODAY,
                Amount = 1.00,
                npe03__Recurring_Donation__c = rd.id                
            );
            olist.add(o);                       
        }
        //invalidate one opp        
        olist[0].Name = null;

        Database.saveresult[] lsr = Database.insert(olist, false); 

        ERR_Handler.Errors errors = ERR_Handler.getErrors(lsr, olist);
        System.assertEquals(true, errors.errorsExist);
        System.assertEquals(1, errors.errorRecords.size());
    }
    
    @isTest
    private static void testErrorHandlingPublicGroup() {
        Group g = new Group(Name = 'MyGroup');
        insert g;
        UTIL_Debug.debug('GID IS: ' + g.id);
        UTIL_CustomSettingsFacade.getRecurringDonationsSettingsForTest(new npe03__Recurring_Donations_Settings__c( 
            npe03__Error_Email_Notifications__c = g.id,
            npe03__Opportunity_Forecast_Months__c = 12
        ));         
        
        Account a = buildAccount();
        insert a;
<<<<<<< HEAD
        npe03__Recurring_Donation__c rd = new TEST_RecurringDonationBuilder()
=======
        npe03__Recurring_Donation__c rd = TEST_RecurringDonationBuilder.constructLegacyBuilder()
>>>>>>> 95361004
            .withAccount(a.Id)
            .withAmount(100)
            .withInstallmentPeriodWeekly()
            .withOpenEndedStatusOpen()
            .withNextPaymentDate(TODAY)
            .build();
        insert rd;                   
        
        //create some opps
        List<Opportunity> olist = new List<Opportunity>();
        for (Integer i = 0; i<=10; i++) {
            Opportunity o = new Opportunity(
                StageName = 'Closed Won',
                Name = 'Opp ' + i,
                CloseDate = TODAY,
                Amount = 1.00,
                npe03__Recurring_Donation__c = rd.id                
            );
            olist.add(o);                       
        }
        //invalidate one opp        
        olist[0].Name = null;

        Database.saveresult[] lsr = Database.insert(olist, false); 

        ERR_Handler.Errors errors = ERR_Handler.getErrors(lsr, olist);
        System.assertEquals(true, errors.errorsExist);
        System.assertEquals(1, errors.errorRecords.size());
    }     

    //--------------------TEST METHOD from RD_RecurringDonations_BATCH -----------------------
    @isTest
    private static void batchStatusBarTest() {
        UTIL_JobProgress_CTRL controller = new UTIL_JobProgress_CTRL();
        controller.getBatchJobs();
    }

    //--------------- from RD_RecurringDonations_BATCH -----------------
    @isTest 
    public static void testBatch() {
        RD_RecurringDonations_TEST.createRdSettingsWithYearForecast();           
                    
        Account a = buildAccount();
        insert a;
        
        Contact c = buildContact(a.Id);
        insert c;       

        npe03__Recurring_Donation__c rd = RD_RecurringDonations_TEST.buildRecurringDonationWeeklyInstallment(null);
        rd.npe03__Organization__c = a.id;
        rd.npe03__Open_Ended_Status__c = System.Label.npe03.RecurringDonationOpenStatus;
        rd.npe03__Next_Payment_Date__c = TODAY;
        insert rd;
        
        List<Opportunity> originalOpps = RD_RecurringDonations_TEST.getOppsOrderByCloseDate(rd.Id);
        
        Opportunity o = originalOpps[0];
        o.StageName = UTIL_UnitTestData_TEST.getClosedWonStage();
        o.CloseDate = TODAY;
        update o;        
        
        //kick it off from the vf page
        Test.setCurrentPageReference(new PageReference('Page.RecurringDonationsSettings'));
        
        Test.StartTest();
        RD_RecurringDonations_BATCH rdbatch = new RD_RecurringDonations_BATCH();
        ID ApexJobId = Database.executeBatch(rdbatch, 10);
        Test.stopTest();
    }  
    
    /***
     * @description Verifies Recurring Donations are returned when enhanced Recurring Donations are not enabled
     */
    @isTest 
    private static void shouldReturnRDsWhenEnhancementIsNotEnabled() {  
        List<npe03__Recurring_Donation__c> records = executeBatchStart();

        System.assertEquals(1, records.size(), 'Recurring Donation record should be returned from the start() method');       
    } 
    
    /***
     * @description Verifies Recurring Donations are not returned when enhanced Recurring Donations are enabled
     */
    @isTest 
    private static void shouldNotReturnRDsWhenEnhancementIsEnabled() {  
        RD2_EnablementService_TEST.setRecurringDonations2Enabled();

        List<npe03__Recurring_Donation__c> records = executeBatchStart();

        System.assertEquals(true, records.isEmpty(), 'No record should be returned from the start() method: ' + records);       
    }  
        
    /***
     * @description Executes Recurring Donations start() and returns Recurring Donations
     */
    private static List<npe03__Recurring_Donation__c> executeBatchStart() {  
        RD_RecurringDonations_TEST.createRdSettingsWithYearForecast();   

        Account acc = buildAccount();
        insert acc;  

        npe03__Recurring_Donation__c rd = RD_RecurringDonations_TEST.buildRecurringDonationYearlyInstallment(null);
        rd.npe03__Organization__c = acc.Id;
        rd.npe03__Open_Ended_Status__c = System.Label.npe03.RecurringDonationOpenStatus;
        rd.npe03__Next_Payment_Date__c = TODAY;
        insert rd;

        RD_RecurringDonations_BATCH batch = new RD_RecurringDonations_BATCH();
        String query = batch.start(null).getQuery();
        
        return Database.query(query);
    }    

    @isTest
    private static void testBTN() {
        Account a = new Account(Name = 'TestA');
        insert a;
        npe03__Recurring_Donation__c rd = RD_RecurringDonations_TEST.buildRecurringDonationWeeklyInstallment(null);
        rd.npe03__Organization__c = a.Id;
        rd.npe03__Open_Ended_Status__c = System.Label.npe03.RecurringDonationOpenStatus;
        rd.npe03__Next_Payment_Date__c = TODAY;
        insert rd;  
        
        delete[select id from npe03__Custom_Field_Mapping__c];
        insert new npe03__Custom_Field_Mapping__c(
            Name = 'CFM-' + system.now(),
            npe03__Opportunity_Field__c = 'closedate',
            npe03__Recurring_Donation_Field__c = 'Name'
        );
        
        Test.startTest();
        
        ApexPages.StandardController scc = new ApexPages.StandardController(rd);
        RD_AddDonationsBTN_CTRL addDonationsBtn = new RD_AddDonationsBTN_CTRL(scc);
        System.assertEquals(rd.id, addDonationsBtn.sc.getId());
        addDonationsBtn.buttonClick();

        Test.stopTest();
    }

    /*******************************************************************************************************
    * @description Ensures proper message is displayed when navigating to Visualforce page without an ID
    */
    @isTest
    public static void errorMessageDisplayedWhenMissingId() {
        npe03__Recurring_Donation__c rd = RD_RecurringDonations_TEST.buildRecurringDonationWeeklyInstallment(null);
        rd.npe03__Organization__c = UTIL_UnitTestData_TEST.MOCK_ACCOUNT_ID;
        
        Test.startTest();
        
        ApexPages.StandardController controller = new ApexPages.StandardController(rd);
        RD_AddDonationsBTN_CTRL addDonationsBtn = new RD_AddDonationsBTN_CTRL(controller);
       
        //No redirect should occur
        System.assertEquals(null, addDonationsBtn.buttonClick());

        //Correct info message is returned
        UTIL_UnitTestData_TEST.assertPageHasMessage(System.Label.RD_ErrorAddDonationMissingId, ApexPages.Severity.ERROR);

        //Cancel button redirects back to list recurring donation list view
        Schema.DescribeSObjectResult describeResult = npe03__Recurring_Donation__c.SObjectType.getDescribe();
        PageReference listViewPage = new PageReference('/' + describeResult.getKeyPrefix());
        System.assertNotEquals(listViewPage, addDonationsBtn.redirectToRecurringDonationsPage());

        Test.stopTest();
    }

    /*******************************************************************************************************
    * @description test method for custom field mapping on insert and update of Fixed Length RDs
    */ 
    @isTest
    private static void testRDCustomFieldMappingFixedRD() {
        UTIL_Debug.debug('multiply: ' + System.Label.npe03.RecurringDonationMultiplyValue);
        UTIL_Debug.debug('divide: ' + System.Label.npe03.RecurringDonationDivideValue);
        Account a = buildAccount();
        insert a;
        
        Contact c = buildContact(a.Id);        
        insert c;
        
        //Create new CFM
        delete [select id from npe03__Custom_Field_Mapping__c];
        npe03__Custom_Field_Mapping__c cfm = new npe03__Custom_Field_Mapping__c(
            npe03__Recurring_Donation_Field__c = 'Name',
            npe03__Opportunity_Field__c = 'Description',
            Name = 'CFMName00001-Test'
        );
        insert cfm;


        npe03__Recurring_Donation__c rd = RD_RecurringDonations_TEST.buildRecurringDonationYearlyInstallment(c.Id);
        rd.Name = 'TestRD CFM Insert';
        insert rd;
        
        //check that opps have picked up the value of the RD field set through custom field mapping
        Opportunity[] installments1 = RD_RecurringDonations_TEST.getOppsOrderByCloseDate(rd.id);
        for (opportunity opp:installments1) {
            System.assertEquals(rd.name, opp.description);                
        }

        Test.startTest();
        rd.name='TestRD CFM Update';
        update rd;
        Test.stopTest();

        rd = rdGateway.getRecord(rd.id);
        System.assertEquals(rd.name,'TestRD CFM Update');

        //check that opps have picked up the upated value of the RD field set through custom field mapping
        Opportunity[] installments2 = RD_RecurringDonations_TEST.getOppsOrderByCloseDate(rd.id);
        for (opportunity opp:installments2) {
            System.assertEquals(rd.name, opp.description);                
        }
    }

    /*******************************************************************************************************
    * @description test method for custom field mapping on insert and update on Open Ended RD's
    */ 
    @isTest
    private static void testRDCustomFieldMappingOpenRD() {
        UTIL_Debug.debug('multiply: ' + System.Label.npe03.RecurringDonationMultiplyValue);
        UTIL_Debug.debug('divide: ' + System.Label.npe03.RecurringDonationDivideValue);
        Account a = buildAccount();
        insert a;
        
        Contact c = buildContact(a.Id);        
        insert c;
        
        //Create new CFM
        delete [select id from npe03__Custom_Field_Mapping__c];
        npe03__Custom_Field_Mapping__c cfm = new npe03__Custom_Field_Mapping__c(
            npe03__Recurring_Donation_Field__c = 'Name',
            npe03__Opportunity_Field__c = 'Description',
            Name = 'CFMName00001-Test'
        );
        insert cfm;


<<<<<<< HEAD
        npe03__Recurring_Donation__c rd = new TEST_RecurringDonationBuilder()
=======
        npe03__Recurring_Donation__c rd = TEST_RecurringDonationBuilder.constructLegacyBuilder()
>>>>>>> 95361004
            .withContact(c.Id)
            .withAmount(100)
            .withInstallmentPeriodMonthly()
            .withDateEstablished(TODAY)
            .withScheduleTypeMultiplyValue()
            .withOpenEndedStatusOpen()
            .build(); 
        insert rd;
        
        //check that opps have picked up the value of the RD field set through custom field mapping
        Opportunity[] installments1 = RD_RecurringDonations_TEST.getOppsOrderByCloseDate(rd.id);
        System.assertNotEquals(0, installments1.size());
        for (opportunity opp:installments1) {
            System.assertEquals(rd.name, opp.description);                
        }

        Test.startTest();
        rd.name='TestRD CFM Update';
        update rd;
        Test.stopTest();

        rd = rdGateway.getRecord(rd.id);
        System.assertEquals(rd.name, 'TestRD CFM Update');

        //check that opps have picked up the upated value of the RD field set through custom field mapping
        Opportunity[] installments2 = RD_RecurringDonations_TEST.getOppsOrderByCloseDate(rd.id);
        System.assertNotEquals(0, installments2.size());
        for (opportunity opp:installments2) {
            System.assertEquals(rd.name, opp.description);                
        }
    }

    @isTest
    private static void testInstallmentNumbers() {
        RD_RecurringDonations_TEST.createRdSettingsWithYearForecast();           
        
        Account a = buildAccount();
        insert a;
        
        Contact c = buildContact(a.Id);
        insert c;       
        
        Campaign camp = new Campaign(Name = 'MyTestCamp', isActive = true);
        insert camp;

        npe03__Recurring_Donation__c rd = RD_RecurringDonations_TEST.buildRecurringDonationYearlyInstallment(null);
        rd.npe03__Installments__c = 10;
        rd.npe03__Organization__c = a.id;
        rd.npe03__Recurring_Donation_Campaign__c = camp.id;
        rd.npe03__Open_Ended_Status__c = System.Label.npe03.RecurringDonationOpenStatus;
        rd.npe03__Next_Payment_Date__c = TODAY;
        insert rd;
        
        List<opportunity> queryopp = [SELECT Id, Recurring_Donation_Installment_Number__c FROM Opportunity ORDER BY CloseDate];

        for (Integer i=0; i<queryopp.size(); i++) {
            System.assertEquals(i+1,queryopp[i].Recurring_Donation_Installment_Number__c, 'Recurring Donation opportunities should have the correct installment number.');
            queryopp[i].Recurring_Donation_Installment_Number__c = null;
        }
        update queryopp;

        queryopp = [SELECT Id, Recurring_Donation_Installment_Number__c FROM Opportunity ORDER BY CloseDate];

        for (opportunity opp : queryopp) {
            System.assertEquals(null, opp.Recurring_Donation_Installment_Number__c, 'Recurring Donation opportunities shouldn\'t have an installment number.');
        }

        Test.startTest();
        Test.testInstall(new STG_InstallScript(), null, true);
        Test.stopTest();

        queryopp = [SELECT Id, Recurring_Donation_Installment_Number__c FROM Opportunity ORDER BY CloseDate];

        for (Integer i=0; i<queryopp.size(); i++) {
            System.assertEquals(i+1,queryopp[i].Recurring_Donation_Installment_Number__c, 'Recurring Donation opportunities should have the correct installment number.');
            queryopp[i].Recurring_Donation_Installment_Number__c = null;
        }
    }

    @isTest
    private static void testOpenEndedMonthlyEndDates_28th() {
        UTIL_CustomSettingsFacade.getRecurringDonationsSettingsForTest(new npe03__Recurring_Donations_Settings__c(
            npe03__Opportunity_Forecast_Months__c = 12,
            npe03__Maximum_Donations__c = 50
        ));

        Contact c = buildContact(null);
        insert c;
        Account a = [SELECT Id FROM Account WHERE Id IN (SELECT AccountId FROM Contact WHERE Id = :c.Id) LIMIT 1];

        // This should create Installments with a date of the 28th.
<<<<<<< HEAD
        npe03__Recurring_Donation__c rd = new TEST_RecurringDonationBuilder()
=======
        npe03__Recurring_Donation__c rd = TEST_RecurringDonationBuilder.constructLegacyBuilder()
>>>>>>> 95361004
            .withName('test28th')
            .withContact(c.Id)
            .withAmount(100)
            .withInstallmentPeriodMonthly()
            .withDateEstablished(TODAY.toStartOfMonth().addDays(27))
            .withScheduleTypeMultiplyValue()
            .withOpenEndedStatusOpen()
            .build();

        Test.startTest();
        insert rd;
        Test.stopTest();

        List<Opportunity> listOpp28th = [SELECT Id, CloseDate FROM Opportunity WHERE npe03__Recurring_Donation__r.Name = 'test28th' order by CloseDate];
        System.assertEquals(12, listOpp28th.size(), 'There should be 12 Opps with a Close Date of the 28th');
        for (Opportunity opp : listOpp28th) {
            System.assertEquals(28, opp.CloseDate.Day(), 'The Opp.CloseDate.Day should be the 28th');
        }
    }

    @isTest
    private static void testOpenEndedMonthlyEndDates_30th() {
        UTIL_CustomSettingsFacade.getRecurringDonationsSettingsForTest(
            new npe03__Recurring_Donations_Settings__c(
                npe03__Opportunity_Forecast_Months__c = 12,
                npe03__Maximum_Donations__c = 50
            ));

        Contact c = buildContact(null);
        insert c;
        Account a = [SELECT Id FROM Account WHERE Id IN (SELECT AccountId FROM Contact WHERE Id = :c.Id) LIMIT 1];

        // Find a start date for a month that has 30 days and calculate an offset from the current month
        // to use in the asserts below to account for the fact that Opp installments are only created from
        // the current month forward even if the start date is months in the future. Theoretically could just
        // subtract a day from 10/31 to get 10/31 (for example), but that won't work in February. As a result
        // it's better to just skip ahead months to find one with exactly 30 days and then use that offset
        // for the asserts.
        Date startDt = TODAY.toStartOfMonth().addMonths(1).addDays(-1);
        Integer opps30thMonthOffset = 0;
        while (startDt.day() != 30) {
            startDt = startDt.addMonths(2).toStartOfMonth().addDays(-1);
            opps30thMonthOffset++;
        }

        // This should create Installments with a date of the 28th.
<<<<<<< HEAD
        npe03__Recurring_Donation__c rd = new TEST_RecurringDonationBuilder()
=======
        npe03__Recurring_Donation__c rd = TEST_RecurringDonationBuilder.constructLegacyBuilder()
>>>>>>> 95361004
            .withName('test30th')
            .withContact(c.Id)
            .withAmount(100)
            .withInstallmentPeriodMonthly()
            .withScheduleTypeMultiplyValue()
            .withOpenEndedStatusOpen()
            .withDateEstablished(startDt)
            .withNextPaymentDate(null)
            .build();

        Test.startTest();
        insert rd;
        Test.stopTest();

        // All Installments should be on the 30th except for February, which should be on the last day of the month
        List<Opportunity> listOpp30th = [SELECT Id, CloseDate FROM Opportunity WHERE npe03__Recurring_Donation__r.Name = 'test30th' order by CloseDate];
        System.assertEquals(12-opps30thMonthOffset, listOpp30th.size(), 
            'There should be ' + (12-opps30thMonthOffset) + ' Opps with a Close Date of the 30th');

        for (Opportunity opp : listOpp30th) {
            if (opp.CloseDate.Month() != 2) {
                System.assertEquals(30, opp.CloseDate.Day(), 'The Opp.CloseDate.Day should be the 30th');
            } else {
                System.assertEquals(Date.DaysInMonth(opp.CloseDate.Year(), 2), opp.CloseDate.Day(),
                    'The installment close date for February should be on the last day of February for the year');
            }
        }
    }

    @isTest
    private static void testOpenEndedMonthlyEndDates_EOM() {
        UTIL_CustomSettingsFacade.getRecurringDonationsSettingsForTest(
            new npe03__Recurring_Donations_Settings__c(
                npe03__Opportunity_Forecast_Months__c = 12,
                npe03__Maximum_Donations__c = 50
            ));

        Contact c = buildContact(null);
        insert c;
        Account a = [SELECT Id FROM Account WHERE Id IN (SELECT AccountId FROM Contact WHERE Id = :c.Id) LIMIT 1];

        // This should create Installments with a date of the 28th.
<<<<<<< HEAD
        npe03__Recurring_Donation__c rd = new TEST_RecurringDonationBuilder()
=======
        npe03__Recurring_Donation__c rd = TEST_RecurringDonationBuilder.constructLegacyBuilder()
>>>>>>> 95361004
            .withName('testEndOfMonth')
            .withContact(c.Id)
            .withAmount(100)
            .withInstallmentPeriodMonthly()
            .withDateEstablished(TODAY.toStartOfMonth().addDays(12))    // this shouldn't matter
            .withScheduleTypeMultiplyValue()
            .withOpenEndedStatusOpen()
            .withAlwaysUseLastDayOfMonth(true)
            .build();

        Test.startTest();
        insert rd;
        Test.stopTest();

        // All Installments should be on the last day of the month
        List<Opportunity> listOppEnd = [SELECT Id, CloseDate FROM Opportunity WHERE npe03__Recurring_Donation__r.Name = 'testEndOfMonth' order by CloseDate];
        System.assertEquals(12, listOppEnd.size(), 'There should be 12 Opps with a close date of the last day of the month');
        for (Opportunity opp : listOppEnd) {
            System.assertEquals(Date.DaysInMonth(opp.CloseDate.Year(), opp.CloseDate.Month()), opp.CloseDate.Day(),
                    'The Opps Close Date should be the very last day of the month: ' + opp.CloseDate);
        }
    }

    @isTest
    private static void adjustDayOfMonthReturnsDateBasedOnNextDonationDay() {
        Date nextDonationDate = Date.newInstance(TODAY.year(), 1, 31);
        Date dateEstablished = nextDonationDate.toStartOfMonth();
        Date installmentDate = Date.newInstance(TODAY.year(), 3, 28);
        Integer expectedDay;
        Integer actualDay;

<<<<<<< HEAD
        npe03__Recurring_Donation__c recurringDonation = new TEST_RecurringDonationBuilder()
=======
        npe03__Recurring_Donation__c recurringDonation = TEST_RecurringDonationBuilder.constructLegacyBuilder()
>>>>>>> 95361004
            .withNextPaymentDate(nextDonationDate)
            .withDateEstablished(dateEstablished)
            .withInstallmentPeriodMonthly()
            .withAlwaysUseLastDayOfMonth(false)
            .build();

        for (Integer i = 0; i < 3; i++) {
            recurringDonation.npe03__Next_Payment_Date__c = nextDonationDate.addDays(-i);
            expectedDay = nextDonationDate.addDays(-i).day();
            actualDay = RD_RecurringDonations.adjustDayOfMonth(installmentDate, recurringDonation).day();
            System.assertEquals(expectedDay, actualDay);
        }
    }

    @isTest
    private static void adjustDayOfMonthReturnsSameDateWhenNotEndOfMonthDay() {
        Date nextDonationDate = Date.newInstance(TODAY.year(), 1, 31);
        Date dateEstablished = nextDonationDate.toStartOfMonth();
        Date installmentDate = Date.newInstance(TODAY.year(), 3, 27);
        Date expectedDate = installmentDate;
        Date actualDate;

<<<<<<< HEAD
        npe03__Recurring_Donation__c recurringDonation = new TEST_RecurringDonationBuilder()
=======
        npe03__Recurring_Donation__c recurringDonation = TEST_RecurringDonationBuilder.constructLegacyBuilder()
>>>>>>> 95361004
            .withNextPaymentDate(nextDonationDate)
            .withDateEstablished(dateEstablished)
            .withInstallmentPeriodMonthly()
            .withAlwaysUseLastDayOfMonth(false)
            .build();

        actualDate = RD_RecurringDonations.adjustDayOfMonth(installmentDate, recurringDonation);
        System.assertEquals(expectedDate, actualDate);
    }

    @isTest
    private static void adjustDayOfMonthReturnsDateBasedOnEstablishedDay() {
        Date dateEstablished = Date.newInstance(TODAY.year(), 1, 31);
        Date installmentDate = Date.newInstance(TODAY.year(), 3, 28);
        Integer expectedDay;
        Integer actualDay;

<<<<<<< HEAD
        npe03__Recurring_Donation__c recurringDonation = new TEST_RecurringDonationBuilder()
=======
        npe03__Recurring_Donation__c recurringDonation = TEST_RecurringDonationBuilder.constructLegacyBuilder()
>>>>>>> 95361004
            .withNextPaymentDate(null)
            .withDateEstablished(dateEstablished)
            .withInstallmentPeriodMonthly()
            .withAlwaysUseLastDayOfMonth(false)
            .build();

        for (Integer i = 0; i < 3; i++) {
            expectedDay = dateEstablished.day();
            actualDay = RD_RecurringDonations.adjustDayOfMonth(installmentDate.addDays(i), recurringDonation).day();
            System.assertEquals(expectedDay, actualDay);
        }
    }

    @isTest
    private static void adjustDayOfMonthReturnsSameDateWhenNextDonationNotEndOfMonth() {
        Date dateEstablished = Date.newInstance(TODAY.year(), 1, 11);
        Date installmentDate = Date.newInstance(TODAY.year(), 3, 28);
        Date expectedDate;
        Date actualDate;

<<<<<<< HEAD
        npe03__Recurring_Donation__c recurringDonation = new TEST_RecurringDonationBuilder()
=======
        npe03__Recurring_Donation__c recurringDonation = TEST_RecurringDonationBuilder.constructLegacyBuilder()
>>>>>>> 95361004
            .withNextPaymentDate(dateEstablished)
            .withDateEstablished(dateEstablished)
            .withInstallmentPeriodMonthly()
            .withAlwaysUseLastDayOfMonth(false)
            .withDayOfMonth(null)
            .build();

        for (Integer i = 0; i < 3; i++) {
            expectedDate = installmentDate.addDays(i);
            actualDate = RD_RecurringDonations.adjustDayOfMonth(expectedDate, recurringDonation);
            System.assertEquals(expectedDate, actualDate);
        }
    }

    @isTest
    private static void adjustDayOfMonthReturnsEndOfMonthWhenAlwaysEndOfMonthIsSet() {
        Date nextDonationDate = Date.newInstance(TODAY.year(), 1, 30);
        Date dateEstablished = nextDonationDate.toStartOfMonth();
        Date installmentDate = Date.newInstance(TODAY.year(), 3, 28);
        Integer expectedDay;
        Integer actualDay;

<<<<<<< HEAD
        npe03__Recurring_Donation__c recurringDonation = new TEST_RecurringDonationBuilder()
=======
        npe03__Recurring_Donation__c recurringDonation = TEST_RecurringDonationBuilder.constructLegacyBuilder()
>>>>>>> 95361004
            .withNextPaymentDate(nextDonationDate)
            .withDateEstablished(dateEstablished)
            .withInstallmentPeriodMonthly()
            .withAlwaysUseLastDayOfMonth(true)
            .withDayOfMonth('11')
            .build();

        expectedDay = Date.daysInMonth(installmentDate.year(), installmentDate.Month());
        actualDay = RD_RecurringDonations.adjustDayOfMonth(installmentDate, recurringDonation).day();
        System.assertEquals(expectedDay, actualDay);
    }

    @isTest
    private static void adjustDayOfMonthReturnsDayOfMonthSelected() {
        Date nextDonationDate = Date.newInstance(TODAY.year(), 1, 31);
        Date dateEstablished = nextDonationDate.toStartOfMonth();
        Date installmentDate = Date.newInstance(TODAY.year(), 3, 28);
        Integer expectedDay;
        Integer actualDay;

<<<<<<< HEAD
        npe03__Recurring_Donation__c recurringDonation = new TEST_RecurringDonationBuilder()
=======
        npe03__Recurring_Donation__c recurringDonation = TEST_RecurringDonationBuilder.constructLegacyBuilder()
>>>>>>> 95361004
            .withNextPaymentDate(nextDonationDate)
            .withDateEstablished(dateEstablished)
            .withInstallmentPeriodMonthly()
            .withAlwaysUseLastDayOfMonth(false)
            .withDayOfMonth('11')
            .build();

        expectedDay = Integer.valueOf(recurringDonation.Day_Of_Month__c);
        actualDay = RD_RecurringDonations.adjustDayOfMonth(installmentDate, recurringDonation).day();
        System.assertEquals(expectedDay, actualDay);

        recurringDonation.npe03__Next_Payment_Date__c = null;
        actualDay = RD_RecurringDonations.adjustDayOfMonth(installmentDate, recurringDonation).day();
        System.assertEquals(expectedDay, actualDay);
    }


    /*********************************************************************************************************
    * @description Verifies start date (first Opportunity Close Date)
    * is on the Day of Month date that is greater or equal to the Date Established.
    */
    @isTest
    private static void nextDonationDateIsGreaterOrEqualToDateEstablished() {
<<<<<<< HEAD
        npe03__Recurring_Donation__c rd = new TEST_RecurringDonationBuilder()
=======
        npe03__Recurring_Donation__c rd = TEST_RecurringDonationBuilder.constructLegacyBuilder()
>>>>>>> 95361004
            .withDateEstablished(Date.newInstance(2000, 11, 19)) //day is greater than Day of Month
            .withInstallmentPeriodMonthly()
            .withAlwaysUseLastDayOfMonth(false)
            .withDayOfMonth('15')
            .build();

        System.assertEquals(Date.newInstance(2000, 12, 15), RD_RecurringDonations.getStartDate(rd),
            'Expecting Next Donation Date to be greater than Date Established');

        rd.npe03__Date_Established__c = Date.newInstance(2000, 11, 14);//day is less than Day of Month

        System.assertEquals(Date.newInstance(2000, 11, 15), RD_RecurringDonations.getStartDate(rd),
            'Expecting Next Donation Date for the same month as Date Established');
    }

    /*********************************************************************************************************
    * @description Verifies calculated Next Donation Date based on the current
    * Next Donation Date, Date Established and Day of Month values
    */
    @isTest
    private static void nextDonationDateIsCalculatedBasedOnDayOfMonthAndCurrentNextDonationDate() {
<<<<<<< HEAD
        npe03__Recurring_Donation__c rd = new TEST_RecurringDonationBuilder()
=======
        npe03__Recurring_Donation__c rd = TEST_RecurringDonationBuilder.constructLegacyBuilder()
>>>>>>> 95361004
            .withDateEstablished(Date.newInstance(2000, 11, 19)) 
            .withNextPaymentDate(Date.newInstance(2000, 11, 21))
            .withInstallmentPeriodMonthly()
            .withAlwaysUseLastDayOfMonth(false)
            .withDayOfMonth('20') // Day of Month is in between Date Established and Next Donation Date
            .build();

        System.assertEquals(Date.newInstance(2000, 11, 20), RD_RecurringDonations.getStartDate(rd),
            'Expecting Next Donation Date in the same month as Next Donation Date');

        rd.Day_Of_Month__c = '23';//day is greater than Date Established and Next Donation Date days
        System.assertEquals(Date.newInstance(2000, 11, 23), RD_RecurringDonations.getStartDate(rd),
            'Expecting Next Donation Date for the same month as Next Donation Date');

        rd.Day_Of_Month__c = '2';//day is less than Date Established and Next Donation Date days
        System.assertEquals(Date.newInstance(2000, 12, 2), RD_RecurringDonations.getStartDate(rd),
            'Expecting Next Donation Date greater than Date Established');

        rd.npe03__Next_Payment_Date__c = Date.newInstance(2000, 10, 30);//date is in a month before Date Established
        System.assertEquals(Date.newInstance(2000, 12, 2), RD_RecurringDonations.getStartDate(rd),
            'Expecting Next Donation Date greater than Date Established');

        rd.npe03__Date_Established__c = Date.newInstance(2000, 10, 19);
        rd.npe03__Next_Payment_Date__c = Date.newInstance(2000, 9, 21);
        rd.Day_Of_Month__c = '31';
        System.assertEquals(Date.newInstance(2000, 10, 31), RD_RecurringDonations.getStartDate(rd),
            'Expecting end of month based on Day of Month and Date Established');

    }

    /*********************************************************************************************************
    * @description Verifies Close Date values on recurring donation Opportunities based on Day of Month value
    * that does not exist in the current Next Donation Date month
    */
    @isTest
    private static void closeDateIsCalculatedBasedOnDayOfMonthStartDateEndOfMonth() {
<<<<<<< HEAD
        npe03__Recurring_Donation__c rd = new TEST_RecurringDonationBuilder()
=======
        npe03__Recurring_Donation__c rd = TEST_RecurringDonationBuilder.constructLegacyBuilder()
>>>>>>> 95361004
            .withDateEstablished(Date.newInstance(2000, 9, 19)) 
            .withNextPaymentDate(Date.newInstance(2000, 9, 21))
            .withInstallmentPeriodMonthly()
            .withAlwaysUseLastDayOfMonth(false)
            .withDayOfMonth('31') // Day of Month that does not exist in the current Next Donation Date
            .build();

        Date expectedStartDate = Date.newInstance(2000, 9, 30);
        System.assertEquals(expectedStartDate, RD_RecurringDonations.getStartDate(rd),
            'Start Date is end of the same month as Next Donation Date, greater than Date Established');

        Date nextDate = RD_RecurringDonations.getNextDate(expectedStartDate, rd);
        System.assertEquals(Date.newInstance(2000, 10, 31), nextDate, 'Expecting next month Day of Month date');

        nextDate = RD_RecurringDonations.getNextDate(nextDate, rd);
        System.assertEquals(Date.newInstance(2000, 11, 30), nextDate, 'Expecting next month end of month date');

        nextDate = RD_RecurringDonations.getNextDate(nextDate, rd);
        System.assertEquals(Date.newInstance(2000, 12, 31), nextDate, 'Expecting next month Day of Month date');
    }

    /*********************************************************************************************************
    * @description Verifies Close Date values on recurring donation Opportunities based on Day of Month value
    * that exists in the current Next Donation Date month
    */
    @isTest
    private static void closeDateIsCalculatedBasedOnDayOfMonth() {
<<<<<<< HEAD
        npe03__Recurring_Donation__c rd = new TEST_RecurringDonationBuilder()
=======
        npe03__Recurring_Donation__c rd = TEST_RecurringDonationBuilder.constructLegacyBuilder()
>>>>>>> 95361004
            .withDateEstablished(Date.newInstance(2000, 7, 19)) 
            .withNextPaymentDate(Date.newInstance(2000, 7, 21))
            .withInstallmentPeriodMonthly()
            .withAlwaysUseLastDayOfMonth(false)
            .withDayOfMonth('31') // Day of Month exists in the current Next Donation Date
            .build();

        Date expectedStartDate = Date.newInstance(2000, 7, 31);
        System.assertEquals(expectedStartDate, RD_RecurringDonations.getStartDate(rd),
            'Start Date is Day of Month date in the same month as Next Donation Date and greater than Date Established');

        Date nextDate = RD_RecurringDonations.getNextDate(expectedStartDate, rd);
        System.assertEquals(Date.newInstance(2000, 8, 31), nextDate, 'Expecting next month Day of Month date');

        nextDate = RD_RecurringDonations.getNextDate(nextDate, rd);
        System.assertEquals(Date.newInstance(2000, 9, 30), nextDate, 'Expecting next month end of month date');

        nextDate = RD_RecurringDonations.getNextDate(nextDate, rd);
        System.assertEquals(Date.newInstance(2000, 10, 31), nextDate, 'Expecting next month Day of Month date');
    }

    @isTest
    private static void testOrphanedRd() {
        Contact con = new Contact(LastName='test');
        insert con;

        List<npe03__Recurring_Donation__c> rdList = new List<npe03__Recurring_Donation__c>();
        rdList.add(new npe03__Recurring_Donation__c(
            Name='Orphan',
            npe03__Open_Ended_Status__c= Label.npe03.RecurringDonationOpenStatus
        ));
        rdList.add(new npe03__Recurring_Donation__c(
            Name='Orphan2',
            npe03__Open_Ended_Status__c= Label.npe03.RecurringDonationOpenStatus
        ));
<<<<<<< HEAD
        rdList.add(new TEST_RecurringDonationBuilder()
=======
        rdList.add(TEST_RecurringDonationBuilder.constructLegacyBuilder()
>>>>>>> 95361004
            .withContact(con.Id)
            .withAmount(100)
            .withInstallments(2)
            .withInstallmentPeriodMonthly()
            .withDateEstablished(DEFAULT_ESTABLISHED_DATE)
            .withScheduleTypeMultiplyValue()
            .withOpenEndedStatusOpen()
            .withNextPaymentDate(TODAY)
            .build()
        );

        //disable triggers to skip opp creation and validation, which would prevent the insertion of the orphan
        //orphaned RDs may exist due to a historical lack of RD cascade deletion when contacts and accounts were deleted
        TDTM_TriggerHandler.disableTDTM = true;
        insert rdList;
        TDTM_TriggerHandler.disableTDTM = false;

        Test.startTest();
        Database.executeBatch(new RD_RecurringDonations_BATCH(), 10);
        Test.stopTest();

        List<Opportunity> rdOpps = [SELECT Id FROM Opportunity WHERE npe03__Recurring_Donation__c IN :rdList];
        System.assertEquals(12,rdOpps.size(), 'Twelve opps should be created for the well formed recurring donation.');

    }


    //========================================================================
    // Test that the Open Recurring Donation's npe03__Paid_Amount__c is updated 
    // when a ClosedWon Opportunity is associate with the open Recurring Donation 
    //========================================================================
    @isTest
    private static void updateOpenEndedRecurringDonationsPaidAmountWithAClosedWonOpp() {
        RD_RecurringDonations_TEST.createRdSettingsWithYearForecast();           
        
        Account a = buildAccount();
        insert a;
        
        Contact c = buildContact(a.Id);
        insert c;       

        //--------------------------------
        // Setup the Recurring Donation
<<<<<<< HEAD
        npe03__Recurring_Donation__c rd = new TEST_RecurringDonationBuilder()
=======
        npe03__Recurring_Donation__c rd = TEST_RecurringDonationBuilder.constructLegacyBuilder()
>>>>>>> 95361004
            .withInstallments(0)
            .withContact(c.Id)
            .withAmount(100)
            .withDateEstablished(DEFAULT_ESTABLISHED_DATE)
            .withOpenEndedStatusOpen()
            .withNextPaymentDate(TODAY.toStartOfMonth())
            .withOwnerId()
            .build();
        insert rd;        
        
        //--------------------------------
        // Setup the First Opportunity
        Opportunity o = new Opportunity();
        o.StageName = UTIL_UnitTestData_TEST.getClosedWonStage();
        o.CloseDate = TODAY;
        o.Amount = 50;
        o.AccountId = a.Id;
        o.Name = 'test';
        o.npe03__Recurring_Donation__c = rd.Id;
        
        //--------------------------------
        // Setup the Second Opportunity
        Opportunity oppty2 = new Opportunity();
        oppty2.StageName = UTIL_UnitTestData_TEST.getClosedWonStage();
        oppty2.CloseDate = TODAY;
        oppty2.Amount = 100;
        oppty2.AccountId = a.Id;
        oppty2.Name = 'test2';
        oppty2.npe03__Recurring_Donation__c = null;

        //--------------------------------
        // Insert the two Opportunities
        Test.startTest();        
        insert o;
        insert oppty2;
        
        //--------------------------------
        // Confirm that only the First Opportunity has updated the Recurring Donation's npe03__Paid_Amount__c
        rd = rdGateway.getRecord(rd.id);    
        System.assertEquals(50, rd.npe03__Paid_Amount__c);

        //--------------------------------
        // Update the Second Opportunity's Recurring Donation field
        oppty2.npe03__Recurring_Donation__c = rd.Id;
        update oppty2;
        Test.stopTest();

        //--------------------------------
        // Confirm that the Second Opportunity has updated the Recurring Donation's npe03__Paid_Amount__c
        rd = rdGateway.getRecord(rd.id);    
        System.assertEquals(150, rd.npe03__Paid_Amount__c);
    }


    //========================================================================
    // Test that changing a ClosedWon Opportunity from one Recurring Donation
    // to another Recurring Donation updates the npe03__Paid_Amount__c value 
    // for both Recurring Donations accordingly
    //========================================================================
    @isTest
    private static void updateMultipleOpenEndedRecurringDonationsPaidAmountWithAClosedWonOpp() {
        RD_RecurringDonations_TEST.createRdSettingsWithYearForecast();           
        
        Account a = buildAccount();
        insert a;
        
        Contact c = buildContact(a.Id);
        insert c;       

        //--------------------------------
        // Setup the First Recurring Donation
<<<<<<< HEAD
        TEST_RecurringDonationBuilder rdBuilder = new TEST_RecurringDonationBuilder()
=======
        TEST_RecurringDonationBuilder rdBuilder = TEST_RecurringDonationBuilder.constructLegacyBuilder()
>>>>>>> 95361004
            .withInstallments(0)
            .withContact(c.Id)
            .withAmount(100)
            .withDateEstablished(DEFAULT_ESTABLISHED_DATE)
            .withOpenEndedStatusOpen()
            .withNextPaymentDate(TODAY.toStartOfMonth())
            .withOwnerId();

        npe03__Recurring_Donation__c rd = rdBuilder.build();
        insert rd;        
        
        //--------------------------------
        // Setup the Second Recurring Donation
        npe03__Recurring_Donation__c r2 = rdBuilder.build();
        insert r2;    

        //--------------------------------
        // Setup the Opportunity
        Opportunity o = new Opportunity();
        o.StageName = UTIL_UnitTestData_TEST.getClosedWonStage();
        o.CloseDate = TODAY;
        o.Amount = 50;
        o.AccountId = a.Id;
        o.Name = 'test';
        o.npe03__Recurring_Donation__c = rd.Id;

        //--------------------------------
        // Insert the Opportunity
        Test.startTest();        
        insert o;
        
        //--------------------------------
        // Confirm the Opportunity has updated only the Recurring Donation's (rd) npe03__Paid_Amount__c
        rd = rdGateway.getRecord(rd.id);    
        System.assertEquals(50, rd.npe03__Paid_Amount__c);

        r2 = rdGateway.getRecord(r2.id);    
        System.assertEquals(null, r2.npe03__Paid_Amount__c);
        
        //--------------------------------
        // Update the Opportunity's Recurring Donation field
        o.npe03__Recurring_Donation__c = r2.Id;
        update o;
        Test.stopTest();

        //--------------------------------
        // Confirm the Opportunity has updated the npe03__Paid_Amount__c for both Recurring Donations (rd & r2) 
        rd = rdGateway.getRecord(rd.id);    
        System.assertEquals(null, rd.npe03__Paid_Amount__c);

        r2 = rdGateway.getRecord(r2.id);    
        System.assertEquals(50, r2.npe03__Paid_Amount__c);
    }


    //========================================================================
    // Test that removing a ClosedWon Opportunity from one Recurring Donation
    // updates the npe03__Paid_Amount__c value 
    //========================================================================
    @isTest
    private static void updateOpenEndedRecurringDonationsPaidAmountByRemovingAClosedWonOpp() {
        RD_RecurringDonations_TEST.createRdSettingsWithYearForecast();           
        
        Account a = buildAccount();
        insert a;

        Contact c = buildContact(a.Id);
        insert c;       

        //--------------------------------
        // Setup the First Recurring Donation
<<<<<<< HEAD
        npe03__Recurring_Donation__c rd = new TEST_RecurringDonationBuilder()
=======
        npe03__Recurring_Donation__c rd = TEST_RecurringDonationBuilder.constructLegacyBuilder()
>>>>>>> 95361004
            .withInstallments(0)
            .withContact(c.Id)
            .withAmount(100)
            .withDateEstablished(DEFAULT_ESTABLISHED_DATE)
            .withOpenEndedStatusOpen()
            .withNextPaymentDate(TODAY.toStartOfMonth())
            .withOwnerId()
            .build();
        insert rd;        
        
        //--------------------------------
        // Setup the Opportunity
        Opportunity o = new Opportunity();
        o.StageName = UTIL_UnitTestData_TEST.getClosedWonStage();
        o.CloseDate = TODAY;
        o.Amount = 50;
        o.AccountId = a.Id;
        o.Name = 'test';
        o.npe03__Recurring_Donation__c = rd.Id;

        //--------------------------------
        // Insert the Opportunity
        Test.startTest();        
        insert o;
        
        //--------------------------------
        // Confirm the Opportunity has updated the Recurring Donation's (rd) npe03__Paid_Amount__c
        rd = rdGateway.getRecord(rd.id);    
        System.assertEquals(50, rd.npe03__Paid_Amount__c);
        
        //--------------------------------
        // Remove the Opportunity's Recurring Donation value by setting the field to null
        o.npe03__Recurring_Donation__c = null;
        update o;
        Test.stopTest();

        //--------------------------------
        // Confirm the Opportunity has updated the npe03__Paid_Amount__c for both Recurring Donation (rd) 
        rd = rdGateway.getRecord(rd.id);    
        System.assertEquals(null, rd.npe03__Paid_Amount__c);
    }


    // Helpers
    ////////////

    /*******************************************************************************************************
    * @description Builds an account record with default values
    * @return Account
    */
    private static Account buildAccount() {
        return new Account(Name = 'test Individual');
    }

    /*******************************************************************************************************
    * @description Builds a contact record with default values
    * @param accId Id of the account to assign to the contact
    * @return Contact
    */
    private static Contact buildContact(Id accId) {
        Contact c = UTIL_UnitTestData_TEST.getContact();
        c.AccountId = accId;

        return c;
    }
    

}<|MERGE_RESOLUTION|>--- conflicted
+++ resolved
@@ -192,11 +192,7 @@
         Contact c = buildContact(a.Id);
         insert c;       
 
-<<<<<<< HEAD
-        npe03__Recurring_Donation__c rd = new TEST_RecurringDonationBuilder()
-=======
         npe03__Recurring_Donation__c rd = TEST_RecurringDonationBuilder.constructLegacyBuilder()
->>>>>>> 95361004
             .withInstallments(0)
             .withContact(c.Id)
             .withAmount(100)
@@ -411,11 +407,7 @@
         Account a = buildAccount();
         insert a;
 
-<<<<<<< HEAD
-        npe03__Recurring_Donation__c rd = new TEST_RecurringDonationBuilder()
-=======
         npe03__Recurring_Donation__c rd = TEST_RecurringDonationBuilder.constructLegacyBuilder()
->>>>>>> 95361004
             .withAccount(a.Id)
             .withAmount(100)
             .withInstallmentPeriodWeekly()
@@ -457,11 +449,7 @@
         Account a = buildAccount();
         insert a;
         
-<<<<<<< HEAD
-        npe03__Recurring_Donation__c rd = new TEST_RecurringDonationBuilder()
-=======
         npe03__Recurring_Donation__c rd = TEST_RecurringDonationBuilder.constructLegacyBuilder()
->>>>>>> 95361004
             .withAccount(a.Id)
             .withAmount(100)
             .withInstallmentPeriodWeekly()
@@ -504,11 +492,7 @@
         
         Account a = buildAccount();
         insert a;
-<<<<<<< HEAD
-        npe03__Recurring_Donation__c rd = new TEST_RecurringDonationBuilder()
-=======
         npe03__Recurring_Donation__c rd = TEST_RecurringDonationBuilder.constructLegacyBuilder()
->>>>>>> 95361004
             .withAccount(a.Id)
             .withAmount(100)
             .withInstallmentPeriodWeekly()
@@ -747,11 +731,7 @@
         insert cfm;
 
 
-<<<<<<< HEAD
-        npe03__Recurring_Donation__c rd = new TEST_RecurringDonationBuilder()
-=======
         npe03__Recurring_Donation__c rd = TEST_RecurringDonationBuilder.constructLegacyBuilder()
->>>>>>> 95361004
             .withContact(c.Id)
             .withAmount(100)
             .withInstallmentPeriodMonthly()
@@ -843,11 +823,7 @@
         Account a = [SELECT Id FROM Account WHERE Id IN (SELECT AccountId FROM Contact WHERE Id = :c.Id) LIMIT 1];
 
         // This should create Installments with a date of the 28th.
-<<<<<<< HEAD
-        npe03__Recurring_Donation__c rd = new TEST_RecurringDonationBuilder()
-=======
         npe03__Recurring_Donation__c rd = TEST_RecurringDonationBuilder.constructLegacyBuilder()
->>>>>>> 95361004
             .withName('test28th')
             .withContact(c.Id)
             .withAmount(100)
@@ -894,11 +870,7 @@
         }
 
         // This should create Installments with a date of the 28th.
-<<<<<<< HEAD
-        npe03__Recurring_Donation__c rd = new TEST_RecurringDonationBuilder()
-=======
         npe03__Recurring_Donation__c rd = TEST_RecurringDonationBuilder.constructLegacyBuilder()
->>>>>>> 95361004
             .withName('test30th')
             .withContact(c.Id)
             .withAmount(100)
@@ -941,11 +913,7 @@
         Account a = [SELECT Id FROM Account WHERE Id IN (SELECT AccountId FROM Contact WHERE Id = :c.Id) LIMIT 1];
 
         // This should create Installments with a date of the 28th.
-<<<<<<< HEAD
-        npe03__Recurring_Donation__c rd = new TEST_RecurringDonationBuilder()
-=======
         npe03__Recurring_Donation__c rd = TEST_RecurringDonationBuilder.constructLegacyBuilder()
->>>>>>> 95361004
             .withName('testEndOfMonth')
             .withContact(c.Id)
             .withAmount(100)
@@ -977,11 +945,7 @@
         Integer expectedDay;
         Integer actualDay;
 
-<<<<<<< HEAD
-        npe03__Recurring_Donation__c recurringDonation = new TEST_RecurringDonationBuilder()
-=======
         npe03__Recurring_Donation__c recurringDonation = TEST_RecurringDonationBuilder.constructLegacyBuilder()
->>>>>>> 95361004
             .withNextPaymentDate(nextDonationDate)
             .withDateEstablished(dateEstablished)
             .withInstallmentPeriodMonthly()
@@ -1004,11 +968,7 @@
         Date expectedDate = installmentDate;
         Date actualDate;
 
-<<<<<<< HEAD
-        npe03__Recurring_Donation__c recurringDonation = new TEST_RecurringDonationBuilder()
-=======
         npe03__Recurring_Donation__c recurringDonation = TEST_RecurringDonationBuilder.constructLegacyBuilder()
->>>>>>> 95361004
             .withNextPaymentDate(nextDonationDate)
             .withDateEstablished(dateEstablished)
             .withInstallmentPeriodMonthly()
@@ -1026,11 +986,7 @@
         Integer expectedDay;
         Integer actualDay;
 
-<<<<<<< HEAD
-        npe03__Recurring_Donation__c recurringDonation = new TEST_RecurringDonationBuilder()
-=======
         npe03__Recurring_Donation__c recurringDonation = TEST_RecurringDonationBuilder.constructLegacyBuilder()
->>>>>>> 95361004
             .withNextPaymentDate(null)
             .withDateEstablished(dateEstablished)
             .withInstallmentPeriodMonthly()
@@ -1051,11 +1007,7 @@
         Date expectedDate;
         Date actualDate;
 
-<<<<<<< HEAD
-        npe03__Recurring_Donation__c recurringDonation = new TEST_RecurringDonationBuilder()
-=======
         npe03__Recurring_Donation__c recurringDonation = TEST_RecurringDonationBuilder.constructLegacyBuilder()
->>>>>>> 95361004
             .withNextPaymentDate(dateEstablished)
             .withDateEstablished(dateEstablished)
             .withInstallmentPeriodMonthly()
@@ -1078,11 +1030,7 @@
         Integer expectedDay;
         Integer actualDay;
 
-<<<<<<< HEAD
-        npe03__Recurring_Donation__c recurringDonation = new TEST_RecurringDonationBuilder()
-=======
         npe03__Recurring_Donation__c recurringDonation = TEST_RecurringDonationBuilder.constructLegacyBuilder()
->>>>>>> 95361004
             .withNextPaymentDate(nextDonationDate)
             .withDateEstablished(dateEstablished)
             .withInstallmentPeriodMonthly()
@@ -1103,11 +1051,7 @@
         Integer expectedDay;
         Integer actualDay;
 
-<<<<<<< HEAD
-        npe03__Recurring_Donation__c recurringDonation = new TEST_RecurringDonationBuilder()
-=======
         npe03__Recurring_Donation__c recurringDonation = TEST_RecurringDonationBuilder.constructLegacyBuilder()
->>>>>>> 95361004
             .withNextPaymentDate(nextDonationDate)
             .withDateEstablished(dateEstablished)
             .withInstallmentPeriodMonthly()
@@ -1131,11 +1075,7 @@
     */
     @isTest
     private static void nextDonationDateIsGreaterOrEqualToDateEstablished() {
-<<<<<<< HEAD
-        npe03__Recurring_Donation__c rd = new TEST_RecurringDonationBuilder()
-=======
         npe03__Recurring_Donation__c rd = TEST_RecurringDonationBuilder.constructLegacyBuilder()
->>>>>>> 95361004
             .withDateEstablished(Date.newInstance(2000, 11, 19)) //day is greater than Day of Month
             .withInstallmentPeriodMonthly()
             .withAlwaysUseLastDayOfMonth(false)
@@ -1157,11 +1097,7 @@
     */
     @isTest
     private static void nextDonationDateIsCalculatedBasedOnDayOfMonthAndCurrentNextDonationDate() {
-<<<<<<< HEAD
-        npe03__Recurring_Donation__c rd = new TEST_RecurringDonationBuilder()
-=======
         npe03__Recurring_Donation__c rd = TEST_RecurringDonationBuilder.constructLegacyBuilder()
->>>>>>> 95361004
             .withDateEstablished(Date.newInstance(2000, 11, 19)) 
             .withNextPaymentDate(Date.newInstance(2000, 11, 21))
             .withInstallmentPeriodMonthly()
@@ -1198,11 +1134,7 @@
     */
     @isTest
     private static void closeDateIsCalculatedBasedOnDayOfMonthStartDateEndOfMonth() {
-<<<<<<< HEAD
-        npe03__Recurring_Donation__c rd = new TEST_RecurringDonationBuilder()
-=======
         npe03__Recurring_Donation__c rd = TEST_RecurringDonationBuilder.constructLegacyBuilder()
->>>>>>> 95361004
             .withDateEstablished(Date.newInstance(2000, 9, 19)) 
             .withNextPaymentDate(Date.newInstance(2000, 9, 21))
             .withInstallmentPeriodMonthly()
@@ -1230,11 +1162,7 @@
     */
     @isTest
     private static void closeDateIsCalculatedBasedOnDayOfMonth() {
-<<<<<<< HEAD
-        npe03__Recurring_Donation__c rd = new TEST_RecurringDonationBuilder()
-=======
         npe03__Recurring_Donation__c rd = TEST_RecurringDonationBuilder.constructLegacyBuilder()
->>>>>>> 95361004
             .withDateEstablished(Date.newInstance(2000, 7, 19)) 
             .withNextPaymentDate(Date.newInstance(2000, 7, 21))
             .withInstallmentPeriodMonthly()
@@ -1270,11 +1198,7 @@
             Name='Orphan2',
             npe03__Open_Ended_Status__c= Label.npe03.RecurringDonationOpenStatus
         ));
-<<<<<<< HEAD
-        rdList.add(new TEST_RecurringDonationBuilder()
-=======
         rdList.add(TEST_RecurringDonationBuilder.constructLegacyBuilder()
->>>>>>> 95361004
             .withContact(con.Id)
             .withAmount(100)
             .withInstallments(2)
@@ -1318,11 +1242,7 @@
 
         //--------------------------------
         // Setup the Recurring Donation
-<<<<<<< HEAD
-        npe03__Recurring_Donation__c rd = new TEST_RecurringDonationBuilder()
-=======
         npe03__Recurring_Donation__c rd = TEST_RecurringDonationBuilder.constructLegacyBuilder()
->>>>>>> 95361004
             .withInstallments(0)
             .withContact(c.Id)
             .withAmount(100)
@@ -1394,11 +1314,7 @@
 
         //--------------------------------
         // Setup the First Recurring Donation
-<<<<<<< HEAD
-        TEST_RecurringDonationBuilder rdBuilder = new TEST_RecurringDonationBuilder()
-=======
         TEST_RecurringDonationBuilder rdBuilder = TEST_RecurringDonationBuilder.constructLegacyBuilder()
->>>>>>> 95361004
             .withInstallments(0)
             .withContact(c.Id)
             .withAmount(100)
@@ -1470,11 +1386,7 @@
 
         //--------------------------------
         // Setup the First Recurring Donation
-<<<<<<< HEAD
-        npe03__Recurring_Donation__c rd = new TEST_RecurringDonationBuilder()
-=======
         npe03__Recurring_Donation__c rd = TEST_RecurringDonationBuilder.constructLegacyBuilder()
->>>>>>> 95361004
             .withInstallments(0)
             .withContact(c.Id)
             .withAmount(100)
