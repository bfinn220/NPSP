/*
    Copyright (c) 2012, Salesforce.org
    All rights reserved. 
    
    Redistribution and use in source and binary forms, with or without
    modification, are permitted provided that the following conditions are met:
    
    * Redistributions of source code must retain the above copyright
      notice, this list of conditions and the following disclaimer.
    * Redistributions in binary form must reproduce the above copyright
      notice, this list of conditions and the following disclaimer in the
      documentation and/or other materials provided with the distribution.
    * Neither the name of Salesforce.org nor the names of
      its contributors may be used to endorse or promote products derived
      from this software without specific prior written permission.
 
    THIS SOFTWARE IS PROVIDED BY THE COPYRIGHT HOLDERS AND CONTRIBUTORS
    "AS IS" AND ANY EXPRESS OR IMPLIED WARRANTIES, INCLUDING, BUT NOT 
    LIMITED TO, THE IMPLIED WARRANTIES OF MERCHANTABILITY AND FITNESS 
    FOR A PARTICULAR PURPOSE ARE DISCLAIMED. IN NO EVENT SHALL THE 
    COPYRIGHT HOLDER OR CONTRIBUTORS BE LIABLE FOR ANY DIRECT, INDIRECT, 
    INCIDENTAL, SPECIAL, EXEMPLARY, OR CONSEQUENTIAL DAMAGES (INCLUDING, 
    BUT NOT LIMITED TO, PROCUREMENT OF SUBSTITUTE GOODS OR SERVICES; 
    LOSS OF USE, DATA, OR PROFITS; OR BUSINESS INTERRUPTION) HOWEVER 
    CAUSED AND ON ANY THEORY OF LIABILITY, WHETHER IN CONTRACT, STRICT 
    LIABILITY, OR TORT (INCLUDING NEGLIGENCE OR OTHERWISE) ARISING IN 
    ANY WAY OUT OF THE USE OF THIS SOFTWARE, EVEN IF ADVISED OF THE 
    POSSIBILITY OF SUCH DAMAGE.
*/
/**
* @author Salesforce.org
* @date 2012 (2.0)
* @group Recurring Donations
* @description Test class for the RecurringDonations class
*/
@isTest
private with sharing class RD_RecurringDonations_TEST2 {

    /*********************************************************************************************************
    * @description if you only want to run one test in this class, fill in its name here.
    * if you want to run all tests, then use '*'
    */
    private static string strTestOnly = '*';

    //test closing an opportunity for an open recurring donation
    static testMethod void closeOppForOpenEndedRecurringDonationYearly(){
        if (strTestOnly != '*' && strTestOnly != 'closeOppForOpenEndedRecurringDonationYearly') return;

        UTIL_CustomSettingsFacade.getRecurringDonationsSettingsForTest(
        new npe03__Recurring_Donations_Settings__c(
        npe03__Opportunity_Forecast_Months__c = 12,
        npe03__Maximum_Donations__c = 50,
        npe03__Open_Opportunity_Behavior__c = RD_RecurringDonations.RecurringDonationCloseOptions.Mark_Opportunities_Closed_Lost.name()        
        ));           
        
        Account a = new Account();
        a.Name = 'test Individual';
        insert a;
        
        Contact c = new Contact();
        c.FirstName = 'test';
        c.LastName = 'contact';
        c.AccountId = a.Id;
        insert c;       

        npe03__Recurring_Donation__c r1 = new npe03__Recurring_Donation__c();
        r1.Name = 'test';
        r1.npe03__Installments__c = 2;
        r1.npe03__Organization__c = a.id;
        r1.npe03__Amount__c = 100;
        r1.npe03__Installment_Period__c = system.label.npe03.RecurringDonationInstallmentPeriodYearly;
        r1.npe03__Date_Established__c = date.newinstance(1970,6,12);
        r1.npe03__Schedule_Type__c = system.label.npe03.RecurringDonationMultiplyValue;
        r1.npe03__Open_Ended_Status__c = system.label.npe03.RecurringDonationOpenStatus;
        r1.npe03__Next_Payment_Date__c = system.today();
        r1.OwnerId = system.Userinfo.getUserId();
        insert r1;
        
        list<Opportunity> originalOpps = new list<Opportunity>([select id, Name,amount,accountid,CloseDate from Opportunity where npe03__Recurring_Donation__c = :r1.id order by CloseDate]);
        system.assertEquals(1, originalOpps.size());          
        
        Opportunity o = originalOpps[0];
        string closedstage = [select masterlabel from opportunitystage where isActive = true and iswon = true and isClosed = true limit 1].masterlabel;
        o.StageName = closedstage;
        o.CloseDate = system.today();
<<<<<<< HEAD
=======
        RD_ProcessControl.hasRun = false;
>>>>>>> be8c17fd
        Test.startTest();
        //update opp
        update o;
        //call the update method
        RD_RecurringDonations.evaluateRecurringDonationsForNewOppInsert(new list<npe03__Recurring_Donation__c>{r1});
        Test.stopTest();
        
        
        npe03__Recurring_Donation__c rd = [select npe03__Last_Payment_Date__c from npe03__Recurring_Donation__c where id = :r1.id];     
        
        system.assertEquals(0, [select count() from Opportunity where npe03__Recurring_Donation__c = :r1.id and isClosed = false]);
        system.assertEquals(system.today(), rd.npe03__Last_Payment_Date__c);
    }
    
    static testMethod void closeOpenEndedRecurringDonationMarkOppsClosedLost(){
        if (strTestOnly != '*' && strTestOnly != 'closeOpenEndedRecurringDonationMarkOppsClosedLost') return;

        UTIL_CustomSettingsFacade.getRecurringDonationsSettingsForTest(
        new npe03__Recurring_Donations_Settings__c(
        npe03__Opportunity_Forecast_Months__c = 12,
        npe03__Maximum_Donations__c = 50,
        npe03__Open_Opportunity_Behavior__c = RD_RecurringDonations.RecurringDonationCloseOptions.Mark_Opportunities_Closed_Lost.name()        
        ));           
        
        Account a = new Account();
        a.Name = 'test Individual';
        insert a;
        
        Contact c = new Contact();
        c.FirstName = 'test';
        c.LastName = 'contact';
        c.AccountId = a.Id;
        insert c;       

        npe03__Recurring_Donation__c r1 = new npe03__Recurring_Donation__c();
        r1.Name = 'test';
        r1.npe03__Installments__c = 2;
        r1.npe03__Contact__c = c.Id;
        r1.npe03__Amount__c = 100;
        r1.npe03__Installment_Period__c = system.label.npe03.RecurringDonationInstallmentPeriodWeekly;
        r1.npe03__Date_Established__c = date.newinstance(1970,6,12);
        r1.npe03__Schedule_Type__c = system.label.npe03.RecurringDonationMultiplyValue;
        r1.npe03__Open_Ended_Status__c = system.label.npe03.RecurringDonationOpenStatus;
        r1.npe03__Next_Payment_Date__c = system.today().toStartOfMonth();
        insert r1;
        
        list<Opportunity> originalOpps = new list<Opportunity>([select id, Name,amount,accountid,CloseDate from Opportunity where npe03__Recurring_Donation__c = :r1.id order by CloseDate]);
        integer cOpp =  originalOpps.size();
        system.assert(cOpp == 52 || cOpp == 53);        
        Test.startTest();
        r1.npe03__Open_Ended_Status__c = system.label.npe03.RecurringDonationClosedStatus;
        update r1;
        Test.stopTest();
        
        //assert all previously open opps are marked closed lost
        system.assertEquals(53, [select count() from Opportunity where isClosed = true and isWon = false and npe03__Recurring_Donation__c = :r1.id]);
        
    }
    
    static testMethod void updateRecurringDonationWithClosedOpp(){
        if (strTestOnly != '*' && strTestOnly != 'updateRecurringDonationWithClosedOpp') return;

        UTIL_CustomSettingsFacade.getRecurringDonationsSettingsForTest(
        new npe03__Recurring_Donations_Settings__c(
        npe03__Opportunity_Forecast_Months__c = 12,
        npe03__Maximum_Donations__c = 50, 
        npe03__Open_Opportunity_Behavior__c = RD_RecurringDonations.RecurringDonationCloseOptions.Mark_Opportunities_Closed_Lost.name()        
        ));           
        
        Account a = new Account();
        a.Name = 'test Individual';
        insert a;
        
        Contact c = new Contact();
        c.FirstName = 'test';
        c.LastName = 'contact';
        c.AccountId = a.Id;
        insert c;        

        npe03__Recurring_Donation__c r1 = new npe03__Recurring_Donation__c();
        r1.Name = 'test';
        r1.npe03__Installments__c = 2;
        r1.npe03__Contact__c = c.Id;
        r1.npe03__Amount__c = 100;
        r1.npe03__Installment_Period__c = system.label.npe03.RecurringDonationInstallmentPeriodWeekly;
        r1.npe03__Date_Established__c = date.newinstance(1970,6,12);
        r1.npe03__Schedule_Type__c = system.label.npe03.RecurringDonationMultiplyValue;
        r1.npe03__Open_Ended_Status__c = system.label.npe03.RecurringDonationOpenStatus;
        r1.npe03__Next_Payment_Date__c = system.today();
        insert r1;
        
        list<Opportunity> originalOpps = new list<Opportunity>([select id, Name,amount,accountid,CloseDate from Opportunity where npe03__Recurring_Donation__c = :r1.id order by CloseDate]);
        Opportunity o = originalOpps[0];
        string closedstage = [select masterlabel from opportunitystage where isActive = true and iswon = true and isClosed = true limit 1].masterlabel;
        o.StageName = closedstage;
        o.CloseDate = system.today();
        update o;
        
        //fake the last payment date close operation
        r1.npe03__Last_Payment_Date__c = system.today();
        update r1;
<<<<<<< HEAD
=======
        RD_ProcessControl.hasRun = false;                
>>>>>>> be8c17fd
        Test.startTest();
        r1.npe03__Installment_Period__c = system.label.npe03.RecurringDonationInstallmentPeriodYearly;
        update r1;
        Test.stopTest();        
        
        npe03__Recurring_Donation__c rd = [select npe03__Last_Payment_Date__c from npe03__Recurring_Donation__c where id = :r1.id];     
        
        system.assertEquals(1, [select count() from Opportunity where npe03__Recurring_Donation__c = :r1.id and isClosed = false]);
        system.assertEquals(system.today(), rd.npe03__Last_Payment_Date__c);
    }

    //test inserting a closed/won opportunity for an open recurring donation
    static testMethod void insertClosedOppForOpenEndedRecurringDonation(){
        if (strTestOnly != '*' && strTestOnly != 'closeOppForOpenEndedRecurringDonationQuarterly') return;

        UTIL_CustomSettingsFacade.getRecurringDonationsSettingsForTest(
        new npe03__Recurring_Donations_Settings__c(
        npe03__Opportunity_Forecast_Months__c = 12,
        npe03__Maximum_Donations__c = 50,
        npe03__Open_Opportunity_Behavior__c = RD_RecurringDonations.RecurringDonationCloseOptions.Mark_Opportunities_Closed_Lost.name()        
        ));           
        
        Account a = new Account();
        a.Name = 'test Individual';
        insert a;
        
        Contact c = new Contact();
        c.FirstName = 'test';
        c.LastName = 'contact';
        c.AccountId = a.Id;
        insert c;       

        npe03__Recurring_Donation__c r1 = new npe03__Recurring_Donation__c();
        r1.Name = 'test';
        r1.npe03__Installments__c = 0;
        r1.npe03__Contact__c = c.Id;
        r1.npe03__Amount__c = 100;
        r1.npe03__Date_Established__c = date.newinstance(1970,6,12);
        r1.npe03__Open_Ended_Status__c = system.label.npe03.RecurringDonationOpenStatus;
        r1.npe03__Next_Payment_Date__c = system.today().toStartOfMonth();
        r1.OwnerId = system.Userinfo.getUserId();
        insert r1;        
        
        Opportunity o = new Opportunity();
        string closedstage = [select masterlabel from opportunitystage where isActive = true and iswon = true and isClosed = true limit 1].masterlabel;
        o.StageName = closedstage;
        o.CloseDate = system.today();
        o.Amount = 50;
        o.AccountId = a.Id;
        o.Name = 'test';
        o.npe03__Recurring_Donation__c = r1.Id;
<<<<<<< HEAD
=======
        RD_ProcessControl.hasRun = false;
>>>>>>> be8c17fd
        Test.startTest();
        insert o;
        Test.stopTest();

        npe03__Recurring_Donation__c rd = [select npe03__Paid_Amount__c from npe03__Recurring_Donation__c where id = :r1.id];    

        system.assertEquals(50, rd.npe03__Paid_Amount__c);
    }
    
    //test closing an opportunity for an open recurring donation
    static testMethod void closeOppForOpenEndedRecurringDonationBadRecurrance(){
        if (strTestOnly != '*' && strTestOnly != 'closeOppForOpenEndedRecurringDonationBadRecurrance') return;

        UTIL_CustomSettingsFacade.getRecurringDonationsSettingsForTest(
        new npe03__Recurring_Donations_Settings__c(
        npe03__Opportunity_Forecast_Months__c = 12,
        npe03__Maximum_Donations__c = 50,
        npe03__Open_Opportunity_Behavior__c = RD_RecurringDonations.RecurringDonationCloseOptions.Mark_Opportunities_Closed_Lost.name()        
        ));           
        
        Account a = new Account();
        a.Name = 'test Individual';
        insert a;
        
        Contact c = new Contact();
        c.FirstName = 'test';
        c.LastName = 'contact';
        c.AccountId = a.Id;
        insert c;       
        
        Campaign camp = new Campaign(Name = 'MyTestCamp', isActive = true);
        insert camp;

        npe03__Recurring_Donation__c r1 = new npe03__Recurring_Donation__c();
        r1.Name = 'test';
        r1.npe03__Installments__c = 2;
        r1.npe03__Organization__c = a.id;
        r1.npe03__Amount__c = 100;
        r1.npe03__Recurring_Donation_Campaign__c = camp.id;
        r1.npe03__Installment_Period__c = system.label.npe03.RecurringDonationInstallmentPeriodYearly;
        r1.npe03__Date_Established__c = date.newinstance(1970,6,12);
        r1.npe03__Schedule_Type__c = system.label.npe03.RecurringDonationMultiplyValue;
        r1.npe03__Open_Ended_Status__c = system.label.npe03.RecurringDonationOpenStatus;
        r1.npe03__Next_Payment_Date__c = system.today();
        insert r1;

        list<Opportunity> originalOpps = new list<Opportunity>([select id, Name,amount,accountid,CloseDate from Opportunity where npe03__Recurring_Donation__c = :r1.id order by CloseDate]);
        Opportunity o = originalOpps[0];
        string closedstage = [select masterlabel from opportunitystage where isActive = true and iswon = true and isClosed = true limit 1].masterlabel;
        o.StageName = closedstage;
        o.CloseDate = system.today();
        r1.npe03__Installment_Period__c = 'GarbageDate';

        // Need to simulate that this previously ran to prevent the Opp from being deleted.
        TDTM_ProcessControl.setRecursionFlag(TDTM_ProcessControl.flag.RD, true);
        update r1;
<<<<<<< HEAD
        TDTM_ProcessControl.setRecursionFlag(TDTM_ProcessControl.flag.RD, false);

=======
        RD_ProcessControl.hasRun = false;
>>>>>>> be8c17fd
        Test.startTest();
        update o;
        Test.stopTest();
        // TODO -- Why is there no System.Assert() here to validate result?
    }
    
       //test closing an opportunity for an open recurring donation
    static testMethod void closeRecurringDonationDeleteOpps(){
        if (strTestOnly != '*' && strTestOnly != 'closeRecurringDonationDeleteOpps') return;

        UTIL_CustomSettingsFacade.getRecurringDonationsSettingsForTest(
        new npe03__Recurring_Donations_Settings__c(
        npe03__Opportunity_Forecast_Months__c = 12,
        npe03__Maximum_Donations__c = 50,
        npe03__Open_Opportunity_Behavior__c = RD_RecurringDonations.RecurringDonationCloseOptions.Delete_Open_Opportunities.name()        
        ));           
        
        Account a = new Account();
        a.Name = 'test Individual';
        insert a;
        
        Contact c = new Contact();
        c.FirstName = 'test';
        c.LastName = 'contact';
        c.AccountId = a.Id;
        insert c;       
        
        Campaign camp = new Campaign(Name = 'MyTestCamp', isActive = true);
        insert camp;

        npe03__Recurring_Donation__c r1 = new npe03__Recurring_Donation__c();
        r1.Name = 'test';
        r1.npe03__Installments__c = 2;
        r1.npe03__Organization__c = a.id;
        r1.npe03__Amount__c = 100;
        r1.npe03__Recurring_Donation_Campaign__c = camp.id;
        r1.npe03__Installment_Period__c = system.label.npe03.RecurringDonationInstallmentPeriodYearly;
        r1.npe03__Date_Established__c = date.newinstance(1970,6,12);
        r1.npe03__Schedule_Type__c = system.label.npe03.RecurringDonationMultiplyValue;
        r1.npe03__Open_Ended_Status__c = system.label.npe03.RecurringDonationOpenStatus;
        r1.npe03__Next_Payment_Date__c = system.today();
        insert r1;
        
        system.assertNotEquals(0, [select count() from Opportunity where npe03__Recurring_Donation__c = :r1.id and isClosed = false]);
        //reset the semaphore
<<<<<<< HEAD
=======
        RD_ProcessControl.hasRun = false;
>>>>>>> be8c17fd
        Test.startTest();
        r1.npe03__Open_Ended_Status__c = system.label.npe03.RecurringDonationClosedStatus;
        update r1;
        Test.stopTest();
        
        //there should be no open donations
        system.assertEquals(0, [select count() from Opportunity where npe03__Recurring_Donation__c = :r1.id and isClosed = false]);        
    }
    
    static testMethod void multipleRDInsert(){
        if (strTestOnly != '*' && strTestOnly != 'multipleRDInsert') return;

        UTIL_CustomSettingsFacade.getRecurringDonationsSettingsForTest(
        new npe03__Recurring_Donations_Settings__c(
        npe03__Opportunity_Forecast_Months__c = 6,
        npe03__Maximum_Donations__c = 50,
        npe03__Open_Opportunity_Behavior__c = RD_RecurringDonations.RecurringDonationCloseOptions.Mark_Opportunities_Closed_Lost.name()        
        ));           
        
        delete [select id from npe03__Custom_Field_Mapping__c];
        npe03__Custom_Field_Mapping__c cfm1 = new npe03__Custom_Field_Mapping__c(
        npe03__Recurring_Donation_Field__c = 'Name',
        npe03__Opportunity_Field__c = 'Description',
        Name = 'CFMName00001-Test'
        );
        insert cfm1;
        
        Account a = new Account();
        a.Name = 'test Individual';
        insert a;
        
        Contact c = new Contact();
        c.FirstName = 'test';
        c.LastName = 'contact';
        c.AccountId = a.Id;
        insert c;       

        list<npe03__Recurring_Donation__c> rdlist = new list<npe03__Recurring_Donation__c>();
        npe03__Recurring_Donation__c r1 = new npe03__Recurring_Donation__c();
        r1.Name = 'test';
        r1.npe03__Installments__c = 2;
        r1.npe03__Contact__c = c.Id;
        r1.npe03__Amount__c = 100;
        r1.npe03__Installment_Period__c = system.label.npe03.RecurringDonationInstallmentPeriodYearly;
        r1.npe03__Date_Established__c = date.newinstance(1970,6,12);
        r1.npe03__Schedule_Type__c = system.label.npe03.RecurringDonationMultiplyValue;
        r1.npe03__Open_Ended_Status__c = system.label.npe03.RecurringDonationOpenStatus;
        r1.npe03__Next_Payment_Date__c = system.today().toStartOfMonth();
        rdlist.add(r1);
                
        npe03__Recurring_Donation__c r2 = new npe03__Recurring_Donation__c();
        r2.Name = 'test';
        r2.npe03__Installments__c = 2;
        r2.npe03__Contact__c = c.Id;
        r2.npe03__Amount__c = 100;
        r2.npe03__Installment_Period__c = system.label.npe03.RecurringDonationInstallmentPeriodMonthly;
        r2.npe03__Date_Established__c = date.newinstance(1970,6,12);
        r2.npe03__Schedule_Type__c = system.label.npe03.RecurringDonationMultiplyValue;
        r2.npe03__Open_Ended_Status__c = system.label.npe03.RecurringDonationOpenStatus;
        r2.npe03__Next_Payment_Date__c = system.today().toStartOfMonth();
        rdlist.add(r2);
                                        
        Test.startTest();
        insert rdlist;
        rdlist[0].npe03__Amount__c = 50;
        rdlist[1].npe03__Amount__c = 50;
        rdlist[1].npe03__Next_Payment_Date__c = system.today().toStartOfMonth().addDays(5);
<<<<<<< HEAD
=======
        RD_ProcessControl.hasRun = false;
>>>>>>> be8c17fd
        update rdlist;
        Test.stopTest();

        list<Opportunity> originalOpps = new list<Opportunity>([select id, Name,amount,accountid,CloseDate,Description from Opportunity where npe03__Recurring_Donation__r.id = :r1.id or npe03__Recurring_Donation__c = :r2.id]);
        system.assertEquals(7, originalOpps.size());
        system.assertEquals(50, originalOpps[0].Amount);
        system.assertNotEquals(null, originalOpps[0].Description);
        system.assertNotEquals(null, originalOpps[1].Description);
    }
    static testMethod void tooManyInstallments(){
        if (strTestOnly != '*' && strTestOnly != 'tooManyInstallments') return;

        UTIL_CustomSettingsFacade.getRecurringDonationsSettingsForTest(
        new npe03__Recurring_Donations_Settings__c(
        npe03__Opportunity_Forecast_Months__c = 6,
        npe03__Maximum_Donations__c = 2,
        npe03__Open_Opportunity_Behavior__c = RD_RecurringDonations.RecurringDonationCloseOptions.Mark_Opportunities_Closed_Lost.name()        
        ));           
        
        Account a = new Account();
        a.Name = 'test Individual';
        insert a;
        
        Contact c = new Contact();
        c.FirstName = 'test';
        c.LastName = 'contact';
        c.AccountId = a.Id;
        insert c;       

        list<npe03__Recurring_Donation__c> rdlist = new list<npe03__Recurring_Donation__c>();
        npe03__Recurring_Donation__c r1 = new npe03__Recurring_Donation__c();
        r1.Name = 'test';
        r1.npe03__Installments__c = 50;
        r1.npe03__Contact__c = c.Id;
        r1.npe03__Amount__c = 100;
        r1.npe03__Installment_Period__c = system.label.npe03.RecurringDonationInstallmentPeriodYearly;
        r1.npe03__Date_Established__c = date.newinstance(1970,6,12);
        r1.npe03__Schedule_Type__c = system.label.npe03.RecurringDonationMultiplyValue;
        r1.npe03__Open_Ended_Status__c = 'None';
        r1.npe03__Next_Payment_Date__c = system.today();
        try{
            insert r1;
        }
        catch (exception e){}
        //insert should fail because of too many installments
        system.assertEquals(null,r1.id);
    }
    static testmethod void updateOppsFromMultipleRDs(){
        if (strTestOnly != '*' && strTestOnly != 'updateOppsFromMultipleRDs') return;

        UTIL_CustomSettingsFacade.getRecurringDonationsSettingsForTest(
        new npe03__Recurring_Donations_Settings__c(
        npe03__Opportunity_Forecast_Months__c = 6,
        npe03__Maximum_Donations__c = 50,
        npe03__Open_Opportunity_Behavior__c = RD_RecurringDonations.RecurringDonationCloseOptions.Mark_Opportunities_Closed_Lost.name()        
        ));           
        
        //remove any existing custom field mappings
        delete [select id from npe03__Custom_Field_Mapping__c];        
        npe03__Custom_Field_Mapping__c cfm = new npe03__Custom_Field_Mapping__c(
        npe03__Recurring_Donation_Field__c = 'Name',
        npe03__Opportunity_Field__c = 'Description',
        Name = 'CFMName00001-Test'
        );
        insert cfm;
        
        Account a = new Account(); 
        a.Name = 'test Individual';
        insert a;
        
        Contact c = new Contact();
        c.FirstName = 'test';
        c.LastName = 'contact';
        c.AccountId = a.Id;
        insert c;       
        
        list<npe03__Recurring_Donation__c> rdlist = new list<npe03__Recurring_Donation__c>();
        npe03__Recurring_Donation__c r1 = new npe03__Recurring_Donation__c();
        r1.Name = 'test';
        r1.npe03__Installments__c = 2;
        r1.npe03__Contact__c = c.Id;
        r1.npe03__Amount__c = 100;
        r1.npe03__Installment_Period__c = system.label.npe03.RecurringDonationInstallmentPeriodYearly;
        r1.npe03__Date_Established__c = date.newinstance(1970,6,12);
        r1.npe03__Schedule_Type__c = system.label.npe03.RecurringDonationMultiplyValue;
        r1.npe03__Open_Ended_Status__c = system.label.npe03.RecurringDonationOpenStatus;
        r1.npe03__Next_Payment_Date__c = system.today();
        insert r1;
                
        npe03__Recurring_Donation__c r2 = new npe03__Recurring_Donation__c();
        r2.Name = 'test';
        r2.npe03__Installments__c = 2;
        r2.npe03__Contact__c = c.Id;
        r2.npe03__Amount__c = 100;
        r2.npe03__Installment_Period__c = system.label.npe03.RecurringDonationInstallmentPeriodMonthly;
        r2.npe03__Date_Established__c = date.newinstance(1970,6,12);
        r2.npe03__Schedule_Type__c = system.label.npe03.RecurringDonationMultiplyValue;
        r2.npe03__Open_Ended_Status__c = system.label.npe03.RecurringDonationOpenStatus;
        r2.npe03__Next_Payment_Date__c = system.today();
        insert r2;
<<<<<<< HEAD
=======
        RD_ProcessControl.hasRun = false;
>>>>>>> be8c17fd
        list<Opportunity> originalOpps = new list<Opportunity>([select id, Name,amount,accountid,CloseDate from Opportunity where npe03__Recurring_Donation__r.id = :r1.id or npe03__Recurring_Donation__c = :r2.id]);
        string closedstage = [select masterlabel from opportunitystage where isActive = true and iswon = true and isClosed = true limit 1].masterlabel;
        system.assert(originalOpps.size() > 1);
        
        Test.startTest();
        originalOpps[0].Stagename = closedstage;
        originalOpps[1].stagename = closedstage;        
        update originalOpps;
        Test.stopTest();
        system.assert(originalOpps.size() > [select count() from Opportunity where isClosed = false and (npe03__Recurring_Donation__c = :r1.id or npe03__Recurring_Donation__c = :r2.id)]);        
    }
    
    static testMethod void testErrorHandlingAllSysAdmins(){
        if (strTestOnly != '*' && strTestOnly != 'testErrorHandlingAllSysAdmins') return;

        UTIL_CustomSettingsFacade.getRecurringDonationsSettingsForTest(new npe03__Recurring_Donations_Settings__c( 
            npe03__Error_Email_Notifications__c ='All Sys Admins',
            npe03__Opportunity_Forecast_Months__c = 12                
        ));         
        
        Account a = new Account(Name = 'Test');
        insert a;
        npe03__Recurring_Donation__c r1 = new npe03__Recurring_Donation__c();
        r1.Name = 'test';
        r1.npe03__Organization__c = a.id;
        r1.npe03__Amount__c = 100;
        r1.npe03__Installment_Period__c = system.label.npe03.RecurringDonationInstallmentPeriodWeekly;
        r1.npe03__Open_Ended_Status__c = system.label.npe03.RecurringDonationOpenStatus;
        r1.npe03__Next_Payment_Date__c = system.today();
        insert r1;    
        
        //create some opps
        list<Opportunity> olist = new list<Opportunity>();
        integer i;
        for (i = 0; i<=10; i++){
            Opportunity o = new Opportunity(
                StageName = 'Closed Won',
                Name = 'Opp ' + i,
                CloseDate = system.today(),
                Amount = 1.00,
                npe03__Recurring_Donation__c = r1.id                
            );
            olist.add(o);                       
        }
        //invalidate one opp        
        olist[0].Name = null;
        //insert all opps
        Database.saveresult[] lsr = Database.insert(olist, false);
        //process the DML results
        ERR_Handler.Errors errors = ERR_Handler.getErrors(lsr, olist);
        //check for errors
        System.assertEquals(true, errors.errorsExist);
        System.assertEquals(1, errors.errorRecords.size());
    }
    
    static testMethod void testErrorHandlingUser(){
        if (strTestOnly != '*' && strTestOnly != 'testErrorHandlingUser') return;

        User u = [select id from User limit 1];
        UTIL_CustomSettingsFacade.getRecurringDonationsSettingsForTest(new npe03__Recurring_Donations_Settings__c( 
            npe03__Error_Email_Notifications__c = u.id,
            npe03__Opportunity_Forecast_Months__c = 12
        ));  
        
        Account a = new Account(Name = 'Test');
        insert a;
        npe03__Recurring_Donation__c r1 = new npe03__Recurring_Donation__c();
        r1.Name = 'test';
        r1.npe03__Organization__c = a.id;
        r1.npe03__Amount__c = 100;
        r1.npe03__Installment_Period__c = system.label.npe03.RecurringDonationInstallmentPeriodWeekly;
        r1.npe03__Open_Ended_Status__c = system.label.npe03.RecurringDonationOpenStatus;
        r1.npe03__Next_Payment_Date__c = system.today();
        insert r1;      
        
         //create some opps
        list<Opportunity> olist = new list<Opportunity>();
        integer i;
        for (i = 0; i<=10; i++){
            Opportunity o = new Opportunity(
                StageName = 'Closed Won',
                Name = 'Opp ' + i,
                CloseDate = system.today(),
                Amount = 1.00,
                npe03__Recurring_Donation__c = r1.id                
            );
            olist.add(o);                       
        }
        //invalidate one opp        
        olist[0].Name = null;
        //perform DML
        Database.saveresult[] lsr = Database.insert(olist, false); 
        //process the DML results
        ERR_Handler.Errors errors = ERR_Handler.getErrors(lsr, olist);
        //check for errors
        System.assertEquals(true, errors.errorsExist);
        System.assertEquals(1, errors.errorRecords.size());
    }
    
    static testMethod void testErrorHandlingPublicGroup(){
        if (strTestOnly != '*' && strTestOnly != 'testErrorHandlingPublicGroup') return;

        Group g = new Group(Name = 'MyGroup');
        insert g;
        UTIL_Debug.debug('GID IS: ' + g.id);
        UTIL_CustomSettingsFacade.getRecurringDonationsSettingsForTest(new npe03__Recurring_Donations_Settings__c( 
            npe03__Error_Email_Notifications__c = g.id,
            npe03__Opportunity_Forecast_Months__c = 12
        ));         
        
        Account a = new Account(Name = 'Test');
        insert a;
        npe03__Recurring_Donation__c r1 = new npe03__Recurring_Donation__c();
        r1.Name = 'test';
        r1.npe03__Organization__c = a.id;
        r1.npe03__Amount__c = 100;
        r1.npe03__Installment_Period__c = system.label.npe03.RecurringDonationInstallmentPeriodWeekly;
        r1.npe03__Open_Ended_Status__c = system.label.npe03.RecurringDonationOpenStatus;
        r1.npe03__Next_Payment_Date__c = system.today();
        insert r1;                   
        
        //create some opps
        list<Opportunity> olist = new list<Opportunity>();
        integer i;
        for (i = 0; i<=10; i++){
            Opportunity o = new Opportunity(
                StageName = 'Closed Won',
                Name = 'Opp ' + i,
                CloseDate = system.today(),
                Amount = 1.00,
                npe03__Recurring_Donation__c = r1.id                
            );
            olist.add(o);                       
        }
        //invalidate one opp        
        olist[0].Name = null;
       //perform DML
        Database.saveresult[] lsr = Database.insert(olist, false); 
        //process the DML results
        ERR_Handler.Errors errors = ERR_Handler.getErrors(lsr, olist);
        //check for errors
        System.assertEquals(true, errors.errorsExist);
        System.assertEquals(1, errors.errorRecords.size());
    }     

    //--------------------TEST METHOD from RD_RecurringDonations_BATCH -----------------------
    static testMethod void batchStatusBarTest(){
        if (strTestOnly != '*' && strTestOnly != 'batchStatusBarTest') return;

        UTIL_JobProgress_CTRL controller = new UTIL_JobProgress_CTRL();
        controller.getBatchJobs();
    }

    //--------------- from RD_RecurringDonations_BATCH -----------------
    @isTest 
    public static void testBatch() {
        if (strTestOnly != '*' && strTestOnly != 'testBatch') return;
        
        UTIL_CustomSettingsFacade.getRecurringDonationsSettingsForTest(
        new npe03__Recurring_Donations_Settings__c(
        npe03__Opportunity_Forecast_Months__c = 12,
        npe03__Maximum_Donations__c = 50,
        npe03__Open_Opportunity_Behavior__c = RD_RecurringDonations.RecurringDonationCloseOptions.Mark_Opportunities_Closed_Lost.name()
        ));           
                    
        Account a = new Account();
        a.Name = 'test Individual';
        insert a;
        
        Contact c = new Contact();
        c.FirstName = 'test';
        c.LastName = 'contact';
        c.AccountId = a.Id;
        insert c;       

        npe03__Recurring_Donation__c r1 = new npe03__Recurring_Donation__c();
        r1.Name = 'test';
        r1.npe03__Installments__c = 2;
        r1.npe03__Organization__c = a.id;
        r1.npe03__Amount__c = 100;
        r1.npe03__Installment_Period__c = system.label.npe03.RecurringDonationInstallmentPeriodWeekly;
        r1.npe03__Date_Established__c = date.newinstance(1970,6,12);
        r1.npe03__Schedule_Type__c = system.label.npe03.RecurringDonationMultiplyValue;
        r1.npe03__Open_Ended_Status__c = system.label.npe03.RecurringDonationOpenStatus;
        r1.npe03__Next_Payment_Date__c = system.today();
        insert r1;
        
        list<Opportunity> originalOpps = new list<Opportunity>([select id, Name,amount,accountid,CloseDate from Opportunity where npe03__Recurring_Donation__c = :r1.id order by CloseDate]);
        
        Opportunity o = originalOpps[0];
        string closedstage = [select masterlabel from opportunitystage where isActive = true and iswon = true and isClosed = true limit 1].masterlabel;
        o.StageName = closedstage;
        o.CloseDate = system.today();
        update o;        
        
        //kick it off from the vf page
        Test.setCurrentPageReference(new PageReference('Page.RecurringDonationsSettings'));
        
        //pass the controller into the extension
        /****
        STTG_RecurringDonations_CTRL controller = new STTG_RecurringDonations_CTRL();
        controller.getSettingsFirstTime();
        test.startTest();
        controller.runBatch();
        test.stopTest();
        *********/  
        
        Test.StartTest();
        RD_RecurringDonations_BATCH rdbatch = new RD_RecurringDonations_BATCH();
        ID ApexJobId = Database.executeBatch(rdbatch, 10);
        Test.stopTest();
        
    }  

/******************************************************************    
    // Test Methods from STTG_RecurringDonations_CTRL   
    public static testMethod void TEST_RecurringDonationsSettings() {
        if (strTestOnly != '*' && strTestOnly != 'TEST_RecurringDonationsSettings') return;

        id rtid = [select id from RecordType where sobjecttype = 'Opportunity' limit 1].id;
        id uid = [select id from User limit 1].id;
        UTIL_CustomSettingsFacade.getRecurringDonationsSettingsForTest(new npe03__Recurring_Donations_Settings__c(
        npe03__Error_Email_Notifications__c = uid, npe03__Record_Type__c = rtid, npe03__Max_Package_Version__c = '2.0',
        npe03__Package_Update_URL__c = 'http://www.salesforce.com', npe03__Last_Update_Check__c = system.today(),
        npe03__Has_Package_Update__c = 'true'        
        ));
        
        npe03__Custom_Installment_Settings__c cis = new npe03__Custom_Installment_Settings__c(Name = 'TESTINSTALLMENT', npe03__Value__c = 1, npe03__Increment__c = 'Weeks');
        insert cis;
        
        Account a = new Account(Name='TestAccount');
        insert a;
        insert new npe03__Recurring_Donation__c(Name = 'TestRD', npe03__Organization__c = a.id, npe03__Installment_Period__c='TestValueForUnitTests');
 
        Test.setCurrentPageReference(new PageReference('Page.RecurringDonationsSettings'));
        
        //pass the controller into the extension
        STTG_RecurringDonations_CTRL controller = new STTG_RecurringDonations_CTRL(); 
        controller.getSettingsFirstTime();
        system.assertNotEquals(null,UTIL_CustomSettingsFacade.getRecurringDonationsSettings(
                                            RD_RecurringDonations.RecurringDonationCloseOptions.Mark_Opportunities_Closed_Lost));
        
        list<SelectOption> enumvalues  =  controller.closeOptions; 
        system.assertEquals(3,enumvalues.size());
        
        controller.testPackageIntegrity();
        controller.cancel();
        controller.editRDsettings();
        controller.rds.npe03__Open_Opportunity_Behavior__c = '-------------------';
        controller.saveRDSettings();   
        controller.rds.npe03__Open_Opportunity_Behavior__c = '1234';
        controller.saveRDSettings();
        controller.addCIRow();        
        controller.editCISettings();
        npe03__Custom_Installment_Settings__c c = new npe03__Custom_Installment_Settings__c(Name='TestValueForUnitTests', npe03__Value__c = 5.0, npe03__Increment__c = 'Weeks');
        controller.cis.add(c);
        controller.saveCISettings(); 
        controller.runDeleteWizard();
        controller.selectedInstallmentName = 'TestValueForUnitTests';
        controller.replacementInstallment = 'Weekly';        
        controller.deleteInstallment();        
        controller.RDField = 'npe03__Amount__c';
        controller.OppField = 'Amount';
        controller.saveFieldMapping();
        controller.fieldMappingName = 'TestNAME';
        controller.deleteFieldMapping();
        Recordtype rt = controller.RTName;
        Group g =  controller.EmailErrorDisplayName;
        g =  controller.EmailErrorDisplayName;        
        controller.addFieldMapping();
        list<SelectOption> eeolist = controller.ErrorEmailOptions;
        list<SelectOption> rtlist = controller.RecordTypeList;
        list<SelectOption> mylist = controller.validInstallments;
        list<SelectOption> rdfield = controller.availableRDFields;
        list<SelectOption> oppfield = controller.availableOpportunityFields;
        controller.trimOpportunities();
        controller.clearErrorQueue();
    }   
    //covering everything else 
    public static testMethod void TEST_RecurringDonationsSettings2(){
        if (strTestOnly != '*' && strTestOnly != 'TEST_RecurringDonationsSettings2') return;

        id rtid = [select id from RecordType where sobjecttype = 'Opportunity' limit 1].id;
        Group g = new Group(Name = 'Testgroup');
        insert g;        
        
        UTIL_CustomSettingsFacade.getRecurringDonationsSettingsForTest(new npe03__Recurring_Donations_Settings__c(
        npe03__Error_Email_Notifications__c = g.id, npe03__Record_Type__c = rtid, npe03__Max_Package_Version__c = '2.0',
        npe03__Package_Update_URL__c = 'http://www.salesforce.com', npe03__Last_Update_Check__c = null,
        npe03__Has_Package_Update__c = 'false'        
        ));   
        
        Test.setCurrentPageReference(new PageReference('Page.RecurringDonationsSettings'));
        //pass the controller into the extension
        STTG_RecurringDonations_CTRL controller = new STTG_RecurringDonations_CTRL(); 
        controller.getSettingsFirstTime();
        list<SelectOption> eeolist = controller.ErrorEmailOptions;
        controller.RDField = 'garbage';
        controller.OppField = 'garbage';
        controller.saveFieldMapping();
        controller.cis.add(new npe03__Custom_Installment_Settings__c(Name = 'CisSetTest', npe03__Value__c = 1, npe03__Increment__c = 'Weeks'));
        controller.saveCISettings();
    }
*************************************************************************/
    
    // from RD_AddDonationsBTN_CTRL
    public static testMethod void testBTN(){
        if (strTestOnly != '*' && strTestOnly != 'testBTN') return;

        Account a = new Account(Name = 'TestA');
        insert a;
        npe03__Recurring_Donation__c r1 = new npe03__Recurring_Donation__c();
        r1.Name = 'test';
        r1.npe03__Installments__c = 2;
        r1.npe03__Organization__c = a.Id;
        r1.npe03__Amount__c = 100;
        r1.npe03__Installment_Period__c = system.label.npe03.RecurringDonationInstallmentPeriodWeekly;
        r1.npe03__Date_Established__c = date.newinstance(1970,6,12);
        r1.npe03__Schedule_Type__c = system.label.npe03.RecurringDonationMultiplyValue;
        r1.npe03__Open_Ended_Status__c = system.label.npe03.RecurringDonationOpenStatus;
        r1.npe03__Next_Payment_Date__c = system.today();
        insert r1;
        
        delete[select id from npe03__Custom_Field_Mapping__c];
        insert new npe03__Custom_Field_Mapping__c(
        Name = 'CFM-' + system.now(),
        npe03__Opportunity_Field__c = 'closedate',
        npe03__Recurring_Donation_Field__c = 'Name'
        );
        
        ApexPages.StandardController scc = new ApexPages.StandardController(r1);
        RD_AddDonationsBTN_CTRL rdadb = new RD_AddDonationsBTN_CTRL(scc);
        system.assertEquals(r1.id, rdadb.sc.getId());
        rdadb.buttonClick();    
    }    

    /*******************************************************************************************************
    * @description test method for custom field mapping on insert and update of Fixed Length RDs
    */ 
    static testMethod void testRDCustomFieldMappingFixedRD()
    {
        if (strTestOnly != '*' && strTestOnly != 'testRDCustomFieldMappingFixedRD') return;
        
        UTIL_Debug.debug('multiply: ' + system.label.npe03.RecurringDonationMultiplyValue);
        UTIL_Debug.debug('divide: ' + system.label.npe03.RecurringDonationDivideValue);
        Account a = new Account();
        a.Name = 'test Individual';
        insert a;
        
        Contact c = new Contact();
        c.FirstName = 'test';
        c.LastName = 'contact';
        c.AccountId = a.Id;        
        insert c;
        
        //Create new CFM
        delete [select id from npe03__Custom_Field_Mapping__c];
        npe03__Custom_Field_Mapping__c cfm = new npe03__Custom_Field_Mapping__c(
        npe03__Recurring_Donation_Field__c = 'Name',
        npe03__Opportunity_Field__c = 'Description',
        Name = 'CFMName00001-Test'
        );
        insert cfm;


        npe03__Recurring_Donation__c r1 = new npe03__Recurring_Donation__c();
        r1.Name = 'TestRD CFM Insert';
        r1.npe03__Installments__c = 2;
        r1.npe03__Contact__c = c.Id;
        r1.npe03__Amount__c = 100;
        r1.npe03__Installment_Period__c = system.label.npe03.RecurringDonationInstallmentPeriodYearly;
        r1.npe03__Date_Established__c = date.newinstance(1970,6,12);
        r1.npe03__Schedule_Type__c = system.label.npe03.RecurringDonationMultiplyValue;
        r1.npe03__Open_Ended_Status__c = 'None'; 
        insert r1;
        
        //check that opps have picked up the value of the RD field set through custom field mapping
        Opportunity[] installments1 = [select Description from Opportunity where npe03__Recurring_Donation__c = :r1.id order by CloseDate];
        for(opportunity opp:installments1){
            system.assertEquals(r1.name, opp.description);                
        }

        Test.startTest();
            r1.name='TestRD CFM Update';
            update r1;
        Test.stopTest();

        npe03__Recurring_Donation__c r2 = [select name from npe03__Recurring_Donation__c r1 where id=:r1.id];

        system.assertEquals(r2.name,'TestRD CFM Update');
        //check that opps have picked up the upated value of the RD field set through custom field mapping
        Opportunity[] installments2 = [select Description from Opportunity where npe03__Recurring_Donation__c = :r1.id order by CloseDate];
        for(opportunity opp:installments2){
            system.assertEquals(r2.name, opp.description);                
        }
    }

    /*******************************************************************************************************
    * @description test method for custom field mapping on insert and update on Open Ended RD's
    */ 
    static testMethod void testRDCustomFieldMappingOpenRD()
    {
        if (strTestOnly != '*' && strTestOnly != 'testRDCustomFieldMappingOpenRD') return;
        
        UTIL_Debug.debug('multiply: ' + system.label.npe03.RecurringDonationMultiplyValue);
        UTIL_Debug.debug('divide: ' + system.label.npe03.RecurringDonationDivideValue);
        Account a = new Account();
        a.Name = 'test Individual';
        insert a;
        
        Contact c = new Contact();
        c.FirstName = 'test';
        c.LastName = 'contact';
        c.AccountId = a.Id;        
        insert c;
        
        //Create new CFM
        delete [select id from npe03__Custom_Field_Mapping__c];
        npe03__Custom_Field_Mapping__c cfm = new npe03__Custom_Field_Mapping__c(
        npe03__Recurring_Donation_Field__c = 'Name',
        npe03__Opportunity_Field__c = 'Description',
        Name = 'CFMName00001-Test'
        );
        insert cfm;


        npe03__Recurring_Donation__c r1 = new npe03__Recurring_Donation__c();
        r1.Name = 'TestRD CFM Insert';
        r1.npe03__Contact__c = c.Id;
        r1.npe03__Amount__c = 100;
        r1.npe03__Installment_Period__c = system.label.npe03.RecurringDonationInstallmentPeriodMonthly;
        r1.npe03__Date_Established__c = system.today();
        r1.npe03__Schedule_Type__c = system.label.npe03.RecurringDonationMultiplyValue;
        r1.npe03__Open_Ended_Status__c = 'Open'; 
        insert r1;
        
        //check that opps have picked up the value of the RD field set through custom field mapping
        Opportunity[] installments1 = [select Description from Opportunity where npe03__Recurring_Donation__c = :r1.id order by CloseDate];
        system.assertNotEquals(0, installments1.size());
        for(opportunity opp:installments1){
            system.assertEquals(r1.name, opp.description);                
        }

        Test.startTest();
            r1.name='TestRD CFM Update';
            update r1;
        Test.stopTest();

        npe03__Recurring_Donation__c r2 = [select name from npe03__Recurring_Donation__c r1 where id=:r1.id];

        system.assertEquals(r2.name,'TestRD CFM Update');
        //check that opps have picked up the upated value of the RD field set through custom field mapping
        Opportunity[] installments2 = [select Description from Opportunity where npe03__Recurring_Donation__c = :r1.id order by CloseDate];
        system.assertNotEquals(0, installments2.size());
        for(opportunity opp:installments2){
            system.assertEquals(r2.name, opp.description);                
        }
    }

    static testMethod void testInstallmentNumbers() {
        if (strTestOnly != '*' && strTestOnly != 'testInstallmentNumbers') return;

        UTIL_CustomSettingsFacade.getRecurringDonationsSettingsForTest(
        new npe03__Recurring_Donations_Settings__c(
        npe03__Opportunity_Forecast_Months__c = 12,
        npe03__Maximum_Donations__c = 50,
        npe03__Open_Opportunity_Behavior__c = RD_RecurringDonations.RecurringDonationCloseOptions.Delete_Open_Opportunities.name()        
        ));           
        
        Account a = new Account();
        a.Name = 'test Individual';
        insert a;
        
        Contact c = new Contact();
        c.FirstName = 'test';
        c.LastName = 'contact';
        c.AccountId = a.Id;
        insert c;       
        
        Campaign camp = new Campaign(Name = 'MyTestCamp', isActive = true);
        insert camp;

        npe03__Recurring_Donation__c r1 = new npe03__Recurring_Donation__c();
        r1.Name = 'test';
        r1.npe03__Installments__c = 10;
        r1.npe03__Organization__c = a.id;
        r1.npe03__Amount__c = 100;
        r1.npe03__Recurring_Donation_Campaign__c = camp.id;
        r1.npe03__Installment_Period__c = system.label.npe03.RecurringDonationInstallmentPeriodYearly;
        r1.npe03__Date_Established__c = date.newinstance(1970,6,12);
        r1.npe03__Schedule_Type__c = system.label.npe03.RecurringDonationMultiplyValue;
        r1.npe03__Open_Ended_Status__c = system.label.npe03.RecurringDonationOpenStatus;
        r1.npe03__Next_Payment_Date__c = system.today();
        insert r1;
        
        list<opportunity> queryopp = [SELECT Id, Recurring_Donation_Installment_Number__c FROM Opportunity ORDER BY CloseDate];

        for (integer i=0;i<queryopp.size();i++) {
            system.assertEquals(i+1,queryopp[i].Recurring_Donation_Installment_Number__c, 'Recurring Donation opportunities should have the correct installment number.');
            queryopp[i].Recurring_Donation_Installment_Number__c = null;
        }
        update queryopp;

        queryopp = [SELECT Id, Recurring_Donation_Installment_Number__c FROM Opportunity ORDER BY CloseDate];

        for (opportunity opp : queryopp)
            system.assertEquals(null, opp.Recurring_Donation_Installment_Number__c, 'Recurring Donation opportunities shouldn\'t have an installment number.');


        test.startTest();
        Test.testInstall(new STG_InstallScript(), new Version(3,39), true);
        test.stopTest();

        queryopp = [SELECT Id, Recurring_Donation_Installment_Number__c FROM Opportunity ORDER BY CloseDate];

        for (integer i=0;i<queryopp.size();i++) {
            system.assertEquals(i+1,queryopp[i].Recurring_Donation_Installment_Number__c, 'Recurring Donation opportunities should have the correct installment number.');
            queryopp[i].Recurring_Donation_Installment_Number__c = null;
        }
    }

    static testMethod void testOpenEndedMonthlyEndDates(){
        if (strTestOnly != '*' && strTestOnly != 'testOpenEndedMonthlyEndDates') return;

        UTIL_CustomSettingsFacade.getRecurringDonationsSettingsForTest(
            new npe03__Recurring_Donations_Settings__c(
            npe03__Opportunity_Forecast_Months__c = 12,
            npe03__Maximum_Donations__c = 50,
            npe03__Open_Opportunity_Behavior__c = RD_RecurringDonations.RecurringDonationCloseOptions.Mark_Opportunities_Closed_Lost.name()        
            ));             
        
        Account a = new Account();
        a.Name = 'test Individual';
        insert a;
        
        Contact c = new Contact();
        c.FirstName = 'test';
        c.LastName = 'contact';
        c.AccountId = a.Id;
        insert c;       
        
        Campaign camp = new Campaign(name = 'Campaign', isActive = true);
        insert camp;
        
        list<npe03__Recurring_Donation__c> rdlist = new list<npe03__Recurring_Donation__c>();

        // This should create Installments with a date of the 28th.
        npe03__Recurring_Donation__c RD = new npe03__Recurring_Donation__c();
        RD.Name = 'test28th';
        RD.npe03__Contact__c = c.Id;
        RD.npe03__Amount__c = 100;
        RD.npe03__Installment_Period__c = system.label.npe03.RecurringDonationInstallmentPeriodMonthly;
        RD.npe03__Date_Established__c = system.today().toStartOfMonth().addDays(27);
        RD.npe03__Schedule_Type__c = system.label.npe03.RecurringDonationMultiplyValue;
        RD.npe03__Open_Ended_Status__c = system.label.npe03.RecurringDonationOpenStatus;
        rdlist.add(RD);
        
        RD = RD.clone(false);
        RD.Name = 'testEndOfMonth';
        RD.Always_Use_Last_Day_Of_Month__c = true;
        rdlist.add(RD);

        // This should create Installments with a date of the 30th.
        RD = RD.clone(false);
        RD.Name = 'test30th';
        RD.Always_Use_Last_Day_Of_Month__c = false;
        Date startDt = system.today().toStartOfMonth().addMonths(1).addDays(-2);
        while (startDt.day() != 30) {
            startDt = startDt.addMonths(2).toStartOfMonth().addDays(-1);
        }
        RD.npe03__Date_Established__c = startDt;
        RD.npe03__Next_Payment_Date__c = null;
        rdlist.add(RD);

        test.startTest();
        insert rdlist;
        test.stopTest();
        
        list<Opportunity> listOpp28th = [select Id, CloseDate from Opportunity where npe03__Recurring_Donation__r.Name = 'test28th' order by CloseDate];
        system.assertEquals(12, listOpp28th.size());
        for (Opportunity opp : listOpp28th) {
            system.assertEquals(28, opp.CloseDate.Day());
        }

        // All Installments should be on the 30th except for February, which should be on the last day of the month
        list<Opportunity> listOpp30th = [select Id, CloseDate from Opportunity where npe03__Recurring_Donation__r.Name = 'test30th' order by CloseDate];
        system.assertEquals(12, listOpp30th.size());
        for (Opportunity opp : listOpp28th) {
            if (opp.CloseDate.Month() != 2) {
                system.assertEquals(28, opp.CloseDate.Day());
            } else {
                system.assertEquals(Date.DaysInMonth(opp.CloseDate.Year(), 2), opp.CloseDate.Day());
            }
        }

        // All Installments should be on the last day of the month
        list<Opportunity> listOppEnd = [select Id, CloseDate from Opportunity where npe03__Recurring_Donation__r.Name = 'testEndOfMonth' order by CloseDate];
        system.assertEquals(12, listOppEnd.size());
        for (Opportunity opp : listOppEnd) {
            system.assertEquals(Date.DaysInMonth(opp.CloseDate.Year(), opp.CloseDate.Month()), opp.CloseDate.Day(), opp.CloseDate);
        }
        
        for (integer i = 0; i < 12; i++) {
            system.assertEquals(listOpp28th[i].CloseDate.Month(), listOpp30th[i].CloseDate.Month());
            system.assertEquals(listOpp28th[i].CloseDate.Month(), listOppEnd[i].CloseDate.Month());
        }
    }

    static testMethod void testOrphanedRd() {
        if (strTestOnly != '*' && strTestOnly != 'testOrphanedRd') return;

        Contact con = new Contact(LastName='test');
        insert con;

        List<npe03__Recurring_Donation__c> rdList = new List<npe03__Recurring_Donation__c>();
        rdList.add(new npe03__Recurring_Donation__c(
            Name='Orphan',
            npe03__Open_Ended_Status__c= Label.npe03.RecurringDonationOpenStatus
        ));
        rdList.add(new npe03__Recurring_Donation__c(
            Name='Orphan2',
            npe03__Open_Ended_Status__c= Label.npe03.RecurringDonationOpenStatus
        ));
        rdList.add(new npe03__Recurring_Donation__c(
            Name = 'test',
            npe03__Contact__c = con.id,
            npe03__Amount__c = 100,
            npe03__Installments__c = 2,
            npe03__Installment_Period__c = Label.npe03.RecurringDonationInstallmentPeriodMonthly,
            npe03__Date_Established__c = Date.newinstance(1970,6,12),
            npe03__Schedule_Type__c = Label.npe03.RecurringDonationMultiplyValue,
            npe03__Open_Ended_Status__c = Label.npe03.RecurringDonationOpenStatus,
            npe03__Next_Payment_Date__c = System.today()
        ));


        //disable triggers to skip opp creation and validation, which would prevent the insertion of the orphan
        //orphaned RDs may exist due to a historical lack of RD cascade deletion when contacts and accounts were deleted
        TDTM_TriggerHandler.disableTDTM = true;
        insert rdList;
        TDTM_TriggerHandler.disableTDTM = false;

        Test.startTest();
        Database.executeBatch(new RD_RecurringDonations_BATCH(), 10);
        Test.stopTest();

        List<Opportunity> rdOpps = [SELECT Id FROM Opportunity WHERE npe03__Recurring_Donation__c IN :rdList];
        System.assertEquals(12,rdOpps.size(), 'Twelve opps should be created for the well formed recurring donation.');

    }


    //========================================================================
    // Test that the Open Recurring Donation's npe03__Paid_Amount__c is updated 
    // when a ClosedWon Opportunity is associate with the open Recurring Donation 
    //========================================================================
    static testMethod void updateOpenEndedRecurringDonationsPaidAmountWithAClosedWonOpp(){
        if (strTestOnly != '*' && strTestOnly != 'closeOppForOpenEndedRecurringDonationQuarterly') return;

        //--------------------------------
        // Retrieve the Recurring Donation's Settings
        UTIL_CustomSettingsFacade.getRecurringDonationsSettingsForTest(
            new npe03__Recurring_Donations_Settings__c(
                npe03__Opportunity_Forecast_Months__c = 12,
                npe03__Maximum_Donations__c = 50,
                npe03__Open_Opportunity_Behavior__c = RD_RecurringDonations.RecurringDonationCloseOptions.Mark_Opportunities_Closed_Lost.name())
        );           
        
        //--------------------------------
        // Setup the Account
        Account a = new Account();
        a.Name = 'test Individual';
        insert a;
        
        //--------------------------------
        // Setup the Contact
        Contact c = new Contact();
        c.FirstName = 'test';
        c.LastName = 'contact';
        c.AccountId = a.Id;
        insert c;       

        //--------------------------------
        // Setup the Recurring Donation
        npe03__Recurring_Donation__c r1 = new npe03__Recurring_Donation__c();
        r1.Name = 'TestRD';
        r1.npe03__Installments__c = 0;
        r1.npe03__Contact__c = c.Id;
        r1.npe03__Amount__c = 100;
        r1.npe03__Date_Established__c = Date.newInstance(1970,6,12);
        r1.npe03__Open_Ended_Status__c = System.label.npe03.RecurringDonationOpenStatus;
        r1.npe03__Next_Payment_Date__c = System.today().toStartOfMonth();
        r1.OwnerId = System.Userinfo.getUserId();
        insert r1;        
        
        //--------------------------------
        // Setup the First Opportunity
        String closedstage = [select masterlabel from opportunitystage where isActive = true and iswon = true and isClosed = true limit 1].masterlabel;
        
        Opportunity o = new Opportunity();
        o.StageName = closedstage;
        o.CloseDate = system.today();
        o.Amount = 50;
        o.AccountId = a.Id;
        o.Name = 'test';
        o.npe03__Recurring_Donation__c = r1.Id;
        
        //--------------------------------
        // Setup the Second Opportunity
        Opportunity oppty2 = new Opportunity();
        oppty2.StageName = closedstage;
        oppty2.CloseDate = system.today();
        oppty2.Amount = 100;
        oppty2.AccountId = a.Id;
        oppty2.Name = 'test2';
        oppty2.npe03__Recurring_Donation__c = null;

        //--------------------------------
        // Insert the two Opportunities
        Test.startTest();        
        insert o;
        insert oppty2;
        
        //--------------------------------
        // Confirm that only the First Opportunity has updated the Recurring Donation's npe03__Paid_Amount__c
        npe03__Recurring_Donation__c rd = [select npe03__Paid_Amount__c from npe03__Recurring_Donation__c where id = :r1.id];    
        System.assertEquals(50, rd.npe03__Paid_Amount__c);

        //--------------------------------
        // Update the Second Opportunity's Recurring Donation field
        oppty2.npe03__Recurring_Donation__c = r1.Id;
        update oppty2;
        Test.stopTest();

        //--------------------------------
        // Confirm that the Second Opportunity has updated the Recurring Donation's npe03__Paid_Amount__c
        rd = [select npe03__Paid_Amount__c from npe03__Recurring_Donation__c where id = :r1.id];    
        System.assertEquals(150, rd.npe03__Paid_Amount__c);
    }


    //========================================================================
    // Test that changing a ClosedWon Opportunity from one Recurring Donation
    // to another Recurring Donation updates the npe03__Paid_Amount__c value 
    // for both Recurring Donations accordingly
    //========================================================================
    static testMethod void updateMultipleOpenEndedRecurringDonationsPaidAmountWithAClosedWonOpp(){
        if (strTestOnly != '*' && strTestOnly != 'closeOppForOpenEndedRecurringDonationQuarterly') return;

        //--------------------------------
        // Retrieve the Recurring Donation's Settings
        UTIL_CustomSettingsFacade.getRecurringDonationsSettingsForTest(
            new npe03__Recurring_Donations_Settings__c(
                npe03__Opportunity_Forecast_Months__c = 12,
                npe03__Maximum_Donations__c = 50,
                npe03__Open_Opportunity_Behavior__c = RD_RecurringDonations.RecurringDonationCloseOptions.Mark_Opportunities_Closed_Lost.name())
        );           
        
        //--------------------------------
        // Setup the Account
        Account a = new Account();
        a.Name = 'test Individual';
        insert a;
        
        //--------------------------------
        // Setup the Contact
        Contact c = new Contact();
        c.FirstName = 'test';
        c.LastName = 'contact';
        c.AccountId = a.Id;
        insert c;       

        //--------------------------------
        // Setup the First Recurring Donation
        npe03__Recurring_Donation__c r1 = new npe03__Recurring_Donation__c();
        r1.Name = 'TestRD1';
        r1.npe03__Installments__c = 0;
        r1.npe03__Contact__c = c.Id;
        r1.npe03__Amount__c = 100;
        r1.npe03__Date_Established__c = Date.newInstance(1970,6,12);
        r1.npe03__Open_Ended_Status__c = System.label.npe03.RecurringDonationOpenStatus;
        r1.npe03__Next_Payment_Date__c = System.today().toStartOfMonth();
        r1.OwnerId = System.Userinfo.getUserId();
        insert r1;        
        
        //--------------------------------
        // Setup the Second Recurring Donation
        npe03__Recurring_Donation__c r2 = new npe03__Recurring_Donation__c();
        r2.Name = 'TestRD2';
        r2.npe03__Installments__c = 0;
        r2.npe03__Contact__c = c.Id;
        r2.npe03__Amount__c = 100;
        r2.npe03__Date_Established__c = Date.newInstance(1970,6,12);
        r2.npe03__Open_Ended_Status__c = System.label.npe03.RecurringDonationOpenStatus;
        r2.npe03__Next_Payment_Date__c = System.today().toStartOfMonth();
        r2.OwnerId = System.Userinfo.getUserId();
        insert r2;    

        //--------------------------------
        // Setup the Opportunity
        String closedstage = [select masterlabel from opportunitystage where isActive = true and iswon = true and isClosed = true limit 1].masterlabel;
        
        Opportunity o = new Opportunity();
        o.StageName = closedstage;
        o.CloseDate = system.today();
        o.Amount = 50;
        o.AccountId = a.Id;
        o.Name = 'test';
        o.npe03__Recurring_Donation__c = r1.Id;
<<<<<<< HEAD
=======
        RD_ProcessControl.hasRun = false;
>>>>>>> be8c17fd

        //--------------------------------
        // Insert the Opportunity
        Test.startTest();        
        insert o;
        
        //--------------------------------
        // Confirm the Opportunity has updated only the Recurring Donation's (r1) npe03__Paid_Amount__c
        npe03__Recurring_Donation__c rd1 = [select npe03__Paid_Amount__c from npe03__Recurring_Donation__c where id = :r1.id];    
        System.assertEquals(50, rd1.npe03__Paid_Amount__c);

        npe03__Recurring_Donation__c rd2 = [select npe03__Paid_Amount__c from npe03__Recurring_Donation__c where id = :r2.id];    
        System.assertEquals(null, rd2.npe03__Paid_Amount__c);
        
        //--------------------------------
        // Update the Opportunity's Recurring Donation field
        o.npe03__Recurring_Donation__c = r2.Id;
        update o;
        Test.stopTest();

        //--------------------------------
        // Confirm the Opportunity has updated the npe03__Paid_Amount__c for both Recurring Donations (r1 & r2) 
        rd1 = [select npe03__Paid_Amount__c from npe03__Recurring_Donation__c where id = :r1.id];    
        System.assertEquals(null, rd1.npe03__Paid_Amount__c);

        rd2 = [select npe03__Paid_Amount__c from npe03__Recurring_Donation__c where id = :r2.id];    
        System.assertEquals(50, rd2.npe03__Paid_Amount__c);
    }


    //========================================================================
    // Test that removing a ClosedWon Opportunity from one Recurring Donation
    // updates the npe03__Paid_Amount__c value 
    //========================================================================
    static testMethod void updateOpenEndedRecurringDonationsPaidAmountByRemovingAClosedWonOpp(){
        if (strTestOnly != '*' && strTestOnly != 'closeOppForOpenEndedRecurringDonationQuarterly') return;

        //--------------------------------
        // Retrieve the Recurring Donation's Settings
        UTIL_CustomSettingsFacade.getRecurringDonationsSettingsForTest(
            new npe03__Recurring_Donations_Settings__c(
                npe03__Opportunity_Forecast_Months__c = 12,
                npe03__Maximum_Donations__c = 50,
                npe03__Open_Opportunity_Behavior__c = RD_RecurringDonations.RecurringDonationCloseOptions.Mark_Opportunities_Closed_Lost.name())
        );           
        
        //--------------------------------
        // Setup the Account
        Account a = new Account();
        a.Name = 'test Individual';
        insert a;
        
        //--------------------------------
        // Setup the Contact
        Contact c = new Contact();
        c.FirstName = 'test';
        c.LastName = 'contact';
        c.AccountId = a.Id;
        insert c;       

        //--------------------------------
        // Setup the First Recurring Donation
        npe03__Recurring_Donation__c r1 = new npe03__Recurring_Donation__c();
        r1.Name = 'TestRD1';
        r1.npe03__Installments__c = 0;
        r1.npe03__Contact__c = c.Id;
        r1.npe03__Amount__c = 100;
        r1.npe03__Date_Established__c = Date.newInstance(1970,6,12);
        r1.npe03__Open_Ended_Status__c = System.label.npe03.RecurringDonationOpenStatus;
        r1.npe03__Next_Payment_Date__c = System.today().toStartOfMonth();
        r1.OwnerId = System.Userinfo.getUserId();
        insert r1;        
        
        //--------------------------------
        // Setup the Opportunity
        String closedstage = [select masterlabel from opportunitystage where isActive = true and iswon = true and isClosed = true limit 1].masterlabel;
        
        Opportunity o = new Opportunity();
        o.StageName = closedstage;
        o.CloseDate = system.today();
        o.Amount = 50;
        o.AccountId = a.Id;
        o.Name = 'test';
        o.npe03__Recurring_Donation__c = r1.Id;
<<<<<<< HEAD
=======
        RD_ProcessControl.hasRun = false;
>>>>>>> be8c17fd

        //--------------------------------
        // Insert the Opportunity
        Test.startTest();        
        insert o;
        
        //--------------------------------
        // Confirm the Opportunity has updated the Recurring Donation's (r1) npe03__Paid_Amount__c
        npe03__Recurring_Donation__c rd1 = [select npe03__Paid_Amount__c from npe03__Recurring_Donation__c where id = :r1.id];    
        System.assertEquals(50, rd1.npe03__Paid_Amount__c);
        
        //--------------------------------
        // Remove the Opportunity's Recurring Donation value by setting the field to null
        o.npe03__Recurring_Donation__c = null;
        update o;
        Test.stopTest();

        //--------------------------------
        // Confirm the Opportunity has updated the npe03__Paid_Amount__c for both Recurring Donation (r1) 
        rd1 = [select npe03__Paid_Amount__c from npe03__Recurring_Donation__c where id = :r1.id];    
        System.assertEquals(null, rd1.npe03__Paid_Amount__c);
    }
    

}<|MERGE_RESOLUTION|>--- conflicted
+++ resolved
@@ -83,10 +83,6 @@
         string closedstage = [select masterlabel from opportunitystage where isActive = true and iswon = true and isClosed = true limit 1].masterlabel;
         o.StageName = closedstage;
         o.CloseDate = system.today();
-<<<<<<< HEAD
-=======
-        RD_ProcessControl.hasRun = false;
->>>>>>> be8c17fd
         Test.startTest();
         //update opp
         update o;
@@ -188,10 +184,6 @@
         //fake the last payment date close operation
         r1.npe03__Last_Payment_Date__c = system.today();
         update r1;
-<<<<<<< HEAD
-=======
-        RD_ProcessControl.hasRun = false;                
->>>>>>> be8c17fd
         Test.startTest();
         r1.npe03__Installment_Period__c = system.label.npe03.RecurringDonationInstallmentPeriodYearly;
         update r1;
@@ -243,10 +235,6 @@
         o.AccountId = a.Id;
         o.Name = 'test';
         o.npe03__Recurring_Donation__c = r1.Id;
-<<<<<<< HEAD
-=======
-        RD_ProcessControl.hasRun = false;
->>>>>>> be8c17fd
         Test.startTest();
         insert o;
         Test.stopTest();
@@ -303,12 +291,8 @@
         // Need to simulate that this previously ran to prevent the Opp from being deleted.
         TDTM_ProcessControl.setRecursionFlag(TDTM_ProcessControl.flag.RD, true);
         update r1;
-<<<<<<< HEAD
         TDTM_ProcessControl.setRecursionFlag(TDTM_ProcessControl.flag.RD, false);
 
-=======
-        RD_ProcessControl.hasRun = false;
->>>>>>> be8c17fd
         Test.startTest();
         update o;
         Test.stopTest();
@@ -354,10 +338,6 @@
         
         system.assertNotEquals(0, [select count() from Opportunity where npe03__Recurring_Donation__c = :r1.id and isClosed = false]);
         //reset the semaphore
-<<<<<<< HEAD
-=======
-        RD_ProcessControl.hasRun = false;
->>>>>>> be8c17fd
         Test.startTest();
         r1.npe03__Open_Ended_Status__c = system.label.npe03.RecurringDonationClosedStatus;
         update r1;
@@ -425,10 +405,6 @@
         rdlist[0].npe03__Amount__c = 50;
         rdlist[1].npe03__Amount__c = 50;
         rdlist[1].npe03__Next_Payment_Date__c = system.today().toStartOfMonth().addDays(5);
-<<<<<<< HEAD
-=======
-        RD_ProcessControl.hasRun = false;
->>>>>>> be8c17fd
         update rdlist;
         Test.stopTest();
 
@@ -529,10 +505,6 @@
         r2.npe03__Open_Ended_Status__c = system.label.npe03.RecurringDonationOpenStatus;
         r2.npe03__Next_Payment_Date__c = system.today();
         insert r2;
-<<<<<<< HEAD
-=======
-        RD_ProcessControl.hasRun = false;
->>>>>>> be8c17fd
         list<Opportunity> originalOpps = new list<Opportunity>([select id, Name,amount,accountid,CloseDate from Opportunity where npe03__Recurring_Donation__r.id = :r1.id or npe03__Recurring_Donation__c = :r2.id]);
         string closedstage = [select masterlabel from opportunitystage where isActive = true and iswon = true and isClosed = true limit 1].masterlabel;
         system.assert(originalOpps.size() > 1);
@@ -1342,10 +1314,6 @@
         o.AccountId = a.Id;
         o.Name = 'test';
         o.npe03__Recurring_Donation__c = r1.Id;
-<<<<<<< HEAD
-=======
-        RD_ProcessControl.hasRun = false;
->>>>>>> be8c17fd
 
         //--------------------------------
         // Insert the Opportunity
@@ -1430,10 +1398,6 @@
         o.AccountId = a.Id;
         o.Name = 'test';
         o.npe03__Recurring_Donation__c = r1.Id;
-<<<<<<< HEAD
-=======
-        RD_ProcessControl.hasRun = false;
->>>>>>> be8c17fd
 
         //--------------------------------
         // Insert the Opportunity
