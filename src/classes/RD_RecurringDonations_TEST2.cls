--- conflicted
+++ resolved
@@ -62,11 +62,7 @@
         insert c;       
 
         npe03__Recurring_Donation__c r1 = new npe03__Recurring_Donation__c();
-<<<<<<< HEAD
         r1.Name = UTIL_UnitTestData_TEST.TEST_LASTNAME;
-=======
-        r1.Name = 'test';
->>>>>>> 316039c5
         r1.npe03__Installments__c = 2;
         r1.npe03__Organization__c = a.id;
         r1.npe03__Amount__c = 100;
