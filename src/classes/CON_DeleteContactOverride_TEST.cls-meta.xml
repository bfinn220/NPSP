<?xml version="1.0" encoding="UTF-8"?>
<ApexClass xmlns="http://soap.sforce.com/2006/04/metadata">
    <apiVersion>37.0</apiVersion>
    <packageVersions>
        <majorNumber>3</majorNumber>
<<<<<<< HEAD
        <minorNumber>10</minorNumber>
=======
        <minorNumber>11</minorNumber>
>>>>>>> ba6e62fb
        <namespace>npe01</namespace>
    </packageVersions>
    <packageVersions>
        <majorNumber>3</majorNumber>
        <minorNumber>12</minorNumber>
        <namespace>npe03</namespace>
    </packageVersions>
    <packageVersions>
        <majorNumber>3</majorNumber>
        <minorNumber>8</minorNumber>
        <namespace>npe4</namespace>
    </packageVersions>
    <status>Active</status>
</ApexClass><|MERGE_RESOLUTION|>--- conflicted
+++ resolved
@@ -3,11 +3,7 @@
     <apiVersion>37.0</apiVersion>
     <packageVersions>
         <majorNumber>3</majorNumber>
-<<<<<<< HEAD
-        <minorNumber>10</minorNumber>
-=======
         <minorNumber>11</minorNumber>
->>>>>>> ba6e62fb
         <namespace>npe01</namespace>
     </packageVersions>
     <packageVersions>
@@ -15,10 +11,5 @@
         <minorNumber>12</minorNumber>
         <namespace>npe03</namespace>
     </packageVersions>
-    <packageVersions>
-        <majorNumber>3</majorNumber>
-        <minorNumber>8</minorNumber>
-        <namespace>npe4</namespace>
-    </packageVersions>
     <status>Active</status>
 </ApexClass>