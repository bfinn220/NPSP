/*
    Copyright (c) 2014, Salesforce.org
    All rights reserved.

    Redistribution and use in source and binary forms, with or without
    modification, are permitted provided that the following conditions are met:

    * Redistributions of source code must retain the above copyright
      notice, this list of conditions and the following disclaimer.
    * Redistributions in binary form must reproduce the above copyright
      notice, this list of conditions and the following disclaimer in the
      documentation and/or other materials provided with the distribution.
    * Neither the name of Salesforce.org nor the names of
      its contributors may be used to endorse or promote products derived
      from this software without specific prior written permission.

    THIS SOFTWARE IS PROVIDED BY THE COPYRIGHT HOLDERS AND CONTRIBUTORS
    "AS IS" AND ANY EXPRESS OR IMPLIED WARRANTIES, INCLUDING, BUT NOT
    LIMITED TO, THE IMPLIED WARRANTIES OF MERCHANTABILITY AND FITNESS
    FOR A PARTICULAR PURPOSE ARE DISCLAIMED. IN NO EVENT SHALL THE
    COPYRIGHT HOLDER OR CONTRIBUTORS BE LIABLE FOR ANY DIRECT, INDIRECT,
    INCIDENTAL, SPECIAL, EXEMPLARY, OR CONSEQUENTIAL DAMAGES (INCLUDING,
    BUT NOT LIMITED TO, PROCUREMENT OF SUBSTITUTE GOODS OR SERVICES;
    LOSS OF USE, DATA, OR PROFITS; OR BUSINESS INTERRUPTION) HOWEVER
    CAUSED AND ON ANY THEORY OF LIABILITY, WHETHER IN CONTRACT, STRICT
    LIABILITY, OR TORT (INCLUDING NEGLIGENCE OR OTHERWISE) ARISING IN
    ANY WAY OUT OF THE USE OF THIS SOFTWARE, EVEN IF ADVISED OF THE
    POSSIBILITY OF SUCH DAMAGE.
*/

/**
* @author Salesforce.org
* @date 2014
* @description Helps determine if errors occurred during the DML operations performed during the transaction, and with
* the necessary storing and notification of these errors.
* @group ErrorHandling
* @group-content ../../ApexDocContent/ErrorHandling.htm
*/
public class ERR_Handler {

    /*******************************************************************************************************
    * @description Inner class that groups the result of processing the result of multiple DML operations performed
    *              using the Database class.
    */
    public class Errors {
        /*
        * @description True if errors occurred in one of the DML operations. False otherwise.
        */
        public Boolean errorsExist = false;
        /*
        * @description Error records.
        */
        public List<Error__c> errorRecords = new List<Error__c>();
    }


    /*******************************************************************************************************
    * @description Processes the result of multiple DML operations performed using the Database class, to determine
    *              if errors occurred. It does not store errors or send error email notifications. These operations
    *              should be performed after the rollback.
    *
    * @param insertResults The result of a Database.Insert operation.
    * @param updateResults The result of a Database.Update operation.
    * @param deleteResults The result of a Database.Delete operation.
    * @param undeleteResults The result of a Database.Undelete operation.
    * @param insertedObjects Objects that were inserted in the Database.Insert operation.
    * @param updatedObjects Objects that were updated in the Database.Update operation.
    * @param deletedObjects Objects that were deleted in the Database.Delete operation.
    * @param undeletedObjects Objects that were Undeleted in the Database.Undelete operation.
    *
    * @return Errors Combined result of all the DML operations.
    */
    public static Errors getErrors(
    List<Database.SaveResult> insertResults, List<Database.SaveResult> updateResults,
    List<Database.DeleteResult> deleteResults, List<Database.UndeleteResult> undeleteResults,
    List<SObject> insertedObjects, List<SObject> updatedObjects,
    List<SObject> deletedObjects, List<SObject> undeletedObjects) {

        Errors errors = new Errors();

        Errors insertErrors = getErrors(insertResults, insertedObjects);  //Insert
        Errors updateErrors = getErrors(updateResults, updatedObjects);  //Update
        Errors deleteErrors = getErrors(deleteResults, deletedObjects);  //Delete
        Errors undeleteErrors= getErrors(undeleteResults, undeletedObjects);  //Undelete

        if (insertErrors.errorsExist || updateErrors.errorsExist || deleteErrors.errorsExist || undeleteErrors.errorsExist) {
            errors.errorsExist = true;
            errors.errorRecords.addAll(insertErrors.errorRecords);
            errors.errorRecords.addAll(updateErrors.errorRecords);
            errors.errorRecords.addAll(deleteErrors.errorRecords);
            errors.errorRecords.addAll(undeleteErrors.errorRecords);
        }

        // We do NOT want to try to store errors or send error email notifications here. We want to be able to
        //manually do that after the rollback.
        return errors;
    }

    /*******************************************************************************************************
    * @description Processes the results of a single DML operation performed using the Database class to determine
    *              if errors occurred. It does not store errors or send error email notifications. These operations
    *              should be performed after the rollback.
    *
    * @param dmlResults The results of a single DML operation performed using the Database class.
    * @param sObjects The records the DML operation was performed on.
    * @return Errors The errors that occurred during the DML operation performed using the Database class.
    */
    public static Errors getErrors(List<Object> dmlResults, List<SObject> sObjects) {
        Errors errors = new Errors();

        if (dmlResults == null || dmlResults.isEmpty()) {
            return errors;
        }
        for (Integer i=0; i<dmlResults.size(); i++) {
            Boolean isSuccess = true;
            if (dmlResults[i] instanceof Database.SaveResult) {
                isSuccess = ((Database.SaveResult)dmlResults[i]).isSuccess();
            } else if (dmlResults[i] instanceof Database.DeleteResult) {
                isSuccess = ((Database.DeleteResult)dmlResults[i]).isSuccess();
            } else if (dmlResults[i] instanceof Database.UndeleteResult) {
                isSuccess = ((Database.UndeleteResult)dmlResults[i]).isSuccess();
            }

            if (!isSuccess) {
                errors.errorsExist = true;

                //Creating error object
                Error__c err = createError(
                    dmlResults[i],
                    sObjects[i].getSObjectType().getDescribe().getName(),
                    sObjects[i].Id,
                    null
                );
                errors.errorRecords.add(err);

                //We cannot use addError on the record here, because if we do, the whole transaction will be rolled back, and
                //no error record will be saved, or error notification sent.

                //Displaying an error message to the user
                if (ApexPages.currentPage() != null) {
                    ApexPages.addMessage(new ApexPages.Message(ApexPages.Severity.ERROR, err.Full_Message__c));
                }
            }
        }
        return errors;
    }

    /*******************************************************************************************************
    * @description Processes the results of a group DML operations caused by a batch, future, or queued job and performed
    * using the Database class to determine if errors occurred. It does not store errors or send error email
    * notifications. These operations should be performed after the rollback.
    *
    * @param dmlResults The results of a DML batch operation performed using the Database class.
    * @param sObjects The records the DML operation was performed on.
    * @return Errors The errors with a single list that occurred during a batch DML operation performed using the Database class.
    */
    public static Errors getJobErrors(List<Object> dmlResults, List<SObject> sObjects, String context) {
        Errors errors = new Errors();
        List<String> errorsFound = new List<String>();

        if (dmlResults != null) {
            for (Integer i=0; i<dmlResults.size(); i++) {

                Boolean isSuccess = isDmlSuccess(dmlResults[i]);

                if (!isSuccess) {
                    List<Database.Error> errList = getDmlResultErrors(dmlResults[i]);
                    List<String> errDetailsMessage = new List<String>();

                    for (Database.Error err : errList) {
                        errDetailsMessage.add(err.getStatusCode() + '- ' + ERR_ExceptionHandler.beautifyExceptionMessage(err.getMessage()));
                    }

                    String fullObjectErrMessage = sObjects[i].Id + ': ' + String.join(errDetailsMessage, '; ');

                    errorsFound.add(fullObjectErrMessage);
                }
            }
            if (errorsFound.size() > 0){
                String errorMessage = 'There were one more errors updating or inserting the following records: ' + '\n* ' + String.join(errorsFound, '\n* ');
                errors.errorsExist = true;

                String objectType = sObjects[0].getSObjectType().getDescribe().getName();
                Boolean match = areSObjectsSameType(sObjects);

                Error__c err = match ? createJobError(errorMessage, context, objectType): createJobError(errorMessage, context);

                errors.errorRecords.add(err);

                //We cannot use addError on the record here, because if we do, the whole transaction will be rolled back, and
                //no error record will be saved, or error notification sent.
            }
        }
        return errors;
    }

    /*******************************************************************************************************
    * @description Checks if a given DML operation has succeeded depending on the type of DML result.
    * @param dmlResult The results of a DML batch operation performed using the Database class.
    */
    public static boolean isDmlSuccess(Object dmlResult) {
        return getDmlResultErrors(dmlResult).size() == 0;
    }

    /*******************************************************************************************************
    * @description Retrieves errors from a DML operation depending on the type of DML result.
    * @param dmlResult The result of a DML batch operation performed using the Database class.
    * @return isSuccess Returns true if all DML operations passed successful; returns false if there was a DML exception.
    */
    public static List<Database.Error> getDmlResultErrors(Object dmlResult) {
        List<Database.Error> errList = new List<Database.Error>();

        if (dmlResult instanceof Database.SaveResult) {
            errList = ((Database.SaveResult)dmlResult).getErrors();
        } else if (dmlResult instanceof Database.DeleteResult) {
            errList = ((Database.DeleteResult)dmlResult).getErrors();
        } else if (dmlResult instanceof Database.UndeleteResult) {
            errList = ((Database.UndeleteResult)dmlResult).getErrors();
        }

        return errList;

    }
    /*******************************************************************************************************
    * @description Retrieves errors from a DML operation depending on the type of DML result.
    * @param sObjects List of generic sObjects
    * @return match Returns true if all objects are the same sObject type.
    */
    public static Boolean areSObjectsSameType(List<SObject> sObjects){
        Boolean match = true;

        Schema.SObjectType firstSObjectType = sObjects[0].getSObjectType();

        for (sObject s: sObjects){
            Schema.SObjectType nextSObjectType = s.getSObjectType();
            if (firstSObjectType != nextSObjectType){
                match = false;
                break;
            }
        }

        return match;

    }

    /*******************************************************************************************************
    * @description Creates an error record from an exception, stores it in the database (if enabled), and sends error
    *              notifications (if enabled).
                   This method should be used from inside the NPSP package, instead of the same one with that same name
                   that takes a String instead of an Enum as the second parameter.
    * @param e Exception to create error record from.
    * @param context The context the exception was raised on.
    */
    public static void processError(Exception e, ERR_Handler_API.Context context) {
        processError(e, context.name());
    }



    /*******************************************************************************************************
    * @description Creates an error record from an exception, stores it in the database (if enabled), and sends error
    *              notifications (if enabled).
    * @param e Exception to create error record from.
    * @param context The context the exception was raised on.
    */
    public static void processError(Exception e, String context) {
        if (e != null) {
            Error__c error = createError(e, context);
            processErrors(new Error__c[]{error}, context);
        }
    }

<<<<<<< HEAD
=======

>>>>>>> 0fc10272
    /*******************************************************************************************************
    * @description Creates error records from passed in exceptions.
    *   If the Error Settings is enabled, errors are stored in the database.
    *   If the Error Settings has notification enabled, an email notificiation is sent.
    * @param exceptions List of exceptions.
    * @param context The context the exception was raised on.
    * @return void
    */
    public static void processErrors(List<Exception> exceptions, ERR_Handler_API.Context context) {
        List<Error__c> errors = new List<Error__c>();
        for (Exception e : exceptions) {
            errors.add(createError(e, context.name()));
        }

        processErrors(errors, context.name());
    }

    /*******************************************************************************************************
    * @description Stores errors in the database (if enabled), and sends error notifications (if enabled).
    * @param errorRecords The errors to store.
    * @param context The context the errors were raised on.
    * @return void
    */
    public static void processErrors(List<Error__c> errorRecords, String context) {

        if (errorRecords != null && errorRecords.size() > 0) {
            if (ApexPages.currentPage() != null) {
                ApexPages.addMessage(new ApexPages.Message(ApexPages.Severity.ERROR, errorRecords[0].Full_Message__c));
            }

            if (UTIL_CustomSettingsFacade.getErrorSettings().Store_Errors_On__c) {
                UTIL_Debug.debug('**** Storing errorRecords: ' + errorRecords);
                Database.insert(errorRecords, false);
            }

            //ERR_Notifier takes care of checking the settings itself.
            ERR_Notifier.sendErrorNotifications(context);
        }
    }

    /*******************************************************************************************************
    * @description Stores errors in the database (if enabled), do not generate apex page messages and sends error notifications (if enabled).
    * @param errorRecords The errors to store.
    * @param context The context the errors were raised on.
    * @return void
    */
    public static void sendErrorNotification(Exception e, String context) {

        if (e == null) {
            return;
        }

        Error__c error = createError(e, context);
        if (UTIL_CustomSettingsFacade.getErrorSettings().Store_Errors_On__c) {
            Database.insert(error, false);
        }

        //ERR_Notifier takes care of checking the settings itself.
        ERR_Notifier.sendErrorNotifications(context);
    }

    /*******************************************************************************************************
    * @description Creates an error record from an exception.
    * @param e Exception to create error record from.
    * @param context The context the exception was raised on.
    * @return Error__c Error record.
    */
    private static Error__c createError(Exception e, String context) {
        Error__c error = new Error__c();
        error.Datetime__c = System.now();
        error.Error_Type__c = e.getTypeName();
        error.Full_Message__c = e.getMessage();
        error.Context_Type__c = context;

        //Putting it into a local string to see if that helps storing the stack trace when we
        //are in a managed package.
        String stackTrace = e.getStackTraceString();
        UTIL_Debug.debug('****Stack trace: ' + stackTrace);

        String message;
        if (String.isBlank(stackTrace) || stackTrace == '('+UTIL_Namespace.getNamespace()+')' || stackTrace == UTIL_Namespace.getNamespace()) {
            message = 'No stacktrace available at the time of saving the record. ';
        } else {
            message = 'Stacktrace available at the time of saving the record - ';
        }
        error.Stack_Trace__c = message + stackTrace;

        return error;
    }

    /*******************************************************************************************************
    * @description Creates an error record from the result of a DML operation performed through the Database class.
    * @param result The result of the Database DML operation. It cannot be more specific than Object, because the result of
    *               the different DML operations that the Database class can perform don't have a common parent.
    * @param objectType The name of the type of object that caused the error.
    * @param objId The id of the record that caused the error.
    * @param context The context the exception was raised on.
    * @return The error record.
    */
    private static Error__c createError(Object result, String objectType, Id objId, String context) {
        Error__c error = new Error__c();
        error.Datetime__c = System.now();
        error.Object_Type__c = objectType;
        error.Context_Type__c = context;

        Id recordId = null;

        if (result instanceof Database.SaveResult) {
            Database.SaveResult saveResult = (Database.SaveResult) result;
            recordId = (saveResult.getId() != null) ? saveResult.getId() : objId;
            error.Error_Type__c = getStatusCode(saveResult.getErrors()[0].getStatusCode());
            error.Full_Message__c = saveResult.getErrors()[0].getMessage();
        } else if (result instanceof Database.DeleteResult) {
            Database.DeleteResult deleteResult = (Database.DeleteResult) result;
            recordId = (deleteResult.getId() != null) ? deleteResult.getId() : objId;
            error.Error_Type__c = getStatusCode(deleteResult.getErrors()[0].getStatusCode());
            error.Full_Message__c = deleteResult.getErrors()[0].getMessage();
        } else if (result instanceof Database.UndeleteResult) {
            Database.UndeleteResult undeleteResult = (Database.UndeleteResult) result;
            recordId = (undeleteResult.getId() != null) ? undeleteResult.getId() : objId;
            error.Error_Type__c = getStatusCode(undeleteResult.getErrors()[0].getStatusCode());
            error.Full_Message__c = undeleteResult.getErrors()[0].getMessage();
        }

        error.Related_Record_ID__c = recordId;
        error.Record_URL__c = getRecordURL(recordId);

        UTIL_Debug.debug('**** createError() returns error: ' + error);
        return error;
    }

    /*******************************************************************************************************
    * @description Creates a single error record from a Database class DML operation in a batch, future or queued job.
    * @param message The full message of all the errors for a given job and compiled IDs.
    * @param context The context the exception was raised on.
    * @param objectType The type of all records in the job, only to be passed in if they all match.
    * @return The error record.
    */
    private static Error__c createJobError(String message, String context, String objectType) {
        Error__c error = new Error__c();
        error.Datetime__c = System.now();
        error.Full_Message__c = message;
        error.Error_Type__c = 'Job Error';
        error.Object_Type__c = objectType;
        error.Context_Type__c = context;

        UTIL_Debug.debug('**** createBatchError() returns error: ' + error);
        return error;
    }

    /*******************************************************************************************************
    * @description Creates a single error record from a Database class DML operation in a batch, future or queued job.
    * @param message The full message of all the errors for a given job and compiled IDs.
    * @param context The context the exception was raised on.
    * @return The error record.
    */
    private static Error__c createJobError(String message, String context) {
        Error__c error = new Error__c();
        error.Datetime__c = System.now();
        error.Full_Message__c = message;
        error.Error_Type__c = 'Job Error';
        error.Context_Type__c = context;

        UTIL_Debug.debug('**** createBatchError() returns error: ' + error);
        return error;
    }

    /*******************************************************************************************************
    * @description Returns the URL of a record, if available.
    * @param saveResultId The id resulting from a DML operation of the Database class.
    * @param objId The id of the record the DML operation was performed on.
    * @return The URL of the record. Warning: it may not necessarily be valid.
    */
<<<<<<< HEAD
    private static String getRecordURL(Id saveResultId, Id objId) {
        String recordURL = URL.getSalesforceBaseUrl().toExternalForm() + '/';
        if (saveResultId != null)
            recordURL += saveResultId;
        else
            recordURL += objId;

        if (recordURL.startsWith('http:'))
            recordURL = recordURL.replaceFirst('http:', 'https:');

        return recordURL;
    }

=======
    public static String getRecordURL(Id saveResultId, Id objId) {
        Id recordId = (saveResultId != null) ? saveResultId : objId;

        return getRecordURL(recordId);
    }

    /*******************************************************************************************************
    * @description Returns the URL of a record, if available.
    * @param recordId The id of the record the DML operation was performed on.
    * @return The URL of the record. Warning: it may not necessarily be valid.
    */
    public static String getRecordURL(String recordId) {

        return (recordId != null) ? URL.getSalesforceBaseUrl().toExternalForm().replaceFirst('http:', 'https:') + '/' + recordId : null;

    }


>>>>>>> 0fc10272
    /*******************************************************************************************************
    * @description Returns the ID of the object the error is about if available.
    * @param error. The Error object.
    * @return ID the object's Id if available, otherwise null.
    */
    public static ID getErrorObjectId(Error__c error) {
        if (error.Record_URL__c != null) {
            return error.Record_URL__c.substringAfterLast('/');
        }
        return null;
    }

    /*******************************************************************************************************
    * @description Returns the status of the error that happened as a result of a DML operation performed through
    *              the Database class as a string.
    * @param status The status code.
    * @return The error status as a string.
    */
<<<<<<< HEAD
    private static String getStatusCode(system.StatusCode status) {
        if (status == system.Statuscode.REQUIRED_FIELD_MISSING)
            return 'Required Field Missing';
        else if (status == system.Statuscode.FIELD_CUSTOM_VALIDATION_EXCEPTION)
            return 'Custom Validation Rule Failed';
        else
            return 'Other';
=======
    public static String getStatusCode(system.StatusCode status) {
        if (status == system.Statuscode.REQUIRED_FIELD_MISSING) {
            return System.Label.errErrorTypeRequiredFieldMissing;
        } else if (status == system.Statuscode.FIELD_CUSTOM_VALIDATION_EXCEPTION) {
            return System.Label.errErrorTypeValidationFailed;
        } else {
            return System.Label.errErrorTypeOther;
        }
>>>>>>> 0fc10272
    }
}<|MERGE_RESOLUTION|>--- conflicted
+++ resolved
@@ -270,10 +270,6 @@
         }
     }
 
-<<<<<<< HEAD
-=======
-
->>>>>>> 0fc10272
     /*******************************************************************************************************
     * @description Creates error records from passed in exceptions.
     *   If the Error Settings is enabled, errors are stored in the database.
@@ -447,21 +443,6 @@
     * @param objId The id of the record the DML operation was performed on.
     * @return The URL of the record. Warning: it may not necessarily be valid.
     */
-<<<<<<< HEAD
-    private static String getRecordURL(Id saveResultId, Id objId) {
-        String recordURL = URL.getSalesforceBaseUrl().toExternalForm() + '/';
-        if (saveResultId != null)
-            recordURL += saveResultId;
-        else
-            recordURL += objId;
-
-        if (recordURL.startsWith('http:'))
-            recordURL = recordURL.replaceFirst('http:', 'https:');
-
-        return recordURL;
-    }
-
-=======
     public static String getRecordURL(Id saveResultId, Id objId) {
         Id recordId = (saveResultId != null) ? saveResultId : objId;
 
@@ -480,7 +461,6 @@
     }
 
 
->>>>>>> 0fc10272
     /*******************************************************************************************************
     * @description Returns the ID of the object the error is about if available.
     * @param error. The Error object.
@@ -499,15 +479,6 @@
     * @param status The status code.
     * @return The error status as a string.
     */
-<<<<<<< HEAD
-    private static String getStatusCode(system.StatusCode status) {
-        if (status == system.Statuscode.REQUIRED_FIELD_MISSING)
-            return 'Required Field Missing';
-        else if (status == system.Statuscode.FIELD_CUSTOM_VALIDATION_EXCEPTION)
-            return 'Custom Validation Rule Failed';
-        else
-            return 'Other';
-=======
     public static String getStatusCode(system.StatusCode status) {
         if (status == system.Statuscode.REQUIRED_FIELD_MISSING) {
             return System.Label.errErrorTypeRequiredFieldMissing;
@@ -516,6 +487,5 @@
         } else {
             return System.Label.errErrorTypeOther;
         }
->>>>>>> 0fc10272
     }
 }