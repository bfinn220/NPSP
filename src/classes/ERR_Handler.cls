--- conflicted
+++ resolved
@@ -83,11 +83,7 @@
         Errors deleteErrors = getErrors(deleteResults, deletedObjects);  //Delete
         Errors undeleteErrors= getErrors(undeleteResults, undeletedObjects);  //Undelete
 
-<<<<<<< HEAD
-        if(insertErrors.errorsExist || updateErrors.errorsExist || deleteErrors.errorsExist || undeleteErrors.errorsExist) {
-=======
         if (insertErrors.errorsExist || updateErrors.errorsExist || deleteErrors.errorsExist || undeleteErrors.errorsExist) {
->>>>>>> 174c2b17
             errors.errorsExist = true;
             errors.errorRecords.addAll(insertErrors.errorRecords);
             errors.errorRecords.addAll(updateErrors.errorRecords);
@@ -97,11 +93,6 @@
 
         // We do NOT want to try to store errors or send error email notifications here. We want to be able to
         //manually do that after the rollback.
-<<<<<<< HEAD
- 
-=======
-
->>>>>>> 174c2b17
         return errors;
     }
 
@@ -112,25 +103,6 @@
     *
     * @param dmlResults The results of a single DML operation performed using the Database class.
     * @param sObjects The records the DML operation was performed on.
-<<<<<<< HEAD
-    * @return Errors The erros that occurred during the DML operation perfored using the Database class.
-    */    
-    public static Errors getErrors(List<Object> dmlResults, List<SObject> sObjects) {    	
-        Errors errors = new Errors();
-
-        if(dmlResults != null) {
-            for(Integer i=0; i<dmlResults.size(); i++) {
-                Boolean isSuccess = true;
-                if(dmlResults[i] instanceof Database.SaveResult) {
-                    isSuccess = ((Database.SaveResult)dmlResults[i]).isSuccess();
-                } else if(dmlResults[i] instanceof Database.DeleteResult) {
-                    isSuccess = ((Database.DeleteResult)dmlResults[i]).isSuccess();
-                } else if(dmlResults[i] instanceof Database.UndeleteResult) {
-                    isSuccess = ((Database.UndeleteResult)dmlResults[i]).isSuccess();
-                }
-
-                if(!isSuccess) {
-=======
     * @return Errors The errors that occurred during the DML operation performed using the Database class.
     */
     public static Errors getErrors(List<Object> dmlResults, List<SObject> sObjects) {
@@ -148,7 +120,6 @@
                 }
 
                 if (!isSuccess) {
->>>>>>> 174c2b17
                     errors.errorsExist = true;
 
                     //Creating error object
@@ -156,11 +127,7 @@
                     errors.errorRecords.add(err);
 
                     //We cannot use addError on the record here, because if we do, the whole transaction will be rolled back, and
-<<<<<<< HEAD
-                    //no error record will be saved,or error notification sent.
-=======
                     //no error record will be saved, or error notification sent.
->>>>>>> 174c2b17
 
                     //Displaying an error message to the user
                     if(ApexPages.currentPage() != null)
@@ -169,8 +136,6 @@
             }
         }
         return errors;
-<<<<<<< HEAD
-=======
     }
 
     /*******************************************************************************************************
@@ -228,7 +193,6 @@
     */
     public static boolean isDmlSuccess(Object dmlResult) {
         return getDmlResultErrors(dmlResult).size() == 0;
->>>>>>> 174c2b17
     }
 
     /*******************************************************************************************************
@@ -311,13 +275,8 @@
             }
 
             if (UTIL_CustomSettingsFacade.getErrorSettings().Store_Errors_On__c) {
-<<<<<<< HEAD
-                UTIL_Debug.debug('**** Storing errorRecords: ' + errorRecords);
-                Database.insert(errorRecords, false);
-=======
                UTIL_Debug.debug('**** Storing errorRecords: ' + errorRecords);
                Database.insert(errorRecords, false);
->>>>>>> 174c2b17
             }
             //ERR_Notifier takes care of checking the settings itself.
             ERR_Notifier.sendErrorNotifications(context);
@@ -328,11 +287,7 @@
     * @description Creates an error record from an exception.
     * @param e Exception to create error record from.
     * @return Error__c Error record.
-<<<<<<< HEAD
-*/
-=======
-    */
->>>>>>> 174c2b17
+    */
     private static Error__c createError(Exception e) {
         Error__c error = new Error__c();
         error.Datetime__c = System.now();
@@ -343,11 +298,7 @@
         String stackTrace = e.getStackTraceString();
         UTIL_Debug.debug('****Stack trace: ' + stackTrace);
         String message;
-<<<<<<< HEAD
-        if(String.isBlank(stackTrace) || stackTrace == '('+UTIL_Namespace.getNamespace()+')' || stackTrace == UTIL_Namespace.getNamespace()) {
-=======
         if (String.isBlank(stackTrace) || stackTrace == '('+UTIL_Namespace.getNamespace()+')' || stackTrace == UTIL_Namespace.getNamespace()) {
->>>>>>> 174c2b17
             message = 'No stacktrace available at the time of saving the record. ';
         } else {
             message = 'Stacktrace available at the time of saving the record - ';
@@ -368,41 +319,23 @@
         Error__c error = new Error__c();
         error.Datetime__c = System.now();
         error.Object_Type__c = objectType;
-<<<<<<< HEAD
-        
-        if(result instanceof Database.SaveResult) {
-=======
 
         if (result instanceof Database.SaveResult) {
->>>>>>> 174c2b17
             Database.SaveResult saveResult = (Database.SaveResult) result;
             error.Record_URL__c = getRecordURL(saveResult.getId(), objId);
             error.Error_Type__c = getStatusCode(saveResult.getErrors()[0].getStatusCode());
             error.Full_Message__c = saveResult.getErrors()[0].getMessage();
-<<<<<<< HEAD
-        } else if(result instanceof Database.DeleteResult) {
-=======
         } else if (result instanceof Database.DeleteResult) {
->>>>>>> 174c2b17
             Database.DeleteResult deleteResult = (Database.DeleteResult) result;
             error.Record_URL__c = getRecordURL(deleteResult.getId(), objId);
             error.Error_Type__c = getStatusCode(deleteResult.getErrors()[0].getStatusCode());
             error.Full_Message__c = deleteResult.getErrors()[0].getMessage();
-<<<<<<< HEAD
-        } else if(result instanceof Database.UndeleteResult) {
-=======
         } else if (result instanceof Database.UndeleteResult) {
->>>>>>> 174c2b17
             Database.UndeleteResult undeleteResult = (Database.UndeleteResult) result;
             error.Record_URL__c = getRecordURL(undeleteResult.getId(), objId);
             error.Error_Type__c = getStatusCode(undeleteResult.getErrors()[0].getStatusCode());
             error.Full_Message__c = undeleteResult.getErrors()[0].getMessage();
         }
-<<<<<<< HEAD
-    
-=======
-
->>>>>>> 174c2b17
         UTIL_Debug.debug('**** createError() returns error: ' + error);
         return error;
     }
