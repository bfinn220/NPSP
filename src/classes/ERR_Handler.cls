/*
    Copyright (c) 2014, Salesforce.org
    All rights reserved.

    Redistribution and use in source and binary forms, with or without
    modification, are permitted provided that the following conditions are met:

    * Redistributions of source code must retain the above copyright
      notice, this list of conditions and the following disclaimer.
    * Redistributions in binary form must reproduce the above copyright
      notice, this list of conditions and the following disclaimer in the
      documentation and/or other materials provided with the distribution.
    * Neither the name of Salesforce.org nor the names of
      its contributors may be used to endorse or promote products derived
      from this software without specific prior written permission.

    THIS SOFTWARE IS PROVIDED BY THE COPYRIGHT HOLDERS AND CONTRIBUTORS
    "AS IS" AND ANY EXPRESS OR IMPLIED WARRANTIES, INCLUDING, BUT NOT
    LIMITED TO, THE IMPLIED WARRANTIES OF MERCHANTABILITY AND FITNESS
    FOR A PARTICULAR PURPOSE ARE DISCLAIMED. IN NO EVENT SHALL THE
    COPYRIGHT HOLDER OR CONTRIBUTORS BE LIABLE FOR ANY DIRECT, INDIRECT,
    INCIDENTAL, SPECIAL, EXEMPLARY, OR CONSEQUENTIAL DAMAGES (INCLUDING,
    BUT NOT LIMITED TO, PROCUREMENT OF SUBSTITUTE GOODS OR SERVICES;
    LOSS OF USE, DATA, OR PROFITS; OR BUSINESS INTERRUPTION) HOWEVER
    CAUSED AND ON ANY THEORY OF LIABILITY, WHETHER IN CONTRACT, STRICT
    LIABILITY, OR TORT (INCLUDING NEGLIGENCE OR OTHERWISE) ARISING IN
    ANY WAY OUT OF THE USE OF THIS SOFTWARE, EVEN IF ADVISED OF THE
    POSSIBILITY OF SUCH DAMAGE.
*/

/**
* @author Salesforce.org
* @date 2014
* @description Helps determine if errors occurred during the DML operations performed during the transaction, and with
* the necessary storing and notification of these errors.
* @group ErrorHandling
* @group-content ../../ApexDocContent/ErrorHandling.htm
*/
public class ERR_Handler {

    /*******************************************************************************************************
    * @description Inner class that groups the result of processing the result of multiple DML operations performed
    *              using the Database class.
    */
    public class Errors {
        /*
        * @description True if errors occurred in one of the DML operations. False otherwise.
        */
        public Boolean errorsExist = false;
        /*
        * @description Error records.
        */
        public List<Error__c> errorRecords = new List<Error__c>();
    }


    /*******************************************************************************************************
    * @description Processes the result of multiple DML operations performed using the Database class, to determine
    *              if errors occurred. It does not store errors or send error email notifications. These operations
    *              should be performed after the rollback.
    *
    * @param insertResults The result of a Database.Insert operation.
    * @param updateResults The result of a Database.Update operation.
    * @param deleteResults The result of a Database.Delete operation.
    * @param undeleteResults The result of a Database.Undelete operation.
    * @param insertedObjects Objects that were inserted in the Database.Insert operation.
    * @param updatedObjects Objects that were updated in the Database.Update operation.
    * @param deletedObjects Objects that were deleted in the Database.Delete operation.
    * @param undeletedObjects Objects that were Undeleted in the Database.Undelete operation.
    *
    * @return Errors Combined result of all the DML operations.
    */
    public static Errors getErrors(
    List<Database.SaveResult> insertResults, List<Database.SaveResult> updateResults,
    List<Database.DeleteResult> deleteResults, List<Database.UndeleteResult> undeleteResults,
    List<SObject> insertedObjects, List<SObject> updatedObjects,
    List<SObject> deletedObjects, List<SObject> undeletedObjects) {

        Errors errors = new Errors();

        Errors insertErrors = getErrors(insertResults, insertedObjects);  //Insert
        Errors updateErrors = getErrors(updateResults, updatedObjects);  //Update
        Errors deleteErrors = getErrors(deleteResults, deletedObjects);  //Delete
        Errors undeleteErrors= getErrors(undeleteResults, undeletedObjects);  //Undelete

        if (insertErrors.errorsExist || updateErrors.errorsExist || deleteErrors.errorsExist || undeleteErrors.errorsExist) {
            errors.errorsExist = true;
            errors.errorRecords.addAll(insertErrors.errorRecords);
            errors.errorRecords.addAll(updateErrors.errorRecords);
            errors.errorRecords.addAll(deleteErrors.errorRecords);
            errors.errorRecords.addAll(undeleteErrors.errorRecords);
        }

        // We do NOT want to try to store errors or send error email notifications here. We want to be able to
        //manually do that after the rollback.
        return errors;
    }

    /*******************************************************************************************************
    * @description Processes the results of a single DML operation performed using the Database class to determine
    *              if errors occurred. It does not store errors or send error email notifications. These operations
    *              should be performed after the rollback.
    *
    * @param dmlResults The results of a single DML operation performed using the Database class.
    * @param sObjects The records the DML operation was performed on.
    * @return Errors The errors that occurred during the DML operation performed using the Database class.
    */
    public static Errors getErrors(List<Object> dmlResults, List<SObject> sObjects) {
        Errors errors = new Errors();

        if (dmlResults == null || dmlResults.isEmpty()) {
            return errors;
        }
        for (Integer i=0; i<dmlResults.size(); i++) {
            Boolean isSuccess = true;
            if (dmlResults[i] instanceof Database.SaveResult) {
                isSuccess = ((Database.SaveResult)dmlResults[i]).isSuccess();
            } else if (dmlResults[i] instanceof Database.DeleteResult) {
                isSuccess = ((Database.DeleteResult)dmlResults[i]).isSuccess();
            } else if (dmlResults[i] instanceof Database.UndeleteResult) {
                isSuccess = ((Database.UndeleteResult)dmlResults[i]).isSuccess();
            }

            if (!isSuccess) {
                errors.errorsExist = true;

                //Creating error object
                Error__c err = createError(
                    dmlResults[i],
                    sObjects[i].getSObjectType().getDescribe().getName(),
                    sObjects[i].Id,
                    null
                );
                errors.errorRecords.add(err);

                //We cannot use addError on the record here, because if we do, the whole transaction will be rolled back, and
                //no error record will be saved, or error notification sent.

                //Displaying an error message to the user
                if (ApexPages.currentPage() != null) {
                    ApexPages.addMessage(new ApexPages.Message(ApexPages.Severity.ERROR, err.Full_Message__c));
                }
            }
        }
        return errors;
    }

    /*******************************************************************************************************
    * @description Processes the results of a group DML operations caused by a batch, future, or queued job and performed
    * using the Database class to determine if errors occurred. It does not store errors or send error email
    * notifications. These operations should be performed after the rollback.
    *
    * @param dmlResults The results of a DML batch operation performed using the Database class.
    * @param sObjects The records the DML operation was performed on.
    * @return Errors The errors with a single list that occurred during a batch DML operation performed using the Database class.
    */
    public static Errors getJobErrors(List<Object> dmlResults, List<SObject> sObjects, String context) {
        Errors errors = new Errors();
        List<String> errorsFound = new List<String>();

        if (dmlResults != null) {
            for (Integer i=0; i<dmlResults.size(); i++) {

                Boolean isSuccess = isDmlSuccess(dmlResults[i]);

                if (!isSuccess) {
                    List<Database.Error> errList = getDmlResultErrors(dmlResults[i]);
                    List<String> errDetailsMessage = new List<String>();

                    for (Database.Error err : errList) {
                        errDetailsMessage.add(err.getStatusCode() + '- ' + ERR_ExceptionHandler.beautifyExceptionMessage(err.getMessage()));
                    }

                    String fullObjectErrMessage = sObjects[i].Id + ': ' + String.join(errDetailsMessage, '; ');

                    errorsFound.add(fullObjectErrMessage);
                }
            }
            if (errorsFound.size() > 0){
                String errorMessage = 'There were one more errors updating or inserting the following records: ' + '\n* ' + String.join(errorsFound, '\n* ');
                errors.errorsExist = true;

                String objectType = sObjects[0].getSObjectType().getDescribe().getName();
                Boolean match = areSObjectsSameType(sObjects);

                Error__c err = match ? createJobError(errorMessage, context, objectType): createJobError(errorMessage, context);

                errors.errorRecords.add(err);

                //We cannot use addError on the record here, because if we do, the whole transaction will be rolled back, and
                //no error record will be saved, or error notification sent.
            }
        }
        return errors;
    }

    /*******************************************************************************************************
    * @description Checks if a given DML operation has succeeded depending on the type of DML result.
    * @param dmlResult The results of a DML batch operation performed using the Database class.
    */
    public static boolean isDmlSuccess(Object dmlResult) {
        return getDmlResultErrors(dmlResult).size() == 0;
    }

    /*******************************************************************************************************
    * @description Retrieves errors from a DML operation depending on the type of DML result.
    * @param dmlResult The result of a DML batch operation performed using the Database class.
    * @return isSuccess Returns true if all DML operations passed successful; returns false if there was a DML exception.
    */
    public static List<Database.Error> getDmlResultErrors(Object dmlResult) {
        List<Database.Error> errList = new List<Database.Error>();

        if (dmlResult instanceof Database.SaveResult) {
            errList = ((Database.SaveResult)dmlResult).getErrors();
        } else if (dmlResult instanceof Database.DeleteResult) {
            errList = ((Database.DeleteResult)dmlResult).getErrors();
        } else if (dmlResult instanceof Database.UndeleteResult) {
            errList = ((Database.UndeleteResult)dmlResult).getErrors();
        }

        return errList;

    }
    /*******************************************************************************************************
    * @description Retrieves errors from a DML operation depending on the type of DML result.
    * @param sObjects List of generic sObjects
    * @return match Returns true if all objects are the same sObject type.
    */
    public static Boolean areSObjectsSameType(List<SObject> sObjects){
        Boolean match = true;

        Schema.SObjectType firstSObjectType = sObjects[0].getSObjectType();

        for (sObject s: sObjects){
            Schema.SObjectType nextSObjectType = s.getSObjectType();
            if (firstSObjectType != nextSObjectType){
                match = false;
                break;
            }
        }

        return match;

    }

    /*******************************************************************************************************
    * @description Creates an error record from an exception, stores it in the database (if enabled), and sends error
    *              notifications (if enabled).
                   This method should be used from inside the NPSP package, instead of the same one with that same name
                   that takes a String instead of an Enum as the second parameter.
    * @param e Exception to create error record from.
    * @param context The context the exception was raised on.
    */
    public static void processError(Exception e, ERR_Handler_API.Context context) {
        processError(e, context.name());
    }


    /*******************************************************************************************************
    * @description Creates an error record from an exception, stores it in the database (if enabled), and sends error
    *              notifications (if enabled).
    * @param e Exception to create error record from.
    * @param context The context the exception was raised on.
    */
    public static void processError(Exception e, String context) {
        if (e != null) {
            Error__c error = createError(e, context);
            processErrors(new Error__c[]{error}, context);
        }
    }


    /*******************************************************************************************************
    * @description Creates error records from passed in exceptions.
    *   If the Error Settings is enabled, errors are stored in the database.
    *   If the Error Settings has notification enabled, an email notificiation is sent.
    * @param exceptions List of exceptions.
    * @param context The context the exception was raised on.
    * @return void
    */
    public static void processErrors(List<Exception> exceptions, ERR_Handler_API.Context context) {
        List<Error__c> errors = new List<Error__c>();
        for (Exception e : exceptions) {
            errors.add(createError(e, context.name()));
        }

        processErrors(errors, context.name());
    }

    /*******************************************************************************************************
    * @description Stores errors in the database (if enabled), and sends error notifications (if enabled).
    * @param errorRecords The errors to store.
    * @param context The context the errors were raised on.
    * @return void
    */
    public static void processErrors(List<Error__c> errorRecords, String context) {

        if (errorRecords != null && errorRecords.size() > 0) {
            if (ApexPages.currentPage() != null) {
                ApexPages.addMessage(new ApexPages.Message(ApexPages.Severity.ERROR, errorRecords[0].Full_Message__c));
            }

            if (UTIL_CustomSettingsFacade.getErrorSettings().Store_Errors_On__c) {
                UTIL_Debug.debug('**** Storing errorRecords: ' + errorRecords);
                Database.insert(errorRecords, false);
            }

            //ERR_Notifier takes care of checking the settings itself.
            ERR_Notifier.sendErrorNotifications(context);
        }
    }

    /*******************************************************************************************************
    * @description Creates an error record from an exception.
    * @param e Exception to create error record from.
    * @param context The context the exception was raised on.
    * @return Error__c Error record.
    */
    private static Error__c createError(Exception e, String context) {
        Error__c error = new Error__c();
        error.Datetime__c = System.now();
        error.Error_Type__c = e.getTypeName();
        error.Full_Message__c = e.getMessage();
        error.Context_Type__c = context;

        //Putting it into a local string to see if that helps storing the stack trace when we
        //are in a managed package.
        String stackTrace = e.getStackTraceString();
        UTIL_Debug.debug('****Stack trace: ' + stackTrace);

        String message;
        if (String.isBlank(stackTrace) || stackTrace == '('+UTIL_Namespace.getNamespace()+')' || stackTrace == UTIL_Namespace.getNamespace()) {
            message = 'No stacktrace available at the time of saving the record. ';
        } else {
            message = 'Stacktrace available at the time of saving the record - ';
        }
        error.Stack_Trace__c = message + stackTrace;

        return error;
    }

    /*******************************************************************************************************
    * @description Creates an error record from the result of a DML operation performed through the Database class.
    * @param result The result of the Database DML operation. It cannot be more specific than Object, because the result of
    *               the different DML operations that the Database class can perform don't have a common parent.
    * @param objectType The name of the type of object that caused the error.
    * @param objId The id of the record that caused the error.
    * @param context The context the exception was raised on.
    * @return The error record.
    */
    private static Error__c createError(Object result, String objectType, Id objId, String context) {
        Error__c error = new Error__c();
        error.Datetime__c = System.now();
        error.Object_Type__c = objectType;
        error.Context_Type__c = context;

        Id recordId = null;

        if (result instanceof Database.SaveResult) {
            Database.SaveResult saveResult = (Database.SaveResult) result;
            recordId = (saveResult.getId() != null) ? saveResult.getId() : objId;
<<<<<<< HEAD
            error.Record_URL__c = getRecordURL(recordId);
=======
>>>>>>> aa967853
            error.Error_Type__c = getStatusCode(saveResult.getErrors()[0].getStatusCode());
            error.Full_Message__c = saveResult.getErrors()[0].getMessage();
        } else if (result instanceof Database.DeleteResult) {
            Database.DeleteResult deleteResult = (Database.DeleteResult) result;
            recordId = (deleteResult.getId() != null) ? deleteResult.getId() : objId;
<<<<<<< HEAD
            error.Record_URL__c = getRecordURL(recordId);
=======
>>>>>>> aa967853
            error.Error_Type__c = getStatusCode(deleteResult.getErrors()[0].getStatusCode());
            error.Full_Message__c = deleteResult.getErrors()[0].getMessage();
        } else if (result instanceof Database.UndeleteResult) {
            Database.UndeleteResult undeleteResult = (Database.UndeleteResult) result;
            recordId = (undeleteResult.getId() != null) ? undeleteResult.getId() : objId;
<<<<<<< HEAD
            error.Record_URL__c = getRecordURL(recordId);
=======
>>>>>>> aa967853
            error.Error_Type__c = getStatusCode(undeleteResult.getErrors()[0].getStatusCode());
            error.Full_Message__c = undeleteResult.getErrors()[0].getMessage();
        }

        error.Related_Record_ID__c = recordId;
<<<<<<< HEAD
=======
        error.Record_URL__c = getRecordURL(recordId);
>>>>>>> aa967853

        UTIL_Debug.debug('**** createError() returns error: ' + error);
        return error;
    }

    /*******************************************************************************************************
    * @description Creates a single error record from a Database class DML operation in a batch, future or queued job.
    * @param message The full message of all the errors for a given job and compiled IDs.
    * @param context The context the exception was raised on.
    * @param objectType The type of all records in the job, only to be passed in if they all match.
    * @return The error record.
    */
    private static Error__c createJobError(String message, String context, String objectType) {
        Error__c error = new Error__c();
        error.Datetime__c = System.now();
        error.Full_Message__c = message;
        error.Error_Type__c = 'Job Error';
        error.Object_Type__c = objectType;
        error.Context_Type__c = context;

        UTIL_Debug.debug('**** createBatchError() returns error: ' + error);
        return error;
    }

    /*******************************************************************************************************
    * @description Creates a single error record from a Database class DML operation in a batch, future or queued job.
    * @param message The full message of all the errors for a given job and compiled IDs.
    * @param context The context the exception was raised on.
    * @return The error record.
    */
    private static Error__c createJobError(String message, String context) {
        Error__c error = new Error__c();
        error.Datetime__c = System.now();
        error.Full_Message__c = message;
        error.Error_Type__c = 'Job Error';
        error.Context_Type__c = context;

        UTIL_Debug.debug('**** createBatchError() returns error: ' + error);
        return error;
    }

    /*******************************************************************************************************
    * @description Returns the URL of a record, if available.
    * @param saveResultId The id resulting from a DML operation of the Database class.
    * @param objId The id of the record the DML operation was performed on.
    * @return The URL of the record. Warning: it may not necessarily be valid.
    */
    public static String getRecordURL(Id saveResultId, Id objId) {
        Id recordId = (saveResultId != null) ? saveResultId : objId;

        return getRecordURL(recordId);
    }

    /*******************************************************************************************************
    * @description Returns the URL of a record, if available.
    * @param recordId The id of the record the DML operation was performed on.
    * @return The URL of the record. Warning: it may not necessarily be valid.
    */
    public static String getRecordURL(String recordId) {
<<<<<<< HEAD
        String recordURL = URL.getSalesforceBaseUrl().toExternalForm() + '/' + recordId;

        recordURL = recordURL.replaceFirst('http:', 'https:');

        return recordURL;
=======

        return (recordId != null) ? URL.getSalesforceBaseUrl().toExternalForm().replaceFirst('http:', 'https:') + '/' + recordId : null;

>>>>>>> aa967853
    }


    /*******************************************************************************************************
    * @description Returns the ID of the object the error is about if available.
    * @param error. The Error object.
    * @return ID the object's Id if available, otherwise null.
    */
    public static ID getErrorObjectId(Error__c error) {
        if (error.Record_URL__c != null) {
            return error.Record_URL__c.substringAfterLast('/');
        }
        return null;
    }

    /*******************************************************************************************************
    * @description Returns the status of the error that happened as a result of a DML operation performed through
    *              the Database class as a string.
    * @param status The status code.
    * @return The error status as a string.
    */
    public static String getStatusCode(system.StatusCode status) {
        if (status == system.Statuscode.REQUIRED_FIELD_MISSING) {
            return System.Label.errErrorTypeRequiredFieldMissing;
        } else if (status == system.Statuscode.FIELD_CUSTOM_VALIDATION_EXCEPTION) {
            return System.Label.errErrorTypeValidationFailed;
        } else {
            return System.Label.errErrorTypeOther;
        }
    }
}<|MERGE_RESOLUTION|>--- conflicted
+++ resolved
@@ -359,37 +359,22 @@
         if (result instanceof Database.SaveResult) {
             Database.SaveResult saveResult = (Database.SaveResult) result;
             recordId = (saveResult.getId() != null) ? saveResult.getId() : objId;
-<<<<<<< HEAD
-            error.Record_URL__c = getRecordURL(recordId);
-=======
->>>>>>> aa967853
             error.Error_Type__c = getStatusCode(saveResult.getErrors()[0].getStatusCode());
             error.Full_Message__c = saveResult.getErrors()[0].getMessage();
         } else if (result instanceof Database.DeleteResult) {
             Database.DeleteResult deleteResult = (Database.DeleteResult) result;
             recordId = (deleteResult.getId() != null) ? deleteResult.getId() : objId;
-<<<<<<< HEAD
-            error.Record_URL__c = getRecordURL(recordId);
-=======
->>>>>>> aa967853
             error.Error_Type__c = getStatusCode(deleteResult.getErrors()[0].getStatusCode());
             error.Full_Message__c = deleteResult.getErrors()[0].getMessage();
         } else if (result instanceof Database.UndeleteResult) {
             Database.UndeleteResult undeleteResult = (Database.UndeleteResult) result;
             recordId = (undeleteResult.getId() != null) ? undeleteResult.getId() : objId;
-<<<<<<< HEAD
-            error.Record_URL__c = getRecordURL(recordId);
-=======
->>>>>>> aa967853
             error.Error_Type__c = getStatusCode(undeleteResult.getErrors()[0].getStatusCode());
             error.Full_Message__c = undeleteResult.getErrors()[0].getMessage();
         }
 
         error.Related_Record_ID__c = recordId;
-<<<<<<< HEAD
-=======
         error.Record_URL__c = getRecordURL(recordId);
->>>>>>> aa967853
 
         UTIL_Debug.debug('**** createError() returns error: ' + error);
         return error;
@@ -449,17 +434,9 @@
     * @return The URL of the record. Warning: it may not necessarily be valid.
     */
     public static String getRecordURL(String recordId) {
-<<<<<<< HEAD
-        String recordURL = URL.getSalesforceBaseUrl().toExternalForm() + '/' + recordId;
-
-        recordURL = recordURL.replaceFirst('http:', 'https:');
-
-        return recordURL;
-=======
 
         return (recordId != null) ? URL.getSalesforceBaseUrl().toExternalForm().replaceFirst('http:', 'https:') + '/' + recordId : null;
 
->>>>>>> aa967853
     }
 
 
