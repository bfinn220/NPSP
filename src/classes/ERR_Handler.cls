/*
    Copyright (c) 2014, Salesforce.com Foundation
    All rights reserved.
    
    Redistribution and use in source and binary forms, with or without
    modification, are permitted provided that the following conditions are met:
    
    * Redistributions of source code must retain the above copyright
      notice, this list of conditions and the following disclaimer.
    * Redistributions in binary form must reproduce the above copyright
      notice, this list of conditions and the following disclaimer in the
      documentation and/or other materials provided with the distribution.
    * Neither the name of the Salesforce.com Foundation nor the names of
      its contributors may be used to endorse or promote products derived
      from this software without specific prior written permission.

    THIS SOFTWARE IS PROVIDED BY THE COPYRIGHT HOLDERS AND CONTRIBUTORS
    "AS IS" AND ANY EXPRESS OR IMPLIED WARRANTIES, INCLUDING, BUT NOT 
    LIMITED TO, THE IMPLIED WARRANTIES OF MERCHANTABILITY AND FITNESS 
    FOR A PARTICULAR PURPOSE ARE DISCLAIMED. IN NO EVENT SHALL THE 
    COPYRIGHT HOLDER OR CONTRIBUTORS BE LIABLE FOR ANY DIRECT, INDIRECT, 
    INCIDENTAL, SPECIAL, EXEMPLARY, OR CONSEQUENTIAL DAMAGES (INCLUDING, 
    BUT NOT LIMITED TO, PROCUREMENT OF SUBSTITUTE GOODS OR SERVICES; 
    LOSS OF USE, DATA, OR PROFITS; OR BUSINESS INTERRUPTION) HOWEVER 
    CAUSED AND ON ANY THEORY OF LIABILITY, WHETHER IN CONTRACT, STRICT 
    LIABILITY, OR TORT (INCLUDING NEGLIGENCE OR OTHERWISE) ARISING IN 
    ANY WAY OUT OF THE USE OF THIS SOFTWARE, EVEN IF ADVISED OF THE 
    POSSIBILITY OF SUCH DAMAGE.
*/
public with sharing class ERR_Handler {
    
    private List<Error__c> errors = new List<Error__c>();
    
<<<<<<< HEAD
    public enum Context {AFFL, BDE, CON, CONV, HH, LD, OPP, PMT, REL, RD, RLLP, STTG, TDTM, SCH}
=======
    public enum Context {AFFL, BDE, CON, HH, LD, OPP, PMT, REL, RD, RLLP, STTG, TDTM, SCH, ADDR}
>>>>>>> 0faeba6d
    
    public Boolean processResults(List<Database.SaveResult> insertResults, List<Database.SaveResult> updateResults, 
    List<Database.DeleteResult> deleteResults, List<Database.UndeleteResult> undeleteResults, 
    List<SObject> objectsToInsert, List<SObject> objectsToUpdate, 
    List<SObject> objectsToDelete, List<SObject> objectsToUndelete) {
    	
    	return processResults(insertResults, updateResults, deleteResults, undeleteResults, objectsToInsert, objectsToUpdate, 
    	               objectsToDelete, objectsToUndelete, null);
    }
    
    public Boolean processInsertResults(List<Database.SaveResult> insertResults, List<SObject> objectsToInsert, 
    ERR_Handler.Context context) {
    	return processResults(insertResults, null, null, null, objectsToInsert, null, null, null, context);
    }
    
    public Boolean processUpdateResults(List<Database.SaveResult> updateResults, List<SObject> objectsToUpdate, 
    ERR_Handler.Context context) {
        return processResults(null, updateResults, null, null, null, objectsToUpdate, null, null, context);
    }
    
    public Boolean processResults(List<Database.SaveResult> insertResults, List<Database.SaveResult> updateResults, 
    List<Database.DeleteResult> deleteResults, List<Database.UndeleteResult> undeleteResults, 
    List<SObject> objectsToInsert, List<SObject> objectsToUpdate, 
    List<SObject> objectsToDelete, List<SObject> objectsToUndelete, ERR_Handler.Context context) {
                    
        Boolean errorsExist = false;
        	
    	Boolean errorsExistOnInserts = processResults(insertResults, objectsToInsert);  //Insert
    	Boolean errorsExistOnUpdates = processResults(updateResults, objectsToUpdate);  //Update
    	Boolean errorsExistOnDeletes = processResults(deleteResults, objectsToDelete);  //Delete
    	Boolean errorsExistOnUndeletes = processResults(undeleteResults, objectsToUndelete);  //Undelete
    	
    	if(errorsExistOnInserts || errorsExistOnUpdates || errorsExistOnDeletes || errorsExistOnUndeletes) {
    		errorsExist = true;
    	}
    	
    	/*** We do NOT want to call storeErrors here. We want to be able to manually do that after a rollback.***/
    	
    	if(ERR_Notifier.getErrorSettings().Error_Notifications_On__c && errorsExist) {
           System.debug('****Errors exist - calling Error Notifier');
           ERR_Notifier.sendErrorNotifications(context);
    	}
           
    	return ErrorsExist;
    }

    private Boolean processResults(List<Object> results, List<SObject> sObjects) {    	
    	Boolean errorsExist = false;
    	
    	if(results != null) {	
	    	for(Integer i=0; i<results.size(); i++) {
	        	String message;
	        	Boolean isSuccess = true;
	        	if(results[i] instanceof Database.SaveResult) {
	        		isSuccess = ((Database.SaveResult)results[i]).isSuccess();
	        		if(!isSuccess)
	        		  message = ((Database.SaveResult)results[i]).getErrors()[0].getMessage();
	        	} else if(results[i] instanceof Database.DeleteResult) {
	        		isSuccess = ((Database.DeleteResult)results[i]).isSuccess();
	        		if(!isSuccess)
	        		  message = ((Database.DeleteResult)results[i]).getErrors()[0].getMessage();
	        	} else if(results[i] instanceof Database.UndeleteResult) {
	        		isSuccess = ((Database.UndeleteResult)results[i]).isSuccess();
	        		if(!isSuccess)
	        		  message = ((Database.UndeleteResult)results[i]).getErrors()[0].getMessage();
	        	}
	        	
	        	if(!isSuccess && message != null) {
	        		errorsExist = true;
	        		//Creating error object
	                errors.add(createError(results[i], sObjects[i].getSObjectType().getDescribe().getName(), sObjects[i].Id));
	                //Adding error message to the record
	                if(sObjects != null && sObjects.size() > i)
	                   addErrorMessage(sObjects[i], message);
	        	}
	        }
    	}
    	return errorsExist;
    }
    
    /*** Error processing methods - Right now we are just saving errors to the DB, but we could do something else ***/
    public static void processError(Exception e, ERR_Handler.Context context) {
        processError(e, new List<SObject>(), context);
    }
    
    public static void processError(Exception e, SObject record, ERR_Handler.Context context) {
    	processError(e, new SObject[]{record}, context);
    }
    
    public static void processError(Exception e, List<SObject> records, ERR_Handler.Context context) {
    	
    	if(e != null) {
			if(e instanceof DmlException && records != null && records.size() > 0) {
                DmlException de = (DmlException) e;
                for(Integer i=0; i<de.getNumDml(); i++) {
                   System.debug(LoggingLevel.WARN, '****Position of failed record in original list: ' + de.getDmlIndex(i));
                   Integer failedRecordIndex = de.getDmlIndex(i); //Position of failed record in original list
                   addErrorMessage(records[failedRecordIndex], de.getDmlMessage(i));
               }
           }
           
           if(ERR_Notifier.getErrorSettings().Store_Errors_On__c) {
               Error__c error = createError(e);
               Database.SaveResult result = Database.insert(error, false);
               System.debug(LoggingLevel.WARN, '****Error record: ' + JSON.serializePretty(error));
           }
    	}
    	
    	if(ERR_Notifier.getErrorSettings().Error_Notifications_On__c) {
    	   System.debug('****Processing error - calling Error Notifier');
           ERR_Notifier.sendErrorNotifications(context);
    	}
    }
    
    private static void addErrorMessage(SObject record, String defaultMessage) {
    	String message = '';
    	if(record.getSObjectType().getDescribe().getName() != null)
            message = 'Error on record of type ' + record.getSObjectType().getDescribe().getName() + ' - ';
    	if(record.get('Id') != null)
            message = message + 'Record ID: ' + record.get('Id') + ' - ';
        if(record.get('Name') != null)
            message = message + 'Record Name: ' + record.get('Name') + ' - ';
        message = message + '"' + defaultMessage + '"';
        record.addError(message);
    }
    
    /*** NOTE: we want this method to be public to be able to explicitly call it after a rollback. ***/
    public void storeErrors() {        
        if(ERR_Notifier.getErrorSettings().Store_Errors_On__c) {
		  System.debug(LoggingLevel.WARN, '****Storing errors: ' + JSON.serializePretty(errors));
		  Database.insert(errors, false);
        }
    }
    
    /*** Error creation methods ***/
	public static Error__c createError(Exception e) {
		Error__c error = new Error__c();
		error.Datetime__c = System.now();        
		error.Error_Type__c = e.getTypeName();
		error.Full_Message__c = e.getMessage();
		error.Stack_Trace__c = e.getStackTraceString();
		return error;
	}

    public static Error__c createError(Object result, string objectType, id objId) {
    	Error__c error = new Error__c();
        error.Datetime__c = System.now();
        error.Object_Type__c = objectType;
        
    	if(result instanceof Database.SaveResult) {
    		Database.SaveResult saveResult = (Database.SaveResult) result;
    		error.Record_URL__c = getRecordURL(saveResult.getId(), objId);
	        error.Error_Type__c = getStatusCode(saveResult.getErrors()[0].getStatusCode());
	        error.Full_Message__c = saveResult.getErrors()[0].getMessage();	
    	} else if(result instanceof Database.DeleteResult) {
    		Database.DeleteResult deleteResult = (Database.DeleteResult) result;
            error.Record_URL__c = getRecordURL(deleteResult.getId(), objId);
            error.Error_Type__c = getStatusCode(deleteResult.getErrors()[0].getStatusCode());
            error.Full_Message__c = deleteResult.getErrors()[0].getMessage();
    	} else if(result instanceof Database.UndeleteResult) {
    		Database.UndeleteResult undeleteResult = (Database.UndeleteResult) result;
            error.Record_URL__c = getRecordURL(undeleteResult.getId(), objId);
            error.Error_Type__c = getStatusCode(undeleteResult.getErrors()[0].getStatusCode());
            error.Full_Message__c = undeleteResult.getErrors()[0].getMessage();
    	}
    
        return error;
    }
    
    /*** Helper methods ***/
    private static String getRecordURL(Id saveResultId, Id objId) {
    	String recordURL = URL.getSalesforceBaseUrl().toExternalForm() + '/';
        if (saveResultId != null)
            recordURL += saveResultId;
        else            
            recordURL += objId;
                     
        if (recordURL.startsWith('http:'))
            recordURL = recordURL.replaceFirst('http:', 'https:');
            
        return recordURL;
    }
    
    private static String getStatusCode(system.StatusCode status) {
    	if (status == system.Statuscode.REQUIRED_FIELD_MISSING)
            return 'Required Field Missing';   
        else if (status == system.Statuscode.FIELD_CUSTOM_VALIDATION_EXCEPTION)
            return 'Custom Validation Rule Failed';
        else
            return 'Other';
    }
}<|MERGE_RESOLUTION|>--- conflicted
+++ resolved
@@ -30,12 +30,8 @@
 public with sharing class ERR_Handler {
     
     private List<Error__c> errors = new List<Error__c>();
-    
-<<<<<<< HEAD
-    public enum Context {AFFL, BDE, CON, CONV, HH, LD, OPP, PMT, REL, RD, RLLP, STTG, TDTM, SCH}
-=======
-    public enum Context {AFFL, BDE, CON, HH, LD, OPP, PMT, REL, RD, RLLP, STTG, TDTM, SCH, ADDR}
->>>>>>> 0faeba6d
+   
+    public enum Context {AFFL, BDE, CON, CONV, HH, LD, OPP, PMT, REL, RD, RLLP, STTG, TDTM, SCH, ADDR}
     
     public Boolean processResults(List<Database.SaveResult> insertResults, List<Database.SaveResult> updateResults, 
     List<Database.DeleteResult> deleteResults, List<Database.UndeleteResult> undeleteResults, 
