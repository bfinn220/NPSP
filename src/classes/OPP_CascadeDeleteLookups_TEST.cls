/*
    Copyright (c) 2016, Salesforce.org
    All rights reserved.

    Redistribution and use in source and binary forms, with or without
    modification, are permitted provided that the following conditions are met:

    * Redistributions of source code must retain the above copyright
      notice, this list of conditions and the following disclaimer.
    * Redistributions in binary form must reproduce the above copyright
      notice, this list of conditions and the following disclaimer in the
      documentation and/or other materials provided with the distribution.
    * Neither the name of Salesforce.org nor the names of
      its contributors may be used to endorse or promote products derived
      from this software without specific prior written permission.

    THIS SOFTWARE IS PROVIDED BY THE COPYRIGHT HOLDERS AND CONTRIBUTORS
    "AS IS" AND ANY EXPRESS OR IMPLIED WARRANTIES, INCLUDING, BUT NOT
    LIMITED TO, THE IMPLIED WARRANTIES OF MERCHANTABILITY AND FITNESS
    FOR A PARTICULAR PURPOSE ARE DISCLAIMED. IN NO EVENT SHALL THE
    COPYRIGHT HOLDER OR CONTRIBUTORS BE LIABLE FOR ANY DIRECT, INDIRECT,
    INCIDENTAL, SPECIAL, EXEMPLARY, OR CONSEQUENTIAL DAMAGES (INCLUDING,
    BUT NOT LIMITED TO, PROCUREMENT OF SUBSTITUTE GOODS OR SERVICES;
    LOSS OF USE, DATA, OR PROFITS; OR BUSINESS INTERRUPTION) HOWEVER
    CAUSED AND ON ANY THEORY OF LIABILITY, WHETHER IN CONTRACT, STRICT
    LIABILITY, OR TORT (INCLUDING NEGLIGENCE OR OTHERWISE) ARISING IN
    ANY WAY OUT OF THE USE OF THIS SOFTWARE, EVEN IF ADVISED OF THE
    POSSIBILITY OF SUCH DAMAGE.
*/
/**
* @author Salesforce.org
* @date 2016
* @group Cascade Delete
* @description Tests for cascade delete of Opportunities
*/
@isTest(IsParallel=true)
private class OPP_CascadeDeleteLookups_TEST {

    /*********************************************************************************************************
    * @description Deletes the Opportunities which deletes the related Allocations. 
    * Then undeletes the Opportunities, which undeletes the Allocations.
    * Verifies results: All the Allocations should be deleted after the Opportunities are deleted.
    * Then the Allocations will be undeleted after the Opportunities are undeleted.
    */
<<<<<<< HEAD
    static testMethod void testOppCascade(){
        Account org = new Account(Name=UTIL_UnitTestData_TEST.TEST_NAME);
        insert org;

        Opportunity orgOpp = new Opportunity(
            Amount = 8,
            AccountId = org.id,
            Name = UTIL_UnitTestData_TEST.TEST_NAME,
            StageName = UTIL_UnitTestData_TEST.getClosedLostStage(),
            CloseDate = System.today()
        );
        insert orgOpp;

        General_Accounting_Unit__c gau = new General_Accounting_Unit__c(Name=UTIL_UnitTestData_TEST.TEST_NAME);
        insert gau;
        Allocation__c alloForInsert = new Allocation__c(Opportunity__c=orgOpp.id, Amount__c = 4, General_Accounting_Unit__c = gau.id);
        insert alloForInsert;
=======
    static testMethod void testOppCascade() {
        Integer maxRecords = 1;

        List<Account> accounts = CDL_CascadeDeleteLookups_TEST.buildAccounts(maxRecords);
        insert accounts;

        List<Opportunity> opportunities = CDL_CascadeDeleteLookups_TEST.buildOpportunities(accounts);
        insert opportunities;

        General_Accounting_Unit__c generalAccountingUnit = new General_Accounting_Unit__c(Name = 'TEST_GAU');
        insert generalAccountingUnit;
        List<Allocation__c> allocations = new List<Allocation__c>();
        allocations.addAll(CDL_CascadeDeleteLookups_TEST.buildOpportunityAllocations(generalAccountingUnit, opportunities));
        insert allocations;
>>>>>>> 99037bee

        Test.startTest();
        delete opportunities;
        Test.stopTest();

        List<Allocation__c> deletedAllocations = CDL_CascadeDeleteLookups_TEST.getDeletedAllocations();
        System.assertEquals(allocations.size(), deletedAllocations.size(), 'Allocations should be cascade deleted when the Opportunity is deleted.');

        undelete opportunities;

        List<Allocation__c> undeletedAllocations = CDL_CascadeDeleteLookups_TEST.getNonDeletedAllocations();
        System.assertEquals(deletedAllocations.size(), undeletedAllocations.size(), 'Allocations should be cascade undeleted when the Opportunity is deleted.');
    }
}<|MERGE_RESOLUTION|>--- conflicted
+++ resolved
@@ -42,25 +42,6 @@
     * Verifies results: All the Allocations should be deleted after the Opportunities are deleted.
     * Then the Allocations will be undeleted after the Opportunities are undeleted.
     */
-<<<<<<< HEAD
-    static testMethod void testOppCascade(){
-        Account org = new Account(Name=UTIL_UnitTestData_TEST.TEST_NAME);
-        insert org;
-
-        Opportunity orgOpp = new Opportunity(
-            Amount = 8,
-            AccountId = org.id,
-            Name = UTIL_UnitTestData_TEST.TEST_NAME,
-            StageName = UTIL_UnitTestData_TEST.getClosedLostStage(),
-            CloseDate = System.today()
-        );
-        insert orgOpp;
-
-        General_Accounting_Unit__c gau = new General_Accounting_Unit__c(Name=UTIL_UnitTestData_TEST.TEST_NAME);
-        insert gau;
-        Allocation__c alloForInsert = new Allocation__c(Opportunity__c=orgOpp.id, Amount__c = 4, General_Accounting_Unit__c = gau.id);
-        insert alloForInsert;
-=======
     static testMethod void testOppCascade() {
         Integer maxRecords = 1;
 
@@ -75,7 +56,6 @@
         List<Allocation__c> allocations = new List<Allocation__c>();
         allocations.addAll(CDL_CascadeDeleteLookups_TEST.buildOpportunityAllocations(generalAccountingUnit, opportunities));
         insert allocations;
->>>>>>> 99037bee
 
         Test.startTest();
         delete opportunities;
