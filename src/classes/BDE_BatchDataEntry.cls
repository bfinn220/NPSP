--- conflicted
+++ resolved
@@ -2,27 +2,27 @@
 Copyright (c) 2011, salesforce.com foundation, Inc.
 All rights reserved.
 
-Redistribution and use in source and binary forms, with or without modification, 
+Redistribution and use in source and binary forms, with or without modification,
 are permitted provided that the following conditions are met:
 
-    * Redistributions of source code must retain the above copyright notice, 
+    * Redistributions of source code must retain the above copyright notice,
     this list of conditions and the following disclaimer.
-    * Redistributions in binary form must reproduce the above copyright notice, 
-    this list of conditions and the following disclaimer in the documentation 
+    * Redistributions in binary form must reproduce the above copyright notice,
+    this list of conditions and the following disclaimer in the documentation
     and/or other materials provided with the distribution.
-    * Neither the name of the salesforce.com foundation. nor the names of its contributors 
-    may be used to endorse or promote products derived from this software 
+    * Neither the name of the salesforce.com foundation. nor the names of its contributors
+    may be used to endorse or promote products derived from this software
     without specific prior written permission.
 
-THIS SOFTWARE IS PROVIDED BY THE COPYRIGHT HOLDERS AND CONTRIBUTORS "AS IS" AND 
-ANY EXPRESS OR IMPLIED WARRANTIES, INCLUDING, BUT NOT LIMITED TO, THE IMPLIED 
-WARRANTIES OF MERCHANTABILITY AND FITNESS FOR A PARTICULAR PURPOSE ARE DISCLAIMED. 
-IN NO EVENT SHALL THE COPYRIGHT HOLDER OR CONTRIBUTORS BE LIABLE FOR ANY DIRECT, 
-INDIRECT, INCIDENTAL, SPECIAL, EXEMPLARY, OR CONSEQUENTIAL DAMAGES (INCLUDING, 
-BUT NOT LIMITED TO, PROCUREMENT OF SUBSTITUTE GOODS OR SERVICES; LOSS OF USE, 
-DATA, OR PROFITS; OR BUSINESS INTERRUPTION) HOWEVER CAUSED AND ON ANY THEORY OF 
-LIABILITY, WHETHER IN CONTRACT, STRICT LIABILITY, OR TORT (INCLUDING NEGLIGENCE 
-OR OTHERWISE) ARISING IN ANY WAY OUT OF THE USE OF THIS SOFTWARE, EVEN IF ADVISED 
+THIS SOFTWARE IS PROVIDED BY THE COPYRIGHT HOLDERS AND CONTRIBUTORS "AS IS" AND
+ANY EXPRESS OR IMPLIED WARRANTIES, INCLUDING, BUT NOT LIMITED TO, THE IMPLIED
+WARRANTIES OF MERCHANTABILITY AND FITNESS FOR A PARTICULAR PURPOSE ARE DISCLAIMED.
+IN NO EVENT SHALL THE COPYRIGHT HOLDER OR CONTRIBUTORS BE LIABLE FOR ANY DIRECT,
+INDIRECT, INCIDENTAL, SPECIAL, EXEMPLARY, OR CONSEQUENTIAL DAMAGES (INCLUDING,
+BUT NOT LIMITED TO, PROCUREMENT OF SUBSTITUTE GOODS OR SERVICES; LOSS OF USE,
+DATA, OR PROFITS; OR BUSINESS INTERRUPTION) HOWEVER CAUSED AND ON ANY THEORY OF
+LIABILITY, WHETHER IN CONTRACT, STRICT LIABILITY, OR TORT (INCLUDING NEGLIGENCE
+OR OTHERWISE) ARISING IN ANY WAY OUT OF THE USE OF THIS SOFTWARE, EVEN IF ADVISED
 OF THE POSSIBILITY OF SUCH DAMAGE.
 
 */
@@ -36,39 +36,39 @@
 
     private String objectName;
     private List<String> entryFieldList;
-    private List<String> listFieldList; 
+    private List<String> listFieldList;
     private Boolean saveBatch;
     private String statusMessage;
     private String batchLookupFieldName;
     private Set<String> fieldSet;
-    private String queryString; 
-    
+    private String queryString;
+
     private final String SUCCESS = 'Success';
     private final String FAIL = 'Failure: ';
     private final String CREATED_CUSTOM_SETTING = 'You did not have a default custom setting so we are passing one to you in memory';
     private final String DEFAULT_NAME = 'opportunity';
     private final String DEFAULT_ENTRY_FS = 'AccountID,Name,StageName,Amount,CloseDate';
-    private final String DEFAULT_LIST_FS = 'AccountID,Name,StageName,Amount,CloseDate'; 
+    private final String DEFAULT_LIST_FS = 'AccountID,Name,StageName,Amount,CloseDate';
     private final Boolean DEFAULT_SAVE_BATCH = true;
-    
+
     public String getObjectName(){return this.objectName;}
     public List<String> getEntryFieldList(){return this.entryFieldList;}
-    public List<String> getListFieldList(){return this.listFieldList;}  
+    public List<String> getListFieldList(){return this.listFieldList;}
     public Boolean getSaveBatch(){return this.saveBatch;}
     public String getStatusMessage(){return this.statusMessage;}
     public String getFailureMessage(){return this.FAIL;}
     public String getBatchLookupFieldName() {return this.batchLookupFieldName;}
     public Set<String> getFieldSet(){return this.fieldSet;}
-    public String getQueryString(){return this.queryString;}    
-    
+    public String getQueryString(){return this.queryString;}
+
     public BDE_BatchDataEntry(String pObjectName){
         this.queryString = 'select Id';
-        boolean isValidObject=false;        
-        
+        boolean isValidObject=false;
+
         try{
             if(pObjectName != null){
                 try {
-                    String s = UTIL_Describe.getObjectLabel(pObjectName); 
+                    String s = UTIL_Describe.getObjectLabel(pObjectName);
                     isValidObject=true;
                 } catch (exception e) {
                     isValidObject=false;
@@ -77,59 +77,53 @@
             } else {
             	this.statusMessage = this.SUCCESS;
             }
-                        
+
             if(isValidObject) {
                 this.objectName = pObjectName;
                 this.saveBatch = true; // DJH: did not port this setting due to lack of use.
-                
-                if(this.saveBatch && !checkLookupExists()) { 
+
+                if(this.saveBatch && !checkLookupExists()) {
                     this.statusMessage = this.FAIL + this.objectName + ' does not have a lookup field to the ' + String.valueOf(Batch__c.sObjectType) + ' object. If this is a standard object, you can go to Setup->Customize-><objectname>->Fields to create a lookup field to the Batch. For custom object, please go to Setup->Create->Objects-><objectname> and click \'New\' under the Fields section.';
                 } else {
-<<<<<<< HEAD
                     this.entryFieldList = UTIL_Describe.listStrFromFieldSet(pObjectName, UTIL_Namespace.StrTokenNSPrefix('BDE_Entry_FS'));
-                    this.listFieldList = UTIL_Describe.listStrFromFieldSet(pObjectName, UTIL_Namespace.StrTokenNSPrefix('BDE_List_FS'));                  
-                                            
-=======
-                    this.entryFieldList = BDE_DescribeHelper_UTIL.listStrFromFieldSet(pObjectName, UTIL_Namespace.StrTokenNSPrefix('BDE_Entry_FS'));
                     if(this.entryFieldList == null) //The original fieldsets for opportunity got deleted by mistake. New name required.
-                        this.entryFieldList = BDE_DescribeHelper_UTIL.listStrFromFieldSet(pObjectName, UTIL_Namespace.StrTokenNSPrefix('BDE_Entry_FS_v2'));
-                    
-                    this.listFieldList = BDE_DescribeHelper_UTIL.listStrFromFieldSet(pObjectName, UTIL_Namespace.StrTokenNSPrefix('BDE_List_FS'));                  
+                        this.entryFieldList = UTIL_Describe.listStrFromFieldSet(pObjectName, UTIL_Namespace.StrTokenNSPrefix('BDE_Entry_FS_v2'));
+
+                    this.listFieldList = UTIL_Describe.listStrFromFieldSet(pObjectName, UTIL_Namespace.StrTokenNSPrefix('BDE_List_FS'));
                     if(this.listFieldList == null) //The original fieldsets for opportunity got deleted by mistake. New name required.
-                        this.listFieldList = BDE_DescribeHelper_UTIL.listStrFromFieldSet(pObjectName, UTIL_Namespace.StrTokenNSPrefix('BDE_List_FS_v2')); 
-                    
->>>>>>> 5f935679
+                        this.listFieldList = UTIL_Describe.listStrFromFieldSet(pObjectName, UTIL_Namespace.StrTokenNSPrefix('BDE_List_FS_v2'));
+
                     buildFieldSet();
                     buildQueryString();
 					this.statusMessage = this.SUCCESS;
                 }
-            }           
+            }
         }catch(Exception e){
             this.statusMessage = this.FAIL + e.getMessage();
         }
     }
-    
+
     private void buildFieldSet(){
         this.fieldSet = new Set<String>();
-        
+
         for(String str : this.entryFieldList){
             this.fieldSet.add(str);
         }
-        
+
         for(String str : this.listFieldList){
             this.fieldSet.add(str);
         }
     }
-    
+
     private void buildQueryString(){
         if(this.fieldSet != null){
             for(String str : this.fieldSet){
                 this.queryString += ', ' + str;
             }
-        this.queryString += ' from ' + this.objectName + ' '; 
+        this.queryString += ' from ' + this.objectName + ' ';
         }
     }
-    
+
     private boolean checkLookupExists() {
         Map<String, Schema.DescribeFieldResult> allFieldsMap = UTIL_Describe.getAllFieldsDescribe(this.objectName);
         for(Schema.DescribeFieldResult fr: allFieldsMap.values()) {
@@ -143,7 +137,7 @@
         }
         return false;
     }
-    
+
     // return a map of all objects that support Batch Data Entry
     // key is the object devName, value is the object label
     public static map<string, string> mapDevNameToLabelBDEObjects() {
@@ -153,7 +147,7 @@
     	for (Schema.ChildRelationship cr : dor.getChildRelationships()) {
     		// first see if they have a batch__c field
     		Schema.SObjectField sfld = cr.getField();
-    		if (sfld.getDescribe().getLocalName() == 'Batch__c') { 
+    		if (sfld.getDescribe().getLocalName() == 'Batch__c') {
 	    		Schema.DescribeSObjectResult dr = cr.getChildSObject().getDescribe();
 	            mapBDE.put(dr.getName(), dr.getLabel());
     		}
