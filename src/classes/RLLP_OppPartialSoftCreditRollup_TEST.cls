--- conflicted
+++ resolved
@@ -131,13 +131,8 @@
     * @return void
     */ 
     static testmethod void testDuplicateOCRSoftCredits() {
-<<<<<<< HEAD
-      if (strTestOnly != '*' && strTestOnly != 'testDuplicateOCRSoftCredits') return;
       
       Contact con = UTIL_UnitTestData_TEST.getContact();
-=======
-      Contact con = new Contact(lastname='Testy');
->>>>>>> bddf5713
       insert con;
       con = [select Id, lastname, AccountId from Contact];
       
