--- conflicted
+++ resolved
@@ -37,14 +37,6 @@
 public with sharing class RD2_OpportunityService {
 
     /***
-<<<<<<< HEAD
-     * @description A flag to mark Closed Lost Opps that are voided by the data migration.
-     * The flag is used to exclude (ignore) such Opps by the Opp service
-     * when determining if the next Opp with the same Close Date can be created.
-     */
-    public static final Integer MIGRATION_INSTALLMENT_NUMBER_FLAG = 0;
-
-    /***
      * @description CurrencyIsoCode field name
      */
     private static final String CURRENCY_ISO_CODE_FIELD = UTIL_Currency.CURRENCY_ISO_CODE_FIELD;
@@ -63,8 +55,6 @@
     }
 
     /***
-=======
->>>>>>> b4a6619e
     * @description Recurring Donation custom settings
     */
     private RD2_Settings rdSettings {
@@ -134,22 +124,11 @@
             List<RD2_ScheduleService.Installment> installments = scheduleService.getVisualizedInstallments(
                 currentDate, numberOfInstallments, rd.RecurringDonationSchedules__r
             );
-<<<<<<< HEAD
-=======
             installmentsByRDId.put(rd.Id, installments);
->>>>>>> b4a6619e
 
             if (installments.isEmpty()) {
                 continue;
             }
-<<<<<<< HEAD
-
-            Opportunity opp = buildOpportunity(rd, installments[0]);
-
-            if (isNewOpportunity(opp, rd.npe03__Donations__r)) {
-                oppsToCreate.add(opp);
-                installmentsByRDId.put(rd.Id, installments);
-=======
 
             RD2_OpportunityMatcher matcher = new RD2_OpportunityMatcher(currentDate)
                 .filterCurrent(rd.npe03__Donations__r)
@@ -159,7 +138,6 @@
                 if (record.isNew()) {
                     oppsToCreate.add(buildOpportunity(rd, record.getInstallment()));
                 }
->>>>>>> b4a6619e
             }
         }
 
@@ -179,34 +157,6 @@
         updatePaymentRecords(installmentByOppId);
     }
 
-<<<<<<< HEAD
-
-    /***
-    * @description Indicates if the Opportunity can be created. The Opp gets the green light
-    * when there is no open/closed Opp with the same Close Date *except* when
-    * the Opp was Closed Lost during data migration to the enhanced (RD2) format. In that case,
-    * the Closed Lost Opp will be ignored and the new Opp with the same Close Date can be created.
-    *
-    * @param newOpp Opportunity just built but not created yet
-    * @param existingOpps Existing Opportunities on the Recurring Donation
-    * @return Boolean
-    */
-    private Boolean isNewOpportunity(Opportunity newOpp, List<Opportunity> existingOpps) {
-        for (Opportunity opp : existingOpps) {
-            if (newOpp.CloseDate == opp.CloseDate) {
-
-                Boolean isClosedLostInMigration = opp.isClosed && !opp.IsWon
-                    && opp.Recurring_Donation_Installment_Number__c == MIGRATION_INSTALLMENT_NUMBER_FLAG;
-
-                return isClosedLostInMigration;
-            }
-        }
-
-        return true;
-    }
-
-=======
->>>>>>> b4a6619e
     /***
     * @description Builds the opportunity and populates its fields from the recurring donation.
     * @param rd Recurring donation
@@ -273,17 +223,6 @@
                 .filterCurrent(rd.npe03__Donations__r);
 
             List<RD2_ScheduleService.Installment> installments = scheduleService.getVisualizedInstallments(
-<<<<<<< HEAD
-                currentDate, numberOfInstallments, rd.RecurringDonationSchedules__r
-            );
-
-            for (Integer i = 0; i < numberOfInstallments; i++) {
-                Opportunity opp = rdOpps[i];
-                //bypass
-                //1. past Opps regardless if they are open or closed
-                //2. closed Opps regardless if they are past or future
-                if (opp.CloseDate < currentDate || opp.isClosed == true) {
-=======
                 currentDate, matcher.size(), rd.RecurringDonationSchedules__r
             );
 
@@ -291,7 +230,6 @@
 
             for (RD2_OpportunityMatcher.Record record : matcher.getRecords()) {
                 if (record.isNew() || !record.isOpen() || !record.hasInstallment()) {
->>>>>>> b4a6619e
                     continue;
                 }
 
@@ -313,31 +251,7 @@
     }
 
     /***
-<<<<<<< HEAD
-    * @description Returns Opp with Close Date = today (if any) and all future open Opps
-    * - If the Close Date = today, then the Opp can be closed or open
-    * - If the Close Date > today, only open Opps are considered
-    *
-    * @param rd Recurring Donation
-    * @return List<Opportunity>
-    */
-    private List<Opportunity> getCurrentOpps(npe03__Recurring_Donation__c rd) {
-        List<Opportunity> opps = new List<Opportunity>();
-
-        for (Opportunity opp : rd.npe03__Donations__r) {
-            if (opp.CloseDate >= currentDate) {
-                opps.add(opp);
-            }
-        }
-
-        return opps;
-    }
-
-    /***
-    * @description Updates Opportunity if it differs from its related Recurring Donation and/or matching installment
-=======
     * @description Updates Opportunity if it differs from the related Recurring Donation Schedule installment
->>>>>>> b4a6619e
     * @param opp Opportunity
     * @param installment Recurring Donation Schedule installment
     * @param rd Recurring Donation
