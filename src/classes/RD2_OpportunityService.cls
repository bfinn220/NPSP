/*
    Copyright (c) 2019 Salesforce.org
    All rights reserved.

    Redistribution and use in source and binary forms, with or without
    modification, are permitted provided that the following conditions are met:

    * Redistributions of source code must retain the above copyright
      notice, this list of conditions and the following disclaimer.
    * Redistributions in binary form must reproduce the above copyright
      notice, this list of conditions and the following disclaimer in the
      documentation and/or other materials provided with the distribution.
    * Neither the name of Salesforce.org nor the names of
      its contributors may be used to endorse or promote products derived
      from this software without specific prior written permission.

    THIS SOFTWARE IS PROVIDED BY THE COPYRIGHT HOLDERS AND CONTRIBUTORS
    "AS IS" AND ANY EXPRESS OR IMPLIED WARRANTIES, INCLUDING, BUT NOT
    LIMITED TO, THE IMPLIED WARRANTIES OF MERCHANTABILITY AND FITNESS
    FOR A PARTICULAR PURPOSE ARE DISCLAIMED. IN NO EVENT SHALL THE
    COPYRIGHT HOLDER OR CONTRIBUTORS BE LIABLE FOR ANY DIRECT, INDIRECT,
    INCIDENTAL, SPECIAL, EXEMPLARY, OR CONSEQUENTIAL DAMAGES (INCLUDING,
    BUT NOT LIMITED TO, PROCUREMENT OF SUBSTITUTE GOODS OR SERVICES;
    LOSS OF USE, DATA, OR PROFITS; OR BUSINESS INTERRUPTION) HOWEVER
    CAUSED AND ON ANY THEORY OF LIABILITY, WHETHER IN CONTRACT, STRICT
    LIABILITY, OR TORT (INCLUDING NEGLIGENCE OR OTHERWISE) ARISING IN
    ANY WAY OUT OF THE USE OF THIS SOFTWARE, EVEN IF ADVISED OF THE
    POSSIBILITY OF SUCH DAMAGE.
*/
/**
* @author Salesforce.org
* @date 2019
* @group Recurring Donations
* @description Create Installment Opportunities for specified Recurring Donations
*
*/
public with sharing class RD2_OpportunityService {

    /***
     * @description CurrencyIsoCode field name
     */
    private static final String CURRENCY_ISO_CODE_FIELD = UTIL_Currency.CURRENCY_ISO_CODE_FIELD;

    /***
    * @description Determines if multi-currency is enabled for the org
    */
    private Boolean isMultiCurrencyEnabled {
        get {
            if (isMultiCurrencyEnabled == null) {
                isMultiCurrencyEnabled = UserInfo.isMultiCurrencyOrganization();
            }
            return isMultiCurrencyEnabled;
        }
        set;
    }

    /***
    * @description Recurring Donation custom settings
    */
    private RD2_Settings rdSettings {
        get {
            if (rdSettings == null) {
                rdSettings = new RD2_Settings();
            }
            return rdSettings;
        }
        set;
    }

    /***
    * @description Recurring Donation Schedule service
    */
    @TestVisible
    private RD2_ScheduleService scheduleService {
        get {
            if (scheduleService == null) {
                scheduleService = new RD2_ScheduleService();
            }
            return scheduleService;
        } set;
    }

    /***
    * @description Applies DML operations on records and keeps track of errors
    */
    public RD2_OpportunityEvaluationService.DatabaseService dbService {
        get {
            if (dbService == null) {
                dbService = new RD2_OpportunityEvaluationService.DatabaseService();
            }
            return dbService;
        }
        private set;
    }

    /***
    * @description Contains custom field mapping from Recurring Donation into related Opportunity records
    */
    private RD2_CustomFieldMapper customFieldMapper{
        get {
            if (customFieldMapper == null) {
                customFieldMapper = new RD2_CustomFieldMapper();
            }
            return customFieldMapper;
        }
        private set;
    }

    /**
    * @description Current date used as a cut off date to filter out and evaluate Opportunities
     * with projected RD schedule installments as of the current date.
     * It can be a date in past, today or a future date in testing. When executed from a scheduler,
     * the current date is always today.
    */
    private Date currentDate;


    /***
    * @description Constructor
    * @param currentDate Current Date (that can be overwritten for testing purposes)
    * @param dbService Database service used to create, update and delete Opportunities, Payments, etc.
    * @param customFieldMapper Custom field mapper containing RD -> Opportunity field mapping
    */
    public RD2_OpportunityService(Date currentDate, 
        RD2_OpportunityEvaluationService.DatabaseService dbService,
        RD2_CustomFieldMapper customFieldMapper
    ) {
        this.currentDate = currentDate;
        this.dbService = dbService;
        this.customFieldMapper = customFieldMapper;
    }

    /***
    * @description Creates Opportunities for the next donation date if it does not exist already 
    * and updates payment records for specified Recurring Donations
    * @param rds Recurring Donations
    * @return RD2_OpportunityService This Opportunity Service instance
    */
    public RD2_OpportunityService createOpportunities(List<npe03__Recurring_Donation__c> rds) {
        List<Opportunity> oppsToCreate = new List<Opportunity>();
        Map<Id, List<RD2_ScheduleService.Installment>> installmentsByRDId = new Map<Id, List<RD2_ScheduleService.Installment>>();

        Integer numberOfInstallments = 1;
        for (npe03__Recurring_Donation__c rd : rds) {
            RD2_OpportunityMatcher.Record nextDonationDateRecord = scheduleService.getNextDonationDateRecord(rd, rd.RecurringDonationSchedules__r);

            if (nextDonationDateRecord == null 
                || !nextDonationDateRecord.isNew() 
                || nextDonationDateRecord.getInstallment().nextDonationDate < currentDate
            ) {
                continue;
            }
            
<<<<<<< HEAD
            oppsToCreate.add(buildOpportunity(rd, nextDonationDateRecord.getInstallment()));
            installmentsByRDId.put(rd.Id, new List<RD2_ScheduleService.Installment>{ nextDonationDateRecord.getInstallment() });
=======

            RD2_OpportunityMatcher matcher = new RD2_OpportunityMatcher(currentDate)
            .includeCurrent(rd.npe03__Donations__r)
            .match(installments);	

            for (RD2_OpportunityMatcher.Record record : matcher.getRecords()) {
                if (record.isNew()) {
                    oppsToCreate.add(buildOpportunity(rd, record.getInstallment()));
                }	
            }	
>>>>>>> 07f6c2ff
        }

        Set<Id> createdOppIds = dbService.insertRecords(oppsToCreate);

        Map<Id, RD2_ScheduleService.Installment> installmentByOppId = new Map<Id, RD2_ScheduleService.Installment>();

        for (Opportunity opp : oppsToCreate) {
            if (createdOppIds.contains(opp.Id) 
                && installmentsByRDId.containsKey(opp.npe03__Recurring_Donation__c)
            ) {
                installmentByOppId.put(opp.Id, installmentsByRDId.get(opp.npe03__Recurring_Donation__c)[0]);
            }
        }

        updatePaymentRecords(installmentByOppId);
        return this;
    }

    /***
    * @description Builds the opportunity and populates its fields from the recurring donation.
    * @param rd Recurring donation
    * @param installment Recurring Donation Schedule installment
    * @return Opportunity
    */
    private Opportunity buildOpportunity(npe03__Recurring_Donation__c rd, RD2_ScheduleService.Installment installment) {
        Opportunity opp = new Opportunity(
            AccountId = rd.npe03__Organization__c,
            Primary_Contact__c = rd.npe03__Contact__c,
            CloseDate = installment.nextDonationDate,
            StageName = rdSettings.installmentStage,
            Amount = installment.installmentAmount,
            npe03__Recurring_Donation__c = rd.Id
        );
        opp.Recurring_Donation_Installment_Number__c = rd.npe03__Total_Paid_Installments__c != null
            ? rd.npe03__Total_Paid_Installments__c + 1
            : 1;

        if (rdSettings.installmentRecordTypeId != null) {
            opp.RecordTypeId = rdSettings.installmentRecordTypeId;
        }

        if (rd.npe03__Recurring_Donation_Campaign__c != null && rdSettings.shouldSetInstallmentCampaign) {
            opp.CampaignId = installment.campaignId;
        }

        syncOppCurrency(opp, rd);

        customFieldMapper.populateOpportunityFields(opp, rd);

        opp.Name = buildOpportunityName(rd.npe03__Donor_Name__c, opp);

        return opp;
    }

    /***
    * @description Constructs the opportunity name in a specific format.
    * @return String The Opportunity Name
    */
    private String buildOpportunityName(String donorName, Opportunity opp) {
        return
            donorName + ' '
            + System.Label.npe03.RecurringDonationPrefix
            + ' (' + opp.Recurring_Donation_Installment_Number__c +  ') '
            + opp.CloseDate.format();
    }

    /***
    * @description Updates related future open installment Opps
    * @param rds Recurring Donations
    * @return RD2_OpportunityService This Opportunity Service instance
    */
    public RD2_OpportunityService updateOpportunities(List<npe03__Recurring_Donation__c> rds) {
        List<Opportunity> oppsToUpdate = new List<Opportunity>();
        Map<Id, RD2_ScheduleService.Installment> installmentByOppId = new Map<Id, RD2_ScheduleService.Installment>();

        //Synchronize Opps with matching Schedule installments
        for (npe03__Recurring_Donation__c rd : rds) {
            RD2_OpportunityMatcher matcher = new RD2_OpportunityMatcher(currentDate)
                .includeCurrentOrOpen(rd.npe03__Donations__r);

            matcher.match(scheduleService.getVisualizedInstallments(
                currentDate, matcher.getNumberOfOpportunities(), rd.RecurringDonationSchedules__r
            ));

            for (RD2_OpportunityMatcher.Record record : matcher.getRecords()) {
                if (record.isNew() || !record.isOpen()) {
                    continue;
                }

                Opportunity opp = record.getOpportunity();
                if (record.hasInstallment()) {
                    installmentByOppId.put(opp.Id, record.getInstallment());
                }

                Boolean isChanged = syncOppWithRecurringDonation(opp, rd);
                isChanged = syncOppWithInstallment(opp, record.getInstallment()) || isChanged;
                if (isChanged) {
                    opp.Name = buildOpportunityName(rd.npe03__Donor_Name__c, opp);
                    oppsToUpdate.add(opp);
                }
            }
        }

        dbService.updateRecords(oppsToUpdate);

        updatePaymentRecords(installmentByOppId);
        return this;
    }

    /***
    * @description Updates Opportunity if it differs from the related Recurring Donation Schedule installment
    * @param opp Opportunity
    * @param rd Recurring Donation
    * @return Boolean Indicates if the Opportunity has been changed
    */
    private Boolean syncOppWithRecurringDonation(Opportunity opp, npe03__Recurring_Donation__c rd) {
        Boolean isDonorChanged = syncOppDonorInfo(opp, rd);
        
        Boolean isCurrencyChanged = syncOppCurrency(opp, rd);

        Boolean isCustomFieldChanged = customFieldMapper.syncOpportunityFields(opp, rd);

        return isDonorChanged || isCurrencyChanged || isCustomFieldChanged;
    }

    /***
    * @description Updates Opportunity with the projected installment (if any)
    * @param opp Opportunity
    * @param installment Recurring Donation Schedule installment
    * @return Boolean Indicates if the Opportunity has been changed
    */
    private Boolean syncOppWithInstallment(Opportunity opp, RD2_ScheduleService.Installment installment) {
        if (installment == null || opp.CloseDate < currentDate) {
            return false;
        }

        Boolean isChanged = false;

        if (opp.Amount != installment.installmentAmount) {
            opp.Amount = installment.installmentAmount;
            isChanged = true;
        }

        if (opp.CloseDate != installment.nextDonationDate) {
            opp.CloseDate = installment.nextDonationDate;
            isChanged = true;
        }

        if (installment.campaignId != null
            && opp.CampaignId != installment.campaignId
            && rdSettings.shouldSetInstallmentCampaign
        ) {
            opp.CampaignId = installment.campaignId;
            isChanged = true;
        }

        return isChanged;
    }

    /***
    * @description Updates Opportunity Account and/or Primary Contact if it differs
    * from the related Recurring Donation. Past open Opportunities are not updated.
    * @param opp Opportunity
    * @param rd Recurring Donation
    * @return Boolean Indicates if the donor info on the Opportunity has been changed
    */
    private Boolean syncOppDonorInfo(Opportunity opp, npe03__Recurring_Donation__c rd) {
        if (opp.CloseDate < currentDate) {
            return false;
        }

        Boolean isChanged = false;

        if (opp.AccountId != rd.npe03__Organization__c) {
            opp.AccountId = rd.npe03__Organization__c == null
                ? rd.npe03__Contact__c != null ? rd.npe03__Contact__r.AccountId : null
                : rd.npe03__Organization__c;

            isChanged = true;
        }

        if (opp.Primary_Contact__c != rd.npe03__Contact__c) {
            opp.Primary_Contact__c = rd.npe03__Contact__c;
            isChanged = true;
        }

        return isChanged;
    }

    /***
    * @description Updates Opportunity CurrencyIsoCode if it differs from the related Recurring Donation
    * @param opp Opportunity
    * @param rd Recurring Donation
    * @return Boolean Indicates if the currency on the Opportunity has been changed
    */
    private Boolean syncOppCurrency(Opportunity opp, npe03__Recurring_Donation__c rd) {
        if (!isMultiCurrencyEnabled || opp.IsClosed) {
            return false;
        }

        String rdCurrency = (String) rd.get(CURRENCY_ISO_CODE_FIELD);
        if ((String) opp.get(CURRENCY_ISO_CODE_FIELD) != rdCurrency) {
            opp.put(CURRENCY_ISO_CODE_FIELD, rdCurrency);
            return true;
        }

        return false;
    }

    /***
    * @description Updates payment method on the payment records for the created opportunities.
    * @param installmentByOppId Schedule installment by an Opp Id
    * @return void
    */
    private void updatePaymentRecords(Map<Id, RD2_ScheduleService.Installment> installmentByOppId) {
        if (installmentByOppId.isEmpty()) {
            return;
        }

        List<npe01__OppPayment__c> payments = new List <npe01__OppPayment__c>();
        for (npe01__OppPayment__c payment : [
            SELECT
                npe01__Payment_Method__c,
                npe01__Payment_Date__c,
                npe01__Opportunity__c,
                npe01__Opportunity__r.npe03__Recurring_Donation__c
            FROM npe01__OppPayment__c
            WHERE npe01__Opportunity__c IN :installmentByOppId.keySet()
        ]) {
            RD2_ScheduleService.Installment installment = installmentByOppId.get(payment.npe01__Opportunity__c);

            if (installment != null
                && String.isNotBlank(installment.paymentMethod)
                && payment.npe01__Payment_Method__c != installment.paymentMethod
            ) {
                payment.npe01__Payment_Method__c = installment.paymentMethod;
                payments.add(payment);
            }
        }

        dbService.updateRecords(payments);
    }

    /**
     * @description Updates or deletes closed RD open Installment Opportunities based on the settings
     * @param opps Opportunities
     * @return RD2_OpportunityService This Opportunity Service instance
     */
    public RD2_OpportunityService voidOpenOpportunities(List<npe03__Recurring_Donation__c> rds) {
        if (rds.isEmpty() || rdSettings.isCloseActionNoAction()) {
            return this;
        }

        List<Opportunity> openOppsToVoid = new List<Opportunity>();
        for (npe03__Recurring_Donation__c rd : rds) {
            for (Opportunity opp : rd.npe03__Donations__r) {
                if (opp.IsClosed == false) {
                    openOppsToVoid.add(opp);
                }
            }
        }

        if (rdSettings.isCloseActionDeletion()) {
            dbService.deleteRecords(openOppsToVoid);

        } else if (rdSettings.isCloseActionClosedLost()) {
            List<Opportunity> oppsToUpdate = new List<Opportunity>();
            for (Opportunity opp : openOppsToVoid) {
                oppsToUpdate.add(new Opportunity(
                    Id = opp.Id,
                    npe03__Recurring_Donation__c = opp.npe03__Recurring_Donation__c,
                    StageName = System.Label.npe03.RecurringDonationClosedLostOpportunityStage
                ));
            }

            dbService.updateRecords(oppsToUpdate);
        }

        return this;
    }
}<|MERGE_RESOLUTION|>--- conflicted
+++ resolved
@@ -151,21 +151,8 @@
                 continue;
             }
             
-<<<<<<< HEAD
             oppsToCreate.add(buildOpportunity(rd, nextDonationDateRecord.getInstallment()));
             installmentsByRDId.put(rd.Id, new List<RD2_ScheduleService.Installment>{ nextDonationDateRecord.getInstallment() });
-=======
-
-            RD2_OpportunityMatcher matcher = new RD2_OpportunityMatcher(currentDate)
-            .includeCurrent(rd.npe03__Donations__r)
-            .match(installments);	
-
-            for (RD2_OpportunityMatcher.Record record : matcher.getRecords()) {
-                if (record.isNew()) {
-                    oppsToCreate.add(buildOpportunity(rd, record.getInstallment()));
-                }	
-            }	
->>>>>>> 07f6c2ff
         }
 
         Set<Id> createdOppIds = dbService.insertRecords(oppsToCreate);
