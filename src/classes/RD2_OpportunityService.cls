--- conflicted
+++ resolved
@@ -118,9 +118,10 @@
         List<Opportunity> opps = new List<Opportunity>();
 
         for (npe03__Recurring_Donation__c r : rdsWithCloseDates.keySet()) {
-
-            for (Integer i = 0; i < rdsWithCloseDates.get(r).size(); i++) {
-                opps.add(buildOpportunity(r, rdsWithCloseDates.get(r)[i]));
+            List<Date> closeDates = rdsWithCloseDates.get(r);
+
+            for (Date closeDate : closeDates) {
+                opps.add(buildOpportunity(r, closeDate));
             }
 
         }
@@ -145,16 +146,9 @@
             CloseDate = closeDate,
             StageName = oppStageName,
             Amount = rd.npe03__Amount__c,
-<<<<<<< HEAD
-            Name = buildOpportunityName(rd, closeDate),
-            npe03__Recurring_Donation__c = rd.Id,
-            Recurring_Donation_Installment_Number__c = installmentNumber
-=======
-            Recurring_Donation_Installment_Number__c = (rd.npe03__Total_Paid_Installments__c != null ?
-                rd.npe03__Total_Paid_Installments__c + 1 : 1),
+            Recurring_Donation_Installment_Number__c = installmentNumber,
             npe03__Recurring_Donation__c = rd.Id
 
->>>>>>> 06e3c3d1
         );
         opp.Name = buildOpportunityName(rd, opp);
 
@@ -166,17 +160,10 @@
     }
 
     /***
-<<<<<<< HEAD
     * @description Constructs the opportunity name in a specific format.
     * @param rd Recurring donation 
-    * @param closeDate The next donation date on the recurring donation
-    * @return String
-=======
-    * @description build the opportunity name in specific format.
-    * @param rd is the Recurring donation record
-    * @param opp is the new opportunity on the recurring donation.
-    * @return the opportunity name
->>>>>>> 06e3c3d1
+    * @param opp The new Opportunity on the recurring donation.
+    * @return String The Opportunity Name
     */
     private String buildOpportunityName(npe03__Recurring_Donation__c rd, Opportunity opp) {
         return
