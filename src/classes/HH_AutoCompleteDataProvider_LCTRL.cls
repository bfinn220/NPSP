--- conflicted
+++ resolved
@@ -71,15 +71,6 @@
             // note that our helper does FLS, so we don't have to do it here.
             String strSoql = HH_Container_LCTRL.getContactSelectQueryWithFls() + ' WHERE ';
 
-<<<<<<< HEAD
-            Set<Id> contactIds = new Set<Id>();
-            // Use SOSL search when middle name is enabled or when encryption is enabled on the contact name field
-            // See known issue / limitation for soql with middle name enabled:
-            // https://success.salesforce.com/issues_view?id=a1p30000000eQRxAAM
-            Boolean useSearch = 
-                (UTIL_Describe.isMiddleNameEnabled() && queryValue.length() > 1) ||
-                !Schema.sObjectType.Contact.fields.Name.isFilterable();
-=======
             // '%', '_', and '\' all are special characters in LIKE syntax.
             // We escape them here by prepending those characters with a backslash
             String preparedQueryValue = '%' + queryValue.replaceAll('([%_\\\\])', '\\\\$0') + '%';
@@ -87,7 +78,6 @@
             // See known issue / limitation for soql with middle name enabled:
             // https://success.salesforce.com/issues_view?id=a1p30000000eQRxAAM
             Boolean useSearch = (UTIL_Describe.isMiddleNameEnabled() && isValidSearchQuery) || !isNameFilterable;
->>>>>>> 1de70cb6
 
             if (useSearch) {
                 List<List<SObject>> searchResults = [FIND :queryValue IN NAME FIELDS RETURNING Contact(Id, Name) LIMIT 100];
