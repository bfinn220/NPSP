/*
    Copyright (c) 2014, Salesforce.org
    All rights reserved.
    
    Redistribution and use in source and binary forms, with or without
    modification, are permitted provided that the following conditions are met:
    
    * Redistributions of source code must retain the above copyright
      notice, this list of conditions and the following disclaimer.
    * Redistributions in binary form must reproduce the above copyright
      notice, this list of conditions and the following disclaimer in the
      documentation and/or other materials provided with the distribution.
    * Neither the name of Salesforce.org nor the names of
      its contributors may be used to endorse or promote products derived
      from this software without specific prior written permission.
 
    THIS SOFTWARE IS PROVIDED BY THE COPYRIGHT HOLDERS AND CONTRIBUTORS
    "AS IS" AND ANY EXPRESS OR IMPLIED WARRANTIES, INCLUDING, BUT NOT 
    LIMITED TO, THE IMPLIED WARRANTIES OF MERCHANTABILITY AND FITNESS 
    FOR A PARTICULAR PURPOSE ARE DISCLAIMED. IN NO EVENT SHALL THE 
    COPYRIGHT HOLDER OR CONTRIBUTORS BE LIABLE FOR ANY DIRECT, INDIRECT, 
    INCIDENTAL, SPECIAL, EXEMPLARY, OR CONSEQUENTIAL DAMAGES (INCLUDING, 
    BUT NOT LIMITED TO, PROCUREMENT OF SUBSTITUTE GOODS OR SERVICES; 
    LOSS OF USE, DATA, OR PROFITS; OR BUSINESS INTERRUPTION) HOWEVER 
    CAUSED AND ON ANY THEORY OF LIABILITY, WHETHER IN CONTRACT, STRICT 
    LIABILITY, OR TORT (INCLUDING NEGLIGENCE OR OTHERWISE) ARISING IN 
    ANY WAY OUT OF THE USE OF THIS SOFTWARE, EVEN IF ADVISED OF THE 
    POSSIBILITY OF SUCH DAMAGE.
*/
/**
* @author Salesforce.org
* @date 2014 (3.0)
* @group Utilities
* @description Tests for the JobProgress indicator component controller.
*/
<<<<<<< HEAD
@isTest(isParallel=True)
public with sharing class UTIL_JobProgress_CTRL_TEST {
=======
@isTest(IsParallel=True)
private class UTIL_JobProgress_CTRL_TEST {
>>>>>>> 0d46f77d

    static testMethod void jobProgressController(){

        //queue up a batch job to render against
        //borrow method from existing account conversion util
        //this will need to be changed if we ever separate the component from the
        //application
        CONV_Account_Conversion_BATCH_TEST.setPreHHAccountModel(true);
        //set the HH Account model before entering the batch
        CONV_Account_Conversion_BATCH_TEST.setHHAccountModel();
        String query = CONV_Account_Conversion_CTRL.getBatchQuery();

        Test.startTest();
        CONV_Account_Conversion_BATCH cacv = new CONV_Account_Conversion_BATCH(query, null, null);
        Database.executeBatch(cacv);
        Test.stopTest();

        UTIL_JobProgress_CTRL controller = new UTIL_JobProgress_CTRL();
        System.assertEquals(1, controller.getBatchJobs().size());
        System.assertNotEquals(null, controller.bj);
        System.assertEquals(20, controller.numberOfJobs);
        System.assertEquals('Batch Apex Jobs', controller.batchComponentLabel);
        System.assertEquals(false, controller.rerenderoncomplete);
        System.assertEquals(false, controller.hasExtendedStatus);
        System.assertEquals(false, controller.allCompleted);

        List<UTIL_JobProgress_CTRL.BatchJobStatus> bjs = UTIL_JobProgress_CTRL.getBatchJobsStatus(controller.numberOfJobs, controller.batchJobStartTimeString);
        System.assertEquals(1, bjs.size());
    }

    //test behavior when no batch job is present for whatever reason
    static testMethod void checkNullBatchJobProgressBehavior(){
        UTIL_JobProgress_CTRL controller = new UTIL_JobProgress_CTRL();
        System.assertEquals(true, controller.getBatchJobs().isEmpty());
        System.assertEquals(null, controller.bj);
    }
}<|MERGE_RESOLUTION|>--- conflicted
+++ resolved
@@ -33,13 +33,8 @@
 * @group Utilities
 * @description Tests for the JobProgress indicator component controller.
 */
-<<<<<<< HEAD
-@isTest(isParallel=True)
-public with sharing class UTIL_JobProgress_CTRL_TEST {
-=======
 @isTest(IsParallel=True)
 private class UTIL_JobProgress_CTRL_TEST {
->>>>>>> 0d46f77d
 
     static testMethod void jobProgressController(){
 
