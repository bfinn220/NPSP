--- conflicted
+++ resolved
@@ -91,11 +91,6 @@
      */
     public static list<Trigger_Handler__c> listTH {
         get {
-<<<<<<< HEAD
-            if (listTH == null) {
-                listTH =  [select Asynchronous__c, Class__c, Load_Order__c, Object__c, Active__c, Usernames_to_Exclude__c, 
-                    Trigger_Action__c, User_Managed__c from Trigger_Handler__c order by Load_Order__c];
-=======
             if (ADV_PackageInfo_SVC.useAdv() && ADV_PackageInfo_SVC.getApiNPSP() != null) {
                 listTH = ADV_PackageInfo_SVC.getApiNPSP().getDefaultTdtmConfigNpspRecords(listTH);
             } else {
@@ -103,13 +98,11 @@
                     listTH =  [SELECT Asynchronous__c, Class__c, Load_Order__c, Object__c, Active__c, Usernames_to_Exclude__c,
                         Trigger_Action__c, User_Managed__c FROM Trigger_Handler__c ORDER BY Load_Order__c];
                 }
->>>>>>> a7e4f462
             }
             return listTH;
         }
         set;
     }
-<<<<<<< HEAD
 
     /**
      * @description Converts the default set of Trigger Handlers as created by the TDTM_DefaultConfig.getDefaultRecords()
@@ -171,6 +164,4 @@
         }
     }
 ***************/
-=======
->>>>>>> a7e4f462
 }