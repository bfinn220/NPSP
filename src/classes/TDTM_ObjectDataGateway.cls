/*
    Copyright (c) 2013, Salesforce.com Foundation
    All rights reserved.
    
    Redistribution and use in source and binary forms, with or without
    modification, are permitted provided that the following conditions are met:
    
    * Redistributions of source code must retain the above copyright
      notice, this list of conditions and the following disclaimer.
    * Redistributions in binary form must reproduce the above copyright
      notice, this list of conditions and the following disclaimer in the
      documentation and/or other materials provided with the distribution.
    * Neither the name of the Salesforce.com Foundation nor the names of
      its contributors may be used to endorse or promote products derived
      from this software without specific prior written permission.

    THIS SOFTWARE IS PROVIDED BY THE COPYRIGHT HOLDERS AND CONTRIBUTORS
    "AS IS" AND ANY EXPRESS OR IMPLIED WARRANTIES, INCLUDING, BUT NOT 
    LIMITED TO, THE IMPLIED WARRANTIES OF MERCHANTABILITY AND FITNESS 
    FOR A PARTICULAR PURPOSE ARE DISCLAIMED. IN NO EVENT SHALL THE 
    COPYRIGHT HOLDER OR CONTRIBUTORS BE LIABLE FOR ANY DIRECT, INDIRECT, 
    INCIDENTAL, SPECIAL, EXEMPLARY, OR CONSEQUENTIAL DAMAGES (INCLUDING, 
    BUT NOT LIMITED TO, PROCUREMENT OF SUBSTITUTE GOODS OR SERVICES; 
    LOSS OF USE, DATA, OR PROFITS; OR BUSINESS INTERRUPTION) HOWEVER 
    CAUSED AND ON ANY THEORY OF LIABILITY, WHETHER IN CONTRACT, STRICT 
    LIABILITY, OR TORT (INCLUDING NEGLIGENCE OR OTHERWISE) ARISING IN 
    ANY WAY OUT OF THE USE OF THIS SOFTWARE, EVEN IF ADVISED OF THE 
    POSSIBILITY OF SUCH DAMAGE.
*/

/**
 * Class that queries Custom Object to retrieve classes to call on a specific trigger. 
 */
public with sharing class TDTM_ObjectDataGateway implements TDTM_iTableDataGateway {
    
    private static List<ToRunOnObjectAction> classesQueried = new List<ToRunOnObjectAction>();
    
    public Boolean isEmpty() {
    	List<AggregateResult> result = [select count(Id) rowCount from Trigger_Handler__c];
    	Integer rowCount = (Integer)result[0].get('rowCount');
    	if(rowCount == 0)
    		return true;	
    	return false;
    }
    
    public static List<SObject> getClassesToCallForObject(String objectName, TDTM_TriggerActionHelper.Action action) {   
<<<<<<< HEAD
        ToRunOnObjectAction toRun = objectActionQueried(objectName, action);
        if(toRun != null) {
        	return toRun.classesToCall;
        } else {
            List<SObject> classesToCall =  [select Asynchronous__c, Class__c, Load_Order__c, Object__c, Active__c, 
                Trigger_Action__c from Trigger_Handler__c where Active__c = true and Object__c = :objectName and 
                Trigger_Action__c = :action.name() order by Load_Order__c];
            toRun = new ToRunOnObjectAction(objectName, action, classesToCall);
            classesQueried.add(toRun);
            return classesToCall;
        }
    }
    
    private static ToRunOnObjectAction objectActionQueried(String objectName, TDTM_TriggerActionHelper.Action action) {
    	for(ToRunOnObjectAction toRun : classesQueried) {
    		if(toRun.objectName == objectName && toRun.action == action) {
    		  return toRun;
    		}
    	}
    	return null;
    }
    
    private class ToRunOnObjectAction {
    	private String objectName;
    	private TDTM_TriggerActionHelper.Action action;
    	private List<SObject> classesToCall;
    	
    	ToRunOnObjectAction(String objectName, TDTM_TriggerActionHelper.Action action, List<SObject> classesToCall) {
    		this.objectName = objectName;
    		this.action = action;
    		this.classesToCall = classesToCall;
    	}
=======
        
        return [select Asynchronous__c, Class__c, Load_Order__c, Object__c, Active__c, Trigger_Action__c 
                from Trigger_Handler__c where Active__c = true and Object__c = :objectName and 
                Trigger_Action__c includes ( :action.name() ) order by Load_Order__c];
>>>>>>> 02f7ce75
    }
}<|MERGE_RESOLUTION|>--- conflicted
+++ resolved
@@ -44,14 +44,13 @@
     }
     
     public static List<SObject> getClassesToCallForObject(String objectName, TDTM_TriggerActionHelper.Action action) {   
-<<<<<<< HEAD
         ToRunOnObjectAction toRun = objectActionQueried(objectName, action);
         if(toRun != null) {
         	return toRun.classesToCall;
         } else {
             List<SObject> classesToCall =  [select Asynchronous__c, Class__c, Load_Order__c, Object__c, Active__c, 
                 Trigger_Action__c from Trigger_Handler__c where Active__c = true and Object__c = :objectName and 
-                Trigger_Action__c = :action.name() order by Load_Order__c];
+                Trigger_Action__c includes ( :action.name() ) order by Load_Order__c];
             toRun = new ToRunOnObjectAction(objectName, action, classesToCall);
             classesQueried.add(toRun);
             return classesToCall;
@@ -77,11 +76,5 @@
     		this.action = action;
     		this.classesToCall = classesToCall;
     	}
-=======
-        
-        return [select Asynchronous__c, Class__c, Load_Order__c, Object__c, Active__c, Trigger_Action__c 
-                from Trigger_Handler__c where Active__c = true and Object__c = :objectName and 
-                Trigger_Action__c includes ( :action.name() ) order by Load_Order__c];
->>>>>>> 02f7ce75
     }
 }