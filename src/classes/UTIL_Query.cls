/*
    Copyright (c) 2017, Salesforce.org
    All rights reserved.

    Redistribution and use in source and binary forms, with or without
    modification, are permitted provided that the following conditions are met:

    * Redistributions of source code must retain the above copyright
      notice, this list of conditions and the following disclaimer.
    * Redistributions in binary form must reproduce the above copyright
      notice, this list of conditions and the following disclaimer in the
      documentation and/or other materials provided with the distribution.
    * Neither the name of Salesforce.org nor the names of
      its contributors may be used to endorse or promote products derived
      from this software without specific prior written permission.

    THIS SOFTWARE IS PROVIDED BY THE COPYRIGHT HOLDERS AND CONTRIBUTORS
    "AS IS" AND ANY EXPRESS OR IMPLIED WARRANTIES, INCLUDING, BUT NOT
    LIMITED TO, THE IMPLIED WARRANTIES OF MERCHANTABILITY AND FITNESS
    FOR A PARTICULAR PURPOSE ARE DISCLAIMED. IN NO EVENT SHALL THE
    COPYRIGHT HOLDER OR CONTRIBUTORS BE LIABLE FOR ANY DIRECT, INDIRECT,
    INCIDENTAL, SPECIAL, EXEMPLARY, OR CONSEQUENTIAL DAMAGES (INCLUDING,
    BUT NOT LIMITED TO, PROCUREMENT OF SUBSTITUTE GOODS OR SERVICES;
    LOSS OF USE, DATA, OR PROFITS; OR BUSINESS INTERRUPTION) HOWEVER
    CAUSED AND ON ANY THEORY OF LIABILITY, WHETHER IN CONTRACT, STRICT
    LIABILITY, OR TORT (INCLUDING NEGLIGENCE OR OTHERWISE) ARISING IN
    ANY WAY OUT OF THE USE OF THIS SOFTWARE, EVEN IF ADVISED OF THE
    POSSIBILITY OF SUCH DAMAGE.
*/
/**
* @author Salesforce.org
* @date 2017
* @group Utilities
* @description SOQL Builder
*/
public with sharing class UTIL_Query {
    /** @description Exception raised by the Query builder */
    public class UTIL_QueryException extends Exception {}

    /** @description Error message when no SELECT field is provided */
    private static final String SELECT_FIELDS_REQUIRED = 'At least one SELECT field is required.';
    /** @description Error message when provided SELECT field is empty or null */
    private static final String SELECT_FIELD_CANNOT_BE_EMPTY = 'SELECT field cannot be empty or null.';
    /** @description Error message when FROM value is not provided */
    private static final String FROM_ENTITY_REQUIRED = 'The FROM value is required.';

    /** @description Operator AND used in the WHERE clause */
    private static final String AND_OPERATOR = ' AND ';

    /** @description Contains field names used in the SOQL' SELECT segment */
    private String[] selectFields = new String[0];
    /** @description An Sobject name or a relationship name used in the SOQL's FROM segment */
    private String entity = null;
    /** @description WHERE clauses used in the SOQL's WHERE segment */
    private String[] whereClauses = new String[0];
    /** @description ORDER BY clauses used in the SOQL's ORDER BY segment */
    private String orderBy;
    /** @description LIMIT statement used in the SOQL's LIMIT segment */
    private Integer limitRows;
    /** @description Indicates if toLabel() should be used on the Salutation field  */
    private Boolean isToLabelSalutation = false;
    /** @description Indicates if fls and user profile permissions should be enforced */
    private Boolean isSecurityEnforced = false;

    /*********************************************************************************************************
    * @description The constructor
    */
    public UTIL_Query() {
    }

    /*********************************************************************************************************
    * @description Registers SELECT fields
    * @param fieldNames Set of field names
    * @return UTIL_Query The instance of the Query builder
    */
    public UTIL_Query withSelectFields(Set<String> fieldNames) {
        return withSelectFields(new List<String>(fieldNames));
    }

    /*********************************************************************************************************
    * @description Registers SELECT fields
    * @param fieldNames List of field names
    * @return UTIL_Query The instance of the Query builder
    */
    public UTIL_Query withSelectFields(String[] fieldNames) {
        selectFields.addAll(fieldNames);
        return this;
    }

    /*********************************************************************************************************
    * @description Registers the CurrencyIsoCode Field as part of SELECT field list if in a MultiCurrency Org
    * @return UTIL_Query The instance of the Query builder
    */
    public UTIL_Query withMultiCurrencyField() {
        if (UserInfo.isMultiCurrencyOrganization()) {
            selectFields.add(UTIL_Currency.CURRENCY_ISO_CODE_FIELD);
        }
        return this;
    }

    /*********************************************************************************************************
    * @description Registers ORDER BY Field
    * @param orderBy the field expression to order by
    * @return UTIL_Query The instance of the Query builder
    */
    public UTIL_Query withOrderBy(String orderBy) {
        this.orderBy = orderBy;
        return this;
    }

    /*********************************************************************************************************
    * @description Registers LIMIT rows
    * @param limitRows The maximum number of rows to return
    * @return UTIL_Query The instance of the Query builder
    */
    public UTIL_Query withLimit(Integer limitRows) {
        this.limitRows = limitRows;
        return this;
    }

    /*********************************************************************************************************
    * @description Indicates to use toLabel() on the Salutation field
    * @return UTIL_Query The instance of the Query builder
    */
    public UTIL_Query withToLabelSalutation() {
        isToLabelSalutation = true;
        return this;
    }

    /*********************************************************************************************************
    * @description Registers the FROM Sobject
    * @param sobjectType Type of the Sobject
    * @return UTIL_Query The instance of the Query builder
    */
    public UTIL_Query withFrom(Schema.SObjectType sObjectType) {
        return withFrom(String.valueOf(sObjectType));
    }

    /*********************************************************************************************************
    * @description Registers FROM entity
    * @param entity An Sobject name or a relationship name
    * @return UTIL_Query The instance of the Query builder
    */
    public UTIL_Query withFrom(String entity) {
        this.entity = entity;
        return this;
    }

    /*********************************************************************************************************
    * @description Registers a clause to be used in the SOQL's WHERE clause
    * @param whereClause A WHERE clause
    * @return UTIL_Query The instance of the Query builder
    */
    public UTIL_Query withWhere(String whereClause) {
        if (String.isNotEmpty(whereClause)) {
            whereClauses.add(whereClause);
        }
        return this;
    }

    /*********************************************************************************************************
    * @description Registers WHERE clauses
    * @param whereClauses A list of WHERE clauses
    * @return UTIL_Query The instance of the Query builder
    */
    public UTIL_Query withWhere(String[] whereClauses) {
        if (whereClauses != null && !whereClauses.isEmpty()) {
            this.whereClauses.addAll(whereClauses);
        }
        return this;
    }

<<<<<<< HEAD
=======
    /*********************************************************************************************************
    * @description Registers a clause to be used in the SECURITY_ENFORCED clause
    * @return UTIL_Query The instance of the Query builder
    */
    public UTIL_Query withSecurityEnforced() {
        this.isSecurityEnforced = true;
        return this;
    }

>>>>>>> af6a27a4
    /*********************************************************************************************************
    * @description Validates and builds a SOQL
    * @return String The SOQL
    */
    public String build() {
        if (String.isBlank(entity)) {
            throw new UTIL_QueryException(FROM_ENTITY_REQUIRED);
        }

        String[] uniqueSelectFields = buildSelectFields();
        if (uniqueSelectFields.isEmpty()) {
            throw new UTIL_QueryException(SELECT_FIELDS_REQUIRED);
        }

        return String.format(
            'SELECT {0} FROM {1}{2}{3}{4}{5}',
            new String[] {
                String.join(uniqueSelectFields, ', '),
                entity,
                buildWhereClause(),
                buildSecurityEnforcedClause(),
                buildOrderByClause(),
                buildLimitClause()
            }
        ).trim();
    }

    /*********************************************************************************************************
    * @description Validates SELECT fields and removes duplicates
    * @return String[] List of field names.
    */
    private String[] buildSelectFields() {
        String[] fields = new String[0];

        Set<String> collectedFields = new Set<String>();
        for (String fieldName : selectFields) {
            if (String.isBlank(fieldName)) {
                throw new UTIL_QueryException(SELECT_FIELD_CANNOT_BE_EMPTY);
            }

            if (collectedFields.contains(fieldName.toLowerCase())) {
                continue;
            }

            fields.add(buildField(fieldName));
            collectedFields.add(fieldName.toLowerCase());
        }

        return fields;
    }

    /*********************************************************************************************************
    * @description Prepares a field to be used in the SOQL's SELECT segment
    * @param fieldName A field name
    * @return String The field name
    */
    private String buildField(String fieldName) {
        if (isToLabelSalutation && fieldName.equalsIgnoreCase('Salutation')) {
            return String.format('toLabel({0})', new String[] { fieldName });
        }

        return fieldName;
    }

    /*********************************************************************************************************
    * @description Validates and builds the WHERE clause
    * @return String The WHERE clause
    */
    private String buildWhereClause() {
        if (whereClauses.isEmpty()) {
            return '';
        }

        String soqlWhere = '';

        for (String clause : whereClauses) {
            soqlWhere += String.isBlank(soqlWhere) ? '' : AND_OPERATOR;
            soqlWhere += clause;
        }

        return String.isBlank(soqlWhere) ? '' : ' WHERE ' + soqlWhere;
    }

    /*********************************************************************************************************
    * @description Builds the ORDER BY
    * @return String The ORDER BY
    */
    private String buildOrderByClause() {
        if (String.isEmpty(orderBy)) {
            return '';
        }

        return ' ORDER BY ' + orderBy;
    }

    /*********************************************************************************************************
    * @description Builds the LIMIT clause
    * @return String The LIMIT clause
    */
    private String buildLimitClause() {
        if (limitRows == null || limitRows <= 0) {
            return '';
        }

        return ' LIMIT ' + limitRows;
    }

    /*********************************************************************************************************
    * @description Builds the SECURITY_ENFORCED clause
    * @return String The SECURITY_ENFORCED clause
    */
    private String buildSecurityEnforcedClause() {
        if (!isSecurityEnforced) {
           return '';
        }

        return ' WITH SECURITY_ENFORCED ';
    }
}<|MERGE_RESOLUTION|>--- conflicted
+++ resolved
@@ -170,8 +170,6 @@
         return this;
     }
 
-<<<<<<< HEAD
-=======
     /*********************************************************************************************************
     * @description Registers a clause to be used in the SECURITY_ENFORCED clause
     * @return UTIL_Query The instance of the Query builder
@@ -181,7 +179,6 @@
         return this;
     }
 
->>>>>>> af6a27a4
     /*********************************************************************************************************
     * @description Validates and builds a SOQL
     * @return String The SOQL
