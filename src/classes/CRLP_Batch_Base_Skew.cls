/*
    Copyright (c) 2018, Salesforce.org
    All rights reserved.

    Redistribution and use in source and binary forms, with or without
    modification, are permitted provided that the following conditions are met:

    * Redistributions of source code must retain the above copyright
      notice, this list of conditions and the following disclaimer.
    * Redistributions in binary form must reproduce the above copyright
      notice, this list of conditions and the following disclaimer in the
      documentation and/or other materials provided with the distribution.
    * Neither the name of Salesforce.org nor the names of
      its contributors may be used to endorse or promote products derived
      from this software without specific prior written permission.

    THIS SOFTWARE IS PROVIDED BY THE COPYRIGHT HOLDERS AND CONTRIBUTORS
    "AS IS" AND ANY EXPRESS OR IMPLIED WARRANTIES, INCLUDING, BUT NOT
    LIMITED TO, THE IMPLIED WARRANTIES OF MERCHANTABILITY AND FITNESS
    FOR A PARTICULAR PURPOSE ARE DISCLAIMED. IN NO EVENT SHALL THE
    COPYRIGHT HOLDER OR CONTRIBUTORS BE LIABLE FOR ANY DIRECT, INDIRECT,
    INCIDENTAL, SPECIAL, EXEMPLARY, OR CONSEQUENTIAL DAMAGES (INCLUDING,
    BUT NOT LIMITED TO, PROCUREMENT OF SUBSTITUTE GOODS OR SERVICES;
    LOSS OF USE, DATA, OR PROFITS; OR BUSINESS INTERRUPTION) HOWEVER
    CAUSED AND ON ANY THEORY OF LIABILITY, WHETHER IN CONTRACT, STRICT
    LIABILITY, OR TORT (INCLUDING NEGLIGENCE OR OTHERWISE) ARISING IN
    ANY WAY OUT OF THE USE OF THIS SOFTWARE, EVEN IF ADVISED OF THE
    POSSIBILITY OF SUCH DAMAGE.
*/
/**
* @author Salesforce.org
* @date 2018
* @group Rollups
* @group-content ../../ApexDocContent/Rollups2.htm
* @description Abstract base class Skew Mode batch rollup operations
*/
public abstract class CRLP_Batch_Base_Skew extends CRLP_Batch_Base {
    protected CRLP_Batch_Base_Skew() { }

    /**
     * @description Because Salesforce may call the execute method with sorted blocks of data out of sequence
     * it's necessary to store the working rollup data in a stateful map. Rather than write the current state to
     * the parent record multiple times, the code will keep uncommitted rollup data in the stateful var for up to
     * this number of batch iterations. After that number, the record will be committed to the database.
     * Salesforce can easily put data significantly out of sequence -- hundreds or even thousands of batch iterations.
     */
    private Integer MAX_BATCHES_TO_HOLD_BEFORE_COMMIT = 1500;

    /** @description The last Id of a set of records passed to this method. Passed back to the SkewDispatcher batch job */
    private Id lastIdProcessedForChunking;

    /**
     * @description Rather than commit the parent record every time the lastParentIdProcessed is changed,
     * which can cause a single parent to be committed multiple times, this is used to track which parent records
     * have not yet been committed. This is useful when Salesforce calls the execute() method with blocks of data
     * out of sequence.
     */
    protected Map<Id, Integer> parentIdsNotCommittedWithBatch = new Map<Id, Integer>();

    /**
    * @description Stateful collection of Rollups used to hold Rollups for Contacts and Accounts that
    * span beyond a single batch iteration
    */
    protected Map<Id, List<CRLP_Rollup>> statefulRollupsById = new Map<Id, List<CRLP_Rollup>>();

    /*******************************************************************************************************
     * @description Constructs the class - Rollup all Accounts that meet the "Non Skew" criteria
     * @param jobType Defines the type of rollup job
     * @param jobFilter Allows for filtering the rollups on N-Day, Memberships, etc.
     */
    public CRLP_Batch_Base_Skew(CRLP_RollupProcessingOptions.RollupType jobType, CRLP_RollupProcessingOptions.RollupTypeFilter jobFilter) {
        super(jobType, jobFilter);
        this.jobMode = CRLP_RollupProcessingOptions.BatchJobMode.SkewMode;
    }

    /*******************************************************************************************************
     * @description Constructs the class - Rollup is for a specific set of Account Id's
     * @param jobType Defines the type of rollup job
     * @param jobFilter Allows for filtering the rollups on N-Day, Memberships, etc.
     */
    public CRLP_Batch_Base_Skew(CRLP_RollupProcessingOptions.RollupType jobType, List<Id> recordIds) {
        super(jobType, recordIds);
        this.jobMode = CRLP_RollupProcessingOptions.BatchJobMode.SkewMode;
    }

    /*******************************************************************************************************
     * @description Constructs the class - Rollup is for a specific set of Account Id's
     * @param jobType Defines the type of rollup job
     * @param jobFilter Allows for filtering the rollups on N-Day, Memberships, etc.
     * @param lastIdProcessedForChunking If this job is called by the SkewDispatcher job, this is the last Id queried
     * by that job; and is passed back into SkewDispatcher job constructor for the next group of records.
     */
    public CRLP_Batch_Base_Skew(CRLP_RollupProcessingOptions.RollupType jobType, List<Id> recordIds, Id lastIdProcessedForChunking) {
        super(jobType, recordIds);
        this.jobMode = CRLP_RollupProcessingOptions.BatchJobMode.SkewMode;
        this.lastIdProcessedForChunking = lastIdProcessedForChunking;
    }

    /*******************************************************************************************************
    * @description Build a query of Detail records based on the specified Summary Object Type and Job Type. Called by
    * the start() method of the individual batch jobs that extend this class.
    * @return database.Querylocator
    */
    public Database.QueryLocator start(Database.BatchableContext bc) {
        try {

            String query = buildQueryLocatorAsSOQL();

            UTIL_Debug.debug(LoggingLevel.WARN, '>> Batch Query =' + query);

            return Database.getQueryLocator(query);
        } catch (Exception ex) {
            ERR_Handler.processError(ex, ERR_Handler_API.Context.CRLP + '.' + this.jobType.name());
            return Database.getQueryLocator([SELECT Id FROM Account LIMIT 0]);
        }
    }

    /*******************************************************************************************************
    * @description Handle each group of Detail records to roll-up (i.e., LDV mode). A Stateful collection of
    * CRLP_Rollup instances is used to accumulate the rolled up values by Parent Id across multiple calls to this
    * exection() method with more and more detailsRecords for the same parent.
    * @param detailRecords List of Detail (Allocation, Opportunity, or OpportunityContactRole) records
    */
    public void execute(Database.BatchableContext bc, List<SObject> detailRecords) {

        this.batchIteration++;

        try {
            // Retrieve and store the cached list of Rollup__mdt records into the Rollups Processor
            // so that the list never changes throughout the life of the batch job
            if (this.statefulCacheOfRollupsToBeProcessed != null) {
                CRLP_Rollup_SEL.addRollupsToCache(this.jobType, this.jobFilter,
                        this.statefulCacheOfRollupsToBeProcessed);
            }

            String parentKeyField = CRLP_Rollup_SVC.getParentFieldNameForQuery(jobType);
            String parentObjectField;

            // The parentKeyField field may be have dot-notation (ex: Contact__r.Account__c)
            // If this is the case, need to parse out the two components to use
            if (parentKeyField.contains('.')) {
                parentObjectField = parentKeyField.split('\\.')[0];
                parentKeyField = parentKeyField.split('\\.')[1];
            }

            Id firstParentId, lastParentId;
            if (parentObjectField == null) {
                firstParentId = (Id)detailRecords[0].get(parentKeyField);
                lastParentId = (Id)detailRecords[detailRecords.size()-1].get(parentKeyField);
            } else {
                SObject dtlRecord = detailRecords[0].getSObject(parentObjectField);
                firstParentId = (Id)dtlRecord.get(parentKeyField);
                dtlRecord = detailRecords[detailRecords.size()-1].getSObject(parentObjectField);
                lastParentId = (Id)dtlRecord.get(parentKeyField);
            }

            // Get all parent records to be processed by this batch iteration
            List<Id> parentIds = getUniqueParentIds(this.summaryObjectType, detailRecords,
                (parentObjectField != null ? parentObjectField + '.' : '') + parentKeyField);

            // If there is any post-query filtering that needs to be applied, do it here
            detailRecords = applyPostQueryLocatorFilters(detailRecords);

            // Map of Payment Child details by parent Opportunity (this job only handles Opportunity or Allocation
            // as the primary queryLocator).
            Map<Id, List<npe01__OppPayment__c>> paymentsByOpp = getRelatedPayments(detailRecords);

            // Get the Summary (target) records for the current set of Detail Records
            String soql = CRLP_Query_SEL.buildObjectQueryForRollup(summaryObjectType) + ' WHERE Id IN :parentIds ORDER BY Id';

            // Resequence the Parent (Summary) records to be in the exact order of the detail records
            // using the defined parent Id
            List<SObject> summaryRecords = queryAndSequenceSummaryRecords(parentIds, soql);

            // Contact-level Account Soft Credit rollups require changing the detail object type to PartialSoftCredit
            if (this.jobType == CRLP_RollupProcessingOptions.RollupType.ContactSoftCredit ||
                    this.jobType == CRLP_RollupProcessingOptions.RollupType.AccountContactSoftCredit) {
                detailRecords = convertContactRolesToPartialSoftCredits(detailRecords);
            }

            CRLP_RollupProcessingOptions.ProcessingOptions options = new CRLP_RollupProcessingOptions.ProcessingOptions();
            options.useRollupDefsByParentIdMap = true;

            // Need to pass in the Rollup Type, Rollup Defnitions if they're available along
            // with the Summary Record(s), Detail Record(s) and any Related Records.
            CRLP_RollupProcessor processor = new CRLP_RollupProcessor()
                    .withRollupType(jobType)
                    .withBatchJobMode(jobMode)
                    .withSummaryRecords(summaryRecords)
                    .withDetailRecords(detailRecords)
                    .withRelatedRecords(paymentsByOpp)
                    .withPreviouslyProcessedOppIdsMap(this.statefulMapOfOppIdsByParentId)
                    .withRollupDefinitions(this.statefulRollupsById)
                    .withJobOptions(options);

            List<SObject> updatedRecords = processor.startRollupProcessing();

            saveFirstAndLastParentIdData(processor, firstParentId, lastParentId);

            // Handle dml on the records to be updated
            if (updatedRecords != null && !updatedRecords.isEmpty()) {
                CRLP_RollupProcessor_SVC.updateChangedRecordsWithLogging(updatedRecords, this.jobType);
                this.totalRecordsModified += updatedRecords.size();
                this.totalCommits++;

                // If the record was committed and the Id is in the parentIdsNotCommittedWithBatch collection
                // that tracks the last batch iteration by Id, remove it from that collection now that it's committed.
                for (SObject s : updatedRecords) {
                    if (this.parentIdsNotCommittedWithBatch.containsKey(s.Id)) {
                        this.parentIdsNotCommittedWithBatch.remove(s.Id);
                    }
                }
            }

        } catch (Exception ex) {
            ERR_Handler.processError(ex, ERR_Handler_API.Context.CRLP + '.' + this.jobType.name());
        }
    }

    /********************************************************************************************************
     * @description Called when all processing is complete for the batch job. Since this job is working from the
     * Detail object, there will be one parent record to finish the update for.
     * Log any captured DML errors.
     */
    public void finish(Database.BatchableContext bc) {

        try {
            // Handle the final parent record in the LDV job
            if (parentIdsNotCommittedWithBatch != null && !parentIdsNotCommittedWithBatch.isEmpty()) {
                completeRollupsForBatchIteration();
            }
        } catch (Exception ex) {
            ERR_Handler.processError(ex, ERR_Handler_API.Context.CRLP);
        }

        // Finally, pass control back to the chunking job that will re-call this job with the next set of parent Id's
        if (this.lastIdProcessedForChunking != null) {
            Database.executeBatch(new CRLP_SkewDispatcher_BATCH(this.jobType, this.jobFilter, this.lastIdProcessedForChunking),
                    CRLP_SkewDispatcher_BATCH.BATCH_SIZE);
        }

        // In debug mode, write a summary of the job to the error log
        if (CRLP_Debug_UTIL.isDebuggingEnabled) {
            String additionalInfo = 'Parent Ids Committed in Finish: ' +
                (this.parentIdsNotCommittedWithBatch !=  null
                    ? '(' + this.parentIdsNotCommittedWithBatch.size() + ')\n' + JSON.serializePretty(this.parentIdsNotCommittedWithBatch)
                    : 'none'
                );
            logDebugInfo(additionalInfo);
        }

    }

    /**
     * @description Build the Skew Mode Query string for the current job
     * @return SOQL
     */
    private String buildQueryLocatorAsSOQL() {
        // TODO Refactor this to use the CRLP_QueryBuilder class
        // Not including OppPayment as the child object because including the sub-query in an LDV org
        // may cause a cpu time out issue.
        String query = CRLP_Query_SEL.buildDetailObjectQueryForRollup(detailObjectType, new List<SObjectType>());

        npo02__Households_Settings__c householdSettings = UTIL_CustomSettingsFacade.getHouseholdsSettings();

        if (!CRLP_Rollup_SVC.hasActiveRollups(jobType)) {
            // If there are no active rollups for the object type, then force the query to return zero records.
            // This is needed because can't return null as a valid iterator.
            query += ' LIMIT 0';
            return query;
        }

        List<String> whereClauses = new List<String>();

        String keyFieldOverrideForQuery = CRLP_Rollup_SVC.getParentFieldNameForQuery(jobType);

        // Add necessary filters to limit the LDV batch job to only the records that should be processed as LDV
        if (this.recordIds != null && this.recordIds.size() > 0) {
            whereClauses.add(keyFieldOverrideForQuery + ' IN :recordIds');

        } else {
            // When querying detail rows and trying to filer on a field in the parent, need to get the
            // relationship name to use for that parent query.
            String parentRelationshipPrefix = CRLP_Rollup_SVC.getParentFieldNameForQuery(jobType).replace('__c', '__r') + '.';

            String skewClause = CRLP_RollupBatch_SVC.getSkewWhereClause(this.jobType,
                    CRLP_RollupProcessingOptions.BatchJobMode.SkewMode, parentRelationshipPrefix);

            if (!String.isEmpty(skewClause)) {
                whereClauses.add(skewClause);
            }
        }

        // Exclude Organization Donations (where Opp.Account.SYSTEM_IsIndividual=false) from Contact Hard Credit rollups
        // Depending on the npo02__Always_Rollup_to_Primary_Contact__c custom setting
        if (householdSettings.npo02__Always_Rollup_to_Primary_Contact__c == false &&
                this.jobType == CRLP_RollupProcessingOptions.RollupType.ContactHardCredit) {
            whereClauses.add('Account.npe01__SYSTEMIsIndividual__c = True');

        } else if (householdSettings.npo02__Always_Rollup_to_Primary_Contact__c == false &&
                (this.jobType == CRLP_RollupProcessingOptions.RollupType.ContactSoftCredit ||
                        this.jobType == CRLP_RollupProcessingOptions.RollupType.AccountContactSoftCredit)) {
            whereClauses.add('(IsPrimary = False OR Opportunity.Account.npe01__SYSTEMIsIndividual__c = False)');

        } else if (householdSettings.npo02__Always_Rollup_to_Primary_Contact__c == True &&
                (this.jobType == CRLP_RollupProcessingOptions.RollupType.ContactSoftCredit ||
                        this.jobType == CRLP_RollupProcessingOptions.RollupType.AccountContactSoftCredit)) {
            whereClauses.add('IsPrimary = False');
        }

        // Identify a common filter that can be applied to the main query to reduce the number of records queried
        String addlFilter;
        if (detailObjectType == Opportunity.SObjectType) {
            addlFilter = CRLP_Query_SEL.buildCommonQueryFilterOnOpportunity(this.summaryObjectType, detailObjectType,
                    this.statefulCacheOfRollupsToBeProcessed);
        } else if (this.jobType == CRLP_RollupProcessingOptions.RollupType.ContactSoftCredit) {
            addlFilter = CRLP_Query_SEL.buildCommonQueryFilterOnOpportunity(Contact.SObjectType, Partial_Soft_Credit__c.SObjectType);
        } else if (this.jobType == CRLP_RollupProcessingOptions.RollupType.AccountContactSoftCredit) {
            addlFilter = CRLP_Query_SEL.buildCommonQueryFilterOnOpportunity(Account.SObjectType, Partial_Soft_Credit__c.SObjectType);
        } else if (this.jobType == CRLP_RollupProcessingOptions.RollupType.AccountSoftCredit) {
            addlFilter = CRLP_Query_SEL.buildCommonQueryFilterOnOpportunity(this.summaryObjectType, this.detailObjectType);
        }
        if (!String.isEmpty(addlFilter)) {
            whereClauses.add(addlFilter);
        }

        if (!whereClauses.isEmpty()) {
            query += ' WHERE ' + String.join(whereClauses, ' AND ');
        }

        query += ' ORDER BY ' + keyFieldOverrideForQuery + ', CreatedDate ASC';

        return query;
    }

    /**
     * @description There are cases where the main queryLocator did not filter out certain records to avoid
     * non-selectivity issues that would affect the query performance. In these cases, this method is hard-coded
     * to strip out any detail records from the queried data that will not be rolled up. Initially this only applies
     * to removing records with a null value in Opportunity__c from the Allocation__c object.
     * @param scope List<SObject> from query locator
     * @return updated List<SObject> with the same or less rows as 'scope'
     */
    private List<SObject> applyPostQueryLocatorFilters(List<SObject> scope) {

        if (this.jobType == CRLP_RollupProcessingOptions.RollupType.GAU) {
            // For the GAU object, strip out any detail records where the key field is NULL. This is better
            // handled here in the Execute() method than in the query to ensure proper SOQL selectivity.
            List<SObject> updatedDetailRecords = new List<SObject>();
            for (Integer n = 0, listSize = scope.size(); n < listSize; n++) {
                Allocation__c alloc = (Allocation__c) scope[n];
                if (alloc.Opportunity__c != null) {
                    updatedDetailRecords.add(alloc);
                }
            }
            return updatedDetailRecords;
        } else {
            return scope;
        }
    }

    /**
     * @description Retrieve a list of unique parent Id records from a set of detail records, taking into account
     * parent id records from previous batches that may be in the stateful collection of id's not yet committed.
     * @param objType
     * @param detailRecords
     * @param keyField
     * @return List of Unique Parent (Summary) record Id's
     */
    private List<Id> getUniqueParentIds(SObjectType objType, List<SObject> detailRecords, String keyField) {
        // Get all parent records to be processed by this batch iteration
        List<Id> parentIds = getParentIdsFromDetailRecords(detailRecords, keyField);
        if (!this.parentIdsNotCommittedWithBatch.isEmpty()) {
            Set<Id> uniqueParentIds = new Set<Id>(parentIds);
            // Don't add the last parent Id to the list UNLESS at least four batches have gone by. This is way of
            // handling Salesforce's out of sequence baches while avoiding too many commits for a single record
            for (Id lastId : this.parentIdsNotCommittedWithBatch.keySet()) {
                if (lastId.getSobjectType() == objType) {
                    if (this.batchIteration - this.parentIdsNotCommittedWithBatch.get(lastId) > MAX_BATCHES_TO_HOLD_BEFORE_COMMIT) {
                        if (!uniqueParentIds.contains(lastId)) {
                            parentIds.add(lastId);
                            uniqueParentIds.add(lastId);
                            this.parentIdsNotCommittedWithBatch.remove(lastId);
                        }
                    }
                }
            }
        }
        return parentIds;
    }

    /**
     * @description Retrieve a map of related Payments for each Detail record, but only if Payment Rollups are active
     * for the given rollup type
     * @param detailRecords
     * @return Map<Id, List<SObject>>
     */
    private Map<Id, List<SObject>> getRelatedPayments(List<SObject> detailRecords) {
        Map<Id, List<SObject>> paymentsByOpp = new Map<Id, List<SObject>>();

        // If the detail object is Opportunity AND there are payment rollups for the parent object
        // these need to be queried outside of the main batch job query due to a current known issue with
        // sub-queries on large objects.
        if (hasActivePaymentRollupsForThisJob() && !detailRecords.isEmpty() && detailObjectType == Opportunity.SObjectType) {

            // build a list of all the detail record Id's to use for retrieving the child payment records
            // for each Opportunity (detail).
            Set<Id> detailIds = new Map<Id,SObject>(detailRecords).keySet();

            String paymentsQuery = CRLP_Query_SEL.buildObjectQueryForRollup(npe01__OppPayment__c.SObjectType) +
                    ' WHERE npe01__Opportunity__c IN :detailIds ORDER BY npe01__Opportunity__c, CreatedDate ASC';

            for (npe01__OppPayment__c pmt : Database.query(paymentsQuery)) {
                if (!paymentsByOpp.containsKey(pmt.npe01__Opportunity__c)) {
                    paymentsByOpp.put(pmt.npe01__Opportunity__c, new List<npe01__OppPayment__c>());
                }
                paymentsByOpp.get(pmt.npe01__Opportunity__c).add(pmt);
            }
        }

        return paymentsByOpp;
    }

    /**
     * @description Resequence the Parent (Summary) records to be in the exact order of the detail records
     * using the defined parent Id
     * @param parentIds
     * @param summaryRecords
     * @return a list of Parent (Summary) SObject records in the proper order
     */
    private List<SObject> queryAndSequenceSummaryRecords(List<Id> parentIds, String soql) {
        // Resequence the Parent (Summary) records to be in the exact order of the detail records
        // using the defined parent Id
        List<SObject> reorderedSummaryRecords = new List<SObject>();
        Map<Id, SObject> mapOfSummaryRecords = new Map<Id, SObject>(database.query(soql));
        for (Id parentId : parentIds) {
            reorderedSummaryRecords.add(mapOfSummaryRecords.get(parentId));
        }
        return reorderedSummaryRecords;
    }

    /**
     * @description Save Rollups collection and the last parent record id processed in stateful vars
     * @param processor
     * @param firstParentId
     * @param lastParentId
     */
    private void saveFirstAndLastParentIdData(CRLP_RollupProcessor processor, Id firstParentId, Id lastParentId) {
        Id lastParentIdProcessed = processor.getLastParentIdProcessed();

        if (processor.getRollupDefsForParent(firstParentId) != null) {
            updateStatefulCollections(processor, firstParentId);
        }
<<<<<<< HEAD
        if (processor.getRollupDefsForParent(lastParentId) != null) {
            updateStatefulCollections(processor, lastParentId);
        }
        if (lastParentIdProcessed != null && processor.getRollupDefsForParent(lastParentIdProcessed) != null) {
=======
        if (lastParentId != firstParentId && processor.getRollupDefsForParent(lastParentId) != null) {
            updateStatefulCollections(processor, lastParentId);
        }
        if (lastParentIdProcessed != lastParentId && lastParentIdProcessed != null && processor.getRollupDefsForParent(lastParentIdProcessed) != null) {
>>>>>>> 5561fcb4
            updateStatefulCollections(processor, lastParentIdProcessed);
        }

        // Remember which batch iteration this parent was last NOT updated
        if (processor.hasLastParentIdCompleted()) {
            this.parentIdsNotCommittedWithBatch.put(lastParentIdProcessed, this.batchIteration);
        }
    }

    /**
     * @description Update the stateful collection for statefulRollupsById and statefulMapOfOppIdsByParentId for the
     * specified record Ids.
     * @param processor
     * @param recordId
     */
    private void updateStatefulCollections(CRLP_RollupProcessor processor, Id recordId) {
        this.statefulRollupsById.put(recordId, processor.getRollupDefsForParent(recordId));

        if (this.jobType == CRLP_RollupProcessingOptions.RollupType.AccountContactSoftCredit ||
            this.jobType == CRLP_RollupProcessingOptions.RollupType.ContactSoftCredit) {
            this.statefulMapOfOppIdsByParentId.put(recordId, processor.getPreviouslyProcessedOppIds(recordId));
        }
    }

    /**
     * @description In skew mode, the lack of properly sequenced batches when ORDER BY is used requires the batch
     * job to hold the first and last summary record id data stateful until the end in case there are additional
     * detail records to be rolled up. This method is called in the finish() process to complete any pending rollups
     * for those parent records held stateful throughout the life of the batch job.
     */
    private void completeRollupsForBatchIteration() {
        // Get the Summary (target) records for the final record to be processed
        List<Id> parentIds = new List<Id>(parentIdsNotCommittedWithBatch.keySet());
        String query = CRLP_Query_SEL.buildObjectQueryForRollup(summaryObjectType) + ' WHERE Id IN :parentIds';
        List<SObject> parents = Database.query(query);

        CRLP_RollupProcessingOptions.ProcessingOptions options = new CRLP_RollupProcessingOptions.ProcessingOptions();
        options.useRollupDefsByParentIdMap = true;

        CRLP_RollupProcessor processor = new CRLP_RollupProcessor()
                .withRollupType(jobType)
                .withBatchJobMode(jobMode)
                .withDetailRecords(new List<SObject>())
                .withRelatedRecords(new Map<Id, List<SObject>>())
                .withPreviouslyProcessedOppIdsMap(statefulMapOfOppIdsByParentId)
                .withRollupDefinitions(statefulRollupsById)
                .withJobOptions(options);

        // Call the method to do the actual rollup on this last remaining record, which is basically
        // just to return the updated record
        List<SObject> updatedRecords = new List<SObject>();
        for (SObject parent : parents) {

            SObject updatedRecord = processor.withSummaryRecord(parent).completeRollupForSingleSummaryRecord(parent);
            if (updatedRecord != null) {
                updatedRecords.add(updatedRecord);
            }
        }

        // Handle dml on the records to be updated
        if (!updatedRecords.isEmpty()) {
            CRLP_RollupProcessor_SVC.updateChangedRecordsWithLogging(updatedRecords, jobType);
            totalRecordsModified += updatedRecords.size();
            totalCommits++;
        }
    }
}<|MERGE_RESOLUTION|>--- conflicted
+++ resolved
@@ -451,17 +451,10 @@
         if (processor.getRollupDefsForParent(firstParentId) != null) {
             updateStatefulCollections(processor, firstParentId);
         }
-<<<<<<< HEAD
-        if (processor.getRollupDefsForParent(lastParentId) != null) {
-            updateStatefulCollections(processor, lastParentId);
-        }
-        if (lastParentIdProcessed != null && processor.getRollupDefsForParent(lastParentIdProcessed) != null) {
-=======
         if (lastParentId != firstParentId && processor.getRollupDefsForParent(lastParentId) != null) {
             updateStatefulCollections(processor, lastParentId);
         }
         if (lastParentIdProcessed != lastParentId && lastParentIdProcessed != null && processor.getRollupDefsForParent(lastParentIdProcessed) != null) {
->>>>>>> 5561fcb4
             updateStatefulCollections(processor, lastParentIdProcessed);
         }
 
