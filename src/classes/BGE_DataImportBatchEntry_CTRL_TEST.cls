--- conflicted
+++ resolved
@@ -162,14 +162,14 @@
 
         Opportunity oppWithPmt = createOpportunity('MyOpenOpp1', null);
         oppWithPmt.AccountId = account.Id;
-        
+
         Opportunity oppWithoutPmt = createOpportunity('MyOpenOpp2', null);
         oppWithoutPmt.AccountId = account.Id;
         oppWithoutPmt.npe01__Do_Not_Automatically_Create_Payment__c = true;
-        
+
         Opportunity oppWithPaidAndUnpaidPmts = createOpportunity('MyOpenOpp3', null);
         oppWithPaidAndUnpaidPmts.AccountId = account.Id;
-        
+
         Opportunity closedOppWithPaidAndUnpaidPmts = createOpportunity('MyClosedOpp', null);
         closedOppWithPaidAndUnpaidPmts.AccountId = account.Id;
         closedOppWithPaidAndUnpaidPmts.StageName = UTIL_UnitTestData_TEST.getClosedLostStage();
@@ -214,31 +214,19 @@
         System.assertEquals(oppWithPmt.Id, oppWrappers[0].opportunity.Id);
         System.assertEquals(0, oppWrappers[0].unpaidPayments.size(),
                 'This Opportunity should not have any unpaid Payments in the Opp Wrapper.');
-<<<<<<< HEAD
         System.assertEquals(true, oppWrappers[0].hasNonWrittenOffPayments,
-=======
-        System.assertEquals(true, oppWrappers[0].hasPayments,
->>>>>>> f2208d4a
                 'This Opportunity should have a Payment in the Opp Wrapper.');
 
         System.assertEquals(oppWithoutPmt.Id, oppWrappers[1].opportunity.Id);
         System.assertEquals(0, oppWrappers[1].unpaidPayments.size(),
                 'This Opportunity should not have any unpaid Payment in the Opp Wrapper.');
-<<<<<<< HEAD
         System.assertEquals(false, oppWrappers[1].hasNonWrittenOffPayments,
-=======
-        System.assertEquals(false, oppWrappers[1].hasPayments,
->>>>>>> f2208d4a
                 'This Opportunity should not have a Payment in the Opp Wrapper.');
 
         System.assertEquals(oppWithPaidAndUnpaidPmts.Id, oppWrappers[2].opportunity.Id);
         System.assertEquals(1, oppWrappers[2].unpaidPayments.size(),
                 'This Opportunity should not have any unpaid Payment in the Opp Wrapper.');
-<<<<<<< HEAD
         System.assertEquals(true, oppWrappers[2].hasNonWrittenOffPayments,
-=======
-        System.assertEquals(true, oppWrappers[2].hasPayments,
->>>>>>> f2208d4a
                 'This Opportunity should not have a Payment in the Opp Wrapper.');
     }
 
@@ -273,21 +261,13 @@
         System.assertEquals(oppWithPmt.Id, oppWrappers[0].opportunity.Id);
         System.assertEquals(0, oppWrappers[0].unpaidPayments.size(),
                 'This Opportunity should not have any unpaid Payments in the Opp Wrapper.');
-<<<<<<< HEAD
         System.assertEquals(true, oppWrappers[0].hasNonWrittenOffPayments,
-=======
-        System.assertEquals(true, oppWrappers[0].hasPayments,
->>>>>>> f2208d4a
                 'This Opportunity should have a Payment in the Opp Wrapper.');
 
         System.assertEquals(oppWithoutPmt.Id, oppWrappers[1].opportunity.Id);
         System.assertEquals(0, oppWrappers[1].unpaidPayments.size(),
                 'This Opportunity should not have any unpaid Payment in the Opp Wrapper.');
-<<<<<<< HEAD
         System.assertEquals(false, oppWrappers[1].hasNonWrittenOffPayments,
-=======
-        System.assertEquals(false, oppWrappers[1].hasPayments,
->>>>>>> f2208d4a
                 'This Opportunity should not have a Payment in the Opp Wrapper.');
     }
 
@@ -319,11 +299,7 @@
         System.assertEquals(oppWithPmts.Id, oppWrappers[0].opportunity.Id);
         System.assertEquals(1, oppWrappers[0].unpaidPayments.size(),
                 'This Opportunity should have an unpaid Payments in the Opp Wrapper.');
-<<<<<<< HEAD
         System.assertEquals(true, oppWrappers[0].hasNonWrittenOffPayments,
-=======
-        System.assertEquals(true, oppWrappers[0].hasPayments,
->>>>>>> f2208d4a
                 'This Opportunity should have a Payment in the Opp Wrapper.');
     }
 
@@ -348,11 +324,7 @@
         System.assertEquals(false, pmt.npe01__Paid__c);
         System.assertEquals(1, oppWrappers[0].unpaidPayments.size(),
                 'The unpaid Payment should be returned in the OpportunityWrapper.');
-<<<<<<< HEAD
         System.assertEquals(true, oppWrappers[0].hasNonWrittenOffPayments,
-=======
-        System.assertEquals(true, oppWrappers[0].hasPayments,
->>>>>>> f2208d4a
                 'The auto-created Payment should be reflected in the OpportunityWrapper.');
     }
 
@@ -380,11 +352,7 @@
         System.assertEquals(oppWithPmt.Id, oppWrappers[0].opportunity.Id);
         System.assertEquals(0, oppWrappers[0].unpaidPayments.size(),
                 'This Opportunity should not have any unpaid Payments in the Opp Wrapper.');
-<<<<<<< HEAD
         System.assertEquals(true, oppWrappers[0].hasNonWrittenOffPayments,
-=======
-        System.assertEquals(true, oppWrappers[0].hasPayments,
->>>>>>> f2208d4a
                 'This Opportunity should have a Payment in the Opp Wrapper.');
     }
 
@@ -412,11 +380,7 @@
         System.assertEquals(oppWithPmt.Id, oppWrappers[0].opportunity.Id);
         System.assertEquals(0, oppWrappers[0].unpaidPayments.size(),
                 'The written off Payment should not be included in unpaid Payments in the Opp Wrapper.');
-<<<<<<< HEAD
         System.assertEquals(false, oppWrappers[0].hasNonWrittenOffPayments,
-=======
-        System.assertEquals(true, oppWrappers[0].hasPayments,
->>>>>>> f2208d4a
                 'hasPayments should be true for this Opportunity since it has a related Payment.');
     }
 
@@ -439,11 +403,7 @@
 
         System.assertEquals(0, oppWrappers[0].unpaidPayments.size(),
                 'This Opportunity should not have any unpaid payments.');
-<<<<<<< HEAD
         System.assertEquals(false, oppWrappers[0].hasNonWrittenOffPayments,
-=======
-        System.assertEquals(false, oppWrappers[0].hasPayments,
->>>>>>> f2208d4a
                 'This Opportunity should not have any payments.');
     }
 
