--- conflicted
+++ resolved
@@ -83,12 +83,8 @@
     static void testUpdateDataImports() {
         Id batchId = createDataImportBatch();
         List<DataImport__c> dataImports = createDataImports(5, batchId);
-<<<<<<< HEAD
-        List<BGE_DataImportBatchEntry_CTRL.DataImportRow> rows = BGE_DataImportBatchEntry_CTRL.updateDataImports(dataImports, batchId);
-=======
         List<BGE_DataImportBatchEntry_CTRL.DataImportRow> rows =
                 BGE_DataImportBatchEntry_CTRL.updateDataImports(dataImports, batchId);
->>>>>>> fc5d6d85
         for (Integer i=0; i<dataImports.size(); i++) {
             System.assertEquals(dataImports[i].Id, rows[i].record.Id);
         }
