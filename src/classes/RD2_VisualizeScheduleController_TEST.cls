/*
    Copyright (c) 2019 Salesforce.org
    All rights reserved.

    Redistribution and use in source and binary forms, with or without
    modification, are permitted provided that the following conditions are met:

    * Redistributions of source code must retain the above copyright
      notice, this list of conditions and the following disclaimer.
    * Redistributions in binary form must reproduce the above copyright
      notice, this list of conditions and the following disclaimer in the
      documentation and/or other materials provided with the distribution.
    * Neither the name of Salesforce.org nor the names of
      its contributors may be used to endorse or promote products derived
      from this software without specific prior written permission.

    THIS SOFTWARE IS PROVIDED BY THE COPYRIGHT HOLDERS AND CONTRIBUTORS
    "AS IS" AND ANY EXPRESS OR IMPLIED WARRANTIES, INCLUDING, BUT NOT
    LIMITED TO, THE IMPLIED WARRANTIES OF MERCHANTABILITY AND FITNESS
    FOR A PARTICULAR PURPOSE ARE DISCLAIMED. IN NO EVENT SHALL THE
    COPYRIGHT HOLDER OR CONTRIBUTORS BE LIABLE FOR ANY DIRECT, INDIRECT,
    INCIDENTAL, SPECIAL, EXEMPLARY, OR CONSEQUENTIAL DAMAGES (INCLUDING,
    BUT NOT LIMITED TO, PROCUREMENT OF SUBSTITUTE GOODS OR SERVICES;
    LOSS OF USE, DATA, OR PROFITS; OR BUSINESS INTERRUPTION) HOWEVER
    CAUSED AND ON ANY THEORY OF LIABILITY, WHETHER IN CONTRACT, STRICT
    LIABILITY, OR TORT (INCLUDING NEGLIGENCE OR OTHERWISE) ARISING IN
    ANY WAY OUT OF THE USE OF THIS SOFTWARE, EVEN IF ADVISED OF THE
    POSSIBILITY OF SUCH DAMAGE.
*/
/**
* @author Salesforce.org
* @date 2019
* @group Recurring Donations
* @description Enhanced Recurring Donations Visualize Schedule Controller unit tests
*
*/
@IsTest(IsParallel=true)
private with sharing class RD2_VisualizeScheduleController_TEST {

    private static final Date DATE_ESTABLISHED = Date.newInstance(2019, 11, 1);
    private static final String PAYMENT_CREDIT_CARD = 'Credit Card';
    private static final String PAYMENT_CHECK = 'Check';

    private static final String INSTALLMENT_DONATION_DATE = 'donationDate';
    private static final String INSTALLMENT_AMOUNT = 'amount';
    private static final String INSTALLMENT_PAYMENT_METHOD = 'paymentMethod';

    private static final String SCHEDULE_IS_CURRENT = 'isCurrent';
    private static final String SCHEDULE_AMOUNT = 'amount';
    private static final String SCHEDULE_PAYMENT_METHOD = 'paymentMethod';
    private static final String SCHEDULE_CAMPAIGN = 'campaign';
    private static final String SCHEDULE_START_DATE = 'startDate';
    private static final String SCHEDULE_END_DATE = 'endDate';
    private static final String SCHEDULE_PERIOD = 'period';
    private static final String SCHEDULE_FREQUENCY = 'frequency';
    private static final String SCHEDULE_DAY_OF_MONTH = 'dayOfMonth';

    private static final String DATA_TYPE_TEXT = 'text';
    private static final String DATA_TYPE_NUMBER = 'number';
    private static final String DATA_TYPE_CURRENCY = 'currency';
    private static final String DATA_TYPE_DATE = 'date-local';
    private static final String DATA_TYPE_CHECKBOX = 'checkbox';

    /****
    * @description Creates data required for unit tests
    */
    @TestSetup
    private static void setUp() {
        insert UTIL_UnitTestData_TEST.getContact();
    }


    /****
    * @description Validates that AuraHandledException is thrown when RD Id is null
    */
    @IsTest
    private static void shouldThrowAuraHandledExceptionWhenRDIdIsNull() {
        Exception actualException;
        Integer numberOfInstallments = null;
        Id rdId = null;

        try {
            RD2_VisualizeScheduleController.getInstallments(rdId, numberOfInstallments);
        } catch (Exception e) {
            actualException = e;
        }

        assertScheduleVisualizerException(actualException);
    }

    /****
    * @description Validates that AuraHandledException is thrown when zero installments are requested
    */
    @IsTest
    private static void shouldThrowAuraHandledExceptionWhenZeroInstallmentsRequested() {
        Exception actualException;
        Integer numberOfInstallments = 0;
        npe03__Recurring_Donation__c rd = getRecurringDonationMonthlyBuilder().build();

        RD2_EnablementService_TEST.setRecurringDonations2Enabled();

        Test.startTest();
        insert rd;
        Test.stopTest();

        try {
            RD2_VisualizeScheduleController.getInstallments(rd.Id, numberOfInstallments);
        } catch (Exception e) {
            actualException = e;
        }

        assertScheduleVisualizerException(actualException);
    }

    /****
    * @description Validates that AuraHandledException is thrown when negative number of installments are requested
    */
    @IsTest
    private static void shouldThrowAuraHandledExceptionWhenNegativeNumberOfInstallmentsRequested() {
        Exception actualException;
        Integer numberOfInstallments = -5;
        npe03__Recurring_Donation__c rd = getRecurringDonationMonthlyBuilder().build();

        RD2_EnablementService_TEST.setRecurringDonations2Enabled();

        Test.startTest();
        insert rd;
        Test.stopTest();

        try {
            RD2_VisualizeScheduleController.getInstallments(rd.Id, numberOfInstallments);
        } catch (Exception e) {
            actualException = e;
        }

        assertScheduleVisualizerException(actualException);
    }

    /****
    * @description Validates that specified number of installments are returned as requested for a valid active RD
    */
    @IsTest
    private static void shouldReturnSpecifiedInstallmentsForValidActiveRD() {
        Integer numberOfInstallments = 12;
        Date startDate = Date.newInstance(1950, 1, 1);
        Date today = Date.newInstance(1968, 7, 19);
        Date installment5Date = Date.newInstance(1968, 12, 1);
        Date installment10Date = Date.newInstance(1969, 5, 1);
  
        RD2_EnablementService_TEST.setRecurringDonations2Enabled();

        npe03__Recurring_Donation__c rd = getRecurringDonationMonthlyBuilder()
            .withDateEstablished(startDate)
            .withStartDate(startDate)
            .build();

        Test.startTest();
        insert rd;
        Test.stopTest();

        RD2_ScheduleService.currentDate = today;      
        List<RD2_VisualizeScheduleController.Installment> installments = getInstallments(rd.Id, numberOfInstallments);

        System.assertEquals(numberOfInstallments, installments.size(), 'Number of installments should match');

        for (RD2_VisualizeScheduleController.Installment installment : installments) {
            System.assertEquals(PAYMENT_CREDIT_CARD, installment.paymentMethod, 'Payment Method should be Credit Card.');
            System.assertEquals(rd.npe03__Amount__c, installment.amount, 'Installment Amount should match RD Amount.');
        }
        System.assertEquals(installment5Date, installments[4].donationDate, 'Donation date should be 12/1/1968.');
        System.assertEquals(installment10Date, installments[9].donationDate, 'Donation date should be 5/1/1969.');
    }

    /****
    * @description Validates that 2 active schedules are returned for a valid non-closed RD
    */
    @IsTest
    private static void shouldReturnTwoActiveSchedulesForValidNonClosedRD() {
        Date startDate = Date.newInstance(2019, 6, 1);
        Date today = Date.newInstance(2019, 7, 31);
        Date newStartDate = Date.newInstance(2019, 10, 15);

        RD2_EnablementService_TEST.setRecurringDonations2Enabled();

        npe03__Recurring_Donation__c rd = getRecurringDonationMonthlyBuilder()
            .withDateEstablished(startDate)
            .withStartDate(startDate)
            .build();
        insert rd;

        Test.startTest();
        rd.PaymentMethod__c = PAYMENT_CHECK;
        rd.StartDate__c = newStartDate;
        update rd;
        Test.stopTest();

        RD2_ScheduleService.currentDate = today;
        List<RD2_VisualizeScheduleController.Schedule> schedules = getSchedules(rd.Id);

        assertScheduleDates(schedules, startDate, newStartDate);

        System.assertEquals(PAYMENT_CREDIT_CARD, schedules[0].paymentMethod, 'First schedule Payment Method should be Credit Card.');
        System.assertEquals(PAYMENT_CHECK, schedules[1].paymentMethod, 'Second schedule Payment Method should be Check.');
    }

    /****
    * @description Validates that AuraHandledException is thrown when Enhanced RD is not enabled
    */
    @IsTest
    private static void shouldThrowAuraHandledExceptionWhenEnhancedRDNotEnabled() {
        Exception actualException;
        Integer numberOfInstallments = 12;

        npe03__Recurring_Donation__c rd = TEST_RecurringDonationBuilder.constructLegacyBuilder()
            .withContact(getContact().Id)
            .withAmount(50)
            .withDateEstablished(DATE_ESTABLISHED)
            .build();

        Test.startTest();
        insert rd;
        Test.stopTest();

        try {
            RD2_VisualizeScheduleController.getInstallments(rd.Id, numberOfInstallments);
        } catch (Exception e) {
            actualException = e;
        }

        assertScheduleVisualizerException(actualException);
    }

    /****
    * @description Validates that AuraHandledException is thrown when incorrect SObject Id is used
    */
    @IsTest
    private static void shouldThrowAuraHandledExceptionWhenNonRDSObjectUsed() {
        Exception actualException;
        Integer numberOfInstallments = 12;

        Account acc = UTIL_UnitTestData_TEST.buildHouseholdAccount();
        insert acc;

        try {
            RD2_VisualizeScheduleController.getInstallments(acc.Id, numberOfInstallments);
        } catch (Exception e) {
            actualException = e;
        }

        assertScheduleVisualizerException(actualException);
    }

    /****
    * @description Validates that 1 active schedule is returned for a new RD
    */
    @IsTest
    private static void shouldReturnOneActiveScheduleForNewRD() {
        Date startDate = Date.newInstance(2018, 2, 1);
        Date today = Date.newInstance(2019, 7, 31);
        String dayOfMonth = '12';

        RD2_EnablementService_TEST.setRecurringDonations2Enabled();

        npe03__Recurring_Donation__c rd = getRecurringDonationMonthlyBuilder()
            .withStartDate(startDate)
            .withDayOfMonth(dayOfMonth)
            .build();

        Test.startTest();
        insert rd;
        Test.stopTest();

        RD2_ScheduleService.currentDate = today;
        List<RD2_VisualizeScheduleController.Schedule> schedules = getSchedules(rd.Id);

        System.assertEquals(1, schedules.size(), 'There should be 1 schedule.');
        System.assertEquals(true, schedules[0].isCurrent, 'Schedule should be current');
        System.assertEquals(rd.npe03__Amount__c, schedules[0].amount, 'Schedule Amount should match RD Amount');
        System.assertEquals(RD2_Constants.INSTALLMENT_PERIOD_MONTHLY, schedules[0].period, 'Schedule Period should match RD Installment Period');
        System.assertEquals(dayOfMonth, schedules[0].dayOfMonth, 'Schedule Day of Month should match');
        System.assertEquals(startDate, schedules[0].startDate, 'Schedule Start Date should be RD Effective Date');
        System.assertEquals(null, schedules[0].endDate, 'Schedule End Date should be undefined');
    }

    /****
    * @description Validates that 2 active schedule are returned for an RD with current and future schedules
    */
    @IsTest
    private static void shouldReturnActiveSchedulesWhenRDHasCurrentAndFutureSchedule() {
        Date startDate = Date.newInstance(2018, 2, 1);
        Date today = Date.newInstance(2018, 3, 1);
        Date newStartDate = Date.newInstance(2018, 4, 1);
        String dayOfMonth = '12';

        RD2_EnablementService_TEST.setRecurringDonations2Enabled();

        npe03__Recurring_Donation__c rd = getRecurringDonationMonthlyBuilder()
            .withStartDate(startDate)
            .withDayOfMonth(dayOfMonth)
            .build();
        insert rd;

        Decimal newAmount = rd.npe03__Amount__c + 100;
        Test.startTest();
        rd.StartDate__c = newStartDate;
        rd.npe03__Amount__c = newAmount;
        update rd;
        Test.stopTest();

        RD2_ScheduleService.currentDate = today;
        List<RD2_VisualizeScheduleController.Schedule> schedules = getSchedules(rd.Id);

        assertScheduleDates(schedules, startDate, newStartDate);

        System.assertEquals(100, schedules[0].amount, 'First schedule Amount should be old Amount');
        System.assertEquals(newAmount, schedules[1].amount, 'Second schedule Amount should be new Amount');

        System.assertEquals(RD2_Constants.INSTALLMENT_PERIOD_MONTHLY, schedules[0].period, 'First schedule Period should be unchanged');
        System.assertEquals(RD2_Constants.INSTALLMENT_PERIOD_MONTHLY, schedules[1].period, 'Second schedule Period should match');

        System.assertEquals(dayOfMonth, schedules[0].dayOfMonth, 'First schedule Day of Month should be unchanged');
        System.assertEquals(dayOfMonth, schedules[1].dayOfMonth, 'Second schedule Day of Month should match');
    }

    /****
    * @description Validates that zero active schedules are returned for a closed RD
    */
    @IsTest
    private static void shouldThrowAuraHandledExceptionRDIsClosed() {
        Exception actualException;
        RD2_EnablementService_TEST.setRecurringDonations2Enabled();

        npe03__Recurring_Donation__c rd = getRecurringDonationMonthlyBuilder()
            .withStatusClosed()
            .withDayOfMonth('12')
            .build();

        Test.startTest();
        insert rd;
        Test.stopTest();

        try {
            RD2_VisualizeScheduleController.getSchedules(rd.Id);
        } catch (Exception e) {
            actualException = e;
        }

        assertScheduleVisualizerException(actualException);
    }

    /****
    * @description Validates that Schedule values are as expected when moving from monthly to 1st and 15th period
    */
    @IsTest
    private static void shouldDisplayExpectedValuesWhenChangingFromFirstAndFifteenthToMonthly() {
        Date startDate = Date.newInstance(2018, 2, 1);
        Date today = Date.newInstance(2018, 3, 1);
        Date newStartDate = Date.newInstance(2018, 4, 1);
        String dayOfMonth = '12';

        RD2_EnablementService_TEST.setRecurringDonations2Enabled();

        npe03__Recurring_Donation__c rd = getRecurringDonationFirstAndFifteenthBuilder()
            .withStartDate(startDate)
            .withDayOfMonth(dayOfMonth)
            .build();
        insert rd;

        Decimal newAmount = rd.npe03__Amount__c + 100;
        Test.startTest();
        rd.StartDate__c = newStartDate;
        rd.npe03__Amount__c = newAmount;
        rd.npe03__Installment_Period__c = RD2_Constants.INSTALLMENT_PERIOD_MONTHLY;
        update rd;
        Test.stopTest();

        RD2_ScheduleService.currentDate = today;
        List<RD2_VisualizeScheduleController.Schedule> schedules = getSchedules(rd.Id);

        assertScheduleDates(schedules, startDate, newStartDate);

        System.assertEquals(100, schedules[0].amount, 'First schedule Amount should be old Amount');
        System.assertEquals(newAmount, schedules[1].amount, 'Second schedule Amount should be new Amount');

        System.assertEquals(RD2_Constants.INSTALLMENT_PERIOD_FIRST_AND_FIFTEENTH, schedules[0].period, 'First schedule Period should be 1st and 15th.');
        System.assertEquals(RD2_Constants.INSTALLMENT_PERIOD_MONTHLY, schedules[1].period, 'Second schedule Period should be monthly.');

        System.assertEquals(null, schedules[0].dayOfMonth, 'First schedule Day of Month should be undefined');
        System.assertEquals(dayOfMonth, schedules[1].dayOfMonth, 'Second schedule Day of Month should match');
    }

    /****
    * @description Validates that Schedule values are as expected when moving from 1st and 15th to monthly period
    */
    @IsTest
    private static void shouldDisplayExpectedValuesWhenChangingFromMonthlyToFirstAndFifteenth() {
        Date startDate = Date.newInstance(2018, 2, 1);
        Date today = Date.newInstance(2018, 3, 1);
        Date newStartDate = Date.newInstance(2018, 4, 1);
        String dayOfMonth = '12';

        RD2_EnablementService_TEST.setRecurringDonations2Enabled();

        npe03__Recurring_Donation__c rd = getRecurringDonationMonthlyBuilder()
            .withStartDate(startDate)
            .withDayOfMonth(dayOfMonth)
            .build();
        insert rd;

        Decimal newAmount = rd.npe03__Amount__c + 100;
        Test.startTest();
        rd.StartDate__c = newStartDate;
        rd.npe03__Amount__c = newAmount;
        rd.npe03__Installment_Period__c = RD2_Constants.INSTALLMENT_PERIOD_FIRST_AND_FIFTEENTH;
        update rd;
        Test.stopTest();

        RD2_ScheduleService.currentDate = today;
        List<RD2_VisualizeScheduleController.Schedule> schedules = getSchedules(rd.Id);

        assertScheduleDates(schedules, startDate, newStartDate);

        System.assertEquals(100, schedules[0].amount, 'First schedule Amount should be old Amount');
        System.assertEquals(newAmount, schedules[1].amount, 'Second schedule Amount should be new Amount');

        System.assertEquals(RD2_Constants.INSTALLMENT_PERIOD_MONTHLY, schedules[0].period, 'First schedule Period should be monthly.');
        System.assertEquals(RD2_Constants.INSTALLMENT_PERIOD_FIRST_AND_FIFTEENTH, schedules[1].period, 'Second schedule Period should be 1st and 15th.');

        System.assertEquals(dayOfMonth, schedules[0].dayOfMonth, 'First schedule Day of Month should match');
        System.assertEquals(null, schedules[1].dayOfMonth, 'Second schedule Day of Month should be undefined');
    }

    /***
    * @description Validates that only expected amount of future installments should be return for fixed length RD
    */
    @IsTest
    private static void shouldDisplayFutureInstallmentsWhenRDIsFixedLength() {
        RD2_EnablementService_TEST.setRecurringDonations2Enabled();

        Date startDate = Date.newInstance(2018, 2, 1);
        Date today = Date.newInstance(2018, 4, 2);
        RD2_ScheduleService.currentDate = today;

        Integer maxInstallments = 100;
        Integer plannedInstallments = 10;
        Integer paidInstallments = 3;

        npe03__Recurring_Donation__c rd = getRecurringDonationMonthlyBuilder()
            .withRecurringTypeFixed()
            .withPlannedInstallments(plannedInstallments)
            .withPaidInstallments(paidInstallments)
            .withStartDate(startDate)
            .withDayOfMonth(String.valueOf(startDate.day()))
            .build();
        insert rd;

        List<Opportunity> opps = new List<Opportunity>();
        TEST_OpportunityBuilder oppBuilder = new TEST_OpportunityBuilder()
            .withContact(rd.npe03__Contact__c)
            .withRecurringDonation(rd.Id)
            .withAmount(rd.npe03__Amount__c)
<<<<<<< HEAD
            .withInstallmentNumber(1)
            .withCloseDate(startDate)
            .build();
=======
            .withClosedWonStage()
            .withInstallmentNumber(1);

        //add past paid Closed Won Opps
        for (Integer month = 0; month < paidInstallments; month++) {
            opps.add(oppBuilder
                .withName()
                .withCloseDate(startDate.addMonths(month))
                .build()
            );
        }
        //add an open Opp matching the Next Donation Date future installment
        opps.add(oppBuilder
            .withName()
            .withCloseDate(Date.newInstance(2018, 5, 1))
            .withOpenStage()
            .build()
        );
        insert opps;
>>>>>>> ce513308

        Test.startTest();
        List<Object> installments = getInstallments(rd.Id, maxInstallments);
        Test.stopTest();

        System.assertEquals(plannedInstallments - paidInstallments, installments.size(),
            'Should only return definite number of future installments for fixed length RD: ' + installments);
    }

<<<<<<< HEAD
    /***
    * @description Verifies a field value is set to null when the field is not accessible
    */
    @IsTest
    private static void shouldNullValueWhenAnInstallmentFieldIsNotAccessible() {  
        Integer numberOfInstallments = 3;
        Date today = DATE_ESTABLISHED.addMonths(2);
        RD2_ScheduleService.currentDate = today;
        RD2_EnablementService_TEST.setRecurringDonations2Enabled();

        npe03__Recurring_Donation__c rd = getRecurringDonationMonthlyBuilder().build();

        RD2_VisualizeScheduleController.DataTable dataTable = new RD2_VisualizeScheduleController.DataTable();
        for (String fieldName : new String[] {
            INSTALLMENT_DONATION_DATE,
            INSTALLMENT_AMOUNT,
            INSTALLMENT_PAYMENT_METHOD
        }) {
            dataTable.addColumn(new RD2_VisualizeScheduleController.DataTableColumn()
                .withFieldName(fieldname)
                .withIsAccessible(fieldName != INSTALLMENT_AMOUNT)
            );
        }

        dataTable.setRecords(buildInstallments(rd, numberOfInstallments));

        System.assertEquals(numberOfInstallments, dataTable.getRecords().size(), 'Number of records should match');
        for (Object obj : dataTable.getRecords()) {
            RD2_VisualizeScheduleController.Installment record = (RD2_VisualizeScheduleController.Installment) obj;
            System.assertNotEquals(null, record.amount, 'Amount should be specified');
        }

        RD2_VisualizeScheduleController.sanitizeInstallments(dataTable);
        
        for (Object obj : dataTable.getRecords()) {
            RD2_VisualizeScheduleController.Installment record = (RD2_VisualizeScheduleController.Installment) obj;
            System.assertNotEquals(null, record.donationDate, 'Date should be specified');
            System.assertEquals(null, record.amount, 'Amount should be sanitized');
            System.assertNotEquals(null, record.paymentMethod, 'PaymentMethod should be specified');
        }
    }

    /***
    * @description Verifies all field values are set to null when no field is accessible
    */
    @IsTest
    private static void shouldNullValueWhenAllInstallmentFieldsAreNotAccessible() {  
        Integer numberOfInstallments = 3;
        Date today = DATE_ESTABLISHED.addMonths(2);
        RD2_ScheduleService.currentDate = today;
        RD2_EnablementService_TEST.setRecurringDonations2Enabled();

        npe03__Recurring_Donation__c rd = getRecurringDonationMonthlyBuilder().build();        
        
        Boolean isAccessible = false;
        RD2_VisualizeScheduleController.DataTable dataTable = buildInstallmentDataTable(isAccessible);

        dataTable.setRecords(buildInstallments(rd, numberOfInstallments));
        System.assertEquals(numberOfInstallments, dataTable.getRecords().size(), 'Number of records should match');
        for (Object obj : dataTable.getRecords()) {
            RD2_VisualizeScheduleController.Installment record = (RD2_VisualizeScheduleController.Installment) obj;
            System.assertNotEquals(null, record.donationDate, 'Date should be specified');
            System.assertNotEquals(null, record.amount, 'Amount should be specified');
            System.assertNotEquals(null, record.paymentMethod, 'Payment Method should be specified');
        }

        RD2_VisualizeScheduleController.sanitizeInstallments(dataTable);

        for (Object obj : dataTable.getRecords()) {
            RD2_VisualizeScheduleController.Installment record = (RD2_VisualizeScheduleController.Installment) obj;
            System.assertEquals(null, record.donationDate, 'Date should be sanitized');
            System.assertEquals(null, record.amount, 'Amount should be sanitized');
            System.assertEquals(null, record.paymentMethod, 'PaymentMethod should be sanitized');
        }
    }

    /***
    * @description Verifies a field value is left as is when the field is accessible
    */
    @IsTest
    private static void shouldLeaveValueAsIsWhenAllInstallmentFieldsAreAccessible() {  
        Integer numberOfInstallments = 3;
        Date today = DATE_ESTABLISHED.addMonths(2);
        RD2_ScheduleService.currentDate = today;
        RD2_EnablementService_TEST.setRecurringDonations2Enabled();

        npe03__Recurring_Donation__c rd = getRecurringDonationMonthlyBuilder().build();
        
        RD2_VisualizeScheduleController.DataTable dataTable = RD2_VisualizeScheduleController.buildInstallmentDataTable(rd);

        dataTable.setRecords(buildInstallments(rd, numberOfInstallments));
        System.assertEquals(numberOfInstallments, dataTable.getRecords().size(), 'Number of records should match');

        RD2_VisualizeScheduleController.sanitizeInstallments(dataTable);

        for (Object obj : dataTable.getRecords()) {
            RD2_VisualizeScheduleController.Installment record = (RD2_VisualizeScheduleController.Installment) obj;
            System.assertNotEquals(null, record.donationDate, 'Date should be specified');
            System.assertNotEquals(null, record.amount, 'Amount should be specified');
            System.assertNotEquals(null, record.paymentMethod, 'PaymentMethod should be specified');
        }
    }

    /***
    * @description Verifies expected columns are added to the installment data table
    */
    @IsTest
    private static void shouldAddInstallmentObjectColumnsIntoInstallmentDataTable() {  
        Date today = DATE_ESTABLISHED.addMonths(2);
        RD2_ScheduleService.currentDate = today;
        RD2_EnablementService_TEST.setRecurringDonations2Enabled();

        npe03__Recurring_Donation__c rd = getRecurringDonationMonthlyBuilder().build();

        RD2_VisualizeScheduleController.DataTable dataTable = RD2_VisualizeScheduleController.buildInstallmentDataTable(rd);

        System.assertEquals(3, dataTable.getColumns().size(), 'Number of columns should match');

        RD2_VisualizeScheduleController.DataTableColumn column = dataTable.getColumn(INSTALLMENT_DONATION_DATE);
        System.assertNotEquals(null, column, 'DonationDate column should exist in data table');
        System.assertEquals(System.Label.RD2_ScheduleVisualizerColumnDate, column.label, 'DonationDate label should match');
        System.assertEquals(DATA_TYPE_DATE, column.type, 'DonationDate type should match');

        column = dataTable.getColumn(INSTALLMENT_AMOUNT);
        System.assertNotEquals(null, column, 'Amount column should exist in data table');
        System.assertEquals(DATA_TYPE_CURRENCY, column.type, 'Amount type should match');

        column = dataTable.getColumn(INSTALLMENT_PAYMENT_METHOD);
        System.assertNotEquals(null, column, 'PaymentMethod column should exist in data table');
        System.assertEquals(DATA_TYPE_TEXT, column.type, 'PaymentMethod type should match');
    }

    /***
    * @description Verifies expected columns are added to the schedule data table
    */
    @IsTest
    private static void shouldAddScheduleColumnsIntoScheduleDataTable() {  
        Date today = DATE_ESTABLISHED.addMonths(2);
        RD2_ScheduleService.currentDate = today;
        RD2_EnablementService_TEST.setRecurringDonations2Enabled();

        npe03__Recurring_Donation__c rd = getRecurringDonationMonthlyBuilder().build();

        RD2_VisualizeScheduleController.DataTable dataTable = RD2_VisualizeScheduleController.buildScheduleDataTable(rd);

        System.assertEquals(9, dataTable.getColumns().size(), 'Number of columns should match');

        RD2_VisualizeScheduleController.DataTableColumn column = dataTable.getColumn(SCHEDULE_IS_CURRENT);
        System.assertNotEquals(null, column, 'IsCurrent column should exist in data table');
        System.assertEquals(DATA_TYPE_CHECKBOX, column.type, 'IsCurrent type should match');

        column = dataTable.getColumn(SCHEDULE_AMOUNT);
        System.assertNotEquals(null, column, 'Amount column should exist in data table');
        System.assertEquals(DATA_TYPE_CURRENCY, column.type, 'Amount type should match');

        column = dataTable.getColumn(SCHEDULE_PAYMENT_METHOD);
        System.assertNotEquals(null, column, 'PaymentMethod column should exist in data table');
        System.assertEquals(DATA_TYPE_TEXT, column.type, 'PaymentMethod type should match');

        column = dataTable.getColumn(SCHEDULE_CAMPAIGN);
        System.assertNotEquals(null, column, 'Campaign column should exist in data table');
        System.assertEquals(DATA_TYPE_TEXT, column.type, 'Campaign type should match');

        column = dataTable.getColumn(SCHEDULE_START_DATE);
        System.assertNotEquals(null, column, 'StartDate column should exist in data table');
        System.assertEquals(DATA_TYPE_DATE, column.type, 'StartDate type should match');

        column = dataTable.getColumn(SCHEDULE_END_DATE);
        System.assertNotEquals(null, column, 'EndDate column should exist in data table');
        System.assertEquals(DATA_TYPE_DATE, column.type, 'EndDate type should match');

        column = dataTable.getColumn(SCHEDULE_PERIOD);
        System.assertNotEquals(null, column, 'Period column should exist in data table');
        System.assertEquals(DATA_TYPE_TEXT, column.type, 'Period type should match');

        column = dataTable.getColumn(SCHEDULE_FREQUENCY);
        System.assertNotEquals(null, column, 'Frequency column should exist in data table');
        System.assertEquals(DATA_TYPE_NUMBER, column.type, 'Frequency type should match');

        column = dataTable.getColumn(SCHEDULE_DAY_OF_MONTH);
        System.assertNotEquals(null, column, 'DayOfMonth column should exist in data table');
        System.assertEquals(DATA_TYPE_TEXT, column.type, 'DayOfMonth type should match');
    }

    /***
    * @description Verifies a field value is left as is when the field is accessible
    */
    @IsTest
    private static void shouldLeaveValueAsIsWhenAllScheduleFieldsAreAccessible() {  
        Date today = DATE_ESTABLISHED.addMonths(2);
        RD2_ScheduleService.currentDate = today;
        RD2_EnablementService_TEST.setRecurringDonations2Enabled();

        npe03__Recurring_Donation__c rd = getRecurringDonationMonthlyBuilder().build();

        RD2_VisualizeScheduleController.DataTable dataTable = RD2_VisualizeScheduleController.buildScheduleDataTable(rd);

        dataTable.setRecords(buildSchedules(rd));
        System.assertEquals(1, dataTable.getRecords().size(), 'Number of records should match');

        RD2_VisualizeScheduleController.sanitizeSchedules(dataTable);

        RD2_VisualizeScheduleController.Schedule record = (RD2_VisualizeScheduleController.Schedule) dataTable.getRecords()[0];
        System.assertEquals(true, record.isCurrent, 'IsCurrent should match');
        System.assertNotEquals(null, record.amount, 'Amount should be specified');
        System.assertNotEquals(null, record.paymentMethod, 'PaymentMethod should be specified');
        System.assertNotEquals(null, record.paymentMethod, 'PaymentMethod should be specified');
        System.assertNotEquals(null, record.startDate, 'StartDate should be specified');
        System.assertEquals(null, record.endDate, 'EndDate should be null since this is one and only active schedule');
        System.assertNotEquals(null, record.period, 'Period should be specified');
        System.assertNotEquals(null, record.frequency, 'Frequency should be specified');
        System.assertNotEquals(null, record.dayOfMonth, 'DayOfMonth should be specified');
    }

    /***
    * @description Verifies all field values are set to null when no field is accessible
    */
    @IsTest
    private static void shouldNullValueWhenAllScheduleFieldsAreNotAccessible() {
        Date today = DATE_ESTABLISHED.addMonths(2);
        RD2_ScheduleService.currentDate = today;
        RD2_EnablementService_TEST.setRecurringDonations2Enabled();

        npe03__Recurring_Donation__c rd = getRecurringDonationMonthlyBuilder().build();

        Boolean isAccessible = false;
        RD2_VisualizeScheduleController.DataTable dataTable = buildScheduleDataTable(isAccessible);

        dataTable.setRecords(buildSchedules(rd));
        System.assertEquals(1, dataTable.getRecords().size(), 'Number of records should match');

        RD2_VisualizeScheduleController.sanitizeSchedules(dataTable);

        RD2_VisualizeScheduleController.Schedule record = (RD2_VisualizeScheduleController.Schedule) dataTable.getRecords()[0];
        System.assertEquals(true, record.isCurrent, 'IsCurrent should match');
        System.assertEquals(null, record.amount, 'Amount should be sanitized');
        System.assertEquals(null, record.paymentMethod, 'PaymentMethod should be sanitized');
        System.assertEquals(null, record.startDate, 'StartDate should be sanitized');
        System.assertEquals(null, record.endDate, 'EndDate should be sanitized');
        System.assertEquals(null, record.period, 'Period should be sanitized');
        System.assertEquals(null, record.frequency, 'Frequency should be sanitized');
        System.assertEquals(null, record.dayOfMonth, 'DayOfMonth should be sanitized');
    }

    /***
    * @description Verifies a field value is set to null when the field is not accessible
    */
    @IsTest
    private static void shouldNullValueWhenAScheduleFieldIsNotAccessible() { 
        Date today = DATE_ESTABLISHED.addMonths(2);
        RD2_ScheduleService.currentDate = today;
        RD2_EnablementService_TEST.setRecurringDonations2Enabled();

        npe03__Recurring_Donation__c rd = getRecurringDonationMonthlyBuilder().build();

        RD2_VisualizeScheduleController.DataTable dataTable = new RD2_VisualizeScheduleController.DataTable();
        for (String fieldName : new String[] {
            SCHEDULE_IS_CURRENT,
            SCHEDULE_AMOUNT, 
            SCHEDULE_PAYMENT_METHOD,
            SCHEDULE_CAMPAIGN,
            SCHEDULE_START_DATE,
            SCHEDULE_END_DATE,
            SCHEDULE_PERIOD,
            SCHEDULE_FREQUENCY,
            SCHEDULE_DAY_OF_MONTH
        }) {
            dataTable.addColumn(new RD2_VisualizeScheduleController.DataTableColumn()
                .withFieldName(fieldname)
                .withIsAccessible(fieldName != SCHEDULE_AMOUNT && fieldName != SCHEDULE_PERIOD)
            );
        }

        dataTable.setRecords(buildSchedules(rd));
        System.assertEquals(1, dataTable.getRecords().size(), 'Number of records should match');

        RD2_VisualizeScheduleController.sanitizeSchedules(dataTable);

        RD2_VisualizeScheduleController.Schedule record = (RD2_VisualizeScheduleController.Schedule) dataTable.getRecords()[0];
        System.assertEquals(true, record.isCurrent, 'IsCurrent should match');
        System.assertEquals(null, record.amount, 'Amount should be sanitized');
        System.assertNotEquals(null, record.paymentMethod, 'PaymentMethod should be specified');
        System.assertNotEquals(null, record.startDate, 'StartDate should be specified');
        System.assertEquals(null, record.endDate, 'EndDate should be null since this is one and only active schedule');
        System.assertEquals(null, record.period, 'Period should be sanitized');
        System.assertNotEquals(null, record.frequency, 'Frequency should be specified');
        System.assertNotEquals(null, record.dayOfMonth, 'DayOfMonth should be specified');
    }


=======
>>>>>>> ce513308



    //// Helpers
<<<<<<< HEAD
    ////////////////////////////
=======
    //////////////////////////
>>>>>>> ce513308

    /****
    * @description Returns Recurring Donation with Monthly Installment Period
    */
    private static TEST_RecurringDonationBuilder getRecurringDonationMonthlyBuilder() {
        return getRecurringDonationBaseBuilder()
            .withInstallmentPeriodMonthly()
            .withDayOfMonth('1');
    }

    /****
    * @description Returns Recurring Donation with 1st and 15th Installment Period
    */
    private static TEST_RecurringDonationBuilder getRecurringDonationFirstAndFifteenthBuilder() {
        return getRecurringDonationBaseBuilder()
            .withInstallmentPeriod(RD2_Constants.INSTALLMENT_PERIOD_FIRST_AND_FIFTEENTH);
    }


    /****
    * @description Returns Recurring Donation with default values
    */
    private static TEST_RecurringDonationBuilder getRecurringDonationBaseBuilder() {
        return TEST_RecurringDonationBuilder.constructEnhancedBuilder()
            .withContact(getContact().Id)
            .withAmount(100)
            .withPaymentMethod(PAYMENT_CREDIT_CARD)
            .withInstallmentFrequency(1)
            .withDateEstablished(DATE_ESTABLISHED)
            .withStartDate(DATE_ESTABLISHED);
    }

    /****
    * @description Returns contact record
    * @return Contact
    */
    private static Contact getContact() {
        return [
                SELECT FirstName, LastName, AccountId, Account.Name
                FROM Contact
                LIMIT 1
        ];
    }

    /****
    * @description Executes RD Schedule Visualizer to return installments
    * @param rdId Recurring Donation Id
    * @param numberOfInstallments Maximum number of installments to return
    * @return List<RD2_VisualizeScheduleController.Installment>
    */
    private static List<RD2_VisualizeScheduleController.Installment> getInstallments(Id rdId, Integer numberOfInstallments) {
        RD2_VisualizeScheduleController.DataTable dataTable = (RD2_VisualizeScheduleController.DataTable)
            RD2_VisualizeScheduleController.getInstallments(rdId, numberOfInstallments).values()[0];

        List<RD2_VisualizeScheduleController.Installment> installments = new List<RD2_VisualizeScheduleController.Installment>();
        for (Object record : dataTable.getRecords()) {
            installments.add((RD2_VisualizeScheduleController.Installment) record);
        }

        return installments;
    }

    /****
    * @description Executes RD Schedule Visualizer to return active schedules
    * @param rdId Recurring Donation Id
    * @return List<RD2_VisualizeScheduleController.Schedule>
    */
    private static List<RD2_VisualizeScheduleController.Schedule> getSchedules(Id rdId) {
        RD2_VisualizeScheduleController.DataTable dataTable = (RD2_VisualizeScheduleController.DataTable)
            RD2_VisualizeScheduleController.getSchedules(rdId).values()[0];

        List<RD2_VisualizeScheduleController.Schedule> schedules = new List<RD2_VisualizeScheduleController.Schedule>();
        for (Object record : dataTable.getRecords()) {
            schedules.add((RD2_VisualizeScheduleController.Schedule) record);
        }

        return schedules;
    }

    /****
    * @description Builds projected installments for the Recurring Donation
    * @param rd Recurring Donation
    * @param numberOfInstallments Number of installments to return
    * @return List<RD2_VisualizeScheduleController.Installment>
    */
    private static List<RD2_VisualizeScheduleController.Installment> buildInstallments(npe03__Recurring_Donation__c rd, Integer numberOfInstallments) {
        Integer counter = 0;
        RD2_ScheduleService scheduleService = new RD2_ScheduleService();
        List<RD2_VisualizeScheduleController.Installment> installments = new List<RD2_VisualizeScheduleController.Installment>();

        for (RD2_ScheduleService.Installment installment : scheduleService.getVisualizedInstallments(
            RD2_ScheduleService.currentDate, numberOfInstallments, scheduleService.buildNewSchedules(rd)
        )) {
            installments.add(new RD2_VisualizeScheduleController.Installment(counter++, installment));
        }

        return installments;
    }

    /****
    * @description Builds schedules for the Recurring Donation
    * @param rd Recurring Donation
    * @return List<RD2_VisualizeScheduleController.Schedule>
    */
    private static List<RD2_VisualizeScheduleController.Schedule> buildSchedules(npe03__Recurring_Donation__c rd) {
        Integer counter = 0;
        RD2_ScheduleService scheduleService = new RD2_ScheduleService();
        List<RD2_VisualizeScheduleController.Schedule> schedules = new List<RD2_VisualizeScheduleController.Schedule>();

        for (RecurringDonationSchedule__c schedule : scheduleService.buildNewSchedules(rd)) {
            schedules.add(new RD2_VisualizeScheduleController.Schedule(
                counter++, new RD2_ScheduleService.ActiveSchedule(schedule)
            ));
        }

        return schedules;
    }

    /****
    * @description Builds installment data table
    * @param isAccessible Sets isAccessible field attribute based on the input argument value
    * @return RD2_VisualizeScheduleController.DataTable
    */
    private static RD2_VisualizeScheduleController.DataTable buildInstallmentDataTable(Boolean isAccessible) {
        RD2_VisualizeScheduleController.DataTable dataTable = new RD2_VisualizeScheduleController.DataTable();
        for (String fieldName : new String[] {
            INSTALLMENT_DONATION_DATE,
            INSTALLMENT_AMOUNT,
            INSTALLMENT_PAYMENT_METHOD
        }) {
            dataTable.addColumn(new RD2_VisualizeScheduleController.DataTableColumn()
                .withFieldName(fieldname)
                .withIsAccessible(isAccessible)
            );
        }

        return dataTable;
    }

    /****
    * @description Builds schedule data table
    * @param isAccessible Sets isAccessible field attribute based on the input argument value
    * @return RD2_VisualizeScheduleController.DataTable
    */
    private static RD2_VisualizeScheduleController.DataTable buildScheduleDataTable(Boolean isAccessible) {
        RD2_VisualizeScheduleController.DataTable dataTable = new RD2_VisualizeScheduleController.DataTable();
        for (String fieldName : new String[] {
            SCHEDULE_IS_CURRENT,
            SCHEDULE_AMOUNT,
            SCHEDULE_PAYMENT_METHOD,
            SCHEDULE_CAMPAIGN,
            SCHEDULE_START_DATE,
            SCHEDULE_END_DATE,
            SCHEDULE_PERIOD,
            SCHEDULE_FREQUENCY,
            SCHEDULE_DAY_OF_MONTH
        }) {
            dataTable.addColumn(new RD2_VisualizeScheduleController.DataTableColumn()
                .withFieldName(fieldname)
                .withIsAccessible(isAccessible)
            );
        }

        return dataTable;
    }

    /****
    * @description Verifies exception has been generated and its type and message are as expected
    * @param actualException Actual exception (if any)
    * @return void
    */
    private static void assertScheduleVisualizerException(Exception actualException) {
        Exception expectedException = new AuraHandledException(System.Label.RD2_ScheduleVisualizerErrorEnhancedRDNot);

        System.assertNotEquals(null, actualException, 'An exception should be generated');
        System.assertEquals(expectedException.getTypeName(), actualException.getTypeName(),
                'Exception type should be System.AuraHandledException');
        System.assertEquals(expectedException.getMessage(), actualException.getMessage(),
                'Exception message should match');
    }

    /****
    * @description Verifies schedules
    * @param schedules RD Schedules
    * @param startDate First schedule start date
    * @param newStartDate Second schedule start date
    * @return void
    */
    private static void assertScheduleDates(List<RD2_VisualizeScheduleController.Schedule> schedules, Date startDate, Date newStartDate) {
        System.assertEquals(2, schedules.size(), 'There should be 2 schedules.');

        System.assertEquals(true, schedules[0].isCurrent, 'First schedule should be current');
        System.assertEquals(false, schedules[1].isCurrent, 'Second schedule should not be current');
        
        System.assertEquals(startDate, schedules[0].startDate, 'First schedule Start Date should be unchanged');
        System.assertEquals(newStartDate.addDays(-1), schedules[0].endDate, 'First schedule should end before the second starts');
        System.assertEquals(newStartDate, schedules[1].startDate, 'Second schedule Start Date should be new Effective Date');
        System.assertEquals(null, schedules[1].endDate, 'Second schedule End Date should be undefined');
    }
}<|MERGE_RESOLUTION|>--- conflicted
+++ resolved
@@ -459,11 +459,6 @@
             .withContact(rd.npe03__Contact__c)
             .withRecurringDonation(rd.Id)
             .withAmount(rd.npe03__Amount__c)
-<<<<<<< HEAD
-            .withInstallmentNumber(1)
-            .withCloseDate(startDate)
-            .build();
-=======
             .withClosedWonStage()
             .withInstallmentNumber(1);
 
@@ -483,7 +478,6 @@
             .build()
         );
         insert opps;
->>>>>>> ce513308
 
         Test.startTest();
         List<Object> installments = getInstallments(rd.Id, maxInstallments);
@@ -493,7 +487,6 @@
             'Should only return definite number of future installments for fixed length RD: ' + installments);
     }
 
-<<<<<<< HEAD
     /***
     * @description Verifies a field value is set to null when the field is not accessible
     */
@@ -784,17 +777,11 @@
     }
 
 
-=======
->>>>>>> ce513308
 
 
 
     //// Helpers
-<<<<<<< HEAD
-    ////////////////////////////
-=======
     //////////////////////////
->>>>>>> ce513308
 
     /****
     * @description Returns Recurring Donation with Monthly Installment Period
