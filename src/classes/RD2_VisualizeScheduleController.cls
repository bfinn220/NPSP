--- conflicted
+++ resolved
@@ -323,13 +323,8 @@
 
             RD2_OpportunityEvaluationService oppEvalService = new RD2_OpportunityEvaluationService();
             queryFields.add(oppEvalService.getScheduleSubQuery());
-<<<<<<< HEAD
-            queryFields.add(oppEvalService.getOpportunitySubQuery());
-
-=======
             queryFields.add(oppEvalService.getOpportunitySubQuery());            
                 
->>>>>>> ce513308
             String soql = new UTIL_Query()
                 .withFrom(npe03__Recurring_Donation__c.SObjectType)
                 .withSelectFields(queryFields)
