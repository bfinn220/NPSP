/*
    Copyright (c) 2019 Salesforce.org
    All rights reserved.

    Redistribution and use in source and binary forms, with or without
    modification, are permitted provided that the following conditions are met:

    * Redistributions of source code must retain the above copyright
      notice, this list of conditions and the following disclaimer.
    * Redistributions in binary form must reproduce the above copyright
      notice, this list of conditions and the following disclaimer in the
      documentation and/or other materials provided with the distribution.
    * Neither the name of Salesforce.org nor the names of
      its contributors may be used to endorse or promote products derived
      from this software without specific prior written permission.

    THIS SOFTWARE IS PROVIDED BY THE COPYRIGHT HOLDERS AND CONTRIBUTORS
    "AS IS" AND ANY EXPRESS OR IMPLIED WARRANTIES, INCLUDING, BUT NOT
    LIMITED TO, THE IMPLIED WARRANTIES OF MERCHANTABILITY AND FITNESS
    FOR A PARTICULAR PURPOSE ARE DISCLAIMED. IN NO EVENT SHALL THE
    COPYRIGHT HOLDER OR CONTRIBUTORS BE LIABLE FOR ANY DIRECT, INDIRECT,
    INCIDENTAL, SPECIAL, EXEMPLARY, OR CONSEQUENTIAL DAMAGES (INCLUDING,
    BUT NOT LIMITED TO, PROCUREMENT OF SUBSTITUTE GOODS OR SERVICES;
    LOSS OF USE, DATA, OR PROFITS; OR BUSINESS INTERRUPTION) HOWEVER
    CAUSED AND ON ANY THEORY OF LIABILITY, WHETHER IN CONTRACT, STRICT
    LIABILITY, OR TORT (INCLUDING NEGLIGENCE OR OTHERWISE) ARISING IN
    ANY WAY OUT OF THE USE OF THIS SOFTWARE, EVEN IF ADVISED OF THE
    POSSIBILITY OF SUCH DAMAGE.
*/
/**
* @author Salesforce.org
* @date 2019
* @group Utilities
* @group-content
* @description Test for UTIL_FeatureManagement class. Mainly for code coverage since you can't assert on
* System.FeatureManagement method execution
*
*/
@isTest
public with sharing class UTIL_FeatureManagement_TEST {
    @isTest
    private static void callsSetPackageBooleanValue() {
        new UTIL_FeatureManagement().setPackageBooleanValue(
            UTIL_OrgTelemetry_SVC.TelemetryParameterName.IsEnabled_HouseholdAcctModel.name(),
            false
        );
    }

    @isTest
    private static void callsSetPackageIntegerValue() {
        new UTIL_FeatureManagement().setPackageIntegerValue(
            UTIL_OrgTelemetry_SVC.TelemetryParameterName.Data_CountRdOppsAll.name(),
            1
        );
<<<<<<< HEAD
=======

        System.assertEquals(1, featureMgt.checkPackageIntegerValue(
            UTIL_OrgTelemetry_SVC.TelemetryParameterName.Data_CountRdOppsAll.name())
        );
    }

    /**
     * @description Validates feature management Boolean value can be retrieved as it was set
     */
    @isTest
    private static void shouldCallCheckPackageBooleanValue() {
        UTIL_FeatureManagement featureMgt = new UTIL_FeatureManagement();

        featureMgt.setPackageBooleanValue( UTIL_OrgTelemetry_SVC.TelemetryParameterName.IsEnabled_AddressVerification.name(),
            true
        );

        System.assertEquals(true,
            new UTIL_FeatureEnablement().isEnabled(UTIL_OrgTelemetry_SVC.TelemetryParameterName.IsEnabled_AddressVerification.name()));
>>>>>>> 94c271d9
    }

    /*******************************************************************************************************************
    * @description Mock for UTIL_FeatureManagement instance
    */
    public class Mock implements System.StubProvider {
        public Map<String, Boolean> packageBooleanValuesByName = new Map<String, Boolean>();
        public Map<String, Integer> packageIntegerValuesByName = new Map<String, Integer>();

        public Object handleMethodCall(
            Object stubbedObject,
            String stubbedMethodName,
            Type returnType,
            List<Type> listOfParamTypes,
            List<String> listOfParamNames,
            List<Object> listOfArgs
        ) {
            switch on stubbedMethodName {
                when 'setPackageBooleanValue' {
                    packageBooleanValuesByName.put((String) listOfArgs[0], (Boolean) listOfArgs[1]);
                }

                when 'setPackageIntegerValue' {
                    packageIntegerValuesByName.put((String) listOfArgs[0], (Integer) listOfArgs[1]);
                }
            }
            return null;
        }
    }
}<|MERGE_RESOLUTION|>--- conflicted
+++ resolved
@@ -52,8 +52,6 @@
             UTIL_OrgTelemetry_SVC.TelemetryParameterName.Data_CountRdOppsAll.name(),
             1
         );
-<<<<<<< HEAD
-=======
 
         System.assertEquals(1, featureMgt.checkPackageIntegerValue(
             UTIL_OrgTelemetry_SVC.TelemetryParameterName.Data_CountRdOppsAll.name())
@@ -73,7 +71,6 @@
 
         System.assertEquals(true,
             new UTIL_FeatureEnablement().isEnabled(UTIL_OrgTelemetry_SVC.TelemetryParameterName.IsEnabled_AddressVerification.name()));
->>>>>>> 94c271d9
     }
 
     /*******************************************************************************************************************
