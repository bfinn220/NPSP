--- conflicted
+++ resolved
@@ -41,21 +41,6 @@
     * Then undeletes recurring donation, which undeletes opportunities and allocation. Verifies results.
     */
     static testMethod void testRDCascade(){
-<<<<<<< HEAD
-        Contact con = UTIL_UnitTestData_TEST.getContact();
-        insert con;
-
-        npe03__Recurring_Donation__c rd = new npe03__Recurring_Donation__c(
-            Name = UTIL_UnitTestData_TEST.TEST_NAME,
-            npe03__Installments__c = 2,
-            npe03__Amount__c = 1,
-            npe03__Installment_Period__c = system.label.npe03.RecurringDonationInstallmentPeriodYearly,
-            npe03__Date_Established__c = date.newinstance(1970,6,12),
-            npe03__Schedule_Type__c = system.label.npe03.RecurringDonationMultiplyValue,
-            npe03__Contact__c = con.id
-        );
-        insert rd;
-=======
         List<Account> accounts = CDL_CascadeDeleteLookups_TEST.buildAccounts(1);
         insert accounts;
 
@@ -71,21 +56,13 @@
 
         General_Accounting_Unit__c generalAccountingUnit = new General_Accounting_Unit__c(Name = 'TEST_GAU');
         insert generalAccountingUnit;
->>>>>>> 99037bee
 
         List<Allocation__c> allocations = new List<Allocation__c>();
         allocations.addAll(CDL_CascadeDeleteLookups_TEST.buildRDAllocations(generalAccountingUnit, recurringDonations));
         allocations.addAll(CDL_CascadeDeleteLookups_TEST.buildOpportunityAllocations(generalAccountingUnit, rdOpportunities));
         insert allocations;
 
-<<<<<<< HEAD
-        General_Accounting_Unit__c gau = new General_Accounting_Unit__c(Name=UTIL_UnitTestData_TEST.TEST_NAME);
-        insert gau;
-        Allocation__c alloForInsert = new Allocation__c(Recurring_Donation__c=rd.id, Amount__c = 4, General_Accounting_Unit__c = gau.id);
-        insert alloForInsert;
-=======
-        TDTM_TriggerHandler.disableTDTM = false;
->>>>>>> 99037bee
+        TDTM_TriggerHandler.disableTDTM = false;
 
         Test.startTest();
         delete recurringDonations;
@@ -118,19 +95,6 @@
     * exception is thrown.
     */
     static testMethod void testRDDeleteException(){
-<<<<<<< HEAD
-        Contact con = UTIL_UnitTestData_TEST.getContact();
-        insert con;
-
-        npe03__Recurring_Donation__c rd = new npe03__Recurring_Donation__c(
-            Name = UTIL_UnitTestData_TEST.TEST_NAME,
-            npe03__Installments__c = 2,
-            npe03__Amount__c = 1,
-            npe03__Installment_Period__c = system.label.npe03.RecurringDonationInstallmentPeriodYearly,
-            npe03__Date_Established__c = date.newinstance(1970,6,12),
-            npe03__Schedule_Type__c = system.label.npe03.RecurringDonationMultiplyValue,
-            npe03__Contact__c = con.id
-=======
         List<Account> accounts = CDL_CascadeDeleteLookups_TEST.buildAccounts(1);
         insert accounts;
 
@@ -186,7 +150,6 @@
                 new List<npe03__Recurring_Donation__c>{recurringDonations[0]}, 
                 UTIL_UnitTestData_TEST.getClosedWonStage()
             )[0]
->>>>>>> 99037bee
         );
         //Create a Closed Lost Opportunity for the first Recurring Donation.
         rdOpportunities.add(
