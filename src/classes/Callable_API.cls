--- conflicted
+++ resolved
@@ -87,13 +87,10 @@
                 return crlpApiSvc.isCrlpEnabled();
 
             } when 'err.dispatchaction' {
-<<<<<<< HEAD
-=======
                 // This method is to be used only by Salesforce.org apps and is subject to change at any time. Do NOT call this method.
                 // If you do so, your functionality can break without any warning or liability from Salesforce.
                 // If you have any questions, please inquire on the Power of Us Hub.
 
->>>>>>> 77b89bdc
                 // Since there are multiple actions that can be invoked, the ERR_Dispatch_API will get the remaining params out of the
                 // parameter service depending on which action was invoked
                 return CallableDispatchService_ERR.getInstanceOf(paramService).dispatch();
