/*
    Copyright (c) 2019, Salesforce.org
    All rights reserved.

    Redistribution and use in source and binary forms, with or without
    modification, are permitted provided that the following conditions are met:

    * Redistributions of source code must retain the above copyright
      notice, this list of conditions and the following disclaimer.
    * Redistributions in binary form must reproduce the above copyright
      notice, this list of conditions and the following disclaimer in the
      documentation and/or other materials provided with the distribution.
    * Neither the name of Salesforce.org nor the names of
      its contributors may be used to endorse or promote products derived
      from this software without specific prior written permission.

    THIS SOFTWARE IS PROVIDED BY THE COPYRIGHT HOLDERS AND CONTRIBUTORS
    "AS IS" AND ANY EXPRESS OR IMPLIED WARRANTIES, INCLUDING, BUT NOT
    LIMITED TO, THE IMPLIED WARRANTIES OF MERCHANTABILITY AND FITNESS
    FOR A PARTICULAR PURPOSE ARE DISCLAIMED. IN NO EVENT SHALL THE
    COPYRIGHT HOLDER OR CONTRIBUTORS BE LIABLE FOR ANY DIRECT, INDIRECT,
    INCIDENTAL, SPECIAL, EXEMPLARY, OR CONSEQUENTIAL DAMAGES (INCLUDING,
    BUT NOT LIMITED TO, PROCUREMENT OF SUBSTITUTE GOODS OR SERVICES;
    LOSS OF USE, DATA, OR PROFITS; OR BUSINESS INTERRUPTION) HOWEVER
    CAUSED AND ON ANY THEORY OF LIABILITY, WHETHER IN CONTRACT, STRICT
    LIABILITY, OR TORT (INCLUDING NEGLIGENCE OR OTHERWISE) ARISING IN
    ANY WAY OUT OF THE USE OF THIS SOFTWARE, EVEN IF ADVISED OF THE
    POSSIBILITY OF SUCH DAMAGE.
*/
/**
* @author Salesforce.org
* @date 2019
* @group API
* @group-content ../../ApexDocContent/API.htm
* @description Global API class that exposes a System.Callable interface for external
* applications and customers to leverage for future NPSP api's
*/
global with sharing class Callable_API implements System.Callable {

    /*******************************************************************************************************
    * @description Exception class for Malformed Method Invocations
    ********************************************************************************************************/
    public class MalformedMethodInvocationException extends Exception {}

    /*******************************************************************************************************
    * @description call function implementation of the callable Interface will dispatch to the appropriate
    * action handler based on the action text
    * @param action string of the target action
    * @param params name value map of arguments
    * @return Object returned will depend on the results of the target function otherwise it returns true
    ********************************************************************************************************/
    global Object call(String action, Map<String, Object> params) {
        String cleanActionText = (String.isBlank(action) ? '' : action.toLowerCase());

        CallableApiParameters paramService = new CallableApiParameters(params);

        switch on (cleanActionText) {
            when 'tdtm.disablealltriggers' {
                TDTM_Config_API.disableAllTriggers();

            } when 'opp.mapstagetostate' {
                String oppStage = paramService.getString(CallableApiParameters.PARAM_OPPORTUNITY_STAGE);
                return OPP_StageMappingUtil.determineOppStateFromOppStage(oppStage);

            } when 'crlp.getdefinitionsforrolluptype' {
                String rollupType = paramService.getString(CallableApiParameters.PARAM_ROLLUP_TYPE);

                CRLP_ApiService crlpApiSvc = new CRLP_ApiService();
                List<CRLP_Rollup> response = crlpApiSvc.getRollupDefinitions(rollupType);

                return JSON.serialize(response, true);

            } when 'crlp.executerollups' {
                Id parentId = paramService.getString(CallableApiParameters.PARAM_ROLLUP_PARENTID);
                String rollupType = paramService.getString(CallableApiParameters.PARAM_ROLLUP_TYPE);
                List<CRLP_Rollup> rollupDefs = paramService.getRollupDefinitions(CallableApiParameters.PARAM_ROLLUP_DEFS);
                Boolean commitToDb = paramService.getBoolean(CallableApiParameters.PARAM_ROLLUP_COMMIT, false);
                Map<Id, Map<SObjectType, List<SObject>>> rollupData = paramService.getRollupDataMap(CallableApiParameters.PARAM_ROLLUP_DATA);

                CRLP_ApiService crlpApiSvc = new CRLP_ApiService();
                rollupDefs = crlpApiSvc.executeRollups(parentId, rollupType, rollupDefs, rollupData, commitToDb);

                return JSON.serialize(rollupDefs,false);

            } when 'crlp.iscrlpenabled' {
                CRLP_ApiService crlpApiSvc = new CRLP_ApiService();
                return crlpApiSvc.isCrlpEnabled();

            } when 'err.dispatchaction' {
                // This method is to be used only by Salesforce.org apps and is subject to change at any time. Do NOT call this method.
                // If you do so, your functionality can break without any warning or liability from Salesforce.
                // If you have any questions, please inquire on the Power of Us Hub.

                // Since there are multiple actions that can be invoked, the ERR_Dispatch_API will get the remaining params out of the
                // parameter service depending on which action was invoked
                return CallableDispatchService_ERR.getInstanceOf(paramService).dispatch();

<<<<<<< HEAD
            } when 'allo.processoppsandpmts' {
                // This method is to be used only by Salesforce.org apps and is subject to change at any time. Do NOT call this method.
                // If you do so, your functionality can break without any warning or liability from Salesforce.
                // If you have any questions, please inquire on the Power of Us Hub.
                Set<Id> opportunityIds = paramService.getSetId(CallableApiParameters.PARAM_OPPORTUNITY_IDS);
                String contextType = paramService.getString(CallableApiParameters.PARAM_CONTEXT_TYPE);
                Datetime processingBoundary = paramService.getDatetime(CallableApiParameters.PARAM_PROCESSING_BOUNDARY);
                Boolean disableOppAndPmtAlloTriggers = paramService.getBoolean(CallableApiParameters.PARAM_DISABLE_ALLOCATION_TRIGGERS);

                return new ALLO_AllocationsService()
                                .withAllocationTriggersDisabled(disableOppAndPmtAlloTriggers)
                                .withAlternateContextType(contextType)
                                .withCommitAndClearRecordsEnabled(true)
                                .processRecords(opportunityIds);

            } when 'allo.validatepmtallocationconfig' {
                // This method is to be used only by Salesforce.org apps and is subject to change at any time. Do NOT call this method.
                // If you do so, your functionality can break without any warning or liability from Salesforce.
                // If you have any questions, please inquire on the Power of Us Hub.
                return ALLO_AllocationsSettings.getSettings().validatePaymentAllocationsConfiguration();
=======
            } when 'settings.enablecustomizablerollups' {
                Boolean scheduleJobsWhenComplete = paramService.getBoolean(CallableApiParameters.PARAM_SCHEDULE_JOBS, true);
                return new CRLP_EnablementService().enable(scheduleJobsWhenComplete);
>>>>>>> affa395c

            } when else {
                throw new MalformedMethodInvocationException(
                    String.format(System.Label.CallableApiMethodNotImplemented, new List<String> { action })
                );
            }
        }

        // if the action does not return a value then return success
        return true;
    }

}<|MERGE_RESOLUTION|>--- conflicted
+++ resolved
@@ -95,7 +95,6 @@
                 // parameter service depending on which action was invoked
                 return CallableDispatchService_ERR.getInstanceOf(paramService).dispatch();
 
-<<<<<<< HEAD
             } when 'allo.processoppsandpmts' {
                 // This method is to be used only by Salesforce.org apps and is subject to change at any time. Do NOT call this method.
                 // If you do so, your functionality can break without any warning or liability from Salesforce.
@@ -116,11 +115,10 @@
                 // If you do so, your functionality can break without any warning or liability from Salesforce.
                 // If you have any questions, please inquire on the Power of Us Hub.
                 return ALLO_AllocationsSettings.getSettings().validatePaymentAllocationsConfiguration();
-=======
+
             } when 'settings.enablecustomizablerollups' {
                 Boolean scheduleJobsWhenComplete = paramService.getBoolean(CallableApiParameters.PARAM_SCHEDULE_JOBS, true);
                 return new CRLP_EnablementService().enable(scheduleJobsWhenComplete);
->>>>>>> affa395c
 
             } when else {
                 throw new MalformedMethodInvocationException(
