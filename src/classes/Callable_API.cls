--- conflicted
+++ resolved
@@ -95,16 +95,14 @@
                 // parameter service depending on which action was invoked
                 return CallableDispatchService_ERR.getInstanceOf(paramService).dispatch();
 
-<<<<<<< HEAD
             } when 'settings.enableenhancedrecurringdonations' {
                 Boolean scheduleJobsWhenComplete = paramService.getBoolean(CallableApiParameters.PARAM_SCHEDULE_JOBS, true);
                 RD2_EnablementDelegate_CTRL.callableApiEnableEnhancement(scheduleJobsWhenComplete);
                 return null;
-=======
+
             } when 'settings.enablecustomizablerollups' {
                 Boolean scheduleJobsWhenComplete = paramService.getBoolean(CallableApiParameters.PARAM_SCHEDULE_JOBS, true);
                 return new CRLP_EnablementService().enable(scheduleJobsWhenComplete);
->>>>>>> 3d2355ad
 
             } when else {
                 throw new MalformedMethodInvocationException(
