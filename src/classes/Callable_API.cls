/*
    Copyright (c) 2019, Salesforce.org
    All rights reserved.
    
    Redistribution and use in source and binary forms, with or without
    modification, are permitted provided that the following conditions are met:
    
    * Redistributions of source code must retain the above copyright
      notice, this list of conditions and the following disclaimer.
    * Redistributions in binary form must reproduce the above copyright
      notice, this list of conditions and the following disclaimer in the
      documentation and/or other materials provided with the distribution.
    * Neither the name of Salesforce.org nor the names of
      its contributors may be used to endorse or promote products derived
      from this software without specific prior written permission.

    THIS SOFTWARE IS PROVIDED BY THE COPYRIGHT HOLDERS AND CONTRIBUTORS
    "AS IS" AND ANY EXPRESS OR IMPLIED WARRANTIES, INCLUDING, BUT NOT 
    LIMITED TO, THE IMPLIED WARRANTIES OF MERCHANTABILITY AND FITNESS 
    FOR A PARTICULAR PURPOSE ARE DISCLAIMED. IN NO EVENT SHALL THE 
    COPYRIGHT HOLDER OR CONTRIBUTORS BE LIABLE FOR ANY DIRECT, INDIRECT, 
    INCIDENTAL, SPECIAL, EXEMPLARY, OR CONSEQUENTIAL DAMAGES (INCLUDING, 
    BUT NOT LIMITED TO, PROCUREMENT OF SUBSTITUTE GOODS OR SERVICES; 
    LOSS OF USE, DATA, OR PROFITS; OR BUSINESS INTERRUPTION) HOWEVER 
    CAUSED AND ON ANY THEORY OF LIABILITY, WHETHER IN CONTRACT, STRICT 
    LIABILITY, OR TORT (INCLUDING NEGLIGENCE OR OTHERWISE) ARISING IN 
    ANY WAY OUT OF THE USE OF THIS SOFTWARE, EVEN IF ADVISED OF THE 
    POSSIBILITY OF SUCH DAMAGE.
*/
/**
* @author Salesforce.org
* @date 2019
* @group API
* @group-content ../../ApexDocContent/API.htm
* @description Global API class that exposes a System.Callable interface for external
* applications and customers to leverage for future NPSP api's
*/
global with sharing class Callable_API implements System.Callable {

    /*******************************************************************************************************
    * @description Exception class for Malformed Method Invocations
    ********************************************************************************************************/
    public class MalformedMethodInvocationException extends Exception {}

    /*******************************************************************************************************
    * @description call function implementation of the callable Interface will dispatch to the appropriate
    * action handler based on the action text
    * @param action string of the target action
    * @param args name value map of arguments
    * @return Object returned will depend on the results of the target function otherwise it returns true
    ********************************************************************************************************/
    global Object call(String action, Map<String, Object> params) {
        String cleanActionText = (String.isBlank(action) ? '' : action.toLowerCase());

        CallableApiParameters paramService = new CallableApiParameters(params);

        switch on (cleanActionText) {
            when 'tdtm.disablealltriggers' {
                TDTM_Config_API.disableAllTriggers();

            } when 'opp.mapstagetostate' {
                String oppStage = paramService.getString(CallableApiParameters.PARAM_OPPORTUNITY_STAGE);
                return OPP_StageMappingUtil.determineOppStateFromOppStage(oppStage);

            } when 'crlp.getdefinitionsforrolluptype' {
                String rollupType = paramService.getString(CallableApiParameters.PARAM_ROLLUP_TYPE);

                CRLP_ApiService crlpApiSvc = new CRLP_ApiService();
<<<<<<< HEAD
                List<CRLP_Rollup> response = crlpApiSvc.getRollupDefinitions((String) params.get(CRLP_ApiService.PARAM_ROLLUP_TYPE));
=======
                List<CRLP_Rollup> response = crlpApiSvc.getRollupDefinitions(rollupType);

>>>>>>> 5561fcb4
                return JSON.serialize(response, true);

            } when 'crlp.executerollups' {
                Id parentId = paramService.getString(CallableApiParameters.PARAM_ROLLUP_PARENTID);
                String rollupType = paramService.getString(CallableApiParameters.PARAM_ROLLUP_TYPE);
                List<CRLP_Rollup> rollupDefs = paramService.getRollupDefinitions(CallableApiParameters.PARAM_ROLLUP_DEFS);
                Boolean commitToDb = paramService.getBoolean(CallableApiParameters.PARAM_ROLLUP_COMMIT, false);
                Map<Id, Map<SObjectType, List<SObject>>> rollupData = paramService.getRollupDataMap(CallableApiParameters.PARAM_ROLLUP_DATA);

                CRLP_ApiService crlpApiSvc = new CRLP_ApiService();
                rollupDefs = crlpApiSvc.executeRollups(parentId, rollupType, rollupDefs, rollupData, commitToDb);

                return JSON.serialize(rollupDefs,false);

            } when else {
                throw new MalformedMethodInvocationException(
                    String.format(System.Label.CallableApiMethodNotImplemented, new List<String> { action })
                );
            }
        }

        // if the action does not return a value then return success
        return true;
    }

}<|MERGE_RESOLUTION|>--- conflicted
+++ resolved
@@ -66,12 +66,7 @@
                 String rollupType = paramService.getString(CallableApiParameters.PARAM_ROLLUP_TYPE);
 
                 CRLP_ApiService crlpApiSvc = new CRLP_ApiService();
-<<<<<<< HEAD
-                List<CRLP_Rollup> response = crlpApiSvc.getRollupDefinitions((String) params.get(CRLP_ApiService.PARAM_ROLLUP_TYPE));
-=======
                 List<CRLP_Rollup> response = crlpApiSvc.getRollupDefinitions(rollupType);
-
->>>>>>> 5561fcb4
                 return JSON.serialize(response, true);
 
             } when 'crlp.executerollups' {
