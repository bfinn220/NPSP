--- conflicted
+++ resolved
@@ -86,13 +86,12 @@
                 CRLP_ApiService crlpApiSvc = new CRLP_ApiService();
                 return crlpApiSvc.isCrlpEnabled();
 
-<<<<<<< HEAD
             } when 'util.forceoverridepilot' {
                 UTIL_FeatureEnablement featureEnablement = new UTIL_FeatureEnablement();
                 String key = paramService.getString('Key');
                 Boolean value = paramService.getBoolean('Value');
                 featureEnablement.forcePilotOverride(key, value);
-=======
+
             } when 'err.dispatchaction' {
                 // This method is to be used only by Salesforce.org apps and is subject to change at any time. Do NOT call this method.
                 // If you do so, your functionality can break without any warning or liability from Salesforce.
@@ -101,7 +100,6 @@
                 // Since there are multiple actions that can be invoked, the ERR_Dispatch_API will get the remaining params out of the
                 // parameter service depending on which action was invoked
                 return CallableDispatchService_ERR.getInstanceOf(paramService).dispatch();
->>>>>>> 845e2485
 
             } when else {
                 throw new MalformedMethodInvocationException(
