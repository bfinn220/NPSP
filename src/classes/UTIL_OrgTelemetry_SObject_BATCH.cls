--- conflicted
+++ resolved
@@ -65,7 +65,6 @@
         OPPORTUNITIES
     }
 
-<<<<<<< HEAD
     /** @description Limit for query locator. Property is public to allow for testing */
     public Integer chunkSize = 10000000;
 
@@ -74,8 +73,6 @@
     */
     public Id lastProcessedId;
 
-=======
->>>>>>> 9920370b
     @TestVisible
     private UTIL_FeatureManagement featureManager = new UTIL_FeatureManagement();
 
@@ -95,10 +92,6 @@
     @TestVisible
     private Integer rdDiffCount = 0;
 
-<<<<<<< HEAD
-=======
-
->>>>>>> 9920370b
     private final String recurringDonationOpenStatusValue = System.Label.npe03.RecurringDonationOpenStatus;
 
     /**
@@ -127,7 +120,6 @@
         String soqlQuery = 'SELECT Id FROM Account LIMIT 0';
         switch on (jobMode) {
             when OPPORTUNITIES {
-<<<<<<< HEAD
                 soqlQuery = 'SELECT Id, npe03__Recurring_Donation__r.npe03__Open_Ended_Status__c FROM Opportunity WHERE Id > \'\'{0}\'\' ORDER BY Id LIMIT {1}';
             }
 
@@ -138,15 +130,6 @@
             when else {
                 // If no conditions are met, this returns an empty query to avoid an NPE
                 soqlQuery = 'SELECT Id FROM Account LIMIT 0';
-=======
-                String soql = 'SELECT Id, npe03__Recurring_Donation__r.npe03__Open_Ended_Status__c FROM Opportunity';
-                return Database.getQueryLocator(soql);
->>>>>>> 9920370b
-            }
-
-            when RECURRING_DONATIONS {
-                String soql = 'SELECT npe03__Amount__c FROM npe03__Recurring_Donation__c';
-                return Database.getQueryLocator(soql);
             }
         }
 
@@ -162,7 +145,6 @@
      * stateful vars
      */
     public void execute(Database.BatchableContext context, List<SObject> scope) {
-<<<<<<< HEAD
         // Since execution contexts might not run in order (ex., chunk size 10k,
         // batch size 2k has 5 batches but they won't run in a guaranteed order)
         // we first need to check if the last Id is greater than the value in lastProcessedId
@@ -178,25 +160,7 @@
 
             when RECURRING_DONATIONS {
                 handleRecurringDonationsJobMode((List<npe03__Recurring_Donation__c>) scope);
-=======
-        switch on (jobMode) {
-            when OPPORTUNITIES {
-                handleOpportunityJobMode((List<Opportunity>) scope);
->>>>>>> 9920370b
-            }
-
-            when RECURRING_DONATIONS {
-                handleRecurringDonationsJobMode((List<npe03__Recurring_Donation__c>) scope);
-            }
-        }
-    }
-
-    /**
-     * @description Handles batch logic for OPPORTUNITIES job mode
-     */
-    private void handleOpportunityJobMode(List<Opportunity> opps) {
-        for (Opportunity opp : opps) {
-            getOppRecurringDonationsCounts(opp);
+            }
         }
     }
 
@@ -285,7 +249,6 @@
      * @description When the entire batch job is done, submit the final count variables to the LMO
      */
     public void finish(Database.BatchableContext context) {
-<<<<<<< HEAD
         if (shouldChainNextBatch()) {
 
             switch on (jobMode) {
@@ -309,17 +272,6 @@
                     featureManager.setPackageIntegerValue(UTIL_OrgTelemetry_SVC.TelemetryParameterName.Data_CountRecurringDonationsAll.name(), rdAllCount);
                     featureManager.setPackageIntegerValue(UTIL_OrgTelemetry_SVC.TelemetryParameterName.Data_CountRdsWithDiffAmount.name(), rdDiffCount);
                 }
-=======
-        switch on (jobMode) {
-            when OPPORTUNITIES {
-                featureManager.setPackageIntegerValue(UTIL_OrgTelemetry_SVC.TelemetryParameterName.Data_CountRdOppsOpenEnded.name(), rdOpenStatusOppsCount);
-                featureManager.setPackageIntegerValue(UTIL_OrgTelemetry_SVC.TelemetryParameterName.Data_CountRdOppsAll.name(), rdAllOppsCount);
-            }
-
-            when RECURRING_DONATIONS {
-                featureManager.setPackageIntegerValue(UTIL_OrgTelemetry_SVC.TelemetryParameterName.Data_CountRecurringDonationsAll.name(), rdAllCount);
-                featureManager.setPackageIntegerValue(UTIL_OrgTelemetry_SVC.TelemetryParameterName.Data_CountRdsWithDiffAmount.name(), rdDiffCount);
->>>>>>> 9920370b
             }
         }
     }
