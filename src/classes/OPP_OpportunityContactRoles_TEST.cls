--- conflicted
+++ resolved
@@ -45,18 +45,11 @@
     /*******************************************************************************************************
     * @description Role values to use in settings.
     */    
-<<<<<<< HEAD
-    private static string donorRoleforTest = 'Donor';
-    private static string softCreditRoleforTest = 'Soft Credit';
-    private static string HonoreeRoleforTest = 'Honoree';
-    private static string NotificationRecipientRoleforTest = 'Notification Recipient';
-=======
     private static final String OPPORTUNITY_CONTACT_ROLE_DONOR = 'Donor';
     private static final String OPPORTUNITY_CONTACT_ROLE_HONOREE = 'Honoree';
     private static final String OPPORTUNITY_CONTACT_ROLE_NOTIFICATION_RECIPIENT = 'Notification Recipient';
     private static final String OPPORTUNITY_CONTACT_ROLE_INFLUENCER = 'Influencer';
 
->>>>>>> 4708edb9
 
     /*******************************************************************************************************
     * @description Test creation or upate of contact role for Organizational Account.
@@ -103,11 +96,7 @@
 
         result = [SELECT OpportunityId, ContactId, Role FROM OpportunityContactRole WHERE OpportunityId = :opp2.Id];
         System.assertEquals(con.Id, result[0].ContactId);
-<<<<<<< HEAD
-        System.assertEquals(softCreditRoleforTest, result[0].Role);
-=======
         System.assertEquals(OPPORTUNITY_CONTACT_ROLE_DONOR, result[0].Role);
->>>>>>> 4708edb9
     }
 
     /*******************************************************************************************************
@@ -250,17 +239,10 @@
         insert opp1;
         Test.stopTest();
 
-<<<<<<< HEAD
-        OpportunityContactRole[] result = [SELECT OpportunityId, ContactId, isPrimary,Role FROM OpportunityContactRole WHERE OpportunityId = :opp1.Id];
-        //should be one role
-        System.assertEquals(1, result.size());
-        System.assertEquals(donorRoleforTest, result[0].Role);
-=======
         OpportunityContactRole[] result = [SELECT OpportunityId, ContactId, isPrimary, Role FROM OpportunityContactRole WHERE OpportunityId = :opp1.Id];
         //should be one role
         System.assertEquals(1, result.size());
         System.assertEquals(OPPORTUNITY_CONTACT_ROLE_DONOR, result[0].Role);
->>>>>>> 4708edb9
         System.assertEquals(true, result[0].isPrimary);
         
        Opportunity[] oppResult = [SELECT AccountId FROM Opportunity WHERE Id = :opp1.Id];
@@ -551,11 +533,7 @@
         Contact primaryCon = UTIL_UnitTestData_TEST.getContact();
         insert primaryCon;
 
-<<<<<<< HEAD
-        list<Contact> queryCon = [SELECT AccountId FROM Contact where Id = :primaryCon.id];
-=======
         List<Contact> queryCon = [SELECT AccountId FROM Contact WHERE Id = :primaryCon.id];
->>>>>>> 4708edb9
         Id hhAccountId = queryCon[0].AccountId;
 
         List<contact> householdMembers = UTIL_UnitTestData_TEST.CreateMultipleTestContacts(2);
