--- conflicted
+++ resolved
@@ -58,12 +58,8 @@
     static testMethod void testCreateUpdateCRForOrganizationalAccount() {
         if (strTestOnly != '*' && strTestOnly != 'createOrUpdateCR') return;
         
-<<<<<<< HEAD
         Account acc = new Account(Name=UTIL_UnitTestData_TEST.TEST_NAME);
-=======
-        Account acc = new Account(Name='test77');
         acc.npe01__SYSTEMIsIndividual__c = false;
->>>>>>> a7e4f462
         insert acc;
 
         Contact con = UTIL_UnitTestData_TEST.getContact();
@@ -165,21 +161,11 @@
         Contact con = UTIL_UnitTestData_TEST.getContact();
         insert con;
         
-<<<<<<< HEAD
-        // disable the OPP_OpportunityContactRoles_TDTM trigger
-        for (Trigger_Handler__c th : TDTM_Config_API.getCachedRecords()) {
-            if (th.Class__c == 'OPP_OpportunityContactRoles_TDTM') {
-                th.Active__c = false;
-            }
-        }
-
-=======
         Trigger_Handler__c triggerHandler = [SELECT Active__c FROM Trigger_Handler__c WHERE Class__c = 'OPP_OpportunityContactRoles_TDTM'];
         triggerHandler.Active__c = false;
         update triggerHandler;
         TDTM_ObjectDataGateway.ClearCachedTriggerHandlersForTest();
-        
->>>>>>> a7e4f462
+
         Opportunity opp1 = new Opportunity(
             Name = UTIL_UnitTestData_TEST.TEST_NAME,
             npe01__Contact_Id_for_Role__c = con.Id,
