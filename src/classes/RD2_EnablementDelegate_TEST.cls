--- conflicted
+++ resolved
@@ -624,8 +624,6 @@
     }
 
     /**
-<<<<<<< HEAD
-=======
      * @description Sets RD Settings
      * @return void
      */
@@ -640,7 +638,6 @@
     }
 
     /**
->>>>>>> b6da7903
      * @description Instantiate a legacy recurring donation for a specific ContactId
      * @param contactId
      * @return TEST_RecurringDonationBuilder New Recurring Donation builder
