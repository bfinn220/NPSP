--- conflicted
+++ resolved
@@ -316,11 +316,7 @@
     /*******************************************************************************************************
     * @description returns friendly label for standard User lookups when we need to display them in custom UI.
     * This is necessary because these labels do not exist in any schema describe available.
-<<<<<<< HEAD
-    * @return string, friendly label without 'Id'
-=======
     * @return string, translatable & friendly label without 'Id'
->>>>>>> fc5d6d85
     */
     public static String getUserReferenceFieldLabel(DescribeFieldResult dfr) {
         if (dfr.name == 'CreatedById') {
@@ -404,15 +400,10 @@
         } else {
             for(Schema.FieldSetMember fieldSetMember : fieldSetDescribe.getFields()) {
                 if (fieldSetMember.getFieldPath().contains('.')) {
-<<<<<<< HEAD
-                    throw (new SchemaDescribeException('Related field \'' + fieldSetMember.getFieldPath() + '\' not supported ' +
-                        'in field set \'' + fieldSetName + '\'.  You can only include fields directly on object \'' + obj + '\'.'));
-=======
                     String errorMessage = 'Related field \'' + fieldSetMember.getFieldPath() +
                             '\' not supported ' + 'in field set \'' + fieldSetName +
                             '\'.  You can only include fields directly on object \'' + obj + '\'.';
                     throw (new SchemaDescribeException(errorMessage));
->>>>>>> fc5d6d85
                 }
                 fieldNames.add(fieldSetMember.getFieldPath());
             }
