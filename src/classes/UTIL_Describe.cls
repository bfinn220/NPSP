/*
    Copyright (c) 2014 Salesforce.org
    All rights reserved.

    Redistribution and use in source and binary forms, with or without
    modification, are permitted provided that the following conditions are met:

    * Redistributions of source code must retain the above copyright
      notice, this list of conditions and the following disclaimer.
    * Redistributions in binary form must reproduce the above copyright
      notice, this list of conditions and the following disclaimer in the
      documentation and/or other materials provided with the distribution.
    * Neither the name of Salesforce.org nor the names of
      its contributors may be used to endorse or promote products derived
      from this software without specific prior written permission.

    THIS SOFTWARE IS PROVIDED BY THE COPYRIGHT HOLDERS AND CONTRIBUTORS
    "AS IS" AND ANY EXPRESS OR IMPLIED WARRANTIES, INCLUDING, BUT NOT
    LIMITED TO, THE IMPLIED WARRANTIES OF MERCHANTABILITY AND FITNESS
    FOR A PARTICULAR PURPOSE ARE DISCLAIMED. IN NO EVENT SHALL THE
    COPYRIGHT HOLDER OR CONTRIBUTORS BE LIABLE FOR ANY DIRECT, INDIRECT,
    INCIDENTAL, SPECIAL, EXEMPLARY, OR CONSEQUENTIAL DAMAGES (INCLUDING,
    BUT NOT LIMITED TO, PROCUREMENT OF SUBSTITUTE GOODS OR SERVICES;
    LOSS OF USE, DATA, OR PROFITS; OR BUSINESS INTERRUPTION) HOWEVER
    CAUSED AND ON ANY THEORY OF LIABILITY, WHETHER IN CONTRACT, STRICT
    LIABILITY, OR TORT (INCLUDING NEGLIGENCE OR OTHERWISE) ARISING IN
    ANY WAY OUT OF THE USE OF THIS SOFTWARE, EVEN IF ADVISED OF THE
    POSSIBILITY OF SUCH DAMAGE.
/**
* @author Salesforce.org
* @date 2014
* @group Utilities
* @description This class allows easy access to object and field description information from within other classes.
*
* It is called statically, and therefore will supply the same information to all calls made from
* within one transaction, or set of trigger calls. This is beneficial because this info should
* be the same for all calls in a transaction, and by calling it statically we reduce the calls
* that are made, making the total transaction more efficient.
*/

public class UTIL_Describe {

    // throw custom exceptions when a bogus object or field is provided.
    public class SchemaDescribeException extends Exception {}

    //maps to hold the describe info
    private static Map<String, Schema.SObjectType> gd;
    private static Map<String, Schema.DescribeSObjectResult> objectDescribes = new Map<String, Schema.DescribeSObjectResult>();
    private static Map<Schema.SObjectType, Schema.DescribeSObjectResult> objectDescribesByType = new Map<Schema.SObjectType, Schema.DescribeSObjectResult>();
    private static Map<String, Map<String, Schema.SObjectField>> fieldTokens = new Map<String,Map<String, Schema.SObjectField>>();
    private static Map<String, Map<String, Schema.DescribeFieldResult>> fieldDescribes = new Map<String,Map<String, Schema.DescribeFieldResult>>();

    /*******************************************
    * Gets describe maps for a new object
    ********************************************/
    static void fillMapsForObject(string objectName) {
        // get the object map the first time
        if (gd == null) {
            gd = Schema.getGlobalDescribe();
        }

        // get the object description
        if (gd.containsKey(objectName)) {
            if (!objectDescribes.containsKey(objectName)) {
                Schema.DescribeSObjectResult objDescribe = gd.get(objectName).getDescribe();
                objectDescribes.put(objectName, objDescribe);
                objectDescribesByType.put(objDescribe.getSObjectType(), objDescribe);
            }
        } else {
            throw new SchemaDescribeException('Invalid object name \'' + objectName + '\'');
        }
    }

    /*******************************************
    * Gets a field map for a new object/field pair
    ********************************************/
    private static void fillFieldMapsForObject(string objectName, string fieldName) {
        // get the object map the first time
        fillMapsForObject(objectName);

        // get the field description
        if (!fieldTokens.containsKey(objectName)) {
            fieldTokens.put(objectName, objectDescribes.get(objectName).fields.getMap());
            fieldDescribes.put(objectName, new Map<String, Schema.DescribeFieldResult>());
        }
        if (!fieldDescribes.get(objectName).containsKey(fieldName)) {
            if (fieldTokens.get(objectName).containsKey(fieldName)) {
                Schema.DescribeFieldResult dfr = fieldTokens.get(objectName).get(fieldName).getDescribe();
                fieldDescribes.get(objectName).put(fieldName, dfr);
            } else {
                throw new SchemaDescribeException('Invalid field name \'' + fieldName + '\'');
            }
        }
    }

    /*******************************************
    * Gets all field maps for a new object
    ********************************************/
    static void fillFieldMapsForObject(string objectName) {
        // get the object map the first time
        fillMapsForObject(objectName);

        // get the field description
        if (!fieldTokens.containsKey(objectName)) {
            fieldTokens.put(objectName, objectDescribes.get(objectName).fields.getMap());
            fieldDescribes.put(objectName, new Map<String, Schema.DescribeFieldResult>());
        }

        //Map<String, Schema.SObjectField> fieldsMap = objectDescribes.get(objectName).fields.getMap();
        if (fieldTokens.get(objectName).size() != fieldDescribes.get(objectName).size()) {
            for ( string fieldName : fieldTokens.get(objectName).keyset()) {
                if (!fieldDescribes.get(objectName).containsKey(fieldName)) {
                    Schema.DescribeFieldResult dfr = fieldTokens.get(objectName).get(fieldName).getDescribe();
                    fieldDescribes.get(objectName).put(fieldName, dfr);
                }
            }
        }
    }

    /*******************************************************************************************************
    * @description Returns new object of given type.
    * @param objectName the name of the object to create
    * @return the new SObject
    */
    public static SObject getPrototypeObject(String objectName) {
        // make sure we have this object's schema mapped
        if (!objectDescribes.containsKey(objectName))
            fillMapsForObject(objectName);

        return gd.get(objectName).newSObject();
    }

    /*******************************************************************************************************
    * @description Returns object friendly name.
    * @param objectName the name of the object to lookup
    * @return the Label of the object
    */
    public static string getObjectLabel(String objectName) {
        // make sure we have this object's schema mapped
        if (!objectDescribes.containsKey(objectName))
            fillMapsForObject(objectName);

        return objectDescribes.get(objectName).getLabel();
    }

    /*******************************************************************************************************
    * @description Returns object describe data.
    * @param objectName the name of the object to lookup
    * @return Schema.DescribeSObjectResult of the object
    */
    public static Schema.DescribeSObjectResult getObjectDescribe(String objectName) {
        // make sure we have this object's schema mapped
        if (!objectDescribes.containsKey(objectName))
            fillMapsForObject(objectName);

        return objectDescribes.get(objectName);
    }

    /*******************************************************************************************************
    * @description Returns object describe data.
    * @param objType the SObjectType of the object to lookup
    * @return Schema.DescribeSObjectResult of the object
    */
    public static Schema.DescribeSObjectResult getObjectDescribe(SObjectType objType) {
        // make sure we have this object's schema mapped
        if (objectDescribesByType == null || !objectDescribesByType.containsKey(objType)) {
            fillMapsForObject(objType.getDescribe().getName());
        }

        return objectDescribesByType.get(objType);
    }

    /*******************************************************************************************************
    * @description Compares Id to verify object type
    * @param salesforceId of the object
    * @param objectName
    * @return true if the Id is for the given object type, false otherwise.
    */
    public static boolean isObjectIdThisType(Id salesforceId, String objectName) {
        // make sure we have this object's schema mapped
        if (!objectDescribes.containsKey(objectName))
            fillMapsForObject(objectName);

        // now grab the requested id prefix
        boolean ret = false;
        if (salesforceId != null) {
            string prefix = objectDescribes.get(objectName).getKeyPrefix();
            if (prefix != null)
                ret = ((string)(salesforceId)).startsWith(prefix);
        }
        return ret;
    }

    /*******************************************************************************************************
    * @description Returns all field describe data
    * @param objectName the name of the object to look up
    * @return Map<String, Schema.DescribeFieldResult> a map of field api names to describe file results.
    */
    public static Map<String, Schema.DescribeFieldResult> getAllFieldsDescribe(String objectName) {

        // make sure we have this object's schema mapped
        fillFieldMapsForObject(objectName);

        Map<String, Schema.DescribeFieldResult> fieldMap = fieldDescribes.get(objectName);
        return fieldMap;
    }

    /*******************************************************************************************************
    * @description Returns the Name field of any given object.
    * @param objectName the name of the object to look up
    * @return String the API name of the Name field
    */
    public static String getNameField(String objectName) {
        String nameField = 'Name';

        Map<String, Schema.DescribeFieldResult> mapObjectFields = getAllFieldsDescribe(objectName);

        if (!mapObjectFields.containsKey(nameField)) {
            nameField = null;
            for (String relatedFieldName : mapObjectFields.keySet()) {
                if (mapObjectFields.get(relatedFieldName).isNameField()) {
                    return relatedFieldName;
                }
            }
        }
        
        return nameField;
    }

    /*******************************************************************************************************
    * @description Gives field type name - ID, STRING, TEXTAREA, DATE, DATETIME, BOOLEAN, REFERENCE,
    * PICKLIST, MULTIPICKLIST, CURRENCY, DOUBLE, INTEGER, PERCENT, PHONE, EMAIL
    * @param objectName the name of the object to look up
    * @param fieldName the name of the field to look up -- LOWERCASE
    * @return string the name of the of the field's type
    */
    public static string getFieldType(String objectName, String fieldName) {
        // make sure we have this field's schema mapped
        if (!fieldDescribes.containsKey(objectName) || !fieldDescribes.get(objectName).containsKey(fieldName))
            fillFieldMapsForObject(objectName, fieldName);

        Schema.DescribeFieldResult dfr = fieldDescribes.get(objectName).get(fieldName);
        return dfr.getType().name();
    }

    /*******************************************************************************************************
    * @description Gives field type name - ID, STRING, TEXTAREA, DATE, DATETIME, BOOLEAN, REFERENCE,
    * PICKLIST, MULTIPICKLIST, CURRENCY, DOUBLE, INTEGER, PERCENT, PHONE, EMAIL
    * @param objectName the name of the object to look up
    * @param fieldName the name of the field to look up -- LOWERCASE
    * @return Displaytype the Displaytype of the field
    */
    public static Schema.Displaytype getFieldDisplaytype(String objectName, String fieldName) {
        // make sure we have this field's schema mapped
        if (!fieldDescribes.containsKey(objectName) || !fieldDescribes.get(objectName).containsKey(fieldName))
            fillFieldMapsForObject(objectName, fieldName);

        Schema.DescribeFieldResult dfr = fieldDescribes.get(objectName).get(fieldName);
        return dfr.getType();
    }

    /*******************************************************************************************************
    * @description Gets a SObjectType token given the API name of that SObject.
    * @param qualifiedAPIName The API name of an SObject.
    * @return Schema.SObjectType The token for the object.
    */
    public static Schema.SObjectType getSObjectType(String qualifiedAPIName) {
        if (gd==null) gd = Schema.getGlobalDescribe();
        return gd.get(qualifiedAPIName);
    }

    /*******************************************************************************************************
    * @description Returns field describe data
    * @param objectName the name of the object to look up
    * @param fieldName the name of the field to look up -- LOWERCASE
    * @return Schema.DescribeFieldResult the describe field result for the given field
    */
    public static Schema.DescribeFieldResult getFieldDescribe(String objectName, String fieldName) {
        // make sure we have this field's schema mapped
        if (!fieldDescribes.containsKey(objectName) || !fieldDescribes.get(objectName).containsKey(fieldName))
            fillFieldMapsForObject(objectName, fieldName);

        Schema.DescribeFieldResult dfr = fieldDescribes.get(objectName).get(fieldName);
        return dfr;
    }

    /*******************************************************************************************************
    * @description Gives field friendly name
    * @param objectName the name of the object to look up
    * @param fieldName the name of the field to look up -- LOWERCASE
    * @return string the label of the field
    */
    public static string getFieldLabel(String objectName, String fieldName) {
        // make sure we have this field's schema mapped
        if (!fieldDescribes.containsKey(objectName) || !fieldDescribes.get(objectName).containsKey(fieldName))
            fillFieldMapsForObject(objectName, fieldName);

        Schema.DescribeFieldResult dfr = fieldDescribes.get(objectName).get(fieldName);
        return dfr.getLabel();
    }

    /*******************************************************************************************************
    * @description Gives field friendly name without throwing exception if not valid.
    * @param objectName the name of the object to look up
    * @param fieldName the name of the field to look up -- LOWERCASE
    * @return string the label of the field
    */
    public static string getFieldLabelSafe(string strObj, string strField) {
        try {
            return getFieldLabel(strObj, strField);
        } catch (Exception e) {
            return strField;
        }
    }

    /*******************************************************************************************************
    * @description checks whether the field exists
    * @param objectName the name of the object to look up
    * @param fieldName the name of the field to look up -- LOWERCASE
    * @return boolean whether the field exists
    */
    public static boolean isValidField(String objectName, String fieldName) {
        // make sure we have this field's schema mapped
        try {
            if (!fieldDescribes.containsKey(objectName) || !fieldDescribes.get(objectName).containsKey(fieldName))
                fillFieldMapsForObject(objectName, fieldName);

            Schema.DescribeFieldResult dfr = fieldDescribes.get(objectName).get(fieldName);
            return dfr != null;
        } catch (exception ex) {
            return false;
        }
    }

    /*******************************************************************************************************
    * @description utility to check for compatible datatypes for data copying
    * @param dtSrc the DisplayType of the source object
    * @param dtTgt the DisplayType of the target object
    * @return true if the types can be copied between
    */
    public static boolean canDisplaytypesCopy(Schema.Displaytype dtSrc, Schema.Displaytype dtTgt) {

        if (dtSrc == dtTgt)
           return true;

        // date can go to datetime
        if (dtSrc == Schema.Displaytype.Date && dtTgt == Schema.Displaytype.DateTime)
           return true;

        // numbers can implictly cast to other numbers
        if ((dtSrc == Schema.Displaytype.Currency ||
            dtSrc == Schema.Displaytype.Double ||
            dtSrc == Schema.Displaytype.Integer ||
            dtSrc == Schema.Displaytype.Percent) &&
           (dtTgt == Schema.Displaytype.Currency ||
            dtTgt == Schema.Displaytype.Double ||
            dtTgt == Schema.Displaytype.Integer ||
            dtTgt == Schema.Displaytype.Percent)) {
            return true;
        }

        // text can go to longer text
        if (dtSrc == Schema.Displaytype.String && dtTgt == Schema.Displaytype.TextArea)
            return true;

        return false;
    }

    /*******************************************************************************************************
    * @description utility to return a list of strings from a field set.
    * @param strObject the name of the object
    * @param strFS the name of the object's field set
    * @return a list of strings of field names in the field set
    */
    // utility to return a list of strings from a field set.
    public static list<string> listStrFromFieldSet(string strObject, string strFS) {
        list<string> listStrFields = new list<string>();
        if (gd==null) gd = Schema.getGlobalDescribe();
        Schema.SObjectType targetType = gd.get(strObject);
        Schema.DescribeSObjectResult d = targetType.getDescribe(); 
        Schema.FieldSet fs = d.fieldSets.getMap().get(strFS); 
        if (fs == null) {
            return null;
        } else {
            for(Schema.FieldSetMember f : fs.getFields()) {
                if (f.getFieldPath().contains('.')) {
                    throw (new SchemaDescribeException('Related field \'' + f.getFieldPath() + '\' not supported ' +
                        'in field set \'' + strFS + '\'.  You can only include fields directly on object \'' + strObject + '\'.'));
                }
                listStrFields.add(f.getFieldPath());
            }
            return listStrFields;
        }
    }

    /*******************************************************************************************************
    * @description utility to return a comma separated string of field names from a field set
    * @param strObject the name of the object
    * @param strFS the name of the object's field set
    * @return a comma separated string of field names in the field set
    */
    public static string strFieldNamesFromFieldSet(string strObject, string strFS) {
        string strFields = '';
        for (string str : listStrFromFieldSet(strObject, strFS)) {
            strFields += str + ',';
        }
        return strFields.substring(0, strFields.length()-1);
    }

    /*******************************************************************************************************
    * @description copies the specified fields, make sure the user has apppropriate permissions
    * @param strObject the name of the object
    * @param src the Source object
    * @param dst the Destination object
    * @param listStrF the list of field names to check FLS and copy data from
    * @return void
    */
    public static void copyObjectFLS(string strObject, SObject src, SObject dst, list<String> listStrF) {
        for (String strF : listStrF) {
            DescribeFieldResult dfr = UTIL_Describe.getFieldDescribe(strObject, strF);
            if (dfr == null || !dfr.isCreateable() || !dfr.isUpdateable())
                throw (new permsException(string.format(label.flsError, new string[]{strObject + '.' + strF})));
            
            // don't copy null for checkbox fields, or they will give an error on update
            if (dfr.isNillable() || src.get(strF)!= null) {    
                dst.put(strF, src.get(strF));
            }
        }
    }

    /** @description Returns a list of SelectOptions for a given object and picklist field name.
    * @param objectName The name of the object.
    * @param fieldName The name of the field. -- LOWERCASE
    * @return List<SelectOption> The select options for this picklist field.
    */

    public static List<SelectOption> getSelectOptions(String objectName, String fieldName) {
        Schema.DescribeFieldResult describeField = UTIL_Describe.getFieldDescribe(objectName, fieldName);
        List<SelectOption> result = new List<SelectOption>();
        if (describeField.getType() == Schema.DisplayType.PICKLIST) {
            for (Schema.PicklistEntry entry : describeField.getPicklistValues()) {
                if (entry.isActive()) {
                    result.add(new SelectOption(entry.getValue(), entry.getLabel()));
                }
            }
        }
        return result;
    }

    /** @description Returns the default SelectOption for a given object and picklist field name.
    * @param objectName The name of the object.
    * @param fieldName The name of the field. -- LOWERCASE
    * @return String The default select option for this picklist field.
    */
    public static String getDefaultSelectOption(String objectName, String fieldName) {
        Schema.DescribeFieldResult describeField = getFieldDescribe(objectName, fieldName);
        if (describeField.getType() == Schema.DisplayType.PICKLIST) {
            for (Schema.PicklistEntry entry : describeField.getPicklistValues()) {
                if (entry.isDefaultValue()) {
                    return entry.getValue();
                }
            }
        }
        return null;
    }

<<<<<<< HEAD
    /** @description For a given object and field, verifies that the field is accessible and (optionally) 
    *  updateable (as determined by 'checkUpdateable') and throwing an exception if it isn't.*/
    public static void checkFieldFLS(String objectName, String fieldName, Boolean checkUpdateable) {
=======
    /** @description Returns a list of options formatted for Lightning Component use in lightning:select tags
    * for a given object and picklist field name.
    * @param objectName The name of the object.
    * @param fieldName The name of the field.
    * @return List<Map<String, String>> The options for this picklist field formatted for use in Lightning Components
    */
    public static List<Map<String, String>> getLightningSelectOptions(String objectName, String fieldName) {
        fieldName = fieldName.toLowerCase();
        List<SelectOption> picklistOptions = UTIL_Describe.getSelectOptions(objectName,fieldName);
        List<Map<String, String>> options = new List<Map<String, String>>();
        for (SelectOption opt : picklistOptions) {
            if (opt.getDisabled() == false) {
                Map<String, String> labeledOption = new Map<String, String>();
                labeledOption.put('value', opt.getValue());
                labeledOption.put('label', opt.getLabel());
                options.add(labeledOption);
            }
        }
        return options;
    }

    /** @description For a given object and field, verifies that the field is accessible and updateable,
    * throwing an exception if it isn't.*/
    public static void checkFieldFLS(String objectName, String fieldName) {
>>>>>>> 9b97160c
        DescribeFieldResult dfr = getFieldDescribe(
            UTIL_Namespace.StrTokenNSPrefix(objectName), 
            fieldName.endsWith('__c')?UTIL_Namespace.StrTokenNSPrefix(fieldName):fieldName
        );
        if (dfr == null || !dfr.isAccessible() || (checkUpdateable && !dfr.isUpdateable())) {
            throw (new permsException(
                string.format(
                    label.flsError, 
                    new string[]{UTIL_Namespace.StrTokenNSPrefix(objectName) + '.' + 
                                 UTIL_Namespace.StrTokenNSPrefix(fieldName)}
                )
            ));
        }
    }

    /** @description For a given object and field, verifies that the field is accessible and updateable,
    * throwing an exception if it isn't.*/
    public static void checkFieldFLS(String objectName, String fieldName) {
        checkFieldFLS(objectName, fieldName, true);
    }    

    /** @description For a given object and list of fields, verifies that the fields are accessible and updateable,
    * throwing an exception they aren't. Supports field references. */
    public static void checkFieldFLS(String objectName, List<String> fieldNames, Boolean checkUpdateable) {
        Set<String> flsErrorMessages = new Set<String>();
        for(String fieldName: fieldNames) {
            String fieldNameFLS = fieldName.remove('toLabel(').remove(')');
            // if the field is a reference such as "Account.Name", include that sobject and field in our FLS check
            if(fieldNameFLS.contains('.')) {
                String[] tokens = fieldNameFLS.split('\\.');

                String referenceObjectName = objectName;
                while(tokens.size() >= 2) {
                    fieldNameFLS = tokens.remove(0);
                    if(fieldNameFLS.contains('__r')) {
                        fieldNameFLS = fieldNameFLS.replace('__r','__c'); 
                    } else {
                        fieldNameFLS += 'Id';
                    }

                    try {
                        UTIL_Describe.checkFieldFLS(referenceObjectName, fieldNameFLS, false);
                    } catch(permsException pe) {
                        flsErrorMessages.add(UTIL_Namespace.StrTokenNSPrefix(referenceObjectName) + '.' + 
                                 UTIL_Namespace.StrTokenNSPrefix(fieldNameFLS));                        
                    } 
                    String referenceFieldName = fieldNameFLS;

                    referenceObjectName = UTIL_Describe.getFieldDescribe(referenceObjectName,fieldNameFLS)
                        .getReferenceTo()[0]
                        .getDescribe()
                        .getName();                
                }
            } else {
                try {                     
                    UTIL_Describe.checkFieldFLS(objectName, fieldNameFLS, false);
                } catch(permsException pe) {
                    flsErrorMessages.add(UTIL_Namespace.StrTokenNSPrefix(objectName) + '.' + 
                                UTIL_Namespace.StrTokenNSPrefix(fieldNameFLS));                        
                }
            }
        }
        if(!flsErrorMessages.isEmpty()) {
            throw new permsException(String.format(label.flsError, 
                new String[] {String.join(new List<String>(flsErrorMessages),', ')}));            
        }
    }

    private static Boolean isMiddleNameEnabled { get; set; }

    /** @description returns true if the MiddleName field is enabled in this org */
    public static Boolean isMiddleNameEnabled() {
        if (isMiddleNameEnabled == null) {
            if (!fieldTokens.containsKey('Contact')) {
                fieldTokens.put('Contact', Contact.sObjectType.getDescribe().fields.getMap());
                fieldDescribes.put('Contact', new Map<String, Schema.DescribeFieldResult>());
            }
            isMiddleNameEnabled = fieldTokens.get('Contact').containsKey('middlename');
        }
        return isMiddleNameEnabled;
    }

    private static Boolean isNameSuffixEnabled { get; set; }

    /** @description returns true if the Suffix field is enabled in this org */
    public static Boolean isNameSuffixEnabled() {
        if (isNameSuffixEnabled == null) {
            if (!fieldTokens.containsKey('Contact')) {
                fieldTokens.put('Contact', Contact.sObjectType.getDescribe().fields.getMap());
                fieldDescribes.put('Contact', new Map<String, Schema.DescribeFieldResult>());
            }
            isNameSuffixEnabled = fieldTokens.get('Contact').containsKey('suffix');
        }
        return isNameSuffixEnabled;
    }

    /** @description our exception object for Field Level & Object Security errors. */
    private class permsException extends Exception {}
    
}<|MERGE_RESOLUTION|>--- conflicted
+++ resolved
@@ -464,11 +464,6 @@
         return null;
     }
 
-<<<<<<< HEAD
-    /** @description For a given object and field, verifies that the field is accessible and (optionally) 
-    *  updateable (as determined by 'checkUpdateable') and throwing an exception if it isn't.*/
-    public static void checkFieldFLS(String objectName, String fieldName, Boolean checkUpdateable) {
-=======
     /** @description Returns a list of options formatted for Lightning Component use in lightning:select tags
     * for a given object and picklist field name.
     * @param objectName The name of the object.
@@ -490,10 +485,9 @@
         return options;
     }
 
-    /** @description For a given object and field, verifies that the field is accessible and updateable,
-    * throwing an exception if it isn't.*/
-    public static void checkFieldFLS(String objectName, String fieldName) {
->>>>>>> 9b97160c
+    /** @description For a given object and field, verifies that the field is accessible and (optionally) 
+    *  updateable (as determined by 'checkUpdateable') and throwing an exception if it isn't.*/
+    public static void checkFieldFLS(String objectName, String fieldName, Boolean checkUpdateable) {
         DescribeFieldResult dfr = getFieldDescribe(
             UTIL_Namespace.StrTokenNSPrefix(objectName), 
             fieldName.endsWith('__c')?UTIL_Namespace.StrTokenNSPrefix(fieldName):fieldName
