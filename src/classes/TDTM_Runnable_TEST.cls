/*
    Copyright (c) 2013, Salesforce.org
    All rights reserved.
    
    Redistribution and use in source and binary forms, with or without
    modification, are permitted provided that the following conditions are met:
    
    * Redistributions of source code must retain the above copyright
      notice, this list of conditions and the following disclaimer.
    * Redistributions in binary form must reproduce the above copyright
      notice, this list of conditions and the following disclaimer in the
      documentation and/or other materials provided with the distribution.
    * Neither the name of Salesforce.org nor the names of
      its contributors may be used to endorse or promote products derived
      from this software without specific prior written permission.

    THIS SOFTWARE IS PROVIDED BY THE COPYRIGHT HOLDERS AND CONTRIBUTORS
    "AS IS" AND ANY EXPRESS OR IMPLIED WARRANTIES, INCLUDING, BUT NOT 
    LIMITED TO, THE IMPLIED WARRANTIES OF MERCHANTABILITY AND FITNESS 
    FOR A PARTICULAR PURPOSE ARE DISCLAIMED. IN NO EVENT SHALL THE 
    COPYRIGHT HOLDER OR CONTRIBUTORS BE LIABLE FOR ANY DIRECT, INDIRECT, 
    INCIDENTAL, SPECIAL, EXEMPLARY, OR CONSEQUENTIAL DAMAGES (INCLUDING, 
    BUT NOT LIMITED TO, PROCUREMENT OF SUBSTITUTE GOODS OR SERVICES; 
    LOSS OF USE, DATA, OR PROFITS; OR BUSINESS INTERRUPTION) HOWEVER 
    CAUSED AND ON ANY THEORY OF LIABILITY, WHETHER IN CONTRACT, STRICT 
    LIABILITY, OR TORT (INCLUDING NEGLIGENCE OR OTHERWISE) ARISING IN 
    ANY WAY OUT OF THE USE OF THIS SOFTWARE, EVEN IF ADVISED OF THE 
    POSSIBILITY OF SUCH DAMAGE.
*/
/**
 * @author Salesforce.org
 * @date 2014
 * @group TDTM
 * @group-content ../../ApexDocContent/TDTM.htm
 * @description Test class for TDTM_Runnable
 *
***/
@isTest
private with sharing class TDTM_Runnable_TEST {

<<<<<<< HEAD
    /***************************************************************************
    * @description This test verifies that the runFuture method of the TDTM_Runnable class works properly 
    **/
    public static testmethod void testAsync() {
    	insert new Trigger_Handler__c(Active__c = true, Asynchronous__c = true,
              Class__c = 'ERR_ParentAccountUpdater2_TEST', Load_Order__c = 1, Object__c = 'Contact', 
              Trigger_Action__c = 'AfterInsert;');
=======
    /*************************************************************************** 
    * @description Creates data to be used in unit tests
    **/
    @TestSetup
    static void makeData() {
        insert UTIL_UnitTestData_TEST.CreateMultipleTestAccounts(3, CAO_Constants.HH_ACCOUNT_TYPE);      
        insert UTIL_UnitTestData_TEST.CreateMultipleTestContacts(3);
    }
    
    /*************************************************************************** 
    * @description This test verifies that the runFuture method of the TDTM_Runnable class works properly 
    **/
    @isTest
    private static void testAsync() { 
        String runFutureAccountName = 'New Acc Name';
        String runFutureContactName = 'New First Name';

        insert new Trigger_Handler__c(
            Active__c = true, 
            Asynchronous__c = true, 
            Class__c = 'ERR_ParentAccountUpdater2_TEST', 
            Load_Order__c = 1, 
            Object__c = 'Contact', 
            Trigger_Action__c = 'AfterInsert;'
        );
>>>>>>> 85ed3391
         
        Account acc = [SELECT Name FROM Account LIMIT 1][0];
        System.assertNotEquals(runFutureAccountName, acc.Name);
        
        Contact contact = new Contact(FirstName = 'Old First Name', LastName = 'Testerson', AccountId = acc.Id);        
        Test.startTest(); 
        insert contact;
        Test.stopTest();
        
        Contact actualContact = [SELECT FirstName FROM Contact WHERE Id = :contact.Id];
        Account actualAccount = [SELECT Name FROM Account WHERE Id = :acc.Id];
        
        // Ensure 'ERR_ParentAccountUpdater2_TEST' trigger handler future method processing has been applied
        System.assertEquals(runFutureContactName, actualContact.FirstName); 
        System.assertEquals(runFutureAccountName, actualAccount.Name);
    }

    /*************************************************************************** 
    * @description Verifies duplicate records are removed before DML operations
    * in order to prevent "Duplicate id in list" error.
    **/
<<<<<<< HEAD
    public static testmethod void nochunking() {
    	npe01__Contacts_and_Orgs_Settings__c contactSettingsForTests = UTIL_CustomSettingsFacade.getContactsSettingsForTests(
            new npe01__Contacts_and_Orgs_Settings__c (npe01__Account_Processor__c = CAO_Constants.HH_ACCOUNT_PROCESSOR));
=======
    @isTest
    private static void groupByTypeShouldRemoveDuplicateSObjects() {
        List<Id> accountIds = extractIds([SELECT Id FROM Account]);
        List<Id> contactIds = extractIds([SELECT Id FROM Contact]);

        List<SObject> objectsToInsert = new List<SObject>{
            new Contact(LastName = 'GroupBySmith', AccountId = accountIds[0]),
            new Contact(LastName = 'GroupByClark', AccountId = accountIds[0]),
            new Contact(LastName = 'GroupByClark', AccountId = accountIds[1]),
            new Contact(LastName = 'GroupByClark', AccountId = accountIds[1])
        };

        List<SObject> objectsToUpdate = new List<SObject>{
            new Contact(Id = contactIds[0], LastName = 'GroupBySmith', AccountId = accountIds[0]),
            new Contact(Id = contactIds[1], LastName = 'GroupByClark', AccountId = accountIds[1]),
            new Contact(Id = contactIds[0], LastName = 'GroupBySmith', AccountId = accountIds[0]),
            new Contact(Id = contactIds[2], LastName = 'GroupByClark', AccountId = accountIds[1])
        };

        TDTM_Runnable.DmlWrapper dmlWrapper = new TDTM_Runnable.DmlWrapper();
        dmlWrapper.objectsToInsert.addAll(objectsToInsert);
        dmlWrapper.objectsToUpdate.addAll(objectsToUpdate);

        dmlWrapper.groupByType();

        System.assertEquals(3, dmlWrapper.objectsToInsert.size(),
            'Duplicate records should be removed from insert list: ' + dmlWrapper.objectsToInsert);
        System.assertEquals(3, dmlWrapper.objectsToUpdate.size(),
            'Duplicate records should be removed from update list: ' + dmlWrapper.objectsToUpdate);        

        update dmlWrapper.objectsToUpdate;
    }
>>>>>>> 85ed3391
    
    /*************************************************************************** 
    * @description Verifies records are grouped by their sObjectType in order to
    * prevent "Cannot have more than 10 chunks in a single operation" error.
    **/
    @isTest
    private static void groupByTypeShouldGroupSObjectsByType() {
        List<Id> accountIds = extractIds([SELECT Id FROM Account]);

        // Assign more than 10 groups of sObjectTypes in sequence
        List<SObject> objectsToInsert = new List<SObject>{
            new Account(Name = 'GroupByAccountA'),
            new Address__c(Household_Account__c = accountIds[0]),
            new Contact(LastName = 'GroupBySmith', AccountId = accountIds[0]),
            new Account(Name = 'GroupByAccountB'),
            new Address__c(Household_Account__c = accountIds[1]),
            new Contact(LastName = 'GroupByClark', AccountId = accountIds[1]),
            new Account(Name = 'GroupByAccountC'),
            new Address__c(Household_Account__c = accountIds[2]),
            new Contact(LastName = 'GroupByJacobsen', AccountId = accountIds[2]),
            new Account(Name = 'GroupByAccountD'),
            new Contact(LastName = 'GroupByJackson', AccountId = accountIds[2])
        };

        TDTM_Runnable.DmlWrapper dmlWrapper = new TDTM_Runnable.DmlWrapper();
        dmlWrapper.objectsToInsert.addAll(objectsToInsert);

        dmlWrapper.groupByType();

        System.assertEquals(objectsToInsert.size(), dmlWrapper.objectsToInsert.size(),
            'Insert list size should be unchanged: ' + dmlWrapper.objectsToInsert);

        insert dmlWrapper.objectsToInsert;
    }


    // Helpers
    //////////////

    /*******************************************************************************************************************
    * @description Extracts sObjects Ids
    * @param sObjects List of sObjects
    * @return List<Id> List of sObject Ids
    */
    public static List<Id> extractIds(List<SObject> sObjects) {
        return new List<Id>(new Map<Id, SObject>(sObjects).keySet());
    }
    
}<|MERGE_RESOLUTION|>--- conflicted
+++ resolved
@@ -38,15 +38,6 @@
 @isTest
 private with sharing class TDTM_Runnable_TEST {
 
-<<<<<<< HEAD
-    /***************************************************************************
-    * @description This test verifies that the runFuture method of the TDTM_Runnable class works properly 
-    **/
-    public static testmethod void testAsync() {
-    	insert new Trigger_Handler__c(Active__c = true, Asynchronous__c = true,
-              Class__c = 'ERR_ParentAccountUpdater2_TEST', Load_Order__c = 1, Object__c = 'Contact', 
-              Trigger_Action__c = 'AfterInsert;');
-=======
     /*************************************************************************** 
     * @description Creates data to be used in unit tests
     **/
@@ -72,7 +63,6 @@
             Object__c = 'Contact', 
             Trigger_Action__c = 'AfterInsert;'
         );
->>>>>>> 85ed3391
          
         Account acc = [SELECT Name FROM Account LIMIT 1][0];
         System.assertNotEquals(runFutureAccountName, acc.Name);
@@ -94,11 +84,6 @@
     * @description Verifies duplicate records are removed before DML operations
     * in order to prevent "Duplicate id in list" error.
     **/
-<<<<<<< HEAD
-    public static testmethod void nochunking() {
-    	npe01__Contacts_and_Orgs_Settings__c contactSettingsForTests = UTIL_CustomSettingsFacade.getContactsSettingsForTests(
-            new npe01__Contacts_and_Orgs_Settings__c (npe01__Account_Processor__c = CAO_Constants.HH_ACCOUNT_PROCESSOR));
-=======
     @isTest
     private static void groupByTypeShouldRemoveDuplicateSObjects() {
         List<Id> accountIds = extractIds([SELECT Id FROM Account]);
@@ -131,7 +116,6 @@
 
         update dmlWrapper.objectsToUpdate;
     }
->>>>>>> 85ed3391
     
     /*************************************************************************** 
     * @description Verifies records are grouped by their sObjectType in order to
