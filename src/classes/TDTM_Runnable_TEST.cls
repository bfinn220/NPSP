--- conflicted
+++ resolved
@@ -35,13 +35,8 @@
  * @description Test class for TDTM_Runnable
  *
 ***/
-<<<<<<< HEAD
 @isTest/*(IsParallel=true)*/
 public with sharing class TDTM_Runnable_TEST {
-=======
-@isTest
-private with sharing class TDTM_Runnable_TEST {
->>>>>>> 8a3d356f
 
     /*************************************************************************** 
     * @description Creates data to be used in unit tests
@@ -55,26 +50,10 @@
     /*************************************************************************** 
     * @description This test verifies that the runFuture method of the TDTM_Runnable class works properly 
     **/
-<<<<<<< HEAD
-    public static testmethod void testAsync() {
-        if (strTestOnly != '*' && strTestOnly != 'testAsync') return;
-
-        insert new Trigger_Handler__c(Active__c = true, Asynchronous__c = true,
-              Class__c = 'ERR_ParentAccountUpdater2_TEST', Load_Order__c = 1, Object__c = 'Contact', 
-              Trigger_Action__c = 'AfterInsert;');
-         
-        Account acc = new Account(Name = UTIL_UnitTestData_TEST.TEST_NAME);
-        insert acc;
-        
-        Contact contact = new Contact(
-                FirstName = UTIL_UnitTestData_TEST.TEST_FIRSTNAME,
-                LastName = UTIL_UnitTestData_TEST.TEST_LASTNAME,
-                AccountId = acc.Id);
-=======
     @isTest
     private static void testAsync() { 
-        String runFutureAccountName = 'New Acc Name';
-        String runFutureContactName = 'New First Name';
+        String runFutureAccountName = UTIL_UnitTestData_TEST.TEST_NAME;
+        String runFutureContactName = UTIL_UnitTestData_TEST.TEST_FIRSTNAME;
 
         insert new Trigger_Handler__c(
             Active__c = true, 
@@ -87,9 +66,8 @@
          
         Account acc = [SELECT Name FROM Account LIMIT 1][0];
         System.assertNotEquals(runFutureAccountName, acc.Name);
->>>>>>> 8a3d356f
         
-        Contact contact = new Contact(FirstName = 'Old First Name', LastName = 'Testerson', AccountId = acc.Id);        
+        Contact contact = new Contact(FirstName = 'Old First Name', LastName = UTIL_UnitTestData_TEST.TEST_NAME, AccountId = acc.Id);        
         Test.startTest(); 
         insert contact;
         Test.stopTest();
@@ -97,39 +75,15 @@
         Contact actualContact = [SELECT FirstName FROM Contact WHERE Id = :contact.Id];
         Account actualAccount = [SELECT Name FROM Account WHERE Id = :acc.Id];
         
-<<<<<<< HEAD
-        System.assertEquals(UTIL_UnitTestData_TEST.TEST_FIRSTNAME, contact.FirstName); //To verify fields from record are available in future
-        System.assertEquals(UTIL_UnitTestData_TEST.TEST_NAME, acc.Name);
-=======
         // Ensure 'ERR_ParentAccountUpdater2_TEST' trigger handler future method processing has been applied
         System.assertEquals(runFutureContactName, actualContact.FirstName); 
         System.assertEquals(runFutureAccountName, actualAccount.Name);
->>>>>>> 8a3d356f
     }
 
     /*************************************************************************** 
     * @description Verifies duplicate records are removed before DML operations
     * in order to prevent "Duplicate id in list" error.
     **/
-<<<<<<< HEAD
-    public static testmethod void nochunking() {
-        if (strTestOnly != '*' && strTestOnly != 'nochunking') return;
-
-        UTIL_Debug.disableDebugLogging();     // Override debug logging for this test because it's an expensive operation
-        npe01__Contacts_and_Orgs_Settings__c contactSettingsForTests = UTIL_CustomSettingsFacade.getContactsSettingsForTests(
-            new npe01__Contacts_and_Orgs_Settings__c (npe01__Account_Processor__c = CAO_Constants.HH_ACCOUNT_PROCESSOR));
-    
-        List<Contact> contacts = UTIL_UnitTestData_TEST.CreateMultipleTestContacts(200);
-
-        Test.startTest();
-        insert contacts;
-        Test.stopTest();
-
-        Integer errors = [select count() from Error__c];
-        list<Error__c> listErr = [select Full_Message__c, Object_Type__c, Record_URL__c from Error__c];
-        system.debug('**** listErr: ' + listErr);
-        System.assertEquals(0, errors);
-=======
     @isTest
     private static void groupByTypeShouldRemoveDuplicateSObjects() {
         List<Id> accountIds = extractIds([SELECT Id FROM Account]);
@@ -208,7 +162,6 @@
     */
     public static List<Id> extractIds(List<SObject> sObjects) {
         return new List<Id>(new Map<Id, SObject>(sObjects).keySet());
->>>>>>> 8a3d356f
     }
     
 }