/*
    Copyright (c) 2011, Salesforce.org
    All rights reserved.
    
    Redistribution and use in source and binary forms, with or without
    modification, are permitted provided that the following conditions are met:
    
    * Redistributions of source code must retain the above copyright
      notice, this list of conditions and the following disclaimer.
    * Redistributions in binary form must reproduce the above copyright
      notice, this list of conditions and the following disclaimer in the
      documentation and/or other materials provided with the distribution.
    * Neither the name of Salesforce.org nor the names of
      its contributors may be used to endorse or promote products derived
      from this software without specific prior written permission.
 
    THIS SOFTWARE IS PROVIDED BY THE COPYRIGHT HOLDERS AND CONTRIBUTORS
    "AS IS" AND ANY EXPRESS OR IMPLIED WARRANTIES, INCLUDING, BUT NOT 
    LIMITED TO, THE IMPLIED WARRANTIES OF MERCHANTABILITY AND FITNESS 
    FOR A PARTICULAR PURPOSE ARE DISCLAIMED. IN NO EVENT SHALL THE 
    COPYRIGHT HOLDER OR CONTRIBUTORS BE LIABLE FOR ANY DIRECT, INDIRECT, 
    INCIDENTAL, SPECIAL, EXEMPLARY, OR CONSEQUENTIAL DAMAGES (INCLUDING, 
    BUT NOT LIMITED TO, PROCUREMENT OF SUBSTITUTE GOODS OR SERVICES; 
    LOSS OF USE, DATA, OR PROFITS; OR BUSINESS INTERRUPTION) HOWEVER 
    CAUSED AND ON ANY THEORY OF LIABILITY, WHETHER IN CONTRACT, STRICT 
    LIABILITY, OR TORT (INCLUDING NEGLIGENCE OR OTHERWISE) ARISING IN 
    ANY WAY OUT OF THE USE OF THIS SOFTWARE, EVEN IF ADVISED OF THE 
    POSSIBILITY OF SUCH DAMAGE.
*/
/**
* @author Evan Callahan & Steve Andersen
* @date 2008/7 (2.1)
* @group Payments
* @description Controller for payment creation wizard
*/
public with sharing class PMT_PaymentWizard_CTRL {

    /*******************************************************************************************************
    * @description Opportunity for the opp we're coming from
    */ 
    public Opportunity CurrentOpp { get; private set; }

    /*******************************************************************************************************
    * @description does the Opp have an outstanding balance
    */ 
    public boolean haveAmount { get; private set; }

    /*******************************************************************************************************
    * @description after successful save set to true to redirect page
    */ 
    public Boolean redirect {get; set;}

    /*******************************************************************************************************
    * @description Class that stored numbered payment
    */ 
    public class payment {
        public integer paymentNumber { get; private set; }
        public npe01__OppPayment__c oppPayment { get; set; }
        
        public payment(integer i) {
            paymentNumber = i;
            oppPayment = new npe01__OppPayment__c();
        }
    }

    /*******************************************************************************************************
    * @description is this the Writeoff wizard
    */ 
    public boolean isWriteoffWizard{get; set;}

    /*******************************************************************************************************
    * @description is this the Schedule Payments wizard
    */ 
    public boolean isScheduleWizard{get; set;}    

    /*******************************************************************************************************
    * @description is this opportunity in a closed/lost stage
    */ 
    public boolean isClosedLost{get; set;}
    
    /*******************************************************************************************************
    * @description list of new payments to be created
    */ 
    list<payment> newPayments = new list<payment>();

    /*******************************************************************************************************
    * @description get the new payments list
    * @return List<Payment> the list of new payments to be created
    */ 
    public List<payment> getPayments() {
        return newPayments ;
    }
  
    /*******************************************************************************************************
    * @description holds a sample payment object for use on the page
    */ 
    public npe01__oppPayment__c samplePayment { get; set; }

    /*******************************************************************************************************
    * @description holds the payment to represent a writeoff of outstanding balance
    */ 
    public npe01__oppPayment__c writeoffPayment { get; set; }
    
    /*******************************************************************************************************
    * @description number of outstanding payments for the opp
    */ 
    public integer outstanding_payments {get; set;}
    
    /*******************************************************************************************************
    * @description decimal for amount float
    */ 
    public Decimal OppAmountFloat { get; set; }

    /*******************************************************************************************************
    * @description integer for the number of installments to create
    */ 
    public Integer numberOfPayments { get; set; }

    /*******************************************************************************************************
    * @description integer to hold the interval chosen
    */ 
    public Integer interval { get; set; }
    
    /*******************************************************************************************************
    * @description boolean to remove paid payments and create a new schedule
    */ 
    public boolean removePaidPayments { get; set; }

    /*******************************************************************************************************
    * @description holds Contact & Org Settings that contain the payment related settings
    */ 
    public npe01__Contacts_and_Orgs_Settings__c PaymentsSettings;
    
    /*******************************************************************************************************
    * @description gets the payment related settings
    * @return npe01__Contacts_and_Orgs_Settings__c the settings object
    */ 
    public npe01__Contacts_and_Orgs_Settings__c getPaymentsSettings(){
        if (PaymentsSettings == null)
           PaymentsSettings = UTIL_CustomSettingsFacade.getContactsSettings();
        
        return PaymentsSettings;
    }
  
    /*******************************************************************************************************
    * @description Constructor for the wizard that initializes data structures
    */ 
    public PMT_PaymentWizard_CTRL() {
        redirect = false;

        if(ApexPages.currentPage().getParameters().get('wtype') == 'writeoff'){
            PaymentWriteoffWizard();
            isWriteoffWizard = true;
            isScheduleWizard = false;
            
        }
        else if (ApexPages.currentPage().getParameters().get('wtype') == 'payment'){
            SetupPaymentWizard();
            isWriteoffWizard = false;
            isScheduleWizard = true;            
        }
        else{           
            //error?
        }       
    }
    
    /*******************************************************************************************************
    * @description initializes data for the Payment wizard
    * @return void
    */ 
    public void SetupPaymentWizard() {
        String id = ApexPages.currentPage().getParameters().get('id');

        opportunity[] o = Database.query(makeOppQuery() + ' WHERE id = :id');
        if (o.isEmpty()) {
            haveAmount = false;
        } else {
            currentOpp = o[0];
            haveAmount = (currentOpp.npe01__amount_outstanding__c > 0);
            isClosedLost = currentOpp.isClosed && !currentOpp.isWon;
            samplePayment = new npe01__OppPayment__c();
            samplePayment.npe01__Scheduled_Date__c = system.today();
            numberOfPayments = 12;
            interval = 1;
            intervalUnit = 'Month';
        }
    }
    
    /*******************************************************************************************************
    * @description initializes data for the Writeoff wizard
    * @return void
    */ 
    public void PaymentWriteoffWizard() {
        String id = ApexPages.currentPage().getParameters().get('id');

        opportunity[] o = Database.query(makeOppQuery() + ' WHERE id = :id');

        if (o.isEmpty()) {
            haveAmount = false;
        } else {
            currentOpp = o[0];
            integer paymentcount = 0;
            paymentcount = [select count() from npe01__OppPayment__c where npe01__Opportunity__c = :o[0].id and npe01__Paid__c != true];
            
            outstanding_payments = paymentcount;
            haveAmount = (currentOpp.npe01__amount_outstanding__c > 0);
            writeoffPayment = new npe01__OppPayment__c();
            writeoffPayment.npe01__Payment_Amount__c = currentOpp.npe01__amount_outstanding__c;
            writeoffPayment.npe01__Written_Off__c = true;
            writeoffPayment.npe01__Opportunity__c = currentOpp.Id;
            writeoffPayment.npe01__Payment_Date__c = system.today();
        }
    }

    /*******************************************************************************************************
    * @description Creates an opportunity query with payment mapping and currency fields, filtered on id paramter.
    * @return string An opportunity query string.
    */ 
    public string makeOppQuery() {
        // requery the Opportunity for all fields that we need.
        String query = 'SELECT name, amount, stagename, npe01__payments_made__c, npe01__amount_outstanding__c, description, closedate, npe01__Number_of_Payments__c, isClosed, isWon';
        // add any opportunity fields from payment field mappings
        for (string s : PMT_PaymentCreator.paymentMappings.keyset()) {
            npe01__Payment_Field_Mapping_Settings__c pfms = PMT_PaymentCreator.paymentMappings.get(s);
            if (!query.contains(pfms.npe01__Opportunity_Field__c.toLowerCase())) {               
                query += ', ' + pfms.npe01__Opportunity_Field__c;
            }   
        }       
        //if currencyiso field exists add it to query for use later
        if(Schema.sObjectType.Opportunity.fields.getMap().get('CurrencyIsoCode') != null)
            query = query + ',CurrencyIsoCode';
            
        query += ' FROM Opportunity';
        return query;
    }
    
    /*******************************************************************************************************
    * @description ActionMethod for the Calculate button that given the current opp outstanding balance, 
    * creates the specified new payments to cover the amount.
    * @return PageReference null
    */ 
    public pageReference calculate() {
        if (haveAmount || removePaidPayments) {
            // clear the list
            newPayments.clear();
                        
            Decimal OppAmountFloat = currentOpp.npe01__Amount_Outstanding__c;
            if (removePaidPayments == true)
                OppAmountFloat = currentOpp.Amount;
    
            //divide the amount by the number of installments, and deal with the remainder
            Decimal paymentAmount = OppAmountFloat.divide(numberOfPayments, 2, system.roundingmode.FLOOR);
            decimal remainder = OppAmountFloat - (paymentAmount * numberOfPayments);
    
            // get the start date
            Date nextDate;
            if (samplePayment.npe01__Scheduled_Date__c != null) {
                nextDate = samplePayment.npe01__Scheduled_Date__c;
            } else {
                ApexPages.addMessage(new ApexPages.Message(ApexPages.Severity.ERROR,System.Label.exceptionRequiredField + ' ' + System.Label.pmtWizardFirstPaymentDate));
                return null;
            }
            
            // Multicurrency support
            // James Melville 05/03/2011 Added to support multi-currency sfdc.  */
            // CurrencyIsoCode doesn't exist in non-multi-currency orgs
            SObjectField OppCurrencyField = Schema.sObjectType.Opportunity.fields.getMap().get('CurrencyIsoCode');
            SObjectField PaymentCurrencyField = Schema.sObjectType.npe01__OppPayment__c.fields.getMap().get('CurrencyIsoCode');
            
            for(Integer i=1; i <= numberOfPayments; i++){

                // create the payment record    
                payment thisPayment = new payment(i);
                // set values on the oppPayment object
                thisPayment.oppPayment.npe01__Opportunity__c=currentOpp.id;
                thisPayment.oppPayment.npe01__Scheduled_Date__c=nextDate;
                thisPayment.oppPayment.npe01__payment_method__c=samplePayment.npe01__payment_method__c;

                // add the extra pennies, if any
                if (remainder > 0) {
                    thisPayment.oppPayment.npe01__Payment_Amount__c = paymentAmount + .01;
                    remainder-=.01;
                } else {
                    thisPayment.oppPayment.npe01__Payment_Amount__c = paymentAmount;
                }
                
                //in multicurrency SFDC set the payment currency field to equal the opp currency
                if(PaymentCurrencyField != null && OppCurrencyField != null)
                    thisPayment.oppPayment.put(PaymentCurrencyField,CurrentOpp.get(OppCurrencyField));
                    
                // modify new payment records with any Opp-Payment Mappings.
                if (PMT_PaymentCreator.paymentMappings.size() > 0) {
                    for (string s : PMT_PaymentCreator.paymentMappings.keyset()) {
                        npe01__Payment_Field_Mapping_Settings__c pfms = PMT_PaymentCreator.paymentMappings.get(s);
                        string x = pfms.npe01__Opportunity_Field__c;
                        if (currentOpp.get(x) != null)
                            thisPayment.oppPayment.put(pfms.npe01__Payment_Field__c, currentOpp.get(x));
                    }
                }   
                                    
                //put the payment in the list
                newPayments.add(thisPayment);
    
                //add the interval unit
                if (intervalUnit == 'Week') {
                    nextDate = nextDate.addDays(7 * interval); 
                } else if (intervalUnit == 'Month') {
                    nextDate = nextDate.addMonths(interval); 
                } else if (intervalUnit == 'Year') {
                    nextDate = nextDate.addYears(interval);
                } 
            }
            
        }
        return null;
    }
    
    /*******************************************************************************************************
    * @description ActionMethod for the WriteOff button
    * @return PageReference null
    */ 
    public pageReference writeoff() {
    	Savepoint sp = Database.setSavepoint();
    	try {
	        list<npe01__OppPayment__c> paymentsToDelete = new list<npe01__OppPayment__c>();
	        npe01__OppPayment__c[] delPymnts = [select id, npe01__Paid__c from npe01__OppPayment__c where npe01__OppPayment__c.npe01__Opportunity__c = :CurrentOpp.Id];
	        
	        for (npe01__OppPayment__c thisPayment : delPymnts){
	            if(thisPayment.npe01__Paid__c == False){
	                paymentsToDelete.add(thisPayment);
	            }
	        }
	        if (!paymentsToDelete.isEmpty()) delete paymentsToDelete;
	        insert writeoffPayment;
	        redirect = true;
    	} catch(Exception e) {
    		Database.rollback(sp);
    		ERR_Handler.processError(e, ERR_Handler_API.Context.PMT);
    		ApexPages.addMessage(new ApexPages.Message(ApexPages.Severity.ERROR, e.getMessage()));
    	}
        return null;
    }

    /*******************************************************************************************************
    * @description list of items for picklist of the number of payments to be created
    * @return List<SelectOption>
    */ 
    public List<SelectOption> getItems() {
        List<SelectOption> options = new List<SelectOption>();
        Decimal maxPayments;
        if (getPaymentsSettings().Max_Payments__c != null)
            maxPayments = PaymentsSettings.Max_Payments__c;
        else
            maxPayments = 12;
        
        for (integer i=1; i<=maxPayments; i++) {
            string s=i.format();
            options.add(new SelectOption(s, s));
        }
        return options;
    }

    /*******************************************************************************************************
    * @description list of items for picklist of the interval between payments to be created
    * @return List<SelectOption>
    */ 
    public List<SelectOption> getIntervals() {
        List<SelectOption> options = new List<SelectOption>();
        for (integer i=1; i<=12; i++) {
            string s=i.format();
            options.add(new SelectOption(s, s));
        }
        return options;
    }

    /*******************************************************************************************************
    * @description the unit of the interval
    */ 
    public String intervalUnit { get; set; }

    /*******************************************************************************************************
    * @description list of items for picklist of the interval unit between payments to be created
    * @return List<SelectOption>
    */ 
    public List<SelectOption> getIntervalUnits() {
        List<SelectOption> options = new List<SelectOption>();
        options.add(new SelectOption('Week',System.Label.pmtWizardWeek));
        options.add(new SelectOption('Month',System.Label.pmtWizardMonth));
        options.add(new SelectOption('Year',System.Label.pmtWizardYear));
        return options;
    }

    /*******************************************************************************************************
    * @description holds the list of FieldSetMembers from the appropriate field set.
    * @return List<Schema.FieldSetMember>
    */
    public List<Schema.FieldSetMember> pmtFieldSet {
        get {
            if (pmtFieldSet == null) {
<<<<<<< HEAD
                    pmtFieldSet = Schema.SObjectType.npe01__OppPayment__c.FieldSets.Payment_Wizard.getFields();
=======
                    pmtFieldSet = Schema.SObjectType.npe01__OppPayment__c.FieldSets.Payment_WizardFS.getFields();
>>>>>>> a13916aa
            }
            return pmtFieldSet;
        }
        private set;
    }

    /*******************************************************************************************************
    * @description ActionMethod for the Create Payments button
    * @return PageReference null
    */ 
    public PageReference createPayments() {
    	Savepoint sp = Database.setSavepoint();
        try {
	        // first delete unpaid payments
	        npe01__oppPayment__c[] old = [select id from npe01__oppPayment__c where npe01__opportunity__c = :currentOpp.id and npe01__paid__c = false];
	        if (!old.isEmpty()) delete old;
	        
	        // If deleting paid Payments, delete paid payments
	        npe01__oppPayment__c[] oldPaid = [select id from npe01__oppPayment__c where npe01__opportunity__c = :currentOpp.id and npe01__paid__c = true];
	        if (!oldPaid.isEmpty() && removePaidPayments == true) delete oldPaid;
	        
	        // get the new payments into a list
	        npe01__oppPayment__c[] pmts = new npe01__oppPayment__c[0];
	        for (payment p : newPayments) pmts.add(p.oppPayment);
	        
	        // create the payment records
	        insert pmts;
	        
	        redirect = true;
        
        } catch(Exception e) {
            Database.rollback(sp);
            ERR_Handler.processError(e, ERR_Handler_API.Context.PMT);
            ApexPages.addMessage(new ApexPages.Message(ApexPages.Severity.ERROR, e.getMessage()));
        }
        return null;
    }
    
    /*******************************************************************************************************
    * @description ActionMethod for the Remove Paid Payments button, which sets the internal flag to
    * track this.
    * @return PageReference null
    */ 
    public pageReference RemovePaidPayments() {
        removePaidPayments = true;
        return null;
    }
   
}<|MERGE_RESOLUTION|>--- conflicted
+++ resolved
@@ -397,11 +397,7 @@
     public List<Schema.FieldSetMember> pmtFieldSet {
         get {
             if (pmtFieldSet == null) {
-<<<<<<< HEAD
-                    pmtFieldSet = Schema.SObjectType.npe01__OppPayment__c.FieldSets.Payment_Wizard.getFields();
-=======
                     pmtFieldSet = Schema.SObjectType.npe01__OppPayment__c.FieldSets.Payment_WizardFS.getFields();
->>>>>>> a13916aa
             }
             return pmtFieldSet;
         }
