--- conflicted
+++ resolved
@@ -130,7 +130,6 @@
         Test.stopTest();
 
         System.assertEquals(false, isRollupStateEnabled, 'API should indicate that rollup state is not enabled');
-<<<<<<< HEAD
     }
 
     /**
@@ -176,53 +175,6 @@
     }
 
     /**
-=======
-    }
-
-    /**
-     * @description Confirms that getBaseRollupStateForRecords calls Bridge callable with correct action and params
-     */
-    @isTest
-    private static void getBaseRollupStateForRecordsShouldCallBridgeCallable() {
-        CRLP_ApiService service = new CRLP_ApiService();
-        setupMockIntegration(service);
-
-        String expectedRollupType = CRLP_RollupProcessingOptions.RollupType.AccountHardCredit.name();
-        Set<Id> expectedReferenceIds = new Set<Id>(UTIL_UnitTestData_Test.mockIds(Account.SObjectType, 3));
-
-        Test.startTest();
-
-        service.getBaseRollupStateForRecords(
-            expectedReferenceIds,
-            CRLP_RollupProcessingOptions.RollupType.AccountHardCredit
-        );
-
-        Test.stopTest();
-
-        System.assertEquals(CRLP_ApiService.ACTION_ARCHIVE_BRIDGE_GET_ROLLUP_STATE, callableMock.actionCalled,
-            'The correct action should be called');
-
-        System.assert(callableMock.providedParams.containsKey('RecordIds'),
-            'The RecordIds param should be included');
-
-        Object recordIds = callableMock.providedParams.get('RecordIds');
-
-        System.assert(recordIds instanceof Set<Id>, 'The RecordIds param value should be a Set<Id>');
-        System.assert(expectedReferenceIds.equals((Set<Id>) recordIds),
-            'The correct Ids should be passed as the RecordIds param value');
-
-        System.assert(callableMock.providedParams.containsKey('RollupType'),
-            'The RollupType param should be included');
-
-        Object actualRollupType = callableMock.providedParams.get('RollupType');
-
-        System.assert(actualRollupType instanceof String, 'The RollupType param value should be a String');
-        System.assertEquals(expectedRollupType, actualRollupType,
-            'The correct RollupType should be passed as the RollupType param value');
-    }
-
-    /**
->>>>>>> b85a80f1
      * @description Confirms that getBaseRollupStateForRecords returns an empty map if not installed
      */
     @isTest
@@ -276,7 +228,7 @@
         }
     }
 
-<<<<<<< HEAD
+
      /**
      * @description Confirms that mark records as stale calls Bridge callable with correct action and params
      */
@@ -326,8 +278,6 @@
 
     }
 
-=======
->>>>>>> b85a80f1
     // Helpers
     ////////////
 
