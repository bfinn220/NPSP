/*
    Copyright (c) 2019, Salesforce.org
    All rights reserved.

    Redistribution and use in source and binary forms, with or without
    modification, are permitted provided that the following conditions are met:

    * Redistributions of source code must retain the above copyright
      notice, this list of conditions and the following disclaimer.
    * Redistributions in binary form must reproduce the above copyright
      notice, this list of conditions and the following disclaimer in the
      documentation and/or other materials provided with the distribution.
    * Neither the name of Salesforce.org nor the names of
      its contributors may be used to endorse or promote products derived
      from this software without specific prior written permission.

    THIS SOFTWARE IS PROVIDED BY THE COPYRIGHT HOLDERS AND CONTRIBUTORS
    "AS IS" AND ANY EXPRESS OR IMPLIED WARRANTIES, INCLUDING, BUT NOT
    LIMITED TO, THE IMPLIED WARRANTIES OF MERCHANTABILITY AND FITNESS
    FOR A PARTICULAR PURPOSE ARE DISCLAIMED. IN NO EVENT SHALL THE
    COPYRIGHT HOLDER OR CONTRIBUTORS BE LIABLE FOR ANY DIRECT, INDIRECT,
    INCIDENTAL, SPECIAL, EXEMPLARY, OR CONSEQUENTIAL DAMAGES (INCLUDING,
    BUT NOT LIMITED TO, PROCUREMENT OF SUBSTITUTE GOODS OR SERVICES;
    LOSS OF USE, DATA, OR PROFITS; OR BUSINESS INTERRUPTION) HOWEVER
    CAUSED AND ON ANY THEORY OF LIABILITY, WHETHER IN CONTRACT, STRICT
    LIABILITY, OR TORT (INCLUDING NEGLIGENCE OR OTHERWISE) ARISING IN
    ANY WAY OUT OF THE USE OF THIS SOFTWARE, EVEN IF ADVISED OF THE
    POSSIBILITY OF SUCH DAMAGE.
*/
/**
* @author Salesforce.org
* @date 2019
* @group Batch Data Import
* @group-content ../../ApexDocContent/BatchDataImport.htm
* @description Visualforce page Controller for the Manage Advanced Mappings VF page
*/
public class BDI_ManageAdvancedMappingCtrl {
    
    /** @description what is the namespace (an empty string if unmanaged, or 'npsp' if managed) */
    @AuraEnabled(cacheable=true)
    public static string getNamespacePrefix() {
        return UTIL_Namespace.getNamespace();
    }

    /*******************************************************************************************************
    * @description Instance of BDI_FieldMappingCustomMetadata
    */
    private static BDI_FieldMappingCustomMetadata bdiCMT = BDI_FieldMappingCustomMetadata.getInstance();

    /*******************************************************************************************************
    * @description Current package namespace
    */
    private static final String NAMESPACE = UTIL_Namespace.getNamespace();

    /*******************************************************************************************************
    * @description SLDS icon utility:forward used in the field mapping datatable rows
    */
    private static final String UTILITY_FORWARD_SLDS_ICON = 'utility:forward';

    private static final Set<String> IGNORE_FIELDS = new Set<String> {
        'developername',
        'masterlabel',
        'language',
        'namespaceprefix',
        'label',
        'qualifiedapiname',
        'id'};

    /*******************************************************************************************************
    * @description Map of labels by display types used in the field mapping UI
    */
    private static final Map<String, String> LABELS_BY_DISPLAY_TYPE = new Map<String, String> {
        'ADDRESS' => 'Address',
        'BASE64' => 'Base64',
        'BOOLEAN' => 'Checkbox',
        'COMBOBOX' => 'Picklist',
        'CURRENCY' => 'Currency',
        'DATACATEGORYGROUPREFERENCE' => 'DataCategoryGroupReference',
        'DATE' => 'Date',
        'DATETIME' => 'Date/Time',
        'DOUBLE' => 'Number',
        'EMAIL' => 'Email',
        'ENCRYPTEDSTRING' => 'Text (Encrypted)',
        'ID' => 'Id',
        'INTEGER' => 'Number',
        'LONG' => 'Text Area (Long)',
        'MULTIPICKLIST' => 'Picklist (Multi-Select)',
        'PERCENT' => 'Percent',
        'PHONE' => 'Phone',
        'PICKLIST' => 'Picklist',
        'REFERENCE' => 'Lookup Relationship',
        'STRING' => 'Text',
        'TEXTAREA' => 'Text Area',
        'TIME' => 'Time',
        'URL' => 'URL'
    };

    /*******************************************************************************************************
    * @description This is a list of the standard objects we will let users choose from (plus custom objects) 
    * when creating a new object mappping.  This is necessary since there are hundreds of standard objects
    * and including them all would negatively impact performance and make the list unusable.
    */ 
    private static final Set<String> STANDARD_OBJECT_WHITELIST = new Set<String>{'account', 'asset', 'assetrelationship', 
                                                            'campaign', 'campaignmember', 'case', 
                                                            'contact', 'contract', 'event', 'lead', 
                                                            'opportunity', 'opportunitylineitem', 
                                                            'order', 'orderitem', 'pricebook2', 
                                                            'pricebookEntry', 'product2', 'task', 
                                                            'user','opportunitycontactrole','contactrole','workorder'};

    /*******************************************************************************************************
    * @description Name of the default Field Mapping Set
    *
    * @return String: Default Field Mapping Set name
    */
    @AuraEnabled(cacheable=true)
    public static String getFieldMappingSetName() {
        return UTIL_CustomSettings_API.getDataImportSettings().Default_Data_Import_Field_Mapping_Set__c;
    }

    /*******************************************************************************************************
    * @description List of Platform Events created from Metadata deployments
    */
    @TestVisible
    private static DeploymentEvent__e[] deploymentEvents = new List<DeploymentEvent__e>();

    /*******************************************************************************************************
    * @description Gets all the existing Data Import Object Mapping records and wraps them for use in the 
    * component
    * @return List: List of Data Import Object Mapping
    */
    @AuraEnabled(cacheable=false)
    public static DataImportObjectMappingWrapper[] getObjectMappings(){

        DataImportObjectMappingWrapper[] objMappingWrappers = new DataImportObjectMappingWrapper[]{};
        Data_Import_Object_Mapping__mdt[] objMappings = bdiCMT.objMappingsByDevName.values();

        Map<String,DataImportObjectMappingWrapper> objMappingWrappersByDevName = new Map<String,DataImportObjectMappingWrapper>();

        for (Data_Import_Object_Mapping__mdt objMapping : objMappings) {
            DataImportObjectMappingWrapper objMappingWrapper = new DataImportObjectMappingWrapper(objMapping);
            objMappingWrappers.add(objMappingWrapper);
            objMappingWrappersByDevName.put(objMappingWrapper.DeveloperName, objMappingWrapper);
        }

        //Assign the label name field for the predecessor using the constructed map by dev name.
        for (DataImportObjectMappingWrapper objMappingWrapper : objMappingWrappers) {

            DataImportObjectMappingWrapper predecessorObjMappingWrapper = objMappingWrappersByDevName.get(objMappingWrapper.Predecessor);
            if(predecessorObjMappingWrapper != null) {
                objMappingWrapper.Predecessor_Label_Name = predecessorObjMappingWrapper.MasterLabel;
            }
        }

        return objMappingWrappers;
    }

    /*******************************************************************************************************
    * @description Get the namespaced/un-namespaced api name of DataImport__c
    *
    * @return String: API name of DataImport__c
    */
    @AuraEnabled
    public static String getDataImportObjectName() {
        return DataImport__c.SObjectType.getDescribe().getName();
    }

    /*******************************************************************************************************
    * @description Gets all the field describes from a given object.
    *
    * @param objectName: Object name
    *
    * @return List: List of BDI_ManageAdvancedMappingCtrl.FieldInfo
    */
    @AuraEnabled
    public static FieldInfo[] getObjectFieldDescribes(String objectName) {
        return getObjectFieldDescribes(objectName,false);
    }

    /*******************************************************************************************************
    * @description Gets all the field describes from a given object, and retrieves the reference object information.
    *
    * @param objectName: Object name
    * @param includeReferenceToObjectList: Boolean indicating whether the reference to objects should be returned 
    * as part of field info.
    *
    * @return List: List of BDI_ManageAdvancedMappingCtrl.FieldInfo
    */
    @AuraEnabled
    public static FieldInfo[] getObjectFieldDescribes(String objectName, Boolean includeReferenceToObjectList) {
        FieldInfo[] fieldInfos = new List<FieldInfo>();

<<<<<<< HEAD
        if (includeReferenceToObjectList == null) {
            includeReferenceToObjectList = false;
        }

        objectName = UTIL_Namespace.StrAllNSPrefix(objectName);
    
=======
>>>>>>> f1511490
        Map<String, Schema.DescribeFieldResult> fieldDescribes =
            UTIL_Describe.getAllFieldsDescribe(objectName);

        for (String key : fieldDescribes.keySet()) {

            //Only include fields that are createable by the current user
            //This will filter out System / formula fields
            if (fieldDescribes.get(key).isCreateable()) {
                fieldInfos.add(new FieldInfo(fieldDescribes.get(key),includeReferenceToObjectList));
            }
        }

        return fieldInfos;
    }

    /*******************************************************************************************************
    * @description Gets Data Import Field Mapping records based on their parent object and a Field Mapping
    * Set name and converts each to instances of DataImportFieldMappingWrapper for use in the UI.
    *
    * @param objectName: Object name
    * @param fieldMappingSetname: Field Mapping Set name
    *
    * @return List: List of DataImportFieldMappingWrapper
    */
    @AuraEnabled
    public static DataImportFieldMappingWrapper[] getFieldMappingsByObjectAndFieldSetNames(
        String objectName, String fieldMappingSetname) {

        DataImportFieldMappingWrapper[] fieldMappingWrappers =
            new List<DataImportFieldMappingWrapper>();

        Data_Import_Field_Mapping__mdt[] fieldMappings =
            bdiCMT.fieldMappingsByObjMappingDevName.get(objectName);

        if (fieldMappings != null) {
            for (Data_Import_Field_Mapping__mdt fieldMapping : fieldMappings) {

            if (fieldMapping.Data_Import_Field_Mapping_Set__r.DeveloperName == fieldMappingSetname &&
                fieldMapping.Is_Deleted__c == false) {

                    fieldMappingWrappers.add(new DataImportFieldMappingWrapper(fieldMapping));
                }
            }
        }

        return fieldMappingWrappers;
    }

    /*******************************************************************************************************
    * @description Converts a JSON string of a DataImportFieldMappingWrapper to an instance of
    * Data_Import_Field_Mapping__mdt.
    *
    * @param fieldMappingString: DataImportFieldMappingWrapper as JSON
    *
    * @return String: Deployment Id or Data_Import_Field_Mapping__mdt instance JSON when in tests
    */
    @AuraEnabled
    public static String createDataImportFieldMapping(String fieldMappingString) {
        try {
            DataImportFieldMappingWrapper fieldMappingWrapper =
                (DataImportFieldMappingWrapper)JSON.deserialize(fieldMappingString, DataImportFieldMappingWrapper.class);

            String diFieldMappingSetFieldName = 'npsp__Data_Import_Field_Mapping_Set__c';
            String targetObjectMappingFieldName = 'npsp__Target_Object_Mapping__c';
            if (NAMESPACE != 'npsp') {
                diFieldMappingSetFieldName = diFieldMappingSetFieldName.replaceFirst('npsp__', '');
                targetObjectMappingFieldName = targetObjectMappingFieldName.replaceFirst('npsp__', '');
            }

            //This is a workaround to get the developer name of the Data Import Object Mapping Set into the field since
            //that is what is required for the custom metadata creation.  This can't be done with the normal constructor
            //since it requires that the field be an Id
            String tempFieldMappingString =
                '{ "' + diFieldMappingSetFieldName + '" : "' +
                UTIL_Namespace.StrAllNSPrefix(fieldMappingWrapper.Data_Import_Field_Mapping_Set) + '",' +
                '"' + targetObjectMappingFieldName + '": "' +
                UTIL_Namespace.StrAllNSPrefix(fieldMappingWrapper.Target_Object_Mapping)  + '"}';

            Data_Import_Field_Mapping__mdt fieldMapping =
                (Data_Import_Field_Mapping__mdt)JSON.deserialize(tempFieldMappingString, Data_Import_Field_Mapping__mdt.class);

            fieldMapping.MasterLabel = fieldMappingWrapper.MasterLabel;
            fieldMapping.DeveloperName = fieldMappingWrapper.DeveloperName;
            fieldMapping.Is_Deleted__c = fieldMappingWrapper.Is_Deleted;
            fieldMapping.Required__c = fieldMappingWrapper.Required;
            fieldMapping.Source_Field_API_Name__c = fieldMappingWrapper.Source_Field_API_Name;
            fieldMapping.Target_Field_API_Name__c = fieldMappingWrapper.Target_Field_API_Name;

            if (Test.isRunningTest()) {
                return JSON.serialize(fieldMapping);
            }

            String deploymentId = enqueueMetadataRecords(fieldMapping);
            return deploymentId;
        } catch(Exception e) {
            throw e;
        }
    }


    /*******************************************************************************************************
    * @description Converts a JSON string of a DataImportObjectMappingWrapper to an instance of
    * Data_Import_Object_Mapping__mdt. 
    *
    * @param objectMappingString: DataImportFieldMappingWrapper as JSON
    * @return String: Deployment Id or Data_Import_Object_Mapping__mdt instance JSON when in tests
    */
    @AuraEnabled(cacheable=true)
    public static String createDataImportObjectMapping(String objectMappingString) {

        try {
            DataImportObjectMappingWrapper objMappingWrapper = 
                (DataImportObjectMappingWrapper)JSON.deserialize(objectMappingString, DataImportObjectMappingWrapper.class);

            String diObjMappingSetFieldName = 'npsp__Data_Import_Object_Mapping_Set__c';
            if (NAMESPACE != 'npsp') {
                diObjMappingSetFieldName = diObjMappingSetFieldName.replaceFirst('npsp__','');
            }

            //This is a workaround to get the developer name of the Data Import Object Mapping Set into the field since 
            //that is what is required for the custom metadata creation.  This can't be done with the normal constructor
            //since it requires that the field be an Id
            String tempObjMappingString = 
                '{ "'+ diObjMappingSetFieldName+'" : "' + objMappingWrapper.Data_Import_Object_Mapping_Set + '"}';

            Data_Import_Object_Mapping__mdt objMapping = 
                (Data_Import_Object_Mapping__mdt)JSON.deserialize(tempObjMappingString, Data_Import_Object_Mapping__mdt.class);  

            objMapping.MasterLabel = objMappingWrapper.MasterLabel;
            objMapping.DeveloperName = objMappingWrapper.DeveloperName;
            objMapping.Object_API_Name__c = objMappingWrapper.Object_API_Name;
            objMapping.Custom_Mapping_Logic_Class__c = objMappingWrapper.Custom_Mapping_Logic_Class;
            objMapping.Imported_Record_Field_Name__c = objMappingWrapper.Imported_Record_Field_Name;
            objMapping.Imported_Record_Status_Field_Name__c = objMappingWrapper.Imported_Record_Status_Field_Name;
            objMapping.Is_Deleted__c = objMappingWrapper.Is_Deleted;
            objMapping.Predecessor__c = objMappingWrapper.Predecessor;
            objMapping.Relationship_Field__c = objMappingWrapper.Relationship_Field;
            objMapping.Relationship_To_Predecessor__c = objMappingWrapper.Relationship_To_Predecessor;

            if (Test.isRunningTest()) {
                return JSON.serialize(objMapping);
            }

            String deploymentId = enqueueMetadataRecords(objMapping);
            return deploymentId;

        } catch (Exception e) {
            throw e;
        }
    }

    /*******************************************************************************************************
    * @description Method takes in a list of generic sObjects and casts them a relevant metadata type.
    * Builds the deployment container, metadata type records along with their fields, and enqueues them
    * for deployment.
    *
    * @param customMetadataList: List of generic sObjects to be converted to custom metadata type records
    *
    * @return String: Deployment Id
    */
    public static String enqueueMetadataRecords(List<sObject> customMetadataList ) {
        Metadata.DeployContainer deployContainer = new Metadata.DeployContainer();

        for(sobject sObjectCastedCustomMetadata : customMetadataList) {

            //Get metadata object name and details
            String sObjectName = sObjectCastedCustomMetadata.getSObjectType().getDescribe().getName();

            //Create custom Metadata instance
            Metadata.CustomMetadata customMetadata =  new Metadata.CustomMetadata();

            String developerName = String.valueOf(sObjectCastedCustomMetadata.get('DeveloperName'));
            String recordName;

            if (developerName == null) {
                recordName = generateRecordName(String.valueOf(sObjectCastedCustomMetadata.get('MasterLabel')));
            } else {
                recordName = developerName;
            }

            customMetadata.fullName = sObjectName + '.' + recordName;
            customMetadata.label = (String)sObjectCastedCustomMetadata.get('MasterLabel');

            schema.SObjectType sObjectType = Schema.getGlobalDescribe().get(sObjectName );

            Map<String, Schema.sObjectField> sObjectFields = sObjectType.getDescribe().fields.getMap();

            for(String fieldName : sObjectCastedCustomMetadata.getPopulatedFieldsAsMap().keySet()) {

                Boolean invalidField =
                    IGNORE_FIELDS.contains(fieldName.toLowerCase()) ||
                    sObjectCastedCustomMetadata.get(fieldName) == null;

                if (invalidField) {
                    continue;
                }

                Object value = sObjectCastedCustomMetadata.get(fieldName);

                if (value != null) {
                    Metadata.CustomMetadataValue customField = new Metadata.CustomMetadataValue();

                    customField.field = fieldName;

                    if (value instanceof Id) {
                        customField.value = (Id)value;
                    }
                    if (value instanceof String) {
                        customField.value = (String)value;
                    }
                    if (value instanceof Boolean) {
                        customField.value = (Boolean)value;
                    }

                    customMetadata.values.add(customField);
                } else {
                    continue;
                }
            }

            deployContainer.addMetadata(customMetadata);
        }

        DeploymentCallback callback = new DeploymentCallback();

        if (Test.isRunningTest()) {
            return JSON.serialize(deployContainer);
        }

        Id jobId = Metadata.Operations.enqueueDeployment(deployContainer, callback);

        return jobId;
    }

    /*******************************************************************************************************
    * @description Method takes in a single of generic sObject and cast it a relevant metadata type.
    * Builds the deployment container, metadata type record along with its fields, and enqueues it
    * for deployment.
    *
    * @param customMetadataList: A generic sObject to be converted to custom metadata type record
    *
    * @return String: Deployment Id
    */
    public static String enqueueMetadataRecords(sObject customMetadata ) {
        return enqueueMetadataRecords(new List<sObject>{customMetadata} );
    }

    /****************************************************************************************************
    * @description Utility to convert a name into a valid 'DeveloperName' quality value (or unique GUID)
    * for the CMT record
    *
    * @param name String
    * @param makeUnique Boolean
    * @return DeveloperName format string
    */
    public static String generateRecordName(String label) {
        String name = '';

        if (String.isNotBlank(label)) {
            name = label.replace(' ', '_');
        }

        if (name.length() > 30) {
            String firstFifteen = name.substring(0, 15);
            String lastFifteen = name.substring(name.length() - 15, name.length());
            name = firstFifteen + lastFifteen;
        }

        // Create a GUID format unique string
        Blob b = Crypto.GenerateAESKey(128);
        String h = EncodingUtil.ConvertTohex(b);
        // force everything to have a 9-char random string at the end
        name = name.left(30).removeEnd('_') + '_' + h.left(9);

        name = name.replaceAll('[^\\w]+', '_').replaceAll('_{2,}', '_');
        return name;
    }

    /*******************************************************************************************************
    * @description Data_Import_Field_Mapping__mdt wrapper class used in the Field Mapping UI and for
    * building corresponding custom metadata type records.
    */
    public class DataImportFieldMappingWrapper {
        @AuraEnabled public String DeveloperName;
        @AuraEnabled public String MasterLabel;
        @AuraEnabled public String Label;
        @AuraEnabled public String Maps_To_Icon;
        @AuraEnabled public String Source_Field_Label;
        @AuraEnabled public String Source_Field_API_Name;
        @AuraEnabled public String Source_Field_Data_Type;
        @AuraEnabled public String Target_Field_Label;
        @AuraEnabled public String Target_Field_API_Name;
        @AuraEnabled public String Target_Field_Data_Type;
        @AuraEnabled public String Data_Import_Field_Mapping_Set;
        @AuraEnabled public String Target_Object_Mapping;
        @AuraEnabled public String Required;
        @AuraEnabled public Boolean Is_Deleted;
        @AuraEnabled public String Source_Field_Display_Type_Label;
        @AuraEnabled public String Target_Field_Display_Type_Label;

        public DataImportFieldMappingWrapper(Data_Import_Field_Mapping__mdt fieldMapping) {
            String dataImport = 'npsp__DataImport__c';
            String objectAPIName = fieldMapping.Target_Object_Mapping__r.Object_API_Name__c;
            String sourceFieldAPIName = fieldMapping.Source_Field_API_Name__c;
            String targetFieldAPIName = fieldMapping.Target_Field_API_Name__c;

            if (NAMESPACE != 'npsp') {
                dataImport = 'DataImport__c';
                objectAPIName =
                    UTIL_Namespace.removeNSPrefixNpspOnly(
                        fieldMapping.Target_Object_Mapping__r.Object_API_Name__c);
                sourceFieldAPIName =
                    UTIL_Namespace.removeNSPrefixNpspOnly(fieldMapping.Source_Field_API_Name__c);
                targetFieldAPIName =
                    UTIL_Namespace.removeNSPrefixNpspOnly(fieldMapping.Target_Field_API_Name__c);
            }

            Schema.DescribeFieldResult sourceFieldDescribe = UTIL_Describe.getFieldDescribe(
                dataImport,
                sourceFieldAPIName);

            Schema.DescribeFieldResult targetFieldDescribe = UTIL_Describe.getFieldDescribe(
                objectAPIName,
                targetFieldAPIName);

            this.DeveloperName = fieldMapping.DeveloperName;
            this.MasterLabel = fieldMapping.MasterLabel;
            this.Label =fieldMapping.MasterLabel;
            this.Source_Field_Label = sourceFieldDescribe.label;
            this.Source_Field_API_Name = fieldMapping.Source_Field_API_Name__c;
            this.Source_Field_Data_Type = String.valueOf(sourceFieldDescribe.type);
            this.Source_Field_Display_Type_Label = LABELS_BY_DISPLAY_TYPE.get(this.Source_Field_Data_Type);

            this.Target_Field_Label = targetFieldDescribe.label;
            this.Target_Field_API_Name = fieldMapping.Target_Field_API_Name__c;
            this.Target_Field_Data_Type = String.valueOf(targetFieldDescribe.type);
            this.Target_Field_Display_Type_Label = LABELS_BY_DISPLAY_TYPE.get(this.Target_Field_Data_Type);

            this.Maps_To_Icon = UTILITY_FORWARD_SLDS_ICON;

            this.Data_Import_Field_Mapping_Set = fieldMapping.Data_Import_Field_Mapping_Set__r.DeveloperName;
            this.Target_Object_Mapping = fieldMapping.Target_Object_Mapping__r.DeveloperName;
            this.Required = fieldMapping.Required__c;
            this.Is_Deleted = fieldMapping.Is_Deleted__c;
        }
    }

    /*******************************************************************************************************
    * @description Wrapper class for Field Describe Results used in the Field Mapping UI
    */
    public class FieldInfo {
        @AuraEnabled public String label;
        @AuraEnabled public String value;
        @AuraEnabled public String displayType;
        @AuraEnabled public String[] referenceToObjectList;

        public FieldInfo(DescribeFieldResult dfr) {
            this.value = dfr.getName();
            this.label = dfr.getLabel();
            this.displayType = dfr.getType().name();
        }

        public FieldInfo(DescribeFieldResult dfr, Boolean includeReferenceToObjectList) {
            this.value = dfr.getName();
            this.label = dfr.getLabel();
            this.displayType = dfr.getType().name();

            if (includeReferenceToObjectList) {
                this.referenceToObjectList = new String[]{};
                if (dfr.getType().name() == 'REFERENCE') {

                    List<Schema.sObjectType> objTypes = dfr.getReferenceTo();
                    
                    if (objTypes != null) {
                        for (Schema.sObjectType objType : objTypes) {
                            this.referenceToObjectList.add(objType.getDescribe().getName().toLowerCase());
                        }
                    }
                }
            }
        }
    }

    /*******************************************************************************************************
    * @description Inserting or Updating Custom Metadata Types through the Apex Metadata API is an
    * asynchronous process. This callback class is used to handle the async response from the call to
    * Metadata.Operations.enqueueDeployment().
    */
    public class DeploymentCallback implements Metadata.DeployCallback {

        public void handleResult(
                Metadata.DeployResult deployResult,
                Metadata.DeployCallbackContext context) {

            DeploymentEvent__e de = new DeploymentEvent__e(
                    DeploymentId__c = deployResult.id,
                    Status__c = deployResult.status.name(),
                    CompletedDate__c = deployResult.completedDate
            );

            deploymentEvents.add(de);
            Database.SaveResult saveResult = EventBus.publish(de);

            if (!saveResult.isSuccess()) {
                for (Database.Error error : saveResult.getErrors()) {
                    throw new AuraHandledException('Error returned: ' +
                            error.getStatusCode() + ' - ' +
                            error.getMessage());
                }
            }
        }
    }

    /*******************************************************************************************************
    * @description Wrapper class for the Data Import Object Mapping object.
    */
    public class DataImportObjectMappingWrapper {
        @AuraEnabled public Id Id;
        @AuraEnabled public String DeveloperName;
        @AuraEnabled public String MasterLabel;
        @AuraEnabled public String Custom_Mapping_Logic_Class;
        @AuraEnabled public String Data_Import_Object_Mapping_Set;
        @AuraEnabled public String Data_Import_Object_Mapping_Set_Dev_Name;
        @AuraEnabled public String Imported_Record_Field_Name;
        @AuraEnabled public String Imported_Record_Status_Field_Name;
        @AuraEnabled public Boolean Is_Deleted;
        @AuraEnabled public String Object_API_Name;
        @AuraEnabled public String Predecessor;
        @AuraEnabled public String Predecessor_Label_Name;
        @AuraEnabled public String Relationship_Field;
        @AuraEnabled public String Relationship_To_Predecessor;

        public DataImportObjectMappingWrapper(Data_Import_Object_Mapping__mdt objectMapping) {
            this.Id = objectMapping.Id;
            this.MasterLabel = objectMapping.MasterLabel;
            this.DeveloperName = objectMapping.DeveloperName;
            this.Custom_Mapping_Logic_Class = objectMapping.Custom_Mapping_Logic_Class__c;
            this.Data_Import_Object_Mapping_Set = objectMapping.Data_Import_Object_Mapping_Set__c;
            this.Data_Import_Object_Mapping_Set_Dev_Name = objectMapping.Data_Import_Object_Mapping_Set__r.DeveloperName;
            this.Imported_Record_Field_Name = objectMapping.Imported_Record_Field_Name__c;
            this.Imported_Record_Status_Field_Name = objectMapping.Imported_Record_Status_Field_Name__c;
            this.Is_Deleted = objectMapping.Is_Deleted__c;
            this.Object_API_Name = objectMapping.Object_API_Name__c;
            this.Predecessor = objectMapping.Predecessor__c;
            this.Relationship_Field = objectMapping.Relationship_Field__c;
            this.Relationship_To_Predecessor = objectMapping.Relationship_To_Predecessor__c;
        }
    }

    /*******************************************************************************************************
    * @description Returns a list of combobox options for the valid objects to chooose from.
    * @return objectOptions List of combobox options for the valid objects to chooose from.
    */
    @AuraEnabled(cacheable=true)
    public static List<ComboboxOption> getObjectOptions(){
        List<ComboboxOption> objectOptions = new List<ComboboxOption>();
        Map<String, Schema.SObjectType> allObjectMap = Schema.getGlobalDescribe(); 
        List<String> filteredObjectNames = new List<String>();

        // Removing custom metadata types and knowledge article versions from the list of object names
        // Also restricting to only an predefined list of standard objects to keep the list manageable
        for (String objectName : allObjectMap.keySet()) { 
            if (!objectName.endsWith('__mdt') && !objectName.endsWith('__kav') 
                && (objectName.endsWith('__c') || STANDARD_OBJECT_WHITELIST.contains(objectName))) {
                filteredObjectNames.add(objectName);
            }
        }

        List<Schema.DescribeSObjectResult> objectDescribeResults = new List<Schema.DescribeSObjectResult>();
        objectDescribeResults = Schema.describeSObjects(filteredObjectNames);

        // Create a temporary list of every non-custom setting and non-custom metadata object
        // to a list of objects to choose from.
        for (Schema.DescribeSObjectResult eachObject : objectDescribeResults) {
            if (!eachObject.isCustomSetting()) {
                String objectName = eachObject.getName();
                String objectLabel = eachObject.getLabel();
                objectOptions.add(new ComboboxOption(objectLabel + ' (' + objectName + ')', objectName));
            }
        }

        objectOptions.sort();

        return objectOptions;
    }

    /*******************************************************************************************************
    * @description Simple class for combobox options.
    */
    public class ComboboxOption implements Comparable{
        @AuraEnabled
        public String label {get;set;}
        @AuraEnabled
        public String value {get;set;}  

        public ComboboxOption(String label, String value) {
            this.label = label;
            this.value = value;
        }

        public Integer compareTo(Object compareTo) {
            ComboboxOption compareToOption = (ComboboxOption)compareTo;
            if (label == compareToOption.label) return 0;
            if (label > compareToOption.label) return 1;
            return -1;        
        }         
    }

    /*******************************************************************************************************
    * @description Returns a list of field info objects for valid relationship field options.
    * @return fieldInfos field info objects that contain label and value info.
    */
    @AuraEnabled(cacheable=true)
    public static FieldInfo[] getRelationshipFieldOptions(String objectName, String lookupToObjectName) {
        FieldInfo[] fieldInfos = new List<FieldInfo>();

        Map<String, Schema.DescribeFieldResult> fieldDescribes =
            UTIL_Describe.getAllFieldsDescribe(objectName);

        for (String key : fieldDescribes.keySet()) {
            Schema.DescribeFieldResult dfr = fieldDescribes.get(key);

            if (dfr.getType().name() == 'REFERENCE' && dfr.isCreateable()) {

                List<Schema.sObjectType> objTypes = dfr.getReferenceTo();

                //Get sObjectType of the object being looked up to for comparison purposes.
                Schema.SObjectType lookupToObjectType = 
                    Schema.getGlobalDescribe().get(lookupToObjectName.toLowerCase());

                if (objTypes != null) {
                    for (Schema.sObjectType objType : objTypes) {
                        if (objType == lookupToObjectType) {
                            fieldInfos.add(new FieldInfo(dfr));
                            break;
                        }
                    }
                }
            }
        }
        return fieldInfos;
    }


    /*******************************************************************************************************
    * @description Returns a unique set of Data Import field names that have already been mapped 
    * to a target field, and are therefore not eligible for re-use.
    * @return mappedFieldNamesList format set of strings
    */
    @AuraEnabled(cacheable=true)
    public static List<String> getMappedDISourceFields() {

        Set<String> mappedFieldNamesSet = new Set<String>();

        if (bdiCMT.fieldMappingsByObjMappingDevName != null) {
            for (String objMappingDevName : bdiCMT.fieldMappingsByObjMappingDevName.keySet()) {
                Data_Import_Field_Mapping__mdt[] fieldMappings =
                    bdiCMT.fieldMappingsByObjMappingDevName.get(objMappingDevName);

                if (fieldMappings != null) {
                    for (Data_Import_Field_Mapping__mdt fieldMapping : fieldMappings) {
                        mappedFieldNamesSet.add(fieldMapping.Source_Field_API_Name__c.toLowerCase());
                    }
                }
            }
        }
        List<String> mappedFieldNamesList = new List<String>(mappedFieldNamesSet);
        return mappedFieldNamesList;
    }
}// BDI_ManageAdvancedMappingCtrl<|MERGE_RESOLUTION|>--- conflicted
+++ resolved
@@ -190,15 +190,10 @@
     public static FieldInfo[] getObjectFieldDescribes(String objectName, Boolean includeReferenceToObjectList) {
         FieldInfo[] fieldInfos = new List<FieldInfo>();
 
-<<<<<<< HEAD
         if (includeReferenceToObjectList == null) {
             includeReferenceToObjectList = false;
         }
 
-        objectName = UTIL_Namespace.StrAllNSPrefix(objectName);
-    
-=======
->>>>>>> f1511490
         Map<String, Schema.DescribeFieldResult> fieldDescribes =
             UTIL_Describe.getAllFieldsDescribe(objectName);
 
