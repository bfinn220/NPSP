/*
    Copyright (c) 2009, Salesforce.com Foundation
    All rights reserved.
    
    Redistribution and use in source and binary forms, with or without
    modification, are permitted provided that the following conditions are met:
    
    * Redistributions of source code must retain the above copyright
      notice, this list of conditions and the following disclaimer.
    * Redistributions in binary form must reproduce the above copyright
      notice, this list of conditions and the following disclaimer in the
      documentation and/or other materials provided with the distribution.
    * Neither the name of the Salesforce.com Foundation nor the names of
      its contributors may be used to endorse or promote products derived
      from this software without specific prior written permission.

    THIS SOFTWARE IS PROVIDED BY THE COPYRIGHT HOLDERS AND CONTRIBUTORS
    "AS IS" AND ANY EXPRESS OR IMPLIED WARRANTIES, INCLUDING, BUT NOT 
    LIMITED TO, THE IMPLIED WARRANTIES OF MERCHANTABILITY AND FITNESS 
    FOR A PARTICULAR PURPOSE ARE DISCLAIMED. IN NO EVENT SHALL THE 
    COPYRIGHT HOLDER OR CONTRIBUTORS BE LIABLE FOR ANY DIRECT, INDIRECT, 
    INCIDENTAL, SPECIAL, EXEMPLARY, OR CONSEQUENTIAL DAMAGES (INCLUDING, 
    BUT NOT LIMITED TO, PROCUREMENT OF SUBSTITUTE GOODS OR SERVICES; 
    LOSS OF USE, DATA, OR PROFITS; OR BUSINESS INTERRUPTION) HOWEVER 
    CAUSED AND ON ANY THEORY OF LIABILITY, WHETHER IN CONTRACT, STRICT 
    LIABILITY, OR TORT (INCLUDING NEGLIGENCE OR OTHERWISE) ARISING IN 
    ANY WAY OUT OF THE USE OF THIS SOFTWARE, EVEN IF ADVISED OF THE 
    POSSIBILITY OF SUCH DAMAGE.
*/
public class AFFL_Affiliations_TDTM extends TDTM_Runnable {

    // the main entry point for TDTM to invoke our trigger handlers.
    public override DmlWrapper run(List<SObject> newlist, List<SObject> oldlist, 
        TDTM_TriggerActionHelper.Action triggerAction, Schema.DescribeSObjectResult objResult) {
    
        // dispatch to the correct handler
    	if (objResult == Schema.Sobjecttype.Contact)
            return runContactTriggerHandler(newlist, oldlist, triggerAction, objResult);
    	else if (objResult == Schema.Sobjecttype.npe5__Affiliation__c)
            return runAfflTriggerHandler(newlist, oldlist, triggerAction, objResult);
        else
            return null;
    }
        		
    // the trigger handler on Contact for managing Affiliations        
    private DmlWrapper runContactTriggerHandler(List<SObject> newlist, List<SObject> oldlist, 
        TDTM_TriggerActionHelper.Action triggerAction, Schema.DescribeSObjectResult objResult) {
        DmlWrapper dmlWrapper = new DmlWrapper();
        
        npe5__Affiliations_Settings__c currentAffiliationsSettings = AFFL_Affiliations_UTIL.getAffiliationsSettings();
        
        // we have multiple scenarios to support
        // 1. create a new current affiliation, potentially mark primary
        // 2. set an existing affiliation to former
        // 3. set an existing affiliation to non-primary
        // 4. set an existing affiliation to primary
        
        map<string, AfflOps> mapStrComboKeyAfflOps = new map<string, AfflOps>();
        list<Id> listContactId = new list<Id>();
        
        Integer i = 0;
        if (currentAffiliationsSettings.npe5__Automatic_Affiliation_Creation_Turned_On__c) {
        	
            for (SObject so : newlist) {
            	Contact contact = (Contact)so;

                // AFTER INSERT
                if (triggerAction == TDTM_TriggerActionHelper.Action.AfterInsert) {

                    if (contact.AccountId != null) {
                    	string strComboKey = strComboKeyFromContactIdAccountId(contact.Id, contact.AccountId);
                        AfflOps ao = mapStrComboKeyAfflOps.get(strComboKey);
                        if (ao == null) ao = new AfflOps(contact.Id, contact.AccountId);
                        ao.fCurrent = true;
                        ao.strRole = contact.Title;
                        mapStrComboKeyAfflOps.put(strComboKey, ao);
                    }
                    if (contact.Primary_Affiliation__c != null) {
                        string strComboKey = strComboKeyFromContactIdAccountId(contact.Id, contact.Primary_Affiliation__c);                    	
                    	AfflOps ao = mapStrComboKeyAfflOps.get(strComboKey);
                    	if (ao == null) ao = new AfflOps(contact.Id, contact.Primary_Affiliation__c);
                    	ao.fPrimary = true;
                    	mapStrComboKeyAfflOps.put(strComboKey, ao);
                    }
                }

	            // AFTER UPDATE
	            if (triggerAction == TDTM_TriggerActionHelper.Action.AfterUpdate) {	            
                    listContactId.add(contact.Id);
                    Contact oldContact = (Contact) oldlist[i];
                    
                    if (contact.AccountId != oldContact.AccountId) {
	                    if (contact.AccountId != null) {
	                        string strComboKey = strComboKeyFromContactIdAccountId(contact.Id, contact.AccountId);
	                        AfflOps ao = mapStrComboKeyAfflOps.get(strComboKey);
	                        if (ao == null) ao = new AfflOps(contact.Id, contact.AccountId);
	                        ao.fCurrent = true;
                            ao.strRole = contact.Title;
	                        mapStrComboKeyAfflOps.put(strComboKey, ao);
	                    }
                        if (oldContact.AccountId != null) {
                            string strComboKey = strComboKeyFromContactIdAccountId(oldContact.Id, oldContact.AccountId);
                            AfflOps ao = mapStrComboKeyAfflOps.get(strComboKey);
                            if (ao == null) ao = new AfflOps(oldContact.Id, oldContact.AccountId);
                            ao.fFormer = true;
                            mapStrComboKeyAfflOps.put(strComboKey, ao);
                        }
                    }
	
                    if (contact.Primary_Affiliation__c != oldContact.Primary_Affiliation__c) {
                        if (contact.Primary_Affiliation__c != null) {
                            string strComboKey = strComboKeyFromContactIdAccountId(contact.Id, contact.Primary_Affiliation__c);                     
	                        AfflOps ao = mapStrComboKeyAfflOps.get(strComboKey);
                            if (ao == null) ao = new AfflOps(contact.Id, contact.Primary_Affiliation__c);
                            ao.fPrimary = true;
                            mapStrComboKeyAfflOps.put(strComboKey, ao);
                        }
                        if (oldContact.Primary_Affiliation__c != null) {
                            string strComboKey = strComboKeyFromContactIdAccountId(oldContact.Id, oldContact.Primary_Affiliation__c);                     
	                        AfflOps ao = mapStrComboKeyAfflOps.get(strComboKey);
                            if (ao == null) ao = new AfflOps(oldContact.Id, oldContact.Primary_Affiliation__c);
                            ao.fUnprimary = true;
                            mapStrComboKeyAfflOps.put(strComboKey, ao);
                        }
                    }
	            }
	
                i++;
            }
        
            if (mapStrComboKeyAfflOps.size() > 0) {
            	processAfflOps(mapStrComboKeyAfflOps, dmlWrapper);
            }

        }
        return dmlWrapper;
    }

    // temporary class used to track which affiliations need
    // what type of operation performed on them.
    private class AfflOps {

<<<<<<< HEAD
    /// <name> insertAffiliation </name>
    /// <summary> Creates a new Affiliation record when a Contact is related to a new non-Individual Account </summary>
    /// <param name="Contact"> List of contacts meeting trigger criteria </param>
    private static List<SObject> processInserts(Contact[] contacts) {

        List<SObject> affiliationInserts = new List<SObject>();
                
        List<Id> accountIds = new List<Id>();
        for(Contact c : contacts) {
            accountIds.add(c.AccountId);
        }
        //get all the accounts associated wth these contacts
        Map<Id,Account> accountMap = new Map<Id,Account>([Select Id, npe01__SYSTEMIsIndividual__c from Account 
                                                            where Id in :accountIds]);

        for(Contact c : contacts) {
            String cName = c.FirstName;
            cName += ' ';
            cName += c.LastName;
            //check to see if this account isn't an individual. 
            Account acct = accountMap.get(c.AccountId);
            if (acct != null) {
                if (acct.npe01__SYSTEMIsIndividual__c != true) {
                    npe5__Affiliation__c a = new npe5__Affiliation__c();
                    a.npe5__Contact__c = c.Id;
                    a.npe5__Organization__c = c.AccountId;
                    a.npe5__Status__c = system.label.npe5.DefaultCurrentStatus;
                    a.npe5__StartDate__c = System.Today();
                    //user title as Role
                    if (c.Title != null) {
                        a.npe5__Role__c = c.Title;
                    }
                    affiliationInserts.add(a);
                }
            } else {
                // This situation should never occur as init filters contacts with a null id.  However, we were hitting
                // NullPointerExceptions after looking up an account that debug shows was in the accountMap but a get by
                // c.AccountId returned null.  Attempting to look at a field on the null result raised the exception.
                // This error only occurred from tests run as part of an ant deployment.  The same tests run through the 
                // web ui after a deploy passed.  The tests that experienced the issue all created a contact without
                // an AccountId set and relied on ACCT_IndividualAccount triggers to create the account and link the Contact.
                String message = 'Failed to find account with id ' + c.AccountId + ' in ' + accountMap;
                System.debug('****' + message);
                Exception e = new NullPointerException();
                e.setMessage(message);
                Error__c error = ERR_Handler.createError(e);
                affiliationInserts.add(error);   
            }
        }
        return affiliationInserts;
=======
        // constructor
        AfflOps(Id contactId, Id accountId) {
            strComboKey = strComboKeyFromContactIdAccountId(contactId, accountId);
            fCurrent = false;
            fFormer = false;
            fPrimary = false;
            fUnprimary = false;
        }

    	string strComboKey;
    	boolean fCurrent;
    	boolean fFormer;
    	boolean fPrimary;
    	boolean fUnprimary;
    	string strRole;
    	
    	ID ContactId {
    		get {
    			if (strComboKey == null) return null;
    			return strComboKey.left(strComboKey.indexOf('|'));
    		}
    	}
    	
    	ID AccountId {
    		get {
    			if (strComboKey == null) return null;
    			return strComboKey.substring(strComboKey.indexOf('|') + 1);
    		}
    	}
    	
    }
    
    
    // utility to create a string based Combo Key for an affiliation's contactId and accountId
    private static string strComboKeyFromContactIdAccountId(Id contactId, Id accountId) {
        return contactId + '|' + accountId;
>>>>>>> 92b397de
    }

    // looks at each affiliation and the possible operations to perform on them
    // and figures out which to insert vs update, and adds them to the dmlWrapper.
    private static void processAfflOps(map<string, AfflOps> mapStrComboKeyAfflOps, DmlWrapper dmlWrapper) {

        // the collections we want to insert/update in the db
        list<npe5__Affiliation__c> listAfflInsert = new list<npe5__Affiliation__c>();
        map<Id, npe5__Affiliation__c> mapAfflIdAfflUpdate = new map<Id, npe5__Affiliation__c>();

        // get all the accounts & contacts
        set<Id> setContactId = new set<Id>();
        set<Id> setAccountId = new set<Id>();
        for (AfflOps ao : mapStrComboKeyAfflOps.values()) {
            setContactId.add(ao.ContactId);
            setAccountId.add(ao.AccountId);
        }
        
        Map<Id,Account> mapAccountIdAccount = new Map<Id,Account>([Select Id, npe01__SYSTEMIsIndividual__c from Account where Id in :setAccountId]);
        
        // get existing affiliations
        list<npe5__Affiliation__c> listAfflExisting = [Select Id, npe5__Contact__c, npe5__Organization__c from npe5__Affiliation__c 
            where npe5__EndDate__c = null and npe5__Contact__c in :setContactId and npe5__Organization__c in :setAccountId];
        map<string, npe5__Affiliation__c> mapStrComboKeyAffl = new map<string, npe5__Affiliation__c>();
        for (npe5__Affiliation__c a : listAfflExisting) {
            mapStrComboKeyAffl.put(strComboKeyFromContactIdAccountId(a.npe5__Contact__c, a.npe5__Organization__c), a);
        }

        for (AfflOps ao : mapStrComboKeyAfflOps.values()) {
        	Id accountId = ao.AccountId;
        	Id contactId = ao.ContactId;
        	
        	if (ao.fCurrent) {
                //check to see if this account isn't an individual.
                Account acc =  mapAccountIdAccount.get(accountId);
                if (acc != null && acc.npe01__SYSTEMIsIndividual__c != true) {
                    npe5__Affiliation__c a = new npe5__Affiliation__c();
                    a.npe5__Contact__c = contactId;
                    a.npe5__Organization__c = accountId;
                    a.npe5__Status__c = system.label.npe5.DefaultCurrentStatus;
                    a.npe5__StartDate__c = System.Today();
                    a.npe5__Role__c = ao.strRole;
                    a.npe5__Primary__c = ao.fPrimary;
                    listAfflInsert.add(a);
                }      		
        	}
        	
        	if (!ao.fCurrent && ao.fPrimary) {
        	   // see if we have an existing current affiliation to use, otherwise create a new one
        	   npe5__Affiliation__c a = mapStrComboKeyAffl.get(ao.strComboKey);
        	   if (a != null) {
        	       a.npe5__Primary__c = true;
        	       mapAfflIdAfflUpdate.put(a.Id, a);
        	   } else {
                    a = new npe5__Affiliation__c();
                    a.npe5__Contact__c = contactId;
                    a.npe5__Organization__c = accountId;
                    a.npe5__Status__c = system.label.npe5.DefaultCurrentStatus;
                    a.npe5__StartDate__c = System.Today();
                    a.npe5__Primary__c = true;
                    listAfflInsert.add(a);        	   	
        	   }
        	}
        	
        	if (ao.fFormer || ao.fUnprimary) {
               npe5__Affiliation__c a = mapStrComboKeyAffl.get(ao.strComboKey);
               
               // deal with the affiliation being deleted (if the org or contact was deleted)
               if (a == null) continue;
               
               if (ao.fFormer) {
	                //flag it as former ending today
	                a.npe5__Status__c = system.label.npe5.DefaultFormerStatus;
	                a.npe5__EndDate__c = System.Today();               	
               }
               if (ao.fUnprimary) {
                    a.npe5__Primary__c = false;
               }  
               mapAfflIdAfflUpdate.put(a.Id, a);
        	}
        }

<<<<<<< HEAD
        try {
            List<npe5__Affiliation__c> existingAffiliations = [Select Id, npe5__Contact__c, npe5__Organization__c 
                    from npe5__Affiliation__c where npe5__EndDate__c = null and npe5__Contact__c in :contactIds 
                    and npe5__Organization__c in :accountIds];
            
            for(npe5__Affiliation__c a : existingAffiliations) {
                //concatenate the contact and account id for a unique string we can access later
                String unique = a.npe5__Contact__c;
                unique += a.npe5__Organization__c;
                conAccMap.put(unique,a.Id);
            }
        } catch (Exception e) {
        	System.debug('****Exception caught in AFFL_Affiliations_TDTM.processUpdates');
            ERR_Handler.processError(e, null);
        }
=======
        if (listAfflInsert.size() > 0) {
        	//system.debug('**** listAfflInsert: ' + listAfflInsert);
            dmlWrapper.objectsToInsert.addAll((list<SObject>) listAfflInsert);
        }
            
       if (mapAfflIdAfflUpdate.size() > 0) {
            //system.debug('**** mapAfflIdAfflUpdate: ' + mapAfflIdAfflUpdate.values());
            dmlWrapper.objectsToUpdate.putAll((map<Id, SObject>) mapAfflIdAfflUpdate);
       }
    }
    
    // the trigger handler on Affiliation for managing Affiliations        
    private DmlWrapper runAfflTriggerHandler(List<SObject> newlist, List<SObject> oldlist, 
        TDTM_TriggerActionHelper.Action triggerAction, Schema.DescribeSObjectResult objResult) {
>>>>>>> 92b397de
        
        DmlWrapper dmlWrapper = new DmlWrapper();

        map<Id, Id> mapConIdAccIdPrimary = new map<Id, Id>();
        map<Id, Id> mapConIdAccIdUnprimary = new map<Id, Id>();
        
        integer i = 0;        
        for (SObject so : newlist) {
            npe5__Affiliation__c affl = (npe5__Affiliation__c)so;

            // AFTER INSERT
            if (triggerAction == TDTM_TriggerActionHelper.Action.AfterInsert) {
                if (affl.npe5__Primary__c && affl.npe5__Contact__c != null && affl.npe5__Organization__c != null) {
                	mapConIdAccIdPrimary.put(affl.npe5__Contact__c, affl.npe5__Organization__c);
                }        
            }
            
            // AFTER UPDATE
            if (triggerAction == TDTM_TriggerActionHelper.Action.AfterUpdate) {
                npe5__Affiliation__c afflOld = (npe5__Affiliation__c)oldlist[i];
                if (affl.npe5__Primary__c != afflOld.npe5__Primary__c) {
                    if (affl.npe5__Primary__c)    
                        mapConIdAccIdPrimary.put(affl.npe5__Contact__c, affl.npe5__Organization__c);
                    else
                        mapConIdAccIdUnprimary.put(afflOld.npe5__Contact__c, afflOld.npe5__Organization__c);                	
                }
            }
            
        i++;            
        }
       
        // update all our contacts as appropriate
        list<Contact> listCon = new list<Contact>();
        for (Id contactId : mapConIdAccIdPrimary.keySet()) {
        	Contact con = new Contact(Id = contactId);
        	con.Primary_Affiliation__c = mapConIdAccIdPrimary.get(contactId);
        	listCon.add(con);
        }
        for (Id contactId : mapConIdAccIdUnprimary.keySet()) {
            Contact con = new Contact(Id = contactId);
            con.Primary_Affiliation__c = null;
            listCon.add(con);
        }
        
        dmlWrapper.objectsToUpdate.putAll(listCon);
        return dmlWrapper;
    }

}<|MERGE_RESOLUTION|>--- conflicted
+++ resolved
@@ -140,58 +140,6 @@
     // what type of operation performed on them.
     private class AfflOps {
 
-<<<<<<< HEAD
-    /// <name> insertAffiliation </name>
-    /// <summary> Creates a new Affiliation record when a Contact is related to a new non-Individual Account </summary>
-    /// <param name="Contact"> List of contacts meeting trigger criteria </param>
-    private static List<SObject> processInserts(Contact[] contacts) {
-
-        List<SObject> affiliationInserts = new List<SObject>();
-                
-        List<Id> accountIds = new List<Id>();
-        for(Contact c : contacts) {
-            accountIds.add(c.AccountId);
-        }
-        //get all the accounts associated wth these contacts
-        Map<Id,Account> accountMap = new Map<Id,Account>([Select Id, npe01__SYSTEMIsIndividual__c from Account 
-                                                            where Id in :accountIds]);
-
-        for(Contact c : contacts) {
-            String cName = c.FirstName;
-            cName += ' ';
-            cName += c.LastName;
-            //check to see if this account isn't an individual. 
-            Account acct = accountMap.get(c.AccountId);
-            if (acct != null) {
-                if (acct.npe01__SYSTEMIsIndividual__c != true) {
-                    npe5__Affiliation__c a = new npe5__Affiliation__c();
-                    a.npe5__Contact__c = c.Id;
-                    a.npe5__Organization__c = c.AccountId;
-                    a.npe5__Status__c = system.label.npe5.DefaultCurrentStatus;
-                    a.npe5__StartDate__c = System.Today();
-                    //user title as Role
-                    if (c.Title != null) {
-                        a.npe5__Role__c = c.Title;
-                    }
-                    affiliationInserts.add(a);
-                }
-            } else {
-                // This situation should never occur as init filters contacts with a null id.  However, we were hitting
-                // NullPointerExceptions after looking up an account that debug shows was in the accountMap but a get by
-                // c.AccountId returned null.  Attempting to look at a field on the null result raised the exception.
-                // This error only occurred from tests run as part of an ant deployment.  The same tests run through the 
-                // web ui after a deploy passed.  The tests that experienced the issue all created a contact without
-                // an AccountId set and relied on ACCT_IndividualAccount triggers to create the account and link the Contact.
-                String message = 'Failed to find account with id ' + c.AccountId + ' in ' + accountMap;
-                System.debug('****' + message);
-                Exception e = new NullPointerException();
-                e.setMessage(message);
-                Error__c error = ERR_Handler.createError(e);
-                affiliationInserts.add(error);   
-            }
-        }
-        return affiliationInserts;
-=======
         // constructor
         AfflOps(Id contactId, Id accountId) {
             strComboKey = strComboKeyFromContactIdAccountId(contactId, accountId);
@@ -228,7 +176,6 @@
     // utility to create a string based Combo Key for an affiliation's contactId and accountId
     private static string strComboKeyFromContactIdAccountId(Id contactId, Id accountId) {
         return contactId + '|' + accountId;
->>>>>>> 92b397de
     }
 
     // looks at each affiliation and the possible operations to perform on them
@@ -311,23 +258,6 @@
         	}
         }
 
-<<<<<<< HEAD
-        try {
-            List<npe5__Affiliation__c> existingAffiliations = [Select Id, npe5__Contact__c, npe5__Organization__c 
-                    from npe5__Affiliation__c where npe5__EndDate__c = null and npe5__Contact__c in :contactIds 
-                    and npe5__Organization__c in :accountIds];
-            
-            for(npe5__Affiliation__c a : existingAffiliations) {
-                //concatenate the contact and account id for a unique string we can access later
-                String unique = a.npe5__Contact__c;
-                unique += a.npe5__Organization__c;
-                conAccMap.put(unique,a.Id);
-            }
-        } catch (Exception e) {
-        	System.debug('****Exception caught in AFFL_Affiliations_TDTM.processUpdates');
-            ERR_Handler.processError(e, null);
-        }
-=======
         if (listAfflInsert.size() > 0) {
         	//system.debug('**** listAfflInsert: ' + listAfflInsert);
             dmlWrapper.objectsToInsert.addAll((list<SObject>) listAfflInsert);
@@ -342,7 +272,6 @@
     // the trigger handler on Affiliation for managing Affiliations        
     private DmlWrapper runAfflTriggerHandler(List<SObject> newlist, List<SObject> oldlist, 
         TDTM_TriggerActionHelper.Action triggerAction, Schema.DescribeSObjectResult objResult) {
->>>>>>> 92b397de
         
         DmlWrapper dmlWrapper = new DmlWrapper();
 
