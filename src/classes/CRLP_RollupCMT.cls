--- conflicted
+++ resolved
@@ -188,7 +188,7 @@
                     prefix = prefix.split('_')[0] + '_' + prefix.split('_')[1];
                 }
                 this.label = abbreviateForSpace(prefix.left(20).removeEnd('_') + '_Rule: ' + /*this.objectName + '.' + */this.fieldName +
-                        ' ' + this.operation).left(40);
+                        ' ' + this.operation, false).left(40);
             }
             if (this.recordName == null) {
                 this.recordName = generateRecordName(this.label, true);
@@ -252,7 +252,7 @@
         public Integer intValue;
 
         public Rollup(String label) {
-            this.label = label.replace('Number', '#').left(40).trim();
+            this.label = label.trim();
             this.recordName = generateRecordName(this.label, false);
             this.useFiscalYear = false;
             this.isActive = true;
@@ -318,6 +318,10 @@
             Metadata.CustomMetadata md = new Metadata.CustomMetadata();
 
             String mdTypeName = CRLP_RollupCMT.MetadataObject.Rollup.Name() + '__mdt';
+
+            if (this.label.length() > 40) {
+                this.label = abbreviateForSpace(this.label, false).left(40);
+            }
 
             if (this.recordName == null) {
                 this.recordName = generateRecordName(this.label, true);
@@ -377,18 +381,10 @@
     public static String generateRecordName(String label, Boolean makeUnique) {
 
         // Shorten specific words
-<<<<<<< HEAD
-        String recordName = abbreviateForSpace(label);
-=======
-        String recordName = label.toLowerCase().replace('#', 'num').replace('general accounting unit', 'gau').replace('account', 'acc').
-                replace('contact', 'con').replace('recurring donation', 'rd').
-                replace('allocations', 'allo').replace(' n ', 'n').
-                replace('number', 'num').replace(' of', '').replace('count', 'cnt').
-                replace('year', 'yr').replace('soft credit', 'sftCr').replace('hard credit', 'hrdCr');
->>>>>>> 6f260bf1
+        String recordName = abbreviateForSpace(label, false);
 
         // replace all special characters and double underscores
-        recordName = recordName.replaceAll('[^\\w]+', '_').replaceAll('_+', '_');
+        recordName = abbreviateForSpace(recordName.replaceAll('[^\\w]+', '_').replaceAll('_+', '_'), true);
 
         //remove leading and trailing underscores
         recordName = recordName.removeStart('_').removeEnd('_');
@@ -432,18 +428,32 @@
         return objName + (fieldName != null ? '.' + fieldName : '');
     }
 
-    private static String abbreviateForSpace(String txt) {
-        return txt.replace('General Accounting Unit', 'GAU').
-                replace('Opportunity', 'Opp').
-                replace('Account', 'Acct').
-                replace('Contact', 'Con').
+    /**
+     * @description Replace specific Object and other terms with shortened versions to deal with the 40 character
+     * limitation for the CMT MasterLabel and DeveloperName fields.
+     * @param txt Text to Shorten
+     * @param forDeveloperName True if shortening for the DeveloperName - which can be much shorter.
+     * @return Updated Text
+     */
+    private static String abbreviateForSpace(String txt, Boolean forDeveloperName) {
+
+        // TODO Talk to Beth about LowerCase().
+        txt = txt.replace('General Accounting Unit', 'GAU').
                 replace('Recurring Donation', 'RD').
                 replace('Partial Soft Credit', 'PSC').
-                replace('Allocations', 'Allo').
-                replace('Payment', 'Pmt').
                 replace('npsp__', '').replace('npe01__', '').replace('npe03__', '').replace('__c', '').
-                replace('soft credit', 'sftCr').replace('hard credit', 'hrdCr').
-                replace('#', 'num').replace('year', 'yr').
-                replace('number', 'num').replace('count', 'cnt').replace('total', 'sum').replace(' of ', '');
+                replace(' of ', '');
+
+        if (forDeveloperName) {
+            txt = txt.replace('Opportunity', 'Opp').
+                    replace('Account', 'Acct').
+                    replace('Contact', 'Con').
+                    replace('Payment', 'Pmt').
+                    replace('Allocations', 'Allo').
+                    replace('soft credit', 'sftCr').replace('hard credit', 'hrdCr').
+                    replace('#', 'num').replace('year', 'yr').
+                    replace('number', 'num').replace('count', 'cnt').replace('total', 'sum');
+        }
+        return txt;
     }
 }