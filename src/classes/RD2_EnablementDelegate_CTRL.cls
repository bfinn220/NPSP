--- conflicted
+++ resolved
@@ -638,9 +638,5 @@
     * @description Custom enablement exception
     */
     private class EnablementException extends Exception { }
-<<<<<<< HEAD
-=======
-
-
->>>>>>> 95a21fb7
+    
 }