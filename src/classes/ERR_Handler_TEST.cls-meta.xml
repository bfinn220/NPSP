<?xml version="1.0" encoding="UTF-8"?>
<ApexClass xmlns="http://soap.sforce.com/2006/04/metadata">
<<<<<<< HEAD
    <apiVersion>40.0</apiVersion>
=======
    <apiVersion>37.0</apiVersion>
    <packageVersions>
        <majorNumber>3</majorNumber>
        <minorNumber>9</minorNumber>
        <namespace>npe01</namespace>
    </packageVersions>
    <packageVersions>
        <majorNumber>3</majorNumber>
        <minorNumber>8</minorNumber>
        <namespace>npe4</namespace>
    </packageVersions>
    <packageVersions>
        <majorNumber>3</majorNumber>
        <minorNumber>10</minorNumber>
        <namespace>npo02</namespace>
    </packageVersions>
>>>>>>> 99037bee
    <status>Active</status>
</ApexClass><|MERGE_RESOLUTION|>--- conflicted
+++ resolved
@@ -1,9 +1,6 @@
 <?xml version="1.0" encoding="UTF-8"?>
 <ApexClass xmlns="http://soap.sforce.com/2006/04/metadata">
-<<<<<<< HEAD
     <apiVersion>40.0</apiVersion>
-=======
-    <apiVersion>37.0</apiVersion>
     <packageVersions>
         <majorNumber>3</majorNumber>
         <minorNumber>9</minorNumber>
@@ -19,6 +16,5 @@
         <minorNumber>10</minorNumber>
         <namespace>npo02</namespace>
     </packageVersions>
->>>>>>> 99037bee
     <status>Active</status>
 </ApexClass>