--- conflicted
+++ resolved
@@ -149,10 +149,7 @@
             // CurrencyIsoCode doesn't exist in non-multi-currency orgs
             SObjectField OppCurrencyField = Schema.sObjectType.Opportunity.fields.getMap().get('CurrencyIsoCode');
             SObjectField PaymentCurrencyField = Schema.sObjectType.npe01__OppPayment__c.fields.getMap().get('CurrencyIsoCode');    
-<<<<<<< HEAD
             SObjectField OppRecordTypeId = Schema.sObjectType.Opportunity.fields.getMap().get('RecordTypeId');
-                        
-=======
 
             if (TDTM_Runnable.Action.BeforeUpdate == ta) {
                 if (!String.isEmpty(ContactSettings.Payments_Auto_Close_Stage_Name__c)) {
@@ -167,7 +164,6 @@
                 }
             }
 
->>>>>>> e9eb84e3
             //SOQL for Updated Opps and Related Payments.  Queries for known fields and field in custom Payment Field Mappings.
             if (ta == TDTM_Runnable.Action.AfterUpdate){
                 String soqlStatement = '';
