/*
    Copyright (c) 2020, Salesforce.org
    All rights reserved.
    Redistribution and use in source and binary forms, with or without
    modification, are permitted provided that the following conditions are met:
    * Redistributions of source code must retain the above copyright
      notice, this list of conditions and the following disclaimer.
    * Redistributions in binary form must reproduce the above copyright
      notice, this list of conditions and the following disclaimer in the
      documentation and/or other materials provided with the distribution.
    * Neither the name of Salesforce.org nor the names of
      its contributors may be used to endorse or promote products derived
      from this software without specific prior written permission.

    THIS SOFTWARE IS PROVIDED BY THE COPYRIGHT HOLDERS AND CONTRIBUTORS
    "AS IS" AND ANY EXPRESS OR IMPLIED WARRANTIES, INCLUDING, BUT NOT
    LIMITED TO, THE IMPLIED WARRANTIES OF MERCHANTABILITY AND FITNESS
    FOR A PARTICULAR PURPOSE ARE DISCLAIMED. IN NO EVENT SHALL THE
    COPYRIGHT HOLDER OR CONTRIBUTORS BE LIABLE FOR ANY DIRECT, INDIRECT,
    INCIDENTAL, SPECIAL, EXEMPLARY, OR CONSEQUENTIAL DAMAGES (INCLUDING,
    BUT NOT LIMITED TO, PROCUREMENT OF SUBSTITUTE GOODS OR SERVICES;
    LOSS OF USE, DATA, OR PROFITS; OR BUSINESS INTERRUPTION) HOWEVER
    CAUSED AND ON ANY THEORY OF LIABILITY, WHETHER IN CONTRACT, STRICT
    LIABILITY, OR TORT (INCLUDING NEGLIGENCE OR OTHERWISE) ARISING IN
    ANY WAY OUT OF THE USE OF THIS SOFTWARE, EVEN IF ADVISED OF THE
    POSSIBILITY OF SUCH DAMAGE.
*/
/**
* @author Salesforce.org
* @date 2020
* @group Recurring Donations
* @description Retrieves Recurring Donation status to status type mapping
*/
public with sharing class RD2_StatusMapper {
    public static final Set<String> READ_ONLY_STATUS_VALUES = new Set<String>{
        RD2_Constants.STATUS_ACTIVE,
        RD2_Constants.STATUS_LAPSED,
        RD2_Constants.STATUS_CLOSED
    };

    /**
     * @description Interface for retrieving mapping records from database
     */
    public interface Gateway {
        List<RecurringDonationStatusMapping__mdt> getRecords();
    }

    /**
<<<<<<< HEAD
     * @description Retrieves status to state mapping configuration.
     * The interface is used in order to create a test class implementing the same interface
     * and to mock database record retrieval in tests.
     */
    @TestVisible
    private Gateway gateway {
        get {
            if (gateway == null) {
                gateway = new MappingGateway();
            }
            return gateway;
        }
        set;
    }

    /**
     * @description Contains Recurring Donation Status picklist field values and labels
     */
    @TestVisible
    private Map<String, String> statusLabelByValue {
        get {
            if (statusLabelByValue == null) {
                statusLabelByValue = getActiveStatusValues();
            }
            return statusLabelByValue;
        }
        set;
    }

    /**
     * @description Contains status to state mapping
     */
    private Map<String, Mapping> mappingByStatus {
        get {
            if (mappingByStatus == null) {
                mappingByStatus = getMapping();
            }
            return mappingByStatus;
        }
        set;
    }

    /**
     * @description Returns status to state mapping
     * @return Map<String, Mapping> Mapping by the status
     */
    private Map<String, Mapping> getMapping() {
        Map<String, Mapping> mappingByStatus = new Map<String, Mapping>();

        for (String status : statusLabelByValue.keySet()) {
            mappingByStatus.put(
                status,
                new Mapping(status, statusLabelByValue.get(status))
            );
        }

        for (RecurringDonationStatusMapping__mdt record : gateway.getRecords()) {
            Mapping mapping = mappingByStatus.get(record.Status__c);
            if (mapping != null) {
                mapping.withMappingRecord(record);
            }
        }

        return mappingByStatus;
    }

    /**
     * @description Returns Recurring Donation Status picklist field value and labels
     * @return Map<String, String> State value mapped by the status key
     */
    private Map<String, String> getActiveStatusValues() {
        Map<String, String> labelByValue = new Map<String, String>();
        List<Schema.PicklistEntry> statusEntries = npe03__Recurring_Donation__c.Status__c.getDescribe().getPicklistValues();

        for (Schema.PicklistEntry entry : statusEntries) {
            if (entry.isActive()) {
                labelByValue.put(entry.getValue(), entry.getLabel());
            }
        }

        return labelByValue;
    }

    /**
     * @description Returns all status to state mapping records
     * @return Map<String, Mapping> Mapping by the status
     */
    public Map<String, Mapping> getAll() {
        return mappingByStatus;
    }

    /**
     * @description Returns configured state for the specified status on the Recurring Donation
     * @param status Status on the Recurring Donation
     * @return String Mapped state
     */
=======
    * @description Status To State Mapping instance
    */
    @TestVisible
    private static RD2_StatusMapper statusMapper;

    /**
    * @description Returns Status To State Mapping instance
    * @return RD2_StatusMapper Status To State Mapping
    */
    public static RD2_StatusMapper getInstance() {
        if (statusMapper == null) {
            statusMapper = new RD2_StatusMapper();
        }
        return statusMapper;
    }

    /**
    * @description Get the mapped State from the Status
    * @param status Recurring Donation Status
    * @return String 
    */
>>>>>>> 5c0715eb
    public String getState(String status) {
        Mapping mapping = mappingByStatus.get(status);

        return mapping == null ? null : mapping.state;
    }


    /**
     * @description Contains mapping configuration detail
     */
    public inherited sharing class Mapping {
        public String status;
        public String label;
        public String masterLabel;
        public String developerName;
        public String state;
        public Boolean isReadOnly = false;

        /**
         * @description Constructor
         * @param status Status picklist value
         * @param label Status value label
         */
        public Mapping(String status, String label) {
            this.status = status;
            this.label = label;

            if (READ_ONLY_STATUS_VALUES.contains(status)) {
                this.state = status;
                this.isReadOnly = true;
            }
        }

        /**
         * @description Sets state in the mapping
         * @param state State mapping value
         * @return Mapping This mapping record instance
         */
        public Mapping withState(String state) {
            this.state = state;
            return this;
        }

        /**
         * @description Populates configuration setting on the mapping record
         * @param record Custom metadata type record containing mapping detail
         * @return Mapping This mapping record instance
         */
        public Mapping withMappingRecord(RecurringDonationStatusMapping__mdt record) {
            this.masterLabel = record.MasterLabel;
            this.developerName = record.DeveloperName;
            this.state = record.State__c;

            return this;
        }
<<<<<<< HEAD
=======

        return null;
>>>>>>> 5c0715eb
    }

    /**
     * @description Retrieves records from database
     */
    public inherited sharing class MappingGateway implements Gateway {

        /**
         * @description Retrieves status to state mapping configuration records from database
         * @return List<RecurringDonationStatusMapping__mdt>
         */
        public List<RecurringDonationStatusMapping__mdt> getRecords() {
            return [
                SELECT
                    MasterLabel,
                    DeveloperName,
                    Status__c,
                    State__c
                FROM RecurringDonationStatusMapping__mdt
            ];
        }
    }

}<|MERGE_RESOLUTION|>--- conflicted
+++ resolved
@@ -46,106 +46,8 @@
     }
 
     /**
-<<<<<<< HEAD
-     * @description Retrieves status to state mapping configuration.
-     * The interface is used in order to create a test class implementing the same interface
-     * and to mock database record retrieval in tests.
-     */
-    @TestVisible
-    private Gateway gateway {
-        get {
-            if (gateway == null) {
-                gateway = new MappingGateway();
-            }
-            return gateway;
-        }
-        set;
-    }
-
-    /**
-     * @description Contains Recurring Donation Status picklist field values and labels
-     */
-    @TestVisible
-    private Map<String, String> statusLabelByValue {
-        get {
-            if (statusLabelByValue == null) {
-                statusLabelByValue = getActiveStatusValues();
-            }
-            return statusLabelByValue;
-        }
-        set;
-    }
-
-    /**
-     * @description Contains status to state mapping
-     */
-    private Map<String, Mapping> mappingByStatus {
-        get {
-            if (mappingByStatus == null) {
-                mappingByStatus = getMapping();
-            }
-            return mappingByStatus;
-        }
-        set;
-    }
-
-    /**
-     * @description Returns status to state mapping
-     * @return Map<String, Mapping> Mapping by the status
-     */
-    private Map<String, Mapping> getMapping() {
-        Map<String, Mapping> mappingByStatus = new Map<String, Mapping>();
-
-        for (String status : statusLabelByValue.keySet()) {
-            mappingByStatus.put(
-                status,
-                new Mapping(status, statusLabelByValue.get(status))
-            );
-        }
-
-        for (RecurringDonationStatusMapping__mdt record : gateway.getRecords()) {
-            Mapping mapping = mappingByStatus.get(record.Status__c);
-            if (mapping != null) {
-                mapping.withMappingRecord(record);
-            }
-        }
-
-        return mappingByStatus;
-    }
-
-    /**
-     * @description Returns Recurring Donation Status picklist field value and labels
-     * @return Map<String, String> State value mapped by the status key
-     */
-    private Map<String, String> getActiveStatusValues() {
-        Map<String, String> labelByValue = new Map<String, String>();
-        List<Schema.PicklistEntry> statusEntries = npe03__Recurring_Donation__c.Status__c.getDescribe().getPicklistValues();
-
-        for (Schema.PicklistEntry entry : statusEntries) {
-            if (entry.isActive()) {
-                labelByValue.put(entry.getValue(), entry.getLabel());
-            }
-        }
-
-        return labelByValue;
-    }
-
-    /**
-     * @description Returns all status to state mapping records
-     * @return Map<String, Mapping> Mapping by the status
-     */
-    public Map<String, Mapping> getAll() {
-        return mappingByStatus;
-    }
-
-    /**
-     * @description Returns configured state for the specified status on the Recurring Donation
-     * @param status Status on the Recurring Donation
-     * @return String Mapped state
-     */
-=======
-    * @description Status To State Mapping instance
-    */
+     * @description Status To State Mapping instance
+     */
     @TestVisible
     private static RD2_StatusMapper statusMapper;
 
@@ -161,11 +63,102 @@
     }
 
     /**
-    * @description Get the mapped State from the Status
-    * @param status Recurring Donation Status
-    * @return String 
-    */
->>>>>>> 5c0715eb
+     * @description Retrieves status to state mapping configuration.
+     * The interface is used in order to create a test class implementing the same interface
+     * and to mock database record retrieval in tests.
+     */
+    @TestVisible
+    private Gateway gateway {
+        get {
+            if (gateway == null) {
+                gateway = new MappingGateway();
+            }
+            return gateway;
+        }
+        set;
+    }
+
+    /**
+     * @description Contains Recurring Donation Status picklist field values and labels
+     */
+    @TestVisible
+    private Map<String, String> statusLabelByValue {
+        get {
+            if (statusLabelByValue == null) {
+                statusLabelByValue = getActiveStatusValues();
+            }
+            return statusLabelByValue;
+        }
+        set;
+    }
+
+    /**
+     * @description Contains status to state mapping
+     */
+    private Map<String, Mapping> mappingByStatus {
+        get {
+            if (mappingByStatus == null) {
+                mappingByStatus = getMapping();
+            }
+            return mappingByStatus;
+        }
+        set;
+    }
+
+    /**
+     * @description Returns status to state mapping
+     * @return Map<String, Mapping> Mapping by the status
+     */
+    private Map<String, Mapping> getMapping() {
+        Map<String, Mapping> mappingByStatus = new Map<String, Mapping>();
+
+        for (String status : statusLabelByValue.keySet()) {
+            mappingByStatus.put(
+                status,
+                new Mapping(status, statusLabelByValue.get(status))
+            );
+        }
+
+        for (RecurringDonationStatusMapping__mdt record : gateway.getRecords()) {
+            Mapping mapping = mappingByStatus.get(record.Status__c);
+            if (mapping != null) {
+                mapping.withMappingRecord(record);
+            }
+        }
+
+        return mappingByStatus;
+    }
+
+    /**
+     * @description Returns Recurring Donation Status picklist field value and labels
+     * @return Map<String, String> State value mapped by the status key
+     */
+    private Map<String, String> getActiveStatusValues() {
+        Map<String, String> labelByValue = new Map<String, String>();
+        List<Schema.PicklistEntry> statusEntries = npe03__Recurring_Donation__c.Status__c.getDescribe().getPicklistValues();
+
+        for (Schema.PicklistEntry entry : statusEntries) {
+            if (entry.isActive()) {
+                labelByValue.put(entry.getValue(), entry.getLabel());
+            }
+        }
+
+        return labelByValue;
+    }
+
+    /**
+     * @description Returns all status to state mapping records
+     * @return Map<String, Mapping> Mapping by the status
+     */
+    public Map<String, Mapping> getAll() {
+        return mappingByStatus;
+    }
+
+    /**
+     * @description Returns configured state for the specified status on the Recurring Donation
+     * @param status Status on the Recurring Donation
+     * @return String Mapped state
+     */
     public String getState(String status) {
         Mapping mapping = mappingByStatus.get(status);
 
@@ -221,11 +214,6 @@
 
             return this;
         }
-<<<<<<< HEAD
-=======
-
-        return null;
->>>>>>> 5c0715eb
     }
 
     /**
