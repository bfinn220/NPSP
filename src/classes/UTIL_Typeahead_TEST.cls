/*
    Copyright (c) 2011, Salesforce.org
    All rights reserved.
    
    Redistribution and use in source and binary forms, with or without
    modification, are permitted provided that the following conditions are met:
    
    * Redistributions of source code must retain the above copyright
      notice, this List of conditions and the following disclaimer.
    * Redistributions in binary form must reproduce the above copyright
      notice, this List of conditions and the following disclaimer in the
      documentation and/or other materials provided with the distribution.
    * Neither the name of Salesforce.org nor the names of
      its contributors may be used to endorse or promote products derived
      from this software without specific prior written permission.
 
    THIS SOFTWARE IS PROVIDED BY THE COPYRIGHT HOLDERS AND CONTRIBUTORS
    "AS IS" AND ANY EXPRESS OR IMPLIED WARRANTIES, INCLUDING, BUT NOT 
    LIMITED TO, THE IMPLIED WARRANTIES OF MERCHANTABILITY AND FITNESS 
    FOR A PARTICULAR PURPOSE ARE DISCLAIMED. IN NO EVENT SHALL THE 
    COPYRIGHT HOLDER OR CONTRIBUTORS BE LIABLE FOR ANY DIRECT, INDIRECT, 
    INCIDENTAL, SPECIAL, EXEMPLARY, OR CONSEQUENTIAL DAMAGES (INCLUDING, 
    BUT NOT LIMITED TO, PROCUREMENT OF SUBSTITUTE GOODS OR SERVICES; 
    LOSS OF USE, DATA, OR PROFITS; OR BUSINESS INTERRUPTION) HOWEVER 
    CAUSED AND ON ANY THEORY OF LIABILITY, WHETHER IN CONTRACT, STRICT 
    LIABILITY, OR TORT (INCLUDING NEGLIGENCE OR OTHERWISE) ARISING IN 
    ANY WAY OUT OF THE USE OF THIS SOFTWARE, EVEN IF ADVISED OF THE 
    POSSIBILITY OF SUCH DAMAGE.
*/
/**
* @author Salesforce.org
* @date 2014
* @group Utilities
* @description Test class for the Force.com Typeahead component
*/
@isTest(isParallel=True)
public with sharing class UTIL_Typeahead_TEST {

    private static testMethod void testQuery() {
		String acctNameBase = UTIL_UnitTestData_TEST.TEST_NAME;
	    list<Account> aa = new list<Account>{
	      new Account(Name=acctNameBase + '1'),
	      new Account(Name=acctNameBase + '2', BillingCity='Test City'),
	      new Account(Name=acctNameBase + '3')
	    };
	    insert aa;
	    
	      // crazy, but you have to fake this
	      list<Id> fixedSearchResults= new list<Id>{aa[0].id, aa[1].id};
	      Test.setFixedSearchResults(fixedSearchResults);
	
	    Test.startTest();
	    list<sObject> accts = UTIL_Typeahead.searchRecords( 'test', 'Account', null, null, null, 'Id', null );
	    Test.stopTest();
	
	    system.assertEquals(2, accts.size());
<<<<<<< HEAD
	    system.assertEquals(acctNameBase + '1', accts[0].get('Name'));
	    system.assertEquals(acctNameBase + '2', accts[1].get('Name'));
=======
	    system.assertEquals('Test Account', accts[0].get('Name'));
	    system.assertEquals('Another Account', accts[1].get('Name'));
>>>>>>> a7e4f462
    }
}<|MERGE_RESOLUTION|>--- conflicted
+++ resolved
@@ -54,12 +54,7 @@
 	    Test.stopTest();
 	
 	    system.assertEquals(2, accts.size());
-<<<<<<< HEAD
 	    system.assertEquals(acctNameBase + '1', accts[0].get('Name'));
 	    system.assertEquals(acctNameBase + '2', accts[1].get('Name'));
-=======
-	    system.assertEquals('Test Account', accts[0].get('Name'));
-	    system.assertEquals('Another Account', accts[1].get('Name'));
->>>>>>> a7e4f462
     }
 }