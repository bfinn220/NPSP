/*
    Copyright (c) 2019, Salesforce.org
    All rights reserved.

    Redistribution and use in source and binary forms, with or without
    modification, are permitted provided that the following conditions are met:

    * Redistributions of source code must retain the above copyright
      notice, this list of conditions and the following disclaimer.
    * Redistributions in binary form must reproduce the above copyright
      notice, this list of conditions and the following disclaimer in the
      documentation and/or other materials provided with the distribution.
    * Neither the name of Salesforce.org nor the names of
      its contributors may be used to endorse or promote products derived
      from this software without specific prior written permission.

    THIS SOFTWARE IS PROVIDED BY THE COPYRIGHT HOLDERS AND CONTRIBUTORS
    "AS IS" AND ANY EXPRESS OR IMPLIED WARRANTIES, INCLUDING, BUT NOT
    LIMITED TO, THE IMPLIED WARRANTIES OF MERCHANTABILITY AND FITNESS
    FOR A PARTICULAR PURPOSE ARE DISCLAIMED. IN NO EVENT SHALL THE
    COPYRIGHT HOLDER OR CONTRIBUTORS BE LIABLE FOR ANY DIRECT, INDIRECT,
    INCIDENTAL, SPECIAL, EXEMPLARY, OR CONSEQUENTIAL DAMAGES (INCLUDING,
    BUT NOT LIMITED TO, PROCUREMENT OF SUBSTITUTE GOODS OR SERVICES;
    LOSS OF USE, DATA, OR PROFITS; OR BUSINESS INTERRUPTION) HOWEVER
    CAUSED AND ON ANY THEORY OF LIABILITY, WHETHER IN CONTRACT, STRICT
    LIABILITY, OR TORT (INCLUDING NEGLIGENCE OR OTHERWISE) ARISING IN
    ANY WAY OUT OF THE USE OF THIS SOFTWARE, EVEN IF ADVISED OF THE
    POSSIBILITY OF SUCH DAMAGE.
*/
/**
* @author Salesforce.org
* @date 2019
* @group API
* @group-content ../../ApexDocContent/API.htm
* @description Tests specific to Callable API.
*/
@IsTest(isParallel=true)
private with sharing class Callable_API_TEST {

    private static final String TDTM_TRIGGER_ACTION = 'TDTM.DisableAllTriggers';
    private static final String CRLP_IS_ENABLED_ACTION = 'CRLP.iscrlpenabled';
<<<<<<< HEAD
    private static final String RD2_EXECUTE_MIGRATION_ACTION = 'RD2.ExecuteDataMigration';
=======
    private static final String RD2_ENABLE_ACTION = 'Settings.EnableEnhancedRecurringDonations';
>>>>>>> 95a21fb7

    /**
    * @description verify the TDTM Callable action returns an Object
    */
    @IsTest
    private static void verifyCallableReturnsAnObject() {
        // skip the test if Advancement is installed
        if (ADV_PackageInfo_SVC.useAdv()) {
            return;
        }

        Test.startTest();

        Integer accountCountBefore = Database.countQuery('SELECT COUNT() FROM Account');

        Callable npspApi = (Callable) Type.forName('Callable_API').newInstance();
        Map<String, Object> triggerArgs = new Map<String, Object>();
        Object result = npspApi.call(TDTM_TRIGGER_ACTION, triggerArgs);

        Contact contact1 = new Contact(LastName = 'CallableApi_Test');
        insert contact1;

        Test.stopTest();

        Object callResult = result;
        System.assertNotEquals(null, callResult, 'No result was returned from call');

        Integer accountCountAfter = Database.countQuery('SELECT COUNT() FROM Account');
        System.assertEquals(accountCountBefore, accountCountAfter, 'Account record was created');
    }

    /**
    * @description verify the CRLP call returns true if enabled
    */
    @isTest
    private static void verifyCrlpEnabledCallReturnsRollupEnabled() {
         UTIL_CustomSettingsFacade.getRollupSettingsForTests(new Customizable_Rollup_Settings__c (
            Customizable_Rollups_Enabled__c = true
        ));

        Test.startTest();

        Callable npspApi = (Callable) Type.forName('Callable_API').newInstance();
        Map<String, Object> args = new Map<String, Object>();
        Object result = npspApi.call(CRLP_IS_ENABLED_ACTION, args);

        Test.stopTest();

        System.assertEquals(true, (Boolean) result, 'CRLP is identified as enabled');
    }

    /**
    * @description Call the API with an invalid action text and make sure an exception is thrown
    */
    @IsTest
    private static void callableApiThrowsExceptionWhenActionIsInvalid() {

        Test.startTest();

        Callable npspApi = (Callable) Type.forName('Callable_API').newInstance();
        Map<String, Object> triggerArgs = new Map<String, Object>();

        String expectedMessagePortion = ((System.Label.CallableApiMethodNotImplemented).split('}')[1]).trim();

        try {
            Object result = npspApi.call('InvalidAction', triggerArgs);
            System.assert(false, 'The exception was not thrown');
        } catch (Callable_API.MalformedMethodInvocationException apiException) {
            System.assert(apiException.getMessage().contains(expectedMessagePortion), apiException.getMessage());
        }

        Test.stopTest();
    }

<<<<<<< HEAD
    /**
     * @description Verifies Enhanced Recurring Donations migration batch job is executed
     */
    @IsTest
    private static void shouldRunRD2DataMigrationWhenRD2IsEnabled() {
        RD2_EnablementService_TEST.setRecurringDonations2Enabled();
=======
     /**
     * @description Verifies if Enhanced Recurring Donations are enabled
     */
    @IsTest
    private static void shouldEnableRD2OnEnableRD2Action() {
        RD2_EnablementService_Test.setCustomizableRollups(true);
>>>>>>> 95a21fb7

        Test.startTest();

        Callable callableApi = (Callable) Type.forName('Callable_API').newInstance();
<<<<<<< HEAD
        Map<String, Object> args = new Map<String, Object>();
        Object result = callableApi.call(RD2_EXECUTE_MIGRATION_ACTION, args);

        Test.stopTest();
        
        AsyncApexJob job = new TEST_SObjectGateway.AsyncApexJobGateway()
            .getRecord('RD2_DataMigration_BATCH');
        System.assertNotEquals(null, job, 'The batch should be executed');
    }

=======
        Map<String, Object> args = new Map<String, Object>{ 'ScheduleJobs' => false };
        callableApi.call(RD2_ENABLE_ACTION, args);

        Test.stopTest();

        System.assertEquals(true,  STG_Panel.stgService.stgRD.IsRecurringDonations2Enabled__c);
    }


>>>>>>> 95a21fb7
}<|MERGE_RESOLUTION|>--- conflicted
+++ resolved
@@ -39,11 +39,8 @@
 
     private static final String TDTM_TRIGGER_ACTION = 'TDTM.DisableAllTriggers';
     private static final String CRLP_IS_ENABLED_ACTION = 'CRLP.iscrlpenabled';
-<<<<<<< HEAD
     private static final String RD2_EXECUTE_MIGRATION_ACTION = 'RD2.ExecuteDataMigration';
-=======
     private static final String RD2_ENABLE_ACTION = 'Settings.EnableEnhancedRecurringDonations';
->>>>>>> 95a21fb7
 
     /**
     * @description verify the TDTM Callable action returns an Object
@@ -118,26 +115,14 @@
         Test.stopTest();
     }
 
-<<<<<<< HEAD
     /**
      * @description Verifies Enhanced Recurring Donations migration batch job is executed
      */
     @IsTest
     private static void shouldRunRD2DataMigrationWhenRD2IsEnabled() {
         RD2_EnablementService_TEST.setRecurringDonations2Enabled();
-=======
-     /**
-     * @description Verifies if Enhanced Recurring Donations are enabled
-     */
-    @IsTest
-    private static void shouldEnableRD2OnEnableRD2Action() {
-        RD2_EnablementService_Test.setCustomizableRollups(true);
->>>>>>> 95a21fb7
-
-        Test.startTest();
 
         Callable callableApi = (Callable) Type.forName('Callable_API').newInstance();
-<<<<<<< HEAD
         Map<String, Object> args = new Map<String, Object>();
         Object result = callableApi.call(RD2_EXECUTE_MIGRATION_ACTION, args);
 
@@ -148,7 +133,16 @@
         System.assertNotEquals(null, job, 'The batch should be executed');
     }
 
-=======
+    /**
+     * @description Verifies if Enhanced Recurring Donations are enabled
+     */
+    @IsTest
+    private static void shouldEnableRD2OnEnableRD2Action() {
+        RD2_EnablementService_Test.setCustomizableRollups(true);
+
+        Test.startTest();
+
+        Callable callableApi = (Callable) Type.forName('Callable_API').newInstance();
         Map<String, Object> args = new Map<String, Object>{ 'ScheduleJobs' => false };
         callableApi.call(RD2_ENABLE_ACTION, args);
 
@@ -158,5 +152,4 @@
     }
 
 
->>>>>>> 95a21fb7
 }