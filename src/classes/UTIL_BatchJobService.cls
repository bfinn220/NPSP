--- conflicted
+++ resolved
@@ -64,25 +64,6 @@
 
         return (Database.countQuery('SELECT Count() FROM AsyncApexJob WHERE Id = :batchId AND Status IN :IN_PROGRESS_STATUSES') > 0);
     }
-    
-    /***
-    * @description Loads the latest batch job for the specified job Id
-    * @param jobId BatchJobId
-    * @return BatchJob
-    */
-    public BatchJob getBatchJob(Id jobId) {
-        List<AsyncApexJob> apexJobs = [
-            SELECT
-                Status, ExtendedStatus, NumberOfErrors,
-                TotalJobItems, JobItemsProcessed,
-                CreatedDate, CompletedDate
-            FROM AsyncApexJob
-            WHERE Id = :jobId
-            LIMIT 1
-        ];
-
-        return apexJobs.isEmpty() ? null : new BatchJob(apexJobs[0]);
-    }
 
     /***
     * @description Loads the latest batch job for the specified job Id
@@ -141,12 +122,7 @@
         public Integer totalJobItems;
         public Integer numberOfErrors;
 
-<<<<<<< HEAD
         public DateTime createdDate;
-=======
-        @TestVisible
-        private DateTime createdDate;
->>>>>>> 811cb6ed
         public DateTime completedDate;
 
         public String timeElapsed;
