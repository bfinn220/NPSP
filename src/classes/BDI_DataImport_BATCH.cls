--- conflicted
+++ resolved
@@ -1690,13 +1690,6 @@
         }
         
         // now update the Contacts to create their Affiliations
-<<<<<<< HEAD
-        // unfortunately, we must manually clear these static flags since we are doing 
-        // a bunch of stuff in the same context.
-        AFFL_Affiliations_TDTM.doNotRunForContacts = false;
-        AFFL_Affiliations_TDTM.hasRunForAffiliations = false;       
-=======
->>>>>>> a2396883
         update mapConIdToConUpdate.values();
     }
 
