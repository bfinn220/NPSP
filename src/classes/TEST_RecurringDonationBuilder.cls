/*
    Copyright (c) 2019 Salesforce.org
    All rights reserved.

    Redistribution and use in source and binary forms, with or without
    modification, are permitted provided that the following conditions are met:

    * Redistributions of source code must retain the above copyright
      notice, this list of conditions and the following disclaimer.
    * Redistributions in binary form must reproduce the above copyright
      notice, this list of conditions and the following disclaimer in the
      documentation and/or other materials provided with the distribution.
    * Neither the name of Salesforce.org nor the names of
      its contributors may be used to endorse or promote products derived
      from this software without specific prior written permission.

    THIS SOFTWARE IS PROVIDED BY THE COPYRIGHT HOLDERS AND CONTRIBUTORS
    "AS IS" AND ANY EXPRESS OR IMPLIED WARRANTIES, INCLUDING, BUT NOT
    LIMITED TO, THE IMPLIED WARRANTIES OF MERCHANTABILITY AND FITNESS
    FOR A PARTICULAR PURPOSE ARE DISCLAIMED. IN NO EVENT SHALL THE
    COPYRIGHT HOLDER OR CONTRIBUTORS BE LIABLE FOR ANY DIRECT, INDIRECT,
    INCIDENTAL, SPECIAL, EXEMPLARY, OR CONSEQUENTIAL DAMAGES (INCLUDING,
    BUT NOT LIMITED TO, PROCUREMENT OF SUBSTITUTE GOODS OR SERVICES;
    LOSS OF USE, DATA, OR PROFITS; OR BUSINESS INTERRUPTION) HOWEVER
    CAUSED AND ON ANY THEORY OF LIABILITY, WHETHER IN CONTRACT, STRICT
    LIABILITY, OR TORT (INCLUDING NEGLIGENCE OR OTHERWISE) ARISING IN
    ANY WAY OUT OF THE USE OF THIS SOFTWARE, EVEN IF ADVISED OF THE
    POSSIBILITY OF SUCH DAMAGE.
*/
/**
* @author Salesforce.org
* @date 2019
* @group Test API
* @description Recurring Donations Builder
*
*/
@isTest
public without sharing class TEST_RecurringDonationBuilder {

    private class BuilderException extends Exception {}

    public static final Date DEFAULT_ESTABLISHED_DATE = Date.newInstance(1970,6,12);

    /***
    * @description Indicates Recurring Donation mode
    */
    public Enum Mode {
        Legacy,
        Enhanced
    }

    /***
    * @description Contains record field values 
    */
    private Map<String, Object> valuesByFieldName = new Map<String, Object>();

    /***
    * @description Recurring Donation builder mode 
    */
    private Mode recordMode;    

    /***
    * @description Constructor 
    */
    public TEST_RecurringDonationBuilder() {
<<<<<<< HEAD
        this.recordMode = RD2_EnablementService.isRecurringDonations2Enabled
            ? Mode.Enhanced
            : Mode.Legacy;
=======
        this.recordMode = Mode.Legacy;// Concept of Enhanced Recurring Donations is not applicable yet
>>>>>>> 06a252ed
        
        this.withName();
    }

    /***
<<<<<<< HEAD
    * @description Constructor that can be initialized internally only
    */
    private TEST_RecurringDonationBuilder(Mode recordMode) {
        this.recordMode = recordMode;
        
        this.withName();
    }

    /***
=======
>>>>>>> 06a252ed
    * @description Validates field is set on the correct Recurring Donation type that depends on the Mode
    */
    private void validateMode(Mode validMode) {
        if (recordMode != validMode) {
            throw new BuilderException('This settings is not applicable to ' + validMode.name() + ' Recurring Donations');
        }
    }

    /***
    * @description Sets the Id
    * @param rdId Recurring Donation Id
    * @return TEST_RecurringDonationBuilder Builder instance
    */
    public TEST_RecurringDonationBuilder withId(Id rdId) {
        valuesByFieldName.put('Id', rdId);
        return this;
    }

    /***
    * @description Sets the mock Id
    * @return TEST_RecurringDonationBuilder Builder instance
    */
    public TEST_RecurringDonationBuilder withMockId() {
        valuesByFieldName.put('Id', UTIL_UnitTestData_TEST.mockId(npe03__Recurring_Donation__c.SObjectType));
        return this;
    }    

    /***
    * @description Sets the Owner to the current user Id
    * @return TEST_RecurringDonationBuilder Builder instance
    */
    public TEST_RecurringDonationBuilder withOwnerId() {
        valuesByFieldName.put('OwnerId', System.UserInfo.getUserId());
        return this;
    }

    /***
    * @description Sets Name
    * @return TEST_RecurringDonationBuilder Builder instance
    */
    public TEST_RecurringDonationBuilder withName() {
        return withName('RD' + UTIL_UnitTestData_TEST.getUniqueString());
    }

    /***
    * @description Sets Name
    * @param name Recurring Donation Name
    * @return TEST_RecurringDonationBuilder Builder instance
    */
    public TEST_RecurringDonationBuilder withName(String name) {
        valuesByFieldName.put('Name', name);
        return this;
    }

    /***
    * @description Sets Account
    * @param accountId Account Id
    * @return TEST_RecurringDonationBuilder Builder instance
    */
    public TEST_RecurringDonationBuilder withAccount(Id accountId) {
        valuesByFieldName.put('npe03__Organization__c', accountId);
        return this;
    }

    /***
    * @description Sets Contact
    * @param contactId Contact Id
    * @return TEST_RecurringDonationBuilder Builder instance
    */
    public TEST_RecurringDonationBuilder withContact(Id contactId) {
        valuesByFieldName.put('npe03__Contact__c', contactId);
        return this;
    }

    /***
    * @description Sets Recurring Donation Campaign
    * @param campaignId Campaign Id
    * @return TEST_RecurringDonationBuilder Builder instance
    */
    public TEST_RecurringDonationBuilder withCampaign(Id campaignId) {
        valuesByFieldName.put('npe03__Recurring_Donation_Campaign__c', campaignId);
        return this;
    }

    /***
    * @description Sets Amount
    * @param amount Amount
    * @return TEST_RecurringDonationBuilder Builder instance
    */
    public TEST_RecurringDonationBuilder withAmount(Decimal amount) {
        valuesByFieldName.put('npe03__Amount__c', amount);
        return this;
    }

    /***
    * @description Sets CurrencyIsoCode
    * @param ccyIsoCode CurrencyIsoCode value
    * @return TEST_RecurringDonationBuilder Builder instance
    */
    public TEST_RecurringDonationBuilder withCurrencyIsoCode(String ccyIsoCode) {
        if (UserInfo.isMultiCurrencyOrganization()) {
            valuesByFieldName.put(UTIL_Currency.CURRENCY_ISO_CODE_FIELD, ccyIsoCode);
        }
        
        return this;
    }

    /***
    * @description Sets Date Established
    * @return TEST_RecurringDonationBuilder Builder instance
    */
    public TEST_RecurringDonationBuilder withDateEstablished() {
        return withDateEstablished(DEFAULT_ESTABLISHED_DATE);
    }

    /***
    * @description Sets Date Established
    * @param dt Date
    * @return TEST_RecurringDonationBuilder Builder instance
    */
    public TEST_RecurringDonationBuilder withDateEstablished(Date dt) {
        valuesByFieldName.put('npe03__Date_Established__c', dt);
        return this;
    }

    /***
    * @description Sets Next Payment Date
    * @param dt Date
    * @return TEST_RecurringDonationBuilder Builder instance    
    */
    public TEST_RecurringDonationBuilder withNextPaymentDate(Date dt) {
        validateMode(Mode.Legacy);

        valuesByFieldName.put('npe03__Next_Payment_Date__c', dt);
        return this;
    }    

    /***
    * @description Sets if the last day of month should be used
    * @param shouldUse Indicates if the field should be set to true or false
    * @return TEST_RecurringDonationBuilder Builder instance
    */
    public TEST_RecurringDonationBuilder withAlwaysUseLastDayOfMonth(Boolean shouldUse) {
        validateMode(Mode.Legacy);

        valuesByFieldName.put('Always_Use_Last_Day_Of_Month__c', shouldUse);
        return this;
    }    

    /***
    * @description Sets Day of Month
    * @param dayOfMonth Day of Month value
    * @return TEST_RecurringDonationBuilder Builder instance
    */
    public TEST_RecurringDonationBuilder withDayOfMonth(String dayOfMonth) {
        valuesByFieldName.put('Day_Of_Month__c', dayOfMonth);
        return this;
    }    

    /***
    * @description Sets number of Installments
    * @param numberOfInstallments Number of Installments
    * @return TEST_RecurringDonationBuilder Builder instance
    */
    public TEST_RecurringDonationBuilder withInstallments(Integer numberOfInstallments) {
        validateMode(Mode.Legacy);

        valuesByFieldName.put('npe03__Installments__c', numberOfInstallments);
        return this;
    }

    /***
    * @description Sets Installment Period to Yearly
    * @return TEST_RecurringDonationBuilder Builder instance
    */
    public TEST_RecurringDonationBuilder withInstallmentPeriodYearly() {
        return withInstallmentPeriod(System.Label.npe03.RecurringDonationInstallmentPeriodYearly);
    }

    /***
    * @description Sets Installment Period to Quarterly
    * @return TEST_RecurringDonationBuilder Builder instance
    */
    public TEST_RecurringDonationBuilder withInstallmentPeriodQuarterly() {
        validateMode(Mode.Legacy);

        return withInstallmentPeriod(System.Label.npe03.RecurringDonationInstallmentPeriodQuarterly);
    }

    /***
    * @description Sets Installment Period to Monthly
    * @return TEST_RecurringDonationBuilder Builder instance
    */
    public TEST_RecurringDonationBuilder withInstallmentPeriodMonthly() {
        return withInstallmentPeriod(System.Label.npe03.RecurringDonationInstallmentPeriodMonthly);
    }

    /***
    * @description Sets Installment Period to Weekly
    * @return TEST_RecurringDonationBuilder Builder instance
    */
    public TEST_RecurringDonationBuilder withInstallmentPeriodWeekly() {
        return withInstallmentPeriod(System.Label.npe03.RecurringDonationInstallmentPeriodWeekly);
    }

    /***
    * @description Sets Installment Period
    * @param installmentPeriod Installment Period
    * @return TEST_RecurringDonationBuilder Builder instance
    */
    public TEST_RecurringDonationBuilder withInstallmentPeriod(String installmentPeriod) {
        valuesByFieldName.put('npe03__Installment_Period__c', installmentPeriod);
        return this;
    }

    /***
    * @description Sets Schedule Type
    * @return TEST_RecurringDonationBuilder Builder instance
    */
    public TEST_RecurringDonationBuilder withScheduleTypeMultiplyValue() {
        validateMode(Mode.Legacy);

        valuesByFieldName.put('npe03__Schedule_Type__c', System.Label.npe03.RecurringDonationMultiplyValue);
        return this;
    }

    /***
    * @description Sets Open Ended Status to Open Status
    * @return TEST_RecurringDonationBuilder Builder instance
    */
    public TEST_RecurringDonationBuilder withOpenEndedStatusOpen() {
        return withOpenEndedStatus(System.Label.npe03.RecurringDonationOpenStatus);
    }

    /***
    * @description Sets Open Ended Status to Closed Status
    * @return TEST_RecurringDonationBuilder Builder instance
    */
    public TEST_RecurringDonationBuilder withOpenEndedStatusClosed() {
        return withOpenEndedStatus(System.Label.npe03.RecurringDonationClosedStatus);
    }

    /***
    * @description Sets Open Ended Status to None
    * @return TEST_RecurringDonationBuilder Builder instance
    */
    public TEST_RecurringDonationBuilder withOpenEndedStatusNone() {
        return withOpenEndedStatus('None');
    }

    /***
    * @description Sets Open Ended Status
    * @param status Status value
    * @return TEST_RecurringDonationBuilder Builder instance
    */
    public TEST_RecurringDonationBuilder withOpenEndedStatus(String status) {
        validateMode(Mode.Legacy);

        valuesByFieldName.put('npe03__Open_Ended_Status__c', status);
        return this;
    }
    

    /***
    * @description Builds Recurring Donation sObject based on the provided values
    * @return npe03__Recurring_Donation__c Recurring Donation record
    */
    public npe03__Recurring_Donation__c build() {
        npe03__Recurring_Donation__c rd = new npe03__Recurring_Donation__c();

        for (String fieldName : valuesByFieldName.keySet()) {
            rd.put(fieldName, valuesByFieldName.get(fieldName));
        }

        return rd;
    }

    /***
    * @description Builds "size" number of Recurring Donation records based on already provided values
    * @param size Number of Recurring Donation records
    * @return List<npe03__Recurring_Donation__c> Recurring Donation records
    */
    public List<npe03__Recurring_Donation__c> build(Integer size) {
        List<npe03__Recurring_Donation__c> rds = new List<npe03__Recurring_Donation__c>();

        for (Integer i = 0; i < size; i++) {
            rds.add(this
                .withName()
                .build()
            );
        }

        return rds;
    }

    /***
    * @description Builds Recurring Donation records for each provided Contact
    * @param contacts Contact records to build Recurring Donation record for
    * @return List<npe03__Recurring_Donation__c> Recurring Donation records
    */
    public List<npe03__Recurring_Donation__c> build(List<Contact> contacts) {
        List<npe03__Recurring_Donation__c> rds = new List<npe03__Recurring_Donation__c>();

        for (Contact c : contacts) {
            rds.add(this
                .withName()
                .withContact(c.Id)
                .build()
            );
        }

        return rds;
    }

    /***
    * @description Builds Recurring Donation records for each provided Account
    * @param accounts Account records to build Recurring Donation record for
    * @return List<npe03__Recurring_Donation__c> Recurring Donation records
    */
    public List<npe03__Recurring_Donation__c> build(List<Account> accounts) {
        List<npe03__Recurring_Donation__c> rds = new List<npe03__Recurring_Donation__c>();

        for (Account acc : accounts) {
            rds.add(this
                .withName()
                .withAccount(acc.Id)
                .build()
            );
        }

        return rds;
    }

}<|MERGE_RESOLUTION|>--- conflicted
+++ resolved
@@ -63,30 +63,14 @@
     * @description Constructor 
     */
     public TEST_RecurringDonationBuilder() {
-<<<<<<< HEAD
         this.recordMode = RD2_EnablementService.isRecurringDonations2Enabled
             ? Mode.Enhanced
             : Mode.Legacy;
-=======
-        this.recordMode = Mode.Legacy;// Concept of Enhanced Recurring Donations is not applicable yet
->>>>>>> 06a252ed
         
         this.withName();
     }
 
     /***
-<<<<<<< HEAD
-    * @description Constructor that can be initialized internally only
-    */
-    private TEST_RecurringDonationBuilder(Mode recordMode) {
-        this.recordMode = recordMode;
-        
-        this.withName();
-    }
-
-    /***
-=======
->>>>>>> 06a252ed
     * @description Validates field is set on the correct Recurring Donation type that depends on the Mode
     */
     private void validateMode(Mode validMode) {
