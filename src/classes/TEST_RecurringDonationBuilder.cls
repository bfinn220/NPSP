/*
    Copyright (c) 2019 Salesforce.org
    All rights reserved.

    Redistribution and use in source and binary forms, with or without
    modification, are permitted provided that the following conditions are met:

    * Redistributions of source code must retain the above copyright
      notice, this list of conditions and the following disclaimer.
    * Redistributions in binary form must reproduce the above copyright
      notice, this list of conditions and the following disclaimer in the
      documentation and/or other materials provided with the distribution.
    * Neither the name of Salesforce.org nor the names of
      its contributors may be used to endorse or promote products derived
      from this software without specific prior written permission.

    THIS SOFTWARE IS PROVIDED BY THE COPYRIGHT HOLDERS AND CONTRIBUTORS
    "AS IS" AND ANY EXPRESS OR IMPLIED WARRANTIES, INCLUDING, BUT NOT
    LIMITED TO, THE IMPLIED WARRANTIES OF MERCHANTABILITY AND FITNESS
    FOR A PARTICULAR PURPOSE ARE DISCLAIMED. IN NO EVENT SHALL THE
    COPYRIGHT HOLDER OR CONTRIBUTORS BE LIABLE FOR ANY DIRECT, INDIRECT,
    INCIDENTAL, SPECIAL, EXEMPLARY, OR CONSEQUENTIAL DAMAGES (INCLUDING,
    BUT NOT LIMITED TO, PROCUREMENT OF SUBSTITUTE GOODS OR SERVICES;
    LOSS OF USE, DATA, OR PROFITS; OR BUSINESS INTERRUPTION) HOWEVER
    CAUSED AND ON ANY THEORY OF LIABILITY, WHETHER IN CONTRACT, STRICT
    LIABILITY, OR TORT (INCLUDING NEGLIGENCE OR OTHERWISE) ARISING IN
    ANY WAY OUT OF THE USE OF THIS SOFTWARE, EVEN IF ADVISED OF THE
    POSSIBILITY OF SUCH DAMAGE.
*/
/**
* @author Salesforce.org
* @date 2019
* @group Test API
* @description Recurring Donations Builder
*
*/
@isTest
public without sharing class TEST_RecurringDonationBuilder {

    private class BuilderException extends Exception {}

    public static final Date DEFAULT_ESTABLISHED_DATE = Date.newInstance(1970,6,12);

    /***
    * @description Indicates Recurring Donation mode
    */
    public Enum Mode {
        Legacy,
        Enhanced
    }

    /***
    * @description Contains record field values
    */
    private Map<String, Object> valuesByFieldName = new Map<String, Object>();

    /***
    * @description Recurring Donation builder mode
    */
    private Mode recordMode;

    /***
    * @description Constructor
    */
    public TEST_RecurringDonationBuilder() {
        this.recordMode = RD2_EnablementService.isRecurringDonations2Enabled
            ? Mode.Enhanced
            : Mode.Legacy;

        this.withName();
    }

    /***
    * @description Constructor
    */
    private TEST_RecurringDonationBuilder(Mode recordMode) {
        this.recordMode = recordMode;

        this.withName();
    }

    /***
    * @description Returns legacy Recurring Donation builder
    */
    public static TEST_RecurringDonationBuilder constructLegacyBuilder() {
        return new TEST_RecurringDonationBuilder(Mode.Legacy);
    }

    /***
    * @description Returns enhanced Recurring Donation builder
    */
    public static TEST_RecurringDonationBuilder constructEnhancedBuilder() {
        return new TEST_RecurringDonationBuilder(Mode.Enhanced);
    }

    /***
    * @description Validates field is set on the correct Recurring Donation type that depends on the Mode
    */
    private void validateMode(Mode validMode) {
        if (recordMode != validMode) {
            throw new BuilderException('This settings is not applicable to ' + validMode.name() + ' Recurring Donations');
        }
    }

    /***
    * @description Sets the Id
    * @param rdId Recurring Donation Id
    * @return TEST_RecurringDonationBuilder Builder instance
    */
    public TEST_RecurringDonationBuilder withId(Id rdId) {
        valuesByFieldName.put('Id', rdId);
        return this;
    }

    /***
    * @description Sets the mock Id
    * @return TEST_RecurringDonationBuilder Builder instance
    */
    public TEST_RecurringDonationBuilder withMockId() {
        valuesByFieldName.put('Id', UTIL_UnitTestData_TEST.mockId(npe03__Recurring_Donation__c.SObjectType));
        return this;
    }

    /***
    * @description Sets the Owner to the current user Id
    * @return TEST_RecurringDonationBuilder Builder instance
    */
    public TEST_RecurringDonationBuilder withOwnerId() {
        valuesByFieldName.put('OwnerId', System.UserInfo.getUserId());
        return this;
    }

    /***
    * @description Sets Name
    * @return TEST_RecurringDonationBuilder Builder instance
    */
    public TEST_RecurringDonationBuilder withName() {
        return withName('RD' + UTIL_UnitTestData_TEST.getUniqueString());
    }

    /***
    * @description Sets Name
    * @param name Recurring Donation Name
    * @return TEST_RecurringDonationBuilder Builder instance
    */
    public TEST_RecurringDonationBuilder withName(String name) {
        valuesByFieldName.put('Name', name);
        return this;
    }

    /***
    * @description Sets Account
    * @param accountId Account Id
    * @return TEST_RecurringDonationBuilder Builder instance
    */
    public TEST_RecurringDonationBuilder withAccount(Id accountId) {
        valuesByFieldName.put('npe03__Organization__c', accountId);
        return this;
    }

    /***
    * @description Sets Contact
    * @param contactId Contact Id
    * @return TEST_RecurringDonationBuilder Builder instance
    */
    public TEST_RecurringDonationBuilder withContact(Id contactId) {
        valuesByFieldName.put('npe03__Contact__c', contactId);
        return this;
    }

    /***
    * @description Sets Recurring Donation Campaign
    * @param campaignId Campaign Id
    * @return TEST_RecurringDonationBuilder Builder instance
    */
    public TEST_RecurringDonationBuilder withCampaign(Id campaignId) {
        valuesByFieldName.put('npe03__Recurring_Donation_Campaign__c', campaignId);
        return this;
    }

    /***
    * @description Sets Amount
    * @param amount Amount
    * @return TEST_RecurringDonationBuilder Builder instance
    */
    public TEST_RecurringDonationBuilder withAmount(Decimal amount) {
        valuesByFieldName.put('npe03__Amount__c', amount);
        return this;
    }

    /***
    * @description Sets Amount
    * @param amount Amount
    * @return TEST_RecurringDonationBuilder Builder instance
    */
    public TEST_RecurringDonationBuilder withPaymentMethod(String payMethod) {
        validateMode(Mode.Enhanced);

        valuesByFieldName.put('PaymentMethod__c', payMethod);
        return this;
    }

    /***
    * @description Sets CurrencyIsoCode
    * @param ccyIsoCode CurrencyIsoCode value
    * @return TEST_RecurringDonationBuilder Builder instance
    */
    public TEST_RecurringDonationBuilder withCurrencyIsoCode(String ccyIsoCode) {
        if (UserInfo.isMultiCurrencyOrganization()) {
            valuesByFieldName.put(UTIL_Currency.CURRENCY_ISO_CODE_FIELD, ccyIsoCode);
        }

        return this;
    }

    /***
    * @description Sets Date Established
    * @return TEST_RecurringDonationBuilder Builder instance
    */
    public TEST_RecurringDonationBuilder withDateEstablished() {
        return withDateEstablished(DEFAULT_ESTABLISHED_DATE);
    }

    /***
    * @description Sets Date Established
    * @param dt Date
    * @return TEST_RecurringDonationBuilder Builder instance
    */
    public TEST_RecurringDonationBuilder withDateEstablished(Date dt) {
        valuesByFieldName.put('npe03__Date_Established__c', dt);
        return this;
    }

    /***
    * @description Sets Next Payment Date
    * @param dt Date
    * @return TEST_RecurringDonationBuilder Builder instance
    */
    public TEST_RecurringDonationBuilder withNextPaymentDate(Date dt) {
        validateMode(Mode.Legacy);

        valuesByFieldName.put('npe03__Next_Payment_Date__c', dt);
        return this;
    }

    /***
    * @description Sets if the last day of month should be used
    * @param shouldUse Indicates if the field should be set to true or false
    * @return TEST_RecurringDonationBuilder Builder instance
    */
    public TEST_RecurringDonationBuilder withAlwaysUseLastDayOfMonth(Boolean shouldUse) {
        validateMode(Mode.Legacy);

        valuesByFieldName.put('Always_Use_Last_Day_Of_Month__c', shouldUse);
        return this;
    }

    /***
    * @description Sets Day of Month
    * @param dayOfMonth Day of Month value
    * @return TEST_RecurringDonationBuilder Builder instance
    */
    public TEST_RecurringDonationBuilder withDayOfMonth(String dayOfMonth) {
        valuesByFieldName.put('Day_Of_Month__c', dayOfMonth);
        return this;
    }

    /***
    * @description Sets number of Installments
    * @param numberOfInstallments Number of Installments
    * @return TEST_RecurringDonationBuilder Builder instance
    */
    public TEST_RecurringDonationBuilder withInstallments(Integer numberOfInstallments) {
        validateMode(Mode.Legacy);

        valuesByFieldName.put('npe03__Installments__c', numberOfInstallments);
        return this;
    }

    /***
    * @description Sets Installment Period to Yearly
    * @return TEST_RecurringDonationBuilder Builder instance
    */
    public TEST_RecurringDonationBuilder withInstallmentPeriodYearly() {
        return withInstallmentPeriod(System.Label.npe03.RecurringDonationInstallmentPeriodYearly);
    }

    /***
    * @description Sets Installment Period to Quarterly
    * @return TEST_RecurringDonationBuilder Builder instance
    */
    public TEST_RecurringDonationBuilder withInstallmentPeriodQuarterly() {
        validateMode(Mode.Legacy);

        return withInstallmentPeriod(System.Label.npe03.RecurringDonationInstallmentPeriodQuarterly);
    }

    /***
    * @description Sets Installment Period to Monthly
    * @return TEST_RecurringDonationBuilder Builder instance
    */
    public TEST_RecurringDonationBuilder withInstallmentPeriodMonthly() {
        return withInstallmentPeriod(System.Label.npe03.RecurringDonationInstallmentPeriodMonthly);
    }

    /***
    * @description Sets Installment Period to Weekly
    * @return TEST_RecurringDonationBuilder Builder instance
    */
    public TEST_RecurringDonationBuilder withInstallmentPeriodWeekly() {
        return withInstallmentPeriod(System.Label.npe03.RecurringDonationInstallmentPeriodWeekly);
    }

    /***
    * @description Sets Installment Period
    * @param installmentPeriod Installment Period
    * @return TEST_RecurringDonationBuilder Builder instance
    */
    public TEST_RecurringDonationBuilder withInstallmentPeriod(String installmentPeriod) {
        valuesByFieldName.put('npe03__Installment_Period__c', installmentPeriod);
        return this;
    }

    /***
    * @description Sets Schedule Type
    * @return TEST_RecurringDonationBuilder Builder instance
    */
    public TEST_RecurringDonationBuilder withScheduleTypeMultiplyValue() {
        validateMode(Mode.Legacy);

        valuesByFieldName.put('npe03__Schedule_Type__c', System.Label.npe03.RecurringDonationMultiplyValue);
        return this;
    }

    /***
    * @description Sets Open Ended Status to Open Status
    * @return TEST_RecurringDonationBuilder Builder instance
    */
    public TEST_RecurringDonationBuilder withOpenEndedStatusOpen() {
        return withOpenEndedStatus(System.Label.npe03.RecurringDonationOpenStatus);
    }

    /***
    * @description Sets Open Ended Status to Closed Status
    * @return TEST_RecurringDonationBuilder Builder instance
    */
    public TEST_RecurringDonationBuilder withOpenEndedStatusClosed() {
        return withOpenEndedStatus(System.Label.npe03.RecurringDonationClosedStatus);
    }

    /***
    * @description Sets Open Ended Status to None
    * @return TEST_RecurringDonationBuilder Builder instance
    */
    public TEST_RecurringDonationBuilder withOpenEndedStatusNone() {
        return withOpenEndedStatus('None');
    }

    /***
    * @description Sets Open Ended Status
    * @param status Status value
    * @return TEST_RecurringDonationBuilder Builder instance
    */
    public TEST_RecurringDonationBuilder withOpenEndedStatus(String status) {
        validateMode(Mode.Legacy);

        valuesByFieldName.put('npe03__Open_Ended_Status__c', status);
        return this;
    }

<<<<<<< HEAD
    /***
    * @description Sets Installment Frequency to input integer
    * @return TEST_RecurringDonationBuilder Builder instance
    */
    public TEST_RecurringDonationBuilder withInstallmentFrequency(Integer frequency) {
        validateMode(Mode.Enhanced);

        valuesByFieldName.put('InstallmentFrequency__c', frequency);
        return this;
    }

    /***
    * @description Sets Open Ended Status to None
    * @return TEST_RecurringDonationBuilder Builder instance
    */
    public TEST_RecurringDonationBuilder withStartDate(Date sDate) {
        validateMode(Mode.Enhanced);

        valuesByFieldName.put('StartDate__c', sDate);
        return this;
    }

=======
    /**
     * @description Configure the RD with the appropriate default values based on the mode
     */
    public TEST_RecurringDonationBuilder withDefaultValues() {

        if (recordMode == Mode.Enhanced) {
            valuesByFieldName.put('Status__c', RD2_Constants.STATUS_ACTIVE);
            valuesByFieldName.put('RecurringType__c', RD2_Constants.RECURRING_TYPE_OPEN);
            valuesByFieldName.put('npe03__Installment_Period__c', RD2_Constants.FREQUENCY_MONTHLY);
            valuesByFieldName.put('InstallmentFrequency__c', 1);
        }

        return this;
    }
>>>>>>> 98ffa391

    /***
    * @description Builds Recurring Donation sObject based on the provided values
    * @return npe03__Recurring_Donation__c Recurring Donation record
    */
    public npe03__Recurring_Donation__c build() {
        npe03__Recurring_Donation__c rd = new npe03__Recurring_Donation__c();

        for (String fieldName : valuesByFieldName.keySet()) {
            rd.put(fieldName, valuesByFieldName.get(fieldName));
        }

        return rd;
    }

    /***
    * @description Builds "size" number of Recurring Donation records based on already provided values
    * @param size Number of Recurring Donation records
    * @return List<npe03__Recurring_Donation__c> Recurring Donation records
    */
    public List<npe03__Recurring_Donation__c> build(Integer size) {
        List<npe03__Recurring_Donation__c> rds = new List<npe03__Recurring_Donation__c>();

        for (Integer i = 0; i < size; i++) {
            rds.add(this
                .withName()
                .build()
            );
        }

        return rds;
    }

    /***
    * @description Builds Recurring Donation records for each provided Contact
    * @param contacts Contact records to build Recurring Donation record for
    * @return List<npe03__Recurring_Donation__c> Recurring Donation records
    */
    public List<npe03__Recurring_Donation__c> build(List<Contact> contacts) {
        List<npe03__Recurring_Donation__c> rds = new List<npe03__Recurring_Donation__c>();

        for (Contact c : contacts) {
            rds.add(this
                .withName()
                .withContact(c.Id)
                .build()
            );
        }

        return rds;
    }

    /***
    * @description Builds Recurring Donation records for each provided Account
    * @param accounts Account records to build Recurring Donation record for
    * @return List<npe03__Recurring_Donation__c> Recurring Donation records
    */
    public List<npe03__Recurring_Donation__c> build(List<Account> accounts) {
        List<npe03__Recurring_Donation__c> rds = new List<npe03__Recurring_Donation__c>();

        for (Account acc : accounts) {
            rds.add(this
                .withName()
                .withAccount(acc.Id)
                .build()
            );
        }

        return rds;
    }

}<|MERGE_RESOLUTION|>--- conflicted
+++ resolved
@@ -368,30 +368,6 @@
         return this;
     }
 
-<<<<<<< HEAD
-    /***
-    * @description Sets Installment Frequency to input integer
-    * @return TEST_RecurringDonationBuilder Builder instance
-    */
-    public TEST_RecurringDonationBuilder withInstallmentFrequency(Integer frequency) {
-        validateMode(Mode.Enhanced);
-
-        valuesByFieldName.put('InstallmentFrequency__c', frequency);
-        return this;
-    }
-
-    /***
-    * @description Sets Open Ended Status to None
-    * @return TEST_RecurringDonationBuilder Builder instance
-    */
-    public TEST_RecurringDonationBuilder withStartDate(Date sDate) {
-        validateMode(Mode.Enhanced);
-
-        valuesByFieldName.put('StartDate__c', sDate);
-        return this;
-    }
-
-=======
     /**
      * @description Configure the RD with the appropriate default values based on the mode
      */
@@ -406,7 +382,29 @@
 
         return this;
     }
->>>>>>> 98ffa391
+
+    /***
+    * @description Sets Installment Frequency to input integer
+    * @return TEST_RecurringDonationBuilder Builder instance
+    */
+    public TEST_RecurringDonationBuilder withInstallmentFrequency(Integer frequency) {
+        validateMode(Mode.Enhanced);
+
+        valuesByFieldName.put('InstallmentFrequency__c', frequency);
+        return this;
+    }
+
+    /***
+    * @description Sets Open Ended Status to None
+    * @return TEST_RecurringDonationBuilder Builder instance
+    */
+    public TEST_RecurringDonationBuilder withStartDate(Date sDate) {
+        validateMode(Mode.Enhanced);
+
+        valuesByFieldName.put('StartDate__c', sDate);
+        return this;
+    }
+
 
     /***
     * @description Builds Recurring Donation sObject based on the provided values
