/*
    Copyright (c) 2019 Salesforce.org
    All rights reserved.
    
    Redistribution and use in source and binary forms, with or without
    modification, are permitted provided that the following conditions are met:
    
    * Redistributions of source code must retain the above copyright
      notice, this list of conditions and the following disclaimer.
    * Redistributions in binary form must reproduce the above copyright
      notice, this list of conditions and the following disclaimer in the
      documentation and/or other materials provided with the distribution.
    * Neither the name of Salesforce.org nor the names of
      its contributors may be used to endorse or promote products derived
      from this software without specific prior written permission.
 
    THIS SOFTWARE IS PROVIDED BY THE COPYRIGHT HOLDERS AND CONTRIBUTORS
    "AS IS" AND ANY EXPRESS OR IMPLIED WARRANTIES, INCLUDING, BUT NOT 
    LIMITED TO, THE IMPLIED WARRANTIES OF MERCHANTABILITY AND FITNESS 
    FOR A PARTICULAR PURPOSE ARE DISCLAIMED. IN NO EVENT SHALL THE 
    COPYRIGHT HOLDER OR CONTRIBUTORS BE LIABLE FOR ANY DIRECT, INDIRECT, 
    INCIDENTAL, SPECIAL, EXEMPLARY, OR CONSEQUENTIAL DAMAGES (INCLUDING, 
    BUT NOT LIMITED TO, PROCUREMENT OF SUBSTITUTE GOODS OR SERVICES; 
    LOSS OF USE, DATA, OR PROFITS; OR BUSINESS INTERRUPTION) HOWEVER 
    CAUSED AND ON ANY THEORY OF LIABILITY, WHETHER IN CONTRACT, STRICT 
    LIABILITY, OR TORT (INCLUDING NEGLIGENCE OR OTHERWISE) ARISING IN 
    ANY WAY OUT OF THE USE OF THIS SOFTWARE, EVEN IF ADVISED OF THE 
    POSSIBILITY OF SUCH DAMAGE.
*/
/**
* @author Salesforce.org
* @date 2019
* @group Batch Data Import
* @group-content ../../ApexDocContent/BatchDataImport.htm
* @description Implements the ability to import additional objects during batch data import.
*/

public with sharing class BDI_AdditionalObjectService {

    /*******************************************************************************************************
    * @description the data import service we are invoked from
    */
    private BDI_DataImportService dataImportService;
    private BDI_MappingServiceAdvanced mappingServiceAdvanced;

<<<<<<< HEAD
    private Map<Integer,Map<String,BDI_ObjectMapping>> objMappingsByTier = new Map<Integer,Map<String,BDI_ObjectMapping>>();
    private Map<String,Map<String,BDI_ObjectMapping>> successorObjMappingsByPredecessorName = 
        new Map<String,Map<String,BDI_ObjectMapping>>();
    private Set<String> importedRecordFieldNames = new Set<String>();
    public Set<String> dynamicSourceFields = new Set<String>{DataImport__c.Additional_Object_JSON__c.getDescribe().getName()};
=======
    private Map<Integer,Map<String,BDI_ObjectMapping>> objMappingsByTier = 
        new Map<Integer,Map<String,BDI_ObjectMapping>>();
    private Map<String,Map<String,BDI_ObjectMapping>> successorObjMappingsByPredecessorName = 
        new Map<String,Map<String,BDI_ObjectMapping>>();
    private Set<String> importedRecordFieldNames = new Set<String>();
    public Set<String> dynamicSourceFields = 
        new Set<String>{DataImport__c.Additional_Object_JSON__c.getDescribe().getName()};
>>>>>>> ac3b7f24

    private Map<Id,Map<String,BDI_DynamicSourceGroup>> dynamicSourceGroupByNameByDataImportId = 
        new Map<Id,Map<String,BDI_DynamicSourceGroup>>();

    public Set<String> objMappingDevNames = new Set<String>();

    /*******************************************************************************************************
    * @description Constructor
    * @param dataImportService The data import service instance that invokes us
    */
    public BDI_AdditionalObjectService(BDI_DataImportService dataImportService) {
        this.dataImportService = dataImportService;
        this.mappingServiceAdvanced = BDI_MappingServiceAdvanced.getInstance();
    }


    /*******************************************************************************************************
    * @description Main method to call to begin the additional object import process.
    */
    public void importAdditionalObjects(){

        prepareDynamicSourceDataForAllDIs();
        generateTiersOfObjectMappings();

        //Iterate through the map of tiers, starting with the first tier that actually has a predecessor 
        //(ie 2nd tier), and validate and create each object as appropriate.
        for (Integer i = 1; i < objMappingsByTier.size(); i++) {

            Map<String,BDI_ObjectMapping> currentTier = objMappingsByTier.get(i);

            DataImport__c[] disWithoutFailure = new DataImport__c[]{};

            // Removing DIs that have already failed from the list since it is likely that it will fail due 
            // to predecessors not existing anyway.
            for (DataImport__c dataImport : dataImportService.listDI) {
                if(dataImport.Status__c != BDI_DataImport_API.bdiFailed){
                    disWithoutFailure.add(dataImport);
                }
            }

            //for the current tier of object mappings, validate and populate object wrappers for later processing.
            Map<String,BDI_ObjectWrapper[]> objAPINameToObjWraps = 
                prepareObjectWrappers(currentTier,disWithoutFailure);

            // if this is not a dry run then perform the insert/update of the object wrappers.
            if (!dataImportService.isDryRun) {
                importObjectWrappers(objAPINameToObjWraps);
            }
        }

        updateDIwithDynamicSourceGroups();
    }

    /*******************************************************************************************************
    * @description Prepares object wrappers for a given tier of object mappings and data import records.
    * @param currentTierOfObjMappings a list of object mappings that are all on the same level of the object 
    *    hierarchy
    * @param dataImportRecords the data import records that the preparation should be performed on.
    */

    private Map<String,BDI_ObjectWrapper[]> prepareObjectWrappers (
        Map<String,BDI_ObjectMapping> currentTierOfObjMappings, 
        DataImport__c[] dataImportRecords) {

        Map<String,BDI_ObjectWrapper[]> objAPINameToObjWraps = new Map<String,BDI_ObjectWrapper[]>();

        if (currentTierOfObjMappings != null) {
            for (BDI_ObjectMapping objMapping : currentTierOfObjMappings.values()) {

                BDI_ObjectMappingLogic objMappingLogic = getObjectMappingLogicClass(objMapping);

                BDI_ObjectMapping predecessor = 
                    mappingServiceAdvanced.objectMappingByDevName.get(objMapping.Predecessor);
                BDI_FieldMapping[] fieldMappings = 
                    mappingServiceAdvanced.fieldMappingsByObjMappingDevName.get(objMapping.DeveloperName);

                //Only proceed if at least one field mapping exists
                if (fieldMappings != null && fieldMappings.size() > 0) {

                    BDI_ObjectWrapper[] objWrapsForProcessing = new BDI_ObjectWrapper[]{};
                    for (DataImport__c dataImport : dataImportRecords) {

                        BDI_DynamicSourceGroup dsg;
                        BDI_DynamicSource ds;

                        if (objMapping.dynamicSourceField != null && objMapping.dynamicSourceField.length() > 0) {
                            dsg = retrieveDynamicSourceDataForDI(dataImport,objMapping.dynamicSourceField);
<<<<<<< HEAD
                            if (dsg != null) {
=======
                            if (dsg.name != null) {
>>>>>>> ac3b7f24
                               ds = dsg.dynamicSourceByObjMappingDevName.get(objMapping.DeveloperName);
                            }
                        }

                        BDI_ObjectWrapper objWrap = new BDI_ObjectWrapper(
                            dataImport,objMapping,fieldMappings,predecessor,ds);

                        //blank out any existing value in the status field for this object mapping
                        objWrap.setImportedRecordStatus('');

                        //If the imported record field for the object is not populated then create a new SObject, 
                        //otherwise update existing.
                        if (objWrap.getImportedRecordId() == null) {

                            //If there are no fields populated or required fields are not populated for this object 
                            //mapping then ignore this dataImport and continue.
                            if (!validateFields(objWrap)) {
                                continue;
                            }

                            //If the predecessor doesn't exist, then update the Data import object with an error 
                            //and continue with the next dataImport.
                            if (!predecessorExists(objWrap,predecessor)) {
                                continue;
                            }

                        } else { 

                            //If there is an existing record then we don't need to perform the normal validation 
                            // and can proceed to populating the record with any non-null values.
                            objWrap.existingSObjectId = objWrap.getImportedRecordId();

                        }

                        objWrapsForProcessing.add(objWrap);
                    }

                    if (!dataImportService.isDryRun && objWrapsForProcessing.size() > 0) {
                        objWrapsForProcessing = objMappingLogic.populateObjects(objWrapsForProcessing);

                        for (BDI_ObjectWrapper objWrap : objWrapsForProcessing) {

                            // If the SObject in the objWrap is not null then add it to the map of object wraps by 
                            // SObject type to upsert. They are grouped by object api name so that we only need to 
                            // do one upsert per object per tier.
                            if (objWrap.sObj != null) {
                                if (objAPINameToObjWraps.get(objMapping.Object_API_Name) != null) {
                                    objAPINameToObjWraps.get(objMapping.Object_API_Name).add(objWrap);
                                } else {
                                    objAPINameToObjWraps.put(objMapping.Object_API_Name,
                                        new BDI_ObjectWrapper[]{objWrap});
                                }
                            }
                        }
                    }
                }
            }
        }

        return objAPINameToObjWraps;
    }

    /*******************************************************************************************************
    * @description Takes a map of SObject api name to the object wrappers for that SObject and either updates 
    *  or inserts the data.
    * @param objAPINameToObjWraps map of SObject api name to object wrappers.
    */

    private void importObjectWrappers (Map<String,BDI_ObjectWrapper[]> objAPINameToObjWraps) {
        //If there are any records to create, then combine them into lists for update
        if (objAPINameToObjWraps.size() > 0) {

            BDI_ObjectWrapper[] objWrapsForChildPredecessorUpdate = new BDI_ObjectWrapper[]{};

            List<BDI_ObjectWrapper[]> objWrapsForUpdateList = new List<BDI_ObjectWrapper[]>();
            BDI_ObjectWrapper[] currentObjWrapsForUpdate = new BDI_ObjectWrapper[]{};

            List<BDI_ObjectWrapper[]> objWrapsForInsertList = new List<BDI_ObjectWrapper[]>();
            BDI_ObjectWrapper[] currentObjWrapsForInsert = new BDI_ObjectWrapper[]{};

            List<SObject[]> sObjsForUpdateLists = new List<SObject[]>();
            SObject[] currentSObjectForUpdateList = new SObject[]{};

            List<SObject[]> sObjsForInsertLists = new List<SObject[]>();
            SObject[] currentSObjectForInsertList = new SObject[]{};

            Integer objTypeCount = 1;
            for (String objApiName : objAPINameToObjWraps.keySet()) {

                BDI_ObjectWrapper[] objWraps = objAPINameToObjWraps.get(objApiName);

                for (BDI_ObjectWrapper objWrap : objWraps) {
                    if (objWrap.sObj.Id != null) {
                        currentSObjectForUpdateList.add(objWrap.sObj);
                        currentObjWrapsForUpdate.add(objWrap);
                    } else {
                        currentSObjectForInsertList.add(objWrap.sObj);
                        currentObjWrapsForInsert.add(objWrap);
                    }
                }

                //If the loop is on its 10th run then add the lists to the array 
                // and start a new list and reset the counter.
                if (objTypeCount == 10) {
                    sObjsForUpdateLists.add(currentSObjectForUpdateList);
                    currentSObjectForUpdateList = new SObject[]{};

                    objWrapsForUpdateList.add(currentObjWrapsForUpdate);
                    currentObjWrapsForUpdate = new BDI_ObjectWrapper[]{};

                    sObjsForInsertLists.add(currentSObjectForInsertList);
                    currentSObjectForInsertList = new SObject[]{};

                    objWrapsForInsertList.add(currentObjWrapsForInsert);
                    currentObjWrapsForInsert = new BDI_ObjectWrapper[]{};

                    objTypeCount = 1;
                } else {
                    objTypeCount++;
                }
            }

            sObjsForUpdateLists.add(currentSObjectForUpdateList);
            objWrapsForUpdateList.add(currentObjWrapsForUpdate);

            sObjsForInsertLists.add(currentSObjectForInsertList);
            objWrapsForInsertList.add(currentObjWrapsForInsert);

            for (Integer i = 0; i < sObjsForUpdateLists.size(); i++) {

                SObject[] sObjsForUpdate = sObjsForUpdateLists[i];
                BDI_ObjectWrapper[] objWrapsForUpdate = objWrapsForUpdateList[i];

                if (sObjsForUpdate.size() > 0) {
                    Database.SaveResult[] updateSaveResults = UTIL_DMLService.updateRecords(sObjsForUpdate,false);
                    
                    // Cycle through all the upsert results and update the data import records with status 
                    // appropriately.
                    for (Integer t = 0; t < updateSaveResults.size(); t++) {
                        Database.SaveResult result = updateSaveResults[t];

                        BDI_ObjectWrapper objWrap = objWrapsForUpdate[t];

                        if (result.isSuccess()) {
                            objWrap.setImportedRecordStatus(System.label.bdiUpdated);
                        } else {
                            logError(objWrap, result.getErrors()[0].getMessage());
                        }
                    }
                }        
            }


            for (Integer i = 0; i < sObjsForInsertLists.size(); i++) {

                SObject[] sObjsForInsert = sObjsForInsertLists[i];
                BDI_ObjectWrapper[] objWrapsForInsert = objWrapsForInsertList[i];

                if (sObjsForInsert.size() > 0) {
                    Database.SaveResult[] insertSaveResults = UTIL_DMLService.insertRecords(sObjsForInsert,false);

                    // Cycle through all the upsert results and update the data import records with status 
                    // appropriately.
                    for (Integer t = 0; t < insertSaveResults.size(); t++) {
                        Database.SaveResult result = insertSaveResults[t];

                        BDI_ObjectWrapper objWrap = objWrapsForInsert[t];

                        if (result.isSuccess()) {
                            objWrap.setImportedRecordStatus(System.Label.bdiCreated);
                            objWrap.setImportedRecordId(objWrap.sObj.Id);

                            // If the newly created sobject is a parent to its predecesssor, then
                            // add it to a list for updating child predcessors.
                            if (objWrap.objMapping.Relationship_To_Predecessor == 'Parent') { 
                                objWrapsForChildPredecessorUpdate.add(objWrap);
                            }
                        } else {
                            logError(objWrap, result.getErrors()[0].getMessage());
                        }
                    }
                }
            }

            if (objWrapsForChildPredecessorUpdate.size() > 0) {
                updateChildPredecessorRecords(objWrapsForChildPredecessorUpdate);
            }
        }
    }


    /*******************************************************************************************************
    * @description Iterates through the in context list of Data Import records and calls a method to extract
    * the Dynamic Source info for each Data Import record and dynamic source field combination.
    */
    private void prepareDynamicSourceDataForAllDIs() {

        for (DataImport__c dataImport : dataImportService.listDI) {
            for (String dynamicSourceField : dynamicSourceFields) {
                retrieveDynamicSourceDataForDI(dataImport, dynamicSourceField);
            }
        }
    }

    /*******************************************************************************************************
    * @description For a given data import record and dynamic source field, this method extracts the 
    * dynamic source group and calls a method to create temporary dynamic mappings as needed.
    * @param di The DataImport__c record to extract Dynamic sources from.
    * @param dynamicSourceField the field on the DI to look into for the JSON string.
    */
    private BDI_DynamicSourceGroup retrieveDynamicSourceDataForDI(DataImport__c di, String dynamicSourceField) {

        BDI_DynamicSourceGroup dsg;
        Map<String,BDI_DynamicSourceGroup> dynamicSourceGroupByName = new Map<String,BDI_DynamicSourceGroup>();

        //Retrieve and return an existing DynamicSourceGroup if already present in the map.
        if(dynamicSourceGroupByNameByDataImportId.get(di.Id) != null) {
            dynamicSourceGroupByName = dynamicSourceGroupByNameByDataImportId.get(di.Id);
            if (dynamicSourceGroupByName.get(dynamicSourceField) != null) {
                return dynamicSourceGroupByName.get(dynamicSourceField);
            }
        }

        //Attempt to deserialize the target field, and store in the map if there was data.
<<<<<<< HEAD
        dsg = deserializeDynamicSourceGroup(di, dynamicSourceField);

        if (dsg != null) {
=======
        dsg = new BDI_DynamicSourceGroup();
        dsg.deserialize(di, dynamicSourceField);

        if (dsg.name != null) {
>>>>>>> ac3b7f24
            dynamicSourceGroupByName.put(dsg.name,dsg);
            dynamicSourceGroupByNameByDataImportId.put(di.Id,dynamicSourceGroupByName);
            createTemporaryDynamicMappings(dsg);
        }

        return dsg;
    }

    /*******************************************************************************************************
    * @description Inspects the dynamic sources included in the DynamicSourceGroup and creates temporary
    * copies of Object mappings for each based on the defined template object mapping and stores them in 
    * maps in the current instance of the BDI_MappingServiceAdvanced.
    * @param dsg The dynamic source group that should be examined to create temporary mappings for.
    */
    private void createTemporaryDynamicMappings(BDI_DynamicSourceGroup dsg) {
        //Create temporary object and field mappings for the dynamic additional objects based on the
        //template provided if not already created.
        for (String objMappingDevName : dsg.dynamicSourceByObjMappingDevName.keySet()) {

            if (mappingServiceAdvanced.objectMappingByDevName.get(objMappingDevName) == null) {
                BDI_DynamicSource ds = dsg.dynamicSourceByObjMappingDevName.get(objMappingDevName);

                BDI_ObjectMapping templateObjMapping = 
                    mappingServiceAdvanced.objectMappingByDevName.get(ds.objectMappingTemplateDevName);

                BDI_ObjectMapping newObjMapping = new BDI_ObjectMapping(templateObjMapping,objMappingDevName);
                newObjMapping.dynamicSourceField = dsg.name;

                BDI_FieldMapping[] fms = 
                    mappingServiceAdvanced.fieldMappingsByObjMappingDevName.get(ds.objectMappingTemplateDevName);

                mappingServiceAdvanced.objectMappingByDevName.put(objMappingDevName,newObjMapping);
                mappingServiceAdvanced.fieldMappingsByObjMappingDevName.put(objMappingDevName,fms);
            }
        }
    }

    /*******************************************************************************************************
<<<<<<< HEAD
    * @description Method that handles the deserialization of the dynamic source field.
    * @param di The DataImport__c record to extract Dynamic Source Groups from.
    * @param dynamicSourceField the field on the DI to look into for the JSON string to deserialize.
    */
    private BDI_DynamicSourceGroup deserializeDynamicSourceGroup(DataImport__c di, String dynamicSourceField) {
        BDI_DynamicSourceGroup dsg;
        String dynamicSourceString = (String)di.get(dynamicSourceField);
        
        if (dynamicSourceString != null && dynamicSourceString.length() > 0) {
            dsg = 
                (BDI_DynamicSourceGroup)JSON.deserialize(dynamicSourceString, BDI_DynamicSourceGroup.class);
        }

        return dsg;
    }

    /*******************************************************************************************************
=======
>>>>>>> ac3b7f24
    * @description updates the Dynamic source fields on the Data Import object with the updated DynamicSourceGroup
    * values.
    */
    private void updateDIwithDynamicSourceGroups(){

        for (DataImport__c dataImport : dataImportService.listDI) {

            if (dynamicSourceGroupByNameByDataImportId.get(dataImport.Id) != null) {
                Map<String,BDI_DynamicSourceGroup> dynamicSourceGroupByName = 
                    dynamicSourceGroupByNameByDataImportId.get(dataImport.Id);

                for (String dynamicSourceFieldName : dynamicSourceGroupByName.keySet()){
<<<<<<< HEAD
                    dataImport.put(dynamicSourceFieldName,JSON.serialize(dynamicSourceGroupByName.get(dynamicSourceFieldName)));
                }
            }
        }
    }


=======
                    dataImport.put(dynamicSourceFieldName,
                        JSON.serialize(dynamicSourceGroupByName.get(dynamicSourceFieldName)));
                }
            }
        }
    }

>>>>>>> ac3b7f24
    /*******************************************************************************************************
    * @description Determines if there is a custom mapping logic class and constructs it if there is, 
    *   otherwise returns the default
    * mapping class.
    * @param objMapping The Data Import Object Mapping to look for a custom mapping logic class on.
    */
    private BDI_ObjectMappingLogic getObjectMappingLogicClass (BDI_ObjectMapping objMapping) {
        BDI_ObjectMappingLogic objMappingLogicClass;

        if (objMapping.Custom_Mapping_Logic_Class != null) {
            Type custLogicClassType = Type.forName(
                UTIL_Namespace.alignClassNSWithEnvironment(objMapping.Custom_Mapping_Logic_Class));
            objMappingLogicClass = (BDI_ObjectMappingLogic)custLogicClassType.newInstance();
        } else {
            objMappingLogicClass = new BDI_ObjectMappingLogic();
        }
        return objMappingLogicClass;
    }


    /*******************************************************************************************************
    * @description For newly created parent sobjects, this method updates the appropriate child predecessor
    * record's lookup field to the id of the newly created object.
    * @param objWrapsForChildPredecessorUpdate list of object wraps that were successfully created
    * and need to update their child predecessors.
    */
    private void updateChildPredecessorRecords(BDI_ObjectWrapper[] objWrapsForChildPredecessorUpdate){

        Map<String,Map<Id,SObject>> childSObjectMapByObjectAPIName = new Map<String,Map<Id,SObject>>();
        Map<Id,BDI_ObjectWrapper[]> successorObjWrapsByPredecessorId = new Map<Id,BDI_ObjectWrapper[]>();

        for (BDI_ObjectWrapper objWrap : objWrapsForChildPredecessorUpdate) {

            Id predecessorId = (Id)objWrap.dataImport.get(objWrap.predecessorObjMapping.Imported_Record_Field_Name);
            SObject sObjForUpdate;

            Map<Id,SObject> sObjectById = new Map<Id,SObject>();

            if (childSObjectMapByObjectAPIName.get(objWrap.predecessorObjMapping.Object_API_Name) != null) {
                sObjectById = childSObjectMapByObjectAPIName.get(objWrap.predecessorObjMapping.Object_API_Name);
            }

            // Attempt to find if the predecessor sobject if it is already in the map for update and update 
            // the existing SObject if possible.  Otherwise initialize a new SObject for update.
            if (sObjectById.size() > 0 && sObjectById.get(predecessorId) != null) {
                sObjForUpdate = sObjectById.get(predecessorId);
            } else {
                sObjForUpdate = UTIL_Describe.getPrototypeObject(objWrap.predecessorObjMapping.Object_API_Name);
            }

            // Set the id of the sobject to the predecessors record id
            sObjForUpdate.put('Id',predecessorId);

            // Place the Id of the newly created SObject into the appropriate relationship field on the child.
            sObjForUpdate.put(objWrap.objMapping.Relationship_Field,objWrap.sObj.Id);

            // Put the SObject back into the enclosing maps.
            sObjectById.put(predecessorId, sObjForUpdate);
            childSObjectMapByObjectAPIName.put(objWrap.predecessorObjMapping.Object_API_Name,sObjectById);

            // Store the successor object wraps by their predecessor id for later use in recording errors.
            if (successorObjWrapsByPredecessorId.get(predecessorId) != null) {
                successorObjWrapsByPredecessorId.get(predecessorId).add(objWrap);
            } else {
                successorObjWrapsByPredecessorId.put(predecessorId, new BDI_ObjectWrapper[]{objWrap});
            }
        }

        List<SObject[]> sObjForUpdateLists = new List<SObject[]>();

        SObject[] currentSObjectForUpdateList = new SObject[]{};

        // If the number of different sObject types being updated exceeds 10 then split into separate lists to avoid
        // the limit on the number of sObject types per dml operation.
        Integer n = 1;
        for (String objAPIName : childSObjectMapByObjectAPIName.keySet()) {

            currentSObjectForUpdateList.addAll(childSObjectMapByObjectAPIName.get(objAPIName).values());

            //If the loop is on its 10th run then add the list to the array and start a new one and reset the counter.
            if (n == 10) {
                sObjForUpdateLists.add(currentSObjectForUpdateList);
                currentSObjectForUpdateList = new SObject[]{};
                n = 1;
            } else {
                n++;
            }
        }

        if (currentSObjectForUpdateList.size() > 0) {
            sObjForUpdateLists.add(currentSObjectForUpdateList);
        }

        for (Integer t = 0; t < sObjForUpdateLists.size(); t++) {
            SObject[] sObjsForUpdate = sObjForUpdateLists[t];

            Database.SaveResult[] updateSaveResults = UTIL_DMLService.updateRecords(sObjsForUpdate,false);
            
            // Cycle through all the update results and update the data import records with status 
            // appropriately.
            for (Integer i = 0; i < updateSaveResults.size(); i++) {
                Database.SaveResult result = updateSaveResults[i];

                BDI_ObjectWrapper[] successorObjWraps = successorObjWrapsByPredecessorId.get(result.getId());

                // If the update of the child object fails then record an error in the status field
                // for all successor objects.
                if (!result.isSuccess()) {
                    for (BDI_ObjectWrapper objWrap : successorObjWraps) {

                        String errorMessage = System.label.bdiAdditionalObjChildNotUpdated +
                                result.getErrors()[0].getMessage();
                        logError(objWrap, errorMessage);
                    }
                }
            }
        }
    }


    /*******************************************************************************************************
    * @description 
    * @param predecessor The Data Import Object Mapping for which the imported field can be checked to see 
    *  if it exists.
    */
    private Boolean predecessorExists(BDI_ObjectWrapper objWrap, BDI_ObjectMapping predecessor){
        Boolean result = true;

        if (objWrap.dataImport.get(predecessor.Imported_Record_Field_Name) == null) {
            result = false;
            String error = String.format(
                System.Label.bdiAdditionalObjPredNotFound,
                new List<String>{predecessor.MasterLabel});
            logError(objWrap, error);
        }

        return result;
    }


    /*******************************************************************************************************
    * @description Validates the field mappings to make sure that the required ones are not null and that 
    *  at least one non imported record
    * field is populated.
    * @param objWrap The BDI_ObjectWrapper that should have its field mappings validated.
    */
    private Boolean validateFields(BDI_ObjectWrapper objWrap){

        Boolean result = false;
        Boolean anyNonImportedRecordFieldsPopulated = false;
        Boolean allRequiredFieldsPopulated = true;

        String requiredFieldErrorMsg = System.label.bdiAdditionalObjRequiredFieldsNull;

        // First determine if there is at least one field populated that was not automatically populated by 
        // the import of another object. This is done to ensure that the user actually intended to attempt 
        // the creation of this object.
        for (BDI_FieldMapping fieldMapping : objWrap.fieldMappings) {
            if (objWrap.dynamicSource == null) {

<<<<<<< HEAD
                if (!mappingServiceAdvanced.importedRecordFieldNames.contains(fieldMapping.Source_Field_API_Name.toLowerCase())
                    && objWrap.getSourceFieldValue(fieldMapping.Source_Field_API_Name) != null) {        
=======
            if (objWrap.dynamicSource == null) {

                if (!mappingServiceAdvanced.importedRecordFieldNames.contains(
                        fieldMapping.Source_Field_API_Name.toLowerCase())
                    && objWrap.getSourceFieldValue(fieldMapping.Source_Field_API_Name) != null) {
                    
>>>>>>> ac3b7f24
                    anyNonImportedRecordFieldsPopulated = true;
                }
            } else {
                anyNonImportedRecordFieldsPopulated = true;
            }
        }

        // If at least one field aside from imported record fields was populated then we should assume the 
        // user is trying to create the object and continue with record validation.
        if (anyNonImportedRecordFieldsPopulated) {

            for (BDI_FieldMapping fieldMapping : objWrap.fieldMappings) {

                if (objWrap.getSourceFieldValue(fieldMapping.Source_Field_API_Name) == null) {

                    if (fieldMapping.Required == 'Yes') {

                        allRequiredFieldsPopulated = false;
                        requiredFieldErrorMsg += fieldMapping.Source_Field_API_Name + '; ';
                    }
                }
            }

            // If at least one of the fields is populated and all required fields are populated then set result 
            // to true
            if (anyNonImportedRecordFieldsPopulated && allRequiredFieldsPopulated) {

                result = true;

            } else if (anyNonImportedRecordFieldsPopulated && !allRequiredFieldsPopulated) {
                requiredFieldErrorMsg = requiredFieldErrorMsg.removeEnd('; ').abbreviate(255);
                logError(objWrap, requiredFieldErrorMsg);
            }
        }

        return result;
    }


    /*******************************************************************************************************
    * @description Generates a map of tier number to list of Data Import Object Mappings so that they mappings 
    *   can be processed and imported in the correct
    * order.
    */
    public void generateTiersOfObjectMappings() {

        if (mappingServiceAdvanced.objectMappingByDevName != null 
            && mappingServiceAdvanced.objectMappingByDevName.size() > 0) {

            // Creates a map of predecessor dev name to successor and also identifies 
        // the base level objects with no predecessor defined.
            for (BDI_ObjectMapping objMapping : mappingServiceAdvanced.objectMappingByDevName.values()) {

                if (objMapping.Predecessor != null && objMapping.Relationship_Field != null 
            && objMapping.Relationship_To_Predecessor != null) {

                    objMappingDevNames.add(objMapping.DeveloperName);

                    if (successorObjMappingsByPredecessorName.get(objMapping.Predecessor) != null) {
                        successorObjMappingsByPredecessorName.get(objMapping.Predecessor).put(objMapping.DeveloperName,
                                                                                            objMapping);
                    } else {
                        successorObjMappingsByPredecessorName.put(objMapping.Predecessor,
                            new Map<String,BDI_ObjectMapping>{objMapping.DeveloperName => objMapping});
                    }
                } else {

                    if (objMappingsByTier.get(0) != null) {
                        objMappingsByTier.get(0).put(objMapping.DeveloperName,objMapping);
                    } else {
                        objMappingsByTier.put(0,new Map<String,BDI_ObjectMapping>{
                            objMapping.DeveloperName => objMapping
                        });
                    }
                }
            }

            //Iterates through the tier list and builds out each tier starting with the objects with no predecessor.
            for (Integer i = 0; i < objMappingsByTier.size(); i++) {

                Map<String,BDI_ObjectMapping> currentTier = 
                    new Map<String,BDI_ObjectMapping>();
                Map<String,BDI_ObjectMapping> nextTier = 
                    new Map<String,BDI_ObjectMapping>();

                if (objMappingsByTier.get(i) != null) {
                    currentTier = objMappingsByTier.get(i);

                    for (String objMappingDevName : currentTier.keyset()) {

                        if (successorObjMappingsByPredecessorName.get(objMappingDevName) != null) {
                            nextTier.putAll(successorObjMappingsByPredecessorName.get(objMappingDevName));
                        }
                    }

                    if (nextTier != null && nextTier.size() > 0) {
                        objMappingsByTier.put(i + 1,nextTier);
                    }
                }
            }
        }
    }

    private void logError(BDI_ObjectWrapper objectWrapper, String errorMessage) {

        objectWrapper.setDataImportStatus(BDI_DataImport_API.bdiFailed);

        objectWrapper.setImportedRecordStatus(errorMessage);

        logCombinedFailureInformation(objectWrapper, errorMessage);

        objectWrapper.setFailureInformation(
                failureInformationByDataImportId.get(objectWrapper.dataImport.Id)
        );
    }

    private Map<Id, String> failureInformationByDataImportId;

    private void logCombinedFailureInformation(
            BDI_ObjectWrapper objectWrapper,
            String errorMessage) {

        DataImport__c dataImport = objectWrapper.dataImport;
        String errorMessageToAppend = objectWrapper.getFailureInformationErrorMessage(errorMessage);

        if (failureInformationByDataImportId == null) {
            failureInformationByDataImportId = new Map<Id, String>();
        }

        String combinedErrorMessage =
                failureInformationByDataImportId.get(dataImport.Id);

        if (combinedErrorMessage == null) {
            failureInformationByDataImportId.put(dataImport.Id, errorMessageToAppend);
        } else {
            failureInformationByDataImportId.put(dataImport.Id,
                    String.join(
                            new List<String>{
                                    combinedErrorMessage, errorMessageToAppend
                            }, '\n\n'));
        }
    }
}<|MERGE_RESOLUTION|>--- conflicted
+++ resolved
@@ -43,13 +43,6 @@
     private BDI_DataImportService dataImportService;
     private BDI_MappingServiceAdvanced mappingServiceAdvanced;
 
-<<<<<<< HEAD
-    private Map<Integer,Map<String,BDI_ObjectMapping>> objMappingsByTier = new Map<Integer,Map<String,BDI_ObjectMapping>>();
-    private Map<String,Map<String,BDI_ObjectMapping>> successorObjMappingsByPredecessorName = 
-        new Map<String,Map<String,BDI_ObjectMapping>>();
-    private Set<String> importedRecordFieldNames = new Set<String>();
-    public Set<String> dynamicSourceFields = new Set<String>{DataImport__c.Additional_Object_JSON__c.getDescribe().getName()};
-=======
     private Map<Integer,Map<String,BDI_ObjectMapping>> objMappingsByTier = 
         new Map<Integer,Map<String,BDI_ObjectMapping>>();
     private Map<String,Map<String,BDI_ObjectMapping>> successorObjMappingsByPredecessorName = 
@@ -57,7 +50,6 @@
     private Set<String> importedRecordFieldNames = new Set<String>();
     public Set<String> dynamicSourceFields = 
         new Set<String>{DataImport__c.Additional_Object_JSON__c.getDescribe().getName()};
->>>>>>> ac3b7f24
 
     private Map<Id,Map<String,BDI_DynamicSourceGroup>> dynamicSourceGroupByNameByDataImportId = 
         new Map<Id,Map<String,BDI_DynamicSourceGroup>>();
@@ -145,11 +137,7 @@
 
                         if (objMapping.dynamicSourceField != null && objMapping.dynamicSourceField.length() > 0) {
                             dsg = retrieveDynamicSourceDataForDI(dataImport,objMapping.dynamicSourceField);
-<<<<<<< HEAD
-                            if (dsg != null) {
-=======
                             if (dsg.name != null) {
->>>>>>> ac3b7f24
                                ds = dsg.dynamicSourceByObjMappingDevName.get(objMapping.DeveloperName);
                             }
                         }
@@ -374,16 +362,10 @@
         }
 
         //Attempt to deserialize the target field, and store in the map if there was data.
-<<<<<<< HEAD
-        dsg = deserializeDynamicSourceGroup(di, dynamicSourceField);
-
-        if (dsg != null) {
-=======
         dsg = new BDI_DynamicSourceGroup();
         dsg.deserialize(di, dynamicSourceField);
 
         if (dsg.name != null) {
->>>>>>> ac3b7f24
             dynamicSourceGroupByName.put(dsg.name,dsg);
             dynamicSourceGroupByNameByDataImportId.put(di.Id,dynamicSourceGroupByName);
             createTemporaryDynamicMappings(dsg);
@@ -422,26 +404,6 @@
     }
 
     /*******************************************************************************************************
-<<<<<<< HEAD
-    * @description Method that handles the deserialization of the dynamic source field.
-    * @param di The DataImport__c record to extract Dynamic Source Groups from.
-    * @param dynamicSourceField the field on the DI to look into for the JSON string to deserialize.
-    */
-    private BDI_DynamicSourceGroup deserializeDynamicSourceGroup(DataImport__c di, String dynamicSourceField) {
-        BDI_DynamicSourceGroup dsg;
-        String dynamicSourceString = (String)di.get(dynamicSourceField);
-        
-        if (dynamicSourceString != null && dynamicSourceString.length() > 0) {
-            dsg = 
-                (BDI_DynamicSourceGroup)JSON.deserialize(dynamicSourceString, BDI_DynamicSourceGroup.class);
-        }
-
-        return dsg;
-    }
-
-    /*******************************************************************************************************
-=======
->>>>>>> ac3b7f24
     * @description updates the Dynamic source fields on the Data Import object with the updated DynamicSourceGroup
     * values.
     */
@@ -454,15 +416,6 @@
                     dynamicSourceGroupByNameByDataImportId.get(dataImport.Id);
 
                 for (String dynamicSourceFieldName : dynamicSourceGroupByName.keySet()){
-<<<<<<< HEAD
-                    dataImport.put(dynamicSourceFieldName,JSON.serialize(dynamicSourceGroupByName.get(dynamicSourceFieldName)));
-                }
-            }
-        }
-    }
-
-
-=======
                     dataImport.put(dynamicSourceFieldName,
                         JSON.serialize(dynamicSourceGroupByName.get(dynamicSourceFieldName)));
                 }
@@ -470,7 +423,6 @@
         }
     }
 
->>>>>>> ac3b7f24
     /*******************************************************************************************************
     * @description Determines if there is a custom mapping logic class and constructs it if there is, 
     *   otherwise returns the default
@@ -629,19 +581,13 @@
         // the import of another object. This is done to ensure that the user actually intended to attempt 
         // the creation of this object.
         for (BDI_FieldMapping fieldMapping : objWrap.fieldMappings) {
-            if (objWrap.dynamicSource == null) {
-
-<<<<<<< HEAD
-                if (!mappingServiceAdvanced.importedRecordFieldNames.contains(fieldMapping.Source_Field_API_Name.toLowerCase())
-                    && objWrap.getSourceFieldValue(fieldMapping.Source_Field_API_Name) != null) {        
-=======
+
             if (objWrap.dynamicSource == null) {
 
                 if (!mappingServiceAdvanced.importedRecordFieldNames.contains(
                         fieldMapping.Source_Field_API_Name.toLowerCase())
                     && objWrap.getSourceFieldValue(fieldMapping.Source_Field_API_Name) != null) {
                     
->>>>>>> ac3b7f24
                     anyNonImportedRecordFieldsPopulated = true;
                 }
             } else {
