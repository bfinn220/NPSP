/*
    Copyright (c) 2019 Salesforce.org
    All rights reserved.
    
    Redistribution and use in source and binary forms, with or without
    modification, are permitted provided that the following conditions are met:
    
    * Redistributions of source code must retain the above copyright
      notice, this list of conditions and the following disclaimer.
    * Redistributions in binary form must reproduce the above copyright
      notice, this list of conditions and the following disclaimer in the
      documentation and/or other materials provided with the distribution.
    * Neither the name of Salesforce.org nor the names of
      its contributors may be used to endorse or promote products derived
      from this software without specific prior written permission.
 
    THIS SOFTWARE IS PROVIDED BY THE COPYRIGHT HOLDERS AND CONTRIBUTORS
    "AS IS" AND ANY EXPRESS OR IMPLIED WARRANTIES, INCLUDING, BUT NOT 
    LIMITED TO, THE IMPLIED WARRANTIES OF MERCHANTABILITY AND FITNESS 
    FOR A PARTICULAR PURPOSE ARE DISCLAIMED. IN NO EVENT SHALL THE 
    COPYRIGHT HOLDER OR CONTRIBUTORS BE LIABLE FOR ANY DIRECT, INDIRECT, 
    INCIDENTAL, SPECIAL, EXEMPLARY, OR CONSEQUENTIAL DAMAGES (INCLUDING, 
    BUT NOT LIMITED TO, PROCUREMENT OF SUBSTITUTE GOODS OR SERVICES; 
    LOSS OF USE, DATA, OR PROFITS; OR BUSINESS INTERRUPTION) HOWEVER 
    CAUSED AND ON ANY THEORY OF LIABILITY, WHETHER IN CONTRACT, STRICT 
    LIABILITY, OR TORT (INCLUDING NEGLIGENCE OR OTHERWISE) ARISING IN 
    ANY WAY OUT OF THE USE OF THIS SOFTWARE, EVEN IF ADVISED OF THE 
    POSSIBILITY OF SUCH DAMAGE.
*/
/**
* @author Salesforce.org
* @date 2019
* @group Batch Data Import
* @group-content ../../ApexDocContent/BatchDataImport.htm
* @description Implements the ability to import additional objects during batch data import.
*/

public with sharing class BDI_AdditionalObjectService {

    /*******************************************************************************************************
    * @description the data import service we are invoked from
    */
    private BDI_DataImportService dataImportService;
    private BDI_FieldMappingCustomMetadata fieldMappingCustomMetadata;

    private Map<Integer,Map<String,Data_Import_Object_Mapping__mdt>> objMappingsByTier = new Map<Integer,Map<String,Data_Import_Object_Mapping__mdt>>();
    private Map<String,Map<String,Data_Import_Object_Mapping__mdt>> successorObjMappingsByPredecessorName = new Map<String,Map<String,Data_Import_Object_Mapping__mdt>>();
    private Set<String> importedRecordFieldNames = new Set<String>();

    public Set<String> objMappingDevNames = new Set<String>();

    /*******************************************************************************************************
    * @description Constructor
    * @param dataImportService The data import service instance that invokes us
    */
    public BDI_AdditionalObjectService(BDI_DataImportService dataImportService) {
        this.dataImportService = dataImportService;
        this.fieldMappingCustomMetadata = BDI_FieldMappingCustomMetadata.getInstance();
    }


    /*******************************************************************************************************
    * @description Main method to call to begin the additional object import process.
    */
    public void importAdditionalObjects(){

        generateTiersOfObjectMappings();
        createSetOfImportedRecordFieldNames(fieldMappingCustomMetadata.objMappingsByDevName.values());

        //Iterate through the map of tiers, starting with the first tier that actually has a predecessor 
        //(ie 2nd tier), and validate and create each object as appropriate.
        for (Integer i = 1; i < objMappingsByTier.size(); i++) {
            System.debug(LoggingLevel.ERROR, 'OBJ MAPPING');

            Map<String,Data_Import_Object_Mapping__mdt> currentTier = objMappingsByTier.get(i);

            DataImport__c[] disWithoutFailure = new DataImport__c[]{};

            // Removing DIs that have already failed from the list since it is likely that it will fail due 
            // to predecessors not existing anyway.
            for (DataImport__c dataImport : dataImportService.listDI) {
                if(dataImport.Status__c != BDI_DataImport_API.bdiFailed){
                    disWithoutFailure.add(dataImport);
                }
            }

            //for the current tier of object mappings, validate and populate object wrappers for later processing.
            Map<String,BDI_ObjectWrapper[]> objAPINameToObjWraps = 
                prepareObjectWrappers(currentTier,disWithoutFailure);

            // if this is not a dry run then perform the insert/update of the object wrappers.
            if (!dataImportService.isDryRun) {
                importObjectWrappers(objAPINameToObjWraps);
            }
        }
    }

    /*******************************************************************************************************
    * @description Prepares object wrappers for a given tier of object mappings and data import records.
    * @param currentTierOfObjMappings a list of object mappings that are all on the same level of the object 
    *    hierarchy
    * @param dataImportRecords the data import records that the preparation should be performed on.
    */

    private Map<String,BDI_ObjectWrapper[]> prepareObjectWrappers (
        Map<String,Data_Import_Object_Mapping__mdt> currentTierOfObjMappings, 
        DataImport__c[] dataImportRecords) {

        Map<String,BDI_ObjectWrapper[]> objAPINameToObjWraps = new Map<String,BDI_ObjectWrapper[]>();

        if (currentTierOfObjMappings != null) {
            for (Data_Import_Object_Mapping__mdt objMapping : currentTierOfObjMappings.values()) {

                BDI_ObjectMappingLogic objMappingLogic = getObjectMappingLogicClass(objMapping);

                Data_Import_Object_Mapping__mdt predecessor = 
                    fieldMappingCustomMetadata.objMappingsByDevName.get(objMapping.Predecessor__c);
                Data_Import_Field_Mapping__mdt[] fieldMappings = 
                    fieldMappingCustomMetadata.fieldMappingsByObjMappingDevName.get(objMapping.DeveloperName);

                //Only proceed if at least one field mapping exists
                if (fieldMappings != null && fieldMappings.size() > 0) {

                    BDI_ObjectWrapper[] objWrapsForProcessing = new BDI_ObjectWrapper[]{};
                    for (DataImport__c dataImport : dataImportRecords) {

                        BDI_ObjectWrapper objWrap = new BDI_ObjectWrapper(
                            dataImport,objMapping,fieldMappings,predecessor);

                        //null out any existing value in the status field for this object mapping
                        dataImport.put(objMapping.Imported_Record_Status_Field_Name__c,'');

                        //If the imported record field for the object is not populated then create a new SObject, 
                        //otherwise update existing.
                        if (dataImport.get(objMapping.Imported_Record_Field_Name__c) == null) {

                            //If there are no fields populated or required fields are not populated for this object 
                            //mapping then ignore this dataImport and continue.
                            if (!validateFields(objWrap)) {
                                continue;
                            }

                            //If the predecessor doesn't exist, then update the Data import object with an error 
                            //and continue with the next dataImport.
                            if (!predecessorExists(objWrap,predecessor)) {
                                continue;
                            }

                        } else { 

                            //If there is an existing record then we don't need to perform the normal validation 
                            // and can proceed to populating the record with any non-null values.
                            objWrap.existingSObjectId = (Id)dataImport.get(objMapping.Imported_Record_Field_Name__c);

                        }

                        objWrapsForProcessing.add(objWrap);
                    }

                    if (!dataImportService.isDryRun && objWrapsForProcessing.size() > 0) {
                        objWrapsForProcessing = objMappingLogic.populateObjects(objWrapsForProcessing);

                        for (BDI_ObjectWrapper objWrap : objWrapsForProcessing) {

                            // If the SObject in the objWrap is not null then add it to the map of object wraps by 
                            // SObject type to upsert. They are grouped by object api name so that we only need to 
                            // do one upsert per object per tier.
                            if (objWrap.sObj != null) {
                                if (objAPINameToObjWraps.get(objMapping.Object_API_Name__c) != null) {
                                    objAPINameToObjWraps.get(objMapping.Object_API_Name__c).add(objWrap);
                                } else {
                                    objAPINameToObjWraps.put(objMapping.Object_API_Name__c,
                                        new BDI_ObjectWrapper[]{objWrap});
                                }
                            }
                        }
                    }
                }
            }
        }

        return objAPINameToObjWraps;
    }

    /*******************************************************************************************************
    * @description Takes a map of SObject api name to the object wrappers for that SObject and either updates 
    *  or inserts the data.
    * @param objAPINameToObjWraps map of SObject api name to object wrappers.
    */

    private void importObjectWrappers (Map<String,BDI_ObjectWrapper[]> objAPINameToObjWraps) {
        //If there are any records to create, then combine them into lists for update
        if (objAPINameToObjWraps.size() > 0) {

            BDI_ObjectWrapper[] objWrapsForChildPredecessorUpdate = new BDI_ObjectWrapper[]{};

            List<BDI_ObjectWrapper[]> objWrapsForUpdateList = new List<BDI_ObjectWrapper[]>();
            BDI_ObjectWrapper[] currentObjWrapsForUpdate = new BDI_ObjectWrapper[]{};

            List<BDI_ObjectWrapper[]> objWrapsForInsertList = new List<BDI_ObjectWrapper[]>();
            BDI_ObjectWrapper[] currentObjWrapsForInsert = new BDI_ObjectWrapper[]{};

            List<SObject[]> sObjsForUpdateLists = new List<SObject[]>();
            SObject[] currentSObjectForUpdateList = new SObject[]{};

            List<SObject[]> sObjsForInsertLists = new List<SObject[]>();
            SObject[] currentSObjectForInsertList = new SObject[]{};

            Integer objTypeCount = 1;
            for (String objApiName : objAPINameToObjWraps.keySet()) {

                BDI_ObjectWrapper[] objWraps = objAPINameToObjWraps.get(objApiName);

                for (BDI_ObjectWrapper objWrap : objWraps) {
                    if (objWrap.sObj.Id != null) {
                        currentSObjectForUpdateList.add(objWrap.sObj);
                        currentObjWrapsForUpdate.add(objWrap);
                    } else {
                        currentSObjectForInsertList.add(objWrap.sObj);
                        currentObjWrapsForInsert.add(objWrap);
                    }
                }

                //If the loop is on its 10th run then add the lists to the array 
                // and start a new list and reset the counter.
                if (objTypeCount == 10) {
                    sObjsForUpdateLists.add(currentSObjectForUpdateList);
                    currentSObjectForUpdateList = new SObject[]{};

                    objWrapsForUpdateList.add(currentObjWrapsForUpdate);
                    currentObjWrapsForUpdate = new BDI_ObjectWrapper[]{};

                    sObjsForInsertLists.add(currentSObjectForInsertList);
                    currentSObjectForInsertList = new SObject[]{};

                    objWrapsForInsertList.add(currentObjWrapsForInsert);
                    currentObjWrapsForInsert = new BDI_ObjectWrapper[]{};

                    objTypeCount = 1;
                } else {
                    objTypeCount++;
                }
            }

            sObjsForUpdateLists.add(currentSObjectForUpdateList);
            objWrapsForUpdateList.add(currentObjWrapsForUpdate);

            sObjsForInsertLists.add(currentSObjectForInsertList);
            objWrapsForInsertList.add(currentObjWrapsForInsert);

            for (Integer i = 0; i < sObjsForUpdateLists.size(); i++) {

                SObject[] sObjsForUpdate = sObjsForUpdateLists[i];
                BDI_ObjectWrapper[] objWrapsForUpdate = objWrapsForUpdateList[i];

                if (sObjsForUpdate.size() > 0) {
                    Database.SaveResult[] updateSaveResults = UTIL_DMLService.updateRecords(sObjsForUpdate,false);
                    
                    // Cycle through all the upsert results and update the data import records with status 
                    // appropriately.
                    for (Integer t = 0; t < updateSaveResults.size(); t++) {
                        Database.SaveResult result = updateSaveResults[t];

                        BDI_ObjectWrapper objWrap = objWrapsForUpdate[t];

                        if (result.isSuccess()) {
                            objWrap.dataImport.put(objWrap.objMapping.Imported_Record_Status_Field_Name__c,
                                System.label.bdiUpdated);
                        } else {
                            logError(objWrap, result.getErrors()[0].getMessage());
                        }
                    }
                }        
            }


            for (Integer i = 0; i < sObjsForInsertLists.size(); i++) {

                SObject[] sObjsForInsert = sObjsForInsertLists[i];
                BDI_ObjectWrapper[] objWrapsForInsert = objWrapsForInsertList[i];

                if (sObjsForInsert.size() > 0) {
                    Database.SaveResult[] insertSaveResults = UTIL_DMLService.insertRecords(sObjsForInsert,false);

                    // Cycle through all the upsert results and update the data import records with status 
                    // appropriately.
                    for (Integer t = 0; t < insertSaveResults.size(); t++) {
                        Database.SaveResult result = insertSaveResults[t];

                        BDI_ObjectWrapper objWrap = objWrapsForInsert[t];

                        if (result.isSuccess()) {
                            objWrap.dataImport.put(objWrap.objMapping.Imported_Record_Status_Field_Name__c,
                                System.Label.bdiCreated);
                            objWrap.dataImport.put(objWrap.objMapping.Imported_Record_Field_Name__c,
                                objWrap.sObj.Id);

                            // If the newly created sobject is a parent to its predecesssor, then
                            // add it to a list for updating child predcessors.
                            if (objWrap.objMapping.Relationship_To_Predecessor__c == 'Parent') { 
                                objWrapsForChildPredecessorUpdate.add(objWrap);
                            }
                        } else {
                            logError(objWrap, result.getErrors()[0].getMessage());
                        }
                    }
                }
            }

            if (objWrapsForChildPredecessorUpdate.size() > 0) {
                updateChildPredecessorRecords(objWrapsForChildPredecessorUpdate);
            }
        }
    }

    /*******************************************************************************************************
    * @description Determines if there is a custom mapping logic class and constructs it if there is, 
    *   otherwise returns the default
    * mapping class.
    * @param objMapping The Data Import Object Mapping to look for a custom mapping logic class on.
    */
    private BDI_ObjectMappingLogic getObjectMappingLogicClass (Data_Import_Object_Mapping__mdt objMapping) {
        BDI_ObjectMappingLogic objMappingLogicClass;

        if (objMapping.Custom_Mapping_Logic_Class__c != null) {
            Type custLogicClassType = Type.forName(
                UTIL_Namespace.alignClassNSWithEnvironment(objMapping.Custom_Mapping_Logic_Class__c));
            objMappingLogicClass = (BDI_ObjectMappingLogic)custLogicClassType.newInstance();
        } else {
            objMappingLogicClass = new BDI_ObjectMappingLogic();
        }
        return objMappingLogicClass;
    }


    /*******************************************************************************************************
    * @description For newly created parent sobjects, this method updates the appropriate child predecessor
    * record's lookup field to the id of the newly created object.
    * @param objWrapsForChildPredecessorUpdate list of object wraps that were successfully created
    * and need to update their child predecessors.
    */
    private void updateChildPredecessorRecords(BDI_ObjectWrapper[] objWrapsForChildPredecessorUpdate){

        Map<String,Map<Id,SObject>> childSObjectMapByObjectAPIName = new Map<String,Map<Id,SObject>>();
        Map<Id,BDI_ObjectWrapper[]> successorObjWrapsByPredecessorId = new Map<Id,BDI_ObjectWrapper[]>();

        for (BDI_ObjectWrapper objWrap : objWrapsForChildPredecessorUpdate) {

            Id predecessorId = (Id)objWrap.dataImport.get(objWrap.predecessorObjMapping.Imported_Record_Field_Name__c);
            SObject sObjForUpdate;

            Map<Id,SObject> sObjectById = new Map<Id,SObject>();

            if (childSObjectMapByObjectAPIName.get(objWrap.predecessorObjMapping.Object_API_Name__c) != null) {
                sObjectById = childSObjectMapByObjectAPIName.get(objWrap.predecessorObjMapping.Object_API_Name__c);
            }

            // Attempt to find if the predecessor sobject if it is already in the map for update and update 
            // the existing SObject if possible.  Otherwise initialize a new SObject for update.
            if (sObjectById.size() > 0 && sObjectById.get(predecessorId) != null) {
                sObjForUpdate = sObjectById.get(predecessorId);
            } else {
                sObjForUpdate = UTIL_Describe.getPrototypeObject(objWrap.predecessorObjMapping.Object_API_Name__c);
            }

            // Set the id of the sobject to the predecessors record id
            sObjForUpdate.put('Id',predecessorId);

            // Place the Id of the newly created SObject into the appropriate relationship field on the child.
            sObjForUpdate.put(objWrap.objMapping.Relationship_Field__c,objWrap.sObj.Id);

            // Put the SObject back into the enclosing maps.
            sObjectById.put(predecessorId, sObjForUpdate);
            childSObjectMapByObjectAPIName.put(objWrap.predecessorObjMapping.Object_API_Name__c,sObjectById);

            // Store the successor object wraps by their predecessor id for later use in recording errors.
            if (successorObjWrapsByPredecessorId.get(predecessorId) != null) {
                successorObjWrapsByPredecessorId.get(predecessorId).add(objWrap);
            } else {
                successorObjWrapsByPredecessorId.put(predecessorId, new BDI_ObjectWrapper[]{objWrap});
            }
        }

        List<SObject[]> sObjForUpdateLists = new List<SObject[]>();

        SObject[] currentSObjectForUpdateList = new SObject[]{};

        // If the number of different sObject types being updated exceeds 10 then split into separate lists to avoid
        // the limit on the number of sObject types per dml operation.
        Integer n = 1;
        for (String objAPIName : childSObjectMapByObjectAPIName.keySet()) {

            currentSObjectForUpdateList.addAll(childSObjectMapByObjectAPIName.get(objAPIName).values());

            //If the loop is on its 10th run then add the list to the array and start a new one and reset the counter.
            if (n == 10) {
                sObjForUpdateLists.add(currentSObjectForUpdateList);
                currentSObjectForUpdateList = new SObject[]{};
                n = 1;
            } else {
                n++;
            }
        }

        if (currentSObjectForUpdateList.size() > 0) {
            sObjForUpdateLists.add(currentSObjectForUpdateList);
        }

        for (Integer t = 0; t < sObjForUpdateLists.size(); t++) {
            SObject[] sObjsForUpdate = sObjForUpdateLists[t];

            Database.SaveResult[] updateSaveResults = UTIL_DMLService.updateRecords(sObjsForUpdate,false);
            
            // Cycle through all the update results and update the data import records with status 
            // appropriately.
            for (Integer i = 0; i < updateSaveResults.size(); i++) {
                Database.SaveResult result = updateSaveResults[i];

                BDI_ObjectWrapper[] successorObjWraps = successorObjWrapsByPredecessorId.get(result.getId());

                // If the update of the child object fails then record an error in the status field
                // for all successor objects.
                if (!result.isSuccess()) {
                    for (BDI_ObjectWrapper objWrap : successorObjWraps) {

                        String errorMessage = System.label.bdiAdditionalObjChildNotUpdated +
                                result.getErrors()[0].getMessage();
                        logError(objWrap, errorMessage);
                    }
                }
            }
        }
    }


    /*******************************************************************************************************
    * @description 
    * @param predecessor The Data Import Object Mapping for which the imported field can be checked to see 
    *  if it exists.
    */
    private Boolean predecessorExists(BDI_ObjectWrapper objWrap, Data_Import_Object_Mapping__mdt predecessor){
        System.debug(LoggingLevel.ERROR, '***predecessorExists()');
        System.debug(LoggingLevel.ERROR, objWrap);
        System.debug(LoggingLevel.ERROR, predecessor);

        System.debug(LoggingLevel.ERROR, '======================');
        System.debug(LoggingLevel.ERROR, 'objWrap Data Import: ' + objWrap.dataImport);
        System.debug(LoggingLevel.ERROR, 'predecessor.Imported_Record_Field_Name__c: ' + predecessor.Imported_Record_Field_Name__c);
        Boolean result = true;
        if (objWrap.dataImport.get(predecessor.Imported_Record_Field_Name__c) == null) {
            result = false;
<<<<<<< HEAD
            System.debug(LoggingLevel.ERROR, 'objWrap.dataImport.get(predecessor.Imported_Record_Field_Name__c) == null');
            logError(objWrap, System.label.bdiAdditionalObjPredNotFound);
=======
            String error = String.format(
                System.Label.bdiAdditionalObjPredNotFound,
                new List<String>{predecessor.MasterLabel});
            logError(objWrap, error);
>>>>>>> 46b2ed9f
        }
        System.debug(LoggingLevel.ERROR, 'Returning result: ' + result);
        return result;
    }


    /*******************************************************************************************************
    * @description Validates the field mappings to make sure that the required ones are not null and that 
    *  at least one non imported record
    * field is populated.
    * @param objWrap The BDI_ObjectWrapper that should have its field mappings validated.
    */
    private Boolean validateFields(BDI_ObjectWrapper objWrap){

        Boolean result = false;
        Boolean anyNonImportedRecordFieldsPopulated = false;
        Boolean allRequiredFieldsPopulated = true;

        String requiredFieldErrorMsg = System.label.bdiAdditionalObjRequiredFieldsNull;

        // First determine if there is at least one field populated that was not automatically populated by 
        // the import of another object. This is done to ensure that the user actually intended to attempt 
        // the creation of this object.
        for (Data_Import_Field_Mapping__mdt fieldMapping : objWrap.fieldMappings) {

            if (!importedRecordFieldNames.contains(fieldMapping.Source_Field_API_Name__c.toLowerCase())
                && objWrap.dataImport.get(fieldMapping.Source_Field_API_Name__c) != null) {        
                anyNonImportedRecordFieldsPopulated = true;
            }
        }

        // If at least one field aside from imported record fields was populated then we should assume the 
        // user is trying to create the object and continue with record validation.
        if (anyNonImportedRecordFieldsPopulated) {

            for (Data_Import_Field_Mapping__mdt fieldMapping : objWrap.fieldMappings) {

                if (objWrap.dataImport.get(fieldMapping.Source_Field_API_Name__c) == null) {

                    if (fieldMapping.Required__c == 'Yes') {

                        allRequiredFieldsPopulated = false;
                        requiredFieldErrorMsg += fieldMapping.Source_Field_API_Name__c + '; ';
                    }
                }
            }

            // If at least one of the fields is populated and all required fields are populated then set result 
            // to true
            if (anyNonImportedRecordFieldsPopulated && allRequiredFieldsPopulated) {

                result = true;

            } else if (anyNonImportedRecordFieldsPopulated && !allRequiredFieldsPopulated) {
                requiredFieldErrorMsg = requiredFieldErrorMsg.removeEnd('; ').abbreviate(255);
                logError(objWrap, requiredFieldErrorMsg);
            }
        }

        return result;
    }


    /*******************************************************************************************************
    * @description Generates a map of tier number to list of Data Import Object Mappings so that they mappings 
    *   can be processed and imported in the correct
    * order.
    */
    public void generateTiersOfObjectMappings() {

        if (fieldMappingCustomMetadata.objMappingsByDevName != null 
            && fieldMappingCustomMetadata.objMappingsByDevName.size() > 0) {

            // Creates a map of predecessor dev name to successor and also identifies 
        // the base level objects with no predecessor defined.
            for (Data_Import_Object_Mapping__mdt objMapping : fieldMappingCustomMetadata.objMappingsByDevName.values()) {

                if (objMapping.Predecessor__c != null && objMapping.Relationship_Field__c != null 
            && objMapping.Relationship_To_Predecessor__c != null) {

                    objMappingDevNames.add(objMapping.DeveloperName);

                    if (successorObjMappingsByPredecessorName.get(objMapping.Predecessor__c) != null) {
                        successorObjMappingsByPredecessorName.get(objMapping.Predecessor__c).put(objMapping.DeveloperName,objMapping);
                    } else {
                        successorObjMappingsByPredecessorName.put(objMapping.Predecessor__c,
                            new Map<String,Data_Import_Object_Mapping__mdt>{objMapping.DeveloperName => objMapping});
                    }
                } else {

                    if (objMappingsByTier.get(0) != null) {
                        objMappingsByTier.get(0).put(objMapping.DeveloperName,objMapping);
                    } else {
                        objMappingsByTier.put(0,new Map<String,Data_Import_Object_Mapping__mdt>{
                            objMapping.DeveloperName => objMapping
                        });
                    }
                }
            }

            //Iterates through the tier list and builds out each tier starting with the objects with no predecessor.
            for (Integer i = 0; i < objMappingsByTier.size(); i++) {

                Map<String,Data_Import_Object_Mapping__mdt> currentTier = 
                    new Map<String,Data_Import_Object_Mapping__mdt>();
                Map<String,Data_Import_Object_Mapping__mdt> nextTier = 
                    new Map<String,Data_Import_Object_Mapping__mdt>();

                if (objMappingsByTier.get(i) != null) {
                    currentTier = objMappingsByTier.get(i);

                    for (String objMappingDevName : currentTier.keyset()) {

                        if (successorObjMappingsByPredecessorName.get(objMappingDevName) != null) {
                            nextTier.putAll(successorObjMappingsByPredecessorName.get(objMappingDevName));
                        }
                    }

                    if (nextTier != null && nextTier.size() > 0) {
                        objMappingsByTier.put(i + 1,nextTier);
                    }
                }
            }
        }
    }


    /*******************************************************************************************************
    * @description creates a set of the imported record field names for all the object mappings it is passed 
    *  for use in field validation.
    * @param objMappings the Data Import Object Mappings that the set should be built from.
    */
    private Set<String> createSetOfImportedRecordFieldNames(Data_Import_Object_Mapping__mdt[] objMappings) {
        importedRecordFieldNames = new Set<String>();

        for (Data_Import_Object_Mapping__mdt objMapping : objMappings) {

            if (objMapping.Imported_Record_Field_Name__c != null) {
                importedRecordFieldNames.add(objMapping.Imported_Record_Field_Name__c.toLowerCase());
            }
            
        }
        return importedRecordFieldNames;
    }

    private void logError(BDI_ObjectWrapper objectWrapper, String errorMessage) {
        objectWrapper.setDataImportStatus(BDI_DataImport_API.bdiFailed);

        objectWrapper.setImportedRecordStatusError(errorMessage);

        logCombinedFailureInformation(objectWrapper, errorMessage);

        objectWrapper.setFailureInformation(
                failureInformationByDataImportId.get(objectWrapper.dataImport.Id)
        );
    }

    private Map<Id, String> failureInformationByDataImportId;

    private void logCombinedFailureInformation(
            BDI_ObjectWrapper objectWrapper,
            String errorMessage) {

        DataImport__c dataImport = objectWrapper.dataImport;
        String errorMessageToAppend =
                getFailureInformationErrorMessage(objectWrapper, errorMessage);

        if (failureInformationByDataImportId == null) {
            failureInformationByDataImportId = new Map<Id, String>();
        }

        String combinedErrorMessage =
                failureInformationByDataImportId.get(dataImport.Id);

        if (combinedErrorMessage == null) {
            failureInformationByDataImportId.put(dataImport.Id, errorMessageToAppend);
        } else {
            failureInformationByDataImportId.put(dataImport.Id,
                    String.join(
                            new List<String>{
                                    combinedErrorMessage, errorMessageToAppend
                            }, '\n\n'));
        }
    }

    private String getFailureInformationErrorMessage(
            BDI_ObjectWrapper objectWrapper,
            String errorMessage) {

        String errorMessageToAppend;
        if (objectWrapper.objMapping.Imported_Record_Status_Field_Name__c != null) {

            String importedRecordStatusField = objectWrapper.objMapping.Imported_Record_Status_Field_Name__c;

            String importedRecordStatusFieldLabel = UTIL_Describe.getFieldDescribe(
                    DataImport__c.SObjectType.getDescribe().getName(),
                    importedRecordStatusField).getLabel();

            errorMessageToAppend = String.join(
                    new List<String>{
                            importedRecordStatusFieldLabel, errorMessage
                    }, ':\n');
        } else {
            errorMessageToAppend = errorMessage;
        }
        return errorMessageToAppend;
    }
}<|MERGE_RESOLUTION|>--- conflicted
+++ resolved
@@ -449,15 +449,10 @@
         Boolean result = true;
         if (objWrap.dataImport.get(predecessor.Imported_Record_Field_Name__c) == null) {
             result = false;
-<<<<<<< HEAD
-            System.debug(LoggingLevel.ERROR, 'objWrap.dataImport.get(predecessor.Imported_Record_Field_Name__c) == null');
-            logError(objWrap, System.label.bdiAdditionalObjPredNotFound);
-=======
             String error = String.format(
                 System.Label.bdiAdditionalObjPredNotFound,
                 new List<String>{predecessor.MasterLabel});
             logError(objWrap, error);
->>>>>>> 46b2ed9f
         }
         System.debug(LoggingLevel.ERROR, 'Returning result: ' + result);
         return result;
