--- conflicted
+++ resolved
@@ -3,14 +3,11 @@
     <apiVersion>37.0</apiVersion>
     <packageVersions>
         <majorNumber>3</majorNumber>
-<<<<<<< HEAD
-=======
         <minorNumber>13</minorNumber>
         <namespace>npe03</namespace>
     </packageVersions>
     <packageVersions>
         <majorNumber>3</majorNumber>
->>>>>>> 91c3dd9b
         <minorNumber>8</minorNumber>
         <namespace>npe4</namespace>
     </packageVersions>
