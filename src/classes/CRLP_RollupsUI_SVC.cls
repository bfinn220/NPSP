--- conflicted
+++ resolved
@@ -86,7 +86,6 @@
         for(Integer i=0; i<mdtList.size(); i++){
             TableItem item = new TableItem();
 
-<<<<<<< HEAD
                 //item.rollupType = mdtList[i].Summary_Object__r.QualifiedAPIName;
 
                 if(mdtList[i].Summary_Object__r.QualifiedAPIName == 'Account' && mdtList[i].Detail_Object__r.QualifiedAPIName == 'Opportunity') {
@@ -107,20 +106,12 @@
                 } else {
                     item.rollupType = Label.stgLabelOther;
                 }
-                System.debug(mdtList[i].Summary_Object__c);
-                item.rollupName = mdtList[i].MasterLabel;
-                item.targetField = mdtList[i].Summary_Field__r.Label;
-                item.filterGroupName = mdtList[i].Filter_Group__r.MasterLabel;
-                item.operation = mdtList[i].Operation__c.replace('_', ' ');
-                item.active = String.valueOf(mdtList[i].Active__c).capitalize();
-=======
-            item.rollupType = 'TBD';
+
             item.rollupName = mdtList[i].MasterLabel;
             item.targetField = mdtList[i].Summary_Field__r.Label;
             item.filterGroupName = mdtList[i].Filter_Group__r.MasterLabel;
             item.operation = mdtList[i].Operation__c.replace('_', ' ');
             item.active = String.valueOf(mdtList[i].Active__c).capitalize();
->>>>>>> fe6d3b24
 
             mdtTableList.add(item);
         }
