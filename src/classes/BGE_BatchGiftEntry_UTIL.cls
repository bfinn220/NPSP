/*
    Copyright (c) 2019, Salesforce.org
    All rights reserved.

    Redistribution and use in source and binary forms, with or without
    modification, are permitted provided that the following conditions are met:

    * Redistributions of source code must retain the above copyright
      notice, this list of conditions and the following disclaimer.
    * Redistributions in binary form must reproduce the above copyright
      notice, this list of conditions and the following disclaimer in the
      documentation and/or other materials provided with the distribution.
    * Neither the name of Salesforce.org nor the names of
      its contributors may be used to endorse or promote products derived
      from this software without specific prior written permission.

    THIS SOFTWARE IS PROVIDED BY THE COPYRIGHT HOLDERS AND CONTRIBUTORS
    "AS IS" AND ANY EXPRESS OR IMPLIED WARRANTIES, INCLUDING, BUT NOT
    LIMITED TO, THE IMPLIED WARRANTIES OF MERCHANTABILITY AND FITNESS
    FOR A PARTICULAR PURPOSE ARE DISCLAIMED. IN NO EVENT SHALL THE
    COPYRIGHT HOLDER OR CONTRIBUTORS BE LIABLE FOR ANY DIRECT, INDIRECT,
    INCIDENTAL, SPECIAL, EXEMPLARY, OR CONSEQUENTIAL DAMAGES (INCLUDING,
    BUT NOT LIMITED TO, PROCUREMENT OF SUBSTITUTE GOODS OR SERVICES;
    LOSS OF USE, DATA, OR PROFITS; OR BUSINESS INTERRUPTION) HOWEVER
    CAUSED AND ON ANY THEORY OF LIABILITY, WHETHER IN CONTRACT, STRICT
    LIABILITY, OR TORT (INCLUDING NEGLIGENCE OR OTHERWISE) ARISING IN
    ANY WAY OUT OF THE USE OF THIS SOFTWARE, EVEN IF ADVISED OF THE
    POSSIBILITY OF SUCH DAMAGE.
*/
/**
* @author Salesforce.org
* @date 2019
* @group BGE
* @group-content ../../ApexDocContent/BatchDataImport.htm
* @description Utilities to support Batch Gift Entry.
*/
public with sharing class BGE_BatchGiftEntry_UTIL {

    /*******************************************************************************************************
    * @description Currently limit the set of allowed objects, and point to their BDI-defined 
    *  Object group name
    */
    public static Map<String, String> objectGroupNameByAllowedObjects = new Map<String,String> {
        'Opportunity' => 'Opportunity',
        'npe01__OppPayment__c' => 'Payment'
    };

    /*******************************************************************************************************
    * @description Provides field mapping configuration used by BGE
    */
    public static Map<SObjectField, BDI_TargetFields> targetFieldsBySourceField =
        BDI_DataImportService.getDefaultMappingService().getTargetFieldsBySourceField();

    /*******************************************************************************************************
    * @description returns a list of DataImport__c fields the Batch Gift Entry UI needs in SOQL
    * @param batchId the batch for which to get all fields for soql
    * @return List<String> list of DataImport__c field api names
    */
    public static List<String> getDataImportFields(Id batchId) {
        return getDataImportFields(batchId, true);
    }

    /*******************************************************************************************************
    * @description returns a list of DataImport__c fields the Batch Gift Entry UI needs in SOQL
    * @param batchId the batch for which to get all fields for soql
    * @param includeRelationshipFields whether to include relationship fields in the returned list
    * @return List<String> list of DataImport__c field api names
    */
    public static List<String> getDataImportFields(Id batchId, Boolean includeRelationshipFields) {
        List<String> fieldApiNames = new List<String>();

        // Query the Batch to determine which set of fields will be needed.
        // Batches created using BGE_DataImportBatchEntry store fields used by its Data
        // Import records in Active_Fields__c, while Batches created in GE_GiftEntry
        // use fields included in the Form_Template__c record related to the Batch.
        DataImportBatch__c batch = [
                SELECT Batch_Gift_Entry_Version__c,
                        Form_Template__r.Template_JSON__c
                FROM DataImportBatch__c
                WHERE Id = :batchId
        ];

        if (batch.Batch_Gift_Entry_Version__c == null ||
                batch.Batch_Gift_Entry_Version__c < 2.0) {

            fieldApiNames = getCoreDataImportFields(includeRelationshipFields);
            fieldApiNames.addAll(getActiveFieldNamesFromBatch(batchId));

        } else if (batch.Batch_Gift_Entry_Version__c >= 2.0) {

            fieldApiNames.add(DataImport__c.Additional_Object_JSON__c.getDescribe().getName());

            for (String field : getCoreDataImportFields(includeRelationshipFields)) {
                fieldApiNames.add(field.toLowerCase());
            }

            // Must explicitly use BDI_MappingServiceAdvanced here (as opposed to
            // BDI_DataImportService.getDefaultMappingService()) because of the need
            // to reference the fieldMappingByDevName property.
            BDI_MappingServiceAdvanced mappingService =
                    BDI_MappingServiceAdvanced.getInstance();

            Map<String, BDI_FieldMapping> fieldMappingByDevName =
                    mappingService.fieldMappingByDevName;

            GE_Template.Template template = (GE_Template.Template) JSON.deserialize(
                    batch.Form_Template__r.Template_JSON__c,
                    GE_Template.Template.class
            );

<<<<<<< HEAD
            for (FORM_Template.Section formSection : t.layout.sections) {
                for (FORM_Template.Element formElement : formSection.elements) {
=======
            for (GE_Template.Section formSection : template.layout.sections) {
                for (GE_Template.Element formElement : formSection.elements) {
>>>>>>> 72564ab5
                    if (formElement.dataImportFieldMappingDevNames == null) {
                        continue;
                    }
                    // Get the field mappings, used to reference the source fields
                    for (String fieldMappingName :
                            formElement.dataImportFieldMappingDevNames) {

                        BDI_FieldMapping fieldMapping =
                                fieldMappingByDevName.get(fieldMappingName);

                        Boolean isObjectMappedLookup = mappingService
                                .importedRecordFieldNames.contains(
                                fieldMappingName.toLowerCase());

                        if (fieldMapping == null && !isObjectMappedLookup) {
                            continue;
                        }
                        String sourceFieldName = fieldMapping != null ?
                                fieldMapping.Source_Field_API_Name :
                                isObjectMappedLookup ?
                                        fieldMappingName : null;
                        // Add the source fields used in the Template
                        if (!fieldApiNames.contains(sourceFieldName.toLowerCase())) {
                            fieldApiNames.add(sourceFieldName.toLowerCase());
                        }

                        // Add the Name fields on the related object(s) for all Lookup fields,
                        // used as display value(s) for Lookup fields loaded in the Form UI
                        if ((fieldMapping != null &&
                                fieldMapping.Source_Field_Data_Type == 'REFERENCE')
                                || isObjectMappedLookup) {

                            SObjectField field = DataImport__c.SObjectType.getDescribe()
                                    .fields.getMap().get(sourceFieldName);

                            if (field != null) {
                                String relatedObjNameField =
                                        UTIL_Describe.getReferenceObjectNameField(field);

                                if (relatedObjNameField != null &&
                                        !fieldApiNames.contains(
                                                relatedObjNameField.toLowerCase())) {
                                    fieldApiNames.add(relatedObjNameField.toLowerCase());
                                }
                            }
                        }
                    }
                }
            }
        }
        return fieldApiNames;
    }

    /*******************************************************************************************************
    * @description Returns the subset of DataImport__c fields that are part of every batch
    * @param includeRelationshipFields whether to include relationship fields in the returned list
    * @return list of DataImport__c field api names
    */
    private static List<String> getCoreDataImportFields(Boolean includeRelationshipFields) {
        List<String> fields = new List<String> {
            'Id',
            'Account1Imported__c',
            'Contact1Imported__c',
            'Donation_Donor__c',
            'DonationImported__c',
            'DonationImportStatus__c',
            'FailureInformation__c',
            'NPSP_Data_Import_Batch__c',
            'PaymentImported__c',
            'PaymentImportStatus__c',
            'Status__c'
        };

        if (includeRelationshipFields) {
            fields.addAll(new List<String> {
                'Account1Imported__r.Name',
                'Contact1Imported__r.Name',
                'DonationImported__r.Name',
                'PaymentImported__r.Name'
            });
        }

        // Maybe create new method in UTIL_Namespace for lists
        Set<String> namespacedFields = new Set<String>();
        for (String fieldName : fields) {
            namespacedFields.add(UTIL_Namespace.StrAllNSPrefix(fieldName));
        }

        return new List<String> (namespacedFields);
    }

     /*******************************************************************************************************
    * @description parses Active_Fields__c for the list of user-defined fields included in the batch config
    * @param batchId: ID of the NPSP_Data_Import_Batch__c
    * @return list of field api names
    */
    public static List<String> getActiveFieldNamesFromBatch(Id batchId) {
        DataImportBatch__c batch = [SELECT Active_Fields__c FROM DataImportBatch__c WHERE Id = :batchId];
        String activeFieldsJSON = batch.Active_Fields__c;
        List<String> activeFieldNames = new List<String>();

        if (activeFieldsJSON != null) {
            List<BGE_ConfigurationWizard_CTRL.BGEField> activeFields =
                (List<BGE_ConfigurationWizard_CTRL.BGEField>)JSON.deserialize(
                    activeFieldsJSON,
                    List<BGE_ConfigurationWizard_CTRL.BGEField>.class
                );
            for (BGE_ConfigurationWizard_CTRL.BGEField field : activeFields) {
                activeFieldNames.add(field.name);
                if (field.type == 'reference') {
                    DescribeFieldResult lookupDFR = UTIL_Describe.getFieldDescribe(
                        UTIL_Namespace.StrTokenNSPrefix('DataImport__c'),
                        field.name.toLowerCase()
                    );
                    String referencedObjectName = lookupDFR.getReferenceTo()[0].getDescribe().name;
                    activeFieldNames.add(field.name.substringBefore('__c') + '__r.' + UTIL_Describe.getNameField(referencedObjectName));
                }
            }
        }

        return activeFieldNames;
    }

    /*******************************************************************************************************
    * @description checks for read, create, and edit FLS for a given field
    * @param dfr DescribeFieldResult of the field to check
    * @return Boolean
    */
    public static Boolean canUpdateField(DescribeFieldResult dfr) {
        return dfr.isCreateable() && dfr.isUpdateable();
    }

    /*******************************************************************************************************
    * @description Returns the relevant Batch fields for soql
    * @return list of field API names
    */
    public static List<String> getBatchFieldNames() {
        return new List<String>{
            'Id',
            'Name',
            'Active_Fields__c',
            'Batch_Description__c',
            'Batch_Process_Size__c',
            'Contact_Matching_Rule__c',
            'Donation_Matching_Behavior__c',
            'Donation_Matching_Implementing_Class__c',
            'Donation_Matching_Rule__c',
            'Donation_Date_Range__c',
            'Expected_Count_of_Gifts__c',
            'Expected_Total_Batch_Amount__c',
            'Post_Process_Implementing_Class__c',
            'Process_Using_Scheduled_Job__c',
            'RequireTotalMatch__c',
            'Run_Opportunity_Rollups_while_Processing__c',
            'Batch_Status__c'
        };
    }

    /*******************************************************************************************************
    * @description Checks to see whether the running user has permission to edit a given list of fields
    * @param fieldsToCheck list of DescribeFieldResult records to check
    * @return void Throws an exception if user lacks edit permissions on any field
    */
    public static void checkFieldPermissions(List<DescribeFieldResult> fieldsToCheck) {
        Boolean hasPermission = true;
        List<String> fieldsWithoutPermission = new List<String>();

        for (DescribeFieldResult dfr : fieldsToCheck) {
            if (!UTIL_Permissions.canUpdate(dfr, false)) {
                hasPermission = false;
                fieldsWithoutPermission.add(dfr.getLabel());
            }
        }

        if (!hasPermission) {
            handleMissingPermissions(fieldsWithoutPermission);
        }

    }

    public static void checkFieldPermissions(String objectName, List<String> fieldNamesToCheck) {
        List<DescribeFieldResult> fieldResults = new List<DescribeFieldResult>();
        for (String fieldName : fieldNamesToCheck) {
            if (fieldName.contains('__r')) {
                fieldName = fieldName.substringBefore('__r') + '__c';
            }

            DescribeFieldResult fieldResult =
                UTIL_Describe.getFieldDescribe(UTIL_Namespace.StrAllNSPrefix(objectName), fieldName);

            if (fieldName != 'Id' && !fieldResults.contains(fieldResult)) {
                fieldResults.add(fieldResult);
            }
        }
        checkFieldPermissions(fieldResults);
    }

    /*******************************************************************************************************
    * @description Handles missing field permissions
    * @param missingPermissions list of DescribeFieldResult records for which permissions are lacking
    * @return void Throws an exception if user lacks permissions on any field
    */
    public static void handleMissingPermissions(List<DescribeFieldResult> missingPermissions) {
        List<String> fieldNames = new List<String>();
        for (DescribeFieldResult fieldResult : missingPermissions) {
            fieldNames.add(fieldResult.getLabel());
        }
        handleMissingPermissions(fieldNames);
    }

    /*******************************************************************************************************
    * @description Handles missing field permissions
    * @param missingPermissions list of Strings identifying the fields with missing permissions
    * @return void Throws an exception if user lacks permissions on any field
    */
    private static void handleMissingPermissions(List<String> missingPermissions) {

        if (!missingPermissions.isEmpty()) {
            String errorMsg = Label.bgeFLSError + ' [' + truncateList(missingPermissions, 3) + ']';
            AuraHandledException ex = new AuraHandledException(errorMsg);
            ex.setMessage(errorMsg);
            throw ex;
        }
    }

    /*******************************************************************************************************
    * @description Takes a list of strings and converts it to a string of a subset of the original list
    * @param items list of Strings
    * @param maxItems the maximum number of Strings from the list to retain
    * @return String the truncated list of strings, separated by a comma
    * @example truncateList(new List<String>{ 'apple', 'orange', 'banana', 'pear' }, 2); // returns 'apple, 
    *  orange ...'
    */
    @TestVisible
    private static String truncateList(List<String> items, Integer maxItems) {
        Integer totalItems = items.size();
        List<String> limitedItems = new List<String>();

        for (Integer i = 0; i < maxItems && i < items.size(); i++) {
            limitedItems.add(items[i]);
        }

        return String.join(limitedItems, ', ') + (totalItems > maxItems ? ' ...' : '');
    }

    /*******************************************************************************************************
    * @description Checks for field permissions needed to create a new Batch
    * User must have fields on DataImportBatch__c that appear in the config wizard
    * as well as Donation_Amount__c on DataImport__c because it is locked as a required field in config wizard
    * @return void; throws an AuraHandledException if any fields fail FLS check
    */
    public static void checkFieldPermissionsNeededForBatch() {

        List<DescribeFieldResult> fieldsToCheck = new List<DescribeFieldResult>();

        List<String> batchFieldNames = getBatchFieldNames();

        for (String field : batchFieldNames) {
            if (field != 'Id') {
                field = UTIL_Namespace.StrAllNSPrefix(field);
                fieldsToCheck.add(UTIL_Describe.getFieldDescribe(
                    UTIL_Namespace.StrTokenNSPrefix('DataImportBatch__c'), field));
            }
        }

        // Donation Amount and Donation Date are also required
        fieldsToCheck.add(UTIL_Describe.getFieldDescribe(UTIL_Namespace.StrTokenNSPrefix('DataImport__c'), 
            UTIL_Namespace.StrTokenNSPrefix('Donation_Amount__c')));
        fieldsToCheck.add(UTIL_Describe.getFieldDescribe(UTIL_Namespace.StrTokenNSPrefix('DataImport__c'), 
            UTIL_Namespace.StrTokenNSPrefix('Donation_Date__c')));

        // Lookup from Data Import row to Data Import Batch is also required
        fieldsToCheck.add(UTIL_Describe.getFieldDescribe(UTIL_Namespace.StrTokenNSPrefix('DataImport__c'), 
            UTIL_Namespace.StrTokenNSPrefix('NPSP_Data_Import_Batch__c')));

        checkFieldPermissions(fieldsToCheck);
    }



    /*******************************************************************************************************
    * @description Returns the source field's options formatted for lightning:select if the source field is a picklist
    * or the target field's options if the source field is a string and the target field is a picklist.
    * Returns an empty map if neither case applies.
    */
    public static List<Map<String, String>> getPicklistOptions(String dataImportField){
        List<Map<String, String>> options = new List<Map<String, String>>();

        String dataImportObject = UTIL_Namespace.StrTokenNSPrefix('DataImport__c');

        Schema.DisplayType rawSourceFieldType = UTIL_Describe.getFieldDisplaytype(
            dataImportObject, dataImportField.toLowerCase());

        Schema.DescribeFieldResult sourceFieldDFR = UTIL_Describe.getFieldDescribe(
            dataImportObject, dataImportField.toLowerCase());

        if (rawSourceFieldType == Schema.DisplayType.Picklist) {
            options = UTIL_Describe.getLightningSelectOptions(dataImportObject, dataImportField);

        } else if (rawSourceFieldType == Schema.DisplayType.String) {

            if (targetFieldsBySourceField.containsKey(sourceFieldDFR.getSObjectField())) {
                BDI_TargetFields targetFields = targetFieldsBySourceField.get(sourceFieldDFR.getSObjectField());
                Map<SObjectType, Set<SObjectField>> targetFieldsByTargetObject = 
                    targetFields.getTargetFieldsByTargetObject();

                String targetObject = '';
                String targetField = '';

                // One DI field can be mapped to multiple target fields although it will be rare and presents some 
                // issues with picklists; here we will return info for the first match
                for (Schema.SObjectType targetSObjType: targetFieldsByTargetObject.keySet()) {
                    String aTargetObjectName = targetSObjType.getDescribe().getName();
                    if (objectGroupNameByAllowedObjects.containsKey(aTargetObjectName)) {
                        targetObject = aTargetObjectName;
                        List<SObjectField> mappedTargetFields = 
                            new List<SObjectField> (targetFieldsByTargetObject.get(targetSObjType));
                        if(mappedTargetFields.size() > 0) {
                            targetField = mappedTargetFields[0].getDescribe().getName();
                        }
                    }
                }

                Schema.DisplayType targetFieldType = UTIL_Describe.getFieldDisplaytype(targetObject, targetField);

                if (targetFieldType == Schema.DisplayType.PICKLIST) {
                    options = UTIL_Describe.getLightningSelectOptions(targetObject, targetField);
                } else if (targetField == 'RecordTypeId') {
                    options = UTIL_RecordTypes.getStringRecordTypesForLightningSelect(
                        UTIL_Describe.getSObjectType(targetObject));
                }
            }
        }
        return options;
    }
}<|MERGE_RESOLUTION|>--- conflicted
+++ resolved
@@ -108,13 +108,8 @@
                     GE_Template.Template.class
             );
 
-<<<<<<< HEAD
-            for (FORM_Template.Section formSection : t.layout.sections) {
-                for (FORM_Template.Element formElement : formSection.elements) {
-=======
             for (GE_Template.Section formSection : template.layout.sections) {
                 for (GE_Template.Element formElement : formSection.elements) {
->>>>>>> 72564ab5
                     if (formElement.dataImportFieldMappingDevNames == null) {
                         continue;
                     }
