/*
    Copyright (c) 2019, Salesforce.org
    All rights reserved.

    Redistribution and use in source and binary forms, with or without
    modification, are permitted provided that the following conditions are met:

    * Redistributions of source code must retain the above copyright
      notice, this list of conditions and the following disclaimer.
    * Redistributions in binary form must reproduce the above copyright
      notice, this list of conditions and the following disclaimer in the
      documentation and/or other materials provided with the distribution.
    * Neither the name of Salesforce.org nor the names of
      its contributors may be used to endorse or promote products derived
      from this software without specific prior written permission.

    THIS SOFTWARE IS PROVIDED BY THE COPYRIGHT HOLDERS AND CONTRIBUTORS
    "AS IS" AND ANY EXPRESS OR IMPLIED WARRANTIES, INCLUDING, BUT NOT
    LIMITED TO, THE IMPLIED WARRANTIES OF MERCHANTABILITY AND FITNESS
    FOR A PARTICULAR PURPOSE ARE DISCLAIMED. IN NO EVENT SHALL THE
    COPYRIGHT HOLDER OR CONTRIBUTORS BE LIABLE FOR ANY DIRECT, INDIRECT,
    INCIDENTAL, SPECIAL, EXEMPLARY, OR CONSEQUENTIAL DAMAGES (INCLUDING,
    BUT NOT LIMITED TO, PROCUREMENT OF SUBSTITUTE GOODS OR SERVICES;
    LOSS OF USE, DATA, OR PROFITS; OR BUSINESS INTERRUPTION) HOWEVER
    CAUSED AND ON ANY THEORY OF LIABILITY, WHETHER IN CONTRACT, STRICT
    LIABILITY, OR TORT (INCLUDING NEGLIGENCE OR OTHERWISE) ARISING IN
    ANY WAY OUT OF THE USE OF THIS SOFTWARE, EVEN IF ADVISED OF THE
    POSSIBILITY OF SUCH DAMAGE.
*/
/**
* @author Salesforce.org
* @date 2019
* @group BGE
* @group-content ../../ApexDocContent/BatchDataImport.htm
* @description Utilities to support Batch Gift Entry.
*/
public with sharing class BGE_BatchGiftEntry_UTIL {

    /*******************************************************************************************************
    * @description Currently limit the set of allowed objects, and point to their BDI-defined 
    *  Object group name
    */
    public static Map<String, String> objectGroupNameByAllowedObjects = new Map<String,String> {
        'Opportunity' => 'Opportunity',
        'npe01__OppPayment__c' => 'Payment'
    };

    /*******************************************************************************************************
    * @description Provides field mapping configuration used by BGE
    */
    public static Map<SObjectField, BDI_TargetFields> targetFieldsBySourceField =
        BDI_DataImportService.getDefaultMappingService().getTargetFieldsBySourceField();

    /*******************************************************************************************************
    * @description returns a list of DataImport__c fields the Batch Gift Entry UI needs in SOQL
    * @param batchId the batch for which to get all fields for soql
    * @return List<String> list of DataImport__c field api names
    */
    public static List<String> getDataImportFields(Id batchId) {
        return getDataImportFields(batchId, true);
    }

    /*******************************************************************************************************
    * @description returns a list of DataImport__c fields the Batch Gift Entry UI needs in SOQL
    * @param batchId the batch for which to get all fields for soql
    * @param includeRelationshipFields whether to include relationship fields in the returned list
    * @return List<String> list of DataImport__c field api names
    */
    public static List<String> getDataImportFields(Id batchId, Boolean includeRelationshipFields) {
        List<String> fieldApiNames = new List<String>();

        // Query the Batch to determine which set of fields will be needed.
        // Batches created using BGE_DataImportBatchEntry store fields used by its Data
<<<<<<< HEAD
        // Import records in Active_Fields__c, while Batches created in geBatchGiftEntryApp
=======
        // Import records in Active_Fields__c, while Batches created in GE_GiftEntry
>>>>>>> 5f424660
        // use fields included in the Form_Template__c record related to the Batch.
        DataImportBatch__c batch = [
                SELECT Batch_Gift_Entry_Version__c,
                        Form_Template__r.Template_JSON__c
                FROM DataImportBatch__c
                WHERE Id = :batchId
        ];

        if (batch.Batch_Gift_Entry_Version__c == null ||
                batch.Batch_Gift_Entry_Version__c < 2.0) {

            fieldApiNames = getCoreDataImportFields(includeRelationshipFields);
            fieldApiNames.addAll(getActiveFieldNamesFromBatch(batchId));

        } else if (batch.Batch_Gift_Entry_Version__c >= 2.0) {

            for (String field : getCoreDataImportFields(includeRelationshipFields)) {
                fieldApiNames.add(field.toLowerCase());
            }

            // Must explicitly use BDI_MappingServiceAdvanced here (as opposed to
            // BDI_DataImportService.getDefaultMappingService()) because of the need
            // to reference the fieldMappingByDevName property.
            Map<String,BDI_FieldMapping> fieldMappingByDevName =
                    BDI_MappingServiceAdvanced.getInstance().fieldMappingByDevName;

            FORM_Template t = (FORM_Template) JSON.deserialize(
                    batch.Form_Template__r.Template_JSON__c,
                    FORM_Template.class
            );

            for (FORM_Section formSection : t.layout.sections) {
                for (FORM_Element formElement : formSection.elements) {

                    // Get the field mapping, used to reference the source field
                    String fieldMappingName = formElement.dataImportFieldMappingDevNames[0];
                    BDI_FieldMapping fieldMapping =
                            fieldMappingByDevName.get(fieldMappingName);
                    if (fieldMapping == null) {
                        continue;
                    }

                    // Add the source fields used in the Template
                    if (!fieldApiNames.contains(fieldMapping.Source_Field_API_Name.toLowerCase())) {
                        fieldApiNames.add(fieldMapping.Source_Field_API_Name.toLowerCase());
                    }

                    // Add the Name fields on the related object(s) for all Lookup fields,
                    // used as display value(s) for Lookup fields loaded in the Form UI
                    if (fieldMapping.Source_Field_Data_Type == 'REFERENCE') {
                        String relatedObjNameField = String.join(new List<String>{
                                fieldMapping.Source_Field_API_Name.replace('__c', '__r'),
                                'Name'
                        }, '.'
                        ).toLowerCase();
                        if (!fieldApiNames.contains(relatedObjNameField)) {
                            fieldApiNames.add(relatedObjNameField);
                        }
                    }
                }
            }
        }

        return fieldApiNames;
    }

    /*******************************************************************************************************
    * @description Returns the subset of DataImport__c fields that are part of every batch
    * @param includeRelationshipFields whether to include relationship fields in the returned list
    * @return list of DataImport__c field api names
    */
    private static List<String> getCoreDataImportFields(Boolean includeRelationshipFields) {
        List<String> fields = new List<String> {
            'Id',
            'Account1Imported__c',
            'Contact1Imported__c',
            'Donation_Donor__c',
            'DonationImported__c',
            'DonationImportStatus__c',
            'FailureInformation__c',
            'NPSP_Data_Import_Batch__c',
            'PaymentImported__c',
            'PaymentImportStatus__c',
            'Status__c'
        };

        if (includeRelationshipFields) {
            fields.addAll(new List<String> {
                'Account1Imported__r.Name',
                'Contact1Imported__r.Name',
                'DonationImported__r.Name',
                'PaymentImported__r.Name'
            });
        }

        // Maybe create new method in UTIL_Namespace for lists
        List<String> namespacedFields = new List<String>();
        for(String fieldName : fields) {
            namespacedFields.add(UTIL_Namespace.StrAllNSPrefix(fieldName));
        }

        return namespacedFields;
    }

     /*******************************************************************************************************
    * @description parses Active_Fields__c for the list of user-defined fields included in the batch config
    * @param batchId: ID of the NPSP_Data_Import_Batch__c
    * @return list of field api names
    */
    public static List<String> getActiveFieldNamesFromBatch(Id batchId) {
        DataImportBatch__c batch = [SELECT Active_Fields__c FROM DataImportBatch__c WHERE Id = :batchId];
        String activeFieldsJSON = batch.Active_Fields__c;
        List<String> activeFieldNames = new List<String>();

        if (activeFieldsJSON != null) {
            List<BGE_ConfigurationWizard_CTRL.BGEField> activeFields =
                (List<BGE_ConfigurationWizard_CTRL.BGEField>)JSON.deserialize(
                    activeFieldsJSON,
                    List<BGE_ConfigurationWizard_CTRL.BGEField>.class
                );
            for (BGE_ConfigurationWizard_CTRL.BGEField field : activeFields) {
                activeFieldNames.add(field.name);
                if (field.type == 'reference') {
                    DescribeFieldResult lookupDFR = UTIL_Describe.getFieldDescribe(
                        UTIL_Namespace.StrTokenNSPrefix('DataImport__c'),
                        field.name.toLowerCase()
                    );
                    String referencedObjectName = lookupDFR.getReferenceTo()[0].getDescribe().name;
                    activeFieldNames.add(field.name.substringBefore('__c') + '__r.' + UTIL_Describe.getNameField(referencedObjectName));
                }
            }
        }

        return activeFieldNames;
    }

    /*******************************************************************************************************
    * @description checks for read, create, and edit FLS for a given field
    * @param dfr DescribeFieldResult of the field to check
    * @return Boolean
    */
    public static Boolean canUpdateField(DescribeFieldResult dfr) {
        return dfr.isCreateable() && dfr.isUpdateable();
    }

    /*******************************************************************************************************
    * @description Returns the relevant Batch fields for soql
    * @return list of field API names
    */
    public static List<String> getBatchFieldNames() {
        return new List<String>{
            'Id',
            'Name',
            'Active_Fields__c',
            'Batch_Description__c',
            'Batch_Process_Size__c',
            'Contact_Matching_Rule__c',
            'Donation_Matching_Behavior__c',
            'Donation_Matching_Implementing_Class__c',
            'Donation_Matching_Rule__c',
            'Donation_Date_Range__c',
            'Expected_Count_of_Gifts__c',
            'Expected_Total_Batch_Amount__c',
            'Post_Process_Implementing_Class__c',
            'Process_Using_Scheduled_Job__c',
            'RequireTotalMatch__c',
            'Run_Opportunity_Rollups_while_Processing__c'

        };
    }

    /*******************************************************************************************************
    * @description Checks to see whether the running user has permission to edit a given list of fields
    * @param fieldsToCheck list of DescribeFieldResult records to check
    * @return void Throws an exception if user lacks edit permissions on any field
    */
    public static void checkFieldPermissions(List<DescribeFieldResult> fieldsToCheck) {
        Boolean hasPermission = true;
        List<String> fieldsWithoutPermission = new List<String>();

        for (DescribeFieldResult dfr : fieldsToCheck) {
            if (!UTIL_Permissions.canUpdate(dfr, false)) {
                hasPermission = false;
                fieldsWithoutPermission.add(dfr.getLabel());
            }
        }

        if (!hasPermission) {
            handleMissingPermissions(fieldsWithoutPermission);
        }

    }

    public static void checkFieldPermissions(String objectName, List<String> fieldNamesToCheck) {
        List<DescribeFieldResult> fieldResults = new List<DescribeFieldResult>();
        for (String fieldName : fieldNamesToCheck) {
            if (fieldName.contains('__r')) {
                fieldName = fieldName.substringBefore('__r') + '__c';
            }

            DescribeFieldResult fieldResult =
                UTIL_Describe.getFieldDescribe(UTIL_Namespace.StrAllNSPrefix(objectName), fieldName);

            if (fieldName != 'Id' && !fieldResults.contains(fieldResult)) {
                fieldResults.add(fieldResult);
            }
        }
        checkFieldPermissions(fieldResults);
    }

    /*******************************************************************************************************
    * @description Handles missing field permissions
    * @param missingPermissions list of DescribeFieldResult records for which permissions are lacking
    * @return void Throws an exception if user lacks permissions on any field
    */
    public static void handleMissingPermissions(List<DescribeFieldResult> missingPermissions) {
        List<String> fieldNames = new List<String>();
        for (DescribeFieldResult fieldResult : missingPermissions) {
            fieldNames.add(fieldResult.getLabel());
        }
        handleMissingPermissions(fieldNames);
    }

    /*******************************************************************************************************
    * @description Handles missing field permissions
    * @param missingPermissions list of Strings identifying the fields with missing permissions
    * @return void Throws an exception if user lacks permissions on any field
    */
    private static void handleMissingPermissions(List<String> missingPermissions) {

        if (!missingPermissions.isEmpty()) {
            String errorMsg = Label.bgeFLSError + ' [' + truncateList(missingPermissions, 3) + ']';
            AuraHandledException ex = new AuraHandledException(errorMsg);
            ex.setMessage(errorMsg);
            throw ex;
        }
    }

    /*******************************************************************************************************
    * @description Takes a list of strings and converts it to a string of a subset of the original list
    * @param items list of Strings
    * @param maxItems the maximum number of Strings from the list to retain
    * @return String the truncated list of strings, separated by a comma
    * @example truncateList(new List<String>{ 'apple', 'orange', 'banana', 'pear' }, 2); // returns 'apple, 
    *  orange ...'
    */
    @TestVisible
    private static String truncateList(List<String> items, Integer maxItems) {
        Integer totalItems = items.size();
        List<String> limitedItems = new List<String>();

        for (Integer i = 0; i < maxItems && i < items.size(); i++) {
            limitedItems.add(items[i]);
        }

        return String.join(limitedItems, ', ') + (totalItems > maxItems ? ' ...' : '');
    }

    /*******************************************************************************************************
    * @description Checks for field permissions needed to create a new Batch
    * User must have fields on DataImportBatch__c that appear in the config wizard
    * as well as Donation_Amount__c on DataImport__c because it is locked as a required field in config wizard
    * @return void; throws an AuraHandledException if any fields fail FLS check
    */
    public static void checkFieldPermissionsNeededForBatch() {

        List<DescribeFieldResult> fieldsToCheck = new List<DescribeFieldResult>();

        List<String> batchFieldNames = getBatchFieldNames();

        for (String field : batchFieldNames) {
            if (field != 'Id') {
                field = UTIL_Namespace.StrAllNSPrefix(field);
                fieldsToCheck.add(UTIL_Describe.getFieldDescribe(
                    UTIL_Namespace.StrTokenNSPrefix('DataImportBatch__c'), field));
            }
        }

        // Donation Amount and Donation Date are also required
        fieldsToCheck.add(UTIL_Describe.getFieldDescribe(UTIL_Namespace.StrTokenNSPrefix('DataImport__c'), 
            UTIL_Namespace.StrTokenNSPrefix('Donation_Amount__c')));
        fieldsToCheck.add(UTIL_Describe.getFieldDescribe(UTIL_Namespace.StrTokenNSPrefix('DataImport__c'), 
            UTIL_Namespace.StrTokenNSPrefix('Donation_Date__c')));

        // Lookup from Data Import row to Data Import Batch is also required
        fieldsToCheck.add(UTIL_Describe.getFieldDescribe(UTIL_Namespace.StrTokenNSPrefix('DataImport__c'), 
            UTIL_Namespace.StrTokenNSPrefix('NPSP_Data_Import_Batch__c')));

        checkFieldPermissions(fieldsToCheck);
    }



    /*******************************************************************************************************
    * @description Returns the source field's options formatted for lightning:select if the source field is a picklist
    * or the target field's options if the source field is a string and the target field is a picklist.
    * Returns an empty map if neither case applies.
    */
    public static List<Map<String, String>> getPicklistOptions(String dataImportField){
        List<Map<String, String>> options = new List<Map<String, String>>();

        String dataImportObject = UTIL_Namespace.StrTokenNSPrefix('DataImport__c');

        Schema.DisplayType rawSourceFieldType = UTIL_Describe.getFieldDisplaytype(
            dataImportObject, dataImportField.toLowerCase());

        Schema.DescribeFieldResult sourceFieldDFR = UTIL_Describe.getFieldDescribe(
            dataImportObject, dataImportField.toLowerCase());

        if (rawSourceFieldType == Schema.DisplayType.Picklist) {
            options = UTIL_Describe.getLightningSelectOptions(dataImportObject, dataImportField);

        } else if (rawSourceFieldType == Schema.DisplayType.String) {

            if (targetFieldsBySourceField.containsKey(sourceFieldDFR.getSObjectField())) {
                BDI_TargetFields targetFields = targetFieldsBySourceField.get(sourceFieldDFR.getSObjectField());
                Map<SObjectType, Set<SObjectField>> targetFieldsByTargetObject = 
                    targetFields.getTargetFieldsByTargetObject();

                String targetObject = '';
                String targetField = '';

                // One DI field can be mapped to multiple target fields although it will be rare and presents some 
                // issues with picklists; here we will return info for the first match
                for (Schema.SObjectType targetSObjType: targetFieldsByTargetObject.keySet()) {
                    String aTargetObjectName = targetSObjType.getDescribe().getName();
                    if (objectGroupNameByAllowedObjects.containsKey(aTargetObjectName)) {
                        targetObject = aTargetObjectName;
                        List<SObjectField> mappedTargetFields = 
                            new List<SObjectField> (targetFieldsByTargetObject.get(targetSObjType));
                        if(mappedTargetFields.size() > 0) {
                            targetField = mappedTargetFields[0].getDescribe().getName();
                        }
                    }
                }

                Schema.DisplayType targetFieldType = UTIL_Describe.getFieldDisplaytype(targetObject, targetField);

                if (targetFieldType == Schema.DisplayType.PICKLIST) {
                    options = UTIL_Describe.getLightningSelectOptions(targetObject, targetField);
                } else if (targetField == 'RecordTypeId') {
                    options = UTIL_RecordTypes.getStringRecordTypesForLightningSelect(
                        UTIL_Describe.getSObjectType(targetObject));
                }
            }
        }
        return options;
    }

}<|MERGE_RESOLUTION|>--- conflicted
+++ resolved
@@ -71,11 +71,7 @@
 
         // Query the Batch to determine which set of fields will be needed.
         // Batches created using BGE_DataImportBatchEntry store fields used by its Data
-<<<<<<< HEAD
-        // Import records in Active_Fields__c, while Batches created in geBatchGiftEntryApp
-=======
         // Import records in Active_Fields__c, while Batches created in GE_GiftEntry
->>>>>>> 5f424660
         // use fields included in the Form_Template__c record related to the Batch.
         DataImportBatch__c batch = [
                 SELECT Batch_Gift_Entry_Version__c,
