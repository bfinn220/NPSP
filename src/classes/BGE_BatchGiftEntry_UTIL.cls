--- conflicted
+++ resolved
@@ -168,12 +168,10 @@
 
         // Donation Amount and Donation Date are also required
         fieldsToCheck.add(UTIL_Describe.getFieldDescribe(UTIL_Namespace.StrTokenNSPrefix('DataImport__c'), UTIL_Namespace.StrTokenNSPrefix('Donation_Amount__c')));
-<<<<<<< HEAD
+        fieldsToCheck.add(UTIL_Describe.getFieldDescribe(UTIL_Namespace.StrTokenNSPrefix('DataImport__c'), UTIL_Namespace.StrTokenNSPrefix('Donation_Date__c')));
+      
         // Lookup from Data Import row to Data Import Batch is also required
         fieldsToCheck.add(UTIL_Describe.getFieldDescribe(UTIL_Namespace.StrTokenNSPrefix('DataImport__c'), UTIL_Namespace.StrTokenNSPrefix('NPSP_Data_Import_Batch__c')));
-=======
-        fieldsToCheck.add(UTIL_Describe.getFieldDescribe(UTIL_Namespace.StrTokenNSPrefix('DataImport__c'), UTIL_Namespace.StrTokenNSPrefix('Donation_Date__c')));
->>>>>>> 82636a51
 
         checkFieldPermissions(fieldsToCheck);
     }
