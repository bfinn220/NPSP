--- conflicted
+++ resolved
@@ -44,11 +44,8 @@
 
     private static final Date START_DATE = Date.newInstance(2019, 9, 15);
 
-<<<<<<< HEAD
-=======
     public static final Integer MIGRATION_INSTALLMENT_NUMBER_FLAG = RD2_OpportunityService.MIGRATION_INSTALLMENT_NUMBER_FLAG;
 
->>>>>>> a26826b2
     /****
     * @description Creates data required for unit tests
     */
@@ -115,11 +112,7 @@
      * @description Verifies an Opp with Close Date today is not created if it already exists
      */
     @IsTest
-<<<<<<< HEAD
-    private static void shouldNotCreateDuplicateOppWhenCloseDateIsToday() {
-=======
     private static void shouldNotCreateDuplicateOppWhenNextCloseDateIsToday() {
->>>>>>> a26826b2
         RD2_EnablementService_TEST.setRecurringDonations2Enabled();
 
         final Date today = START_DATE.addMonths(1);
@@ -149,11 +142,7 @@
      * @description Verifies an Opp with Close Date in future is not created if it already exists
      */
     @IsTest
-<<<<<<< HEAD
-    private static void shouldNotCreateDuplicateOppWhenCloseDateIsInFuture() {
-=======
     private static void shouldNotCreateDuplicateOppWhenNextCloseDateIsInFuture() {
->>>>>>> a26826b2
         RD2_EnablementService_TEST.setRecurringDonations2Enabled();
 
         final Date today = START_DATE.addMonths(1).addDays(1);
@@ -174,7 +163,6 @@
         runBatch(new RD2_OpportunityEvaluation_BATCH(today));
 
         assertBatchJobIteration(1);
-<<<<<<< HEAD
 
         opps = oppGateway.getRecords(rd);
         System.assertEquals(1, opps.size(), 'No new Opp should be created: ' + opps);
@@ -404,224 +392,21 @@
 
         assertRecordsFailed(batch, 0);
 
-=======
-
-        opps = oppGateway.getRecords(rd);
-        System.assertEquals(1, opps.size(), 'No new Opp should be created: ' + opps);
-        System.assertEquals(nextCloseDate, opps[0].CloseDate, 'Close Date should be unchanged: ' + opps);
-    }
-
-    /**
-     * @description Verifies an Opp with Close Date equal to today is created if it already does not exist
-     */
-    @IsTest
-    private static void shouldCreateNextOppWhenCloseDateIsToday() {
-        RD2_EnablementService_TEST.setRecurringDonations2Enabled();
-
-        final Date prevCloseDate = START_DATE.addMonths(1);
-        final Date today = START_DATE.addMonths(2);
-        RD2_ScheduleService.currentDate = today;
-
-        npe03__Recurring_Donation__c rd = getRecurringDonationBuilder().build();
-        insert rd;
-
-        insert getOpportunityBuilder(rd)
-            .withClosedWonStage()
-            .withCloseDate(prevCloseDate)
-            .build();
-        
-        List<Opportunity> opps = oppGateway.getRecords(rd);
-        System.assertEquals(1, opps.size(), 'An Opp should exist: ' + opps);
-
-        runBatch(new RD2_OpportunityEvaluation_BATCH(today));
-
-        Map<Id, Opportunity> oppById = new Map<Id, Opportunity>(oppGateway.getRecords(rd));
-        System.assertEquals(2, oppById.size(), 'New Opp should be created: ' + oppById.values());
-
-        System.assertEquals(prevCloseDate, oppById.remove(opps[0].Id).CloseDate, 
-            'Close Date should be unchanged for the existing Opp');
-        System.assertEquals(today, oppById.values()[0].CloseDate, 
-            'Close Date on the new Opp should match next Close Date');
-    }
-
-    /**
-     * @description Verifies an Opp with Close Date equal to the Recurring Donation Next Donation Date is created
-     */
-    @IsTest
-    private static void shouldCreateNextOppWhenCloseDateIsInFuture() {
-        RD2_EnablementService_TEST.setRecurringDonations2Enabled();
-
-        final Date prevCloseDate = START_DATE.addMonths(1);
-        final Date today = prevCloseDate.addDays(1);
-        final Date nextCloseDate = START_DATE.addMonths(2);
-        RD2_ScheduleService.currentDate = today;
-
-        npe03__Recurring_Donation__c rd = getRecurringDonationBuilder().build();
-        insert rd;
-
-        insert getOpportunityBuilder(rd)
-            .withOpenStage()
-            .withCloseDate(prevCloseDate)
-            .build();
-        
-        List<Opportunity> opps = oppGateway.getRecords(rd);
-        System.assertEquals(1, opps.size(), 'An Opp should exist: ' + opps);
-
-        runBatch(new RD2_OpportunityEvaluation_BATCH(today));
-
-        Map<Id, Opportunity> oppById = new Map<Id, Opportunity>(oppGateway.getRecords(rd));
-        System.assertEquals(2, oppById.size(), 'New Opp should be created: ' + oppById.values());
-
-        System.assertEquals(prevCloseDate, oppById.remove(opps[0].Id).CloseDate, 
-            'Close Date should be unchanged for the existing Opp');
-        System.assertEquals(nextCloseDate, oppById.values()[0].CloseDate, 
-            'Close Date on the new Opp should match next Close Date');
-    }
-
-    /**
-     * @description Verifies an Opp with Close Date equal to the Recurring Donation Next Donation Date is created
-     * when Installment Period is "1st and 15th"
-     */
-    @IsTest
-    private static void shouldCreateNextOppWhenInstallmentPeriodIs1stAnd15th() {
-        RD2_EnablementService_TEST.setRecurringDonations2Enabled();
-
-        final Date prevCloseDate = START_DATE.addMonths(1);
-        final Date today = prevCloseDate.addDays(1);
-        final Date nextCloseDate = START_DATE.addMonths(2).toStartOfMonth();
-        RD2_ScheduleService.currentDate = today;
-
-        npe03__Recurring_Donation__c rd = getRecurringDonationBuilder()
-            .withInstallmentPeriod(RD2_Constants.INSTALLMENT_PERIOD_FIRST_AND_FIFTEENTH)
-            .withDayOfMonth(null)
-            .build();
-        insert rd;
-
-        insert getOpportunityBuilder(rd)
-            .withClosedWonStage()
-            .withCloseDate(prevCloseDate)
-            .build();
-        
-        List<Opportunity> opps = oppGateway.getRecords(rd);
-        System.assertEquals(1, opps.size(), 'An Opp should exist: ' + opps);
-
-        runBatch(new RD2_OpportunityEvaluation_BATCH(today));
-
-        Map<Id, Opportunity> oppById = new Map<Id, Opportunity>(oppGateway.getRecords(rd));
-        System.assertEquals(2, oppById.size(), 'New Opp should be created: ' + oppById.values());
-
-        System.assertEquals(prevCloseDate, oppById.remove(opps[0].Id).CloseDate, 
-            'Close Date should be unchanged for the existing Opp');
-        System.assertEquals(nextCloseDate, oppById.values()[0].CloseDate, 
-            'Close Date on the new Opp should match next Close Date');
-    }
-
-    /**
-     * @description Verifies an Opp is not created when next Close Date is the after RD Schedule End Date
-     */
-    @IsTest
-    private static void shouldNotCreateNextOppWhenScheduleEndDateIsPassed() {
-        RD2_EnablementService_TEST.setRecurringDonations2Enabled();
-
-        final Date today = START_DATE.addMonths(1).addDays(1);
-        RD2_ScheduleService.currentDate = today;
-
-        npe03__Recurring_Donation__c rd = getRecurringDonationBuilder().build();
-        insert rd;
-        
-        List<RecurringDonationSchedule__c> rdSchedules = scheduleGateway.getRecords(rd);  
-        System.assertEquals(1, rdSchedules.size(), 'An RD Schedule should exist: ' + rdSchedules);   
-
-        //Set Schedule End Date to date before the next Close Date
-        rdSchedules[0].EndDate__c = START_DATE.addMonths(2).addDays(-1);
-        update rdSchedules[0];
-
-        runBatch(new RD2_OpportunityEvaluation_BATCH(today));
-
-        List<Opportunity> opps = oppGateway.getRecords(rd);
-        System.assertEquals(0, opps.size(), 'No new Opp should be created: ' + opps);
-    }
-
-    /**
-     * @description Verifies an Opp is created when next Close Date is the RD Schedule End Date
-     */
-    @IsTest
-    private static void shouldCreateNextOppWhenScheduleEndDateIsNextCloseDate() {
-        RD2_EnablementService_TEST.setRecurringDonations2Enabled();
-
-        final Date today = START_DATE.addMonths(1).addDays(1);
-        RD2_ScheduleService.currentDate = today;
-
-        npe03__Recurring_Donation__c rd = getRecurringDonationBuilder().build();
-        insert rd;
-        
-        List<RecurringDonationSchedule__c> rdSchedules = scheduleGateway.getRecords(rd);  
-        System.assertEquals(1, rdSchedules.size(), 'An RD Schedule should exist: ' + rdSchedules);   
-
-        //Set Schedule End Date to the next Close Date
-        rdSchedules[0].EndDate__c = START_DATE.addMonths(2);
-        update rdSchedules[0];
-
-        runBatch(new RD2_OpportunityEvaluation_BATCH(today));
-
         List<Opportunity> opps = oppGateway.getRecords(rd);
         System.assertEquals(1, opps.size(), 'A new Opportunity should be created: ' + opps);
-        System.assertEquals(rdSchedules[0].EndDate__c, opps[0].CloseDate, 
-            'Close Date on the new Opp should match next Close Date');
-    }
-
-    /**
-     * @description Verifies RD Next Donation Date is updated when it is outdated and the new Opp is created
-     */
-    @IsTest
-    private static void shouldCreateNextOppWhenRDNextDonationDateIsOutdated() {
-        RD2_EnablementService_TEST.setRecurringDonations2Enabled();
-
-        final Date prevCloseDate = START_DATE;
-        Date today = prevCloseDate.addDays(1);
-        final Date nextDonationDate = prevCloseDate.addMonths(1);
-        RD2_ScheduleService.currentDate = today;
-
-        npe03__Recurring_Donation__c rd = getRecurringDonationBuilder().build();
-        insert rd;
-
-        insert getOpportunityBuilder(rd)
-            .withOpenStage()
-            .withCloseDate(prevCloseDate)
-            .build();
-        
-        List<Opportunity> opps = oppGateway.getRecords(rd);
-        System.assertEquals(1, opps.size(), 'An Opp should exist: ' + opps);
-
-        rd = rdGateway.getRecord(rd.Id);
-        System.assertEquals(nextDonationDate, rd.npe03__Next_Payment_Date__c, 'Next Donation Date should match');
-
-        //Next Donation Date is outdated
-        today = nextDonationDate.addDays(1);
-        final Date nextCloseDate = nextDonationDate.addMonths(1);
-        //need to set the Schedule Service current date due to other async jobs completing at Test.stopTest()
-        RD2_ScheduleService.currentDate = today;
-
-        runBatch(new RD2_OpportunityEvaluation_BATCH(today));
-
-        rd = rdGateway.getRecord(rd.Id);
-        System.assertEquals(nextCloseDate, rd.npe03__Next_Payment_Date__c, 'Next Donation Date should match');
-
-        Map<Id, Opportunity> oppById = new Map<Id, Opportunity>(oppGateway.getRecords(rd));
-        System.assertEquals(2, oppById.size(), 'New Opp should be created: ' + oppById.values());
-
-        System.assertEquals(prevCloseDate, oppById.remove(opps[0].Id).CloseDate, 
-            'Close Date should be unchanged for the existing Opp');
-        System.assertEquals(nextCloseDate, oppById.values()[0].CloseDate, 
-            'Close Date on the new Opp should match next Close Date after today');
-    }
-
-    /**
-     * @description Verifies number of failed Opps is zero on Opp DML success
-     */
-    @IsTest
-    private static void shouldReturnZeroRecordsFailedWhenOppDMLSucceeds() {
-        RD2_EnablementService_TEST.setRecurringDonations2Enabled();
+
+        List<Error__c> errors = errorGateway.getRecords();
+        System.assertEquals(0, errors.size(), 'No error should be created: ' + errors);
+    }
+
+    /**
+     * @description Verifies number of failed Opps is tracked on Opp DML fail
+     */
+    @IsTest
+    private static void shouldReturnRecordsFailedWhenOppDMLFails() {
+        RD2_EnablementService_TEST.setRecurringDonations2Enabled();
+
+        configInvalidOppRecordTypeId();
 
         final Date today = START_DATE.addMonths(1).addDays(1);
         final Date nextCloseDate = START_DATE.addMonths(2);
@@ -632,34 +417,6 @@
 
         RD2_OpportunityEvaluation_BATCH batch = executeAndFinishBatch(rd.Id, today);
 
-        assertRecordsFailed(batch, 0);
-
->>>>>>> a26826b2
-        List<Opportunity> opps = oppGateway.getRecords(rd);
-        System.assertEquals(1, opps.size(), 'A new Opportunity should be created: ' + opps);
-
-        List<Error__c> errors = errorGateway.getRecords();
-        System.assertEquals(0, errors.size(), 'No error should be created: ' + errors);
-    }
-
-    /**
-     * @description Verifies number of failed Opps is tracked on Opp DML fail
-     */
-    @IsTest
-    private static void shouldReturnRecordsFailedWhenOppDMLFails() {
-        RD2_EnablementService_TEST.setRecurringDonations2Enabled();
-
-        configInvalidOppRecordTypeId();
-
-        final Date today = START_DATE.addMonths(1).addDays(1);
-        final Date nextCloseDate = START_DATE.addMonths(2);
-        RD2_ScheduleService.currentDate = today;
-
-        npe03__Recurring_Donation__c rd = getRecurringDonationBuilder().build();
-        insert rd;
-
-        RD2_OpportunityEvaluation_BATCH batch = executeAndFinishBatch(rd.Id, today);
-
         assertRecordsFailed(batch, 1);
 
         List<Opportunity> opps = oppGateway.getRecords(rd);
@@ -668,8 +425,6 @@
         List<Error__c> errors = errorGateway.getRecords();
         System.assertEquals(1, errors.size(), 'An error should be created: ' + errors);
     }
-<<<<<<< HEAD
-=======
 
     /**
      * @description Verifies an Opp with the next Close Date is created
@@ -738,7 +493,6 @@
         System.assertEquals(true, opps[0].isClosed && !opps[0].isWon, 'Existing Closed Lost Opp should stay closed');
     }
 
->>>>>>> a26826b2
     
 
     // Helpers
