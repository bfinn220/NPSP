--- conflicted
+++ resolved
@@ -427,7 +427,6 @@
     }
 
     /**
-<<<<<<< HEAD
     * @description Ensures that when the DisableRollupsWhenCreatingInstallments__c flag is NOT set
     * and CRLP is enabled, the rollups do execute properly when the RD Batch Job is run
     */
@@ -468,7 +467,6 @@
         rd = rdGateway.getRecord(rd.Id);
         System.assertEquals(null, rd.npe03__Paid_Amount__c, 'The PaidAmount field should still be null instead of zero');
     }
-=======
      * @description Verifies an Opp with the next Close Date is created
      * when the same Close Date Opp is Closed Lost in data migration
      */
@@ -535,7 +533,6 @@
         System.assertEquals(true, opps[0].isClosed && !opps[0].isWon, 'Existing Closed Lost Opp should stay closed');
     }
 
->>>>>>> a26826b2
     
 
     // Helpers
