/*
    Copyright (c) 2020, Salesforce.org
    All rights reserved.

    Redistribution and use in source and binary forms, with or without
    modification, are permitted provided that the following conditions are met:

    * Redistributions of source code must retain the above copyright
      notice, this list of conditions and the following disclaimer.
    * Redistributions in binary form must reproduce the above copyright
      notice, this list of conditions and the following disclaimer in the
      documentation and/or other materials provided with the distribution.
    * Neither the name of Salesforce.org nor the names of
      its contributors may be used to endorse or promote products derived
      from this software without specific prior written permission.

    THIS SOFTWARE IS PROVIDED BY THE COPYRIGHT HOLDERS AND CONTRIBUTORS
    "AS IS" AND ANY EXPRESS OR IMPLIED WARRANTIES, INCLUDING, BUT NOT
    LIMITED TO, THE IMPLIED WARRANTIES OF MERCHANTABILITY AND FITNESS
    FOR A PARTICULAR PURPOSE ARE DISCLAIMED. IN NO EVENT SHALL THE
    COPYRIGHT HOLDER OR CONTRIBUTORS BE LIABLE FOR ANY DIRECT, INDIRECT,
    INCIDENTAL, SPECIAL, EXEMPLARY, OR CONSEQUENTIAL DAMAGES (INCLUDING,
    BUT NOT LIMITED TO, PROCUREMENT OF SUBSTITUTE GOODS OR SERVICES;
    LOSS OF USE, DATA, OR PROFITS; OR BUSINESS INTERRUPTION) HOWEVER
    CAUSED AND ON ANY THEORY OF LIABILITY, WHETHER IN CONTRACT, STRICT
    LIABILITY, OR TORT (INCLUDING NEGLIGENCE OR OTHERWISE) ARISING IN
    ANY WAY OUT OF THE USE OF THIS SOFTWARE, EVEN IF ADVISED OF THE
    POSSIBILITY OF SUCH DAMAGE.
*/
/**
* @author Salesforce.org
* @date 2020
* @group BGE
* @group-content ../../ApexDocContent/BatchDataImport.htm
* @description Class to hold functionality related to Gift Entry Templates.
*/

public with sharing class GE_Template {
    static final String TEMPLATE_VERSION = '1.0';

    /**
     * @description This method determines if there is a default template, 
     * if not, it will create a new template and update the custom setting with 
     * the newly created template's ID as the default template. 
     *
     */
    public static void createDefaultTemplateIfNecessary() {
        // TODO: Should also block template creation if Advanced Mapping is not enabled
        if (giftEntryIsEnabled() && !hasDefaultTemplate()) {
            Form_Template__c newDefaultTemplate = buildDefaultTemplate();
            
            insert newDefaultTemplate;

            Gift_Entry_Settings__c giftEntryCustomSetting = UTIL_CustomSettingsFacade.getGiftEntrySettings();
            giftEntryCustomSetting.Default_Gift_Entry_Template__c = newDefaultTemplate.Id;

            update giftEntryCustomSetting;
        }
    }

    /**
     * @description This method determines if there is an existing default template.  
     *
     * @return Returns whether or not there is an existing default template. 
     */
    private static Boolean hasDefaultTemplate() {
            
        // Get the gift entry custom setting to check for the default template.             
        Gift_Entry_Settings__c giftEntryCustomSetting = UTIL_CustomSettingsFacade.getGiftEntrySettings();

        if (giftEntryCustomSetting.Default_Gift_Entry_Template__c != null && 
            giftEntryCustomSetting.Default_Gift_Entry_Template__c != '') {
            
            // If there is an ID already stored, try to get this particular template. 
            List<Form_Template__c> templateList = [SELECT 
                        Id, 
                        Name 
                FROM Form_Template__c 
                WHERE Id =: giftEntryCustomSetting.Default_Gift_Entry_Template__c];

            // If there is an associated template, there is a valid default template. 
            return templateList.isEmpty() ? false : true;
        }

        return false;
    }

    /**
     * @description This method determines if the gift entry feature is enabled  
     *
     * @return Returns whether or not the feature is enabled.
     */
    private static Boolean giftEntryIsEnabled() {
            
        // Get the gift entry custom setting to check for the default template.             
        Gift_Entry_Settings__c giftEntryCustomSetting = UTIL_CustomSettingsFacade.getGiftEntrySettings();

        if (giftEntryCustomSetting.Enable_Gift_Entry__c) {
            return true;
        }

        return false;
    }

    /**
     * @description This method builds a new default template using the base JSON string. 
     * It will update the base JSON string with the updated field mapping dev names.
     *   
     *
     * @return A new Form template that is ready to be saved into the DB and used. 
     */
    @TestVisible
    private static Form_Template__c buildDefaultTemplate() {
        Form_Template__c newDefaultTemplate = new Form_Template__c();
        List<StaticResource> defaultTemplateSRList = [SELECT 
                    Id, 
                    Body 
            FROM StaticResource 
            WHERE Name = 'DefaultGiftEntryTemplate' LIMIT 1];

        String defaultTemplateSRJSON = '';

        if (!defaultTemplateSRList.isEmpty()) {
            defaultTemplateSRJSON = defaultTemplateSRList[0].Body.toString();
        }

        // Get a mapping of partial dev names to full dev names for this org.
        // Example:
        // Account1_Name -> Account1_Name_ee63cf9df
        // 
        // This is used for updating the base JSON's field mapping dev names with the org's dev names. 
        Map<String, String> updatedFieldDevNameMap = new Map<String, String>();

        // This is used for updating the base JSON's object mapping dev names with the org's dev names. 
        Map<String, String> updatedObjectDevNameMap = new Map<String, String>();
        
        populateDevNameMapping(updatedFieldDevNameMap, updatedObjectDevNameMap);
        
        Template defaultTemplate = (Template)JSON.deserialize(defaultTemplateSRJSON, Template.class);
        Layout defaultLayout = defaultTemplate.layout;
        List<Section> sectionList = defaultLayout.sections;

        for (Section section : sectionList) {
            List<Element> elementList = section.elements;

            for (Element element : elementList) {
                if (element.dataImportObjectMappingDevName != null) {
                    String partialObjectDevName = element.dataImportObjectMappingDevName.substringBeforeLast('_');
                    if (updatedObjectDevNameMap.containsKey(partialObjectDevName)) {
                        element.dataImportObjectMappingDevName = updatedObjectDevNameMap.get(partialObjectDevName);
                    }
                }
                if (element.dataImportFieldMappingDevNames != null) {
                    for (Integer i=0; i<element.dataImportFieldMappingDevNames.size(); i++) {
                        // Get the updated dev name for this org and replace it into the Base JSON
                        String partialDevName = 
                            element.dataImportFieldMappingDevNames.get(i).substringBeforeLast('_');
    
                        // If the updated Dev Name map doesn't contain the partial dev name
                        // it is not necessary to be updated. It is probably a field
                        // that is on the DI itself and not a mapped field.
                        // e.g. 'Donation_Donor__c', 'Account1Imported__c', etc
                        if (updatedFieldDevNameMap.containsKey(partialDevName)) {
                            element.dataImportFieldMappingDevNames.set(i, updatedFieldDevNameMap.get(partialDevName));
                        } else {
                            String fullDevName = element.dataImportFieldMappingDevNames.get(i);
    
                            if (fullDevName.endsWith('__c')) {
                                fullDevName = UTIL_Namespace.StrTokenNSPrefix(fullDevName);
                                // Align field api name with environment namespace if needed
                                element.fieldApiName =
                                    element.fieldApiName != null ?
                                    UTIL_Namespace.StrTokenNSPrefix(element.fieldApiName) :
                                    element.fieldApiName;
                                // Align object api name with environment namespace if needed
                                element.objectApiName = element.objectApiName != null ?
                                    UTIL_Namespace.StrTokenNSPrefix(element.objectApiName) :
                                    element.objectApiName;
                            }
    
                            // If it is a DI field, apply the namespace, if there is one. 
                            element.dataImportFieldMappingDevNames.set(i, fullDevName);
                        }
                    }
                }
            }
        }

        // Update the batch header fields with the namespace prefix, if necessary
        List<BatchHeaderField> batchHeaderFieldList = defaultTemplate.batchHeaderFields;
        
        for (BatchHeaderField batchHeaderField : batchHeaderFieldList) {

            if (batchHeaderField.apiName.endsWith('__c')) {
                batchHeaderField.apiName = UTIL_Namespace.StrTokenNSPrefix(batchHeaderField.apiName);
            }
        }

        newDefaultTemplate.Name = defaultTemplate.name;
        newDefaultTemplate.Description__c = defaultTemplate.description;
        newDefaultTemplate.Template_JSON__c = JSON.serialize(defaultTemplate);
        newDefaultTemplate.Format_Version__c = TEMPLATE_VERSION;
        return newDefaultTemplate;
    }
    
    /**
     * @description This method builds a mapping of partial dev name to 
     * the full dev name using the org's field mapping custom metadata records. 
     *
     * @return A mapping of partial dev name to full dev name. 
     * e.g. Account1_Name -> Account1_Name_ee63cf9df
     */
    private static void populateDevNameMapping(Map<String,String> updatedFieldDevNameMap,
        Map<String,String> updatedObjectDevNameMap) {

        // Get the org's migrated field mappings. 
        List<Data_Import_Field_Mapping__mdt> fieldMappingCMTList = [
                SELECT Id, 
                        MasterLabel, 
                        DeveloperName,
                        Target_Object_Mapping__r.DeveloperName
                FROM Data_Import_Field_Mapping__mdt 
                WHERE Data_Import_Field_Mapping_Set__r.DeveloperName =: 
                    BDI_MigrationMappingUtility.MIGRATED_CUSTOM_FIELD_MAPPING_SET_RECORD_NAME
            ];

        for (Data_Import_Field_Mapping__mdt fieldMapping : fieldMappingCMTList) {
            String partialFieldDevName = fieldMapping.DeveloperName.substringBeforeLast('_');
            String partialObjectDevName = 
                fieldMapping.Target_Object_Mapping__r.DeveloperName.substringBeforeLast('_');
            
            // Only add it into the map if there was a change at all. If there wasn't a change
            // that means that there was no '_' in the dev name and is probably not something we want
            if (partialFieldDevName != fieldMapping.DeveloperName) {
                updatedFieldDevNameMap.put(partialFieldDevName, fieldMapping.DeveloperName);
            }
            
            if (partialObjectDevName != fieldMapping.Target_Object_Mapping__r.DeveloperName) {
                updatedObjectDevNameMap.put(partialObjectDevName, 
                    fieldMapping.Target_Object_Mapping__r.DeveloperName);
            }            
        }
    }

    /**
    * @description Form template definition for use in entering gifts
    */
    public class Template {
        @AuraEnabled public Id id;
        @AuraEnabled public String name;
        @AuraEnabled public String description;
        @AuraEnabled public String version;
        @AuraEnabled public Layout layout;
        @AuraEnabled public String[] defaultBatchTableColumns;
        @AuraEnabled public String permissionErrorType;
        @AuraEnabled public String permissionErrors;

        /* Additional props PS */
        @AuraEnabled public BatchHeaderField[] batchHeaderFields;
        /* END */

        public Template(String name, String description, String version, Layout layout) {
            this.name = name;
            this.description = description;
            this.version = version;
            this.layout = layout;
        }
    }

    /**
    * @description Form Layout definition for use in entering gifts.
    */
    public class Layout {
        @AuraEnabled public String fieldMappingSetDevName;
        @AuraEnabled public Section[] sections;

        public Layout(String fieldMappingSetDevName, Section[] sections) {
            this.fieldMappingSetDevName = fieldMappingSetDevName;
            this.sections = sections;
        }
    }

    /**
    * @description Form Section definition for use in entering gifts.
    */
    public class Section {

        @AuraEnabled public String label;
        @AuraEnabled public String displayType;
        @AuraEnabled public String defaultDisplayMode;
        @AuraEnabled public String displayRule;
        @AuraEnabled public Element[] elements;

        /* Additional props PS */
        @AuraEnabled public String id;
        /* END */

        public Section(String label,
                String displayType,
                String defaultDisplayMode,
                String displayRule,
                Element[] elements) {

            this.label = label;
            this.displayType = displayType;
            this.defaultDisplayMode = defaultDisplayMode;
            this.displayRule = displayRule;
            this.elements = elements;
        }
    }

    /**
    * @description Form Element definition for use in entering gifts.
    */
    public class Element {

        @AuraEnabled public String elementType;
        @AuraEnabled public String displayRule;
        @AuraEnabled public String validationRule;
        @AuraEnabled public String customLabel;
        @AuraEnabled public String componentName;
        @AuraEnabled public String[] dataImportFieldMappingDevNames;
        @AuraEnabled public String dataImportObjectMappingDevName;
        @AuraEnabled public String fieldApiName;
        @AuraEnabled public String objectApiName;

        /* PS Additional props for FormFields */
        @AuraEnabled public String id;
        @AuraEnabled public String label;
        @AuraEnabled public Boolean required;
        @AuraEnabled public String sectionId;
        @AuraEnabled public String defaultValue;
        @AuraEnabled public String dataType;

        //Constructor for form field
        public Element(String elementType,
                String displayRule,
                String validationRule,
                String customLabel,
                String[] dataImportFieldMappingDevNames) {
            this.elementType = elementType;
            this.displayRule = displayRule;
            this.validationRule = validationRule;
            this.customLabel = customLabel;
            this.dataImportFieldMappingDevNames = dataImportFieldMappingDevNames;
            this.required = false;
        }

        //Constructor for widget
        public Element(String elementType,
                String displayRule,
                String componentName,
                String[] dataImportFieldMappingDevNames) {
            this.elementType = elementType;
            this.displayRule = displayRule;
            this.componentName = componentName;
            this.dataImportFieldMappingDevNames = dataImportFieldMappingDevNames;
            this.required = false;
        }
    }

    /**
    * @description Form Batch Header Field definition for use in entering gifts.
    */
    public class BatchHeaderField {

        @AuraEnabled public String elementType;
        @AuraEnabled public String displayRule;
        @AuraEnabled public String validationRule;
        @AuraEnabled public String customLabel;
        @AuraEnabled public String label;
        @AuraEnabled public String apiName;
        @AuraEnabled public Boolean required;
        @AuraEnabled public Boolean isRequiredFieldDisabled;
        @AuraEnabled public Boolean allowDefaultValue;
        @AuraEnabled public String defaultValue;
        @AuraEnabled public String dataType;

        public BatchHeaderField(String elementType,
                String displayRule,
                String validationRule,
                String customLabel) {
            this.elementType = elementType;
            this.displayRule = displayRule;
            this.validationRule = validationRule;
            this.customLabel = customLabel;
        }
    }

    public enum AccessLevel {
        VALIDATE_READ, VALIDATE_CREATE, VALIDATE_UPDATE
    }
    public static final String OBJECT_CRUD_ERROR = 'CRUD';
    public static final String FLS_ERROR = 'FLS';

    /**
    * @description Service to provide CRUD and FLS permission validations for form templates
    */
    public class PermissionValidator {

        public final String FIELD_ELEMENT_TYPE = 'field';
        Template template;
        Set<AccessLevel> accessLevels;
        UTIL_Permissions permissionsService = UTIL_Permissions.getInstance();
        UTIL_Describe describeService = UTIL_Describe.getInstance();
        Map<String, Set<String>> permissionErrorsBySObject;

        public PermissionValidator(Template template, Set<AccessLevel>
                accessLevels) {
            this.template = template;
            this.accessLevels = accessLevels;
            this.permissionErrorsBySObject = new Map<String, Set<String>>();
        }

        public PermissionValidator(Set<AccessLevel> accessLevels) {
            this.accessLevels = accessLevels;
            this.permissionErrorsBySObject = new Map<String, Set<String>>();
        }

        public Boolean hasObjectPermissions (String objectDevName) {
            return isValid(objectDevName);
        }

        public Boolean hasFieldPermissions (String objectDevName, String fieldDevName) {
            return isValid(objectDevName, fieldDevName);
        }

        /*******************************************************************************************************
        * @description Method for validating CRUD/FLS permissions for a template
        * @return {Template} template
        * */
        public Template validateTemplate() {

            BDI_FieldMappingSet fieldMappings =  BDI_MappingServiceAdvanced.getInstance(true).fieldMappingSet;
            for (Section section : template.layout.sections) {
                for (Element element : section.elements) {

                    if (element.elementType == FIELD_ELEMENT_TYPE) {
                        for (String fieldDevName : element.dataImportFieldMappingDevNames) {
                            if (fieldMappings.fieldMappingByDevName.containsKey(fieldDevName)) {
                                BDI_FieldMapping fieldMapping = fieldMappings.fieldMappingByDevName.get(fieldDevName);
                                if (fieldMapping.isDescribable) {

<<<<<<< HEAD
=======
                                if (fieldMapping.isDescribable) {
>>>>>>> 04ab8c92
                                    String targetObjDevName = fieldMapping.Target_Object_API_Name;
                                    String targetFieldDevName = fieldMapping.Target_Field_API_Name;
                                    String sourceObjDevName = Schema.SObjectType.DataImport__c.getName();
                                    String sourceFieldDevName = fieldMapping.Source_Field_API_Name;

<<<<<<< HEAD
                                    validate(sourceObjDevName);
                                    validate(targetObjDevName);
                                    validate(sourceObjDevName, sourceFieldDevName);
                                    validate(targetObjDevName, targetFieldDevName);

=======
                                    if (!isValid(sourceObjDevName, accessLevels)) {
                                        permissionErrorsBySObject.put(sourceObjDevName, new Set<String>{
                                            OBJECT_CRUD_ERROR
                                        });
                                    }

                                    if (!isValid(targetObjDevName, accessLevels)) {
                                        permissionErrorsBySObject.put(targetObjDevName, new Set<String>{
                                            OBJECT_CRUD_ERROR
                                        });
                                    }

                                    if (!isValid(sourceObjDevName, sourceFieldDevName, accessLevels)) {
                                        if (permissionErrorsBySObject.containsKey(sourceObjDevName)) {
                                            permissionErrorsBySObject.get(sourceObjDevName).add(sourceFieldDevName);
                                        } else {
                                            permissionErrorsBySObject.put(sourceObjDevName, new Set<String>{
                                                sourceFieldDevName
                                            });
                                        }
                                    }

                                    if (!isValid(targetObjDevName, targetFieldDevName, accessLevels)) {
                                        if (permissionErrorsBySObject.containsKey(targetObjDevName)) {
                                            permissionErrorsBySObject.get(targetObjDevName).add(targetFieldDevName);
                                        } else {
                                            permissionErrorsBySObject.put(targetObjDevName, new Set<String>{
                                                targetFieldDevName
                                            });
                                        }
                                    }
>>>>>>> 04ab8c92
                                }
                            }
                        }
                    }
                }
            }
            handlePermissionsErrors();
            return template;
        }

        private void validate(String objDevName) {
            if (!isValid(objDevName)) {
                permissionErrorsBySObject.put(objDevName, new Set<String>{
                        OBJECT_CRUD_ERROR
                });
            }
        }

        private void validate(String objDevName, String fieldDevName) {
            if(!isValid(objDevName, fieldDevName)) {
                if (permissionErrorsBySObject.containsKey(objDevName)) {
                    permissionErrorsBySObject.get(objDevName).add(fieldDevName);
                } else {
                    permissionErrorsBySObject.put(objDevName, new Set<String>{
                            fieldDevName
                    });
                }
            }
        }

        /*******************************************************************************************************
        * @description Perform CRUD validation on an SObject
        * @param objDevName - the API name of the SObject to validate
        * @return {Boolean}
        */
        private Boolean isValid(String objDevName) {

            SObjectType objType = ((SObject) Type.forName(objDevName).newInstance()).getSObjectType();

            if((accessLevels.contains(AccessLevel.VALIDATE_CREATE)
                    && !permissionsService.canCreate(objType))
                    || (accessLevels.contains(AccessLevel.VALIDATE_READ)
                    && !permissionsService.canRead(objType))
                    || (accessLevels.contains(AccessLevel.VALIDATE_UPDATE)
                    && !permissionsService.canUpdate(objType))
                    ) {
                return false;
            } else {
                return true;
            }
        }

        /*******************************************************************************************************
        * @description Perform FLS validation on an SObject field
        * @param objDevName - the API name of the SObject
        * @param fieldDevName - the API name of the SObject field to validate
        * @return {Boolean}
        */
        private Boolean isValid(String objDevName, String fieldDevName) {

            SObjectType objectType = UTIL_Describe.getSObjectType(objDevName);
            SObjectField objField = objectType.getDescribe().fields.getMap().get(fieldDevName);

            if(objField == null) {
                return false;
            }

            Set<SObjectField> fields = new Set<SObjectField>{objField};

            if((accessLevels.contains(AccessLevel.VALIDATE_CREATE)
                    && !permissionsService.canCreate(fields))
                    || (accessLevels.contains(AccessLevel.VALIDATE_READ)
                    && !permissionsService.canRead(fields))
                    || (accessLevels.contains(AccessLevel.VALIDATE_UPDATE)
                    && !isValidateUpdateException(objectType, objField))
                    ) {
                return false;
            } else {
                return true;
            }
        }

        /**********************************************************************************************************
        * @description Performs FLS update validation, taking master-detail relationships and campaign lookups into account
        * @param objectType - SObjectType of the object
        * @param field - SObjectField type to validate
        * @return {Boolean}
        */
        private Boolean isValidateUpdateException(SObjectType objectType, SObjectField field) {
            if (describeService.isMasterDetailField(field)) {
                return true;
            } else {
                if (objectType == CampaignMember.SObjectType
                        && field == CampaignMember.CampaignId) {
                    return true;
                } else if (permissionsService.canUpdate(new Set<SObjectField>{field})) {
                    return true;
                }
            }
            return false;
        }

        /*******************************************************************************************************
        * @description Format any CRUD or FLS errors for display in UI
        */
        private void handlePermissionsErrors() {

            Set<String> crudErrors = new Set<String>();

            // The map will contain only the object key if there is a CRUD error
            for (String objDevName : permissionErrorsBySObject.keySet()) {
                if(permissionErrorsBySObject.get(objDevName).contains(OBJECT_CRUD_ERROR)) {
                    crudErrors.add(objDevName);
                }
            }
            if(!crudErrors.isEmpty()) {
                template.permissionErrorType = OBJECT_CRUD_ERROR;
                template.permissionErrors = String.join(new List<String>(crudErrors), ', ');
            } else if(crudErrors.isEmpty() && !permissionErrorsBySObject.values().isEmpty()){
                template.permissionErrorType = FLS_ERROR;
                template.permissionErrors = formatFLSError();
            }
        }

        /*******************************************************************************************************
        * @description Format FLS errors for the UI in a readable format, pairing all fields with their associated SObject
        * @return {String} message
        */
        private String formatFLSError() {
            String message;
            if(!permissionErrorsBySObject.isEmpty()) {
                message = '';
                List<String> crudErrors = new List<String>();
                for (String objDevName : permissionErrorsBySObject.keySet()) {
                    List<String> errors = new List<String>(permissionErrorsBySObject.get(objDevName));
                    crudErrors.add(objDevName + ': (' + String.join(errors, ', ') + ')');
                }
                message += String.join(crudErrors, ', ');
            }
            return message;
        }

    }
}<|MERGE_RESOLUTION|>--- conflicted
+++ resolved
@@ -441,54 +441,16 @@
                                 BDI_FieldMapping fieldMapping = fieldMappings.fieldMappingByDevName.get(fieldDevName);
                                 if (fieldMapping.isDescribable) {
 
-<<<<<<< HEAD
-=======
-                                if (fieldMapping.isDescribable) {
->>>>>>> 04ab8c92
                                     String targetObjDevName = fieldMapping.Target_Object_API_Name;
                                     String targetFieldDevName = fieldMapping.Target_Field_API_Name;
                                     String sourceObjDevName = Schema.SObjectType.DataImport__c.getName();
                                     String sourceFieldDevName = fieldMapping.Source_Field_API_Name;
 
-<<<<<<< HEAD
                                     validate(sourceObjDevName);
                                     validate(targetObjDevName);
                                     validate(sourceObjDevName, sourceFieldDevName);
                                     validate(targetObjDevName, targetFieldDevName);
 
-=======
-                                    if (!isValid(sourceObjDevName, accessLevels)) {
-                                        permissionErrorsBySObject.put(sourceObjDevName, new Set<String>{
-                                            OBJECT_CRUD_ERROR
-                                        });
-                                    }
-
-                                    if (!isValid(targetObjDevName, accessLevels)) {
-                                        permissionErrorsBySObject.put(targetObjDevName, new Set<String>{
-                                            OBJECT_CRUD_ERROR
-                                        });
-                                    }
-
-                                    if (!isValid(sourceObjDevName, sourceFieldDevName, accessLevels)) {
-                                        if (permissionErrorsBySObject.containsKey(sourceObjDevName)) {
-                                            permissionErrorsBySObject.get(sourceObjDevName).add(sourceFieldDevName);
-                                        } else {
-                                            permissionErrorsBySObject.put(sourceObjDevName, new Set<String>{
-                                                sourceFieldDevName
-                                            });
-                                        }
-                                    }
-
-                                    if (!isValid(targetObjDevName, targetFieldDevName, accessLevels)) {
-                                        if (permissionErrorsBySObject.containsKey(targetObjDevName)) {
-                                            permissionErrorsBySObject.get(targetObjDevName).add(targetFieldDevName);
-                                        } else {
-                                            permissionErrorsBySObject.put(targetObjDevName, new Set<String>{
-                                                targetFieldDevName
-                                            });
-                                        }
-                                    }
->>>>>>> 04ab8c92
                                 }
                             }
                         }
