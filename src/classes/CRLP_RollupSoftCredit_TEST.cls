--- conflicted
+++ resolved
@@ -302,13 +302,8 @@
 
         // Change the OCR Role on the org donation so that it will roll up as a soft credit.
         OpportunityContactRole orgOCR = [SELECT Id, OpportunityId, ContactId, Role FROM OpportunityContactRole
-<<<<<<< HEAD
                     WHERE Opportunity.AccountId = :orgAcct1.Id AND IsPrimary = True LIMIT 1];
-        orgOCR.Role = label.npo02.Household_Member_Contact_Role;
-=======
-                    WHERE Opportunity.AccountId = :orgAcct.Id AND IsPrimary = True LIMIT 1];
         orgOCR.Role = CAO_Constants.HH_MEMBER_CONTACT_ROLE;
->>>>>>> a91e66e6
         update orgOCR;
 
         //Create duplicate Non Primary OCRs to test the Rollup for duplicate OCRs.
