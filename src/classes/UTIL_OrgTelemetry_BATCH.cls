/*
    Copyright (c) 2018, Salesforce.org
    All rights reserved.

    Redistribution and use in source and binary forms, with or without
    modification, are permitted provided that the following conditions are met:

    * Redistributions of source code must retain the above copyright
      notice, this list of conditions and the following disclaimer.
    * Redistributions in binary form must reproduce the above copyright
      notice, this list of conditions and the following disclaimer in the
      documentation and/or other materials provided with the distribution.
    * Neither the name of Salesforce.org nor the names of
      its contributors may be used to endorse or promote products derived
      from this software without specific prior written permission.

    THIS SOFTWARE IS PROVIDED BY THE COPYRIGHT HOLDERS AND CONTRIBUTORS
    "AS IS" AND ANY EXPRESS OR IMPLIED WARRANTIES, INCLUDING, BUT NOT
    LIMITED TO, THE IMPLIED WARRANTIES OF MERCHANTABILITY AND FITNESS
    FOR A PARTICULAR PURPOSE ARE DISCLAIMED. IN NO EVENT SHALL THE
    COPYRIGHT HOLDER OR CONTRIBUTORS BE LIABLE FOR ANY DIRECT, INDIRECT,
    INCIDENTAL, SPECIAL, EXEMPLARY, OR CONSEQUENTIAL DAMAGES (INCLUDING,
    BUT NOT LIMITED TO, PROCUREMENT OF SUBSTITUTE GOODS OR SERVICES;
    LOSS OF USE, DATA, OR PROFITS; OR BUSINESS INTERRUPTION) HOWEVER
    CAUSED AND ON ANY THEORY OF LIABILITY, WHETHER IN CONTRACT, STRICT
    LIABILITY, OR TORT (INCLUDING NEGLIGENCE OR OTHERWISE) ARISING IN
    ANY WAY OUT OF THE USE OF THIS SOFTWARE, EVEN IF ADVISED OF THE
    POSSIBILITY OF SUCH DAMAGE.
*/
/**
* @author Salesforce.org
* @date 2018
* @group Utilities
* @description A more controllable method to handle the asynchronous submission of Telemetry data to the LMO
* without having to worry about governor limits when it comes to querying large datasets in LDV orgs. By iterating
* through a custom List<> of Enum Types with a batch size of ONE, the execute() method can call a service method
* to handle querying and submitting the specific telemetry data only for that Enum type. If for some reason that
* one query were to fail, which is theoretically possible in a huge organization where there may be other jobs
* executing or other factors at play, the rest of this job will continue. That ensures that our LMO collects as much
* data as possible. In addition, it can help us identify which specific telemetry data processes are failing.
* Class is virtual so executeTelemetrySObjectBatch can be overridden during tests
*/
public without sharing virtual class UTIL_OrgTelemetry_BATCH implements Database.Batchable<UTIL_OrgTelemetry_SVC.TelemetryBatchCategory> {

    @TestVisible
    private UTIL_FeatureManagement featureManager = new UTIL_FeatureManagement();

    /**
     * @description List of High Level Telemetry Data Types to be processed asynchronously by this batch job.
     */
    private final List<UTIL_OrgTelemetry_SVC.TelemetryBatchCategory> telemetryTypes =
        new List<UTIL_OrgTelemetry_SVC.TelemetryBatchCategory>{
            UTIL_OrgTelemetry_SVC.TelemetryBatchCategory.CustomInstallment_Settings,
            UTIL_OrgTelemetry_SVC.TelemetryBatchCategory.NPSP_Settings,
            UTIL_OrgTelemetry_SVC.TelemetryBatchCategory.Org_Environment,
            UTIL_OrgTelemetry_SVC.TelemetryBatchCategory.Data_MaxNumRelatedOpps,
            UTIL_OrgTelemetry_SVC.TelemetryBatchCategory.Data_CountRdOpps,
            UTIL_OrgTelemetry_SVC.TelemetryBatchCategory.Data_CountRecurringDonations,
            UTIL_OrgTelemetry_SVC.TelemetryBatchCategory.Data_CountErrorLog,
<<<<<<< HEAD
            UTIL_OrgTelemetry_SVC.TelemetryBatchCategory.Data_CountPaymentOpps
=======
            UTIL_OrgTelemetry_SVC.TelemetryBatchCategory.Data_CountBDIRows,
            UTIL_OrgTelemetry_SVC.TelemetryBatchCategory.Data_CountBGERows
>>>>>>> c8702e2a
        };

    /**
     * @description Return the list of TelemetryType enum values to be processed by this batch job
     * @param BC BatchableContext (not used)
     * @return TelemetryTypes list from above
     */
    public Iterable<UTIL_OrgTelemetry_SVC.TelemetryBatchCategory> start(Database.BatchableContext BC) {
        if (!Test.isRunningTest()) {
            return telemetryTypes;
        } else {
            return new List<UTIL_OrgTelemetry_SVC.TelemetryBatchCategory>{UTIL_OrgTelemetry_SVC.TelemetryBatchCategory.Data_CountErrorLog
            };
        }
    }

    /**
     * @description Process the specific set of FeatureParameter submissions to the LMO based on the Telemetry
     * Type Enum value.
     * @param info BatchableContext (not used)
     * @param types List<UTIL_OrgTelemetry_SVC.TelemetryTypeEnum> -- Batch Size of ONE is required
     */
    public void execute(Database.BatchableContext info, List<UTIL_OrgTelemetry_SVC.TelemetryBatchCategory> types) {
        UTIL_OrgTelemetry_SVC telemetrySvc = new UTIL_OrgTelemetry_SVC();
        telemetrySvc.processTelemetryType(types[0]);
    }

    /**
    * @description When the main batch job is done, kick off the secondary batch job to count the
    * number of RecurringDonation Installment Opportunities.
    */
    public void finish(Database.BatchableContext info) {
        handleOpportunityBatchExecution();
        handleRecurringDonationExecution();
    }

    /**
    * @description Handles execution of batch job for opportunity counts
    */
    private void handleOpportunityBatchExecution() {
        Boolean hasRecurringDonations = [SELECT Id FROM npe03__Recurring_Donation__c LIMIT 1].isEmpty() == false;
        Boolean hasPayments = [SELECT Id FROM npe01__OppPayment__c LIMIT 1].isEmpty() == false;

        if (hasRecurringDonations || hasPayments) {
            executeTelemetrySObjectBatch(
                UTIL_OrgTelemetry_SObject_BATCH.TelemetryBatchJobMode.OPPORTUNITIES,
                UTIL_OrgTelemetry_SObject_BATCH.OPPORTUNITIES_BATCH_SIZE
            );
        } else {
            featureManager.setPackageIntegerValue(UTIL_OrgTelemetry_SVC.TelemetryParameterName.Data_CountRdOppsAll.name(), 0);
            featureManager.setPackageIntegerValue(UTIL_OrgTelemetry_SVC.TelemetryParameterName.Data_CountRdOppsOpenEnded.name(), 0);

            featureManager.setPackageIntegerValue(UTIL_OrgTelemetry_SVC.TelemetryParameterName.Data_CountOppsWithMultiplePayments.name(), 0);
            featureManager.setPackageIntegerValue(UTIL_OrgTelemetry_SVC.TelemetryParameterName.Data_OppPaymentsWithoutPaymentsEnabled.name(), 0);
        }
    }

    /**
    * @description Handles execution of batch job for recurring donations counts
    */
    private void handleRecurringDonationExecution() {
        Boolean hasRecurringDonations = [SELECT Id FROM npe03__Recurring_Donation__c LIMIT 1].isEmpty() == false;

        if (hasRecurringDonations) {
            executeTelemetrySObjectBatch(
                UTIL_OrgTelemetry_SObject_BATCH.TelemetryBatchJobMode.RECURRING_DONATIONS,
                UTIL_OrgTelemetry_SObject_BATCH.RECURRING_DONATIONS_BATCH_SIZE
            );
        } else {
            featureManager.setPackageIntegerValue(UTIL_OrgTelemetry_SVC.TelemetryParameterName.Data_CountRecurringDonationsAll.name(), 0);
            featureManager.setPackageIntegerValue(UTIL_OrgTelemetry_SVC.TelemetryParameterName.Data_CountRdsWithDiffAmount.name(), 0);
        }
    }

    /**
    * @description Executes Telemetry SObject Batch with given mode and size
    */
    private virtual void executeTelemetrySObjectBatch(UTIL_OrgTelemetry_SObject_BATCH.TelemetryBatchJobMode mode, Integer batchSize) {
        Database.executeBatch(new UTIL_OrgTelemetry_SObject_BATCH(mode), batchSize);
    }
}<|MERGE_RESOLUTION|>--- conflicted
+++ resolved
@@ -57,12 +57,9 @@
             UTIL_OrgTelemetry_SVC.TelemetryBatchCategory.Data_CountRdOpps,
             UTIL_OrgTelemetry_SVC.TelemetryBatchCategory.Data_CountRecurringDonations,
             UTIL_OrgTelemetry_SVC.TelemetryBatchCategory.Data_CountErrorLog,
-<<<<<<< HEAD
-            UTIL_OrgTelemetry_SVC.TelemetryBatchCategory.Data_CountPaymentOpps
-=======
+            UTIL_OrgTelemetry_SVC.TelemetryBatchCategory.Data_CountPaymentOpps,
             UTIL_OrgTelemetry_SVC.TelemetryBatchCategory.Data_CountBDIRows,
             UTIL_OrgTelemetry_SVC.TelemetryBatchCategory.Data_CountBGERows
->>>>>>> c8702e2a
         };
 
     /**
