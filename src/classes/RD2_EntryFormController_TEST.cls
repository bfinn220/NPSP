--- conflicted
+++ resolved
@@ -54,15 +54,10 @@
             'Multi Currency Org should be detected in the configuration.');
         System.assertEquals(String.valueOf(Account.SObjectType), (String) orgSettingsByKey.get('parentSObjectType'),
             'Parent Sobject type should be correctly identified when value is not null');
-<<<<<<< HEAD
         System.assertEquals(true, ((Map<String,Boolean>)orgSettingsByKey.get('InstallmentPeriodPermissions')).get('Createable'),
             'Installment_Period__c.IsCreatable should return true');
-=======
-        System.assertEquals(RD2_Constants.DAY_OF_MONTH_LAST_DAY, (String) orgSettingsByKey.get('dayOfMonthLastDay'),
-            'JSON file should grab Last Day of Month Last_Day API value');
         System.assert(orgSettingsByKey.get('customFieldSets') instanceof List<RD2_EntryFormController.CustomField>,
             'A list of Custom Fields should be returned');
->>>>>>> 370d2c23
     }
 
     /***
@@ -126,7 +121,6 @@
         System.assertEquals(2, frequency);
     }
 
-<<<<<<< HEAD
     /**
      * @description Validate that the System Admin User reports that they have the required field permissions
      */
@@ -158,7 +152,6 @@
             System.assert(!hasPerms, 'Should determine that the Standard User is missing permissions');
         }
     }
-=======
     /***
     * @description Verifies that Entry Form Controller excluded all NPSP packaged field and predefined excluded fields 
     */
@@ -178,5 +171,4 @@
         }
     }
 
->>>>>>> 370d2c23
 }