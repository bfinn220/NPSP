--- conflicted
+++ resolved
@@ -247,11 +247,7 @@
         PS_CommitmentRequest.RequestBody requestBody = service.getRequestBody(recordId, PAYMENT_METHOD_TOKEN);
 
         System.assertNotEquals(null, requestBody, 'The Commitment request body should be converted successfully');
-<<<<<<< HEAD
-        System.assertEquals(paymentMethodToken, requestBody.paymentMethodToken, 'The payment token should match');
-=======
         System.assertEquals(PAYMENT_METHOD_TOKEN, requestBody.paymentMethodToken, 'The payment token should match');
->>>>>>> 7ea74f25
     }
 
     /***
@@ -399,12 +395,6 @@
             + '","expirationYear":"' + CARD_EXPIRATION_YEAR
             + '"}}';
     }
-
-<<<<<<< HEAD
-        System.assertNotEquals(null, response, 'The Commitment response should be returned');
-        System.assertEquals(UTIL_Http.STATUS_CODE_CREATED, response.statusCode,
-            'The response status code should match: ' + response);
-=======
     /****
     * @description Simulates an error response from the commitment creation callout
     * @return String
@@ -434,7 +424,6 @@
             FROM Contact
             LIMIT 1
         ];
->>>>>>> 7ea74f25
     }
 
 }