--- conflicted
+++ resolved
@@ -149,13 +149,8 @@
 
     /*******************************************************************************************************
     * @description Only remove npsp prefix, don't attempt to remove others
-<<<<<<< HEAD
-    *
-    * @param str token name
-=======
     * 
     * @param str token name 
->>>>>>> 5d21d40b
     * @return token name, with namespace prefix removed, if present.
     ********************************************************************************************************/
     public static string removeNSPrefixNpspOnly(string str) {
