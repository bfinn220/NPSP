/*
    Copyright (c) 2019, Salesforce.org
    All rights reserved.

    Redistribution and use in source and binary forms, with or without
    modification, are permitted provided that the following conditions are met:

    * Redistributions of source code must retain the above copyright
      notice, this list of conditions and the following disclaimer.
    * Redistributions in binary form must reproduce the above copyright
      notice, this list of conditions and the following disclaimer in the
      documentation and/or other materials provided with the distribution.
    * Neither the name of Salesforce.org nor the names of
      its contributors may be used to endorse or promote products derived
      from this software without specific prior written permission.

    THIS SOFTWARE IS PROVIDED BY THE COPYRIGHT HOLDERS AND CONTRIBUTORS
    "AS IS" AND ANY EXPRESS OR IMPLIED WARRANTIES, INCLUDING, BUT NOT
    LIMITED TO, THE IMPLIED WARRANTIES OF MERCHANTABILITY AND FITNESS
    FOR A PARTICULAR PURPOSE ARE DISCLAIMED. IN NO EVENT SHALL THE
    COPYRIGHT HOLDER OR CONTRIBUTORS BE LIABLE FOR ANY DIRECT, INDIRECT,
    INCIDENTAL, SPECIAL, EXEMPLARY, OR CONSEQUENTIAL DAMAGES (INCLUDING,
    BUT NOT LIMITED TO, PROCUREMENT OF SUBSTITUTE GOODS OR SERVICES;
    LOSS OF USE, DATA, OR PROFITS; OR BUSINESS INTERRUPTION) HOWEVER
    CAUSED AND ON ANY THEORY OF LIABILITY, WHETHER IN CONTRACT, STRICT
    LIABILITY, OR TORT (INCLUDING NEGLIGENCE OR OTHERWISE) ARISING IN
    ANY WAY OUT OF THE USE OF THIS SOFTWARE, EVEN IF ADVISED OF THE
    POSSIBILITY OF SUCH DAMAGE.
*/
/**
* @author Salesforce.org
* @date 2019
* @group API
* @group-content ../../ApexDocContent/API.htm
* @description Parses and Casts Callable_API Parameter values into the requested data type. Throws an Exception
* if the parameter cannot be retrieved and cast into the appropriate data type.
*/
public class CallableApiParameters {

    public static final String PARAM_ROLLUP_PARENTID = 'ParentId';
    public static final String PARAM_ROLLUP_TYPE = 'RollupType';
    public static final String PARAM_ROLLUP_TYPES = 'RollupTypes';
    public static final String PARAM_ROLLUP_DEFS = 'RollupDefinitions';
    public static final String PARAM_ROLLUP_DATA = 'RollupData';
    public static final String PARAM_ROLLUP_COMMIT = 'CommitToDatabase';
    public static final String PARAM_OPPORTUNITY_STAGE = 'OpportunityStage';
<<<<<<< HEAD
    public static final String PARAM_OPPORTUNITY_IDS = 'OpportunityIds';
    public static final String PARAM_CONTEXT_TYPE = 'ContextType';
    public static final String PARAM_PROCESSING_BOUNDARY = 'ProcessingBoundary';
    public static final String PARAM_DISABLE_ALLOCATION_TRIGGERS = 'DisableAllocationTriggers';
=======
    public static final String PARAM_SCHEDULE_JOBS = 'ScheduleJobs';
>>>>>>> affa395c

    private Map<String, Object> params;

    /**
     * @description Constructor
     * @param params Map<String,Object> parameters list from the CallableApi.call() method
     */
    public CallableApiParameters(Map<String, Object> params) {
        this.params = params;
    }

    /**
     * @description Retrieve the specified Parameter as a String value
     * @param paramName Map key for the params collection
     * @return String representation of that parameter
     */
    public String getString(String paramName) {
        try {
            return (String) params.get(paramName);
        } catch (Exception ex) {
            throwParameterException('String', paramName);
        }
        return null;
    }

    /**
     * @description Retrieve the specified Parameter as a Boolean value
     * @param paramName Map key for the params collection
     */
    public Boolean getBoolean(String paramName) {
        try {
            return (Boolean)params.get(paramName);
        } catch (Exception ex) {
            throwParameterException('Boolean', paramName);
        }
        return null;
    }

    /**
     * @description Retrieve the specified Parameter as a Boolean value, and use the default if not found in the map
     * @param paramName Map key for the params collection
     * @param defaultValue Default if null
     */
    public Boolean getBoolean(String paramName, Boolean defaultValue) {
        try {
            if (params.get(paramName) != null) {
                return (Boolean) params.get(paramName);
            }
        } catch (Exception ex) {
            throwParameterException('Boolean', paramName);
        }
        return defaultValue;
    }

    /**
     * @description Retrieve the specified Parameter as a Datetime value
     * @param paramName Map key for the params collection
     * @param defaultValue Default if null
     */
    public Datetime getDatetime(String paramName) {
        try {
            if (params.get(paramName) != null) {
                return (Datetime) params.get(paramName);
            }
        } catch (Exception ex) {
            throwParameterException('Datetime', paramName);
        }
        return null;
    }

    /**
     * @description Retrieve the specified Parameter as an Exception
     * @param paramName Map key for the params collection
     * @param defaultValue Default if null
     */
    public Exception getException(String paramName) {
        try {
            return (Exception) params.get(paramName);
        } catch (Exception ex) {
            throwParameterException('Exception', paramName);
        }
        return null;
    }

/**
     * @description Retrieve the specified Parameter as a List<String> collection
     * @param paramName Map key for the params collection
     */
    public List<String> getListString(String paramName) {
        try {
            return (List<String>)params.get(paramName);
        } catch (Exception ex) {
            throwParameterException('List<String>', paramName);
        }
        return null;
    }

    /**
     * @description Retrieve the specified Parameter as a Set<String> collection
     * @param paramName Map key for the params collection
     */
    public Set<String> getSetString(String paramName) {
        try {
            return (Set<String>)params.get(paramName);
        } catch (Exception ex) {
            throwParameterException('Set<String>', paramName);
        }
        return null;
    }

     /**
     * @description Retrieve the specified Parameter as a Set<Id> collection
     * @param paramName Map key for the params collection
     */
    public Set<Id> getSetId(String paramName) {
        try {
            return (Set<Id>)params.get(paramName);
        } catch (Exception ex) {
            throwParameterException('Set<Id>', paramName);
        }
        return null;
    }

    /**
     * @description Retrieve the specified Parameter as a Set<String> collection
     * @param paramName Map key for the params collection
     */
    public Map<Id, String> getStringsById(String paramName) {
        try {
            return (Map<Id, String>)params.get(paramName);
        } catch (Exception ex) {
            throwParameterException('Map<Id, String>', paramName);
        }
        return null;
    }

    /**
     * @description Retrieve the specified Parameter as a List<SObject> collection
     * @param paramName Map key for the params collection
     */
    public List<SObject> getSObjects(String paramName) {
        try {
            return (List<SObject>)params.get(paramName);
        } catch (Exception ex) {
            throwParameterException('List<SObject>', paramName);
        }
        return null;
    }

  /**
     * @description Retrieve the specified Parameter as a List<Object> collection
     * @param paramName Map key for the params collection
     */
    public List<Object> getObjects(String paramName) {
        try {
            return (List<Object>)params.get(paramName);
        } catch (Exception ex) {
            throwParameterException('List<Object>', paramName);
        }
        return null;
    }

    /**
     * @description Retrieve the specified Parameter as a List<CRLP_Rollup> collection. This expects to the parameter
     * value to be a JSON String. This method will deserialize and return as the appropriate data type.
     * @param paramName Map key for the params collection
     */
    public List<CRLP_Rollup> getRollupDefinitions(String paramName) {
        try {
            String rollupDefsJson = getString(paramName);
            return (List<CRLP_Rollup>)JSON.deserialize(rollupDefsJson, List<CRLP_Rollup>.class);
        } catch (Exception ex) {
            throwParameterException('List<CRLP_Rollup> JSON', paramName);
        }
        return null;
    }

    /**
     * @description Retrieve the specified Parameter as a map of data where the outter map key is the parent record
     * id (i.e., Opportunity), and the inner map is each related SObjectName where the first SObject Name is "Opportunity".
     * value to be a JSON String. This method will deserialize and return as the appropriate data type.
     * @param paramName Map key for the params collection
     * @return Map<Id, Map<SObjectType, List<SObject>>>
     */
    public Map<Id, Map<SObjectType, List<SObject>>> getRollupDataMap(String paramName) {
        try {
            return (Map<Id, Map<SObjectType, List<SObject>>>)params.get(paramName);
        } catch (Exception ex) {
            throwParameterException('Map<Id, Map<SObjectType, List<SObject>>>', paramName);
        }
        return null;
    }

    /**
     * @description Thrown a custom exception when the parameter cannot be cast as the specified type
     * @param dataType Data type of the parameter
     * @param paramName Map key for the params collection
     */
    private void throwParameterException(String dataType, String paramName) {
        throw new ParameterException(String.format( System.Label.CallableApiParameterError,
                new List<String>{ dataType, paramName} ));
    }

    /**
    * @description Exception class for Parameter Parsing
    */
    private class ParameterException extends Exception {}

}<|MERGE_RESOLUTION|>--- conflicted
+++ resolved
@@ -44,14 +44,11 @@
     public static final String PARAM_ROLLUP_DATA = 'RollupData';
     public static final String PARAM_ROLLUP_COMMIT = 'CommitToDatabase';
     public static final String PARAM_OPPORTUNITY_STAGE = 'OpportunityStage';
-<<<<<<< HEAD
     public static final String PARAM_OPPORTUNITY_IDS = 'OpportunityIds';
     public static final String PARAM_CONTEXT_TYPE = 'ContextType';
     public static final String PARAM_PROCESSING_BOUNDARY = 'ProcessingBoundary';
     public static final String PARAM_DISABLE_ALLOCATION_TRIGGERS = 'DisableAllocationTriggers';
-=======
     public static final String PARAM_SCHEDULE_JOBS = 'ScheduleJobs';
->>>>>>> affa395c
 
     private Map<String, Object> params;
 
