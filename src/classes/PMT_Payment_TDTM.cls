--- conflicted
+++ resolved
@@ -290,43 +290,32 @@
         List<npe01__OppPayment__c> oldlist,
         TDTM_Runnable.Action triggerAction, 
         DmlWrapper dmlWrapper) {
-<<<<<<< HEAD
         if ((triggerAction == TDTM_Runnable.Action.AfterInsert || triggerAction == TDTM_Runnable.Action.AfterUpdate)) {
-            enforceAccountingDataConsistency(newList);
-        }
-    }
-
-    /*******************************************************************************************************
-    * @description If the custom setting to enforce account rules is enabled, it will validate that paid payments
-    * have a payment date and unpaid payments have a scheduled date. 
-    * @param newlist the list of Opportunity or Payments from trigger new.
-    * @return Boolean This returns if the records abide by accounting rules, if applicable.
-    ********************************************************************************************************/
-    private Boolean enforceAccountingDataConsistency(List<npe01__OppPayment__c> newList) {
-        Boolean isValid = true;
-        Boolean enforceAccountingDataConsistencyCustomSetting = UTIL_CustomSettingsFacade.getContactsSettings().Enforce_Accounting_Data_Consistency__c;
-
-        if (enforceAccountingDataConsistencyCustomSetting == true) {
-            for (npe01__OppPayment__c newRecord : newList) {
-                if (newRecord.npe01__Paid__c == true && newRecord.npe01__Payment_Date__c == null) {
-                    isValid = false;
-                    newRecord.npe01__Payment_Date__c.addError(System.Label.pmtPaidPaymentDateRequired);
-                } else if (newRecord.npe01__Paid__c == false && newRecord.npe01__Scheduled_Date__c == null) {
-                    isValid = false;
-                    newRecord.npe01__Scheduled_Date__c.addError(System.Label.pmtUnpaidPaymentScheduledDateRequired);
-                }
-            }
-        }
-
-        return isValid;
-=======
-        if (triggerAction == TDTM_Runnable.Action.AfterInsert || triggerAction == TDTM_Runnable.Action.AfterUpdate) {
             for (npe01__OppPayment__c payment : newlist) {
+                enforceAccountingDataConsistency(payment);
+
                 if (payment.npe01__Paid__c == true && payment.npe01__Written_Off__c == true) {
                     payment.addError(System.Label.pmtWriteOffPaidPayment);
                 }
             }
         }
->>>>>>> d1617a16
+    }
+
+    /*******************************************************************************************************
+    * @description If the custom setting to enforce account rules is enabled, it will validate that paid payments
+    * have a payment date and unpaid payments have a scheduled date. 
+    * @param payment the Payment from trigger new.
+    * @return void Does not return anything
+    ********************************************************************************************************/
+    private void enforceAccountingDataConsistency(npe01__OppPayment__c payment) {
+        Boolean enforceAccountingDataConsistencyCustomSetting = UTIL_CustomSettingsFacade.getContactsSettings().Enforce_Accounting_Data_Consistency__c;
+
+        if (enforceAccountingDataConsistencyCustomSetting == true) {
+            if (payment.npe01__Paid__c == true && payment.npe01__Payment_Date__c == null) {
+                payment.npe01__Payment_Date__c.addError(System.Label.pmtPaidPaymentDateRequired);
+            } else if (payment.npe01__Paid__c == false && payment.npe01__Scheduled_Date__c == null) {
+                payment.npe01__Scheduled_Date__c.addError(System.Label.pmtUnpaidPaymentScheduledDateRequired);
+            }
+        }
     }
 }