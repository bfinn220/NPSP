/*
    Copyright (c) 2012, Salesforce.org
    All rights reserved.
    
    Redistribution and use in source and binary forms, with or without
    modification, are permitted provided that the following conditions are met:
    
    * Redistributions of source code must retain the above copyright
      notice, this list of conditions and the following disclaimer.
    * Redistributions in binary form must reproduce the above copyright
      notice, this list of conditions and the following disclaimer in the
      documentation and/or other materials provided with the distribution.
    * Neither the name of Salesforce.org nor the names of
      its contributors may be used to endorse or promote products derived
      from this software without specific prior written permission.
 
    THIS SOFTWARE IS PROVIDED BY THE COPYRIGHT HOLDERS AND CONTRIBUTORS
    "AS IS" AND ANY EXPRESS OR IMPLIED WARRANTIES, INCLUDING, BUT NOT 
    LIMITED TO, THE IMPLIED WARRANTIES OF MERCHANTABILITY AND FITNESS 
    FOR A PARTICULAR PURPOSE ARE DISCLAIMED. IN NO EVENT SHALL THE 
    COPYRIGHT HOLDER OR CONTRIBUTORS BE LIABLE FOR ANY DIRECT, INDIRECT, 
    INCIDENTAL, SPECIAL, EXEMPLARY, OR CONSEQUENTIAL DAMAGES (INCLUDING, 
    BUT NOT LIMITED TO, PROCUREMENT OF SUBSTITUTE GOODS OR SERVICES; 
    LOSS OF USE, DATA, OR PROFITS; OR BUSINESS INTERRUPTION) HOWEVER 
    CAUSED AND ON ANY THEORY OF LIABILITY, WHETHER IN CONTRACT, STRICT 
    LIABILITY, OR TORT (INCLUDING NEGLIGENCE OR OTHERWISE) ARISING IN 
    ANY WAY OUT OF THE USE OF THIS SOFTWARE, EVEN IF ADVISED OF THE 
    POSSIBILITY OF SUCH DAMAGE.
*/
/**
* @author Salesforce.org
* @date 2012 (2.0)
* @group Recurring Donations
* @group-content ../../ApexDocContent/RecurringDonations.htm
*
* @description The main class for controlling the behavior of Recurring Donations, both open ended and standard.
*
* The logic of this class is quite complicated, so here is a summary of the call chain for various scenarios.
*
* Insert a new RD (open or non open):
*   RD_RecurringDonations_TDTM(AfterInsert)
*       insertOppsOnRecurringDonationInsert
*           Database.insert(opps)
*           updateRecurringDonationOnOppChange
*
* Update a non open-ended (fixed length) RD:
*   RD_RecurringDonations_TDTM(AfterUpdate)
*       handleRecurringDonationUpdate
*           handleFixedLengthScheduleRecalculation
*               updateRecurringDonationOnOppChange
*
* Update a open-ended RD to closed:
*   RD_RecurringDonations_TDTM(AfterUpdate)
*       handleRecurringDonationUpdate
*           runRecurringDonationClosedActions
*
* Update an open-ended RD with changes that require opp updating:
*   RD_RecurringDonations_TDTM(AfterUpdate)
*       handleRecurringDonationUpdate
*           handleOpenEndedScheduleRecalculation
*               updateRecurringDonationOnOppChange
*
* Update an open-ended RD to different schedule or contact (need to recreate opps):
*   RD_RecurringDonations_TDTM(AfterUpdate)
*       handleRecurringDonationUpdate
*           handleOpenEndedScheduleRecalculation
*               updateRecurringDonationOnOppChange
*
* Refresh Opportunities button on non open-ended (fixed length):
*   evaluateRecurringDonationsForNewOppInsert 
*       handleFixedLengthScheduleRecalculation
*           updateRecurringDonationOnOppChange
*
* Refresh Opportunities button or Nightly Batch on open-ended:
*   evaluateRecurringDonationsForNewOppInsert
*       handleOpenEndedScheduleRecalculation
*           updateRecurringDonationOnOppChange
*
* Update an Opportunity that belongs to a RD:
*   RD_RecurringDonations_Opp_TDTM(AfterUpdate)
*       updateRecurringDonationOnOppChange
*
*/
public class RD_RecurringDonations {
    
    /*******************************************************************************************************
    * @description Enum to specify behavior of what happens to open opportunities when their RD is closed.
    */ 
    public enum RecurringDonationCloseOptions {Delete_Open_Opportunities, Mark_Opportunities_Closed_Lost, No_Action}

    /*******************************************************************************************************
    * @description holds the current custom field mappings used when creating opps for the RD.
    */
    private static map<string, npe03__Custom_Field_Mapping__c> customFieldMappingSettings = UTIL_ListCustomSettingsFacade.getMapCustomFieldMappings();
    
    /*******************************************************************************************************
    * @description holds the RD's CurrencyIsoCode field that is enabled in multicurrency organizations.
    */ 
    private static SObjectField RDCurrField;

    /*******************************************************************************************************
    * @description holds the RD's CurrencyIsoCode field that is enabled in multicurrency organizations.
    */ 
    public static SObjectfield RDCurrencyField{get{
        if (RDCurrField == null){
            RDCurrField = Schema.sObjectType.npe03__Recurring_Donation__c.fields.getMap().get('CurrencyIsoCode');
        }   
        return RDCurrField;
    }set;}    

    /*******************************************************************************************************
    * @description holds the Opp's CurrencyIsoCode field that is enabled in multicurrency organizations.
    */ 
    private static Sobjectfield OppCurrField;

    /*******************************************************************************************************
    * @description holds the Opp's CurrencyIsoCode field that is enabled in multicurrency organizations.
    */ 
    public static SObjectField OppCurrencyField{get{
        if (OppCurrField == null)
            OppCurrField = Schema.sObjectType.Opportunity.fields.getMap().get('CurrencyIsoCode');
        return OppCurrField;
    }set;}       

    /*******************************************************************************************************
    * @description is MultiCurrency enabled in this org
    */ 
    private static boolean isMc;

    /*******************************************************************************************************
    * @description is MultiCurrency enabled in this org
    */ 
    public static boolean isMultiCurrency{get{
        if (isMc == null){          
            if (Schema.sObjectType.Opportunity.fields.getMap().get('CurrencyIsoCode') != null)
                isMc = true;
            else
                isMc = false;           
        }           
        return isMc;                
    }set;}
    
    /*******************************************************************************************************
    * @description Future method that updates the specified RD's by querying their Opps so it can update the RD's 
    * Next Payment Date, Last Payment Date, Paid Amount, Number of Paid Installments.
    * @param RDids The set of rd Id's to update
    * @return void
    */ 
    @future
    public static void updateRecurringDonationOnOppChangeFuture(set<id> RDids){
        updateRecurringDonationOnOppChange(RDids, null);
    }
    
    /*******************************************************************************************************
    * @description Updates the specified RD's by querying their Opps so it can update the RD's 
    * Next Payment Date, Last Payment Date, Paid Amount, Number of Paid Installments.
    * Applies to all RDs that are not marked "Closed", i.e., both
    * non-closed (still open) Open-Ended Recurring Donations (status = "Open")
    * and Fixed Length Recurring Donations (status = None or null).
    * @param RDids The set of rd Id's to update
    * @param dmlWrapper Object to hold the rd's to be updated
    * @return void
    */ 
    public static void updateRecurringDonationOnOppChange(set<id> RDids, TDTM_Runnable.DmlWrapper dmlWrapper){   
        //set of RDs to be updated
        map<id, npe03__Recurring_Donation__c> updateMap = new map<id, npe03__Recurring_Donation__c>();
        
        //Get the closed label for opps
        string closedLabel = system.label.npe03.RecurringDonationClosedStatus;
        
        //before we query for any RD's, we must make sure that all previous changes to them have been committed!
        if (dmlWrapper != null)
            TDTM_TriggerHandler.processDML(dmlWrapper);
        
        String rdQuery = strQueryRDNoWhere();
        rdQuery += ' where npe03__Open_Ended_Status__c <> :closedLabel and id IN :RDids';

        //get all possible rd records that may need updating, exclude ones that are closed.  
        map<id, npe03__Recurring_Donation__c> rdMap = new map<id, npe03__Recurring_Donation__c>();
        for (sObject rd : database.query(rdQuery)) {
            rdMap.put((id) rd.get('id'), (npe03__Recurring_Donation__c) rd);
        }

        //get the cumulative values to update the recurring donations
        //update the rc next payment date 
<<<<<<< HEAD
        //and the paid ammounts and paid installments
=======
        //and the paid amounts and paid installments
>>>>>>> a3851c1b
        for (sobject obj : [select count(id) oppcount, MIN(CloseDate) MinDate, MAX(CloseDate) MaxDate, SUM(Amount) Total,
                                  isClosed, npe03__Recurring_Donation__c rdid, isWon
                                  from Opportunity where npe03__Recurring_Donation__r.npe03__Open_Ended_Status__c <> :closedLabel 
                                  and npe03__Recurring_Donation__c IN :rdMap.keySet()
                                  group by rollup(npe03__Recurring_Donation__c, isClosed, isWon)]) {

            id rdid = (id)obj.get('rdid');
            
            boolean isClosed = (boolean)obj.get('isClosed');
            boolean isWon = (boolean)obj.get('isWon');            
            
            if (rdid != null) {
                npe03__Recurring_Donation__c rd;        
                //if we already have values for this RD, get it from our rdid map, otherwise just grab
                //the one we're already working on 
                if (!updateMap.containsKey(rdid)) {
                    rd = rdMap.get(rdid);

                    //initialize fields to null that might not get set
                    rd.npe03__Next_Payment_Date__c = null;
                    rd.npe03__Last_Payment_Date__c = null;
                    rd.npe03__Paid_Amount__c = null;     
                    rd.npe03__Total_Paid_Installments__c = null;
                    updateMap.put(rdid, rd);                        
                } else {
                    rd = updateMap.get(rdid);
                }
                
                //if this is the summary row for this rd only update installments for open ended opportunities
                if (isClosed == null && isWon == null && rd.npe03__open_ended_status__c == system.label.npe03.RecurringDonationOpenStatus) {
                    rd.npe03__Installments__c = (integer)obj.get('oppcount'); 
                    updateMap.put(rdid, rd);                                       
                }
                //if this is the open set of opps
                else if (isClosed == false && isWon == null) {
                    rd.npe03__Next_Payment_Date__c = (date)obj.get('MinDate');
                    updateMap.put(rdid, rd);
                }
                //if this is the closed set of opps    
                else if (isClosed == true && isWon == true) {
                    rd.npe03__Last_Payment_Date__c = (date) obj.get('MaxDate');

                    //convert rollup total to RD's currency
                    if (RLLP_OppRollup_UTIL.isMultiCurrency()) {
<<<<<<< HEAD
                        rd.npe03__Paid_Amount__c = UTIL_CurrencyConversion.convertFromCorporateUsingStandardRates((string) rd.get(RDCurrencyField), (decimal) obj.get('Total'));
=======
                        rd.npe03__Paid_Amount__c = RLLP_OppRollup_UTIL.ConvertFromCorporate((string) rd.get(RDCurrencyField), (decimal) obj.get('Total'));
>>>>>>> a3851c1b
                    } else {
                        rd.npe03__Paid_Amount__c = (decimal) obj.get('Total');
                    }
                    rd.npe03__Total_Paid_Installments__c = (integer)obj.get('oppcount');
                    updateMap.put(rdid, rd);
                }

                // if no open opportunities remain because forecast months is too short,
                // use last payment date to project next payment date
                if(rd.npe03__Last_Payment_Date__c != null) {
                    Date nextPaymentDate = getNextDate(rd.npe03__Last_Payment_Date__c, rd);
                    rd.npe03__Next_Payment_Date__c = nextPaymentDate;
                    updateMap.put(rdid, rd);
                }
            }
        }

        if (!updateMap.isEmpty()) {
<<<<<<< HEAD
            if (dmlWrapper != null) {
                dmlWrapper.objectsToUpdate.addAll((list<SObject>) updateMap.values());
            } else {
=======
        	if (dmlWrapper != null) {
                dmlWrapper.objectsToUpdate.addAll((list<SObject>) updateMap.values());
            }
        	else {
>>>>>>> a3851c1b
                update updateMap.values();
            }
        }
    } 
   
    /*******************************************************************************************************
    * @description Returns a list of RD's for the specified Id's, with all their fields queried.
    * @param setRDids The set of rd Id's to quer
    * @return list<npe03__Recurring_Donation__c>
    */ 
    public static list<npe03__Recurring_Donation__c> requeryListRD(set<Id> setRDId) {    
        string queryRCD = strQueryRDNoWhere();
        queryRCD += ' where Id in :setRDId';
        
        //execute query
        return Database.query(queryRCD);
    }
    
    /*******************************************************************************************************
    * @description Returns the soql string for RD's.  Includes fields from the custom field map and
    * currency iso fields.  Does not include the where clause since different callers have different
    * filtering needs.
    * @return string
    */
    public static string strQueryRDNoWhere() {

        // these must be lowercase so set.contains() will work
        set<string> existingFields = new set<string>{  'npe03__open_ended_status__c', 'npe03__next_payment_date__c', 'npe03__last_payment_date__c', 'name', 'npe03__Paid_Amount__c',
                'npe03__organization__c', 'npe03__contact__c', 'npe03__installment_amount__c',
                'npe03__installments__c', 'npe03__amount__c', 'npe03__total__c', 'npe03__installment_period__c',
                'npe03__date_established__c', 'npe03__donor_name__c', 'npe03__schedule_type__c',
                'npe03__recurring_donation_campaign__c', 'npe03__total_paid_installments__c', 'ownerid',
                'always_use_last_day_of_month__c'};

        String queryRCD = 'select id';
        for (string s : existingFields){
            queryRCD += ', ' + s;
        }

        //add any custom mapping to make sure we have the required fields
        for (string s : customFieldMappingSettings.keySet()){
            string RDFieldName = customFieldMappingSettings.get(s).npe03__Recurring_Donation_Field__c;
            if (!existingFields.contains(RDFieldName.toLowerCase()) && s != 'id'){
                queryRCD = queryRCD + ',' + customFieldMappingSettings.get(s).npe03__Recurring_Donation_Field__c;
                existingFields.add(RDFieldName.toLowerCase());
            }
        }

        //if currencyiso field exists add it to query for use later
        if (isMultiCurrency) {
            queryRCD = queryRCD + ',CurrencyIsoCode';
        }

        queryRCD=queryRCD+' from npe03__Recurring_Donation__c';

        return (queryRCD);
    }

    /*******************************************************************************************************
    * @description Future method that creates new Opportunities for the specified Recurring Donations.
    * @param recurringDonations The list of RD's being created
    * @return void
    */ 
    @future
    public static void insertOppsOnRecurringDonationInsertFuture(set<id> recids) {
        list<npe03__Recurring_Donation__c> reclist = requeryListRD(recids);
        insertOppsOnRecurringDonationInsert(reclist);
    }
    
    /*******************************************************************************************************
    * @description Creates new Opportunities for the specified Recurring Donations. Called by the AfterInsert
    * Trigger Handler on RD's, and also when RD's are updated and we delete and recreate their Opps.
    * @param recurringDonations The list of RD's being created
    * @return void
    */ 
    public static void insertOppsOnRecurringDonationInsert(list<npe03__Recurring_Donation__c> recurringDonations) {
        //Lists used for final Insert
        list<Opportunity> opportunityInserts = new list<Opportunity>();
        
        npe03__Recurring_Donations_Settings__c rds = UTIL_CustomSettingsFacade.getRecurringDonationsSettings();
        
        //grab the contact id for role to take advantage of NPSP C&O if it exists
        Sobjectfield ConIDForRole = Schema.sObjectType.Opportunity.fields.getMap().get('npe01__Contact_Id_for_Role__c');
        set<id> updateRecurringDonationSet = new set<id>();            
        
        //Create a list of ContactIds used in these RecurringDonations
        list<Id> contactIds = new list<Id>();
        map<Id,Id> recConMap = new map<Id,Id>();
        for(npe03__Recurring_Donation__c r : recurringDonations){
            updateRecurringDonationSet.add(r.id);
            if (r.npe03__Contact__c != null){ 
                contactIds.add(r.npe03__Contact__c);
                recConMap.put(r.Id,r.npe03__Contact__c);
            }
        }

        //Create a Map of Contact Ids and Contact Records
        map<Id,Contact> contactMap;
        map<Id,Account> accountMap;
        if (contactIds.size() > 0){
            contactMap = new Map<Id,Contact>([Select Id, AccountId from Contact where Id in :contactIds and AccountId != null]);
        }

        //Loop through the Recurring Donations and create the appropriate number of Opportunities
        for(npe03__Recurring_Donation__c r : recurringDonations){

            //if we're not looking at an open-ended type donation, handle it the 'old' way        
            if (r.npe03__Open_Ended_Status__c != system.label.npe03.RecurringDonationOpenStatus && r.npe03__Open_Ended_Status__c != system.label.npe03.RecurringDonationClosedStatus){          
        
                Decimal installs = r.npe03__Installments__c;
                Integer installments = (installs == null ? 0 : installs.intValue());
                    
                date oppCloseDate = getStartDate(r);

                Integer j=0;
                decimal installmentAmount = r.npe03__Installment_Amount__c;

                decimal paidAmount = 0;
                if (r.npe03__Paid_Amount__c != null)
                   paidAmount = r.npe03__Paid_Amount__c; 
                
                // deal with already paid installments.
                integer paidInstallments = 0;
                if (r.npe03__Total_Paid_Installments__c != null) {
                	paidInstallments = integer.valueOf(r.npe03__Total_Paid_Installments__c);
                    j = paidInstallments;
                    if (r.npe03__Schedule_Type__c != Label.npe03.RecurringDonationMultiplyValue) {
                        if (installments - paidInstallments > 0)                    
                            installmentAmount = (r.npe03__Amount__c - paidAmount) / (installments - paidInstallments);
                    }
                }
                    
                for ( ;j<installments;j++ )
                {
                    Opportunity opp = new Opportunity();
                    opp.CloseDate = oppCloseDate;
                    opp.OwnerId = r.OwnerId;
                
                    if ( r.npe03__Organization__c != null )
                    {
                       opp.AccountId = r.npe03__Organization__c;
                    }
                    else
                    if ( contactMap.containsKey(r.npe03__Contact__c) )
                    {
                        Contact c = contactMap.get(r.npe03__Contact__c);
                        opp.AccountId = c.AccountId;
                        if (ConIDForRole != null){
                            opp.put('npe01__Contact_Id_For_Role__c', (string)c.id);
                        }
                    } 

                    // James Melville 05/03/2011 Added to support multi-currency sfdc.  
                    // we check currency iscode before entering the loop since it's a system check
                    if(isMultiCurrency){                        
                        //set the donation currency field to equal the recurring donation currency
                        opp.put(OppCurrencyField,r.get(RDCurrencyField));                        
                    }
                
                    //add the remainder to the last installment, otherwise use the amount
                    decimal totalAmount = r.npe03__Total__c;
                    // current formula field doesn't handle a missing schedule type, but let's treat it as divide by.
                    if (r.npe03__Schedule_Type__c == null)
                        totalAmount = r.npe03__Amount__c;
                    if (j + 1 == installments && installments * r.npe03__Installment_Amount__c != totalAmount) {                    	
                        opp.Amount = totalAmount - paidAmount - ((j - paidInstallments) * installmentAmount);
                    } else {
                        opp.Amount = installmentAmount;
                    }

                    opp.Recurring_Donation_Installment_Number__c = j+1;

                    opp.Name = getOpportunityName(opp,r);

                    opp.StageName = system.label.npe03.RecurringDonationStageName;
                    opp.npe03__Recurring_Donation__c = r.Id;
                    if (r.npe03__Recurring_Donation_Campaign__c != null && (rds.npe03__Add_Campaign_to_All_Opportunites__c || j < 1)){
                       opp.CampaignId = r.npe03__Recurring_Donation_Campaign__c;
                    }
                    if (rds.npe03__Record_Type__c != null){
                        opp.RecordTypeID = rds.npe03__Record_Type__c;
                    }

                    //evaluate any custom field mappings
                    for (string s : customFieldMappingSettings.keySet()){
                        npe03__Custom_Field_Mapping__c cfm = customFieldMappingSettings.get(s);
                        opp.put(cfm.npe03__Opportunity_Field__c, r.get(cfm.npe03__Recurring_Donation_Field__c));
                    }
                    
                    opportunityInserts.add(opp);
                    if ( opportunityInserts.size() == 100 )
                    {
                       //all or nothing so errors not lost
                       insert opportunityInserts;
                       opportunityInserts.clear();
                    }

                    //get the close date for the next opp in the loop
                    oppCloseDate = getNextDate(OppCloseDate, r);

                }
            }
            
            //this is an open-ended rd that needs opptys
            else{
                //if its not 'open', we're not doing anything to it
                if (r.npe03__Open_Ended_Status__c == system.label.npe03.RecurringDonationOpenStatus){

                    integer forecast_months = (integer)rds.npe03__Opportunity_Forecast_Months__c;
                    Date dtForecast =  system.today().toStartOfMonth().addMonths(forecast_months);         

                    Integer rdcounter = 1;
                    if (r.npe03__Total_Paid_Installments__c > 0)
                        rdcounter = (integer)r.npe03__Total_Paid_Installments__c + 1;

                    Date oppCloseDate = getStartDate(r);

                    while (oppCloseDate < dtForecast) {
                        Contact con;
                        if (contactMap != null && contactMap.containsKey(r.npe03__Contact__c)) {
                            con = contactMap.get(r.npe03__Contact__c);
                        }
                    	Opportunity o = new Opportunity();
                        o = normalizeOppForRD(o,r,oppCloseDate,r.npe03__Amount__c,con,rdcounter);
                        opportunityInserts.add(o);
                        rdcounter++;
                        oppCloseDate = getNextDate(OppCloseDate, r);
                    }
                }
            }                 
        }
        
        if( opportunityInserts.size() > 0 )
        {   
            set<id> RDID = new set<id>();           
            for (Opportunity o : opportunityInserts){
                RDID.add(o.npe03__Recurring_Donation__c);
            }
            
            Database.SaveResult[] lsr;
            list<Database.SaveResult> badSRs = new list<Database.SaveResult>();
            list<Opportunity> badOpps = new list<Opportunity>();
            set<id> createdOppIds = new set<id>();  
            
            //we're probably coming from the UI if we're only updating one RD, so lets 
            //let the error bubble up to the top
            if (RDID.size() == 1) {
                lsr = Database.insert(opportunityInserts, true);
            }
            //otherwise, this is a bulk operation so fail to the error handler
            else {
                lsr = Database.insert(opportunityInserts, false);
            }
                    
            integer i = 0;                          
            for (Database.SaveResult s : lsr){
                if (s.isSuccess() == true){
                    //get all the new OppIds into a list
                    createdOppIds.add(s.getId());
                }    
                //handle errors on insert   
                else{
                    badSRs.add(s);
                    badOpps.add(opportunityInserts[i]);            
                }                     
                i++;
            }
                    
            if (ConIDForRole == null){ 
                if (createdOppIds.size() > 1 && !system.isFuture() && !system.isBatch() && !RD_RecurringDonations_BATCH.isBatchButton)
                    oppContactRolesFuture(createdOppIds); 
                else
                    oppContactRoles(createdOppIds);                    
            }
            
            if (!badSRs.isEmpty()) {
                ERR_Handler.Errors errors = ERR_Handler.getErrors(badSRs, badOpps);
                ERR_Handler.processErrors(errors.errorRecords, ERR_Handler_API.Context.RD.name());
            }            
            
            if (updateRecurringDonationSet.size() > 1 && !system.isBatch() && !system.isFuture() && !RD_RecurringDonations_BATCH.isBatchButton)
                updateRecurringDonationOnOppChangeFuture(updateRecurringDonationSet);
            else
                updateRecurringDonationOnOppChange(updateRecurringDonationSet, null);
        }
    }
    
    /*******************************************************************************************************
    * @description Future method that creates household OpportunityContactRoles for the specified Opps.
    * Since NPSP3, the RD code always leverages opp.npe01__Contact_Id_for_Role__c and this code isn't used.
    * @param oppIds The list of Opportunity Id's to create OCRS for
    * @return void
    */ 
    @future 
    public static void oppContactRolesFuture(set<id> oppIds){
       oppContactRoles(oppIds);
    }
    
    /*******************************************************************************************************
    * @description Creates household OpportunityContactRoles for the specified Opps.
    * Since NPSP3, the RD code always leverages opp.npe01__Contact_Id_for_Role__c and this code isn't used.
    * @param oppIds The list of Opportunity Id's to create OCRS for
    * @return void
    */ 
    public static void oppContactRoles(Set<Id> oppIds) {
        List<OpportunityContactRole> contactRoleInserts = new List<OpportunityContactRole>();
        Map<String, Id> contactOppToContactRole = new Map<String, Id>();
            
        Opportunity[] oppsFromRecurringDonations = [
            SELECT id, npe03__Recurring_Donation__c, npe03__Recurring_Donation__r.npe03__Contact__c 
            FROM Opportunity 
            WHERE Id IN :oppIds AND 
            npe03__Recurring_Donation__r.npe03__Contact__c != null
        ];
        
        if (!oppsFromRecurringDonations.isEmpty()) {
            String uniqueConRole = '';

            for (OpportunityContactRole thisCR : [
                SELECT Id, OpportunityId, ContactId 
                FROM OpportunityContactRole 
                WHERE IsPrimary = true AND 
                OpportunityId IN :oppIds 
            ]) {
                uniqueConRole = string.valueOf(thisCR.OpportunityId) + string.valueOf(thisCR.ContactId);
                contactOppToContactRole.put(uniqueConRole , thisCR.Id );
            }
                
            for (Opportunity createdOpp : oppsFromRecurringDonations) {
              
                OpportunityContactRole ocr = new OpportunityContactRole();
                ocr.OpportunityId = createdOpp.Id;
                ocr.Role = system.label.npe03.RecurringDonationContactRole;
                ocr.IsPrimary = true;
                
                uniqueConRole = string.valueOf(createdOpp.Id)+string.valueOf(createdOpp.npe03__Recurring_Donation__r.npe03__Contact__c);
                if (contactOppToContactRole.get(uniqueConRole) == null) {
                    ocr.ContactId = createdOpp.npe03__Recurring_Donation__r.npe03__Contact__c;
                    contactRoleInserts.add(ocr);

                    if (contactRoleInserts.size() == 100) {
                        // all or nothing so errors not lost
                        insert contactRoleInserts;
                        contactRoleInserts.clear();
                    }
                }
            }
        }
        if (!contactRoleInserts.isEmpty()) {
            // all or nothing so errors not lost
            insert contactRoleInserts;
        }
    }
    
    /*******************************************************************************************************
    * @description Future method that updates all the existing Opportunities for the specified Recurring Donations.
    * @param recIDs The set of RD id's to process
    * @param dmlWrapper Object to store the Opps that need updating
    * @return void
    */ 
    @future
    public static void updateExistingOppsFuture(set<id>recIDs){
       updateExistingOpps(recIDs, null);
    }
    
    /*******************************************************************************************************
    * @description Updates all the existing Opportunities for the specified Recurring Donations.
    * @param recIDs The set of RD id's to process
    * @param dmlWrapper Object to store the Opps that need updating
    * @return void
    */ 
    public static void updateExistingOpps(set<id> recIDs, TDTM_Runnable.DmlWrapper dmlWrapper){
        
        
        npe03__Recurring_Donations_Settings__c rds = UTIL_CustomSettingsFacade.getRecurringDonationsSettings();
        string closedLabel = system.label.npe03.RecurringDonationClosedStatus;

        string rdQuery = strQueryRDNoWhere();
                rdQuery+=' where npe03__Open_Ended_Status__c <> :closedLabel ';
                rdQuery+=' and id IN :recIDs ';
        List<npe03__Recurring_Donation__c> rdsToUpdate = database.query(rdQuery);       
        map<id, npe03__Recurring_Donation__c> rdMap = new map<id, npe03__Recurring_Donation__c>(rdsToUpdate);  
                           
        list<Opportunity> oppList = [select id, Amount, Name, CampaignId, AccountID, CloseDate, Recurring_Donation_Installment_Number__c, npe03__Recurring_Donation__c                                         
                                       from Opportunity 
                                       where npe03__Recurring_Donation__c IN :rdMap.keySet() 
                                       and isClosed = false
                                       order by CloseDate asc];

        //build a map of recurring donation ID and opps 
        map<id, list<Opportunity>> RDOppMap = new map<id, list<Opportunity>>(); 
        for (Opportunity o : opplist){
            if (RDOppMap.containsKey(o.npe03__Recurring_Donation__c)){
                list<Opportunity> opps = RDOppMap.get(o.npe03__Recurring_Donation__c);
                opps.add(o);
                RDOppMap.put(o.npe03__Recurring_Donation__c, opps);
            }
            else{
                RDOppMap.put(o.npe03__Recurring_Donation__c, new list<Opportunity>{o});
            }
        }       
        
        //opps for updating
        list<Opportunity> updateOppsList = new list<Opportunity>();
        
        //loop through existing opps for each RD and update according to values on the RD
        for (id RDid : RDOppMap.keySet()){

            date PaymentDate = getStartDate(RDMap.get(RDid));

            for (Opportunity o : RDOppMap.get(RDid)){
                
                o.Amount = rdMap.get(RDid).npe03__Amount__c;
                if (rdMap.get(RDid).npe03__Recurring_Donation_Campaign__c != null && rds.npe03__Add_Campaign_to_All_Opportunites__c){ 
                    o.CampaignId = rdMap.get(RDid).npe03__Recurring_Donation_Campaign__c;
                }               
                
                //changed for beta 7 - dont' update with a null org unless we need to
                if (rdMap.get(RDid).npe03__Organization__c != null)
                    o.AccountID = rdMap.get(RDid).npe03__Organization__c;
                o.CloseDate = PaymentDate;                      
                
                o.Name = getOpportunityName(o,rdMap.get(RDid));

                //evaluate any custom field mappings
                for (string s : customFieldMappingSettings.keySet()){
                    npe03__Custom_Field_Mapping__c cfm = customFieldMappingSettings.get(s);
                    o.put(cfm.npe03__Opportunity_Field__c, rdMap.get(RDid).get(cfm.npe03__Recurring_Donation_Field__c));
                }
                updateOppsList.add(o);

                //now append appropriate amount to this date
                PaymentDate = getNextDate(PaymentDate, rdMap.get(RDid));
            }
        }
        
        if (!updateOppsList.isEmpty()) {
            //refresh opportunity names before update. if no opportunity names are defined, keeps original name
            OPP_OpportunityNaming.refreshOppNames(updateOppsList);
            if (dmlWrapper != null)
                dmlWrapper.objectsToUpdate.addAll((list<SObject>) updateOppsList);
            else
                update updateOppsList;
        }
        
        
        if (system.isFuture() || RDOppMap.keySet().size() == 1 || system.isBatch() || RD_RecurringDonations_BATCH.isBatchButton){
            updateRecurringDonationOnOppChange(RDOppMap.keySet(), dmlWrapper);
        }          
        else{
            updateRecurringDonationOnOppChangeFuture(RDOppMap.keySet());            
        }
    }
         
    /*******************************************************************************************************
    * @description Trigger AfterUpdate Handler for updates on existing Recurring Donations.  Key scenarios include:
    * - closing an open ended rd, which should close all remaining opps on the rd.
    * - opening a closed rd, which should create new opps on the rd.
    * - any other modification to the rd, which should update the rd's opps.
    * @param recurringDonations The list of updated RD's to process
    * @param oldRecurringDonations A map from an RD's Id to its RD before the update 
    * @param dmlWrapper Object to store the Opps that need updating
    * @return void
    */ 
    public static void handleRecurringDonationUpdate(list<npe03__Recurring_Donation__c> recurringDonations, map<id, npe03__Recurring_Donation__c> oldRecurringDonations, TDTM_Runnable.DmlWrapper dmlWrapper) {

        // list of RDs going from Open-->Closed
        list<npe03__Recurring_Donation__c> newlyClosedDonations = new list<npe03__Recurring_Donation__c>();

        Map<Id, npe03__Recurring_Donation__c> openEndedRDsToRecalculate = new Map<Id, npe03__Recurring_Donation__c>();
        Map<Id, npe03__Recurring_Donation__c> fixedLengthRDsToRecalculate = new Map<Id, npe03__Recurring_Donation__c>();

        String openlabel = System.label.npe03.RecurringDonationOpenStatus;
        String closedlabel = System.label.npe03.RecurringDonationClosedStatus;

        for (npe03__Recurring_Donation__c r : recurringDonations) {

            Boolean needsRecalc = needsRecalculation(r, oldRecurringDonations.get(r.id));

            if (needsRecalc) {

                if (r.npe03__Open_Ended_Status__c == closedlabel
                        && oldRecurringDonations.get(r.id).npe03__Open_Ended_Status__c != r.npe03__Open_Ended_Status__c
                        ) {
                    // closing an open ended donation
                    newlyClosedDonations.add(r);
                } else if (r.npe03__Open_Ended_Status__c == openlabel) {
                    // open-ended
                    openEndedRDsToRecalculate.put(r.Id, r);
                } else {
                    // fixed-length
                    fixedLengthRDsToRecalculate.put(r.Id, r);
                }
            }
        }

        if (!newlyClosedDonations.isEmpty()) {
            runRecurringDonationClosedActions(newlyClosedDonations, dmlWrapper);
        }

        prepRecalcOnRdOpportunities(openEndedRDsToRecalculate,fixedLengthRDsToRecalculate,dmlWrapper);

    }

    /*******************************************************************************************************
    * @description Gathers the relevant Opportunities for the RDs that need recalculating and
    * dispatches them to the appropriate recalculation handler.
    * @param openEndedRDsToRecalculate Map of the Open-Ended RDs that need to be recalculated
    * @param fixedLengthRDsToRecalculate Map of the Fixed-length RDs that need to be recalculated
    * @param dmlWrapper Object to store the Opps that need updating
    * @return void
    */
    public static void prepRecalcOnRdOpportunities(Map<Id, npe03__Recurring_Donation__c> openEndedRDsToRecalculate
            , Map<id, npe03__Recurring_Donation__c> fixedLengthRDsToRecalculate
            , TDTM_Runnable.DmlWrapper dmlWrapper){

        List<Opportunity> oppsFromOpenRDs = new List<Opportunity>();
        List<Opportunity> oppsFromFixedLengthRDs = new List<Opportunity>();

        // get all Opportunities that are:
        // Open or ClosedLost belonging to Open Ended RDs
        // OR
        // any stage belonging to Fixed Length RDs
        List<Opportunity> allOppsToSort = [SELECT Id
                , Amount
                , Name
                , CampaignId
                , AccountID
                , CloseDate
                , StageName
                , isClosed
                , isWon
                , Recurring_Donation_Installment_Number__c
                , npe03__Recurring_Donation__c
        FROM Opportunity
        WHERE (npe03__Recurring_Donation__c IN :openEndedRDsToRecalculate.keySet()
        AND (IsClosed = False OR (IsClosed = True AND IsWon=False)))
        OR npe03__Recurring_Donation__c IN :fixedLengthRDsToRecalculate.keySet()
        ORDER BY CloseDate ASC];

        for (Opportunity o : allOppsToSort) {
            if (openEndedRDsToRecalculate.containsKey(o.npe03__Recurring_Donation__c)
                    && (o.IsClosed == false || (o.IsClosed==True && o.IsWon == False))) {
                oppsFromOpenRDs.add(o);
            } else if (fixedLengthRDsToRecalculate.containsKey(o.npe03__Recurring_Donation__c)) {
                oppsFromFixedLengthRDs.add(o);
            }
        }

        if (!openEndedRDsToRecalculate.isEmpty()) {
            handleOpenEndedScheduleRecalculation(openEndedRDsToRecalculate.values(), oppsFromOpenRDs, dmlWrapper);
        }

        if (!fixedLengthRDsToRecalculate.isEmpty()) {
            handleFixedLengthScheduleRecalculation(fixedLengthRDsToRecalculate.values(), oppsFromFixedLengthRDs, dmlWrapper);
        }
    }

    /*******************************************************************************************************
    * @description Re-evaluates all open Opportunities of an Open-Ended Recurring Donation when it is updated to require schedule recalculation.
    * @param recurringDonations The list of RDs to process
    * @param openOpportunities The list of open Opportunities to process
    * @param dmlWrapper Object to hold the Opps that need deleting or updating
    * @return void
    */
    private static void handleOpenEndedScheduleRecalculation(List<npe03__Recurring_Donation__c> recurringDonations
            , List<Opportunity> openOpportunities
            , TDTM_Runnable.DmlWrapper dmlWrapper) {

        npe03__Recurring_Donations_Settings__c rds = UTIL_CustomSettingsFacade.getRecurringDonationsSettings();

        //build a map of recurring donation ID and opps
        Map<Id, List<Opportunity>> RDOppMap = new Map<Id, List<Opportunity>>();
        for (Opportunity o : openOpportunities){
            if (RDOppMap.containsKey(o.npe03__Recurring_Donation__c)) {
                List<Opportunity> opps = RDOppMap.get(o.npe03__Recurring_Donation__c);
                opps.add(o);
                RDOppMap.put(o.npe03__Recurring_Donation__c, opps);
            }
            else {
                RDOppMap.put(o.npe03__Recurring_Donation__c, new List<Opportunity>{o});
            }
        }
        // add to the map any RDs that came in with no Opportunities
        for (npe03__Recurring_Donation__c rd : recurringDonations) {
            if (!RDOppMap.containsKey(rd.Id)) {
                RDOppMap.put(rd.Id, new List<Opportunity>());
            }
        }
        
        map<Id,Contact> contactMap = getContactMap(recurringDonations);
        
        List<Opportunity> updateOppsList = new List<Opportunity>();
        List<Opportunity> closeOppsList = new List<Opportunity>();
        List<Opportunity> insertOppsList = new List<Opportunity>();

        Integer forecast_months = (integer)rds.npe03__Opportunity_Forecast_Months__c;
        Date dtForecast =  system.today().toStartOfMonth().addMonths(forecast_months);

        for (npe03__Recurring_Donation__c r : recurringDonations) {

            Date nextDate = getStartDate(r);

            Integer rdcounter = 1;
            if (r.npe03__Total_Paid_Installments__c > 0) {
                rdcounter = (Integer)r.npe03__Total_Paid_Installments__c + 1;
            }

            Contact con;
            if (contactMap != null && contactMap.containsKey(r.npe03__Contact__c)){
                con = contactMap.get(r.npe03__Contact__c);
            }

            // loop the existing opportunities
            for (Opportunity o : RDOppMap.get(r.Id)) {
                if (nextDate <= dtForecast) {

                    o = normalizeOppForRD(o,r,nextDate,r.npe03__Amount__c,con,rdcounter);

                    updateOppsList.add(o);

                    nextDate = getNextDate(nextDate, r);
                    rdcounter++;

                } else {
                    // extras get closed
                    closeOppsList.add(o);
                }
            }

            // didn't have enough, create more
            while (nextDate < dtForecast) {
                Opportunity o = new Opportunity();
                o = normalizeOppForRD(o,r,nextDate,r.npe03__Amount__c,con,rdcounter);
                insertOppsList.add(o);
                nextDate = getNextDate(nextDate, r);
                rdcounter++;
            }
        }

        if (!insertOppsList.isEmpty()) {
            Database.SaveResult[] lsr;
            List<Database.SaveResult> badSRs = new List<Database.SaveResult>();
            List<Opportunity> badOpps = new List<Opportunity>();

            lsr = Database.insert(insertOppsList, false);

            Set<id> updateRecurringDonationSet = new set<id>();

            Integer i = 0;
            for (Database.SaveResult s : lsr){
                if (s.isSuccess() != true){
                    badSRs.add(s);
                    badOpps.add(insertOppsList[i]);
                } else {
                    updateRecurringDonationSet.add(insertOppsList[i].npe03__Recurring_Donation__c);
                }
                i++;
            }

            if (!badSRs.isEmpty()) {
                ERR_Handler.Errors errors = ERR_Handler.getErrors(badSRs, badOpps);
                ERR_Handler.processErrors(errors.errorRecords, ERR_Handler_API.Context.RD.name());
            }

            if (updateRecurringDonationSet.size() > 1 && !system.isBatch() && !system.isFuture() && !RD_RecurringDonations_BATCH.isBatchButton) {
                updateRecurringDonationOnOppChangeFuture(updateRecurringDonationSet);
            } else {
                updateRecurringDonationOnOppChange(updateRecurringDonationSet, null);
            }
        }

        if (!updateOppsList.isEmpty()) {
            dmlWrapper.objectsToUpdate.addAll((list<SObject>) updateOppsList);
        }
        if (!closeOppsList.isEmpty()) {
            if (rds.npe03__Open_Opportunity_Behavior__c == RecurringDonationCloseOptions.Delete_Open_Opportunities.name()) {
                dmlWrapper.objectsToDelete.addAll((List<SObject>) closeOppsList);
            } else if (rds.npe03__Open_Opportunity_Behavior__c == RecurringDonationCloseOptions.Mark_Opportunities_Closed_Lost.name()) {
                for (Opportunity o : closeOppsList) {
                    o.StageName = system.label.npe03.RecurringDonationClosedLostOpportunityStage;
                }
                dmlWrapper.objectsToUpdate.addAll((List<SObject>) closeOppsList);
            }
        }
    }

    /*******************************************************************************************************
    * @description Re-evaluates all Opportunities of an Open-Ended Recurring Donation when it is updated to require schedule recalculation.
    * @param recurringDonations The list of RDs to process
    * @param allOpportunities The list of all Opportunities to process
    * @param dmlWrapper Object to hold the Opps that need deleting or updating
    * @return void
    */
    private static void handleFixedLengthScheduleRecalculation(List<npe03__Recurring_Donation__c> recurringDonations
            , List<Opportunity> allOpportunities
            , TDTM_Runnable.DmlWrapper dmlWrapper) {

        npe03__Recurring_Donations_Settings__c rds = UTIL_CustomSettingsFacade.getRecurringDonationsSettings();

        //build a map of recurring donation ID and opps
        Map<Id, List<Opportunity>> RDOppMap = new Map<Id, List<Opportunity>>();
        for (Opportunity o : allOpportunities){
            if (RDOppMap.containsKey(o.npe03__Recurring_Donation__c)) {
                List<Opportunity> opps = RDOppMap.get(o.npe03__Recurring_Donation__c);
                opps.add(o);
                RDOppMap.put(o.npe03__Recurring_Donation__c, opps);
            }
            else {
                RDOppMap.put(o.npe03__Recurring_Donation__c, new List<Opportunity>{o});
            }
        }

        map<Id,Contact> contactMap = getContactMap(recurringDonations);

        List<Opportunity> updateOppsList = new List<Opportunity>();
        List<Opportunity> closeOppsList = new List<Opportunity>();
        List<Opportunity> insertOppsList = new List<Opportunity>();

        // for each RD
        for (npe03__Recurring_Donation__c r : recurringDonations) {

            Date nextDate = getStartDate(r);

            integer rdcounter = 1;
            if (r.npe03__Total_Paid_Installments__c > 0) {
                rdcounter = (integer)r.npe03__Total_Paid_Installments__c + 1;
            }

            Integer numInstallments = r.npe03__Installments__c.intValue();

            decimal installmentAmount = r.npe03__Installment_Amount__c;

            decimal paidAmount = 0;
            if (r.npe03__Paid_Amount__c != null){
                paidAmount = r.npe03__Paid_Amount__c;
            }

            // deal with already paid installments.
            if (r.npe03__Total_Paid_Installments__c != null) {
                if (r.npe03__Schedule_Type__c != Label.npe03.RecurringDonationMultiplyValue) {
                    Integer remainingInstallments = numInstallments - r.npe03__Total_Paid_Installments__c.intValue();
                    Decimal remainingAmount = r.npe03__Amount__c - paidAmount;
                    if (remainingInstallments > 0)
                        installmentAmount = remainingAmount / remainingInstallments;
                }
            }

            Integer opptyCounter = 1;
            Integer closedOpptyCounter = 0;

            Contact con;
            if (contactMap != null && contactMap.containsKey(r.npe03__Contact__c)) {
                con = contactMap.get(r.npe03__Contact__c);
            }

            for (Opportunity o : RDOppMap.get(r.Id)) {

                // first make sure they don't have more closed opportunities
                // than the number of installments
                if (o.isWon) {
                    closedOpptyCounter++;
                }

                if (numInstallments < closedOpptyCounter) {
                    r.addError(Label.RD_ErrorMoreClosedWonOpportunitiesThanInstallments);
                }

                if (numInstallments == closedOpptyCounter && paidAmount != r.npe03__Amount__c) {
                    r.addError(Label.RD_ErrorNotEnoughClosedValueForFixedLength);
                }

                if (opptyCounter<=numInstallments) {
                    if (o.isWon != true) {

                        o = normalizeOppForRD(o,r,nextDate,installmentAmount,con,opptyCounter);

                        updateOppsList.add(o);

                        nextDate = getNextDate(nextDate, r);
                    }
                    opptyCounter++;
                } else {
                    // extras get closed
                    closeOppsList.add(o);
                }
            }

            for (Integer i=RDOppMap.get(r.Id).size(); i<numInstallments; i++) {
                Opportunity o = new Opportunity();
                o = normalizeOppForRD(o,r,nextDate,installmentAmount,con,rdcounter);
                insertOppsList.add(o);
                nextDate = getNextDate(nextDate, r);
            }

        }

        if (!insertOppsList.isEmpty()) {
            Database.SaveResult[] lsr;
            List<Database.SaveResult> badSRs = new List<Database.SaveResult>();
            List<Opportunity> badOpps = new List<Opportunity>();

            lsr = Database.insert(insertOppsList, false);

            Set<id> updateRecurringDonationSet = new Set<id>();

            Integer i = 0;
            for (Database.SaveResult s : lsr){
                if (s.isSuccess() != true){
                    badSRs.add(s);
                    badOpps.add(insertOppsList[i]);
                } else {
                    updateRecurringDonationSet.add(insertOppsList[i].npe03__Recurring_Donation__c);
                }
                i++;
            }

            if (!badSRs.isEmpty()) {
                ERR_Handler.Errors errors = ERR_Handler.getErrors(badSRs, badOpps);
                ERR_Handler.processErrors(errors.errorRecords, ERR_Handler_API.Context.RD.name());
            }

            if (updateRecurringDonationSet.size() > 1 && !system.isBatch() && !system.isFuture() && !RD_RecurringDonations_BATCH.isBatchButton) {
                updateRecurringDonationOnOppChangeFuture(updateRecurringDonationSet);
            } else {
                updateRecurringDonationOnOppChange(updateRecurringDonationSet, null);
            }
        }

        if (!updateOppsList.isEmpty()) {
            dmlWrapper.objectsToUpdate.addAll((list<SObject>) updateOppsList);
        }
        if (!closeOppsList.isEmpty()) {
            if (rds.npe03__Open_Opportunity_Behavior__c == RecurringDonationCloseOptions.Delete_Open_Opportunities.name()) {
                dmlWrapper.objectsToDelete.addAll((List<SObject>) closeOppsList);
            } else if (rds.npe03__Open_Opportunity_Behavior__c == RecurringDonationCloseOptions.Mark_Opportunities_Closed_Lost.name()) {
                for (Opportunity o : closeOppsList) {
                    o.StageName = system.label.npe03.RecurringDonationClosedLostOpportunityStage;
                }
                dmlWrapper.objectsToUpdate.addAll((List<SObject>) closeOppsList);
            }
        }

    }

    /*******************************************************************************************************
    * @description Handles changes to the specified RD's to update/recreate their Opportunities.  
    * Called from the Refresh Opportunities button on both Open and Non-Open RD's, 
    * as well as the Batch process for extending Open Ended RD's (no Non-Open).
    * @param recurringDonationsToEvaluate The list of updated RD's to process
    * @return integer The number of records that failed to be processed.
    */ 
    public static Integer evaluateRecurringDonationsForNewOppInsert(list<npe03__Recurring_Donation__c> recurringDonationsToEvaluate){
    
        String openlabel = System.label.npe03.RecurringDonationOpenStatus;
        String closedlabel = System.label.npe03.RecurringDonationClosedStatus;
    
        Map<Id, npe03__Recurring_Donation__c> openEndedRDsToRecalculate = new Map<Id, npe03__Recurring_Donation__c>();
        Map<Id, npe03__Recurring_Donation__c> fixedLengthRDsToRecalculate = new Map<Id, npe03__Recurring_Donation__c>();

        for (Integer i=0; i<recurringDonationsToEvaluate.size(); i++) {
            npe03__Recurring_Donation__c rd = recurringDonationsToEvaluate[i];

            //don't try to evaluate orphaned recurring donations
            if (rd.npe03__Contact__c == null && rd.npe03__Organization__c == null) {
                recurringDonationsToEvaluate.remove(i);
                //decrement counter after removing value to avoid going over the end of the array
                i--;
                continue;
            }
            if (rd.npe03__Open_Ended_Status__c != openlabel && rd.npe03__Open_Ended_Status__c != closedlabel) {
                fixedLengthRDsToRecalculate.put(rd.Id, rd);
            } else {
                openEndedRDsToRecalculate.put(rd.Id, rd);
            }
        }

        TDTM_Runnable.DmlWrapper dmlWrapper = new TDTM_Runnable.DmlWrapper();

        prepRecalcOnRdOpportunities(openEndedRDsToRecalculate,fixedLengthRDsToRecalculate,dmlWrapper);

        ERR_Handler.Errors errors = TDTM_TriggerHandler.processDMLAllOrNothing(dmlWrapper, false);

        return errors.errorRecords.size();
    }
  
    /*******************************************************************************************************
    * @description When closing an RD, either deletes or closes all of its currently open Opps. 
    * @param closedRDs The list of RD's to process
    * @param dmlWrapper Object to hold the Opps that need deleting or updating
    * @return void
    */ 
    private static void runRecurringDonationClosedActions(list<npe03__Recurring_Donation__c> closedRDs, TDTM_Runnable.DmlWrapper dmlWrapper) {
        // determine the update type - 
        npe03__Recurring_Donations_Settings__c rds = UTIL_CustomSettingsFacade.getRecurringDonationsSettings();
        //UTIL_Debug.debug('IN THE PRIVATE METHOD');
        if (!closedRDs.isEmpty() && rds.npe03__Open_Opportunity_Behavior__c != RecurringDonationCloseOptions.No_Action.name()) {
            Map<Id, Opportunity> mapIdOpp = new Map<Id, Opportunity>([SELECT Id, StageName, npe03__Recurring_Donation__c
                                    FROM Opportunity WHERE npe03__Recurring_Donation__c IN :closedRDs AND isClosed = false]);
         
            if (rds.npe03__Open_Opportunity_Behavior__c == RecurringDonationCloseOptions.Delete_Open_Opportunities.name()){
                //UTIL_Debug.debug('IN THE PRIVATE METHOD3');
                if (dmlWrapper != null) {
                    List<SObject> oppsToDelete = new List<SObject>();
                    for(Id oppToDeleteId : mapIdOpp.keySet()) {
                    	oppsToDelete.add(new Opportunity(Id = oppToDeleteId));
                    }
                    dmlWrapper.objectsToDelete.addAll(oppsToDelete);
                } else {
                    database.delete(mapIdOpp.values());
                }
            }              
            else if (rds.npe03__Open_Opportunity_Behavior__c == RecurringDonationCloseOptions.Mark_Opportunities_Closed_Lost.name()){
                for (Opportunity o : mapIdOpp.values()){
                    o.StageName = system.label.npe03.RecurringDonationClosedLostOpportunityStage;
                }            
                if (dmlWrapper != null)
                    dmlWrapper.objectsToUpdate.addAll((list<SObject>) mapIdOpp.values()); 
                else
                    update mapIdOpp.values();
            }
        }
    }

    /*******************************************************************************************************
    * @description Returns the date to start the installment with based on the period type and dates
    * @param r recurring donation record
    * @return date First date to use for created Donations
    */
    private static date getStartDate(npe03__Recurring_Donation__c r) {
        Date startDt;
        if (r.npe03__Next_Payment_Date__c != null) {
            startDt = r.npe03__Next_Payment_Date__c;
        } else {
            startDt = r.npe03__Date_Established__c;
        }

        if (r.npe03__Installment_Period__c == system.label.npe03.RecurringDonationInstallmentPeriodMonthly
                || r.npe03__Installment_Period__c == system.label.npe03.RecurringDonationInstallmentPeriodQuarterly) {
            // For monthly or quarterly installments only, the initial date needs to be tweaked to be the appropriate
            // start date in the current month
            startDt = dtEndOfMonthFixup(startDt, r); // fix the date to account for end of month
        }
        return startDt;
    }

    /*******************************************************************************************************
    * @description Returns the last day of month for the provided date if the Day of Month is either the
    * the 31st or the Always_Use_Last_Day_Of_Month__c box has been checked. Otherwise, use the specific
    * date they have set.
    * @param dt The date to analyze
    * @return date Either the passed in date, or the last day of the month
    */
    private static date dtEndOfMonthFixup(date dt, npe03__Recurring_Donation__c rd) {
        if (dt.day() == 31 || rd.Always_Use_Last_Day_Of_Month__c == true) {
            dt = date.newInstance(dt.year(), dt.month(), date.daysInMonth(dt.year(), dt.Month()));
        } else if (dt.day() >= 28 && (rd.npe03__Next_Payment_Date__c != null || rd.npe03__Date_Established__c != null)) {
            // To handle a scenario where the NextPayment or DateEstablished is the >= 29 for a Monthly
            // Donation, when the system gets around to February, it'll change the next donation to 28/29
            // which then causes all subsequent months to be set to the 28th (or 29th).
            // This logic ensures that the calculated End Of Month date takes this into account
            // rather than just use the DayOfMonth from the previous installment.
            Date estDate = (rd.npe03__Next_Payment_Date__c != null ? rd.npe03__Next_Payment_Date__c : rd.npe03__Date_Established__c);
            Integer dayOfMonth = (date.daysInMonth(dt.year(), dt.Month()) < estDate.day() ?
                    date.daysInMonth(dt.year(), dt.Month()) : estDate.day());
            dt = date.newInstance(dt.year(), dt.month(), dayOfMonth);
        }
        return dt;
    }

    /*******************************************************************************************************
    * @description Returns the next date in the sequence based on the RD schedule type 
    * @param CalcDate The date to start from
    * @param rd The Recurring Donation.
    * @return date 
    */ 
    private static date getNextDate(Date calcDate, npe03__Recurring_Donation__c rd) {
        npe03__Recurring_Donations_Settings__c rds = UTIL_CustomSettingsFacade.getRecurringDonationsSettings();
        String InstallmentType = rd.npe03__Installment_Period__c;

        if (InstallmentType == system.label.npe03.RecurringDonationInstallmentPeriodYearly){
            calcDate = calcDate.addYears(1);
        } 
        else if (InstallmentType == system.label.npe03.RecurringDonationInstallmentPeriodQuarterly){
            calcDate = calcDate.addMonths(3);
            calcDate = dtEndOfMonthFixup(calcDate, rd);
        } 
        else if (InstallmentType == system.label.npe03.RecurringDonationInstallmentPeriodMonthly){
            calcDate = calcDate.addMonths(1);
            calcDate = dtEndOfMonthFixup(calcDate, rd);
        } 
        else if (InstallmentType == system.label.npe03.RecurringDonationInstallmentPeriodWeekly){
            calcDate = calcDate.addDays(7);
        }
        /*  else if (InstallmentType == system.label.npe03.RecurringDonationInstallmentPeriodCustom){
            CalcDate = CalcDate.addDays((integer)rds.Custom_Days__c);
        }*/
        else if (InstallmentType == system.label.npe03.RecurringDonationInstallmentPeriod1stand15th){
            //increment it by one day until we hit either the 1st or 15th
            do{
                calcDate = calcDate.addDays(1);
            }while (calcDate.day() != 15 && calcDate.day() != 1);
        }
        else{
            map<string, npe03__Custom_Installment_Settings__c> cisMap = UTIL_ListCustomSettingsFacade.getMapCustomInstallmentSettings();
            //handle custom installment types           
            if (cisMap.containsKey(InstallmentType)){
                npe03__Custom_Installment_Settings__c c = cisMap.get(InstallmentType);

                if (c.npe03__Increment__c == 'Days'){
                    calcDate = calcDate.addDays(integer.valueOf(c.npe03__Value__c));
                }
                else if (c.npe03__Increment__c == 'Weeks'){
                    calcDate = calcDate.addDays(integer.valueOf(c.npe03__Value__c * 7));
                }
                else if (c.npe03__Increment__c == 'Months'){
                    calcDate = calcDate.addMonths(integer.valueOf(c.npe03__Value__c));
                    calcDate = dtEndOfMonthFixup(calcDate, rd);
                }
                else if (c.npe03__Increment__c == 'Years'){
                    calcDate = calcDate.addYears(integer.valueOf(c.npe03__Value__c));
                }
            }
            //if its not a valid value, set it to the max last payment date plus the 
            //the open ended value so we only create one opp max
            else{   
                calcDate = calcDate.addMonths((integer)rds.npe03__Opportunity_Forecast_Months__c);
                calcDate = dtEndOfMonthFixup(calcDate, rd);
            }
        }
        return calcDate;
    }

    /*******************************************************************************************************
    * @description Returns true if the RD changes should trigger recalculation of the child opportunities
    * @param new The updated Recurring Donation
    * @param old The original Recurring Donation before updates
    * @return boolean
    */
    @testVisible
    private static Boolean needsRecalculation(npe03__Recurring_Donation__c newRD, npe03__Recurring_Donation__c oldRD) {

        if (newRD.npe03__Organization__c != oldRD.npe03__Organization__c
                || newRD.npe03__Contact__c != oldRD.npe03__Contact__c
                || newRD.npe03__Amount__c != oldRD.npe03__Amount__c
                || newRD.npe03__Installment_Period__c != oldRD.npe03__Installment_Period__c
                || newRD.npe03__Installments__c != oldRD.npe03__Installments__c
                || newRD.Always_Use_Last_Day_Of_Month__c != oldRD.Always_Use_Last_Day_Of_Month__c
                || newRD.npe03__Schedule_Type__c != oldRD.npe03__Schedule_Type__c
                || newRD.npe03__Open_Ended_Status__c != oldRD.npe03__Open_Ended_Status__c
                || newRD.npe03__Next_Payment_Date__c != oldRD.npe03__Next_Payment_Date__c
                || newRD.npe03__Recurring_Donation_Campaign__c != oldRD.npe03__Recurring_Donation_Campaign__c
                ) {
            return true;
        }

        for (String s : customFieldMappingSettings.keySet()) {
            npe03__Custom_Field_Mapping__c cfm = customFieldMappingSettings.get(s);
            if (newRD.get(cfm.npe03__Recurring_Donation_Field__c) != oldRD.get(cfm.npe03__Recurring_Donation_Field__c)) {
                return true;
            }
        }

        return false;
    }

    /*******************************************************************************************************
    * @description Updates an Opportunity with given parameters
    * @param opp The Opportunity to update
    * @param r The parent Recurring Donation
    * @param oppCloseDate The close date for the Opportunity
    * @param amount The Amount of the Opportunity
    * @param con The Contact involved, can be null
    * @param rdcounter Opportunity counter for naming and Recurring_Donation_Installment_Number__c
    * @return Opportunity
    */
    private static Opportunity normalizeOppForRD(Opportunity opp, npe03__Recurring_Donation__c r, Date oppCloseDate, Decimal amount, Contact con, Integer rdcounter) {

        npe03__Recurring_Donations_Settings__c rds = UTIL_CustomSettingsFacade.getRecurringDonationsSettings();

        opp.CloseDate = oppCloseDate;
        opp.OwnerId = r.OwnerId;
        opp.Amount = amount;
        opp.Primary_Contact__c = r.npe03__Contact__c;
        opp.Recurring_Donation_Installment_Number__c = rdcounter;
        opp.StageName = System.label.npe03.RecurringDonationStageName;
        opp.npe03__Recurring_Donation__c = r.Id;

        if(isMultiCurrency){
            //set the donation currency field to equal the recurring donation currency
            opp.put(OppCurrencyField,r.get(RDCurrencyField));
        }

        if ( r.npe03__Organization__c != null ) {
            opp.AccountId = r.npe03__Organization__c;
        } else if ( con != null ) {
            opp.AccountId = con.AccountId;
            opp.Primary_Contact__c = con.id;
        }

        if (rds.npe03__Record_Type__c != null){
            opp.RecordTypeID = rds.npe03__Record_Type__c;
        }

        if (r.npe03__Recurring_Donation_Campaign__c != null && (rds.npe03__Add_Campaign_to_All_Opportunites__c || rdcounter == 1)){
            opp.CampaignId = r.npe03__Recurring_Donation_Campaign__c;
        }

        //evaluate any custom field mappings
        for (String s : customFieldMappingSettings.keySet()){
            npe03__Custom_Field_Mapping__c cfm = customFieldMappingSettings.get(s);
            opp.put(cfm.npe03__Opportunity_Field__c, r.get(cfm.npe03__Recurring_Donation_Field__c));
        }

        opp.Name = getOpportunityName(opp, r);

        return opp;
    }

    /*******************************************************************************************************
    * @description Passes back the name for a given Opportunity belonging to a given Recurring Donation
    * @param o The Opportunity to name
    * @param r The parent Recurring Donation
    * @return String
    */
    private static String getOpportunityName(Opportunity o, npe03__Recurring_Donation__c r) {

        String oName = '';
        oName += r.npe03__Donor_Name__c;
        oName += ' ';
        oName += System.label.npe03.RecurringDonationPrefix;
        oName += ' (';
        oName += String.valueOf(o.Recurring_Donation_Installment_Number__c);
        if(r.npe03__Open_Ended_Status__c == null) {
            oName += ' of ';
            oName += String.valueOf(r.npe03__Installments__c);
        }
        oName += ') ';
        oName += o.CloseDate.format();

        return oName;

    }

    /*******************************************************************************************************
    * @description Gets a map of Contact IDs to Contacts for a given list of Recurring Donations
    * so the Contacts' Account Ids are available for Opportunities if a Recurring Donation
    * is created with only a Contact defined
    * @param recurringDonations The list of Recurring Donations to get Contact info for
    * @return Map<Id,Contact>
    */
    private static Map<Id,Contact> getContactMap(List<npe03__Recurring_Donation__c> recurringDonations) {
        List<Id> contactIds = new List<Id>();
        for(npe03__Recurring_Donation__c r : recurringDonations){
            if (r.npe03__Contact__c != null){
                contactIds.add(r.npe03__Contact__c);
            }
        }
        Map<Id,Contact> contactMap;
        if (contactIds.size() > 0){
            contactMap = new Map<Id,Contact>([Select Id, AccountId from Contact where Id in :contactIds and AccountId != null]);
        }

        return contactMap;
    }
}<|MERGE_RESOLUTION|>--- conflicted
+++ resolved
@@ -183,11 +183,7 @@
 
         //get the cumulative values to update the recurring donations
         //update the rc next payment date 
-<<<<<<< HEAD
-        //and the paid ammounts and paid installments
-=======
         //and the paid amounts and paid installments
->>>>>>> a3851c1b
         for (sobject obj : [select count(id) oppcount, MIN(CloseDate) MinDate, MAX(CloseDate) MaxDate, SUM(Amount) Total,
                                   isClosed, npe03__Recurring_Donation__c rdid, isWon
                                   from Opportunity where npe03__Recurring_Donation__r.npe03__Open_Ended_Status__c <> :closedLabel 
@@ -232,13 +228,9 @@
 
                     //convert rollup total to RD's currency
                     if (RLLP_OppRollup_UTIL.isMultiCurrency()) {
-<<<<<<< HEAD
-                        rd.npe03__Paid_Amount__c = UTIL_CurrencyConversion.convertFromCorporateUsingStandardRates((string) rd.get(RDCurrencyField), (decimal) obj.get('Total'));
-=======
-                        rd.npe03__Paid_Amount__c = RLLP_OppRollup_UTIL.ConvertFromCorporate((string) rd.get(RDCurrencyField), (decimal) obj.get('Total'));
->>>>>>> a3851c1b
+                        rd.npe03__Paid_Amount__c = UTIL_CurrencyConversion.convertFromCorporateUsingStandardRates((String) rd.get(RDCurrencyField), (Decimal) obj.get('Total'));
                     } else {
-                        rd.npe03__Paid_Amount__c = (decimal) obj.get('Total');
+                        rd.npe03__Paid_Amount__c = (Decimal) obj.get('Total');
                     }
                     rd.npe03__Total_Paid_Installments__c = (integer)obj.get('oppcount');
                     updateMap.put(rdid, rd);
@@ -255,16 +247,9 @@
         }
 
         if (!updateMap.isEmpty()) {
-<<<<<<< HEAD
             if (dmlWrapper != null) {
                 dmlWrapper.objectsToUpdate.addAll((list<SObject>) updateMap.values());
             } else {
-=======
-        	if (dmlWrapper != null) {
-                dmlWrapper.objectsToUpdate.addAll((list<SObject>) updateMap.values());
-            }
-        	else {
->>>>>>> a3851c1b
                 update updateMap.values();
             }
         }
