/*
    Copyright (c) 2012, Salesforce.org
    All rights reserved.
    
    Redistribution and use in source and binary forms, with or without
    modification, are permitted provided that the following conditions are met:
    
    * Redistributions of source code must retain the above copyright
      notice, this list of conditions and the following disclaimer.
    * Redistributions in binary form must reproduce the above copyright
      notice, this list of conditions and the following disclaimer in the
      documentation and/or other materials provided with the distribution.
    * Neither the name of Salesforce.org nor the names of
      its contributors may be used to endorse or promote products derived
      from this software without specific prior written permission.
 
    THIS SOFTWARE IS PROVIDED BY THE COPYRIGHT HOLDERS AND CONTRIBUTORS
    "AS IS" AND ANY EXPRESS OR IMPLIED WARRANTIES, INCLUDING, BUT NOT 
    LIMITED TO, THE IMPLIED WARRANTIES OF MERCHANTABILITY AND FITNESS 
    FOR A PARTICULAR PURPOSE ARE DISCLAIMED. IN NO EVENT SHALL THE 
    COPYRIGHT HOLDER OR CONTRIBUTORS BE LIABLE FOR ANY DIRECT, INDIRECT, 
    INCIDENTAL, SPECIAL, EXEMPLARY, OR CONSEQUENTIAL DAMAGES (INCLUDING, 
    BUT NOT LIMITED TO, PROCUREMENT OF SUBSTITUTE GOODS OR SERVICES; 
    LOSS OF USE, DATA, OR PROFITS; OR BUSINESS INTERRUPTION) HOWEVER 
    CAUSED AND ON ANY THEORY OF LIABILITY, WHETHER IN CONTRACT, STRICT 
    LIABILITY, OR TORT (INCLUDING NEGLIGENCE OR OTHERWISE) ARISING IN 
    ANY WAY OUT OF THE USE OF THIS SOFTWARE, EVEN IF ADVISED OF THE 
    POSSIBILITY OF SUCH DAMAGE.
*/
/**
* @author Salesforce.org
* @date 2012 (2.0)
* @group Recurring Donations
* @group-content ../../ApexDocContent/RecurringDonations.htm
*
* @description The main class for controlling the behavior of Recurring Donations, both open ended and standard.
*
* The logic of this class is quite complicated, so here is a summary of the call chain for various scenarios.
*
* Insert a new RD (open or non open):
*   RD_RecurringDonations_TDTM(AfterInsert)
*       insertOppsOnRecurringDonationInsert
*           Database.insert(opps)
*           updateRecurringDonationOnOppChange
*
* Update a non open-ended RD:
*   RD_RecurringDonations_TDTM(AfterUpdate)
*       handleRecurringDonationUpdate
*           delete non-closed Opps
*           insertOppsOnRecurringDonationInsert
*
* Update a open-ended RD to closed:
*   RD_RecurringDonations_TDTM(AfterUpdate)
*       handleRecurringDonationUpdate
*           runRecurringDonationClosedActions
*
* Update an open-ended RD with changes that require opp updating:
*   RD_RecurringDonations_TDTM(AfterUpdate)
*       handleRecurringDonationUpdate
*           updateExistingOpps
*               updateRecurringDonationOnOppChange
*
* Update an open-ended RD to different schedule or contact (need to recreate opps):
*   RD_RecurringDonations_TDTM(AfterUpdate)
*       handleRecurringDonationUpdate
*           delete non-closed Opps
*           insertOppsOnRecurringDonationInsert
*
* Refresh Opportunities button on non open-ended:
*   evaluateRecurringDonationsForNewOppInsert 
*       delete non-closed Opps
*       insertOppsOnRecurringDonationInsert
*
* Refresh Opportunities button or Nightly Batch on open-ended:
*   evaluateRecurringDonationsForNewOppInsert
*       database.insert(opps) (for additional opps)
*       insertOppsOnRecurringDonationInsert (if no opps exist)
*       updateRecurringDonationOnOppChange
*
* Update an Opportunity that belongs to a RD:
*   RD_RecurringDonations_Opp_TDTM(AfterUpdate)
*       updateRecurringDonationOnOppChange
*
*/
public class RD_RecurringDonations {
    
    /*******************************************************************************************************
    * @description Enum to specify behavior of what happens to open opportunities when their RD is closed.
    */ 
    public enum RecurringDonationCloseOptions {Delete_Open_Opportunities, Mark_Opportunities_Closed_Lost, No_Action}

    /*******************************************************************************************************
    * @description holds the current custom field mappings used when creating opps for the RD.
    */
    public static map<string, npe03__Custom_Field_Mapping__c> customFieldMappingSettings = UTIL_ListCustomSettingsFacade.getMapCustomFieldMappings();
    
    /*******************************************************************************************************
    * @description holds the RD's CurrencyIsoCode field that is enabled in multicurrency organizations.
    */ 
    private static SObjectField RDCurrField;

    /*******************************************************************************************************
    * @description holds the RD's CurrencyIsoCode field that is enabled in multicurrency organizations.
    */ 
    public static SObjectfield RDCurrencyField{get{
        if (RDCurrField == null){
            RDCurrField = Schema.sObjectType.npe03__Recurring_Donation__c.fields.getMap().get('CurrencyIsoCode');
        }   
        return RDCurrField;
    }set;}    

    /*******************************************************************************************************
    * @description holds the Opp's CurrencyIsoCode field that is enabled in multicurrency organizations.
    */ 
    private static Sobjectfield OppCurrField;

    /*******************************************************************************************************
    * @description holds the Opp's CurrencyIsoCode field that is enabled in multicurrency organizations.
    */ 
    public static SObjectField OppCurrencyField{get{
        if (OppCurrField == null)
            OppCurrField = Schema.sObjectType.Opportunity.fields.getMap().get('CurrencyIsoCode');
        return OppCurrField;
    }set;}       

    /*******************************************************************************************************
    * @description is MultiCurrency enabled in this org
    */ 
    private static boolean isMc;

    /*******************************************************************************************************
    * @description is MultiCurrency enabled in this org
    */ 
    public static boolean isMultiCurrency{get{
        if (isMc == null){          
            if (Schema.sObjectType.Opportunity.fields.getMap().get('CurrencyIsoCode') != null)
                isMc = true;
            else
                isMc = false;           
        }           
        return isMc;                
    }set;}
    
    /*******************************************************************************************************
    * @description Future method that updates the specified RD's by querying their Opps so it can update the RD's 
    * Next Payment Date, Last Payment Date, Paid Amount, Number of Paid Installments.
    * @param RDids The set of rd Id's to update
    * @return void
    */ 
    @future
    public static void updateRecurringDonationOnOppChangeFuture(set<id> RDids){
        updateRecurringDonationOnOppChange(RDids, null);
    }

    /*******************************************************************************************************
    * @description Updates the specified RD's by querying their Opps so it can update the RD's 
    * Next Payment Date, Last Payment Date, Paid Amount, Number of Paid Installments.
    * @param RDids The set of rd Id's to update
    * @param dmlWrapper Object to hold the rd's to be updated
    * @return void
<<<<<<< HEAD
    */
    public static void updateRecurringDonationOnOppChange(set<id> RDids, TDTM_Runnable.DmlWrapper dmlWrapper) {
=======
    */ 
    public static void updateRecurringDonationOnOppChange(set<id> RDids, TDTM_Runnable.DmlWrapper dmlWrapper){   
        //set of RDs to be updated         
        map<id, npe03__Recurring_Donation__c> updateMap = new map<id, npe03__Recurring_Donation__c>();
        
        //Get the closed label for opps
        string closedLabel = system.label.npe03.RecurringDonationClosedStatus;
        
        //before we query for any RD's, we must make sure that all previous changes to them have been committed!
        if (dmlWrapper != null)
            TDTM_TriggerHandler.processDML(dmlWrapper);
        
        string rdQuery = strQueryRDNoWhere();
        rdQuery += ' where id IN :RDids';

        //get all possible rd records that may need updating, exclude ones that are closed.  
        map<id, npe03__Recurring_Donation__c> rdMap = new map<id, npe03__Recurring_Donation__c>();
        for (npe03__Recurring_Donation__c rd : database.query(rdQuery)) {
            if (rd.npe03__Open_Ended_Status__c <> closedLabel){
                rdMap.put(rd.Id, rd);
            }
        }

        //get the cumulative values to update the recurring donations
        //update the rc next payment date 
        //and the paid ammounts and paid installments 
        for (sobject obj : [select count(id) oppcount, MIN(CloseDate) MinDate, MAX(CloseDate) MaxDate, SUM(Amount) Total,
                                  isClosed, npe03__Recurring_Donation__c rdid, isWon
                                  from Opportunity where npe03__Recurring_Donation__c IN :rdMap.keySet()
                                  group by rollup(npe03__Recurring_Donation__c, isClosed, isWon)]) {
            id rdid = (id)obj.get('rdid'); 
            
            boolean isClosed = (boolean)obj.get('isClosed');
            boolean isWon = (boolean)obj.get('isWon');            
            
            if (rdid != null) {
                npe03__Recurring_Donation__c rd;        
                //if we already have values for this RD, get it from our rdid map, otherwise just grab
                //the one we're already working on 
                if (!updateMap.containsKey(rdid)) {
                    rd = rdMap.get(rdid);

                    //initialize fields to null that might not get set
                    rd.npe03__Next_Payment_Date__c = null;
                    rd.npe03__Last_Payment_Date__c = null;
                    rd.npe03__Paid_Amount__c = null;     
                    rd.npe03__Total_Paid_Installments__c = null;
                    updateMap.put(rdid, rd);                        
                } else {
                    rd = updateMap.get(rdid);
                }
                
                //if this is the summary row for this rd only update installments for open ended opportunities
                if (isClosed == null && isWon == null && rd.npe03__open_ended_status__c == system.label.npe03.RecurringDonationOpenStatus) {
                    rd.npe03__Installments__c = (integer)obj.get('oppcount'); 
                    updateMap.put(rdid, rd);                                       
                }
                //if this is the open set of opps
                else if (isClosed == false && isWon == null) {
                    rd.npe03__Next_Payment_Date__c = (date)obj.get('MinDate');
                    updateMap.put(rdid, rd);                                                        
                }
                //if this is the closed set of opps    
                else if (isClosed == true && isWon == true) {
                    rd.npe03__Last_Payment_Date__c = (date)obj.get('MaxDate');
>>>>>>> 3272938a

        Boolean CRLPEnabled = CRLP_Rollup_SVC.isCustomizableRollupEngineEnabled;

        // only use this hard-coded RD rollup code if Customizable Rollups aren't enabled
        if (!CRLPEnabled) {

            //set of RDs to be updated
            map<id, npe03__Recurring_Donation__c> updateMap = new map<id, npe03__Recurring_Donation__c>();

            //Get the closed label for opps
            string closedLabel = system.label.npe03.RecurringDonationClosedStatus;

            //before we query for any RD's, we must make sure that all previous changes to them have been committed!
            if (dmlWrapper != null)
                TDTM_TriggerHandler.processDML(dmlWrapper);

            String rdQuery = strQueryRDNoWhere();
            rdQuery += ' where npe03__Open_Ended_Status__c <> :closedLabel and id IN :RDids';

            //get all possible rd records that may need updating, exclude ones that are closed.
            map<id, npe03__Recurring_Donation__c> rdMap = new map<id, npe03__Recurring_Donation__c>();
            for (sObject rd : database.query(rdQuery)) {
                rdMap.put((id) rd.get('id'), (npe03__Recurring_Donation__c) rd);
            }

            //get the cumulative values to update the recurring donations
            //update the rc next payment date
            //and the paid amounts and paid installments
            for (sobject obj : [
                    select count(id) oppcount, MIN(CloseDate) MinDate, MAX(CloseDate) MaxDate, SUM(Amount) Total,
                            isClosed, npe03__Recurring_Donation__c rdid, isWon
                    from Opportunity
                    where npe03__Recurring_Donation__r.npe03__Open_Ended_Status__c <> :closedLabel
                    and npe03__Recurring_Donation__c IN :rdMap.keySet()
                    group by rollup(npe03__Recurring_Donation__c, isClosed, isWon)
            ]) {

                id rdid = (id) obj.get('rdid');

                boolean isClosed = (boolean) obj.get('isClosed');
                boolean isWon = (boolean) obj.get('isWon');

                if (rdid != null) {
                    npe03__Recurring_Donation__c rd;
                    //if we already have values for this RD, get it from our rdid map, otherwise just grab
                    //the one we're already working on
                    if (!updateMap.containsKey(rdid)) {
                        rd = rdMap.get(rdid);

                        //initialize fields to null that might not get set
                        rd.npe03__Next_Payment_Date__c = null;
                        rd.npe03__Last_Payment_Date__c = null;
                        rd.npe03__Paid_Amount__c = null;
                        rd.npe03__Total_Paid_Installments__c = null;
                        updateMap.put(rdid, rd);
                    } else {
                        rd = updateMap.get(rdid);
                    }

                    //if this is the summary row for this rd only update installments for open ended opportunities
                    if (isClosed == null && isWon == null && rd.npe03__open_ended_status__c == system.label.npe03.RecurringDonationOpenStatus) {
                        rd.npe03__Installments__c = (integer) obj.get('oppcount');
                        updateMap.put(rdid, rd);
                    }
                    //if this is the open set of opps
                    else if (isClosed == false && isWon == null) {
                        rd.npe03__Next_Payment_Date__c = (date) obj.get('MinDate');
                        updateMap.put(rdid, rd);
                    }
                    //if this is the closed set of opps
                    else if (isClosed == true && isWon == true) {
                        rd.npe03__Last_Payment_Date__c = (date) obj.get('MaxDate');

                        //convert rollup total to RD's currency
                        if (RLLP_OppRollup_UTIL.isMultiCurrency()) {
                            rd.npe03__Paid_Amount__c = UTIL_CurrencyConversion.convertFromCorporateUsingStandardRates((String) rd.get(RDCurrencyField), (Decimal) obj.get('Total'));
                        } else {
                            rd.npe03__Paid_Amount__c = (Decimal) obj.get('Total');
                        }
                        rd.npe03__Total_Paid_Installments__c = (integer) obj.get('oppcount');
                        updateMap.put(rdid, rd);
                    }
                }
            }

            if (!updateMap.isEmpty()) {
                if (dmlWrapper != null) {
                    dmlWrapper.objectsToUpdate.addAll((list<SObject>) updateMap.values());
                } else {
                    update updateMap.values();
                }
            }
        }
<<<<<<< HEAD
    }

=======
        
        if (!updateMap.isEmpty()) {
            if (dmlWrapper != null)
                dmlWrapper.objectsToUpdate.addAll((list<SObject>) updateMap.values());
            else
                update updateMap.values();
        }
    } 
   
>>>>>>> 3272938a
    /*******************************************************************************************************
    * @description Returns a list of RD's for the specified Id's, with all their fields queried.
    * @param setRDids The set of rd Id's to quer
    * @return list<npe03__Recurring_Donation__c>
    */
    public static list<npe03__Recurring_Donation__c> requeryListRD(set<Id> setRDId) {    
        string queryRCD = strQueryRDNoWhere();
        queryRCD += ' where Id in :setRDId';
        
        //execute query
        return Database.query(queryRCD);
    }
    
    /*******************************************************************************************************
    * @description Returns the soql string for RD's.  Includes fields from the custom field map and
    * currency iso fields.  Does not include the where clause since different callers have different
    * filtering needs.
    * @return string
    */
    public static string strQueryRDNoWhere() {

        // these must be lowercase so set.contains() will work
        set<string> existingFields = new set<string>{  'npe03__open_ended_status__c', 'npe03__next_payment_date__c', 'name', 'npe03__Paid_Amount__c',
                'npe03__organization__c', 'npe03__contact__c', 'npe03__installment_amount__c',
                'npe03__installments__c', 'npe03__amount__c', 'npe03__total__c', 'npe03__installment_period__c',
                'npe03__date_established__c', 'npe03__donor_name__c', 'npe03__schedule_type__c',
                'npe03__recurring_donation_campaign__c', 'npe03__total_paid_installments__c', 'ownerid',
                'always_use_last_day_of_month__c'};

        String queryRCD = 'select id';
        for (string s : existingFields){
            queryRCD += ', ' + s;
        }

        //add any custom mapping to make sure we have the required fields
        for (string s : customFieldMappingSettings.keySet()){
            string RDFieldName = customFieldMappingSettings.get(s).npe03__Recurring_Donation_Field__c;
            if (!existingFields.contains(RDFieldName.toLowerCase()) && s != 'id'){
                queryRCD = queryRCD + ',' + customFieldMappingSettings.get(s).npe03__Recurring_Donation_Field__c;
                existingFields.add(RDFieldName.toLowerCase());
            }
        }

        //if currencyiso field exists add it to query for use later
        if (isMultiCurrency) {
            queryRCD = queryRCD + ',CurrencyIsoCode';
        }

        queryRCD=queryRCD+' from npe03__Recurring_Donation__c';

        return (queryRCD);
    }

    /*******************************************************************************************************
    * @description Future method that creates new Opportunities for the specified Recurring Donations.
    * @param recurringDonations The list of RD's being created
    * @return void
    */ 
    @future
    public static void insertOppsOnRecurringDonationInsertFuture(set<id> recids) {
        delete [select id from Opportunity where isClosed = false and npe03__Recurring_Donation__c IN :recids];

        list<npe03__Recurring_Donation__c> reclist = requeryListRD(recids);
        insertOppsOnRecurringDonationInsert(reclist);
    }
    
    /*******************************************************************************************************
    * @description Creates new Opportunities for the specified Recurring Donations. Called by the AfterInsert
    * Trigger Handler on RD's, and also when RD's are updated and we delete and recreate their Opps.
    * @param recurringDonations The list of RD's being created
    * @return void
    */ 
    public static void insertOppsOnRecurringDonationInsert(list<npe03__Recurring_Donation__c> recurringDonations) {
        //Lists used for final Insert
        list<Opportunity> opportunityInserts = new list<Opportunity>();
        
        npe03__Recurring_Donations_Settings__c rds = UTIL_CustomSettingsFacade.getRecurringDonationsSettings();
        
        //grab the contact id for role to take advantage of NPSP C&O if it exists
        Sobjectfield ConIDForRole = Schema.sObjectType.Opportunity.fields.getMap().get('npe01__Contact_Id_for_Role__c');
        set<id> updateRecurringDonationSet = new set<id>();            
        
        //Create a list of ContactIds used in these RecurringDonations
        list<Id> contactIds = new list<Id>();
        map<Id,Id> recConMap = new map<Id,Id>();
        for(npe03__Recurring_Donation__c r : recurringDonations){
            updateRecurringDonationSet.add(r.id);
            if (r.npe03__Contact__c != null){ 
                contactIds.add(r.npe03__Contact__c);
                recConMap.put(r.Id,r.npe03__Contact__c);
            }
        }

        //Create a Map of Contact Ids and Contact Records
        map<Id,Contact> contactMap;
        map<Id,Account> accountMap;
        if (contactIds.size() > 0){
            contactMap = new Map<Id,Contact>([Select Id, AccountId from Contact where Id in :contactIds and AccountId != null]);
        }

        //Loop through the Recurring Donations and create the appropriate number of Opportunities
        for(npe03__Recurring_Donation__c r : recurringDonations){
            //if we're not looking at an open-ended type donation, handle it the 'old' way        
            if (r.npe03__Open_Ended_Status__c != system.label.npe03.RecurringDonationOpenStatus && r.npe03__Open_Ended_Status__c != system.label.npe03.RecurringDonationClosedStatus){          
        
                Decimal installs = r.npe03__Installments__c;
                Integer installments = (installs == null ? 0 : installs.intValue());
                    
                date OppCloseDate = getStartDate(r);

                Integer j=0;
                decimal installmentAmount = r.npe03__Installment_Amount__c;

                decimal paidAmount = 0;
                if (r.npe03__Paid_Amount__c != null)
                   paidAmount = r.npe03__Paid_Amount__c; 
                
                // deal with already paid installments.
                integer paidInstallments = 0;
                if (r.npe03__Total_Paid_Installments__c != null) {
                    paidInstallments = integer.valueOf(r.npe03__Total_Paid_Installments__c);
                    j = paidInstallments;
                    if (r.npe03__Schedule_Type__c != Label.npe03.RecurringDonationMultiplyValue) {
                        if (installments - paidInstallments > 0)                    
                            installmentAmount = (r.npe03__Amount__c - paidAmount) / (installments - paidInstallments);
                    }
                }
                    
                for ( ;j<installments;j++ )
                {
                    Opportunity opp = new Opportunity();
                    opp.CloseDate = OppCloseDate;
                    opp.OwnerId = r.OwnerId;
                
                    if ( r.npe03__Organization__c != null )
                    {
                       opp.AccountId = r.npe03__Organization__c;
                    }
                    else
                    if ( contactMap.containsKey(r.npe03__Contact__c) )
                    {
                        Contact c = contactMap.get(r.npe03__Contact__c);
                        opp.AccountId = c.AccountId;
                        if (ConIDForRole != null){
                            opp.put('npe01__Contact_Id_For_Role__c', (string)c.id);
                        }
                    } 

                    // James Melville 05/03/2011 Added to support multi-currency sfdc.  
                    // we check currency iscode before entering the loop since it's a system check
                    if(isMultiCurrency){                        
                        //set the donation currency field to equal the recurring donation currency
                        opp.put(OppCurrencyField,r.get(RDCurrencyField));                        
                    }
                
                    //add the remainder to the last installment, otherwise use the amount
                    decimal totalAmount = r.npe03__Total__c;
                    // current formula field doesn't handle a missing schedule type, but let's treat it as divide by.
                    if (r.npe03__Schedule_Type__c == null)
                        totalAmount = r.npe03__Amount__c;
                    if (j + 1 == installments && installments * r.npe03__Installment_Amount__c != totalAmount) {                        
                        opp.Amount = totalAmount - paidAmount - ((j - paidInstallments) * installmentAmount);
                    } else {
                        opp.Amount = installmentAmount;
                    }

                    /************ we now share the routine to calc the next opp date **********
                    if (r.npe03__Installment_Period__c == system.label.npe03.RecurringDonationInstallmentPeriodYearly)
                    {
                        opp.CloseDate = (r.npe03__Date_Established__c).addYears(j);
                    } else
                    if (r.npe03__Installment_Period__c == system.label.npe03.RecurringDonationInstallmentPeriodQuarterly)
                    {
                       opp.CloseDate = (r.npe03__Date_Established__c).addMonths(3*j);
                       opp.CloseDate = dtEndOfMonthFixup(opp.CloseDate);
                    } else
                    if (r.npe03__Installment_Period__c == system.label.npe03.RecurringDonationInstallmentPeriodMonthly)
                    {
                       opp.CloseDate = (r.npe03__Date_Established__c).addMonths(j);
                       opp.CloseDate = dtEndOfMonthFixup(opp.CloseDate);
                    } else
                    if (r.npe03__Installment_Period__c == system.label.npe03.RecurringDonationInstallmentPeriodWeekly)
                    {
                       opp.CloseDate = (r.npe03__Date_Established__c).addDays(7*j);
                    } else
                    {
                       opp.CloseDate = (r.npe03__Date_Established__c);
                    }
                    *********************************/

                    OppCloseDate = getNextDate(OppCloseDate, r);

                    String oName = '';
                    oName += r.npe03__Donor_Name__c;
                    oName += ' ';
                    oName += system.label.npe03.RecurringDonationPrefix;
                    oName += ' (';
                    oName += j+1;
                    oName += ' of ';
                    oName += installments;
                    oName += ') ';
                    oName += opp.CloseDate.format();
                    opp.Name = oName;

                    opp.Recurring_Donation_Installment_Number__c = j+1;

                    opp.StageName = system.label.npe03.RecurringDonationStageName;
                    opp.npe03__Recurring_Donation__c = r.Id;
                    if (r.npe03__Recurring_Donation_Campaign__c != null && (rds.npe03__Add_Campaign_to_All_Opportunites__c || j < 1)){
                       opp.CampaignId = r.npe03__Recurring_Donation_Campaign__c;
                    }
                    if (rds.npe03__Record_Type__c != null){
                        opp.put('RecordTypeId', rds.npe03__Record_Type__c);
                        //opp.RecordTypeID = rds.npe03__Record_Type__c;
                    }

                    //evaluate any custom field mappings
                    for (string s : customFieldMappingSettings.keySet()){
                        npe03__Custom_Field_Mapping__c cfm = customFieldMappingSettings.get(s);
                        opp.put(cfm.npe03__Opportunity_Field__c, r.get(cfm.npe03__Recurring_Donation_Field__c));
                    }
                    
                    opportunityInserts.add(opp);
                    if ( opportunityInserts.size() == 100 )
                    {
                       //Database.SaveResult[] lsr = Database.insert(opportunityInserts, false);
                       //all or nothing so errors not lost
                       insert opportunityInserts;
                       opportunityInserts.clear();
                    }
                }
            }
            
            //this is an open-ended rd that needs opptys
            else{
                //if its not 'open', we're not doing anything to it
                if (r.npe03__Open_Ended_Status__c == system.label.npe03.RecurringDonationOpenStatus){
                    //get settings so we can figure out how many donations to create
                    date OppCloseDate = getStartDate(r);

                    /*
                    if (r.npe03__Total_Paid_Installments__c > 0){
                            OppCloseDate = getNextDate(OppCloseDate, r);
                    } */
                    //date incrementdate = OppCloseDate;
                    integer forecast_months = (integer)rds.npe03__Opportunity_Forecast_Months__c;
                    Date dtForecast =  system.today().toStartOfMonth().addMonths(forecast_months);         

                    integer rdcounter = 1;
                    if (r.npe03__Total_Paid_Installments__c > 0)
                        rdcounter = (integer)r.npe03__Total_Paid_Installments__c + 1;

                    //do{
                    while (OppCloseDate < dtForecast) {
                        UTIL_Debug.debug('****DJH insert rdcounter: ' + rdcounter + ' OppCloseDate: ' + OppCloseDate + ' dtForecast: ' + dtForecast);
                        Opportunity o = new Opportunity();
                        o.CloseDate = OppCloseDate;
                        o.OwnerId = r.OwnerId;


                        if(isMultiCurrency){
                            //set the donation currency field to equal the recurring donation currency
                            o.put(OppCurrencyField,r.get(RDCurrencyField));
                        }

                        if (r.npe03__Organization__c != null){
                            o.AccountId = r.npe03__Organization__c;
                        }
                        else if (contactMap.containsKey(r.npe03__Contact__c)){
                            Contact c = contactMap.get(r.npe03__Contact__c);
                            o.AccountId = c.AccountId;
                            if (ConIDForRole != null){
                                o.put('npe01__Contact_Id_For_Role__c', (string)c.id);
                            }
                        }

                        o.Amount = r.npe03__Amount__c;

                        OppCloseDate = getNextDate(OppCloseDate, r);

                        String oName = '';
                        oName += r.npe03__Donor_Name__c;
                        oName += ' ';
                        oName += system.label.npe03.RecurringDonationPrefix;
                        oName += ' (';
                        oName += string.valueOf(rdcounter);
                        oName += ') ';
                        oName += o.CloseDate.format();
                        o.Name = oName;

                        o.Recurring_Donation_Installment_Number__c = rdcounter;


                        if (rds.npe03__Record_Type__c != null){
                            o.put('RecordTypeId', rds.npe03__Record_Type__c);
                            //o.RecordTypeID = rds.npe03__Record_Type__c;
                        }
                        o.StageName = system.label.npe03.RecurringDonationStageName;
                        o.npe03__Recurring_Donation__c = r.Id;
                        if (r.npe03__Recurring_Donation_Campaign__c != null && (rds.npe03__Add_Campaign_to_All_Opportunites__c || rdcounter == 1)){
                            o.CampaignId = r.npe03__Recurring_Donation_Campaign__c;
                        }

                        //evaluate any custom field mappings
                        for (string s : customFieldMappingSettings.keySet()){
                            npe03__Custom_Field_Mapping__c cfm = customFieldMappingSettings.get(s);
                            o.put(cfm.npe03__Opportunity_Field__c, r.get(cfm.npe03__Recurring_Donation_Field__c));
                        }
                        opportunityInserts.add(o);
                        rdcounter++;
                    }//while (OppCloseDate < dtForecast);
                }
            }                 
        }
        
        if( opportunityInserts.size() > 0 )
        {   
            set<id> RDID = new set<id>();           
            for (Opportunity o : opportunityInserts){
                RDID.add(o.npe03__Recurring_Donation__c);
            }
            
            Database.SaveResult[] lsr;
            list<Database.SaveResult> badSRs = new list<Database.SaveResult>();
            list<Opportunity> badOpps = new list<Opportunity>();
            set<id> createdOppIds = new set<id>();  
            
            //we're probably coming from the UI if we're only updating one RD, so lets 
            //let the error bubble up to the top
            if (RDID.size() == 1)
                lsr = Database.insert(opportunityInserts, true);
            //otherwise, this is a bulk operation so fail to the error handler
            else
                lsr = Database.insert(opportunityInserts, false);
                    
            integer i = 0;                          
            for (Database.SaveResult s : lsr){
                if (s.isSuccess() == true){
                    //get all the new OppIds into a list
                    createdOppIds.add(s.getId());
                }    
                //handle errors on insert   
                else{
                    badSRs.add(s);
                    badOpps.add(opportunityInserts[i]);            
                }                     
                i++;
            }
                    
            if (ConIDForRole == null){ 
                if (createdOppIds.size() > 1 && !system.isFuture() && !system.isBatch() && !RD_RecurringDonations_BATCH.isBatchButton)
                    oppContactRolesFuture(createdOppIds); 
                else
                    oppContactRoles(createdOppIds);                    
            }
            
            if (!badSRs.isEmpty()) {
                ERR_Handler.Errors errors = ERR_Handler.getErrors(badSRs, badOpps);
                ERR_Handler.processErrors(errors.errorRecords, ERR_Handler_API.Context.RD.name());
            }            
            
            if (updateRecurringDonationSet.size() > 1 && !system.isBatch() && !system.isFuture() && !RD_RecurringDonations_BATCH.isBatchButton)
                updateRecurringDonationOnOppChangeFuture(updateRecurringDonationSet);
            else
                updateRecurringDonationOnOppChange(updateRecurringDonationSet, null);
        }
    }
    
    /*******************************************************************************************************
    * @description Future method that creates household OpportunityContactRoles for the specified Opps.
    * Since NPSP3, the RD code always leverages opp.npe01__Contact_Id_for_Role__c and this code isn't used.
    * @param oppIds The list of Opportunity Id's to create OCRS for
    * @return void
    */ 
    @future 
    public static void oppContactRolesFuture(set<id> oppIds){
       oppContactRoles(oppIds);
    }
    
    /*******************************************************************************************************
    * @description Creates household OpportunityContactRoles for the specified Opps.
    * Since NPSP3, the RD code always leverages opp.npe01__Contact_Id_for_Role__c and this code isn't used.
    * @param oppIds The list of Opportunity Id's to create OCRS for
    * @return void
    */ 
    public static void oppContactRoles(Set<Id> oppIds) {
        List<OpportunityContactRole> contactRoleInserts = new List<OpportunityContactRole>();
        Map<String, Id> contactOppToContactRole = new Map<String, Id>();
            
        Opportunity[] oppsFromRecurringDonations = [
            SELECT id, npe03__Recurring_Donation__c, npe03__Recurring_Donation__r.npe03__Contact__c 
            FROM Opportunity 
            WHERE Id IN :oppIds AND 
            npe03__Recurring_Donation__r.npe03__Contact__c != null
        ];
        
        if (!oppsFromRecurringDonations.isEmpty()) {
            String uniqueConRole = '';

            for (OpportunityContactRole thisCR : [
                SELECT Id, OpportunityId, ContactId 
                FROM OpportunityContactRole 
                WHERE IsPrimary = true AND 
                OpportunityId IN :oppIds 
            ]) {
                uniqueConRole = string.valueOf(thisCR.OpportunityId) + string.valueOf(thisCR.ContactId);
                contactOppToContactRole.put(uniqueConRole , thisCR.Id );
            }
                
            for (Opportunity createdOpp : oppsFromRecurringDonations) {
              
                OpportunityContactRole ocr = new OpportunityContactRole();
                ocr.OpportunityId = createdOpp.Id;
                ocr.Role = system.label.npe03.RecurringDonationContactRole;
                ocr.IsPrimary = true;
                
                uniqueConRole = string.valueOf(createdOpp.Id)+string.valueOf(createdOpp.npe03__Recurring_Donation__r.npe03__Contact__c);
                if (contactOppToContactRole.get(uniqueConRole) == null) {
                    ocr.ContactId = createdOpp.npe03__Recurring_Donation__r.npe03__Contact__c;
                    contactRoleInserts.add(ocr);

                    if (contactRoleInserts.size() == 100) {
                        // all or nothing so errors not lost
                        insert contactRoleInserts;
                        contactRoleInserts.clear();
                    }
                }
            }
        }
        if (!contactRoleInserts.isEmpty()) {
            // all or nothing so errors not lost
            insert contactRoleInserts;
        }
    }
    
    /*******************************************************************************************************
    * @description Future method that updates all the existing Opportunities for the specified Recurring Donations.
    * @param recIDs The set of RD id's to process
    * @param dmlWrapper Object to store the Opps that need updating
    * @return void
    */ 
    @future
    public static void updateExistingOppsFuture(set<id>recIDs){
       updateExistingOpps(recIDs, null);
    }
    
    /*******************************************************************************************************
    * @description Updates all the existing Opportunities for the specified Recurring Donations.
    * @param recIDs The set of RD id's to process
    * @param dmlWrapper Object to store the Opps that need updating
    * @return void
    */ 
    public static void updateExistingOpps(set<id> recIDs, TDTM_Runnable.DmlWrapper dmlWrapper){
        
        
        npe03__Recurring_Donations_Settings__c rds = UTIL_CustomSettingsFacade.getRecurringDonationsSettings();
        string closedLabel = system.label.npe03.RecurringDonationClosedStatus;

        string rdQuery = strQueryRDNoWhere();
                rdQuery+=' where npe03__Open_Ended_Status__c <> :closedLabel ';
                rdQuery+=' and id IN :recIDs ';
        List<npe03__Recurring_Donation__c> rdsToUpdate = database.query(rdQuery);       
        map<id, npe03__Recurring_Donation__c> rdMap = new map<id, npe03__Recurring_Donation__c>(rdsToUpdate);  
                           
        list<Opportunity> oppList = [select id, Amount, Name, CampaignId, AccountID, CloseDate, Recurring_Donation_Installment_Number__c, npe03__Recurring_Donation__c                                         
                                       from Opportunity 
                                       where npe03__Recurring_Donation__c IN :rdMap.keySet() 
                                       and isClosed = false
                                       order by CloseDate asc];

        //build a map of recurring donation ID and opps 
        map<id, list<Opportunity>> RDOppMap = new map<id, list<Opportunity>>(); 
        for (Opportunity o : opplist){
            if (RDOppMap.containsKey(o.npe03__Recurring_Donation__c)){
                list<Opportunity> opps = RDOppMap.get(o.npe03__Recurring_Donation__c);
                opps.add(o);
                RDOppMap.put(o.npe03__Recurring_Donation__c, opps);
            }
            else{
                RDOppMap.put(o.npe03__Recurring_Donation__c, new list<Opportunity>{o});
            }
        }       
        
        //opps for updating
        list<Opportunity> updateOppsList = new list<Opportunity>();
        
        //loop through existing opps for each RD and update according to values on the RD
        for (id RDid : RDOppMap.keySet()){

            date PaymentDate = getStartDate(RDMap.get(RDid));

            for (Opportunity o : RDOppMap.get(RDid)){
                
                o.Amount = rdMap.get(RDid).npe03__Amount__c;
                if (rdMap.get(RDid).npe03__Recurring_Donation_Campaign__c != null && rds.npe03__Add_Campaign_to_All_Opportunites__c){ 
                    o.CampaignId = rdMap.get(RDid).npe03__Recurring_Donation_Campaign__c;
                }               
                
                //changed for beta 7 - dont' update with a null org unless we need to
                if (rdMap.get(RDid).npe03__Organization__c != null)
                    o.AccountID = rdMap.get(RDid).npe03__Organization__c;
                o.CloseDate = PaymentDate;                      
                
                //modify the name
                String oName = '';
                oName += rdMap.get(RDid).npe03__Donor_Name__c;
                oName += ' ';
                oName += system.label.npe03.RecurringDonationPrefix;
                oName += ' (' + o.Recurring_Donation_Installment_Number__c + ') ';
                oName += o.CloseDate.format();
                o.Name = oName;

                //now append appropriate amount to this date
                PaymentDate = getNextDate(PaymentDate, rdMap.get(RDid));

                //evaluate any custom field mappings
                for (string s : customFieldMappingSettings.keySet()){
                    npe03__Custom_Field_Mapping__c cfm = customFieldMappingSettings.get(s);
                    o.put(cfm.npe03__Opportunity_Field__c, rdMap.get(RDid).get(cfm.npe03__Recurring_Donation_Field__c));
                }
                updateOppsList.add(o);
            }
        }
        
        if (!updateOppsList.isEmpty()) {
            //refresh opportunity names before update. if no opportunity names are defined, keeps original name
            OPP_OpportunityNaming.refreshOppNames(updateOppsList);
            if (dmlWrapper != null)
                dmlWrapper.objectsToUpdate.addAll((list<SObject>) updateOppsList);
            else
                update updateOppsList;
        }
        
        
        if (system.isFuture() || RDOppMap.keySet().size() == 1 || system.isBatch() || RD_RecurringDonations_BATCH.isBatchButton){
            updateRecurringDonationOnOppChange(RDOppMap.keySet(), dmlWrapper);
        }          
        else{
            updateRecurringDonationOnOppChangeFuture(RDOppMap.keySet());            
        }
    }
         
    /*******************************************************************************************************
    * @description Trigger AfterUpdate Handler for updates on existing Recurring Donations.  Key scenarios include:
    * - closing an open ended rd, which should close all remaining opps on the rd.
    * - opening a closed rd, which should create new opps on the rd.
    * - any other modification to the rd, which should update the rd's opps.
    * @param recurringDonations The list of updated RD's to process
    * @param oldRecurringDonations A map from an RD's Id to its RD before the update 
    * @param dmlWrapper Object to store the Opps that need updating
    * @return void
    */ 
    public static void handleRecurringDonationUpdate(list<npe03__Recurring_Donation__c> recurringDonations, map<id, npe03__Recurring_Donation__c> oldRecurringDonations, TDTM_Runnable.DmlWrapper dmlWrapper){
        //opening a closed recurring donation
        set<id> reevaluateOpps = new set<id>();
        list<npe03__Recurring_Donation__c> reinsertOpps = new list<npe03__Recurring_Donation__c>();
        // closed an open recurring donation
        list<npe03__Recurring_Donation__c> newlycloseddonations = new list<npe03__Recurring_Donation__c>();

        string openlabel = system.label.npe03.RecurringDonationOpenStatus;
        string closedlabel = system.label.npe03.RecurringDonationClosedStatus;

        for (npe03__Recurring_Donation__c r : recurringDonations){
            npe03__Recurring_Donation__c oldRD = oldRecurringDonations.get(r.id);

            //Check for custom field changes and set flag for update
            boolean cfmFieldChanged=false;
            for (string s : customFieldMappingSettings.keySet()){
                npe03__Custom_Field_Mapping__c cfm = customFieldMappingSettings.get(s);
                if(oldRD.get(cfm.npe03__Recurring_Donation_Field__c)!=r.get(cfm.npe03__Recurring_Donation_Field__c)){
                    cfmFieldChanged=true;
                }
            }
            //if we're closing an open ended donation, modify the existing opps as required by the custom setting
            if (r.npe03__Open_Ended_Status__c == closedlabel && oldRD.npe03__Open_Ended_Status__c != r.npe03__Open_Ended_Status__c){
                newlycloseddonations.add(r);
            }

            //if there's any other change that would require a reevaluation of existing Opps
            else if (r.npe03__Open_Ended_Status__c != closedlabel){
                // for non open-ended rd's, just always re-insert
                if (r.npe03__Open_Ended_Status__c != openlabel) {
                    reinsertopps.add(r);
                }
                else if (r.npe03__Amount__c != oldRD.npe03__Amount__c ||
                    r.npe03__Recurring_Donation_Campaign__c != oldRD.npe03__Recurring_Donation_Campaign__c ||
                    r.npe03__Organization__c != oldRD.npe03__Organization__c ||
                    r.npe03__Next_Payment_Date__c != oldRD.npe03__Next_Payment_Date__c ||
                    r.Always_Use_Last_Day_Of_Month__c != oldRD.Always_Use_Last_Day_Of_Month__c ||
                    cfmFieldChanged==true
                    ){
                    reevaluateopps.add(r.id);
                }
                else if (r.npe03__Installment_Period__c != oldRD.npe03__Installment_Period__c || r.npe03__Contact__c != oldRD.npe03__Contact__c){
                    reinsertopps.add(r);
                }
            }
        }

        if (!newlycloseddonations.isEmpty()){
            runRecurringDonationClosedActions(newlycloseddonations, dmlWrapper);
        }
        if (!reevaluateopps.isEmpty()){
            if (reevaluateopps.size() == 1 || system.isFuture() || system.isBatch())
                updateExistingOpps(reevaluateopps, dmlWrapper);
            else
                updateExistingOppsFuture(reevaluateopps);
        }
        //needs a total reinsert, not an update
        if (!reinsertopps.isEmpty()){
            //clear existing open opps and recreate
            delete [select id from Opportunity where npe03__Recurring_Donation__c IN :reinsertopps and isClosed = false];
            if (reinsertopps.size() == 1 || system.isFuture() || system.isBatch()){
                insertOppsOnRecurringDonationInsert(reinsertopps);
            }
            else{
                set<id> rdset = new set<id>();
                for (npe03__Recurring_Donation__c r : reinsertopps)
                    rdset.add(r.id);
                insertOppsOnRecurringDonationInsertFuture(rdset);
            }
        }
    }

    /*******************************************************************************************************
    * @description Handles changes to the specified RD's to update/recreate their Opportunities.  
    * Called from the Refresh Opportunities button on both Open and Non-Open RD's, 
    * as well as the Batch process for extending Open Ended RD's (no Non-Open).
    * @param recurringDonationsToEvaluate The list of updated RD's to process
    * @return integer The number of records that failed to be processed.
    */ 
    public static Integer evaluateRecurringDonationsForNewOppInsert(list<npe03__Recurring_Donation__c> recurringDonationsToEvaluate){
    
        string openlabel = system.label.npe03.RecurringDonationOpenStatus;
        string closedlabel = system.label.npe03.RecurringDonationClosedStatus;
    
        // non open-ended rd's are handled strictly by the insert rd code.
        list<npe03__Recurring_Donation__c> listRDNonOpen = new list<npe03__Recurring_Donation__c>();
        list<npe03__Recurring_Donation__c> listRDOpen = new list<npe03__Recurring_Donation__c>();

        for (Integer i=0; i<recurringDonationsToEvaluate.size(); i++) {
            npe03__Recurring_Donation__c rd = recurringDonationsToEvaluate[i];

            //don't try to evaluate orphaned recurring donations
            if (rd.npe03__Contact__c == null && rd.npe03__Organization__c == null) {
                recurringDonationsToEvaluate.remove(i);
                //decrement counter after removing value to avoid going over the end of the array
                i--;
                continue;
            }

            if (rd.npe03__Open_Ended_Status__c != openlabel && rd.npe03__Open_Ended_Status__c != closedlabel) {
                listRDNonOpen.add(rd);
            } else {
                listRDOpen.add(rd);
            }
        }

        if (listRDNonOpen.size() > 0) {
            //clear existing open opps and recreate
            delete [select id from Opportunity where npe03__Recurring_Donation__c IN :listRDNonOpen and isClosed = false];
            insertOppsOnRecurringDonationInsert(listRDNonOpen);
            recurringDonationsToEvaluate = listRDOpen;
        }

        //continue on to evaluate open ended rd's.

        npe03__Recurring_Donations_Settings__c rds = UTIL_CustomSettingsFacade.getRecurringDonationsSettings();

        list<Opportunity> oppInsertList = new list<Opportunity>();

        //get the total number of forecast months
        integer forecast_months = (integer)rds.npe03__Opportunity_Forecast_Months__c;

        //grab the contact id for role to take advantage of NPSP C&O if it exists
        Sobjectfield ConIDForRole = Schema.sObjectType.Opportunity.fields.getMap().get('npe01__Contact_Id_for_Role__c');
<<<<<<< HEAD
=======
        
        // Add Open-Ended Recurring Donation Ids to set so we can use this in selective filter later.
        Set<Id> openRDSet = new Set<Id>();

        for (npe03__Recurring_Donation__c rd:recurringDonationsToEvaluate) {
            if (rd.npe03__Open_Ended_Status__c <> closedLabel ) {
                openRDSet.add(rd.Id);
            } 
        }
>>>>>>> 3272938a

        //get the existing donations
        list<sobject> sobjs = [select count(id) oppCount, MAX(CloseDate) MaxDate,
                                  npe03__Recurring_Donation__c rdid
<<<<<<< HEAD
                                  from Opportunity where npe03__Recurring_Donation__r.npe03__Open_Ended_Status__c <> :closedLabel
                                  and npe03__Recurring_Donation__c IN :recurringDonationsToEvaluate
                                  group by rollup(npe03__Recurring_Donation__c)];

=======
                                  from Opportunity where npe03__Recurring_Donation__c IN :openRDSet                                  
                                  group by rollup(npe03__Recurring_Donation__c)]; 
        
>>>>>>> 3272938a
        map<id, date> lastOppMap = new map<id, date>();
        map<id, integer> oppCountMap = new map<id, integer>();
        set<id> contactIDs = new set<id>();

        for (npe03__Recurring_Donation__c rd : recurringDonationsToEvaluate){
            if (rd.npe03__Contact__c != null ){
                contactIds.add(rd.npe03__Contact__c);
            }
        }
        //Create a Map of Contact Ids and Contact Records
        map<id,Contact> contactMap;
        if (contactIds.size() > 0){
            contactMap = new Map<Id,Contact>([Select Id, AccountId from Contact where Id in :contactIds and AccountId != null]);
        }

        for (sobject obj : sobjs){
            id rdid = (id)obj.get('rdid');
            if ((date)obj.get('MaxDate') != null){
                lastOppMap.put(rdid, (date)obj.get('MaxDate'));
            }

            oppCountMap.put(rdid, (integer)obj.get('oppCount'));
        }

        //if the RD has no opps, we'll need to bail back to the insert methods
        list<npe03__Recurring_Donation__c> reRollRDs = new list<npe03__Recurring_Donation__c>();
        for (npe03__Recurring_Donation__c rd : recurringDonationsToEvaluate){

            //only proceed if there are some opps, otherwise we need to start over from scratch
            if (oppCountMap.containsKey(rd.id)){
                integer oppCounter = oppCountMap.get(rd.id) + 1;

                Date dtForecast =  system.today().toStartOfMonth().addMonths(forecast_months);

                if (dtForecast > lastOppMap.get(rd.id)){
                    date oppclosedate = lastOppMap.get(rd.id);
                    oppclosedate = getNextDate(oppclosedate, rd);
                    //do{
                    while(oppclosedate < dtForecast) {
                        UTIL_Debug.debug('****DJH evaluate oppCounter: ' + oppCounter + ' OppCloseDate: ' + OppCloseDate + ' dtForecast: ' + dtForecast);
                        Opportunity o = new Opportunity();
                        o.OwnerId = rd.OwnerId;

                        //multicurrency?
                        if(isMultiCurrency)
                            o.put(OppCurrencyField,rd.get(RDCurrencyField));

                        //account or contact?
                        if (rd.npe03__Organization__c != null){
                           o.AccountId = rd.npe03__Organization__c;
                        }
                        else if (contactMap.containsKey(rd.npe03__Contact__c)){
                            Contact c = contactMap.get(rd.npe03__Contact__c);
                            o.AccountId = c.AccountId;
                            if (ConIDForRole != null){
                                o.put('npe01__Contact_Id_For_Role__c', (string)c.id);
                            }
                        }

                        o.CloseDate = oppclosedate;
                        string oName = rd.npe03__Donor_Name__c + ' ' + system.label.npe03.RecurringDonationPrefix +
                        ' (' + string.valueOf(oppCounter) + ') ' + o.CloseDate.format();

                        o.Name = oName;
                        o.Amount = rd.npe03__Amount__c;
                        o.StageName = system.label.npe03.RecurringDonationStageName;
                        o.npe03__Recurring_Donation__c = rd.Id;
                        o.Recurring_Donation_Installment_Number__c = oppCounter;

                        //evaluate any custom field mappings
                        for (string s : customFieldMappingSettings.keySet()){
                            npe03__Custom_Field_Mapping__c cfm = customFieldMappingSettings.get(s);
                            o.put(cfm.npe03__Opportunity_Field__c, rd.get(cfm.npe03__Recurring_Donation_Field__c));
                        }

                        if (rd.npe03__Recurring_Donation_Campaign__c != null && (rds.npe03__Add_Campaign_to_All_Opportunites__c || oppCounter == 1)){
                            o.CampaignId = rd.npe03__Recurring_Donation_Campaign__c;
                        }

                        if (rds.npe03__Record_Type__c != null){
                            o.put('RecordTypeId', rds.npe03__Record_Type__c);
                        }

                        oppCounter++;
                        oppInsertList.add(o);
                        oppclosedate = getNextDate(oppclosedate, rd);
                    }//while(oppclosedate < dtForecast);
                }
            }
            else{
                reRollRDs.add(rd);
            }
        }
        if (!reRollRDs.isEmpty())
            insertOppsOnRecurringDonationInsert(reRollRDs);

        set<id> RDID = new set<id>();
        list<Database.SaveResult> badSRs = new list<Database.SaveResult>();
        if(!oppInsertList.isEmpty())
        {
            list<Opportunity> badOpps = new list<Opportunity>();
            set<id> createdOppIds = new set<id>();

            Database.SaveResult[] lsr = Database.insert(oppInsertList, false);

            integer i = 0;
            for (Database.SaveResult s : lsr){
                if (s.isSuccess() == true){
                    //get all the new OppIds into a list
                    createdOppIds.add(s.getId());
                    RDID.add(oppInsertList[i].npe03__Recurring_Donation__c);
                }
                //handle errors on insert
                else{
                    badSRs.add(s);
                    badOpps.add(oppInsertList[i]);
                }
                i++;
            }

            if (ConIDForRole == null /* || Test.isRunningTest() */){
                if (createdOppIds.size() > 1 && !system.isFuture() && !system.isBatch() && !RD_RecurringDonations_BATCH.isBatchButton)
                    oppContactRolesFuture(createdOppIds);
                else
                    oppContactRoles(createdOppIds);
            }

            if (!badSRs.isEmpty()){
                ERR_Handler.Errors errors = ERR_Handler.getErrors(badSRs, badOpps);
                ERR_Handler.processErrors(errors.errorRecords, ERR_Handler_API.Context.RD.name());
            }
        }

        if (system.isFuture() || system.isBatch() || (recurringDonationsToEvaluate.size() == 1) || RD_RecurringDonations_BATCH.isBatchButton){
            updateRecurringDonationOnOppChange(RDID, null);
        }
        else{
            updateRecurringDonationOnOppChangeFuture(RDID);
        }
        return badSRs.size();
    }
  
    /*******************************************************************************************************
    * @description When closing an RD, either deletes or closes all of its currently open Opps. 
    * @param closedRDs The list of RD's to process
    * @param dmlWrapper Object to hold the Opps that need deleting or updating
    * @return void
    */ 
    private static void runRecurringDonationClosedActions(list<npe03__Recurring_Donation__c> closedRDs, TDTM_Runnable.DmlWrapper dmlWrapper) {
        // determine the update type - 
        npe03__Recurring_Donations_Settings__c rds = UTIL_CustomSettingsFacade.getRecurringDonationsSettings();
        //UTIL_Debug.debug('IN THE PRIVATE METHOD');
        if (!closedRDs.isEmpty() && rds.npe03__Open_Opportunity_Behavior__c != RecurringDonationCloseOptions.No_Action.name()) {
            map<Id, Opportunity> mapIdOpp = new map<Id, Opportunity>([select Id, StageName, npe03__Recurring_Donation__c
                                    from Opportunity where npe03__Recurring_Donation__c IN :closedRDs and isClosed = false]);
         
            if (rds.npe03__Open_Opportunity_Behavior__c == RecurringDonationCloseOptions.Delete_Open_Opportunities.name()){
                //UTIL_Debug.debug('IN THE PRIVATE METHOD3');
                if (dmlWrapper != null) {
                    List<SObject> oppsToDelete = new List<SObject>();
                    for(Id oppToDeleteId : mapIdOpp.keySet()) {
                        oppsToDelete.add(new Opportunity(Id = oppToDeleteId));
                    }
                    dmlWrapper.objectsToDelete.addAll(oppsToDelete);
                } else {
                    database.delete(mapIdOpp.values());
                }
            }              
            else if (rds.npe03__Open_Opportunity_Behavior__c == RecurringDonationCloseOptions.Mark_Opportunities_Closed_Lost.name()){
                for (Opportunity o : mapIdOpp.values()){
                    o.StageName = system.label.npe03.RecurringDonationClosedLostOpportunityStage;
                }            
                if (dmlWrapper != null)
                    dmlWrapper.objectsToUpdate.addAll((list<SObject>) mapIdOpp.values()); 
                else
                    update mapIdOpp.values();
            }
        }
    }

    /*******************************************************************************************************
    * @description Returns the date to start the installment with based on the period type and dates
    * @param r recurring donation record
    * @return date First date to use for created Donations
    */
    private static date getStartDate(npe03__Recurring_Donation__c r) {
        Date startDt;
        if (r.npe03__Next_Payment_Date__c != null)
            startDt = r.npe03__Next_Payment_Date__c;
        else {
            startDt = r.npe03__Date_Established__c;
        }

        if (r.npe03__Installment_Period__c == system.label.npe03.RecurringDonationInstallmentPeriodMonthly
                || r.npe03__Installment_Period__c == system.label.npe03.RecurringDonationInstallmentPeriodQuarterly) {
            // For monthly or quarterly installments only, the initial date needs to be tweaked to be the appropriate
            // start date in the current month
            startDt = dtEndOfMonthFixup(startDt, r); // fix the date to account for end of month
        }
        return startDt;
    }

    /*******************************************************************************************************
    * @description Returns the last day of month for the provided date if the Day of Month is either the
    * the 31st or the Always_Use_Last_Day_Of_Month__c box has been checked. Otherwise, use the specific
    * date they have set.
    * @param dt The date to analyze
    * @return date Either the passed in date, or the last day of the month
    */
    private static date dtEndOfMonthFixup(date dt, npe03__Recurring_Donation__c rd) {
        if (dt.day() == 31 || rd.Always_Use_Last_Day_Of_Month__c == true) {
            dt = date.newInstance(dt.year(), dt.month(), date.daysInMonth(dt.year(), dt.Month()));
        } else if (dt.day() >= 28 && (rd.npe03__Next_Payment_Date__c != null || rd.npe03__Date_Established__c != null)) {
            // To handle a scenario where the NextPayment or DateEstablished is the >= 29 for a Monthly
            // Donation, when the system gets around to February, it'll change the next donation to 28/29
            // which then causes all subsequent months to be set to the 28th (or 29th).
            // This logic ensures that the calculated End Of Month date takes this into account
            // rather than just use the DayOfMonth from the previous installment.
            Date estDate = (rd.npe03__Next_Payment_Date__c != null ? rd.npe03__Next_Payment_Date__c : rd.npe03__Date_Established__c);
            Integer dayOfMonth = (date.daysInMonth(dt.year(), dt.Month()) < estDate.day() ?
                    date.daysInMonth(dt.year(), dt.Month()) : estDate.day());
            dt = date.newInstance(dt.year(), dt.month(), dayOfMonth);
        }
        return dt;
    }

    /*******************************************************************************************************
    * @description Returns the next date in the sequence based on the RD schedule type 
    * @param CalcDate The date to start from
    * @param rd The Recurring Donation.
    * @return date 
    */ 
    private static date getNextDate(Date calcDate, npe03__Recurring_Donation__c rd) {
        npe03__Recurring_Donations_Settings__c rds = UTIL_CustomSettingsFacade.getRecurringDonationsSettings();
        string InstallmentType = rd.npe03__Installment_Period__c;

        if (InstallmentType == system.label.npe03.RecurringDonationInstallmentPeriodYearly){
            calcDate = calcDate.addYears(1);
        } 
        else if (InstallmentType == system.label.npe03.RecurringDonationInstallmentPeriodQuarterly){
            calcDate = calcDate.addMonths(3);
            calcDate = dtEndOfMonthFixup(calcDate, rd);
        } 
        else if (InstallmentType == system.label.npe03.RecurringDonationInstallmentPeriodMonthly){
            calcDate = calcDate.addMonths(1);
            calcDate = dtEndOfMonthFixup(calcDate, rd);
        } 
        else if (InstallmentType == system.label.npe03.RecurringDonationInstallmentPeriodWeekly){
            calcDate = calcDate.addDays(7);
        }
        /*  else if (InstallmentType == system.label.npe03.RecurringDonationInstallmentPeriodCustom){
            CalcDate = CalcDate.addDays((integer)rds.Custom_Days__c);
        }*/
        else if (InstallmentType == system.label.npe03.RecurringDonationInstallmentPeriod1stand15th){
            //increment it by one day until we hit either the 1st or 15th
            do{
                calcDate = calcDate.addDays(1);
            }while (calcDate.day() != 15 && calcDate.day() != 1);
        }
        else{
            map<string, npe03__Custom_Installment_Settings__c> cisMap = UTIL_ListCustomSettingsFacade.getMapCustomInstallmentSettings();
            //handle custom installment types           
            if (cisMap.containsKey(InstallmentType)){
                npe03__Custom_Installment_Settings__c c = cisMap.get(InstallmentType);

                if (c.npe03__Increment__c == 'Days'){
                    calcDate = calcDate.addDays(integer.valueOf(c.npe03__Value__c));
                }
                else if (c.npe03__Increment__c == 'Weeks'){
                    calcDate = calcDate.addDays(integer.valueOf(c.npe03__Value__c * 7));
                }
                else if (c.npe03__Increment__c == 'Months'){
                    calcDate = calcDate.addMonths(integer.valueOf(c.npe03__Value__c));
                    calcDate = dtEndOfMonthFixup(calcDate, rd);
                }
                else if (c.npe03__Increment__c == 'Years'){
                    calcDate = calcDate.addYears(integer.valueOf(c.npe03__Value__c));
                }
            }
            //if its not a valid value, set it to the max last payment date plus the 
            //the open ended value so we only create one opp max
            else{   
                calcDate = calcDate.addMonths((integer)rds.npe03__Opportunity_Forecast_Months__c);
                calcDate = dtEndOfMonthFixup(calcDate, rd);
            }
        }
        return calcDate;
    }
}<|MERGE_RESOLUTION|>--- conflicted
+++ resolved
@@ -158,77 +158,8 @@
     * @param RDids The set of rd Id's to update
     * @param dmlWrapper Object to hold the rd's to be updated
     * @return void
-<<<<<<< HEAD
-    */
-    public static void updateRecurringDonationOnOppChange(set<id> RDids, TDTM_Runnable.DmlWrapper dmlWrapper) {
-=======
-    */ 
-    public static void updateRecurringDonationOnOppChange(set<id> RDids, TDTM_Runnable.DmlWrapper dmlWrapper){   
-        //set of RDs to be updated         
-        map<id, npe03__Recurring_Donation__c> updateMap = new map<id, npe03__Recurring_Donation__c>();
-        
-        //Get the closed label for opps
-        string closedLabel = system.label.npe03.RecurringDonationClosedStatus;
-        
-        //before we query for any RD's, we must make sure that all previous changes to them have been committed!
-        if (dmlWrapper != null)
-            TDTM_TriggerHandler.processDML(dmlWrapper);
-        
-        string rdQuery = strQueryRDNoWhere();
-        rdQuery += ' where id IN :RDids';
-
-        //get all possible rd records that may need updating, exclude ones that are closed.  
-        map<id, npe03__Recurring_Donation__c> rdMap = new map<id, npe03__Recurring_Donation__c>();
-        for (npe03__Recurring_Donation__c rd : database.query(rdQuery)) {
-            if (rd.npe03__Open_Ended_Status__c <> closedLabel){
-                rdMap.put(rd.Id, rd);
-            }
-        }
-
-        //get the cumulative values to update the recurring donations
-        //update the rc next payment date 
-        //and the paid ammounts and paid installments 
-        for (sobject obj : [select count(id) oppcount, MIN(CloseDate) MinDate, MAX(CloseDate) MaxDate, SUM(Amount) Total,
-                                  isClosed, npe03__Recurring_Donation__c rdid, isWon
-                                  from Opportunity where npe03__Recurring_Donation__c IN :rdMap.keySet()
-                                  group by rollup(npe03__Recurring_Donation__c, isClosed, isWon)]) {
-            id rdid = (id)obj.get('rdid'); 
-            
-            boolean isClosed = (boolean)obj.get('isClosed');
-            boolean isWon = (boolean)obj.get('isWon');            
-            
-            if (rdid != null) {
-                npe03__Recurring_Donation__c rd;        
-                //if we already have values for this RD, get it from our rdid map, otherwise just grab
-                //the one we're already working on 
-                if (!updateMap.containsKey(rdid)) {
-                    rd = rdMap.get(rdid);
-
-                    //initialize fields to null that might not get set
-                    rd.npe03__Next_Payment_Date__c = null;
-                    rd.npe03__Last_Payment_Date__c = null;
-                    rd.npe03__Paid_Amount__c = null;     
-                    rd.npe03__Total_Paid_Installments__c = null;
-                    updateMap.put(rdid, rd);                        
-                } else {
-                    rd = updateMap.get(rdid);
-                }
-                
-                //if this is the summary row for this rd only update installments for open ended opportunities
-                if (isClosed == null && isWon == null && rd.npe03__open_ended_status__c == system.label.npe03.RecurringDonationOpenStatus) {
-                    rd.npe03__Installments__c = (integer)obj.get('oppcount'); 
-                    updateMap.put(rdid, rd);                                       
-                }
-                //if this is the open set of opps
-                else if (isClosed == false && isWon == null) {
-                    rd.npe03__Next_Payment_Date__c = (date)obj.get('MinDate');
-                    updateMap.put(rdid, rd);                                                        
-                }
-                //if this is the closed set of opps    
-                else if (isClosed == true && isWon == true) {
-                    rd.npe03__Last_Payment_Date__c = (date)obj.get('MaxDate');
->>>>>>> 3272938a
-
+    */ 
+    public static void updateRecurringDonationOnOppChange(set<id> RDids, TDTM_Runnable.DmlWrapper dmlWrapper){
         Boolean CRLPEnabled = CRLP_Rollup_SVC.isCustomizableRollupEngineEnabled;
 
         // only use this hard-coded RD rollup code if Customizable Rollups aren't enabled
@@ -244,32 +175,29 @@
             if (dmlWrapper != null)
                 TDTM_TriggerHandler.processDML(dmlWrapper);
 
-            String rdQuery = strQueryRDNoWhere();
-            rdQuery += ' where npe03__Open_Ended_Status__c <> :closedLabel and id IN :RDids';
+            string rdQuery = strQueryRDNoWhere();
+            rdQuery += ' where id IN :RDids';
 
             //get all possible rd records that may need updating, exclude ones that are closed.
             map<id, npe03__Recurring_Donation__c> rdMap = new map<id, npe03__Recurring_Donation__c>();
-            for (sObject rd : database.query(rdQuery)) {
-                rdMap.put((id) rd.get('id'), (npe03__Recurring_Donation__c) rd);
+            for (npe03__Recurring_Donation__c rd : database.query(rdQuery)) {
+                if (rd.npe03__Open_Ended_Status__c <> closedLabel){
+                    rdMap.put(rd.Id, rd);
+                }
             }
 
             //get the cumulative values to update the recurring donations
             //update the rc next payment date
-            //and the paid amounts and paid installments
-            for (sobject obj : [
-                    select count(id) oppcount, MIN(CloseDate) MinDate, MAX(CloseDate) MaxDate, SUM(Amount) Total,
-                            isClosed, npe03__Recurring_Donation__c rdid, isWon
-                    from Opportunity
-                    where npe03__Recurring_Donation__r.npe03__Open_Ended_Status__c <> :closedLabel
-                    and npe03__Recurring_Donation__c IN :rdMap.keySet()
-                    group by rollup(npe03__Recurring_Donation__c, isClosed, isWon)
-            ]) {
-
-                id rdid = (id) obj.get('rdid');
-
-                boolean isClosed = (boolean) obj.get('isClosed');
-                boolean isWon = (boolean) obj.get('isWon');
-
+            //and the paid ammounts and paid installments
+            for (sobject obj : [select count(id) oppcount, MIN(CloseDate) MinDate, MAX(CloseDate) MaxDate, SUM(Amount) Total,
+                                      isClosed, npe03__Recurring_Donation__c rdid, isWon
+                                      from Opportunity where npe03__Recurring_Donation__c IN :rdMap.keySet()
+                                      group by rollup(npe03__Recurring_Donation__c, isClosed, isWon)]) {
+                id rdid = (id)obj.get('rdid');
+
+                boolean isClosed = (boolean)obj.get('isClosed');
+                boolean isWon = (boolean)obj.get('isWon');
+            
                 if (rdid != null) {
                     npe03__Recurring_Donation__c rd;
                     //if we already have values for this RD, get it from our rdid map, otherwise just grab
@@ -321,20 +249,8 @@
                 }
             }
         }
-<<<<<<< HEAD
-    }
-
-=======
-        
-        if (!updateMap.isEmpty()) {
-            if (dmlWrapper != null)
-                dmlWrapper.objectsToUpdate.addAll((list<SObject>) updateMap.values());
-            else
-                update updateMap.values();
-        }
-    } 
+    }
    
->>>>>>> 3272938a
     /*******************************************************************************************************
     * @description Returns a list of RD's for the specified Id's, with all their fields queried.
     * @param setRDids The set of rd Id's to quer
@@ -1011,8 +927,6 @@
 
         //grab the contact id for role to take advantage of NPSP C&O if it exists
         Sobjectfield ConIDForRole = Schema.sObjectType.Opportunity.fields.getMap().get('npe01__Contact_Id_for_Role__c');
-<<<<<<< HEAD
-=======
         
         // Add Open-Ended Recurring Donation Ids to set so we can use this in selective filter later.
         Set<Id> openRDSet = new Set<Id>();
@@ -1022,21 +936,13 @@
                 openRDSet.add(rd.Id);
             } 
         }
->>>>>>> 3272938a
 
         //get the existing donations
         list<sobject> sobjs = [select count(id) oppCount, MAX(CloseDate) MaxDate,
                                   npe03__Recurring_Donation__c rdid
-<<<<<<< HEAD
-                                  from Opportunity where npe03__Recurring_Donation__r.npe03__Open_Ended_Status__c <> :closedLabel
-                                  and npe03__Recurring_Donation__c IN :recurringDonationsToEvaluate
-                                  group by rollup(npe03__Recurring_Donation__c)];
-
-=======
                                   from Opportunity where npe03__Recurring_Donation__c IN :openRDSet                                  
                                   group by rollup(npe03__Recurring_Donation__c)]; 
         
->>>>>>> 3272938a
         map<id, date> lastOppMap = new map<id, date>();
         map<id, integer> oppCountMap = new map<id, integer>();
         set<id> contactIDs = new set<id>();
