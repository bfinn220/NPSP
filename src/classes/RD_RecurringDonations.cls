--- conflicted
+++ resolved
@@ -159,7 +159,7 @@
     * @param dmlWrapper Object to hold the rd's to be updated
     * @return void
     */ 
-    public static void updateRecurringDonationOnOppChange(set<id> RDids, TDTM_Runnable.DmlWrapper dmlWrapper){   
+    public static void updateRecurringDonationOnOppChange(set<id> RDids, TDTM_Runnable.DmlWrapper dmlWrapper) {
         //set of RDs to be updated         
         map<id, npe03__Recurring_Donation__c> updateMap = new map<id, npe03__Recurring_Donation__c>();
         
@@ -203,7 +203,7 @@
                     rd.npe03__Last_Payment_Date__c = null;
                     rd.npe03__Paid_Amount__c = null;     
                     rd.npe03__Total_Paid_Installments__c = null;
-                    updateMap.put(rdid, rd);                        
+                    updateMap.put(rdid, rd);
                 } else {
                     rd = updateMap.get(rdid);
                 }
@@ -211,19 +211,18 @@
                 //if this is the summary row for this rd only update installments for open ended opportunities
                 if (isClosed == null && isWon == null && rd.npe03__open_ended_status__c == system.label.npe03.RecurringDonationOpenStatus) {
                     rd.npe03__Installments__c = (integer)obj.get('oppcount'); 
-                    updateMap.put(rdid, rd);                                       
+                    updateMap.put(rdid, rd);
                 }
                 //if this is the open set of opps
                 else if (isClosed == false && isWon == null) {
                     rd.npe03__Next_Payment_Date__c = (date)obj.get('MinDate');
-                    updateMap.put(rdid, rd);                                                       	
+                    updateMap.put(rdid, rd);
                 }
                 //if this is the closed set of opps    
                 else if (isClosed == true && isWon == true) {
                     rd.npe03__Last_Payment_Date__c = (date)obj.get('MaxDate');
 
                     //convert rollup total to RD's currency
-<<<<<<< HEAD
                     if (RLLP_OppRollup_UTIL.isMultiCurrency()) {
                         rd.npe03__Paid_Amount__c = UTIL_CurrencyConversion.convertFromCorporateUsingStandardRates((String) rd.get(RDCurrencyField), (Decimal) obj.get('Total'));
                     } else {
@@ -232,32 +231,17 @@
                     rd.npe03__Total_Paid_Installments__c = (integer)obj.get('oppcount');
                     updateMap.put(rdid, rd);
                 }
-=======
-                    if (RLLP_OppRollup_UTIL.isMultiCurrency())
-                        rd.npe03__Paid_Amount__c = RLLP_OppRollup_UTIL.ConvertFromCorporate((string)rd.get(RDCurrencyField), (decimal)obj.get('Total'));
-                    else
-                        rd.npe03__Paid_Amount__c = (decimal)obj.get('Total');
->>>>>>> 9e93a985
-
-                    rd.npe03__Total_Paid_Installments__c = (integer)obj.get('oppcount');
-                    updateMap.put(rdid, rd);                        
-                }                   
             }
         }
         
         if (!updateMap.isEmpty()) {
-<<<<<<< HEAD
             if (dmlWrapper != null) {
                 dmlWrapper.objectsToUpdate.addAll((list<SObject>) updateMap.values());
             } else {
-=======
-        	if (dmlWrapper != null)
-                dmlWrapper.objectsToUpdate.addAll((list<SObject>) updateMap.values());
-        	else
->>>>>>> 9e93a985
                 update updateMap.values();
-        }
-    } 
+            }
+        }
+    }
    
     /*******************************************************************************************************
     * @description Returns a list of RD's for the specified Id's, with all their fields queried.
