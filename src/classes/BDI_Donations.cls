--- conflicted
+++ resolved
@@ -437,15 +437,11 @@
         }
 
         // now copy over all the data to the Opp
-<<<<<<< HEAD
         for (String dataImportField : mapDIFieldToOppField.keySet()) {
 
             String donationRecordTypeName = UTIL_Namespace.StrTokenNSPrefix('Donation_Record_Type_Name__c').toLowercase();
             String donationStage = UTIL_Namespace.StrTokenNSPrefix('Donation_Stage__c').toLowercase();
             String donationAmount = UTIL_Namespace.StrTokenNSPrefix('Donation_Amount__c').toLowercase();
-=======
-        for (string strDIField : mapDIFieldToOppField.keySet()) {
->>>>>>> bddf5713
 
             // skip recordtype which we special cased above
             if (dataImportField == donationRecordTypeName) {
@@ -459,15 +455,11 @@
             if (dataImportField == donationAmount && di.PaymentImported__c != null) {
                 continue;
             }
-<<<<<<< HEAD
-            BDI_DataImportService.isCopiedDIField(di, dataImportField, opp, mapDIFieldToOppField);
-=======
             // If the user has a custom field on the Data Import which maps to CurrencyIsoCode
             if (strDIField == 'CurrencyIsoCode' && useCustomMappingInsteadOfCurrencyIsoCode) {
                 continue;
             }
             BDI_DataImportService.isCopiedDIField(di, strDIField, opp, mapDIFieldToOppField);
->>>>>>> bddf5713
         }
 
         // the Opp is ready!
