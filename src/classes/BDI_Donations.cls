/*
    Copyright (c) 2017 Salesforce.org
    All rights reserved.
    
    Redistribution and use in source and binary forms, with or without
    modification, are permitted provided that the following conditions are met:
    
    * Redistributions of source code must retain the above copyright
      notice, this list of conditions and the following disclaimer.
    * Redistributions in binary form must reproduce the above copyright
      notice, this list of conditions and the following disclaimer in the
      documentation and/or other materials provided with the distribution.
    * Neither the name of Salesforce.org nor the names of
      its contributors may be used to endorse or promote products derived
      from this software without specific prior written permission.
 
    THIS SOFTWARE IS PROVIDED BY THE COPYRIGHT HOLDERS AND CONTRIBUTORS
    "AS IS" AND ANY EXPRESS OR IMPLIED WARRANTIES, INCLUDING, BUT NOT 
    LIMITED TO, THE IMPLIED WARRANTIES OF MERCHANTABILITY AND FITNESS 
    FOR A PARTICULAR PURPOSE ARE DISCLAIMED. IN NO EVENT SHALL THE 
    COPYRIGHT HOLDER OR CONTRIBUTORS BE LIABLE FOR ANY DIRECT, INDIRECT, 
    INCIDENTAL, SPECIAL, EXEMPLARY, OR CONSEQUENTIAL DAMAGES (INCLUDING, 
    BUT NOT LIMITED TO, PROCUREMENT OF SUBSTITUTE GOODS OR SERVICES; 
    LOSS OF USE, DATA, OR PROFITS; OR BUSINESS INTERRUPTION) HOWEVER 
    CAUSED AND ON ANY THEORY OF LIABILITY, WHETHER IN CONTRACT, STRICT 
    LIABILITY, OR TORT (INCLUDING NEGLIGENCE OR OTHERWISE) ARISING IN 
    ANY WAY OUT OF THE USE OF THIS SOFTWARE, EVEN IF ADVISED OF THE 
    POSSIBILITY OF SUCH DAMAGE.
*/
/**
* @author Salesforce.org
* @date 2017
* @group Batch Data Import
* @group-content ../../ApexDocContent/BatchDataImport.htm
* @description Helper class for the Batch Data Importer, dealing with Donations, ie, Opps and Payments
*
*/
public class BDI_Donations {

    /*******************************************************************************************************
    * @description constructor for the BDI Donations helper
    * @param bdi The Batch Data Import Service the helper should use
    * @return void
    */ 
    public BDI_Donations(BDI_DataImportService bdi) {
        this.bdi = bdi;
    }

    /*******************************************************************************************************
    * @description The Batch Data Import Service the helper should use
    */ 
    private BDI_DataImportService bdi { get; set; }

    /*******************************************************************************************************
    * @description map to track the Opportunity created/matched for each DI record
    */ 
    private Map<Id, Opportunity> opportunitiesByDataImportId = new Map<Id, Opportunity>();

    /*******************************************************************************************************
    * @description map to track the Payment created/matched for each DI record
    */ 
    private Map<Id, npe01__OppPayment__c> paymentsByDataImportId = new Map<Id, npe01__OppPayment__c>();
    
    /*******************************************************************************************************
    * @description provides a valid Close Won Opportunity Stage
    */
    private static String defaultClosedWonStage {
        get {   
            if (defaultClosedWonStage == null){
                List<OpportunityStage> stages = [
                    SELECT MasterLabel
                    FROM OpportunityStage
                    WHERE IsActive = true
                        AND IsWon = true
                ];
                if (stages.size() > 0) {
                    defaultClosedWonStage = stages[0].MasterLabel;
                } else {
                    defaultClosedWonStage = '';
                }
            }
            return defaultClosedWonStage;
        }
        set;
    }

    /*******************************************************************************************************
    * @description the class object that supports the BDI_IMatchDonations interface
    */
    private BDI_IMatchDonations iMatchDonations {
        get {
            if (iMatchDonations == null) {
                iMatchDonations = (BDI_IMatchDonations)BDI_DataImportService.instantiateClassForInterface(
                    'BDI_IMatchDonations',
                    bdi.diSettings.Donation_Matching_Implementing_Class__c
                );
                if (iMatchDonations == null) {
                    iMatchDonations = new BDI_MatchDonations();
                }
            }
            return iMatchDonations;
        }
        set;
    }
    
    /*******************************************************************************************************
    * @description the map of DI Donation Fields to Opportunity Fields
    */
    public static Map<String, String> dataImportFieldToOpportunityField {
        get {
            if (dataImportFieldToOpportunityField == null) {
                dataImportFieldToOpportunityField = BDI_DataImportService.mapFieldsForDIObject(
                    'Opportunity', 'Opportunity',
                    BDI_DataImportService.listStrDataImportFields
                );
            }
            return dataImportFieldToOpportunityField;
        }
        set;
    }
    
    /*******************************************************************************************************
    * @description the map of DI Donation Fields to Payment Fields
    */
    public static Map<String, String> dataImportFieldToPaymentField {
        get {
            if (dataImportFieldToPaymentField == null) {
                dataImportFieldToPaymentField = BDI_DataImportService.mapFieldsForDIObject(
                    'Payment', 'npe01__OppPayment__c',
                    BDI_DataImportService.listStrDataImportFields);
            }
            return dataImportFieldToPaymentField;
        }
        set;
    }

    /*******************************************************************************************************
    * @description Imports the appropriate Donations into NPSP, following matching rules and criteria
    * to potentially match existing Opportunities or Payments.
    * @return void
    */ 
    public void importDonations() {
    
        // get our matching behavior to use
        String matchBehavior = bdi.diSettings.Donation_Matching_Behavior__c;

        // get the list of DI records that have donations to process
<<<<<<< HEAD
        List<DataImport__c> diDonations = validateDonationsToProcess(matchBehavior);
        
        // call the extension to match against existing donations
        if (matchBehavior != BDI_DataImport_API.DoNotMatch) {
            BDI_PerfLogger.PerfLog pl = BDI_DataImportService.perfLogger.newPerfLog('iMatchDonations.match');
            iMatchDonations.match(bdi, diDonations, mapDIIdToOpp, mapDIIdToPmt);
            pl.stop();
        }
        
        // now go thru the new & existing donations and update them
        List<Opportunity> oppsToInsert = new List<Opportunity>();
        List<Opportunity> oppsToUpdate = new List<Opportunity>();
        List<DataImport__c> dataImportsToInsert = new List<DataImport__c>();
        List<DataImport__c> dataImportsToUpdate = new List<DataImport__c>();


        for (DataImport__c di : diDonations) {

            // don't process opps in the case of user-selected Apply New Payment
            if (di.DonationImportStatus__c != Label.bdiMatchedApplyNewPayment) {

                // validate against our desired matching behavior (exact match, best match, new, etc.)
                if (!isValidMatchBehavior(di, matchBehavior)) {
                    continue;
                }

                // update the new or existing Opp with the DI's field data
                Opportunity opp = prepareOppForUpdateInsert(di);

                // handle any error from the prepare
                if (opp == null) {
                    continue;
                }

                if (opp.Id == null) {
                    oppsToInsert.add(opp);
                    dataImportsToInsert.add(di);
                } else {
                    oppsToUpdate.add(opp);
                    dataImportsToUpdate.add(di);
                }

                // for some error handling detection tests
                if (Test.isRunningTest() && opp.Name != null && opp.Name.startsWith('FailTest'))
                    opp.Name = null;
            } else if (di.DonationImportStatus__c == Label.bdiMatchedApplyNewPayment) {
                // park a new empty payment in the map if the user specified Apply New Payment
                mapDIIdToPmt.put(
                        di.Id,
                        new npe01__OppPayment__c(
                                npe01__Opportunity__c = di.DonationImported__c
                        )
                );
                di.PaymentImportStatus__c = Label.bdiCreated;
            }
        }

        if (bdi.isDryRun) {
            setDryRunDonationStatuses(diDonations);
=======
        List<DataImport__c> dataImportDonations = validateDonationsToProcess(matchBehavior);
        
        // call the extension to match against existing donations
        if (matchBehavior != BDI_DataImport_API.DoNotMatch) {
            BDI_PerfLogger.PerfLog logger = BDI_DataImportService.perfLogger.newPerfLog('iMatchDonations.match');
            iMatchDonations.match(bdi, dataImportDonations, opportunitiesByDataImportId, paymentsByDataImportId);
            logger.stop();
        }
        
        // now go thru the new & existing donations and update them
        List<Opportunity> opportunitiesToInsert = new List<Opportunity>();
        List<Opportunity> opportunitiesToUpdate = new List<Opportunity>();
        List<DataImport__c> dataImportsToInsert = new List<DataImport__c>();
        List<DataImport__c> dataImportsToUpdate = new List<DataImport__c>();
        
        for (DataImport__c dataImport : dataImportDonations) {
            // validate against our desired matching behavior (exact match, best match, new, etc.)
            if (!isValidMatchBehavior(dataImport, matchBehavior)) {
                continue;
            }
            
            // update the new or existing Opp with the DI's field data
            Opportunity opp = prepareOppForUpdateInsert(dataImport);
            
            // handle any error from the prepare
            if (opp == null) {
                continue;
            }
            
            if (opp.Id == null) {
                opportunitiesToInsert.add(opp);
                dataImportsToInsert.add(dataImport);
            } else {
                opportunitiesToUpdate.add(opp);
                dataImportsToUpdate.add(dataImport);
            }
            
            // for some error handling detection tests  
            if (Test.isRunningTest() && opp.Name != null && opp.Name.startsWith('FailTest')) {
                opp.Name = null;
            }
        }

        if (bdi.isDryRun) {
            setDryRunDonationStatuses(dataImportDonations);
>>>>>>> 6b41cb8c
            return;
        }
        
        // insert our new Opps
<<<<<<< HEAD
        List<Database.SaveResult> saveResults = UTIL_DMLService.insertRecords(oppsToInsert, false);
        for (Integer i = 0; i < saveResults.size(); i++) {
            Database.SaveResult sr = saveResults[i];
            if (!sr.isSuccess()) {
                bdi.LogBDIError(dataImportsToInsert[i], sr.getErrors()[0].getMessage(), 'DonationImportStatus__c');
            } else {
                dataImportsToInsert[i].DonationImported__c = oppsToInsert[i].Id;
                if (dataImportsToInsert[i].DonationImportStatus__c != label.bdiMatchedByUserNewOpp) {
                    dataImportsToInsert[i].DonationImportStatus__c = label.bdiCreated;
=======
        List<Database.SaveResult> results = UTIL_DMLService.insertRecords(opportunitiesToInsert, false);
        for (Integer i = 0; i < results.size(); i++) {
            Database.SaveResult result = results[i];
            if (!result.isSuccess()) {
                bdi.LogBDIError(dataImportsToInsert[i], result.getErrors()[0].getMessage(), 'DonationImportStatus__c');
            } else {
                dataImportsToInsert[i].DonationImported__c = opportunitiesToInsert[i].Id;
                if (dataImportsToInsert[i].DonationImportStatus__c != System.Label.bdiMatchedByUserNewOpp) {
                    dataImportsToInsert[i].DonationImportStatus__c = System.Label.bdiCreated;
>>>>>>> 6b41cb8c
                }
            }
        }
        
        // update our matched Opps
<<<<<<< HEAD
        saveResults = UTIL_DMLService.updateRecords(oppsToUpdate, false);
        for (Integer i = 0; i < saveResults.size(); i++) {
            Database.SaveResult sr = saveResults[i];
            if (!sr.isSuccess()) {
                bdi.LogBDIError(dataImportsToUpdate[i], sr.getErrors()[0].getMessage(), 'DonationImportStatus__c');
=======
        results = UTIL_DMLService.updateRecords(opportunitiesToUpdate, false);
        for (Integer i = 0; i < results.size(); i++) {
            Database.SaveResult result = results[i];
            if (!result.isSuccess()) {
                bdi.LogBDIError(dataImportsToUpdate[i], result.getErrors()[0].getMessage(), 'DonationImportStatus__c');
>>>>>>> 6b41cb8c
            }
        }

        // mark any paid Payments we matched
<<<<<<< HEAD
        markPaidPayments(diDonations);

        // add any new payments to our map
        trackPayments(diDonations);
=======
        markPaidPayments(dataImportDonations);

        // add any new payments to our map
        trackPayments(dataImportDonations);
>>>>>>> 6b41cb8c
        
        // when we mark Payments paid, ensure they will close our Opp.
        npe01__Contacts_And_Orgs_Settings__c cs = UTIL_CustomSettingsFacade.getContactsSettings();
        if (cs.Payments_Auto_Close_Stage_Name__c == null) {
            cs.Payments_Auto_Close_Stage_Name__c = defaultClosedWonStage;
        }
        
        // update payments with any data from the DI record
<<<<<<< HEAD
        updatePayments(diDonations);
=======
        updatePayments(dataImportDonations);
>>>>>>> 6b41cb8c
    }

    /*******************************************************************************************************
    * @description validate bdi records for donations and return those to process
    * @param matchBehavior The match behavior to validate against
    * @return List<DataImport__c> The list of BDI records that have donations to process
    */ 
    private List<DataImport__c> validateDonationsToProcess(String matchBehavior) {
        List<DataImport__c> dataImportDonations = new List<DataImport__c>();
        for (DataImport__c dataImport : bdi.listDI) {
            
            // skip di's that already have an error
            if (dataImport.Status__c == BDI_DataImport_API.bdiFailed) {
               continue;
            }
            
            // skip di's that have an OppId or PaymentId, but we were told to do no matching.  in this case
            // they must have already been created for this di on a previous run, and we don't want to create another.
            if ((dataImport.DonationImported__c != null || dataImport.PaymentImported__c != null) && matchBehavior == BDI_DataImport_API.DoNotMatch) {
                continue;
            }
                
            if (dataImport.Donation_Donor__c == 'Contact1' || (dataImport.Donation_Donor__c == null && dataImport.Donation_Amount__c != null)) {
                dataImport.Donation_Donor__c = 'Contact1';
                Contact con = bdi.ContactFromDi(dataImport, 1);
                if (con == null) {
                    bdi.LogBDIError(dataImport, System.Label.bdiErrorInvalidDonor, 'DonationImportStatus__c');
                    continue;
                }
            } else if (dataImport.Donation_Donor__c == 'Account1') {
                Account acc = bdi.AccountFromDi(dataImport, 1);
                if (acc == null) {
                    bdi.LogBDIError(dataImport, System.Label.bdiErrorInvalidDonor, 'DonationImportStatus__c');
                    continue;
                }
            } else if (dataImport.Donation_Donor__c != null) {
                bdi.LogBDIError(dataImport, System.Label.bdiErrorInvalidDonor, 'DonationImportStatus__c');
                continue;
            } else {
                // this DI record does not have a donation!
                continue;
            }
            // add the donation to our list
            dataImportDonations.add(dataImport);
        }
        return dataImportDonations;
    }

    /*******************************************************************************************************
    * @description validate whether the current donation record was appropriately matched to an exact,
    * best, or new donation record given the matchingBehavior.  Invalid matches will be marked as an
    * error in the DI record.
    *
    * @param dataImport The DataImport record to validate
    * @param matchBehavior The match behavior to validate against
    * @return boolean True if valid, False if not
    */ 
    private Boolean isValidMatchBehavior(DataImport__c dataImport, String matchBehavior) {
        String errorMessage;

        // always allow matching by Id, regardless of specified behavior
        if (dataImport.DonationImportStatus__c == System.Label.bdiMatchedId
                || dataImport.DonationImportStatus__c == System.Label.bdiMatchedByUser) {
            return true;
        }
        // always error if they provided Donation or Payment ID, but it wasn't valid
        if ((dataImport.DonationImported__c != null || dataImport.PaymentImported__c != null) &&
            dataImport.DonationImportStatus__c == System.Label.bdiMatchedNone) {

            errorMessage = System.Label.bdiErrorDonationLookupMatch;
            // usually we clear the payment status, but if it's Id might have been at fault, let's put the message there too!
            if (dataImport.PaymentImported__c != null) {
                dataImport.PaymentImportStatus__c = System.Label.bdiErrorDonationLookupMatch;
            }
        } else if (matchBehavior == BDI_DataImport_API.RequireNoMatch && dataImport.DonationImported__c != null) {
            errorMessage = System.Label.bdiErrorDonationRequireNoMatch;
        } else if (matchBehavior == BDI_DataImport_API.RequireExactMatch && dataImport.Payment_Possible_Matches__c != null) {
            errorMessage = System.Label.bdiErrorPaymentMultiMatch;
        } else if (matchBehavior == BDI_DataImport_API.RequireExactMatch && dataImport.Donation_Possible_Matches__c != null) {
            errorMessage = System.Label.bdiErrorDonationMultiMatch;
        } else if (matchBehavior == BDI_DataImport_API.RequireExactMatch && dataImport.DonationImported__c == null) {
            errorMessage = System.Label.bdiErrorDonationNoMatch;
        } else if (matchBehavior == BDI_DataImport_API.ExactMatchOrCreate && dataImport.Donation_Possible_Matches__c != null) {
            errorMessage = System.Label.bdiErrorDonationMultiMatch;
        }
        else if (matchBehavior == BDI_DataImport_API.RequireBestMatch && dataImport.DonationImported__c == null) {
            errorMessage = System.Label.bdiErrorDonationNoMatch;
        }
        else { 
            // valid behavior
            return true;
        }

        // clear the match so it won't be used (but only if we think the user didn't put it in themselves!)
        if (errorMessage != System.Label.bdiErrorDonationLookupMatch) {
    
            // move any match that we reject to possible matches
            if (dataImport.Donation_Possible_Matches__c == null) {
                dataImport.Donation_Possible_Matches__c = dataImport.DonationImported__c;
            }
            if (dataImport.Payment_Possible_Matches__c == null) {
                dataImport.Payment_Possible_Matches__c = dataImport.PaymentImported__c;
            }

            dataImport.DonationImported__c = null;
            dataImport.PaymentImported__c = null;
            dataImport.PaymentImportStatus__c = errorMessage;
        }

        // invalid behavior
        bdi.LogBDIError(dataImport, errorMessage, 'DonationImportStatus__c');
        return false;
    }

    /*******************************************************************************************************
    * @description for the provided DataImport record, create or update the appropriate Opp (in memory)
    * with data from the DI record, and return it unsaved.
    *
    * @param dataImport The DataImport record to prepare the Opportunity for
    * @return Opportunity A new or existing Opportunity. Null if there was an error.
    */
    private Opportunity prepareOppForUpdateInsert(DataImport__c dataImport) {
        Opportunity opp = opportunitiesByDataImportId.get(dataImport.Id);
        String opportunityName;

        // if there is no opp matched, create one for it
        Boolean isNew = (opp == null);
        if (isNew) {
            opp = new Opportunity();
            opportunitiesByDataImportId.put(dataImport.Id, opp);
            if (dataImport.Donation_Donor__c == 'Account1') {
                Account acc = bdi.AccountFromDi(dataImport, 1);
                opp.AccountId = acc.Id;
                opportunityName = acc.Name;
            } else { // we can assume it's for Contact1
                Contact con = bdi.ContactFromDi(dataImport, 1);
                opp.npe01__Contact_Id_for_Role__c = con.Id;
                opp.Primary_Contact__c = con.Id;
                opp.Primary_Contact_Campaign_Member_Status__c = dataImport.Campaign_Member_Status__c;
                opp.AccountId = con.AccountId;
                opportunityName =  (!String.isBlank(con.FirstName)
                                    ? con.FirstName + ' '
                                    : '')
                                    + con.LastName;
            }
        }

        if (dataImport.Donation_Record_Type_Name__c != null) {
            Id donationRecordTypeId = UTIL_RecordTypes.getRecordTypeId(Opportunity.sObjectType,
                                                        dataImport.Donation_Record_Type_Name__c);
            if (donationRecordTypeId == null) {
                bdi.LogBDIError(dataImport, System.Label.bdiErrorInvalidOppRTName, 'DonationImportStatus__c');
                return null;
            }
            opp.RecordTypeId = donationRecordTypeId;
            opportunityName += ' ' + dataImport.Donation_Record_Type_Name__c;
        } else {
            opportunityName += ' ' + System.Label.bdiDonation;
        }

        // in Dry Run, we don't save campaigns, nor do we try to validate that all of the
        // updates to the object would succeed, so we should bail out now. (we didn't just bail
        // out at the beginning, so we would do the record type validation).
        if (bdi.isDryRun) {
            return opp;
        }

        if (dataImport.Donation_Campaign_Name__c != null) {
            Id campaignId = bdi.mapStrNameToCampaignId.get(dataImport.Donation_Campaign_Name__c);
            if (campaignId == null) {
                bdi.LogBDIError(dataImport, System.Label.bdiErrorInvalidCampaignName, 'DonationImportStatus__c');
                return null;
            }
            opp.CampaignId = campaignId;
        }

        if (dataImport.Donation_Date__c == null) {
            if (isNew) {
                dataImport.Donation_Date__c = System.today();
            } else {
                dataImport.Donation_Date__c = opp.CloseDate;
            }
        }

        if (dataImport.Donation_Name__c == null) {
            if (isNew) {
                dataImport.Donation_Name__c = opportunityName + ' ' + dataImport.Donation_Date__c.format();
            } else {
                dataImport.Donation_Name__c = opp.Name;
            }
        }

        if (dataImport.Donation_Stage__c == null && defaultClosedWonStage != '' && dataImport.PaymentImported__c == null) {
            dataImport.Donation_Stage__c = defaultClosedWonStage;
        }

        Boolean useCustomMappingInsteadOfCurrencyIsoCode = false;

        // Set useCustomMappingInsteadOfCurrencyIsoCode
        for (String dataImportField : dataImportFieldToOpportunityField.keySet()) {
            String currentValue = dataImportFieldToOpportunityField.get(dataImportField);

            // If we have a custom mapping against the field CurrencyIsoCode of the Data Import object.
            if (dataImportField != 'CurrencyIsoCode' && currentValue == 'CurrencyIsoCode') {
                String customCurrencyIsoCodeFieldOnDataImport = (String) dataImport.get(dataImportField);
                if (!String.isEmpty(customCurrencyIsoCodeFieldOnDataImport)) {                    
                    useCustomMappingInsteadOfCurrencyIsoCode = true;
                    break;
                }
            }
        }

        String donationRecordTypeName = UTIL_Namespace.StrTokenNSPrefix('Donation_Record_Type_Name__c').toLowerCase();
        String donationStage = UTIL_Namespace.StrTokenNSPrefix('Donation_Stage__c').toLowerCase();
        String donationAmount = UTIL_Namespace.StrTokenNSPrefix('Donation_Amount__c').toLowerCase();

        // now copy over all the data to the Opp
        for (String dataImportField : dataImportFieldToOpportunityField.keySet()) {

            // skip recordtype which we special cased above
            if (dataImportField == donationRecordTypeName) {
                continue;
            }
<<<<<<< HEAD

            // only look at Stage and Amount if we aren't applying a new Payment
            if (di.DonationImportStatus__c != Label.bdiMatchedApplyNewPayment) {

                // only honor Stage if we aren't updating its payment
                if (dataImportField == donationStage && di.PaymentImported__c != null) {
                    continue;
                }

                // only honor Amount if we aren't updating its payment
                if (dataImportField == donationAmount && di.PaymentImported__c != null) {
                    continue;
                }

=======
            // only honor Stage if we aren't updating its payment
            if (dataImportField == donationStage && dataImport.PaymentImported__c != null) {
                continue;
            }
            // only honor Amount if we aren't updating its payment
            if (dataImportField == donationAmount && dataImport.PaymentImported__c != null) {
                continue;
>>>>>>> 6b41cb8c
            }

            // If the user has a custom field on the Data Import which maps to CurrencyIsoCode
            if (dataImportField == 'CurrencyIsoCode' && useCustomMappingInsteadOfCurrencyIsoCode) {
                continue;
            }
            BDI_DataImportService.isCopiedDIField(dataImport, dataImportField, opp, dataImportFieldToOpportunityField);
        }

        // the Opp is ready!
        return opp;
    }

    /*******************************************************************************************************
    * @description Updates the Donation Status in the provided donations to the Dry Run appropriate Status.
    * @param dataImportDonations The DI Records that have donations to import
    * @return void
    */
    private void setDryRunDonationStatuses(List<DataImport__c> dataImportDonations) {

        for (DataImport__c dataImport : dataImportDonations) {

            // opps
            if (dataImport.DonationImportStatus__c == BDI_DataImport_API.bdiFailed) {
                dataImport.DonationImportStatus__c = bdi.statusDIFailed();
            } else if (dataImport.DonationImportStatus__c == System.Label.bdiMatched) {
                dataImport.DonationImportStatus__c = bdi.statusMatchedExisting();
            } else if (dataImport.DonationImportStatus__c == System.Label.bdiMatchedBest) {
                dataImport.DonationImportStatus__c = bdi.statusMatchedBest();
            } else if (dataImport.DonationImportStatus__c == System.Label.bdiMatchedId) {
                dataImport.DonationImportStatus__c = bdi.statusMatchedById();
            } else if (dataImport.DonationImportStatus__c == System.Label.bdiMatchedNone) {
                dataImport.DonationImportStatus__c = bdi.statusMatchedNone();
            }

            // payments
            if (dataImport.PaymentImportStatus__c == BDI_DataImport_API.bdiFailed) {
                dataImport.PaymentImportStatus__c = bdi.statusDIFailed();
            } else if (dataImport.PaymentImportStatus__c == System.Label.bdiMatched) {
                dataImport.PaymentImportStatus__c = bdi.statusMatchedExisting();
            } else if (dataImport.PaymentImportStatus__c == System.Label.bdiMatchedBest) {
                dataImport.PaymentImportStatus__c = bdi.statusMatchedBest();
            } else if (dataImport.PaymentImportStatus__c == System.Label.bdiMatchedId) {
                dataImport.PaymentImportStatus__c = bdi.statusMatchedById();
            } else if (dataImport.PaymentImportStatus__c == System.Label.bdiMatchedNone) {
                dataImport.PaymentImportStatus__c = bdi.statusMatchedNone();
            }
        }
    }

    /*******************************************************************************************************
    * @description marks Payments that we matched as Paid, and with correct date and amount
    * @param dataImportDonations The DI Records that have donations to import
    * @return void
    */
    public void markPaidPayments(List<DataImport__c> dataImportDonations) {

        // mark existing Payments paid.
        for (DataImport__c dataImport : dataImportDonations) {
            // skip di's that already have an error
            if (dataImport.Status__c == BDI_DataImport_API.bdiFailed) {
                continue;
<<<<<<< HEAD
            if (di.PaymentImported__c != null || di.DonationImportStatus__c == Label.bdiMatchedApplyNewPayment) {
                npe01__OppPayment__c pmt = mapDIIdToPmt.get(di.Id);
                pmt.npe01__Paid__c = true;
                pmt.npe01__Payment_Amount__c = di.Donation_Amount__c;
                if (pmt.npe01__Payment_Date__c == null) {
                    pmt.npe01__Payment_Date__c = di.Donation_Date__c;
=======
            }
            if (dataImport.PaymentImported__c != null) {
                npe01__OppPayment__c payment = paymentsByDataImportId.get(dataImport.Id);
                payment.npe01__Paid__c = true;
                payment.npe01__Payment_Amount__c = dataImport.Donation_Amount__c;
                if (payment.npe01__Payment_Date__c == null) {
                    payment.npe01__Payment_Date__c = dataImport.Donation_Date__c;
>>>>>>> 6b41cb8c
                }
            }
        }
    }

    /*******************************************************************************************************
    * @description Updates our map of DI records to Payments to include the Payments just auto-created
    * when we created new Opps, or pmt's for matched Opps that we haven't yet tracked.
    * @param dataImportDonations The DI Records that have donations to import
    * @return void
    */ 
    public void trackPayments(List<DataImport__c> dataImportDonations) {
        
        // find the Opps for our missing payments and mark existing Payments paid.
        List<Id> opportunityIds = new List<Id>();
        for (DataImport__c dataImport : dataImportDonations) {
            // skip di's that already have an error
<<<<<<< HEAD
            if (di.Status__c == BDI_DataImport_API.bdiFailed) {
                continue;
            }
            // skip DIs where user selected Apply New Payment
            if (di.DonationImportStatus__c == Label.bdiMatchedApplyNewPayment) {
                continue;
            }
            if (di.DonationImported__c != null && di.PaymentImported__c == null) {
                listOppId.add(di.DonationImported__c);
=======
            if (dataImport.Status__c == BDI_DataImport_API.bdiFailed) {
                continue;
            }
            if (dataImport.DonationImported__c != null && dataImport.PaymentImported__c == null) {
                opportunityIds.add(dataImport.DonationImported__c);
>>>>>>> 6b41cb8c
            }
        }

        // query for the new payments
        if (opportunityIds.size() > 0) {
            Map<Id, npe01__OppPayment__c> mapOppIdToPayment = new Map<Id, npe01__OppPayment__c>();
            String paymentQuery = buildPaymentQuery('opportunityIds');
            for (npe01__OppPayment__c payment : Database.query(paymentQuery)) {
                mapOppIdToPayment.put(payment.npe01__Opportunity__c, payment);
            }

            // store the Payments into our shared map and update their DI record
            for (DataImport__c dataImport : dataImportDonations) {
                // skip di's that already have an error
<<<<<<< HEAD
                if (di.Status__c == BDI_DataImport_API.bdiFailed) {
                    continue;
                }
                if (di.DonationImported__c != null && di.PaymentImported__c == null) {
                    npe01__OppPayment__c pmt = mapOppIdToPayment.get(di.DonationImported__c);
                    if (pmt != null) {
                        di.PaymentImported__c = pmt.Id;
                        di.PaymentImportStatus__c = di.DonationImportStatus__c; // could be new or matched
                        mapDIIdToPmt.put(di.Id, pmt);
=======
                if (dataImport.Status__c == BDI_DataImport_API.bdiFailed) {
                    continue;
                }
                if (dataImport.DonationImported__c != null && dataImport.PaymentImported__c == null) {
                    npe01__OppPayment__c payment = mapOppIdToPayment.get(dataImport.DonationImported__c);
                    if (payment != null) {
                        dataImport.PaymentImported__c = payment.Id;
                        dataImport.PaymentImportStatus__c = dataImport.DonationImportStatus__c; // could be new or matched
                        paymentsByDataImportId.put(dataImport.Id, payment);
>>>>>>> 6b41cb8c
                    }
                }
            }
        }
    }

    /*******************************************************************************************************
    * @description returns the soql to use for querying Payments
    * @return String the soql string
    */
    private String buildPaymentQuery(String eligibleOpportunitiesVariableName) {
        // the set of Payment fields for our soql
        Set<String> setPmtFields = new Set<String>();
        setPmtFields.add('Id');
        setPmtFields.add('npe01__Opportunity__c');
        setPmtFields.add('npe01__Payment_Amount__c');
        setPmtFields.add('npe01__Payment_Date__c');
        setPmtFields.add('npe01__Scheduled_Date__c');
        setPmtFields.add('npe01__Paid__c');

        // need to include any Pmt fields we may update, so we can compare against them
        setPmtFields.addAll(dataImportFieldToPaymentField.values());

        String soql = 'SELECT ' + String.join(new List<String>(setPmtFields), ',');
        soql += ' FROM npe01__OppPayment__c WHERE npe01__Opportunity__c in :' + eligibleOpportunitiesVariableName;

        return soql;
    }

    /*******************************************************************************************************
    * @description Updates any fields on payment objects created for the Data Import opportunities.
<<<<<<< HEAD
    * @param dataImports The DI Records that have donations to import
    * @return void
    */
    public void updatePayments(List<DataImport__c> dataImports) {

        List<npe01__OppPayment__c> paymentsToUpdate = new List<npe01__OppPayment__c>();
        List<DataImport__c> dataImportsForErrors = new List<DataImport__c>();
        
        // update payments
        for (DataImport__c di : dataImports) {
            // skip di's that already have an error
            if (di.Status__c == BDI_DataImport_API.bdiFailed) {
                continue;
            }
            if (di.PaymentImported__c != null || di.DonationImportStatus__c == Label.bdiMatchedApplyNewPayment) {
                npe01__OppPayment__c pmt = mapDIIdToPmt.get(di.Id);
                if (pmt != null) {
                    Integer cPropSet = 0;
                    for (String diField : mapDIFieldToPmtField.keySet()) {
                        if (BDI_DataImportService.isCopiedDIField(di, diField, pmt, mapDIFieldToPmtField)) {
                            cPropSet++;
                        }
                    }
                    // if it's marked paid, we know we need to update it regardless of any copied fields
                    if (cPropSet > 0 || pmt.npe01__Paid__c) {
                        paymentsToUpdate.add(pmt);
                        dataImportsForErrors.add(di);
                    }
                }
            }
        }

        List<Database.UpsertResult> saveResults = UTIL_DMLService.upsertRecords(paymentsToUpdate, false);
        for (Integer i = 0; i < saveResults.size(); i++) {
            Database.UpsertResult sr = saveResults[i];
            if (!sr.isSuccess()) {
                bdi.LogBDIError(dataImportsForErrors[i], sr.getErrors()[0].getMessage(), null);
            }
        }

        for (DataImport__c di : dataImports) {
            if (di.DonationImportStatus__c == Label.bdiMatchedApplyNewPayment) {
                di.PaymentImported__c = mapDIIdToPmt.get(di.Id).Id;
=======
    * @param dataImportsWithDonations The DI Records that have donations to import
    * @return void
    */
    public void updatePayments(List<DataImport__c> dataImportsWithDonations) {

        List<npe01__OppPayment__c> paymentsToUpdate = new List<npe01__OppPayment__c>();
        List<DataImport__c> dataImportsToUpdate = new List<DataImport__c>();
        
        // update payments
        for (DataImport__c dataImport : dataImportsWithDonations) {
            // skip di's that already have an error
            if (dataImport.Status__c == BDI_DataImport_API.bdiFailed) {
                continue;
            }
            if (dataImport.PaymentImported__c != null) {
                npe01__OppPayment__c payment = paymentsByDataImportId.get(dataImport.Id);
                if (payment != null) {
                    Integer numberOfCopiedFields = 0;
                    for (String dataImportField : dataImportFieldToPaymentField.keySet()) {
                        if (BDI_DataImportService.isCopiedDIField(dataImport, dataImportField, payment, dataImportFieldToPaymentField)) {
                            numberOfCopiedFields++;
                        }
                    }
                    // if it's marked paid, we know we need to update it regardless of any copied fields
                    if (numberOfCopiedFields > 0 || payment.npe01__Paid__c) {
                        paymentsToUpdate.add(payment);
                        dataImportsToUpdate.add(dataImport);
                    }
                }
            }
        }
        List<Database.SaveResult> results = UTIL_DMLService.updateRecords(paymentsToUpdate, false);
        for (Integer i = 0; i < results.size(); i++) {
            Database.SaveResult result = results[i];
            if (!result.isSuccess()) {
                bdi.LogBDIError(dataImportsToUpdate[i], result.getErrors()[0].getMessage(), null);
>>>>>>> 6b41cb8c
            }
        }
    }
    
} // BDI_Donations<|MERGE_RESOLUTION|>--- conflicted
+++ resolved
@@ -145,52 +145,51 @@
         String matchBehavior = bdi.diSettings.Donation_Matching_Behavior__c;
 
         // get the list of DI records that have donations to process
-<<<<<<< HEAD
-        List<DataImport__c> diDonations = validateDonationsToProcess(matchBehavior);
+        List<DataImport__c> dataImportDonations = validateDonationsToProcess(matchBehavior);
         
         // call the extension to match against existing donations
         if (matchBehavior != BDI_DataImport_API.DoNotMatch) {
-            BDI_PerfLogger.PerfLog pl = BDI_DataImportService.perfLogger.newPerfLog('iMatchDonations.match');
-            iMatchDonations.match(bdi, diDonations, mapDIIdToOpp, mapDIIdToPmt);
-            pl.stop();
+            BDI_PerfLogger.PerfLog logger = BDI_DataImportService.perfLogger.newPerfLog('iMatchDonations.match');
+            iMatchDonations.match(bdi, dataImportDonations, opportunitiesByDataImportId, paymentsByDataImportId);
+            logger.stop();
         }
         
         // now go thru the new & existing donations and update them
-        List<Opportunity> oppsToInsert = new List<Opportunity>();
-        List<Opportunity> oppsToUpdate = new List<Opportunity>();
+        List<Opportunity> opportunitiesToInsert = new List<Opportunity>();
+        List<Opportunity> opportunitiesToUpdate = new List<Opportunity>();
         List<DataImport__c> dataImportsToInsert = new List<DataImport__c>();
         List<DataImport__c> dataImportsToUpdate = new List<DataImport__c>();
 
-
-        for (DataImport__c di : diDonations) {
+        for (DataImport__c dataImport : dataImportDonations) {
 
             // don't process opps in the case of user-selected Apply New Payment
             if (di.DonationImportStatus__c != Label.bdiMatchedApplyNewPayment) {
 
                 // validate against our desired matching behavior (exact match, best match, new, etc.)
-                if (!isValidMatchBehavior(di, matchBehavior)) {
-                    continue;
-                }
-
-                // update the new or existing Opp with the DI's field data
-                Opportunity opp = prepareOppForUpdateInsert(di);
-
-                // handle any error from the prepare
-                if (opp == null) {
-                    continue;
-                }
-
-                if (opp.Id == null) {
-                    oppsToInsert.add(opp);
-                    dataImportsToInsert.add(di);
-                } else {
-                    oppsToUpdate.add(opp);
-                    dataImportsToUpdate.add(di);
-                }
-
-                // for some error handling detection tests
-                if (Test.isRunningTest() && opp.Name != null && opp.Name.startsWith('FailTest'))
-                    opp.Name = null;
+            if (!isValidMatchBehavior(dataImport, matchBehavior)) {
+                continue;
+            }
+
+            // update the new or existing Opp with the DI's field data
+            Opportunity opp = prepareOppForUpdateInsert(dataImport);
+
+            // handle any error from the prepare
+            if (opp == null) {
+                continue;
+            }
+
+            if (opp.Id == null) {
+                opportunitiesToInsert.add(opp);
+                dataImportsToInsert.add(dataImport);
+            } else {
+                opportunitiesToUpdate.add(opp);
+                dataImportsToUpdate.add(dataImport);
+            }
+
+            // for some error handling detection tests
+            if (Test.isRunningTest() && opp.Name != null && opp.Name.startsWith('FailTest')) {
+                opp.Name = null;
+            }
             } else if (di.DonationImportStatus__c == Label.bdiMatchedApplyNewPayment) {
                 // park a new empty payment in the map if the user specified Apply New Payment
                 mapDIIdToPmt.put(
@@ -204,69 +203,11 @@
         }
 
         if (bdi.isDryRun) {
-            setDryRunDonationStatuses(diDonations);
-=======
-        List<DataImport__c> dataImportDonations = validateDonationsToProcess(matchBehavior);
-        
-        // call the extension to match against existing donations
-        if (matchBehavior != BDI_DataImport_API.DoNotMatch) {
-            BDI_PerfLogger.PerfLog logger = BDI_DataImportService.perfLogger.newPerfLog('iMatchDonations.match');
-            iMatchDonations.match(bdi, dataImportDonations, opportunitiesByDataImportId, paymentsByDataImportId);
-            logger.stop();
-        }
-        
-        // now go thru the new & existing donations and update them
-        List<Opportunity> opportunitiesToInsert = new List<Opportunity>();
-        List<Opportunity> opportunitiesToUpdate = new List<Opportunity>();
-        List<DataImport__c> dataImportsToInsert = new List<DataImport__c>();
-        List<DataImport__c> dataImportsToUpdate = new List<DataImport__c>();
-        
-        for (DataImport__c dataImport : dataImportDonations) {
-            // validate against our desired matching behavior (exact match, best match, new, etc.)
-            if (!isValidMatchBehavior(dataImport, matchBehavior)) {
-                continue;
-            }
-            
-            // update the new or existing Opp with the DI's field data
-            Opportunity opp = prepareOppForUpdateInsert(dataImport);
-            
-            // handle any error from the prepare
-            if (opp == null) {
-                continue;
-            }
-            
-            if (opp.Id == null) {
-                opportunitiesToInsert.add(opp);
-                dataImportsToInsert.add(dataImport);
-            } else {
-                opportunitiesToUpdate.add(opp);
-                dataImportsToUpdate.add(dataImport);
-            }
-            
-            // for some error handling detection tests  
-            if (Test.isRunningTest() && opp.Name != null && opp.Name.startsWith('FailTest')) {
-                opp.Name = null;
-            }
-        }
-
-        if (bdi.isDryRun) {
             setDryRunDonationStatuses(dataImportDonations);
->>>>>>> 6b41cb8c
             return;
         }
         
         // insert our new Opps
-<<<<<<< HEAD
-        List<Database.SaveResult> saveResults = UTIL_DMLService.insertRecords(oppsToInsert, false);
-        for (Integer i = 0; i < saveResults.size(); i++) {
-            Database.SaveResult sr = saveResults[i];
-            if (!sr.isSuccess()) {
-                bdi.LogBDIError(dataImportsToInsert[i], sr.getErrors()[0].getMessage(), 'DonationImportStatus__c');
-            } else {
-                dataImportsToInsert[i].DonationImported__c = oppsToInsert[i].Id;
-                if (dataImportsToInsert[i].DonationImportStatus__c != label.bdiMatchedByUserNewOpp) {
-                    dataImportsToInsert[i].DonationImportStatus__c = label.bdiCreated;
-=======
         List<Database.SaveResult> results = UTIL_DMLService.insertRecords(opportunitiesToInsert, false);
         for (Integer i = 0; i < results.size(); i++) {
             Database.SaveResult result = results[i];
@@ -276,40 +217,24 @@
                 dataImportsToInsert[i].DonationImported__c = opportunitiesToInsert[i].Id;
                 if (dataImportsToInsert[i].DonationImportStatus__c != System.Label.bdiMatchedByUserNewOpp) {
                     dataImportsToInsert[i].DonationImportStatus__c = System.Label.bdiCreated;
->>>>>>> 6b41cb8c
                 }
             }
         }
         
         // update our matched Opps
-<<<<<<< HEAD
-        saveResults = UTIL_DMLService.updateRecords(oppsToUpdate, false);
-        for (Integer i = 0; i < saveResults.size(); i++) {
-            Database.SaveResult sr = saveResults[i];
-            if (!sr.isSuccess()) {
-                bdi.LogBDIError(dataImportsToUpdate[i], sr.getErrors()[0].getMessage(), 'DonationImportStatus__c');
-=======
         results = UTIL_DMLService.updateRecords(opportunitiesToUpdate, false);
         for (Integer i = 0; i < results.size(); i++) {
             Database.SaveResult result = results[i];
             if (!result.isSuccess()) {
                 bdi.LogBDIError(dataImportsToUpdate[i], result.getErrors()[0].getMessage(), 'DonationImportStatus__c');
->>>>>>> 6b41cb8c
             }
         }
 
         // mark any paid Payments we matched
-<<<<<<< HEAD
-        markPaidPayments(diDonations);
-
-        // add any new payments to our map
-        trackPayments(diDonations);
-=======
         markPaidPayments(dataImportDonations);
 
         // add any new payments to our map
         trackPayments(dataImportDonations);
->>>>>>> 6b41cb8c
         
         // when we mark Payments paid, ensure they will close our Opp.
         npe01__Contacts_And_Orgs_Settings__c cs = UTIL_CustomSettingsFacade.getContactsSettings();
@@ -318,11 +243,7 @@
         }
         
         // update payments with any data from the DI record
-<<<<<<< HEAD
-        updatePayments(diDonations);
-=======
         updatePayments(dataImportDonations);
->>>>>>> 6b41cb8c
     }
 
     /*******************************************************************************************************
@@ -407,8 +328,7 @@
             errorMessage = System.Label.bdiErrorDonationNoMatch;
         } else if (matchBehavior == BDI_DataImport_API.ExactMatchOrCreate && dataImport.Donation_Possible_Matches__c != null) {
             errorMessage = System.Label.bdiErrorDonationMultiMatch;
-        }
-        else if (matchBehavior == BDI_DataImport_API.RequireBestMatch && dataImport.DonationImported__c == null) {
+        } else if (matchBehavior == BDI_DataImport_API.RequireBestMatch && dataImport.DonationImported__c == null) {
             errorMessage = System.Label.bdiErrorDonationNoMatch;
         }
         else { 
@@ -546,30 +466,17 @@
             if (dataImportField == donationRecordTypeName) {
                 continue;
             }
-<<<<<<< HEAD
 
             // only look at Stage and Amount if we aren't applying a new Payment
-            if (di.DonationImportStatus__c != Label.bdiMatchedApplyNewPayment) {
-
+            if (dataImport.DonationImportStatus__c != System.Label.bdiMatchedApplyNewPayment) {
                 // only honor Stage if we aren't updating its payment
-                if (dataImportField == donationStage && di.PaymentImported__c != null) {
+                if (dataImportField == donationStage && dataImport.PaymentImported__c != null) {
                     continue;
                 }
-
                 // only honor Amount if we aren't updating its payment
-                if (dataImportField == donationAmount && di.PaymentImported__c != null) {
+                if (dataImportField == donationAmount && dataImport.PaymentImported__c != null) {
                     continue;
                 }
-
-=======
-            // only honor Stage if we aren't updating its payment
-            if (dataImportField == donationStage && dataImport.PaymentImported__c != null) {
-                continue;
-            }
-            // only honor Amount if we aren't updating its payment
-            if (dataImportField == donationAmount && dataImport.PaymentImported__c != null) {
-                continue;
->>>>>>> 6b41cb8c
             }
 
             // If the user has a custom field on the Data Import which maps to CurrencyIsoCode
@@ -632,22 +539,14 @@
             // skip di's that already have an error
             if (dataImport.Status__c == BDI_DataImport_API.bdiFailed) {
                 continue;
-<<<<<<< HEAD
-            if (di.PaymentImported__c != null || di.DonationImportStatus__c == Label.bdiMatchedApplyNewPayment) {
-                npe01__OppPayment__c pmt = mapDIIdToPmt.get(di.Id);
-                pmt.npe01__Paid__c = true;
-                pmt.npe01__Payment_Amount__c = di.Donation_Amount__c;
-                if (pmt.npe01__Payment_Date__c == null) {
-                    pmt.npe01__Payment_Date__c = di.Donation_Date__c;
-=======
-            }
-            if (dataImport.PaymentImported__c != null) {
+            }
+            if (dataImport.PaymentImported__c != nul
+                    || dataImport.DonationImportStatus__c == System.Label.bdiMatchedApplyNewPayment) {
                 npe01__OppPayment__c payment = paymentsByDataImportId.get(dataImport.Id);
                 payment.npe01__Paid__c = true;
                 payment.npe01__Payment_Amount__c = dataImport.Donation_Amount__c;
                 if (payment.npe01__Payment_Date__c == null) {
                     payment.npe01__Payment_Date__c = dataImport.Donation_Date__c;
->>>>>>> 6b41cb8c
                 }
             }
         }
@@ -665,23 +564,15 @@
         List<Id> opportunityIds = new List<Id>();
         for (DataImport__c dataImport : dataImportDonations) {
             // skip di's that already have an error
-<<<<<<< HEAD
-            if (di.Status__c == BDI_DataImport_API.bdiFailed) {
+            if (dataImport.Status__c == BDI_DataImport_API.bdiFailed) {
                 continue;
             }
             // skip DIs where user selected Apply New Payment
-            if (di.DonationImportStatus__c == Label.bdiMatchedApplyNewPayment) {
-                continue;
-            }
-            if (di.DonationImported__c != null && di.PaymentImported__c == null) {
-                listOppId.add(di.DonationImported__c);
-=======
-            if (dataImport.Status__c == BDI_DataImport_API.bdiFailed) {
+            if (dataImport.DonationImportStatus__c == System.Label.bdiMatchedApplyNewPayment) {
                 continue;
             }
             if (dataImport.DonationImported__c != null && dataImport.PaymentImported__c == null) {
                 opportunityIds.add(dataImport.DonationImported__c);
->>>>>>> 6b41cb8c
             }
         }
 
@@ -696,17 +587,6 @@
             // store the Payments into our shared map and update their DI record
             for (DataImport__c dataImport : dataImportDonations) {
                 // skip di's that already have an error
-<<<<<<< HEAD
-                if (di.Status__c == BDI_DataImport_API.bdiFailed) {
-                    continue;
-                }
-                if (di.DonationImported__c != null && di.PaymentImported__c == null) {
-                    npe01__OppPayment__c pmt = mapOppIdToPayment.get(di.DonationImported__c);
-                    if (pmt != null) {
-                        di.PaymentImported__c = pmt.Id;
-                        di.PaymentImportStatus__c = di.DonationImportStatus__c; // could be new or matched
-                        mapDIIdToPmt.put(di.Id, pmt);
-=======
                 if (dataImport.Status__c == BDI_DataImport_API.bdiFailed) {
                     continue;
                 }
@@ -716,7 +596,6 @@
                         dataImport.PaymentImported__c = payment.Id;
                         dataImport.PaymentImportStatus__c = dataImport.DonationImportStatus__c; // could be new or matched
                         paymentsByDataImportId.put(dataImport.Id, payment);
->>>>>>> 6b41cb8c
                     }
                 }
             }
@@ -748,51 +627,6 @@
 
     /*******************************************************************************************************
     * @description Updates any fields on payment objects created for the Data Import opportunities.
-<<<<<<< HEAD
-    * @param dataImports The DI Records that have donations to import
-    * @return void
-    */
-    public void updatePayments(List<DataImport__c> dataImports) {
-
-        List<npe01__OppPayment__c> paymentsToUpdate = new List<npe01__OppPayment__c>();
-        List<DataImport__c> dataImportsForErrors = new List<DataImport__c>();
-        
-        // update payments
-        for (DataImport__c di : dataImports) {
-            // skip di's that already have an error
-            if (di.Status__c == BDI_DataImport_API.bdiFailed) {
-                continue;
-            }
-            if (di.PaymentImported__c != null || di.DonationImportStatus__c == Label.bdiMatchedApplyNewPayment) {
-                npe01__OppPayment__c pmt = mapDIIdToPmt.get(di.Id);
-                if (pmt != null) {
-                    Integer cPropSet = 0;
-                    for (String diField : mapDIFieldToPmtField.keySet()) {
-                        if (BDI_DataImportService.isCopiedDIField(di, diField, pmt, mapDIFieldToPmtField)) {
-                            cPropSet++;
-                        }
-                    }
-                    // if it's marked paid, we know we need to update it regardless of any copied fields
-                    if (cPropSet > 0 || pmt.npe01__Paid__c) {
-                        paymentsToUpdate.add(pmt);
-                        dataImportsForErrors.add(di);
-                    }
-                }
-            }
-        }
-
-        List<Database.UpsertResult> saveResults = UTIL_DMLService.upsertRecords(paymentsToUpdate, false);
-        for (Integer i = 0; i < saveResults.size(); i++) {
-            Database.UpsertResult sr = saveResults[i];
-            if (!sr.isSuccess()) {
-                bdi.LogBDIError(dataImportsForErrors[i], sr.getErrors()[0].getMessage(), null);
-            }
-        }
-
-        for (DataImport__c di : dataImports) {
-            if (di.DonationImportStatus__c == Label.bdiMatchedApplyNewPayment) {
-                di.PaymentImported__c = mapDIIdToPmt.get(di.Id).Id;
-=======
     * @param dataImportsWithDonations The DI Records that have donations to import
     * @return void
     */
@@ -807,7 +641,8 @@
             if (dataImport.Status__c == BDI_DataImport_API.bdiFailed) {
                 continue;
             }
-            if (dataImport.PaymentImported__c != null) {
+            if (dataImport.PaymentImported__c != null
+                    || dataImport.DonationImportStatus__c == Label.bdiMatchedApplyNewPayment) {
                 npe01__OppPayment__c payment = paymentsByDataImportId.get(dataImport.Id);
                 if (payment != null) {
                     Integer numberOfCopiedFields = 0;
@@ -824,12 +659,17 @@
                 }
             }
         }
-        List<Database.SaveResult> results = UTIL_DMLService.updateRecords(paymentsToUpdate, false);
+        List<Database.SaveResult> results = UTIL_DMLService.upsertRecords(paymentsToUpdate, false);
         for (Integer i = 0; i < results.size(); i++) {
             Database.SaveResult result = results[i];
             if (!result.isSuccess()) {
                 bdi.LogBDIError(dataImportsToUpdate[i], result.getErrors()[0].getMessage(), null);
->>>>>>> 6b41cb8c
+            }
+        }
+
+        for (DataImport__c di : dataImports) {
+            if (di.DonationImportStatus__c == Label.bdiMatchedApplyNewPayment) {
+                di.PaymentImported__c = mapDIIdToPmt.get(di.Id).Id;
             }
         }
     }
