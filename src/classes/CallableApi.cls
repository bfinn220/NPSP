/*
    Copyright (c) 2019, Salesforce.org
    All rights reserved.

    Redistribution and use in source and binary forms, with or without
    modification, are permitted provided that the following conditions are met:

    * Redistributions of source code must retain the above copyright
      notice, this list of conditions and the following disclaimer.
    * Redistributions in binary form must reproduce the above copyright
      notice, this list of conditions and the following disclaimer in the
      documentation and/or other materials provided with the distribution.
    * Neither the name of Salesforce.org nor the names of
      its contributors may be used to endorse or promote products derived
      from this software without specific prior written permission.

    THIS SOFTWARE IS PROVIDED BY THE COPYRIGHT HOLDERS AND CONTRIBUTORS
    "AS IS" AND ANY EXPRESS OR IMPLIED WARRANTIES, INCLUDING, BUT NOT
    LIMITED TO, THE IMPLIED WARRANTIES OF MERCHANTABILITY AND FITNESS
    FOR A PARTICULAR PURPOSE ARE DISCLAIMED. IN NO EVENT SHALL THE
    COPYRIGHT HOLDER OR CONTRIBUTORS BE LIABLE FOR ANY DIRECT, INDIRECT,
    INCIDENTAL, SPECIAL, EXEMPLARY, OR CONSEQUENTIAL DAMAGES (INCLUDING,
    BUT NOT LIMITED TO, PROCUREMENT OF SUBSTITUTE GOODS OR SERVICES;
    LOSS OF USE, DATA, OR PROFITS; OR BUSINESS INTERRUPTION) HOWEVER
    CAUSED AND ON ANY THEORY OF LIABILITY, WHETHER IN CONTRACT, STRICT
    LIABILITY, OR TORT (INCLUDING NEGLIGENCE OR OTHERWISE) ARISING IN
    ANY WAY OUT OF THE USE OF THIS SOFTWARE, EVEN IF ADVISED OF THE
    POSSIBILITY OF SUCH DAMAGE.
*/
/**
* @author Salesforce.org
* @date 2019
* @group API
* @group-content ../../ApexDocContent/API.htm
* @description Global API class that exposes a System.Callable interface for external
* applications and customers to leverage for future NPSP api's
*/
global with sharing class CallableApi implements System.Callable {

    /*******************************************************************************************************
    * @description Exception class for Malformed Method Invocations
    ********************************************************************************************************/
    public class MalformedMethodInvocationException extends Exception {}

    /*******************************************************************************************************
    * @description call function implementation of the callable Interface will dispatch to the appropriate
    * action handler based on the action text
    * @param action string of the target action
    * @param args name value map of arguments
    * @return Object returned will depend on the results of the target function otherwise it returns true
    ********************************************************************************************************/
    global Object call(String action, Map<String, Object> params) {
        String cleanActionText = (String.isBlank(action) ? '' : action.toLowerCase());

        switch on (cleanActionText) {
            when 'tdtm.disablealltriggers' {
                TDTM_Config_API.disableAllTriggers();
            }
<<<<<<< HEAD
            when 'opp.mapstagetostate' {
                return OPP_StageToStateMapping_API.determineOppStateFromOppStage((String) params.get('OpportunityStage'));
            } when else {
                throw new MalformedMethodInvocationException('\'' + action + '\' is not implemented');
=======
            when else {
                throw new MalformedMethodInvocationException(
                    String.format(System.Label.CallableApiMethodNotImplemented, new List<String> { action }) 
                );
>>>>>>> e8c9e977
            }
        }

        // if the action does not return a value then return success
        return true;

    }

}<|MERGE_RESOLUTION|>--- conflicted
+++ resolved
@@ -55,18 +55,12 @@
         switch on (cleanActionText) {
             when 'tdtm.disablealltriggers' {
                 TDTM_Config_API.disableAllTriggers();
-            }
-<<<<<<< HEAD
-            when 'opp.mapstagetostate' {
+            } when 'opp.mapstagetostate' {
                 return OPP_StageToStateMapping_API.determineOppStateFromOppStage((String) params.get('OpportunityStage'));
             } when else {
-                throw new MalformedMethodInvocationException('\'' + action + '\' is not implemented');
-=======
-            when else {
                 throw new MalformedMethodInvocationException(
-                    String.format(System.Label.CallableApiMethodNotImplemented, new List<String> { action }) 
+                    String.format(System.Label.CallableApiMethodNotImplemented, new List<String> { action })
                 );
->>>>>>> e8c9e977
             }
         }
 
