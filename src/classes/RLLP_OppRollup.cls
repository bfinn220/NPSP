/*  
    Copyright (c) 2011, Salesforce.org
    All rights reserved.
    
    Redistribution and use in source and binary forms, with or without
    modification, are permitted provided that the following conditions are met:
    
    * Redistributions of source code must retain the above copyright
      notice, this list of conditions and the following disclaimer.
    * Redistributions in binary form must reproduce the above copyright
      notice, this list of conditions and the following disclaimer in the
      documentation and/or other materials provided with the distribution.
    * Neither the name of Salesforce.org nor the names of
      its contributors may be used to endorse or promote products derived
      from this software without specific prior written permission.
  
    THIS SOFTWARE IS PROVIDED BY THE COPYRIGHT HOLDERS AND CONTRIBUTORS
    "AS IS" AND ANY EXPRESS OR IMPLIED WARRANTIES, INCLUDING, BUT NOT 
    LIMITED TO, THE IMPLIED WARRANTIES OF MERCHANTABILITY AND FITNESS 
    FOR A PARTICULAR PURPOSE ARE DISCLAIMED. IN NO EVENT SHALL THE 
    COPYRIGHT HOLDER OR CONTRIBUTORS BE LIABLE FOR ANY DIRECT, INDIRECT, 
    INCIDENTAL, SPECIAL, EXEMPLARY, OR CONSEQUENTIAL DAMAGES (INCLUDING, 
    BUT NOT LIMITED TO, PROCUREMENT OF SUBSTITUTE GOODS OR SERVICES; 
    LOSS OF USE, DATA, OR PROFITS; OR BUSINESS INTERRUPTION) HOWEVER 
    CAUSED AND ON ANY THEORY OF LIABILITY, WHETHER IN CONTRACT, STRICT 
    LIABILITY, OR TORT (INCLUDING NEGLIGENCE OR OTHERWISE) ARISING IN 
    ANY WAY OUT OF THE USE OF THIS SOFTWARE, EVEN IF ADVISED OF THE 
    POSSIBILITY OF SUCH DAMAGE.
*/
/**
* @author Salesforce.org 
* @date 2011 (2.0) 
* @group Rollups
* @group-content ../../ApexDocContent/Rollups.htm
* @description Main logic class for rollups of opportunities to the Accounts, Contacts, and Households.
*/
public without sharing class RLLP_OppRollup {
    
    /** @description Constructor gets settings and sets up variables. */
    public RLLP_OppRollup(){
        // setup households settings
        RLLP_OppRollup_UTIL.setupRollupVars(UTIL_CustomSettingsFacade.getHouseholdsSettings());
        // setup user rollups
        RLLP_OppRollup_UTIL.setupUserRollupVars();
    }
    
    /*******************************************************************************************************
    * @description Opportunity rollups from triggers: determines which opportunities have changed and pass
    * the contact, account, and household IDs to rollup methods.
    * @param newOpps The map of Id to Opportunity from trigger new.
    * @param listOld The map of Id to Opportunity from trigger old. 
    * @return void This method does updates directly and returns nothing.
    ********************************************************************************************************/
    public void rollupForOppTrigger( map<id, Opportunity> newOpps, map<id, Opportunity> oldOpps ) {
        //opp ids for contact/hh querying
        set<id> contactRequerySet = new set<id>();        
        //opp ids for Account querying
        set<id> accountRequerySet = new set<id>();        
        
            //delete or insert            
            if (newOpps == null || oldOpps == null){
                for (id oid : (newOpps == null ? oldOpps.keySet() : newOpps.keySet())){
                    Opportunity o = (newOpps == null ? oldOpps.get(oid) : newOpps.get(oid));
                    if (RLLP_OppRollup_UTIL.oppForRollup(o)){
                        if (RLLP_OppRollup_UTIL.needsAccountRollup(o)){
                            accountRequerySet.add(o.AccountId);
                        }                       
                        if (RLLP_OppRollup_UTIL.needsContactRollup(o)){
                            contactRequerySet.add(oid);
                        }
                    }    
                }
            }            
            //update
            else{
                for (id oid : newOpps.keySet()){
                   Opportunity newo = newOpps.get(oid);
                   Opportunity oldo = oldOpps.get(oid);
                   //if the new one is valid and there are differences between the two opps
                   if (RLLP_OppRollup_UTIL.oppForRollup(newo, oldo)){
                        if (RLLP_OppRollup_UTIL.needsAccountRollup(newo)){
                            accountRequerySet.add(newo.AccountId);
                        }                       
                        if (RLLP_OppRollup_UTIL.needsContactRollup(newo)){
                            contactRequerySet.add(oid);
                        }
                   }    
                }
            }
            
        if (!accountRequerySet.isEmpty()){
            RLLP_OppRollup_UTIL oppRollupUtil = new RLLP_OppRollup_UTIL();
            map<id, Account> amap = new map<id, account>((list<Account>)Database.query(oppRollupUtil.buildAccountQuery() + 
                                                                        ' where id in :accountRequerySet'));            
            //if we only need to rollup a single Account, do sync
            if (amap.size() == 1 || system.isFuture() || system.isBatch()){
                rollupAccounts(amap);                               
            }   
            //do it @future
            else if (Limits.getAsyncCalls() < Limits.getLimitAsyncCalls()){
                rollupAccountsFuture(amap.keySet());
            }                       
        }
        
        //contacts needs to be done async to make sure the OCR is in place
        if (!contactRequerySet.isEmpty()){
        	if (system.isFuture() || system.isBatch())
                RLLP_OppRollup.rollupContactsandHouseholdsForTrigger(contactRequerySet);                        
            else        	
                RLLP_OppRollup.rollupContactsandHouseholdsForTriggerFuture(contactRequerySet);                        
        }            
    }       
    
    /*******************************************************************************************************
    * @description Future wrapper method for updating contacts and households from a set of opportunity IDs.
    * @param OppIds A set of opportunity ids.
    * @return void This method does updates directly and returns nothing.
    ********************************************************************************************************/
    @future 
    public static void rollupContactsandHouseholdsForTriggerFuture(set<id> OppIds) {
        rollupContactsandHouseholdsForTrigger(OppIds);
    }

    /*******************************************************************************************************
    * @description Updating contacts and households rollups from a set of opportunity IDs.
    * @param OppIds A set of opportunity ids.
    * @return void This method does updates directly and returns nothing.
    ********************************************************************************************************/
    public static void rollupContactsandHouseholdsForTrigger(set<id> OppIds){
        //we need this to make sure there's a proper OCR when Contact Opps are inserted
        
        map<id, Contact> cmap = new map<id, Contact>();
        map<id, npo02__Household__c> hhmap = new map<id, npo02__Household__c>();
        
        // use the contact roles to find the contacts and households
        RLLP_OppRollup_UTIL oppRollupUtil = new RLLP_OppRollup_UTIL();
        for (OpportunityContactRole r : Database.query(oppRollupUtil.buildOpportunityContactRoleQuery() +
                                            ' where Opportunity.Id IN :OppIds and isPrimary = true ALL ROWS ')){   
                    
            cmap.put(r.ContactId, r.Contact);
                
            if (r.Contact.npo02__Household__c != null){
                hhmap.put(r.Contact.npo02__Household__c, r.Contact.npo02__Household__r);
            }
        }       
            
        if (cmap.size() > 0){              
            RLLP_OppRollup oppR = new RLLP_OppRollup();
            oppR.rollupContacts(cmap);   
            if (hhmap.size() > 0){
                oppR.rollupHouseholds(hhmap);    
            }        
        }           
    }
    
    /*******************************************************************************************************
    * @description Future wrapper method for updating account rollups from a set of account IDs.
    * @param acctIds A set of account ids.
    * @return void This method does updates directly and returns nothing.
    ********************************************************************************************************/
    @future 
    public static void rollupAccountsFuture( set<id> acctIds ) {
        if (acctIds != null && !acctIds.isEmpty()) {
            RLLP_OppRollup_UTIL oppRollupUtil = new RLLP_OppRollup_UTIL();
            map<id, Account> amap = new map<id, account>((list<Account>)Database.query(oppRollupUtil.buildAccountQuery() + 
                                                           ' where id IN :acctIds')); 
            RLLP_OppRollup rg = new RLLP_OppRollup();
            rg.rollupAccounts(amap);
        }
    }

    /*******************************************************************************************************
    * @description Future wrapper method for updating contact rollups from a set of contact IDs.
    * @param acctIds A set of contact ids.
    * @return void This method does updates directly and returns nothing.
    ********************************************************************************************************/
    @future
    public static void rollupContactsFuture (set<id> conIDs){
        if (conIds != null && !conIDs.isEmpty()){
            RLLP_OppRollup_UTIL oppRollupUtil = new RLLP_OppRollup_UTIL();
            map<id, Contact> cmap = new map<id, Contact>((list<Contact>)Database.query(oppRollupUtil.buildContactQuery() +
                                                          ' where id IN :conIds'));
            RLLP_OppRollup rg = new RLLP_OppRollup();
            rg.rollupContacts(cmap);
        }
    }

    /*******************************************************************************************************
    * @description Future wrapper method for updating household rollups from a set of household IDs.
    * @param acctIds A set of household ids.
    * @return void This method does updates directly and returns nothing.
    ********************************************************************************************************/
    @future
    public static void rollupHouseholdsFuture (set<id> hhIDs){
        if (hhIds != null && !hhIds.isEmpty()){
            RLLP_OppRollup_UTIL oppRollupUtil = new RLLP_OppRollup_UTIL();
            map<id, npo02__Household__c> hhmap = new map<id, npo02__Household__c>((list<npo02__Household__c>)Database.query(oppRollupUtil.buildHouseholdQuery() +
                                                                            ' where id IN :hhIDs'));
            RLLP_OppRollup rg = new RLLP_OppRollup();
            rg.rollupHouseholds(hhmap);
        }
    }

    /*******************************************************************************************************
    * @description Runs opportunity rollups for accounts.
    * @param amap A map of account IDs to accounts.
    * @return void This method does updates directly and returns nothing.
    ********************************************************************************************************/
    public void rollupAccounts(map<id, Account> amap) {

        //arg used by multi currency for rollup field currencies
        map<id,Opportunity> opptyCurrencies;
        
        //create mappings for UDRs if they exist
        Map<String, Object> UDRFieldMap = new Map<String, Object>();
        
        if (RLLP_OppRollup_UTIL.urfsMap.size() > 0){
            Map<String, Schema.SObjectField> M = Schema.SObjectType.Account.fields.getMap();                    
                for (string s : RLLP_OppRollup_UTIL.urfsMap.keyset()){
                    if (Account.getSObjectType().getDescribe().getName() == RLLP_OppRollup_UTIL.urfsMap.get(s).npo02__Object_Name__c){
                        npo02__User_Rollup_Field_Settings__c urfs = RLLP_OppRollup_UTIL.urfsMap.get(s);
                        if (M.get(urfs.npo02__Target_Field__c) != null){
                            if (M.get(urfs.npo02__Target_Field__c).getDescribe().getSOAPType() == Schema.Soaptype.Integer || M.get(urfs.npo02__Target_Field__c).getDescribe().getSOAPType() == Schema.Soaptype.Double){
                                UDRFieldMap.put(urfs.npo02__Target_Field__c, 0);
                            }      
                        else{
                            UDRFieldMap.put(urfs.npo02__Target_Field__c, null);                              
                        }                                  
                    }
                }
            }
        }        
        
        // copy the accounts to a map of zerod out versions
        map<id, Account> accountsToUpdate = new map<id, Account>();                
        for (id aid : amap.keyset()){
            
            Account a = new Account(id = aid, npo02__TotalOppAmount__c = 0, npo02__AverageAmount__c = 0, 
                npo02__SmallestAmount__c = 0, npo02__LargestAmount__c = 0, npo02__FirstCloseDate__c = null,
                npo02__LastCloseDate__c = null, npo02__NumberOfClosedOpps__c = 0, npo02__OppAmountThisYear__c = 0, 
                npo02__OppsClosedThisYear__c = 0, npo02__OppAmountLastYear__c = 0, npo02__OppsClosedLastYear__c = 0,
                npo02__OppsClosed2YearsAgo__c = 0, npo02__OppAmount2YearsAgo__c = 0,
                npo02__OppsClosedLastNDays__c = 0, npo02__OppAmountLastNDays__c = 0, 
                npo02__TotalMembershipOppAmount__c = 0, npo02__NumberOfMembershipOpps__c = 0,               
                npo02__LastMembershipDate__c = null, npo02__LastMembershipAmount__c = 0,                
                npo02__LastMembershipLevel__c = null, npo02__LastMembershipOrigin__c = null,                
                npo02__MembershipJoinDate__c = null, npo02__MembershipEndDate__c = null,
                npo02__LastOppAmount__c = null,
                npo02__Best_Gift_Year__c = null, npo02__Best_Gift_Year_Total__c = 0 );
            
                //add zeroed out UDRs
                for (String s : UDRFieldMap.keySet()){
                    a.put(s, UDRFieldMap.get(s));
                }            
            
            accountsToUpdate.put(aid, a);
            
            // map currency across if multicurrency
            if(RLLP_OppRollup_UTIL.isMultiCurrency())
                accountsToUpdate.get(aid).put(RLLP_OppRollup_UTIL.mcFieldValues.get('Account'),amap.get(aid).get(RLLP_OppRollup_UTIL.mcFieldValues.get('Account')));
        }
        
        //need local vars b/c dynamic soql is stupid
        set<id> aset = amap.keySet();
        set<string> typeset = RLLP_OppRollup_UTIL.oppTypesToExcludeAccts;
        set<id> rectypeset = RLLP_OppRollup_UTIL.recordTypesToExcludeAccts;

        RLLP_OppRollup_UTIL oppRollupUtil = new RLLP_OppRollup_UTIL();
        list<sobject> objectList = Database.query(oppRollupUtil.buildAccountRollupQuery());

        // invokes code to get the currency of npo02__CombinedRollupFieldset__c oppty
        opptyCurrencies = (RLLP_OppRollup_UTIL.isMultiCurrency() ? RLLP_OppRollup_UTIL.rcfFindCurrency(objectList) : null);
        
        for (sobject r : objectList){            
            id aid = (id)(r.get('AccountId'));
            if (aid != null){
                updateRollupFromResult((sobject)(accountsToUpdate.get(aid)), r, opptyCurrencies);
                
                //calculate best gift year
                decimal yrAmt = (decimal)r.get('TotalOppAmount');
                integer yr = (integer)r.get('CalendarYr');
                Account a = accountsToUpdate.get(aid);
                if ((yrAmt > a.npo02__Best_Gift_Year_Total__c || a.npo02__Best_Gift_Year_Total__c==null ) && yr !=null){
                    a.npo02__Best_Gift_Year_Total__c = yrAmt;
                    a.npo02__Best_Gift_Year__c = string.valueOf(yr);
                }          
            }   
        }       
        
        objectList.clear();
        objectList = database.query(oppRollupUtil.buildAccountNDayQuery());
        
        for (sobject r : objectList){
            id aid = (id)(r.get('AccountId'));
            if (aid != null)
                updateRollupFromResultLastNDays((sobject)(accountsToUpdate.get(aid)), r);
        }

        if (!RLLP_OppRollup_UTIL.mbrRecordTypes.isEmpty()) {
            set<id> memberset = RLLP_OppRollup_UTIL.mbrRecordTypes; 
            objectList.clear();
            objectList = database.query(oppRollupUtil.buildAccountMembershipQuery());        
            
            opptyCurrencies = (RLLP_OppRollup_UTIL.isMultiCurrency() ? RLLP_OppRollup_UTIL.rcfFindCurrency(objectList) : null);
   
            for (sobject r : objectList){                
                id aid = (id)(r.get('AccountId'));
                if (aid != null)
                    updateRollupFromResultMembership((sobject)(accountsToUpdate.get(aid)), r, opptyCurrencies);
            }
        }

        // remove any records that have not changed
        for (id aid : amap.keySet()) {
            account a1 = amap.get(aid); 
            account a2 = accountsToUpdate.get(aid);
            
            if (a1.npo02__TotalOppAmount__c == a2.npo02__TotalOppAmount__c &&
                    a1.npo02__OppsClosedThisYear__c == a2.npo02__OppsClosedThisYear__c &&
                    a1.npo02__OppsClosedLastYear__c == a2.npo02__OppsClosedLastYear__c &&
                    a1.npo02__OppsClosedLastNDays__c == a2.npo02__OppsClosedLastNDays__c &&
                    a1.npo02__OppsClosed2YearsAgo__c == a2.npo02__OppsClosed2YearsAgo__c &&
                    a1.npo02__OppAmountLastYear__c == a2.npo02__OppAmountLastYear__c &&
                    a1.npo02__OppAmount2YearsAgo__c == a2.npo02__OppAmount2YearsAgo__c &&
                    a1.npo02__OppAmountThisYear__c == a2.npo02__OppAmountThisYear__c &&
                    a1.npo02__OppAmountLastNDays__c == a2.npo02__OppAmountLastNDays__c &&
                    a1.npo02__FirstCloseDate__c == a2.npo02__FirstCloseDate__c &&
                    a1.npo02__LastCloseDate__c == a2.npo02__LastCloseDate__c && 
                    a1.npo02__TotalMembershipOppAmount__c == a2.npo02__TotalMembershipOppAmount__c &&
                    a1.npo02__LastMembershipLevel__c == a2.npo02__LastMembershipLevel__c &&
                    a1.npo02__LastMembershipDate__c == a2.npo02__LastMembershipDate__c &&
                    a1.npo02__MembershipJoinDate__c == a2.npo02__MembershipJoinDate__c &&
                    a1.npo02__MembershipEndDate__c == a2.npo02__MembershipEndDate__c &&
                    a1.npo02__Best_Gift_Year__c == a2.npo02__Best_Gift_Year__c &&
                    a1.npo02__Best_Gift_Year_Total__c == a2.npo02__Best_Gift_Year_Total__c &&
                    a1.npo02__AverageAmount__c == a2.npo02__AverageAmount__c &&
                    a1.npo02__LargestAmount__c == a2.npo02__LargestAmount__c &&
                    a1.npo02__SmallestAmount__c == a2.npo02__SmallestAmount__c
                    ){ 
                         
                if (UDRFieldMap.size() > 0){
                    boolean hasUDRUpdate = false;
                    for (String s : UDRFieldMap.keySet()){
                        if (a1.get(s) != a2.get(s)){
                            hasUDRUpdate = true;
                        }                                       
                    }                    
                    if (!hasUDRUpdate){
                        accountsToUpdate.remove(aid);
                    }
                }        
                else{                    
                    accountsToUpdate.remove(aid);
                }
            }
        }         

        update accountsToUpdate.values();     
    }    
    
    /*******************************************************************************************************
    * @description Runs opportunity rollups for contacts.
    * @param cmap A map of contact IDs to contacts.
    * @return void This method does updates directly and returns nothing.
    ********************************************************************************************************/
    public void rollupContacts(map<id, Contact> cmap){
        //arg used by multi currency for rollup field currencies
        map<Id,Opportunity> opptyCurrencies;
        
        //create mappings for UDRs if they exist
        Map<String, Object> UDRFieldMap = new Map<String, Object>();
        
        if (RLLP_OppRollup_UTIL.urfsMap.size() > 0){
            Map<String, Schema.SObjectField> M = Schema.SObjectType.Contact.fields.getMap();                    
                for (string s : RLLP_OppRollup_UTIL.urfsMap.keyset()){
                    if (Contact.getSObjectType().getDescribe().getName() == RLLP_OppRollup_UTIL.urfsMap.get(s).npo02__Object_Name__c){
                        npo02__User_Rollup_Field_Settings__c urfs = RLLP_OppRollup_UTIL.urfsMap.get(s);
                        if (M.get(urfs.npo02__Target_Field__c) != null){
                            if (M.get(urfs.npo02__Target_Field__c).getDescribe().getSOAPType() == Schema.Soaptype.Integer || M.get(urfs.npo02__Target_Field__c).getDescribe().getSOAPType() == Schema.Soaptype.Double){
                                UDRFieldMap.put(urfs.npo02__Target_Field__c, 0);
                            }      
                        else{
                            UDRFieldMap.put(urfs.npo02__Target_Field__c, null);                              
                        }                                  
                    }
                }
            }
        }        
        
        // copy the contacts to a map of zeroed out versions
        map<id, Contact> contactsToUpdate = new map<id, Contact>();
        
        for (id cid : cmap.keySet()){           
            Contact c = new Contact(id = cid, npo02__TotalOppAmount__c = 0, npo02__AverageAmount__c = 0, 
                npo02__SmallestAmount__c = 0, npo02__LargestAmount__c = 0, npo02__FirstCloseDate__c = null, 
                npo02__LastCloseDate__c = null, npo02__NumberOfClosedOpps__c = 0, npo02__OppAmountThisYear__c = 0, 
                npo02__OppsClosedThisYear__c = 0, npo02__OppAmountLastYear__c = 0, npo02__OppsClosedLastYear__c = 0,
                npo02__OppsClosed2YearsAgo__c = 0, npo02__OppAmount2YearsAgo__c = 0, 
                npo02__OppsClosedLastNDays__c = 0, npo02__OppAmountLastNDays__c = 0,
                npo02__TotalMembershipOppAmount__c = 0, npo02__NumberOfMembershipOpps__c = 0,               
                npo02__LastMembershipDate__c = null, npo02__LastMembershipAmount__c = 0,                
                npo02__LastMembershipLevel__c = null, npo02__LastMembershipOrigin__c = null,                
                npo02__MembershipJoinDate__c = null, npo02__MembershipEndDate__c = null,                
                npo02__LastOppAmount__c = null, 
                npo02__Best_Gift_Year__c = null, npo02__Best_Gift_Year_Total__c = 0);
            
           //add zeroed out UDRs
            for (String s : UDRFieldMap.keySet()){
                c.put(s, UDRFieldMap.get(s));
            }      
            
            contactsToUpdate.put(cid, c);
            // map currency across if multicurrency
            if(RLLP_OppRollup_UTIL.isMultiCurrency())
                contactsToUpdate.get(cid).put(RLLP_OppRollup_UTIL.mcFieldValues.get('Contact'),cmap.get(cid).get(RLLP_OppRollup_UTIL.mcFieldValues.get('Contact')));            
        }
    
        list<sobject> objectList = new list<sobject>();   
        set<id> cset = cmap.keySet();
        set<string> typeset = RLLP_OppRollup_UTIL.oppTypesToExcludeCons;
        set<id> rectypeset = RLLP_OppRollup_UTIL.recordTypesToExcludeCons;
        
        RLLP_OppRollup_UTIL oppRollupUtil = new RLLP_OppRollup_UTIL();
        objectList = database.query(oppRollupUtil.buildContactRollupQuery());
            
        // invokes code to get the currency of npo02__CombinedRollupFieldset__c oppty
        opptyCurrencies = (RLLP_OppRollup_UTIL.isMultiCurrency() ? RLLP_OppRollup_UTIL.rcfFindCurrency(objectList) : null);
            
        for (sobject r : objectList) {
            id cid = (id)(r.get('ContactId'));
            if (cid != null){
                updateRollupFromResult((sobject)(contactsToUpdate.get(cid)), r, opptyCurrencies);
                
                //calculate best gift year
                decimal yrAmt = (decimal)r.get('TotalOppAmount');
                integer yr = (integer)r.get('CalendarYr');
                
                Contact c = contactsToUpdate.get(cid);

                if(RLLP_OppRollup_UTIL.isMultiCurrency()) {
                    yrAmt = UTIL_CurrencyConversion.convertFromCorporateUsingStandardRates((string)c.get('CurrencyIsoCode'),yrAmt);
                }

                if ((yrAmt > c.npo02__Best_Gift_Year_Total__c || c.npo02__Best_Gift_Year_Total__c==null ) && yr !=null){
                    c.npo02__Best_Gift_Year_Total__c = yrAmt;
                    c.npo02__Best_Gift_Year__c = string.valueOf(yr);
                }
            }
        }

        objectList.clear();
        objectList = database.query(oppRollupUtil.buildContactNDayQuery());
        
        for (sobject r : objectList){
            id cid = (id)(r.get('ContactId'));
            if (cid != null)
                updateRollupFromResultLastNDays((sobject)(contactsToUpdate.get(cid)), r);
        }

        if (!RLLP_OppRollup_UTIL.mbrRecordTypes.isEmpty()){
            set<id> memberset = RLLP_OppRollup_UTIL.mbrRecordTypes;
            objectList.clear();
            objectList = database.query(oppRollupUtil.buildContactMembershipQuery());        
            
            opptyCurrencies = (RLLP_OppRollup_UTIL.isMultiCurrency() ? RLLP_OppRollup_UTIL.rcfFindCurrency(objectList) : null);
   
            for (sobject r : objectList){                
                id cid = (id)(r.get('ContactId'));
                if (cid != null)
                    updateRollupFromResultMembership((sobject)(contactsToUpdate.get(cid)), r, opptyCurrencies);
            }
        }        
        
        for (id cid : cmap.keySet()) {
            contact c1 = cmap.get(cid);
            contact c2 = contactsToUpdate.get(cid);
            
            if (c1.npo02__TotalOppAmount__c == c2.npo02__TotalOppAmount__c &&
                    c1.npo02__OppsClosedThisYear__c == c2.npo02__OppsClosedThisYear__c &&
                    c1.npo02__OppsClosedLastYear__c == c2.npo02__OppsClosedLastYear__c &&
                    c1.npo02__OppsClosedLastNDays__c == c2.npo02__OppsClosedLastNDays__c &&
                    c1.npo02__OppsClosed2YearsAgo__c == c2.npo02__OppsClosed2YearsAgo__c &&
                    c1.npo02__OppAmountLastYear__c == c2.npo02__OppAmountLastYear__c &&
                    c1.npo02__OppAmount2YearsAgo__c == c2.npo02__OppAmount2YearsAgo__c &&
                    c1.npo02__OppAmountThisYear__c == c2.npo02__OppAmountThisYear__c &&
                    c1.npo02__OppAmountLastNDays__c == c2.npo02__OppAmountLastNDays__c &&
                    c1.npo02__FirstCloseDate__c == c2.npo02__FirstCloseDate__c &&
                    c1.npo02__LastCloseDate__c == c2.npo02__LastCloseDate__c && 
                    c1.npo02__TotalMembershipOppAmount__c == c2.npo02__TotalMembershipOppAmount__c &&
                    c1.npo02__LastMembershipLevel__c == c2.npo02__LastMembershipLevel__c &&
                    c1.npo02__LastMembershipDate__c == c2.npo02__LastMembershipDate__c &&
                    c1.npo02__MembershipJoinDate__c == c2.npo02__MembershipJoinDate__c &&
                    c1.npo02__MembershipEndDate__c == c2.npo02__MembershipEndDate__c &&
                    c1.npo02__Best_Gift_Year__c == c2.npo02__Best_Gift_Year__c &&
                    c1.npo02__Best_Gift_Year_Total__c == c2.npo02__Best_Gift_Year_Total__c &&
                    c1.npo02__AverageAmount__c == c2.npo02__AverageAmount__c &&
                    c1.npo02__LargestAmount__c == c2.npo02__LargestAmount__c &&
                    c1.npo02__SmallestAmount__c == c2.npo02__SmallestAmount__c
                    ){
                    
                if (UDRFieldMap.size() > 0){
                    boolean hasUDRUpdate = false;
                    for (String s : UDRFieldMap.keySet()){
                        if (c1.get(s) != c2.get(s)){
                            hasUDRUpdate = true;
                        }                                       
                    }                    
                    if (!hasUDRUpdate){
                        contactsToUpdate.remove(cid);
                    }
                }                    
                else{                    
                    contactsToUpdate.remove(cid);
                }
            }                
        }

        update contactsToUpdate.values();
    }    
    
    /*******************************************************************************************************
    * @description Runs opportunity rollups for households.
    * @param hhmap A map of contact IDs to households.
    * @return void This method does updates directly and returns nothing.
    ********************************************************************************************************/
    public void rollupHouseholds(map<id, npo02__Household__c> hhmap){        
        //arg used by multi currency for rollup field currencies
        map<Id,Opportunity> opptyCurrencies;        
        
        //create mappings for UDRs if they exist
        Map<String, Object> UDRFieldMap = new Map<String, Object>();
        
        if (RLLP_OppRollup_UTIL.urfsMap.size() > 0){
            Map<String, Schema.SObjectField> M = Schema.SObjectType.npo02__Household__c.fields.getMap();                    
                for (string s : RLLP_OppRollup_UTIL.urfsMap.keyset()){
                    if (npo02__Household__c.getSObjectType().getDescribe().getName() == RLLP_OppRollup_UTIL.urfsMap.get(s).npo02__Object_Name__c){
                        npo02__User_Rollup_Field_Settings__c urfs = RLLP_OppRollup_UTIL.urfsMap.get(s);
                        if (M.get(urfs.npo02__Target_Field__c) != null){
                            if (M.get(urfs.npo02__Target_Field__c).getDescribe().getSOAPType() == Schema.Soaptype.Integer || M.get(urfs.npo02__Target_Field__c).getDescribe().getSOAPType() == Schema.Soaptype.Double){
                                UDRFieldMap.put(urfs.npo02__Target_Field__c, 0);
                            }      
                        else{
                            UDRFieldMap.put(urfs.npo02__Target_Field__c, null);                              
                        }                                  
                    }
                }
            }
        }    
        
        // copy the contacts and households to a map of zerod out versions
        map<id, npo02__Household__c> householdsToUpdate = new map<id, npo02__Household__c>();
        
        for (id hhid : hhmap.keySet()) {
            npo02__Household__c h = new npo02__Household__c(id = hhid, npo02__TotalOppAmount__c = 0, npo02__AverageAmount__c = 0, 
                npo02__SmallestAmount__c = 0, npo02__LargestAmount__c = 0, npo02__FirstCloseDate__c = null, 
                npo02__LastCloseDate__c = null, npo02__NumberOfClosedOpps__c = 0, npo02__OppAmountThisYear__c = 0, 
                npo02__OppsClosedThisYear__c = 0, npo02__OppAmountLastYear__c = 0, npo02__OppsClosedLastYear__c = 0,
                npo02__OppsClosed2YearsAgo__c = 0, npo02__OppAmount2YearsAgo__c = 0, 
                npo02__OppsClosedLastNDays__c = 0, npo02__OppAmountLastNDays__c = 0,
                npo02__TotalMembershipOppAmount__c = 0, npo02__NumberOfMembershipOpps__c = 0,               
                npo02__LastMembershipDate__c = null, npo02__LastMembershipAmount__c = 0,                
                npo02__LastMembershipLevel__c = null, npo02__LastMembershipOrigin__c = null,                
                npo02__MembershipJoinDate__c = null, npo02__MembershipEndDate__c = null,                
                npo02__LastOppAmount__c = null,
                npo02__Best_Gift_Year__c = null, npo02__Best_Gift_Year_Total__c = 0);            
            
            //add zeroed out UDRs
            for (String s : UDRFieldMap.keySet()){
                h.put(s, UDRFieldMap.get(s));
            }
            
            householdsToUpdate.put(hhid, h);            
            
            // map currency across if multicurrency
            if(RLLP_OppRollup_UTIL.isMultiCurrency())
                householdsToUpdate.get(hhid).put(RLLP_OppRollup_UTIL.mcFieldValues.get('npo02__Household__c'),hhmap.get(hhid).get(RLLP_OppRollup_UTIL.mcFieldValues.get('npo02__Household__c')));
        }
    
        list<sobject> objectList = new list<sobject>();   
        set<id> hhset = hhmap.keySet();
        set<string> typeset = RLLP_OppRollup_UTIL.oppTypesToExcludeCons;
        set<id> rectypeset = RLLP_OppRollup_UTIL.recordTypesToExcludeCons;
        
        RLLP_OppRollup_UTIL oppRollupUtil = new RLLP_OppRollup_UTIL();
        objectList = database.query(oppRollupUtil.buildHouseholdRollupQuery());
            
        // invokes code to get the currency of npo02__CombinedRollupFieldset__c oppty
        opptyCurrencies = (RLLP_OppRollup_UTIL.isMultiCurrency() ? RLLP_OppRollup_UTIL.rcfFindCurrency(objectList) : null);
            
        for (sobject r : objectList) {
            id hhid = (id)(r.get('hhid'));
            if (hhid != null){
                updateRollupFromResult((sobject)(householdsToUpdate.get(hhid)), r, opptyCurrencies);
            
                //calculate best gift year
                decimal yrAmt = (decimal)r.get('TotalOppAmount');
                integer yr = (integer)r.get('CalendarYr');
                npo02__Household__c hh = householdsToUpdate.get(hhid);
                if ((yrAmt > hh.npo02__Best_Gift_Year_Total__c || hh.npo02__Best_Gift_Year_Total__c==null ) && yr !=null){
                    hh.npo02__Best_Gift_Year_Total__c = yrAmt;
                    hh.npo02__Best_Gift_Year__c = string.valueOf(yr);
                }                
            }                
        }        
        
        objectList.clear();
        objectList = database.query(oppRollupUtil.buildHouseholdNDayQuery());
        
        for (sobject r : objectList){
            id hhid = (id)(r.get('hhid'));
            if (hhid != null)
                updateRollupFromResultLastNDays((sobject)(householdsToUpdate.get(hhid)), r);
        }

        if (!RLLP_OppRollup_UTIL.mbrRecordTypes.isEmpty()){
            set<id> memberset = RLLP_OppRollup_UTIL.mbrRecordTypes;
            objectList.clear();
            objectList = database.query(oppRollupUtil.buildHouseholdMembershipQuery());        
            
            opptyCurrencies = (RLLP_OppRollup_UTIL.isMultiCurrency() ? RLLP_OppRollup_UTIL.rcfFindCurrency(objectList) : null);
   
            for (sobject r : objectList){                
                id hhid = (id)(r.get('hhid'));
                if (hhid != null)
                    updateRollupFromResultMembership((sobject)(householdsToUpdate.get(hhid)), r, opptyCurrencies);
            }
        }        
        
        for (id hhid : hhmap.keySet()) {
            npo02__Household__c h1 = hhmap.get(hhid);
            npo02__Household__c h2 = householdsToUpdate.get(hhid);
            
            if (h1.npo02__TotalOppAmount__c == h2.npo02__TotalOppAmount__c &&
                    h1.npo02__OppsClosedThisYear__c == h2.npo02__OppsClosedThisYear__c &&
                    h1.npo02__OppsClosedLastYear__c == h2.npo02__OppsClosedLastYear__c &&
                    h1.npo02__OppsClosedLastNDays__c == h2.npo02__OppsClosedLastNDays__c &&
                    h1.npo02__OppsClosed2YearsAgo__c == h2.npo02__OppsClosed2YearsAgo__c &&
                    h1.npo02__OppAmountLastYear__c == h2.npo02__OppAmountLastYear__c &&
                    h1.npo02__OppAmount2YearsAgo__c == h2.npo02__OppAmount2YearsAgo__c &&
                    h1.npo02__OppAmountThisYear__c == h2.npo02__OppAmountThisYear__c &&
                    h1.npo02__OppAmountLastNDays__c == h2.npo02__OppAmountLastNDays__c &&
                    h1.npo02__FirstCloseDate__c == h2.npo02__FirstCloseDate__c &&
                    h1.npo02__LastCloseDate__c == h2.npo02__LastCloseDate__c && 
                    h1.npo02__TotalMembershipOppAmount__c == h2.npo02__TotalMembershipOppAmount__c &&
                    h1.npo02__LastMembershipLevel__c == h2.npo02__LastMembershipLevel__c &&
                    h1.npo02__LastMembershipDate__c == h2.npo02__LastMembershipDate__c &&
                    h1.npo02__MembershipJoinDate__c == h2.npo02__MembershipJoinDate__c &&
                    h1.npo02__MembershipEndDate__c == h2.npo02__MembershipEndDate__c &&
                    h1.npo02__Best_Gift_Year__c == h2.npo02__Best_Gift_Year__c &&
                    h1.npo02__Best_Gift_Year_Total__c == h2.npo02__Best_Gift_Year_Total__c &&
                    h1.npo02__AverageAmount__c == h2.npo02__AverageAmount__c &&
                    h1.npo02__LargestAmount__c == h2.npo02__LargestAmount__c &&
                    h1.npo02__SmallestAmount__c == h2.npo02__SmallestAmount__c
                    ){
                                                
            if (UDRFieldMap.size() > 0){
                    boolean hasUDRUpdate = false;
                    for (String s : UDRFieldMap.keySet()){
                        if (h1.get(s) != h2.get(s)){
                            hasUDRUpdate = true;
                        }                                       
                    }                    
                    if (!hasUDRUpdate){
                        householdsToUpdate.remove(hhid);
                    }
                }                    
                else{                    
                    householdsToUpdate.remove(hhid);
                }
            }                
        }
        
        update householdsToUpdate.values();
    }  
    
    /*******************************************************************************************************
    * @description Runs opportunity soft credit rollups for contacts.
    * @param list The list of contacts to rollup to.
    * @return void This method does updates directly and returns nothing.
    ********************************************************************************************************/
    public void rollupSoftCreditsWithPartialSupport(list<Contact> listCon) {
        RLLP_OppPartialSoftCreditRollup.rollupPartialSoftCredits(listCon);      
    }
    
    /*******************************************************************************************************
    * @description Runs opportunity soft credit rollups for contacts. 
    * NO LONGER USED SINCE DOES NOT SUPPORT PARTIAL SOFT CREDITS.  Can be removed once we are done testing.
    * @param cmap A map of contact IDs to contacts.
    * @return void This method does updates directly and returns nothing.
    public void rollupSoftCreditsOLDNoPartialSupport(map<id, Contact> cmap){      
        //arg used by multi currency for rollup field currencies
        map<Id,Opportunity> opptyCurrencies;
        // copy the contacts to a zeroed out version
        map<id, Contact> contactsToUpdate = new map<id, Contact>();        
        
        for (id cid : cmap.keySet()) {
            contactsToUpdate.put(cid, new Contact(id = cid,                 
                npo02__Soft_Credit_This_Year__c = 0, npo02__Soft_Credit_Last_Year__c = 0,                
                npo02__Soft_Credit_Two_Years_Ago__c = 0, npo02__Soft_Credit_Total__c = 0, Soft_Credit_Last_N_Days__c = 0
            ));
            // map currency across if multicurrency
            if(RLLP_OppRollup_UTIL.isMultiCurrency())
                contactsToUpdate.get(cid).put(RLLP_OppRollup_UTIL.mcFieldValues.get('Contact'),cmap.get(cid).get(RLLP_OppRollup_UTIL.mcFieldValues.get('Contact')));            
        }
    
        list<sobject> objectList = new list<sobject>();   
        set<id> cset = cmap.keySet();        
        set<string> softCreditRoles = RLLP_OppRollup_UTIL.softCreditRoles;
        set<string> typeset = RLLP_OppRollup_UTIL.oppTypesToExcludeCons;
        set<id> rectypeset = RLLP_OppRollup_UTIL.recordTypesToExcludeCons;
        
        RLLP_OppRollup_UTIL oppRollupUtil = new RLLP_OppRollup_UTIL();
        objectList = database.query(oppRollupUtil.buildSoftCreditQuery());
            
        // invokes code to get the currency of npo02__CombinedRollupFieldset__c oppty
        opptyCurrencies = (RLLP_OppRollup_UTIL.isMultiCurrency() ? RLLP_OppRollup_UTIL.rcfFindCurrency(objectList) : null);
            
        for (sobject r : objectList) {
            id cid = (id)(r.get('ContactId'));
            if (cid != null){
                updateSoftCreditFromResult((sobject)(contactsToUpdate.get(cid)), r, opptyCurrencies);
            }                
        }                

        objectList.clear();
        objectList = database.query(oppRollupUtil.buildContactNDaySoftCreditQuery());
        
        for (sobject r : objectList){
            id cid = (id)(r.get('ContactId'));
            if (cid != null)
                updateSoftCreditRollupFromResultLastNDays((sobject)(contactsToUpdate.get(cid)), r);
        }

        for (id cid : cmap.keySet()) {
            contact c1 = cmap.get(cid);
            contact c2 = contactsToUpdate.get(cid);
            
            if (c1.npo02__Soft_Credit_This_Year__c == c2.npo02__Soft_Credit_This_Year__c &&
                c1.npo02__Soft_Credit_Last_Year__c == c2.npo02__Soft_Credit_Last_Year__c &&
                c1.npo02__Soft_Credit_Two_Years_Ago__c == c2.npo02__Soft_Credit_Two_Years_Ago__c && 
                c1.Soft_Credit_Last_N_Days__c == c2.Soft_Credit_Last_N_Days__c &&
                c1.npo02__Soft_Credit_Total__c == c2.npo02__Soft_Credit_Total__c)
                contactsToUpdate.remove(cid);
        }
        
        update contactsToUpdate.values();  
    }
    ********************************************************************************************************/
       
    /*******************************************************************************************************
    * @description Runs all batch opportunity rollups for all records on all objects.
    * @return void This method does updates directly and returns nothing.
    ********************************************************************************************************/
    public void rollupAll(){
    	
    	//clear the error queue from any previous runs
        delete [select id from Error__c where Context_Type__c = 'RLLP'];

        rollupAllAccounts();
        rollupAllContacts(); 
        rollupAllHouseholds();        
        
        if (RLLP_OppRollup_UTIL.useSoftCredits()){ 
            rollupAllSoftCredits();
        }            
    }
    /*******************************************************************************************************
    * @description Runs batch opportunity rollups for all accounts.
    * @return void This method does updates directly and returns nothing.
    ********************************************************************************************************/
    public void rollupAllAccounts() {
        RLLP_OppAccRollup_BATCH batch = new RLLP_OppAccRollup_BATCH();
        id batchProcessId = database.executeBatch(batch, RLLP_OppRollup_UTIL.BATCH_SIZE);        
    }
    /*******************************************************************************************************
    * @description Runs batch opportunity rollups for all contacts.
    * @return void This method does updates directly and returns nothing.
    ********************************************************************************************************/
    public void rollupAllContacts() { 
        RLLP_OppContactRollup_BATCH batch = new RLLP_OppContactRollup_BATCH();
        id batchProcessId = database.executeBatch(batch, RLLP_OppRollup_UTIL.BATCH_SIZE);        
    }
    /*******************************************************************************************************
    * @description Runs batch opportunity rollups for all households.
    * @return void This method does updates directly and returns nothing.
    ********************************************************************************************************/
    public void rollupAllHouseholds(){
        RLLP_OppHouseholdRollup_BATCH batch = new RLLP_OppHouseholdRollup_BATCH();
        id batchProcessId = database.executeBatch(batch, RLLP_OppRollup_UTIL.BATCH_SIZE);
    }
    /*******************************************************************************************************
    * @description Runs batch opportunity soft credit rollups for all contacts.
    * @return void This method does updates directly and returns nothing.
    ********************************************************************************************************/
    public void rollupAllSoftCredits(){
        RLLP_OppSoftCreditRollup_BATCH batch = new RLLP_OppSoftCreditRollup_BATCH();
        id batchProcessId = database.executeBatch(batch, RLLP_OppRollup_UTIL.BATCH_SIZE);
    }
    
    /*******************************************************************************************************
    * @description Method writes rollup fields from AggregateResults to an object needing rollups.
    * @param obj The object to roll up to.
    * @param aggrResultObj The aggregate result object.
    * @param opptyCurrencies Holds opportunity currency codes for multicurrency orgs.
    * @return void This method does updates directly and returns nothing.
    ********************************************************************************************************/
    public static void updateRollupFromResult(Sobject obj, Sobject aggrResultObj, Map<Id, Opportunity> opptyCurrencies) {
       // get the fiscal year, total amount, and opp count for this result row     
        Integer fy = (integer)(aggrResultObj.get('CalendarYr'));
        Decimal amt = (decimal)(aggrResultObj.get('TotalOppAmount'));
        Integer cnt = (integer)(aggrResultObj.get('NumberOfClosedOpps'));
        
        // split the special field to get the last opp id and amount
        String[] rcf = ((string)(aggrResultObj.get('RollupFieldset'))).split(';\\|;',-4);
        Decimal lastAmt = (rcf.size() > 1 && rcf[1] != '') ? decimal.valueOf(rcf[1]) : null;
        
        // calculate amounts into correct currency if needed
        if(RLLP_OppRollup_UTIL.isMultiCurrency()){
<<<<<<< HEAD
            amt = UTIL_CurrencyConversion.convertFromCorporateUsingStandardRates((string)obj.get('CurrencyIsoCode'),amt);
            if(lastAmt != null && rcf.size() > 4 && rcf[4] != '') {
                lastAmt = UTIL_CurrencyConversion.convertAmountUsingStandardRates((string)opptyCurrencies.get((Id)rcf[4]).get('CurrencyISOCode'),(string)obj.get('CurrencyIsoCode'),lastAmt);
            }
=======
            amt = RLLP_OppRollup_UTIL.ConvertFromCorporate((string)obj.get('CurrencyIsoCode'),amt);
            if(lastAmt != null && rcf.size() > 4 && rcf[4] != '')
                lastAmt = RLLP_OppRollup_UTIL.ConvertCurrency((string)opptyCurrencies.get((Id)rcf[4]).get('CurrencyISOCode'),(string)obj.get('CurrencyIsoCode'),lastAmt);
>>>>>>> e4c82bb2
        }
        
        // check if this is an annual total or account total
        if (fy != null){

            // put the fiscal year total in the right fields
            Integer thisYear;
            if (RLLP_OppRollup_UTIL.useFiscalYear) {
                thisYear = RLLP_OppRollup_UTIL.getCurrentFY();
            } else {
                thisYear = system.today().year();
            }

            if (fy == thisYear){
                obj.put('npo02__OppAmountThisYear__c', amt); 
                obj.put('npo02__OppsClosedThisYear__c', cnt); 
            } 
            else if (fy == (thisYear - 1)){
                obj.put('npo02__OppAmountLastYear__c', amt); 
                obj.put('npo02__OppsClosedLastYear__c', cnt); 
            }
            else if (fy == (thisYear - 2) ){
                obj.put('npo02__OppAmount2YearsAgo__c', amt); 
                obj.put('npo02__OppsClosed2YearsAgo__c', cnt); 
            }
        } else {
            // fill in summary totals
            obj.put('npo02__TotalOppAmount__c', amt);
            obj.put('npo02__NumberOfClosedOpps__c', cnt);               
            obj.put('npo02__LastOppAmount__c', lastAmt);
            obj.put('npo02__FirstCloseDate__c', aggrResultObj.get('FirstCloseDate')); //date
            obj.put('npo02__LastCloseDate__c', aggrResultObj.get('LastCloseDate')); //date
            
            // calculate amounts into correct currency if needed
            if(RLLP_OppRollup_UTIL.isMultiCurrency()){
<<<<<<< HEAD
                String toCurrCode = (string)obj.get('CurrencyIsoCode');
                obj.put('npo02__AverageAmount__c', UTIL_CurrencyConversion.convertFromCorporateUsingStandardRates(toCurrCode,(decimal)r.get('AverageAmount')));
                obj.put('npo02__SmallestAmount__c', UTIL_CurrencyConversion.convertFromCorporateUsingStandardRates(toCurrCode,(decimal)r.get('SmallestAmount')));
                obj.put('npo02__LargestAmount__c', UTIL_CurrencyConversion.convertFromCorporateUsingStandardRates(toCurrCode,(decimal)r.get('LargestAmount')));
            }
            else{
               obj.put('npo02__AverageAmount__c', (decimal)(r.get('AverageAmount'))); 
               obj.put('npo02__SmallestAmount__c', (decimal)(r.get('SmallestAmount'))); 
               obj.put('npo02__LargestAmount__c', (decimal)(r.get('LargestAmount'))); 
=======
               obj.put('npo02__AverageAmount__c', RLLP_OppRollup_UTIL.ConvertFromCorporate((string)obj.get('CurrencyIsoCode'),(decimal)aggrResultObj.get('AverageAmount')));
               obj.put('npo02__SmallestAmount__c', RLLP_OppRollup_UTIL.ConvertFromCorporate((string)obj.get('CurrencyIsoCode'),(decimal)aggrResultObj.get('SmallestAmount')));
               obj.put('npo02__LargestAmount__c', RLLP_OppRollup_UTIL.ConvertFromCorporate((string)obj.get('CurrencyIsoCode'),(decimal)aggrResultObj.get('LargestAmount')));
            } else {
               obj.put('npo02__AverageAmount__c', (decimal)(aggrResultObj.get('AverageAmount')));
               obj.put('npo02__SmallestAmount__c', (decimal)(aggrResultObj.get('SmallestAmount')));
               obj.put('npo02__LargestAmount__c', (decimal)(aggrResultObj.get('LargestAmount')));
>>>>>>> e4c82bb2
            }
        }
        
        // Deal with user defined rollups
        if (RLLP_OppRollup_UTIL.urfsMap.size() > 0){
            // For each UDR
            for (String s : RLLP_OppRollup_UTIL.urfsMap.keyset()){

                // If the current rollup object matches the User Rollup Object
                if (obj.getSObjectType().getDescribe().getName() == RLLP_OppRollup_UTIL.urfsMap.get(s).npo02__Object_Name__c) {
                    npo02__User_Rollup_Field_Settings__c udr = RLLP_OppRollup_UTIL.urfsMap.get(s);
                    String rollupName = udr.Name;

                    // If there is an aggregate result for this UDR
                    if (aggrResultObj.get(rollupName) != null) {
                        // Calculate amounts into correct currency only if the field is a Currency type field
                        Schema.DescribeFieldResult fld = UTIL_Describe.getFieldDescribe('Opportunity', udr.npo02__Source_Field__c);
                        if (fld.getType() == Schema.Displaytype.Currency && RLLP_OppRollup_UTIL.isMultiCurrency()) {
                            obj.put(udr.npo02__Target_Field__c, RLLP_OppRollup_UTIL.ConvertFromCorporate((string) obj.get('CurrencyIsoCode'), (decimal) aggrResultObj.get(rollupName)));
                        } else {
                            obj.put(udr.npo02__Target_Field__c, aggrResultObj.get(rollupName));
                        }
                    }
                }
            }
        } 
    }

    /*******************************************************************************************************
    * @description Method writes Last N Days rollup fields from AggregateResults to an object needing rollups.
    * @param obj The object to roll up to.
    * @param r The aggregate result object.
    * @return void This method does updates directly and returns nothing.
    ********************************************************************************************************/
    public static void updateRollupFromResultLastNDays(sobject obj, sobject r){
           
        // get the fiscal year, total amount, and opp count for this result row     
        decimal amt = (decimal)(r.get('TotalOppAmount'));
        integer cnt = (integer)(r.get('NumberOfClosedOpps'));               
        
        // calculate amounts into correct currency if needed
        if(RLLP_OppRollup_UTIL.isMultiCurrency()) {
            amt = UTIL_CurrencyConversion.convertFromCorporateUsingStandardRates((string)obj.get('CurrencyIsoCode'),amt);
        }
        
        obj.put('npo02__OppAmountLastNDays__c', amt);               
        obj.put('npo02__OppsClosedLastNDays__c', cnt);
    }

    /*******************************************************************************************************
    * @description Method writes membership rollup fields from AggregateResults to an object needing rollups.
    * @param obj The object to roll up to.
    * @param r The aggregate result object.
    * @param opptyCurrencies Holds opportunity currency codes for multicurrency orgs.
    * @return void This method does updates directly and returns nothing.
    ********************************************************************************************************/
    public static void updateRollupFromResultMembership(sobject obj, sobject r, map<id, Opportunity> opptyCurrencies){
    // used for single and batch rollups, this maps query results to the right fields
        
        // get the fiscal year, total amount, and opp count for this result row
        decimal amt = (decimal)(r.get('TotalOppAmount'));
        integer cnt = (integer)(r.get('NumberOfClosedOpps'));               

        // split the special field to get the last opp id and amount
        string[] rcf = ((string)(r.get('RollupFieldset'))).split(';\\|;',-4);
        decimal lastAmt = (rcf.size() > 1 && rcf[1] != null) ? decimal.valueOf(rcf[1]) : null;
        string lastMemberLevel = (rcf.size() > 2) ? rcf[2] : null;
        string lastMemberOrigin = (rcf.size() > 3) ? rcf[3] : null;
        // calculate amounts into correct currency if needed
        if(RLLP_OppRollup_UTIL.isMultiCurrency()){
            amt = UTIL_CurrencyConversion.convertFromCorporateUsingStandardRates((string)obj.get('CurrencyIsoCode'),amt);
            if(lastAmt != null && rcf.size() > 4 && rcf[4] != '') {
                lastAmt = UTIL_CurrencyConversion.convertAmountUsingStandardRates((string)opptyCurrencies.get((Id)rcf[4]).get('CurrencyISOCode'),(string)obj.get('CurrencyIsoCode'),lastAmt);
            }
        }

        // fill in summary totals
        obj.put('npo02__TotalMembershipOppAmount__c', amt);
        obj.put('npo02__NumberOfMembershipOpps__c', cnt);               
        obj.put('npo02__LastMembershipDate__c', (date)(r.get('LastCloseDate')));                
        obj.put('npo02__LastMembershipAmount__c', lastAmt);                 
        obj.put('npo02__LastMembershipLevel__c', lastMemberLevel);              
        obj.put('npo02__LastMembershipOrigin__c', lastMemberOrigin);                
        obj.put('npo02__MembershipJoinDate__c', (date)(r.get('FirstStartDate'))); 
        obj.put('npo02__MembershipEndDate__c', (date)(r.get('LastEndDate')));
    }   
    
    /*******************************************************************************************************
    * @description Method writes soft credit rollup fields from AggregateResults to an object needing rollups.
    * @param obj The object to roll up to.
    * @param r The aggregate result object.
    * @param opptyCurrencies Holds opportunity currency codes for multicurrency orgs.
    * @return void This method does updates directly and returns nothing.
    public static void updateSoftCreditFromResult(sobject obj, sobject r, map<id, Opportunity> opptyCurrencies){
         // get the fiscal year, total amount, and opp count for this result row     
        integer fy = (integer)(r.get('CalendarYr'));
        decimal amt = (decimal)(r.get('TotalOppAmount'));                       
        
        // calculate amounts into correct currency if needed
        if(RLLP_OppRollup_UTIL.isMultiCurrency())
            amt = UTIL_CurrencyConversion.convertFromCorporateUsingStandardRates((string)obj.get('CurrencyIsoCode'),amt);
        
        // check if this is an annual total or account total
        if (fy != null){

            // put the fiscal year total in the right fields
            integer thisYear;
            if (RLLP_OppRollup_UTIL.useFiscalYear)
                thisYear = RLLP_OppRollup_UTIL.getCurrentFY();
            else
                thisYear = system.today().year();
            
            if (fy == thisYear)
                obj.put('npo02__Soft_Credit_This_Year__c', amt); 
                 
            else if (fy == (thisYear - 1))
                obj.put('npo02__Soft_Credit_Last_Year__c', amt); 
                 
            else if (fy == (thisYear - 2))
                obj.put('npo02__Soft_Credit_Two_Years_Ago__c', amt);    
        }
        else { 
            // fill in summary totals
            obj.put('npo02__Soft_Credit_Total__c', amt);        
        }
    }
    ********************************************************************************************************/

     /*******************************************************************************************************
    * @description Method writes soft credit last N days rollup fields from AggregateResults to an object 
    * needing rollups.
    * @param obj The object to roll up to.
    * @param r The aggregate result object.
    * @return void This method does updates directly and returns nothing.
   public static void updateSoftCreditRollupFromResultLastNDays(sobject obj, sobject r){
           
        // get the total amount for this result row     
        decimal amt = (decimal)(r.get('TotalOppAmount'));
        
        // calculate amounts into correct currency if needed
        if(RLLP_OppRollup_UTIL.isMultiCurrency())
           amt = UTIL_CurrencyConversion.convertFromCorporateUsingStandardRates((string)obj.get('CurrencyIsoCode'),amt);
        
        obj.put('Soft_Credit_Last_N_Days__c', amt);               
    }
    ********************************************************************************************************/
}<|MERGE_RESOLUTION|>--- conflicted
+++ resolved
@@ -816,16 +816,10 @@
         
         // calculate amounts into correct currency if needed
         if(RLLP_OppRollup_UTIL.isMultiCurrency()){
-<<<<<<< HEAD
             amt = UTIL_CurrencyConversion.convertFromCorporateUsingStandardRates((string)obj.get('CurrencyIsoCode'),amt);
             if(lastAmt != null && rcf.size() > 4 && rcf[4] != '') {
                 lastAmt = UTIL_CurrencyConversion.convertAmountUsingStandardRates((string)opptyCurrencies.get((Id)rcf[4]).get('CurrencyISOCode'),(string)obj.get('CurrencyIsoCode'),lastAmt);
             }
-=======
-            amt = RLLP_OppRollup_UTIL.ConvertFromCorporate((string)obj.get('CurrencyIsoCode'),amt);
-            if(lastAmt != null && rcf.size() > 4 && rcf[4] != '')
-                lastAmt = RLLP_OppRollup_UTIL.ConvertCurrency((string)opptyCurrencies.get((Id)rcf[4]).get('CurrencyISOCode'),(string)obj.get('CurrencyIsoCode'),lastAmt);
->>>>>>> e4c82bb2
         }
         
         // check if this is an annual total or account total
@@ -861,25 +855,15 @@
             
             // calculate amounts into correct currency if needed
             if(RLLP_OppRollup_UTIL.isMultiCurrency()){
-<<<<<<< HEAD
                 String toCurrCode = (string)obj.get('CurrencyIsoCode');
-                obj.put('npo02__AverageAmount__c', UTIL_CurrencyConversion.convertFromCorporateUsingStandardRates(toCurrCode,(decimal)r.get('AverageAmount')));
-                obj.put('npo02__SmallestAmount__c', UTIL_CurrencyConversion.convertFromCorporateUsingStandardRates(toCurrCode,(decimal)r.get('SmallestAmount')));
-                obj.put('npo02__LargestAmount__c', UTIL_CurrencyConversion.convertFromCorporateUsingStandardRates(toCurrCode,(decimal)r.get('LargestAmount')));
+                obj.put('npo02__AverageAmount__c', UTIL_CurrencyConversion.convertFromCorporateUsingStandardRates(toCurrCode,(decimal)aggrResultObj.get('AverageAmount')));
+                obj.put('npo02__SmallestAmount__c', UTIL_CurrencyConversion.convertFromCorporateUsingStandardRates(toCurrCode,(decimal)aggrResultObj.get('SmallestAmount')));
+                obj.put('npo02__LargestAmount__c', UTIL_CurrencyConversion.convertFromCorporateUsingStandardRates(toCurrCode,(decimal)aggrResultObj.get('LargestAmount')));
             }
             else{
-               obj.put('npo02__AverageAmount__c', (decimal)(r.get('AverageAmount'))); 
-               obj.put('npo02__SmallestAmount__c', (decimal)(r.get('SmallestAmount'))); 
-               obj.put('npo02__LargestAmount__c', (decimal)(r.get('LargestAmount'))); 
-=======
-               obj.put('npo02__AverageAmount__c', RLLP_OppRollup_UTIL.ConvertFromCorporate((string)obj.get('CurrencyIsoCode'),(decimal)aggrResultObj.get('AverageAmount')));
-               obj.put('npo02__SmallestAmount__c', RLLP_OppRollup_UTIL.ConvertFromCorporate((string)obj.get('CurrencyIsoCode'),(decimal)aggrResultObj.get('SmallestAmount')));
-               obj.put('npo02__LargestAmount__c', RLLP_OppRollup_UTIL.ConvertFromCorporate((string)obj.get('CurrencyIsoCode'),(decimal)aggrResultObj.get('LargestAmount')));
-            } else {
                obj.put('npo02__AverageAmount__c', (decimal)(aggrResultObj.get('AverageAmount')));
                obj.put('npo02__SmallestAmount__c', (decimal)(aggrResultObj.get('SmallestAmount')));
                obj.put('npo02__LargestAmount__c', (decimal)(aggrResultObj.get('LargestAmount')));
->>>>>>> e4c82bb2
             }
         }
         
@@ -898,7 +882,7 @@
                         // Calculate amounts into correct currency only if the field is a Currency type field
                         Schema.DescribeFieldResult fld = UTIL_Describe.getFieldDescribe('Opportunity', udr.npo02__Source_Field__c);
                         if (fld.getType() == Schema.Displaytype.Currency && RLLP_OppRollup_UTIL.isMultiCurrency()) {
-                            obj.put(udr.npo02__Target_Field__c, RLLP_OppRollup_UTIL.ConvertFromCorporate((string) obj.get('CurrencyIsoCode'), (decimal) aggrResultObj.get(rollupName)));
+                            obj.put(udr.npo02__Target_Field__c, UTIL_CurrencyConversion.convertFromCorporateUsingStandardRates((string) obj.get('CurrencyIsoCode'), (decimal) aggrResultObj.get(rollupName)));
                         } else {
                             obj.put(udr.npo02__Target_Field__c, aggrResultObj.get(rollupName));
                         }
