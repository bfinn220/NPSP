--- conflicted
+++ resolved
@@ -399,11 +399,7 @@
                             }
                             //delete duplicate default GAU allocations
                             if (!oppWrap.mapDefaultDupes.isEmpty()) {
-<<<<<<< HEAD
-                                dmlWrapper.objectsToDelete.add(oppWrap.mapDefaultDupes.values());
-=======
                                 dmlWrapper.objectsToDelete.addAll((List<SObject>)oppWrap.mapDefaultDupes.values());
->>>>>>> c56dd31a
                             }
                         //this opp has no allocations, just create the default
                         } else dmlWrapper.objectsToInsert.add(makeDefaultAllocation(opp));
@@ -541,11 +537,7 @@
                     dmlWrapper.objectsToDelete.addAll((list<sObject>)oppWrap.listAllo);
                     if (settings.Default_Allocations_Enabled__c && oppWrap.defaultAllo!=null)
                         dmlWrapper.objectsToDelete.add(oppWrap.defaultAllo);
-<<<<<<< HEAD
-                        dmlWrapper.objectsToDelete.addAll((List<sObject>)oppWrap.mapDefaultDupes.values());
-=======
                         dmlWrapper.objectsToDelete.addAll((List<SObject>)oppWrap.mapDefaultDupes.values());
->>>>>>> c56dd31a
                 } else {
 
                     for (Allocation__c allo : oppWrap.listAllo) {
@@ -587,11 +579,7 @@
                         }
                         //delete duplicate default GAU allocations
                         if (!oppWrap.mapDefaultDupes.isEmpty()) {
-<<<<<<< HEAD
-                            dmlWrapper.objectsToDelete.add(oppWrap.mapDefaultDupes.values());
-=======
                             dmlWrapper.objectsToDelete.addAll((List<SObject>)oppWrap.mapDefaultDupes.values());
->>>>>>> c56dd31a
                         }
                     }
                     //if the Opportunity amount has decreased, we run the risk of allocations exceeding the total opportunity amount
