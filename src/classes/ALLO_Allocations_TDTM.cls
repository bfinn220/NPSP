/*
    Copyright (c) 2014, Salesforce.org
    All rights reserved.

    Redistribution and use in source and binary forms, with or without
    modification, are permitted provided that the following conditions are met:

    * Redistributions of source code must retain the above copyright
      notice, this list of conditions and the following disclaimer.
    * Redistributions in binary form must reproduce the above copyright
      notice, this list of conditions and the following disclaimer in the
      documentation and/or other materials provided with the distribution.
    * Neither the name of Salesforce.org nor the names of
      its contributors may be used to endorse or promote products derived
      from this software without specific prior written permission.

    THIS SOFTWARE IS PROVIDED BY THE COPYRIGHT HOLDERS AND CONTRIBUTORS
    "AS IS" AND ANY EXPRESS OR IMPLIED WARRANTIES, INCLUDING, BUT NOT
    LIMITED TO, THE IMPLIED WARRANTIES OF MERCHANTABILITY AND FITNESS
    FOR A PARTICULAR PURPOSE ARE DISCLAIMED. IN NO EVENT SHALL THE
    COPYRIGHT HOLDER OR CONTRIBUTORS BE LIABLE FOR ANY DIRECT, INDIRECT,
    INCIDENTAL, SPECIAL, EXEMPLARY, OR CONSEQUENTIAL DAMAGES (INCLUDING,
    BUT NOT LIMITED TO, PROCUREMENT OF SUBSTITUTE GOODS OR SERVICES;
    LOSS OF USE, DATA, OR PROFITS; OR BUSINESS INTERRUPTION) HOWEVER
    CAUSED AND ON ANY THEORY OF LIABILITY, WHETHER IN CONTRACT, STRICT
    LIABILITY, OR TORT (INCLUDING NEGLIGENCE OR OTHERWISE) ARISING IN
    ANY WAY OUT OF THE USE OF THIS SOFTWARE, EVEN IF ADVISED OF THE
    POSSIBILITY OF SUCH DAMAGE.
*/
/**
* @author Salesforce.org
* @date 2014
* @group Allocations
* @group-content ../../ApexDocContent/Allocations.htm
* @description Trigger handler on Allocation object, forces allocations for a single parent to not exceed the parent amount,
*              and calculates amount for percentage based allocations.
*/
public class ALLO_Allocations_TDTM extends TDTM_Runnable {

    /** @description A map of allocation parent id to alloWrapper class; holds all relevant allocations data for this transaction. */
    public Map<Id,alloWrapper> mapWrapper = new Map<Id,alloWrapper>();
    /** @description Allocations settings. */
    public DmlWrapper dmlWrapper = new dmlWrapper();

    /** @description Allocations settings. */
    public static Allocations_Settings__c settings = UTIL_CustomSettingsFacade.getAllocationsSettings();

    /** @description  Retrieve and cache the household settings the first time this class is loaded only */
    public static final npo02__Households_Settings__c householdSettings = UTIL_CustomSettingsFacade.getHouseholdsSettings();

    /** @description The id of the default General Accounting Unit if default allocations are enabled */
    public static id idDefaultGAU {
        get {
            return settings.Default__c;
        }
        set;
    }

    /*******************************************************************************************************
    * @description wrapper class to hold all allocation and opportunity information for a single parent:
    * Opportunity, Campaign, or Recurring Donation.
    */
    private class alloWrapper {
        boolean isPercentOnly = true;                                        //tracks whether all allocations are percentage based
        Decimal parentAmount = null;                                         //amount of this allocation's parent
        Decimal totalAmount = 0;                                             //holds total allocation amount
        Decimal totalPercent = 0;                                            //holds total percentage allocations
        List<Allocation__c> triggerList = new List<Allocation__c>();         //all allocations for this opportunity in the current trigger set
        List<Allocation__c> listAllo = new List<Allocation__c>();            //all non-default allocations for this parent object
        Map<Id, Allocation__c> defaultDupesById = new Map<Id, Allocation__c>();//duplicate default allocations, if any
        Allocation__c defaultAllo = null;                                    //the default allocation for this parent object
        boolean defaultInTrigger = false;                                    //is the default allocation in the current trigger set?
    }

    /*******************************************************************************************************
    * @description Trigger Handler on Opportunity and Allocation, dispatches to the correct method based on
    * object type.
    * @param listNew the list of contacts, accounts, or affiliations from trigger new.
    * @param listOld the list of contacts, accounts, or affiliations from trigger old.
    * @param triggerAction Which action triggered the current context. (Before or After; Insert, Update,
    * Delete, or Undelete.)
    * @param objResult The field describe object for the current trigger context.
    * @return dmlWrapper Objects that need to be inserted or updated after the processing of the trigger.
    ********************************************************************************************************/
    public override DmlWrapper run(List<SObject> newlist, List<SObject> oldlist,
        TDTM_Runnable.Action triggerAction, Schema.DescribeSObjectResult objResult) {

        //if default allocations are enabled, verify that we have an ID value for the default fund
        if (settings.Default_Allocations_Enabled__c && settings.Default__c == null) {
            SObject obj = newList.isEmpty() ? oldList[0] : newList[0];
            obj.addError(Label.alloDefaultGAUMissing);
        }

        // dispatch to the correct handler
        if (objResult.getSObjectType() == Allocation__c.sObjectType && !TDTM_ProcessControl.isRecursive(TDTM_ProcessControl.flag.ALLOC) &&
            (triggerAction == TDTM_Runnable.Action.BeforeInsert || triggerAction == TDTM_Runnable.Action.BeforeUpdate)) {

            runAllocationBeforeTriggerHandler(newlist, oldlist, triggerAction, objResult);
        } else if (objResult.getSObjectType() == Allocation__c.sObjectType && !TDTM_ProcessControl.isRecursive(TDTM_ProcessControl.flag.ALLOC) &&
            (triggerAction == TDTM_Runnable.Action.AfterInsert || triggerAction == TDTM_Runnable.Action.AfterUpdate || triggerAction == TDTM_Runnable.Action.AfterDelete)) {

            runAllocationAfterTriggerHandler(newlist, oldlist, triggerAction, objResult);
            //setting before to true for afterDelete case, to avoid running triggers on DML wrapper objects
        } else if (objResult.getSObjectType() == Opportunity.sObjectType && !TDTM_ProcessControl.isRecursive(TDTM_ProcessControl.flag.ALLOC)) {

            runOpportunityTriggerHandler(newlist, oldlist, triggerAction, objResult);
        } else if (objResult.getSObjectType() == npe01__OppPayment__c.sObjectType && !TDTM_ProcessControl.isRecursive(TDTM_ProcessControl.flag.ALLOC)) {

            runPaymentTriggerHandler(newlist, oldlist, triggerAction, objResult);
        }

        // Increment the recursion flag, process the DML, and then decrement the recursion flag
        TDTM_ProcessControl.setRecursionFlag(TDTM_ProcessControl.flag.ALLOC, true);
        TDTM_TriggerHandler.processDML(dmlWrapper);
        dmlWrapper = null;
        TDTM_ProcessControl.setRecursionFlag(TDTM_ProcessControl.flag.ALLOC, false);

        return null;
    }

    /*******************************************************************************************************
    * @description Allocations trigger handler on Opportunity. Creates allocations as needed, by copying
    * from Campaign or Recurring Donation, and creating a default if enabled. Also updates existing
    * allocations if the opportunity amount or currency is changed.
    * @param listNew The list of opportunities from trigger new.
    * @param listOld The list of opportunities from trigger old.
    * @param triggerAction Which action triggered the current context. (Before or After; Insert, Update,
    * Delete, or Undelete.)
    * @param objResult The field describe object for Opportunity.
    * @return dmlWrapper Objects that need to be inserted or updated after the processing of the trigger.
    ********************************************************************************************************/
    private void runOpportunityTriggerHandler(List<SObject> newlist, List<SObject> oldlist,
        TDTM_Runnable.Action triggerAction, Schema.DescribeSObjectResult objResult) {

        Set<Id> oppRecordTypesToExclude = new Set<Id>();
        Set<String> oppTypesToExclude = new Set<String>();
        if (settings.Excluded_Opp_RecTypes__c!=null)
            oppRecordTypesToExclude = new Set<Id>((List<Id>)settings.Excluded_Opp_RecTypes__c.split(';'));
        if (settings.Excluded_Opp_Types__c!=null)
            oppTypesToExclude = new Set<String>(settings.Excluded_Opp_Types__c.split(';'));

        List<Opportunity> listOppsForProcessing = new List<Opportunity>();
        List<Opportunity> oppsWithNullOldAmount = new List<Opportunity>();

        for (integer i=0; i<newList.size(); i++) {
            Opportunity opp = (Opportunity) newlist[i];

            //skip excluded opp types and recordtypes
            if (oppRecordTypesToExclude.contains((Id)opp.get('RecordTypeId')) || oppTypesToExclude.contains(opp.Type))
                continue;

            //INSERT case: Verify associated Campaign and Recurring Donations to auto create allocations
            if (triggerAction == TDTM_Runnable.Action.AfterInsert) {
                //don't do anything on insert if we don't have an amount
                if (opp.Amount == null || opp.Amount == 0) {
                    continue;
                //if this new opportunity has a Campaign or RD, add to list for processing
                } else if (opp.CampaignId != null || opp.npe03__Recurring_Donation__c != null)
                    listOppsForProcessing.add(opp);
                //create a default allocation for the total amount, only if there's no possibility of other allocations from related objects
                else if (settings.Default_Allocations_Enabled__c) {
                    dmlWrapper.objectsToInsert.add(makeDefaultAllocation(opp));
                }
            }

            //UPDATE case: if the opportunity amount changed, or the opp went to a closed/won stage: add to the list for processing
            if (triggerAction == TDTM_Runnable.Action.AfterUpdate) {
                Decimal oldAmount = (Decimal) oldlist[i].get('Amount');

                if (oldAmount == null && opp.Amount == 0) {
                    continue;
                } else if (oldAmount == null && opp.Amount != null) {
                    oppsWithNullOldAmount.add(opp);

                } else if (opp.Amount != oldAmount) {
                    listOppsForProcessing.add(opp);
                }

                //if currency has changed, reset allocation currencies
                if (UserInfo.isMultiCurrencyOrganization()) {
                    if (opp.get('CurrencyIsoCode') != oldlist[i].get('CurrencyIsoCode')) {
                        listOppsForProcessing.add(opp);
                    }
                }
            }
        }

        if (triggerAction == TDTM_Runnable.Action.AfterInsert) {
            fillMapWrapper(listOppsForProcessing);

            copyRecurringDonationCampaignAllocations(listOppsForProcessing);

        } else if (triggerAction == TDTM_Runnable.Action.AfterUpdate) {
            List<Opportunity> opps = new List<Opportunity>(listOppsForProcessing);
            opps.addAll(oppsWithNullOldAmount);
            fillMapWrapper(opps);

            copyRecurringDonationCampaignAllocations(oppsWithNullOldAmount);
            opportunityAmountCurrencyChange(listOppsForProcessing);
        }
    }

    /*******************************************************************************************************
    * @description Allocations trigger handler on Payment. Creates allocations as needed, by copying
    * from Opportunity, Campaign or Recurring Donation, and creating a default if enabled. Also updates existing
    * allocations if the payment amount or currency is changed.
    * @param listNew The list of payments from trigger new.
    * @param listOld The list of payments from trigger old.
    * @param triggerAction Which action triggered the current context. (Before or After; Insert, Update,
    * Delete, or Undelete.)
    * @param objResult The field describe object for Payment.
    * @return dmlWrapper Objects that need to be inserted or updated after the processing of the trigger.
    ********************************************************************************************************/
    private void runPaymentTriggerHandler(List<SObject> newlist, List<SObject> oldlist,
        TDTM_Runnable.Action triggerAction, Schema.DescribeSObjectResult objResult) {

        List<npe01__OppPayment__c> listPmtsForProcessing = new List<npe01__OppPayment__c>();
        List<npe01__OppPayment__c> pmtsWithNullOldAmount = new List<npe01__OppPayment__c>();
        List<npe01__OppPayment__c> pmtsNeedingAllocations = new List<npe01__OppPayment__c>();

        //do not run if Payment allocations are disabled
        if (settings.Payment_Allocations_Enabled__c != true) {
            return;
        }

        for (integer i=0; i<newList.size(); i++) {
            npe01__OppPayment__c pmt = (npe01__OppPayment__c) newlist[i];

            //INSERT case
            if (triggerAction == TDTM_Runnable.Action.AfterInsert) {
                //Don't do anything on insert if we don't have an amount or if amount is $0
                if ((pmt.npe01__Payment_Amount__c != null) && (pmt.npe01__Payment_Amount__c != 0)) {
                    pmtsNeedingAllocations.add(pmt);
                }
            }

            //UPDATE case: if the payment amount changed, add to the list for processing
            if (triggerAction == TDTM_Runnable.Action.AfterUpdate) {
                Decimal oldAmount = valueOrDefaultIfNull((Decimal) oldlist[i].get('npe01__Payment_Amount__c'), 0);
                Decimal newAmount = valueOrDefaultIfNull(pmt.npe01__Payment_Amount__c, 0);

                if ((oldAmount == 0) && (newAmount != 0)) { // Need to redo the Allocations for this payment as if it were a new payment
                    pmtsNeedingAllocations.add(pmt);
                } else {
                    if (pmt.npe01__Payment_Amount__c != oldAmount) {
                        listPmtsForProcessing.add(pmt);
                    }

                    //if currency has changed, reset allocation currencies
                    if (UserInfo.isMultiCurrencyOrganization()) {
                        if (pmt.get('CurrencyIsoCode') != oldlist[i].get('CurrencyIsoCode')) {
                            listPmtsForProcessing.add(pmt);
                        }
                    }
                }

            }
        }

        if (pmtsNeedingAllocations.size() > 0) {
            fillMapWrapper(pmtsNeedingAllocations);
            copyRecurringDonationCampaignAllocations(pmtsNeedingAllocations);
        }

        if (triggerAction == TDTM_Runnable.Action.AfterUpdate) {
            List<npe01__OppPayment__c> pmts = new List<npe01__OppPayment__c>(listPmtsForProcessing);
            pmts.addAll(pmtsWithNullOldAmount);
            fillMapWrapper(pmts);

            paymentAmountCurrencyChange(pmts);
            //paymentAmountCurrencyChange(listPmtsForProcessing);
        }
    }

    /*******************************************************************************************************
    * @description Allocations before trigger handler on GAU Allocation. Validates allocation data per
    * object and per parent object to avoid badly created allocations, exceeding opportunity amount,
    * exceeding 100%, negative amounts or percents, etc.
    * In multicurrency orgs, also verifies currency matches the parent object's currency.
    * @param listNew The list of allocations from trigger new.
    * @param listOld The list of allocations from trigger old.
    * @param triggerAction Which action triggered the current context. (Before or After; Insert, Update,
    * Delete, or Undelete.)
    * @param objResult The field describe object for GAU Allocation.
    * @return dmlWrapper Objects that need to be inserted or updated after the processing of the trigger.
    ********************************************************************************************************/
    private void runAllocationBeforeTriggerHandler(List<SObject> newlist, List<SObject> oldlist,
        TDTM_Runnable.Action triggerAction, Schema.DescribeSObjectResult objResult) {

        List<Allocation__c> triggerList = (List<Allocation__c>) newList;
        Boolean parentErrorDetected = false;

        for (integer i=0; i<triggerList.size(); i++) {
            Allocation__c allo = triggerlist[i];

            //throw error if allocating at the payment level but default allocation is not enabled
            if (!settings.Default_Allocations_Enabled__c && allo.Payment__c != null) {
                allo.addError(Label.alloDefaultNotEnabled);
                parentErrorDetected = true;
            }

            //throw error if payment allocations are disabled and Payment__c is not null
            if (settings.Payment_Allocations_Enabled__c != true && allo.Payment__c != null) {
                allo.addError(Label.alloPaymentNotEnabled);
                parentErrorDetected = true;
            }

            //if we don't have a parent, or have more than one parent, exception thrown
            if (parentError(allo)) {
                allo.AddError(Label.alloSingleParent);
                parentErrorDetected = true;
            }
            //neither an amount nor a percent is defined
            if (allo.Amount__c == null && allo.Percent__c == null) {
                allo.addError(Label.alloAmountOrPercent);
            }
            //negative amount (Payments excepted)
            if (allo.Amount__c != null && allo.Amount__c < 0 && allo.Payment__c == null) {
                allo.addError(Label.alloNegativeAmount);
            }
            //negative percent
            if (allo.Percent__c != null && allo.Percent__c < 0) {
                allo.addError(Label.alloNegativePercent);
            }
            //manually updated currency
            if (triggerAction == TDTM_Runnable.Action.BeforeUpdate &&
                    UserInfo.isMultiCurrencyOrganization() &&
                    allo.get('CurrencyIsoCode') != oldList[i].get('CurrencyIsoCode')) {
                allo.addError(Label.alloModifyCurrency);
            }

        }

        if (parentErrorDetected) {
            return;
        }

        fillMapWrapper(triggerList);

        //verify that we're not over the total amount, and that everything is equalized
        for (Allocation__c allo : triggerList) {

            alloWrapper wrap = mapWrapper.get(getParentId(allo));

            //if we exceed 100%
            if (wrap.totalPercent > 100) {
                allo.addError(Label.alloPercentExceed100);
            }

            //skip this check for Campaign and Recurring Donation allocations
            if (wrap.parentAmount==null) {
                continue;
            }

            //Verify that allocation and Payment amount sign match
            if ((allo.Amount__c >= 0 && wrap.parentAmount < 0)
                ||(allo.Amount__c < 0 && wrap.parentAmount >= 0)){
                allo.addError(Label.alloSignMistmatch);
            }

            //verify the total allocations don't exceed the parent amount
            if ((wrap.totalAmount >= 0 && wrap.totalAmount > wrap.parentAmount)
                ||(wrap.totalAmount < 0 && wrap.totalAmount < wrap.parentAmount)) {
                allo.addError(Label.alloTotalExceedsOppAmt);
            }

        }

        //if this org is multicurrency and this is an insert or update, set currency ISO code based on parent ISO code
        if ((triggerAction == TDTM_Runnable.Action.BeforeInsert || triggerAction == TDTM_Runnable.Action.BeforeUpdate)
                && ALLO_Multicurrency_TDTM.isMultiCurrency()) {
            ALLO_Multicurrency_TDTM.updateAllocationCurrency(triggerList);
        }
        //TODO: don't let users change allocation currency manually
    }

    /*******************************************************************************************************
    * @description Allocations after trigger handler on GAU Allocation. When a recurring donation allocation
    * is modified, creates or modifies all allocations for open opportunities under that recurring
    * donations' schedule to match the recurring donation's allocations.
    * @param listNew The list of allocations from trigger new.
    * @param listOld The list of allocations from trigger old.
    * @param triggerAction Which action triggered the current context. (Before or After; Insert, Update,
    * Delete, or Undelete.)
    * @param objResult The field describe object for GAU Allocation.
    * @return dmlWrapper Objects that need to be inserted or updated after the processing of the trigger.
    ********************************************************************************************************/
    private void runAllocationAfterTriggerHandler(List<SObject> newlist, List<SObject> oldlist,
        TDTM_Runnable.Action triggerAction, Schema.DescribeSObjectResult objResult) {

        List<Opportunity> listOpps = new List<Opportunity>();
        List<npe01__OppPayment__c> listPmts = new List<npe01__OppPayment__c>();
        Set<Id> setRecDonId = new Set<Id>();
        Set<Id> setOppIds = new Set<Id>();
        Set<Id> setPmtIds = new Set<Id>();

        for (Allocation__c allo : triggerAction == TDTM_Runnable.Action.AfterDelete ? (List<Allocation__c>) oldList : (List<Allocation__c>) newList) {
            //if this allocation is for a recurring donation, save the Id for updating open opportunities under that RD schedule
            if (allo.Recurring_Donation__c != null)
                setRecDonId.add(allo.Recurring_Donation__c);
            //if this is an opportunity allocation and defaults are enabled, adjust/create/delete the default
            if (settings.Default_Allocations_Enabled__c && allo.Opportunity__c!=null)
                setOppIds.add(allo.Opportunity__c);
            //if this is a Payment allocation and defaults are enabled, adjust/create/delete the default
            if (settings.Default_Allocations_Enabled__c && allo.Payment__c!=null)
                setPmtIds.add(allo.Payment__c);
        }

        if (!setRecDonId.isEmpty() || !setOppIds.isEmpty()) {
            String oppQuery = 'SELECT Id, Amount, npe03__Recurring_Donation__c, CampaignId';
            if (UserInfo.isMultiCurrencyOrganization()) {
                oppQuery += ', CurrencyIsoCode';
            }
            oppQuery+=' FROM Opportunity WHERE (Opportunity.isClosed = FALSE AND npe03__Recurring_Donation__c IN :setRecDonId) OR Id IN :setOppIds';
            listOpps = database.query(oppQuery);
        }

        if (!setPmtIds.isEmpty()) {
            String pmtQuery = 'SELECT Id, npe01__Payment_Amount__c, npe01__Paid__c, npe01__Written_Off__c, npe01__Opportunity__c';
            if (UserInfo.isMultiCurrencyOrganization()) {
                pmtQuery += ', CurrencyIsoCode';
            }
            pmtQuery+=' FROM npe01__OppPayment__c WHERE Id IN :setPmtIds';
            listPmts = database.query(pmtQuery);
        }

        if (!listPmts.isEmpty()) {

            fillMapWrapper(listPmts);

            //if we have any Payment allocations and default handling is enabled, adjust the payments' default allocation
            if (!setPmtIds.isEmpty()) {
                for (npe01__OppPayment__c pmt : listPmts) {

                    //we have allocations for this payment
                    if (setPmtIds.contains(pmt.Id)) {
                        //this pmt has allocations, check for default cases
                        if (mapWrapper.containsKey(pmt.Id)) {
                            alloWrapper pmtWrap = mapWrapper.get(pmt.Id);
                            //adjust default allocation, and add to DML wrapper if needed
                            Decimal amountDifferential = pmt.npe01__Payment_Amount__c - pmtWrap.totalAmount;

                            //no remainder: delete default allocation
                            if (amountDifferential == 0 && pmtWrap.defaultAllo != null) {
                                    dmlWrapper.objectsToDelete.add(pmtWrap.defaultAllo);
                            } else if ((pmt.npe01__Payment_Amount__c >= 0 && amountDifferential > 0)
                                    ||(pmt.npe01__Payment_Amount__c < 0 && amountDifferential < 0)) {
                                //create a default allocation if we don't have one
                                if (pmtWrap.defaultAllo == null) {
                                    pmtWrap.defaultAllo = makeDefaultAllocation(pmt);
                                    pmtWrap.defaultAllo.Amount__c = amountDifferential;
                                    dmlWrapper.objectsToInsert.add(pmtWrap.defaultAllo);
                                } else if (pmtWrap.defaultAllo.Amount__c != amountDifferential) {
                                        pmtWrap.defaultAllo.Amount__c = amountDifferential;
                                        dmlWrapper.objectsToUpdate.add(pmtWrap.defaultAllo);
                                }
                            }
                            //delete duplicate default GAU allocations
                            if (!pmtWrap.defaultDupesById.isEmpty()) {
                                dmlWrapper.objectsToDelete.addAll((List<SObject>)pmtWrap.defaultDupesById.values());
                            }
                        //this pmt has no allocations, just create the default
                        } else dmlWrapper.objectsToInsert.add(makeDefaultAllocation(pmt));
                    }
                }
            }
        }

        if (!listOpps.isEmpty()) {

            fillMapWrapper(listOpps);

            //if we have any opportunity allocations and default handling is enabled, adjust the opps' default allocation
            List<Opportunity> listRecDonOpps = new List<Opportunity>();
            if (!setOppIds.isEmpty()) {
                for (Opportunity opp : listOpps) {
                    //we have allocations for this opportunity
                    if (setOppIds.contains(opp.Id)) {
                        //this opp has allocations, check for default cases
                        if (mapWrapper.containsKey(opp.Id)) {
                            alloWrapper oppWrap = mapWrapper.get(opp.Id);
                            //adjust default allocation, and add to DML wrapper if needed
                            Decimal amountDifferential = opp.Amount - oppWrap.totalAmount;

                            //no remainder: delete default allocation
                            if (amountDifferential == 0 && oppWrap.defaultAllo!=null) {
                                dmlWrapper.objectsToDelete.add(oppWrap.defaultAllo);
                            } else if (amountDifferential > 0) {
                                //create a default allocation if we don't have one
                                if (oppWrap.defaultAllo == null) {
                                    oppWrap.defaultAllo = makeDefaultAllocation(opp);
                                    oppWrap.defaultAllo.Amount__c = amountDifferential;
                                    dmlWrapper.objectsToInsert.add(oppWrap.defaultAllo);
                                } else if (oppWrap.defaultAllo.Amount__c != amountDifferential) {
                                    oppWrap.defaultAllo.Amount__c = amountDifferential;
                                    dmlWrapper.objectsToUpdate.add(oppWrap.defaultAllo);
                                }
                            }
                            //delete duplicate default GAU allocations
                            if (!oppWrap.defaultDupesById.isEmpty()) {
                                dmlWrapper.objectsToDelete.addAll((List<SObject>)oppWrap.defaultDupesById.values());
                            }
                        //this opp has no allocations, just create the default
                        } else dmlWrapper.objectsToInsert.add(makeDefaultAllocation(opp));
                    //if this was a recurring donation allocation, add to list for processing
                    } else listRecDonOpps.add(opp);
                }
            //no opportunity default cases, just copy the list over
            } else {
                listRecDonOpps = listOpps;
            }
            //after insert/update/delete of Recurring Donation allocations: delete and recreate all open opportunities' allocations
            if (!listRecDonOpps.isEmpty()) {

                //first, delete all existing opp allocations
                for (Opportunity opp : listRecDonOpps) {
                    if (mapWrapper.containsKey(opp.Id)){
                        alloWrapper oppWrap = mapWrapper.get(opp.Id);
                        dmlWrapper.objectsToDelete.addAll((List<SObject>)oppWrap.listAllo);
<<<<<<< HEAD
                        if (settings.Default_Allocations_Enabled__c && oppWrap.defaultAllo != null) {
=======
                        if (settings.Default_Allocations_Enabled__c && oppWrap.defaultAllo!=null) {
>>>>>>> ab7c4812
                            dmlWrapper.objectsToDelete.add(oppWrap.defaultAllo);
                        }
                    }
                }

                //then, recreate them based on the recurring donation
                copyRecurringDonationCampaignAllocations(listRecDonOpps);
            }
        }
    }

    /*******************************************************************************************************
    * @description Creates allocations by copying from campaign or recurring donation allocations to Opps,
    * or from Opportunitys to Payments. Adjusts default allocation if enabled.
    * @param listSObjs A list of Opportunities or Payments.
    * @return void This method modifies class variables and doesn't return anything.
    ********************************************************************************************************/
    private void copyRecurringDonationCampaignAllocations(List<SObject> listSObjs) {

        for (SObject sObj : listSObjs) {

            //if we have recurring donation or campaign allocations
            if ((sObj instanceof npe01__OppPayment__c && mapWrapper.containsKey((Id)sObj.get('npe01__Opportunity__c'))) || !(sObj instanceof npe01__OppPayment__c) && ((sObj.get('npe03__Recurring_Donation__c') != null && mapWrapper.containsKey((Id)sObj.get('npe03__Recurring_Donation__c'))) ||
                (sObj.get('CampaignId') != null && mapWrapper.containsKey((Id)sObj.get('CampaignId'))))) {

                alloWrapper wrap;
                Map<Id, Allocation__c> GAUtoAlloMapping = new Map<Id, Allocation__c>();
                Boolean isPaymentAllocation = false;

                //get wrapper for parent Payment.
                if (sObj instanceof npe01__OppPayment__c) {
                    wrap = mapWrapper.get((Id)sObj.get('npe01__Opportunity__c'));
                    isPaymentAllocation = true;
                }
                    
                //get wrapper for parent object, preferring recurring donation over campaign allocations if they exist
                else if (sObj.get('npe03__Recurring_Donation__c') != null && mapWrapper.containsKey((Id)sObj.get('npe03__Recurring_Donation__c')))
                    wrap = mapWrapper.get((Id)sObj.get('npe03__Recurring_Donation__c'));
                else
                    wrap = mapWrapper.get((Id)sObj.get('CampaignId'));

                List<Allocation__c> listAlloForInsert = new List<Allocation__c>();

                //add only allocations to active GAUs
                for (Allocation__c allo : wrap.listAllo.deepclone()) {

                    // If it's a payment, don't filter out the active allocations. 
                    if (sObj instanceof npe01__OppPayment__c) {
                        listAlloForInsert.add(allo);
                    } else {
                        if (allo.General_Accounting_Unit__r.Active__c) {
                            listAlloForInsert.add(allo);
                        }
                    }
                }

                Decimal amount = (Decimal)(sObj instanceof Opportunity ? sObj.get('Amount') : sObj.get('npe01__Payment_Amount__c'));
                Decimal remainder = amount;

                //reparent the cloned allocation to the opportunity
                for (Allocation__c allo : listAlloForInsert) {
                    Allocation__c alloInMap; 

                    if (isPaymentAllocation == true && GAUtoAlloMapping.containsKey(allo.General_Accounting_Unit__c)) {
                        alloInMap = GAUtoAlloMapping.get(allo.General_Accounting_Unit__c);
                    }

                    allo.Opportunity__c = null;
                    allo.Recurring_Donation__c = null;
                    allo.Campaign__c = null;
                    if (sObj instanceof Opportunity) {
                        allo.Opportunity__c = sObj.Id;
                    } else {
                        allo.Payment__c = sObj.Id;
                    }

                    if (allo.Percent__c != null) {
                        allo.Amount__c = (amount * allo.Percent__c * .01).setScale(2);
                        
                    }

                    //Calculate proportional amount for non-percentage based Payment allocations
                    if (sObj instanceof npe01__OppPayment__c && allo.Percent__c == null) {
                        allo.Percent__c = allo.Amount__c / wrap.parentAmount * 100;
                        allo.Amount__c = (amount * allo.Percent__c * .01).setScale(2);


                    }

                    //if this is a multicurrency org, recalculate the amount and set the CurrencyIsoCode
                    if (UserInfo.isMultiCurrencyOrganization()) {
                        if (allo.Amount__c!=null) {
                            allo.Amount__c = UTIL_CurrencyConversion.convertAmountUsingStandardRates(
                                    (String)allo.get('CurrencyIsoCode'),
                                    (String)sObj.get('CurrencyIsoCode'),
                                    allo.Amount__c
                            );

                        }
                        allo.put('CurrencyIsoCode', sObj.get('CurrencyIsoCode'));
                    }

                    if (isPaymentAllocation == true && alloInMap != null) {
                        alloInMap.Amount__c += allo.Amount__c;
                    }

                    remainder -= allo.Amount__c;

                    if (isPaymentAllocation == true) {
                        if (alloInMap != null) {
                            GAUtoAlloMapping.put(alloInMap.General_Accounting_Unit__c, alloInMap);
                        } else {
                            GAUtoAlloMapping.put(allo.General_Accounting_Unit__c, allo);
                        }
                    }
                }

                // Only set the percentages and update the list to insert to the consolidated list
                // when it's a payment. 
                if (isPaymentAllocation == true) {
                    List<Allocation__c> consolidatedAllocationList = GAUtoAlloMapping.values();


                    // Only set the percentage if it is a payment or an opportunity that isn't tied to a campaign or a recurring donation.
                    // At this point, only the amounts on each allocation is correct, not the percentage. 
                    // Go through the allocation and adjust the percentage so it is correct.
                    for (Allocation__c consolidatedAllocation : consolidatedAllocationList) {
                        consolidatedAllocation.Percent__c = consolidatedAllocation.Amount__c / amount * 100;
                    }

                    // Set the consolidated list as the list to insert
                    listAlloForInsert = consolidatedAllocationList;
                }
                

                //if our remainder is negative, only create percentage based allocations
                if ((amount >= 0 && remainder < 0)||(amount < 0 && remainder > 0)) {
                    remainder = amount;

                    //TODO: log error: not able to create allocations. chatter post?
                    for (Allocation__c allo : listAlloForInsert) {
                        if (allo.Percent__c!=null) {
                            dmlWrapper.objectsToInsert.add(allo);
                            remainder-=allo.Amount__c;
                        }
                    }
                    if (settings.Default_Allocations_Enabled__c) {
                        Allocation__c defaultAllo = makeDefaultAllocation(sObj);
                        defaultAllo.Amount__c = remainder;
                        dmlWrapper.objectsToInsert.add(defaultAllo);
                    }

                //create default allocation if needed
                } else if (settings.Default_Allocations_Enabled__c && ((amount >= 0 && remainder > 0)||(amount < 0 && remainder < 0))) {
                    Allocation__c defaultAllo = makeDefaultAllocation(sObj);
                    defaultAllo.Amount__c = remainder;
                    dmlWrapper.objectsToInsert.add(defaultAllo);
                    dmlWrapper.objectsToInsert.addAll((List<SObject>)listAlloForInsert);
                //add objects to DML wrapper in all other cases (no remainder, or positive remainder without default allocations enabled)
                } else {
                    dmlWrapper.objectsToInsert.addAll((List<SObject>)listAlloForInsert);
                }
            //if we have no campaign or recurring donation allocations and defaults are enabled, create them for each payment/opportunity
            } else if (settings.Default_Allocations_Enabled__c) {
                dmlWrapper.objectsToInsert.add(makeDefaultAllocation(sObj));
            }
        }
    }

    //opportunity amount has changed or currency has changed. retrieve this opps allocations, adjust amounts and currencies
    //adjust percentage based allocations, adjust default allocations if enabled,
    //enforce that total allocations don't exceed the opportunity amount
    /*******************************************************************************************************
    * @description Updates an opportunity's allocations when amount or currency changes.
    * @param listOpps A list of opportunities whose amount or currency has changed.
    * @return void This method modifies class variables and doesn't return anything.
    ********************************************************************************************************/
    private void opportunityAmountCurrencyChange(List<Opportunity> listOpps){

        for (Opportunity opp : listOpps) {

            if (mapWrapper.containsKey(opp.Id)) {
                alloWrapper oppWrap = mapWrapper.get(opp.Id);

                //null amount: delete all associated allocations
                if (opp.Amount == null) {
                    dmlWrapper.objectsToDelete.addAll((List<SObject>)oppWrap.listAllo);
                    if (settings.Default_Allocations_Enabled__c && oppWrap.defaultAllo!=null) {
                        dmlWrapper.objectsToDelete.add(oppWrap.defaultAllo);
                        dmlWrapper.objectsToDelete.addAll((List<SObject>)oppWrap.defaultDupesById.values());
                    }
                } else {

                    for (Allocation__c allo : oppWrap.listAllo) {
                        //if the percentage changed, recalculate the amount
                        if (allo.Percent__c!=null && allo.Percent__c>0 && allo.Amount__c != (oppWrap.parentAmount * allo.Percent__c * .01).setScale(2)) {
                            //remove the previous amount, recalculate the amount, and add it back
                            oppWrap.totalAmount -= allo.Amount__c;
                            allo.Amount__c = (oppWrap.parentAmount * allo.Percent__c * .01).setScale(2);
                            oppWrap.totalAmount += allo.Amount__c;

                            if (UserInfo.isMultiCurrencyOrganization()) {
                                allo.put('CurrencyIsoCode', opp.get('CurrencyIsoCode'));
                            }
                            dmlWrapper.objectsToUpdate.add(allo);
                        //if just the currency changed, recalculate the currency
                        } else if (UserInfo.isMultiCurrencyOrganization() && allo.get('CurrencyIsoCode') != opp.get('CurrencyIsoCode')) {
                            allo.put('CurrencyIsoCode', opp.get('CurrencyIsoCode'));
                            dmlWrapper.objectsToUpdate.add(allo);
                        }
                    }
                    //if the Default allocation handling is enabled, create/update/delete the default allocation to cover 100% of the opportunity
                    if (settings.Default_Allocations_Enabled__c) {
                        Decimal remainder = oppWrap.parentAmount - oppWrap.totalAmount;
                        if (remainder==0) {
                            if (oppWrap.defaultAllo!=null)
                                dmlWrapper.objectsToDelete.add(oppWrap.defaultAllo);
                        } else if (remainder > 0) {
                            if (oppWrap.defaultAllo==null) {
                                oppWrap.defaultAllo = makeDefaultAllocation(opp);
                                oppWrap.defaultAllo.Amount__c = remainder;
                                dmlWrapper.objectsToInsert.add(oppWrap.defaultAllo);
                            } else if (oppWrap.defaultAllo.Amount__c != remainder || (UserInfo.isMultiCurrencyOrganization() && oppWrap.defaultAllo.get('CurrencyIsoCode') != opp.get('CurrencyIsoCode'))) {
                                oppWrap.defaultAllo.Amount__c = remainder;
                                if (UserInfo.isMultiCurrencyOrganization()) {
                                    oppWrap.defaultAllo.put('CurrencyIsoCode', opp.get('CurrencyIsoCode'));
                                }
                                dmlWrapper.objectsToUpdate.add(oppWrap.defaultAllo);
                            }
                        }
                        //delete duplicate default GAU allocations
                        if (!oppWrap.defaultDupesById.isEmpty()) {
                            dmlWrapper.objectsToDelete.addAll((List<SObject>)oppWrap.defaultDupesById.values());
                        }
                    }
                    //if the Opportunity amount has decreased, we run the risk of allocations exceeding the total opportunity amount
                    if (oppWrap.totalAmount > oppWrap.parentAmount)
                        //using addError here because we want to block opportunity update, display the error inline, and block the DML of updating all the related allocations
                        opp.Amount.addError(Label.alloExceedsOppAmount);
                }
            //if we have no allocations for this opportunity, defaults are enabled, and the opportunity has an amount, make a default allocation
            } else if (settings.Default_Allocations_Enabled__c && opp.Amount != null) {
                dmlWrapper.objectsToInsert.add(makeDefaultAllocation(opp));
            }
        }
    }

    //Payment amount has changed or currency has changed. retrieve this payment's allocations, adjust amounts and currencies
    //adjust percentage based allocations, adjust default allocations if enabled,
    //enforce that total allocations don't exceed the payment amount
    /*******************************************************************************************************
    * @description Updates a payment's allocations when amount or currency changes.
    * @param listPmts A list of payments whose amount or currency has changed.
    * @return void This method modifies class variables and doesn't return anything.
    ********************************************************************************************************/
    private void paymentAmountCurrencyChange(List<npe01__OppPayment__c> listPmts){

        for (npe01__OppPayment__c pmt : listPmts) {

            if (mapWrapper.containsKey(pmt.Id)) {
                alloWrapper pmtWrap = mapWrapper.get(pmt.Id);
                Decimal amt = valueOrDefaultIfNull(pmt.npe01__Payment_Amount__c, 0);
                //null or zero amount: delete all associated allocations
                if (amt == 0) {
                    dmlWrapper.objectsToDelete.addAll((List<SObject>)pmtWrap.listAllo);
                    if (settings.Default_Allocations_Enabled__c && pmtWrap.defaultAllo!=null)
                        dmlWrapper.objectsToDelete.add(pmtWrap.defaultAllo);
                        dmlWrapper.objectsToDelete.addAll((List<SObject>)pmtWrap.defaultDupesById.values());

                } else {
                    for (Allocation__c allo : pmtWrap.listAllo) {
                        //if the percentage changed, recalculate the amount
                        if (allo.Percent__c!=null && allo.Percent__c>0 && allo.Amount__c != (pmtWrap.parentAmount * allo.Percent__c * .01).setScale(2)) {
                            //remove the previous amount, recalculate the amount, and add it back
                            pmtWrap.totalAmount -= allo.Amount__c;
                            allo.Amount__c = (pmtWrap.parentAmount * allo.Percent__c * .01).setScale(2);
                            pmtWrap.totalAmount += allo.Amount__c;

                            if (UserInfo.isMultiCurrencyOrganization()) {
                                allo.put('CurrencyIsoCode', pmt.get('CurrencyIsoCode'));
                            }
                            dmlWrapper.objectsToUpdate.add(allo);

                        //make sure alloc and parent amount sign match (both positive or both negative)
                        } else if (allo.Percent__c == null && (allo.Amount__c >= 0 && pmtWrap.parentAmount < 0 || allo.Amount__c < 0 && pmtWrap.parentAmount >= 0)) {
                            pmtWrap.totalAmount -= allo.Amount__c;
                            allo.Amount__c =  -1 * allo.Amount__c; //Change allocation sign to natch parent
                            pmtWrap.totalAmount += allo.Amount__c;

                            if (UserInfo.isMultiCurrencyOrganization()) {
                                allo.put('CurrencyIsoCode', pmt.get('CurrencyIsoCode'));
                            }
                            dmlWrapper.objectsToUpdate.add(allo);

                        //if just the currency changed, recalculate the currency
                        } else if (UserInfo.isMultiCurrencyOrganization() && allo.get('CurrencyIsoCode') != pmt.get('CurrencyIsoCode')) {
                            allo.put('CurrencyIsoCode', pmt.get('CurrencyIsoCode'));
                            dmlWrapper.objectsToUpdate.add(allo);
                        }
                    }
                    //if the Default allocation handling is enabled, create/update/delete the default allocation to cover 100% of the opportunity
                    if (settings.Default_Allocations_Enabled__c) {
                        Decimal remainder = pmtWrap.parentAmount - pmtWrap.totalAmount;
                        if (remainder==0) {
                            if (pmtWrap.defaultAllo!=null)
                                dmlWrapper.objectsToDelete.add(pmtWrap.defaultAllo);
                        } else if ((pmtWrap.parentAmount >= 0 && remainder > 0)||(pmtWrap.parentAmount < 0 && remainder < 0)) {
                            if (pmtWrap.defaultAllo==null) {
                                pmtWrap.defaultAllo = makeDefaultAllocation(pmt);
                                pmtWrap.defaultAllo.Amount__c = remainder;
                                dmlWrapper.objectsToInsert.add(pmtWrap.defaultAllo);
                            } else if (pmtWrap.defaultAllo.Amount__c != remainder || (UserInfo.isMultiCurrencyOrganization() && pmtWrap.defaultAllo.get('CurrencyIsoCode') != pmt.get('CurrencyIsoCode'))) {
                                pmtWrap.defaultAllo.Amount__c = remainder;
                                if (UserInfo.isMultiCurrencyOrganization()) {
                                    pmtWrap.defaultAllo.put('CurrencyIsoCode', pmt.get('CurrencyIsoCode'));
                                }
                                dmlWrapper.objectsToUpdate.add(pmtWrap.defaultAllo);
                            }
                        }
                        //delete duplicate default GAU allocations
                        if (!pmtWrap.defaultDupesById.isEmpty()) {
                            dmlWrapper.objectsToDelete.addAll((List<SObject>)pmtWrap.defaultDupesById.values());
                        }
                    }
                    //if the payment amount has decreased, we run the risk of allocations exceeding the total payment amount
                    if ((pmtWrap.totalAmount >= 0 && pmtWrap.totalAmount > pmtWrap.parentAmount)||(pmtWrap.totalAmount < 0 && pmtWrap.totalAmount < pmtWrap.parentAmount)) {
                        //using addError here because we want to block payment update, display the error inline, and block the DML of updating all the related allocations
                        pmt.npe01__Payment_Amount__c.addError(Label.alloExceedsPmtAmount);
                    }
                }
            //if we have no allocations for this payment, defaults are enabled, and the payment has an amount, make a default allocation
            } else if (settings.Default_Allocations_Enabled__c && pmt.npe01__Payment_Amount__c != null) {
                dmlWrapper.objectsToInsert.add(makeDefaultAllocation(pmt));
            }
        }
    }

    /*******************************************************************************************************
    * @description Fills the mapWrapper variable based on a list of allocations from the trigger set.
    * Updates current trigger set amounts to match percentages.
    * @param listOpps A list of GAU Allocations.
    * @return void This method modifies class variables and doesn't return anything.
    ********************************************************************************************************/
    public void fillMapWrapper (List<Allocation__c> alloList) {

        Set<Id> setParentId = new Set<Id>();
        Set<Id> setExistingAlloId = new Set<Id>();

        //build a list of related object Ids to fill wrapper with data
        for (Allocation__c allo : alloList) {
            setParentId.add(getParentId(allo));

            //create wrapper object and add to map
            if (!mapWrapper.containsKey(getParentId(allo))) {
                alloWrapper wrapper = new alloWrapper();
                mapWrapper.put(getParentId(allo), wrapper);
            }
        }

        //fill wrapper with current trigger set allocations
        for (Allocation__c allo : alloList) {
            alloWrapper wrap = mapWrapper.get(getParentId(allo));
            wrap.triggerList.add(allo);

            //Add any allocation with an id to be excluded from calculations in the query
            if (allo.Id != null)
                setExistingAlloId.add(allo.Id);
            if (settings.Default_Allocations_Enabled__c && allo.General_Accounting_Unit__c == idDefaultGAU) {
                if (allo.Percent__c != null && (allo.Opportunity__c != null || allo.Payment__c != null))
                    allo.addError(Label.alloDefaultNotPercent);
                if (wrap.defaultAllo == null)
                    wrap.defaultAllo = allo;
                else if (wrap.defaultAllo.Id != allo.Id) {
                    wrap.defaultDupesById.put(allo.Id, allo);
                }
                wrap.defaultInTrigger = true;
                continue;
            }

            if (allo.Amount__c!=null)
                wrap.totalAmount += allo.Amount__c;

            //if any allocations don't have a percent, set flag to false
            if (allo.Percent__c == null)
                wrap.isPercentOnly = false;
            else
                wrap.totalPercent += allo.Percent__c;
        }

        //fill wrapper with all allocations for this opportunity
        //getting payment and opportunity info here to avoid excess queries
        for (Allocation__c allo : [SELECT Id, Payment__c, Payment__r.npe01__Payment_Amount__c,  Payment__r.npe01__Paid__c, Payment__r.npe01__Written_Off__c, Opportunity__c, Opportunity__r.Amount, Amount__c, Percent__c, General_Accounting_Unit__c, Recurring_Donation__c, Campaign__c FROM Allocation__c
                WHERE (Payment__c IN :setParentId OR Opportunity__c IN :setParentId OR Recurring_Donation__c IN :setParentId OR Campaign__c IN :setParentId)
                AND Id NOT IN :setExistingAlloId]) {

            alloWrapper wrap = mapWrapper.get(getParentId(allo));

            //add payment amount
            if (allo.Payment__c != null) {
                wrap.parentAmount = allo.Payment__r.npe01__Payment_Amount__c;
            }
            //add opportunity amount
            else if (allo.Opportunity__c != null) {
                wrap.parentAmount = allo.Opportunity__r.Amount;
            }

            //save the default allocation.
            if (settings.Default_Allocations_Enabled__c && allo.General_Accounting_Unit__c == idDefaultGAU) {
                if (wrap.defaultAllo == null || wrap.defaultAllo.Id == allo.Id) {
                wrap.defaultAllo = allo;
                //keep the default allocation from listAllo
                }
                else {
                    wrap.defaultDupesById.put(allo.Id, allo);
                }
                continue;
            }

            if (allo.Amount__c!=null)
                wrap.totalAmount += allo.Amount__c;

            //add this allocation to the list
            wrap.listAllo.add(allo);

            //if any allocations don't have a percent, set flag to false
            if (allo.Percent__c == null)
                wrap.isPercentOnly = false;
            else if (allo.Percent__c!=null)
                wrap.totalPercent += allo.Percent__c;
        }

        Set<Id> setOppIds = new Set<Id>();
        Set<Id> setPmtIds = new Set<Id>();

        //if we arrive here without a parent amount for an opportunity/payment, we need another query for the parent info.
        for (Allocation__c allo : alloList) {
            alloWrapper wrap = mapWrapper.get(getParentId(allo));
            if (wrap.parentAmount == null && allo.Opportunity__c!=null)
                setOppIds.add(allo.Opportunity__c);
            if (wrap.parentAmount == null && allo.Payment__c!=null)
                setPmtIds.add(allo.Payment__c);
        }

        //we have opportunities we need to query for a parent amount
        if (!setOppIds.isEmpty()) {
            for (Opportunity opp : [SELECT Id, Amount FROM Opportunity WHERE Id IN :setOppIds]) {
                mapWrapper.get(opp.Id).parentAmount = opp.Amount;
            }
        }

        //we have payments we need to query for a parent amount
        if (!setPmtIds.isEmpty()) {
            for (npe01__OppPayment__c pmt : [SELECT Id, npe01__Payment_Amount__c, npe01__Paid__c,
                 npe01__Written_Off__c  FROM npe01__OppPayment__c WHERE Id IN :setPmtIds]) {
                mapWrapper.get(pmt.Id).parentAmount = pmt.npe01__Payment_Amount__c;
            }
        }

        //verify the current trigger set has correct amounts based on the percentage chosen
        for (Allocation__c allo : alloList) {
            alloWrapper wrap = mapWrapper.get(getParentId(allo));
            if (allo.Percent__c!=null && wrap.parentAmount!=null) {
                //we don't have an amount yet, add it. we're only dealing with before triggers so we can just update the allocation
                if (allo.Amount__c==null) {
                    allo.Amount__c = (wrap.parentAmount * allo.Percent__c * .01).setScale(2);
                    wrap.totalAmount += allo.Amount__c;
                //we have an amount not equal to the percentage of the total, so update it and the total
                } else if (allo.Amount__c != (wrap.parentAmount * allo.Percent__c * .01).setScale(2)) {
                    //remove the previous amount, recalculate the amount, and add it back
                    wrap.totalAmount -= allo.Amount__c;
                    allo.Amount__c = (wrap.parentAmount * allo.Percent__c * .01).setScale(2);
                    wrap.totalAmount += allo.Amount__c;
                }
            }
        }
    }

    //fills wrapper based on Opportunities with or without parent objects (Campaigns or Recurring donations)
    /*******************************************************************************************************
    * @description Fills the mapWrapper variable based on a list of opportunities.
    * @param listOpps A list of GAU Allocations.
    * @return void This method modifies class variables and doesn't return anything.
    ********************************************************************************************************/
    private void fillMapWrapper (List<SObject> parentList) {
        if (parentList == null || parentList.isEmpty()) {
            return;
        }

        Set<Id> setParentId = new Set<Id>();
        //create set of Campaign IDs, Recurring Donation Ids, and Opp Ids for query
        for (SObject parent : parentList) {
            if (parent instanceof Opportunity && parent.get('CampaignId') != null)
                setParentId.add((Id)parent.get('CampaignId'));
            if (parent instanceof Opportunity && parent.get('npe03__Recurring_Donation__c') != null)
                setParentId.add((Id)parent.get('npe03__Recurring_Donation__c'));
            if (parent instanceof npe01__OppPayment__c && parent.get('npe01__Opportunity__c') != null)
                setParentId.add((Id)parent.get('npe01__Opportunity__c'));
            setParentId.add(parent.id);
        }

        String alloQueryString = 'SELECT Id, Payment__c, Payment__r.npe01__Payment_Amount__c, Payment__r.npe01__Paid__c, ' +
        'Payment__r.npe01__Written_Off__c, Opportunity__c, Opportunity__r.Amount, Campaign__c, Recurring_Donation__c, ' +
            'Amount__c, Percent__c, General_Accounting_Unit__c, General_Accounting_Unit__r.Active__c';

        //query for multicurrency string if multicurrency org
        if (UserInfo.isMultiCurrencyOrganization()) {
            alloQueryString += ', CurrencyIsoCode';
        }
        alloQueryString += ' FROM Allocation__c WHERE (Payment__c IN :setParentId OR Opportunity__c IN :setParentId OR Campaign__c IN :setParentId OR Recurring_Donation__c IN :setParentId)';
        //alloQueryString += ' AND General_Accounting_Unit__r.Active__c = TRUE';

        for (Allocation__c allo : database.query(alloQueryString)) {

            //create wrapper if it doesn't exist yet
            if (!mapWrapper.containsKey(getParentId(allo)))
                mapWrapper.put(getParentId(allo), new alloWrapper());

            alloWrapper wrap = mapWrapper.get(getParentId(allo));

            //add opportunity amount and allocation totals
            if (allo.Opportunity__c != null) {
                wrap.parentAmount = allo.Opportunity__r.Amount;
            }

            //add payment amount and allocation totals
            if (allo.Payment__c != null) {
                wrap.parentAmount = allo.Payment__r.npe01__Payment_Amount__c;
            }

            //save the default allocation.
            if (settings.Default_Allocations_Enabled__c && allo.General_Accounting_Unit__c == idDefaultGAU) {
                if (wrap.defaultAllo == null)
                    wrap.defaultAllo = allo;
                else if (wrap.defaultAllo.Id != allo.Id) {
                    wrap.defaultDupesById.put(allo.Id, allo);
                }
                continue;
            }

            if (allo.Amount__c!=null)
                wrap.totalAmount += allo.Amount__c;

            //if any allocations don't have a percent, set flag to false
            if (allo.Percent__c == null)
                wrap.isPercentOnly = false;
            else if (allo.Percent__c != null)
                wrap.totalPercent += allo.Percent__c;

            wrap.listAllo.add(allo);

        }
    }

    /*******************************************************************************************************
    * @description Returns the id of a given allocation's parent object; Opportunity, Recurring Donation, or
    * Campaign.
    * @param allo A GAU Allocation.
    * @return id The id of this allocation's parent object.
    ********************************************************************************************************/
    public static Id getParentId (Allocation__c allo) {
        if (allo.Payment__c!=null)
            return allo.Payment__c;
        if (allo.Opportunity__c!=null)
            return allo.Opportunity__c;
        if (allo.Recurring_Donation__c!=null)
            return allo.Recurring_Donation__c;
        if (allo.Campaign__c!=null)
            return allo.Campaign__c;
        return null;
    }

    /*******************************************************************************************************
    * @description Returns true if this allocation doesn't have exactly one parent object.
    * @param allo A GAU Allocation.
    * @return boolean Whether this allocation has a parent error.
    ********************************************************************************************************/
    public boolean parentError (Allocation__c allo) {
        integer cParts=0;

        if (allo.Payment__c!=null)
            cParts++;
        if (allo.Opportunity__c!=null)
            cParts++;
        if (allo.Recurring_Donation__c!=null)
            cParts++;
        if (allo.Campaign__c!=null)
            cParts++;
        if (cParts==1)
            return false;
        else
            return true;
    }

    /*******************************************************************************************************
    * @description Creates a default allocation for the specified Opportunity/Payment.
    * @param parentSObj An Opportunity or Payment.
    * @return Allocation__c A default allocation for the amount of the Opportunity/Payment.
    ********************************************************************************************************/
    public static Allocation__c makeDefaultAllocation(SObject parentSObj) {

        Allocation__c defaultAllo = new Allocation__c(
            General_Accounting_Unit__c = idDefaultGAU
        );

        if (parentSObj instanceof npe01__OppPayment__c) {
            defaultAllo.Payment__c = parentSObj.Id;
            defaultAllo.Amount__c = (Decimal)parentSObj.get('npe01__Payment_Amount__c');
        }

        if (parentSObj instanceof Opportunity) {
            defaultAllo.Opportunity__c = parentSObj.Id;
            defaultAllo.Amount__c = (Decimal)parentSObj.get('Amount');
        }

        if (UserInfo.isMultiCurrencyOrganization()) {
            defaultAllo.put('CurrencyIsoCode', parentSObj.get('CurrencyIsoCode'));
        }

        return defaultAllo;
    }

    /*******************************************************************************************************
    * @description Returns the value or a default value (if null)
    * @param Decimal val The value to check
    * @param Decimal defaultVal The value to return if val is null
    * @return Decimal value to return
    ********************************************************************************************************/
    @testVisible private static Decimal valueOrDefaultIfNull(Decimal val, Decimal defaultVal) {
        return (val != null) ? val : defaultVal;
    }

}<|MERGE_RESOLUTION|>--- conflicted
+++ resolved
@@ -517,11 +517,7 @@
                     if (mapWrapper.containsKey(opp.Id)){
                         alloWrapper oppWrap = mapWrapper.get(opp.Id);
                         dmlWrapper.objectsToDelete.addAll((List<SObject>)oppWrap.listAllo);
-<<<<<<< HEAD
                         if (settings.Default_Allocations_Enabled__c && oppWrap.defaultAllo != null) {
-=======
-                        if (settings.Default_Allocations_Enabled__c && oppWrap.defaultAllo!=null) {
->>>>>>> ab7c4812
                             dmlWrapper.objectsToDelete.add(oppWrap.defaultAllo);
                         }
                     }
