--- conflicted
+++ resolved
@@ -434,7 +434,7 @@
                             }
                             //delete duplicate default GAU allocations
                             if (!pmtWrap.mapDefaultDupes.isEmpty()) {
-                                dmlWrapper.objectsToDelete.add(pmtWrap.mapDefaultDupes.values());
+                                dmlWrapper.objectsToDelete.addAll((List<SObject>)pmtWrap.mapDefaultDupes.values());
                             }
                         //this pmt has no allocations, just create the default
                         } else dmlWrapper.objectsToInsert.add(makeDefaultAllocation(pmt));
@@ -621,12 +621,8 @@
                     dmlWrapper.objectsToDelete.addAll((list<sObject>)oppWrap.listAllo);
                     if (settings.Default_Allocations_Enabled__c && oppWrap.defaultAllo!=null) {
                         dmlWrapper.objectsToDelete.add(oppWrap.defaultAllo);
-<<<<<<< HEAD
-                        dmlWrapper.objectsToDelete.addAll((List<sObject>)oppWrap.mapDefaultDupes.values());
-                    }
-=======
                         dmlWrapper.objectsToDelete.addAll((List<SObject>)oppWrap.mapDefaultDupes.values());
->>>>>>> ff58bb65
+                    }
                 } else {
 
                     for (Allocation__c allo : oppWrap.listAllo) {
@@ -703,7 +699,7 @@
                     dmlWrapper.objectsToDelete.addAll((list<sObject>)pmtWrap.listAllo);
                     if (settings.Default_Allocations_Enabled__c && pmtWrap.defaultAllo!=null)
                         dmlWrapper.objectsToDelete.add(pmtWrap.defaultAllo);
-                        dmlWrapper.objectsToDelete.addAll((list<sObject>)pmtWrap.mapDefaultDupes.values());
+                        dmlWrapper.objectsToDelete.addAll((List<SObject>)pmtWrap.mapDefaultDupes.values());
 
                 } else {
 
@@ -746,7 +742,7 @@
                         }
                         //delete duplicate default GAU allocations
                         if (!pmtWrap.mapDefaultDupes.isEmpty()) {
-                            dmlWrapper.objectsToDelete.add(pmtWrap.mapDefaultDupes.values());
+                            dmlWrapper.objectsToDelete.addAll((List<SObject>)pmtWrap.mapDefaultDupes.values());
                         }
                     }
                     //if the payment amount has decreased, we run the risk of allocations exceeding the total payment amount
