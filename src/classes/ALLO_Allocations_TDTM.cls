--- conflicted
+++ resolved
@@ -434,11 +434,7 @@
                             }
                             //delete duplicate default GAU allocations
                             if (!pmtWrap.mapDefaultDupes.isEmpty()) {
-<<<<<<< HEAD
-                                dmlWrapper.objectsToDelete.add(pmtWrap.mapDefaultDupes.values());
-=======
                                 dmlWrapper.objectsToDelete.addAll((List<SObject>)pmtWrap.mapDefaultDupes.values());
->>>>>>> 2591495e
                             }
                         //this pmt has no allocations, just create the default
                         } else dmlWrapper.objectsToInsert.add(makeDefaultAllocation(pmt));
@@ -479,11 +475,7 @@
                             }
                             //delete duplicate default GAU allocations
                             if (!oppWrap.mapDefaultDupes.isEmpty()) {
-<<<<<<< HEAD
-                                dmlWrapper.objectsToDelete.add(oppWrap.mapDefaultDupes.values());
-=======
                                 dmlWrapper.objectsToDelete.addAll((List<SObject>)oppWrap.mapDefaultDupes.values());
->>>>>>> 2591495e
                             }
                         //this opp has no allocations, just create the default
                         } else dmlWrapper.objectsToInsert.add(makeDefaultAllocation(opp));
@@ -629,11 +621,7 @@
                     dmlWrapper.objectsToDelete.addAll((list<sObject>)oppWrap.listAllo);
                     if (settings.Default_Allocations_Enabled__c && oppWrap.defaultAllo!=null) {
                         dmlWrapper.objectsToDelete.add(oppWrap.defaultAllo);
-<<<<<<< HEAD
-                        dmlWrapper.objectsToDelete.addAll((List<sObject>)oppWrap.mapDefaultDupes.values());
-=======
                         dmlWrapper.objectsToDelete.addAll((List<SObject>)oppWrap.mapDefaultDupes.values());
->>>>>>> 2591495e
                     }
                 } else {
 
@@ -676,11 +664,7 @@
                         }
                         //delete duplicate default GAU allocations
                         if (!oppWrap.mapDefaultDupes.isEmpty()) {
-<<<<<<< HEAD
-                            dmlWrapper.objectsToDelete.add(oppWrap.mapDefaultDupes.values());
-=======
                             dmlWrapper.objectsToDelete.addAll((List<SObject>)oppWrap.mapDefaultDupes.values());
->>>>>>> 2591495e
                         }
                     }
                     //if the Opportunity amount has decreased, we run the risk of allocations exceeding the total opportunity amount
@@ -715,11 +699,7 @@
                     dmlWrapper.objectsToDelete.addAll((list<sObject>)pmtWrap.listAllo);
                     if (settings.Default_Allocations_Enabled__c && pmtWrap.defaultAllo!=null)
                         dmlWrapper.objectsToDelete.add(pmtWrap.defaultAllo);
-<<<<<<< HEAD
-                        dmlWrapper.objectsToDelete.addAll((list<sObject>)pmtWrap.mapDefaultDupes.values());
-=======
                         dmlWrapper.objectsToDelete.addAll((List<SObject>)pmtWrap.mapDefaultDupes.values());
->>>>>>> 2591495e
 
                 } else {
 
@@ -762,11 +742,7 @@
                         }
                         //delete duplicate default GAU allocations
                         if (!pmtWrap.mapDefaultDupes.isEmpty()) {
-<<<<<<< HEAD
-                            dmlWrapper.objectsToDelete.add(pmtWrap.mapDefaultDupes.values());
-=======
                             dmlWrapper.objectsToDelete.addAll((List<SObject>)pmtWrap.mapDefaultDupes.values());
->>>>>>> 2591495e
                         }
                     }
                     //if the payment amount has decreased, we run the risk of allocations exceeding the total payment amount
