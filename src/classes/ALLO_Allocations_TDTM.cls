--- conflicted
+++ resolved
@@ -282,24 +282,18 @@
         for (integer i=0; i<triggerList.size(); i++) {  
             Allocation__c allo = triggerlist[i];
 
-<<<<<<< HEAD
-=======
             //throw error if allocating at the payment level but default allocation is not enabled
             if (!settings.Default_Allocations_Enabled__c && allo.Payment__c != null) {
                 allo.addError(Label.alloDefaultNotEnabled);
                 parentErrorDetected = true;
             }
 
->>>>>>> 4142535f
             //throw error if payment allocations are disabled and Payment__c is not null
             if (!settings.Payment_Allocations_Enabled__c && allo.Payment__c != null) {
                 allo.addError(Label.alloPaymentNotEnabled);
                 parentErrorDetected = true;
             }
-<<<<<<< HEAD
-=======
-
->>>>>>> 4142535f
+
             //if we don't have a parent, or have more than one parent, exception thrown
             if (parentError(allo)) {
                 allo.AddError(Label.alloSingleParent);
