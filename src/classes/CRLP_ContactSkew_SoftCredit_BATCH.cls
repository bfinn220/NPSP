/*
    Copyright (c) 2018, Salesforce.org
    All rights reserved.

    Redistribution and use in source and binary forms, with or without
    modification, are permitted provided that the following conditions are met:

    * Redistributions of source code must retain the above copyright
      notice, this list of conditions and the following disclaimer.
    * Redistributions in binary form must reproduce the above copyright
      notice, this list of conditions and the following disclaimer in the
      documentation and/or other materials provided with the distribution.
    * Neither the name of Salesforce.org nor the names of
      its contributors may be used to endorse or promote products derived
      from this software without specific prior written permission.

    THIS SOFTWARE IS PROVIDED BY THE COPYRIGHT HOLDERS AND CONTRIBUTORS
    "AS IS" AND ANY EXPRESS OR IMPLIED WARRANTIES, INCLUDING, BUT NOT
    LIMITED TO, THE IMPLIED WARRANTIES OF MERCHANTABILITY AND FITNESS
    FOR A PARTICULAR PURPOSE ARE DISCLAIMED. IN NO EVENT SHALL THE
    COPYRIGHT HOLDER OR CONTRIBUTORS BE LIABLE FOR ANY DIRECT, INDIRECT,
    INCIDENTAL, SPECIAL, EXEMPLARY, OR CONSEQUENTIAL DAMAGES (INCLUDING,
    BUT NOT LIMITED TO, PROCUREMENT OF SUBSTITUTE GOODS OR SERVICES;
    LOSS OF USE, DATA, OR PROFITS; OR BUSINESS INTERRUPTION) HOWEVER
    CAUSED AND ON ANY THEORY OF LIABILITY, WHETHER IN CONTRACT, STRICT
    LIABILITY, OR TORT (INCLUDING NEGLIGENCE OR OTHERWISE) ARISING IN
    ANY WAY OUT OF THE USE OF THIS SOFTWARE, EVEN IF ADVISED OF THE
    POSSIBILITY OF SUCH DAMAGE.
*/
/**
* @author Salesforce.org
* @date 2018
* @group Rollups
* @group-content ../../ApexDocContent/Rollups2.htm
* @description Contact Soft Credit Rollup Batch Job for the "Skew" rollup method
*/
public class CRLP_ContactSkew_SoftCredit_BATCH extends CRLP_Batch_Base_Skew implements Database.Batchable<SObject>, Database.Stateful, Schedulable {

    /*******************************************************************************************************
     * @description The CRLP_RollupProcessingOptions.RollupType of this class.
     */
    private static final CRLP_RollupProcessingOptions.RollupType jobType =
            CRLP_RollupProcessingOptions.RollupType.ContactSoftCredit;

    public CRLP_ContactSkew_SoftCredit_BATCH() { }

    /*******************************************************************************************************
     * @description Constructs the class - Rollup all Contacts that meet the "Non Skew" criteria
     * @param jobFilter Allows for filtering the rollups on N-Day, Memberships, etc.
     */
    public CRLP_ContactSkew_SoftCredit_BATCH(CRLP_RollupProcessingOptions.RollupTypeFilter jobFilter) {
        super(jobType, jobFilter);
    }

    /*******************************************************************************************************
     * @description Constructs the class - Rollup is for a specific set of Contact Id's
     * @param recordIds Specific set of parent record id's to roll up to
     * @param lastIdProcessedForChunking If this job is called by the SkewDispatcher, this contains the last Id queried
     * by the SkewDispatcher Id chunking logic.
     */
    public CRLP_ContactSkew_SoftCredit_BATCH(List<Id> recordIds, Id lastIdProcessedForChunking) {
        super(jobType, recordIds, lastIdProcessedForChunking);
    }

    /**
     * @description Scheduler execute method to support scheduling this job directly from the UI
     */
    public void execute(SchedulableContext context) {
        String className = CRLP_ContactSkew_SoftCredit_BATCH.class.getName();
        if (CRLP_Rollup_SVC.isCustomizableRollupEngineEnabled) {
            if (!UTIL_MasterSchedulableHelper.hasRunningJob(className)) {
<<<<<<< HEAD
                Database.executeBatch(new CRLP_SkewDispatcher_BATCH(
                    CRLP_RollupProcessingOptions.RollupType.ContactSoftCredit), 
                    CRLP_SkewDispatcher_BATCH.BATCH_SIZE
                );
=======
                CRLP_RollupBatch_SVC.executeBatchRollupJob(jobType,
                        CRLP_RollupProcessingOptions.BatchJobMode.SkewMode);
>>>>>>> 5cb766d5
            } else {
                logDuplicateBatchError(className);
            }
        }
    }
}<|MERGE_RESOLUTION|>--- conflicted
+++ resolved
@@ -69,15 +69,10 @@
         String className = CRLP_ContactSkew_SoftCredit_BATCH.class.getName();
         if (CRLP_Rollup_SVC.isCustomizableRollupEngineEnabled) {
             if (!UTIL_MasterSchedulableHelper.hasRunningJob(className)) {
-<<<<<<< HEAD
                 Database.executeBatch(new CRLP_SkewDispatcher_BATCH(
                     CRLP_RollupProcessingOptions.RollupType.ContactSoftCredit), 
                     CRLP_SkewDispatcher_BATCH.BATCH_SIZE
                 );
-=======
-                CRLP_RollupBatch_SVC.executeBatchRollupJob(jobType,
-                        CRLP_RollupProcessingOptions.BatchJobMode.SkewMode);
->>>>>>> 5cb766d5
             } else {
                 logDuplicateBatchError(className);
             }
