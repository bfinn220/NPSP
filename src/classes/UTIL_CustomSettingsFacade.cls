--- conflicted
+++ resolved
@@ -63,9 +63,7 @@
     static Household_Naming_Settings__c orgHouseholdNamingSettings;
     static Allocations_Settings__c orgAllocationsSettings;
     static Data_Import_Settings__c orgDataImportSettings;
-<<<<<<< HEAD
     static Customizable_Rollup_Settings__c orgCustomizableRollupSettings;
-=======
     
     /*******************************************************************************************************
     * @description Resets specific Custom Settings that are updated after 
@@ -77,13 +75,14 @@
         householdsSettings = null;
         allocationsSettings = null;
         recurringDonationsSettings = null;
+        customizableRollupSettings = null;
 
         orgContactsSettings = null;
         orgHouseholdsSettings = null;
         orgAllocationsSettings = null;
         orgRecurringDonationsSettings = null;
-    }
->>>>>>> 5c0a01d6
+        orgCustomizableRollupSettings = null;
+    }
 
     /*******************************************************************************************************
     * @description Returns the default Contacts and Orgs settings. 
