--- conflicted
+++ resolved
@@ -844,11 +844,8 @@
 
         recurringDonationsSettings.EnableAutomaticNaming__c = settings.EnableAutomaticNaming__c;
         recurringDonationsSettings.IsRecurringDonations2Enabled__c = settings.IsRecurringDonations2Enabled__c;
-<<<<<<< HEAD
         recurringDonationsSettings.InstallmentOppStageName__c = settings.InstallmentOppStageName__c;
-=======
         recurringDonationsSettings.RecurringDonations2EnablementState__c = settings.RecurringDonations2EnablementState__c;
->>>>>>> 98ffa391
 
         orgRecurringDonationsSettings = recurringDonationsSettings;
 
