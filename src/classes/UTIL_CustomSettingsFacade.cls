/*
    Copyright (c) 2014, Salesforce.org
    All rights reserved.

    Redistribution and use in source and binary forms, with or without
    modification, are permitted provided that the following conditions are met:

    * Redistributions of source code must retain the above copyright
      notice, this list of conditions and the following disclaimer.
    * Redistributions in binary form must reproduce the above copyright
      notice, this list of conditions and the following disclaimer in the
      documentation and/or other materials provided with the distribution.
    * Neither the name of Salesforce.org nor the names of
      its contributors may be used to endorse or promote products derived
      from this software without specific prior written permission.

    THIS SOFTWARE IS PROVIDED BY THE COPYRIGHT HOLDERS AND CONTRIBUTORS
    "AS IS" AND ANY EXPRESS OR IMPLIED WARRANTIES, INCLUDING, BUT NOT
    LIMITED TO, THE IMPLIED WARRANTIES OF MERCHANTABILITY AND FITNESS
    FOR A PARTICULAR PURPOSE ARE DISCLAIMED. IN NO EVENT SHALL THE
    COPYRIGHT HOLDER OR CONTRIBUTORS BE LIABLE FOR ANY DIRECT, INDIRECT,
    INCIDENTAL, SPECIAL, EXEMPLARY, OR CONSEQUENTIAL DAMAGES (INCLUDING,
    BUT NOT LIMITED TO, PROCUREMENT OF SUBSTITUTE GOODS OR SERVICES;
    LOSS OF USE, DATA, OR PROFITS; OR BUSINESS INTERRUPTION) HOWEVER
    CAUSED AND ON ANY THEORY OF LIABILITY, WHETHER IN CONTRACT, STRICT
    LIABILITY, OR TORT (INCLUDING NEGLIGENCE OR OTHERWISE) ARISING IN
    ANY WAY OUT OF THE USE OF THIS SOFTWARE, EVEN IF ADVISED OF THE
    POSSIBILITY OF SUCH DAMAGE.
*/
/**
* @author Salesforce.org
* @date 2014
* @group Utilities
* @description Helper class that retrieves custom settings and sets defaults.
* Needs to be "without sharing" so that the Install Script can run it.
*/
public without sharing class UTIL_CustomSettingsFacade {
    private static final String DEFAULT_OPPORTUNITY_CONTACT_ROLE_DONOR = 'Donor';
    public static final String DEFAULT_OPPORTUNITY_CONTACT_ROLE_SOFT_CREDIT = 'Soft Credit';

    //storing user-level custom settings in-memory to avoid trying to isert/update them
    //twice and thus trigger the "duplicate OwnerId" error
    static npe01__Contacts_And_Orgs_Settings__c contactsSettings;
    static npo02__Households_Settings__c householdsSettings;
    static npe03__Recurring_Donations_Settings__c recurringDonationsSettings;
    static npe4__Relationship_Settings__c relationshipsSettings;
    static npe5__Affiliations_Settings__c affiliationsSettings;
    static Error_Settings__c errorSettings;
    static Batch_Data_Entry_Settings__c bdeSettings;
    static Addr_Verification_Settings__c addressVerificationSettings;
    static Household_Naming_Settings__c householdNamingSettings;
    static Allocations_Settings__c allocationsSettings;
    static Data_Import_Settings__c dataImportSettings;
    static Customizable_Rollup_Settings__c customizableRollupSettings;
    static Levels_Settings__c levelsSettings;

    //storing org-level custom settings in-memory to avoid slowing down the settings page
    static npe01__Contacts_And_Orgs_Settings__c orgContactsSettings;
    static npo02__Households_Settings__c orgHouseholdsSettings;
    static npe03__Recurring_Donations_Settings__c orgRecurringDonationsSettings;
    static npe4__Relationship_Settings__c orgRelationshipsSettings;
    static npe5__Affiliations_Settings__c orgAffiliationsSettings;
    static Error_Settings__c orgErrorSettings;
    static Batch_Data_Entry_Settings__c orgBdeSettings;
    static Addr_Verification_Settings__c orgAddressVerificationSettings;
    static Household_Naming_Settings__c orgHouseholdNamingSettings;
    static Allocations_Settings__c orgAllocationsSettings;
    static Data_Import_Settings__c orgDataImportSettings;
    static Customizable_Rollup_Settings__c orgCustomizableRollupSettings;
    static Levels_Settings__c orgLevelsSettings;

    /*******************************************************************************************************
    * @description Resets specific Custom Settings that are updated after
    *   Record Type Settings have been fixed.
    * @return void
    */
    public static void reloadCustomSettingsOnRecordTypeCleanup() {
        contactsSettings = null;
        householdsSettings = null;
        allocationsSettings = null;
        recurringDonationsSettings = null;
        customizableRollupSettings = null;

        orgContactsSettings = null;
        orgHouseholdsSettings = null;
        orgAllocationsSettings = null;
        orgRecurringDonationsSettings = null;
        orgCustomizableRollupSettings = null;
    }

    /*******************************************************************************************************
    * @description Returns the default Contacts and Orgs settings.
    * @return npe01__Contacts_And_Orgs_Settings__c Custom settings record for Contacts and Orgs configuration.
    * At the org level, if no user level settings are defined. The ID field should be checked to determine if
    * the returned record already exists or doesn't exist in the database.
    */
    public static npe01__Contacts_And_Orgs_Settings__c getContactsSettings() {
        if(Test.isRunningTest() && contactsSettings == null) {
        	contactsSettings = new npe01__Contacts_And_Orgs_Settings__c();
        	configContactsSettings(contactsSettings);
        } else if (contactsSettings == null) {
            contactsSettings = npe01__Contacts_And_Orgs_Settings__c.getInstance();
            if(contactsSettings.Id == null)
                contactsSettings = getOrgContactsSettings();
        }
        return contactsSettings;
    }

    /*******************************************************************************************************
    * @description Returns the default Households settings.
    * @return npo02__Households_Settings__c Custom settings record for Households configuration. At the org level,
    * if no user level settings are defined. The ID field should be checked to determine if the returned record
    * already exists or doesn't exist in the database.
    */
    public static npo02__Households_Settings__c getHouseholdsSettings() {
        if(Test.isRunningTest() && householdsSettings == null) {
            householdsSettings = new npo02__Households_Settings__c();
            configHouseholdSettings(householdsSettings);
        } else if (householdsSettings == null) {
            householdsSettings = npo02__Households_Settings__c.getInstance();
            if(householdsSettings.Id == null)
                householdsSettings = getOrgHouseholdsSettings();
        }
        return householdsSettings;
    }

    /*******************************************************************************************************
    * @description Returns the default Recurring Donations settings.
    * @return npe03__Recurring_Donations_Settings__c Custom settings record for Recurring Donations configuration.
    * At the org level, if no user level settings are defined. The ID field should be checked to determine if the
    * returned record already exists or doesn't exist in the database.
    */
    public static npe03__Recurring_Donations_Settings__c getRecurringDonationsSettings() {
        if(Test.isRunningTest() && recurringDonationsSettings == null) {
        	recurringDonationsSettings = new npe03__Recurring_Donations_Settings__c();
        	configRecurringDonationsSettings(recurringDonationsSettings);
        } else if (recurringDonationsSettings == null) {
            recurringDonationsSettings = npe03__Recurring_Donations_Settings__c.getInstance();
            if(recurringDonationsSettings.Id == null)
                recurringDonationsSettings = getOrgRecurringDonationsSettings();
            else if (recurringDonationsSettings.npe03__Open_Opportunity_Behavior__c == null) {
                configRecurringDonationsSettings(recurringDonationsSettings);
                if(!Test.isRunningTest())
                    upsert recurringDonationsSettings;
            }
        }
        return recurringDonationsSettings;
    }

    /*******************************************************************************************************
    * @description Returns the default Relationships settings.
    * @return npe4__Relationship_Settings__c Custom settings record for Relationships configuration. At the org level,
    * if no user level settings are defined. The ID field should be checked to determine if the returned record already
    * exists or doesn't exist in the database.
    */
    public static npe4__Relationship_Settings__c getRelationshipSettings() {
        if(Test.isRunningTest() && relationshipsSettings == null) {
            relationshipsSettings = new npe4__Relationship_Settings__c();
            configRelationshipsSettings(relationshipsSettings);
        } else if (relationshipsSettings == null) {
            relationshipsSettings = npe4__Relationship_Settings__c.getInstance();
            if(relationshipsSettings.Id == null)
                relationshipsSettings = getOrgRelationshipSettings();
        }
        return relationshipsSettings;
    }

    /*******************************************************************************************************
    * @description Returns the default Affiliations settings.
    * @return npe5__Affiliations_Settings__c Custom settings record for Affiliations configuration. At the org level,
    * if no user level settings are defined. The ID field should be checked to determine if the returned record already
    * exists or doesn't exist in the database.
    */
    public static npe5__Affiliations_Settings__c getAffiliationsSettings() {
        if(Test.isRunningTest() && affiliationsSettings == null) {
            affiliationsSettings = new npe5__Affiliations_Settings__c();
            configAffiliationsSettings(affiliationsSettings);
        } else if(affiliationsSettings == null) {
            affiliationsSettings = npe5__Affiliations_Settings__c.getInstance();
            if(affiliationsSettings.Id == null)
                affiliationsSettings = getOrgAffiliationsSettings();
        }
        return affiliationsSettings;
    }

    /*******************************************************************************************************
    * @description Returns the default Error Handling settings.
    * @return Error_Settings__c Custom settings record for Error Handling configuration. At the org level, if no user
    * level settings are defined. The ID field should be checked to determine if the returned record already
    * exists or doesn't exist in the database.
    */
    public static Error_Settings__c getErrorSettings() {
        if(Test.isRunningTest() && errorSettings == null) {
            errorSettings = new Error_Settings__c();
            configErrorSettings(errorSettings, null);
        } else if(errorSettings == null) {
            errorSettings = Error_Settings__c.getInstance();
            if(errorSettings.Id == null)
                errorSettings = getOrgErrorSettings();
        }
        return errorSettings;
    }

    /*******************************************************************************************************
    * @description Returns the default Batch Data Entry settings.
    * @return Batch_Data_Entry_Settings__c Custom settings record for Batch Data Entry configuration. At the org level,
    * if no user level settings are defined. The ID field should be checked to determine if the returned record already
    * exists or doesn't exist in the database.
    */
    public static Batch_Data_Entry_Settings__c getBDESettings() {
        if(Test.isRunningTest() && bdeSettings == null) {
            bdeSettings = new Batch_Data_Entry_Settings__c();
            configBDESettings(bdeSettings);
        } else if(bdeSettings == null) {
            bdeSettings = Batch_Data_Entry_Settings__c.getInstance();
            if(bdeSettings.Id == null)
                bdeSettings = getOrgBDESettings();
        }
        return bdeSettings;
    }

    /*******************************************************************************************************
    * @description Returns the default Address Verification settings.
    * @return Addr_Verification_Settings__c Custom settings record for Address Verification configuration. At the org level,
    * if no user level settings are defined. The ID field should be checked to determine if the returned record already
    * exists or doesn't exist in the database.
    */
    public static Addr_Verification_Settings__c getAddressVerificationSettings() {
        if(Test.isRunningTest() && addressVerificationSettings == null) {
            addressVerificationSettings = new Addr_Verification_Settings__c();
            configAddressVerificationSettings(addressVerificationSettings);
        } else if(addressVerificationSettings == null) {
            addressVerificationSettings = Addr_Verification_Settings__c.getInstance();
            if(addressVerificationSettings.Id == null)
                addressVerificationSettings = getOrgAddressVerificationSettings();
        }
        return addressVerificationSettings;
    }

    /*******************************************************************************************************
    * @description Returns the default Household Naming settings.
    * @return Household_Naming_Settings__c Custom settings record for Household Naming configuration. At the org level, if
    * no user level settings are defined. The ID field should be checked to determine if the returned record already
    * exists or doesn't exist in the database.
    */
    public static Household_Naming_Settings__c getHouseholdNamingSettings() {
        if(Test.isRunningTest() && householdNamingSettings == null) {
            householdNamingSettings = new Household_Naming_Settings__c();
            configHouseholdNamingSettings(householdNamingSettings);
        } else if (householdNamingSettings == null) {
            householdNamingSettings = Household_Naming_Settings__c.getInstance();
            if(householdNamingSettings.Id == null)
                householdNamingSettings = getOrgHouseholdNamingSettings();
        }
        return householdNamingSettings;
    }

    /*******************************************************************************************************
    * @description Returns the default Allocations settings.
    * @return Allocations_Settings__c Custom settings record for Allocations configuration. At the org level, if no user level
    * settings are defined. The ID field should be checked to determine if the returned record already exists or doesn't exist
    * in the database.
    */
    public static Allocations_Settings__c getAllocationsSettings() {
        if(Test.isRunningTest() && allocationsSettings == null) {
            allocationsSettings = new Allocations_Settings__c();
            configAllocationsSettings(allocationsSettings);
        } else if (allocationsSettings == null) {
            allocationsSettings = Allocations_Settings__c.getInstance();
            if (allocationsSettings.Id == null) {
                allocationsSettings = getOrgAllocationsSettings();
            }
        }
        return allocationsSettings;
    }

    /*******************************************************************************************************
    * @description Returns the default Data Import settings.
    * @return Data_Import_Settings__c Custom settings record for Data Import configuration. At the org level, if no user level
    * settings are defined. The ID field should be checked to determine if the returned record already exists or doesn't exist
    * in the database.
    */
    public static Data_Import_Settings__c getDataImportSettings() {
        if(Test.isRunningTest() && dataImportSettings == null) {
            dataImportSettings = new Data_Import_Settings__c();
        } else if (dataImportSettings == null) {
            dataImportSettings = Data_Import_Settings__c.getInstance();
            if (dataImportSettings.Id == null)
                dataImportSettings = getOrgDataImportSettings();
        }
        // always call config, to deal with new settings we've added
        // we'll only config those setting that are null
        configDataImportSettings(dataImportSettings);
        return dataImportSettings;
    }

    /*******************************************************************************************************
    * @description Returns the org-level Contacts and Orgs settings. Default org-level settings will be created
    * if none exist. Meant to be called only from settings page and install script.
    * @return npe01__Contacts_And_Orgs_Settings__c Org-level settings for Contacts and Orgs.
    */
    public static npe01__Contacts_And_Orgs_Settings__c getOrgContactsSettings() {
        if(orgContactsSettings == null) {
            orgContactsSettings = npe01__Contacts_And_Orgs_Settings__c.getOrgDefaults();
            if(orgContactsSettings.Id == null) {
                configContactsSettings(orgContactsSettings);
                orgContactsSettings.Setupownerid = UserInfo.getOrganizationId();
                if(!Test.isRunningTest())
                    upsert orgContactsSettings;
            }
        }
        return orgContactsSettings;
    }

    /*******************************************************************************************************
    * @description Returns the org-level Households settings. Default org-level settings will be created
    * if none exist. Meant to be called only from settings page and install script.
    * @return npo02__Households_Settings__c Org-level settings for Households.
    */
    public static npo02__Households_Settings__c getOrgHouseholdsSettings() {
        if(orgHouseholdsSettings == null) {
            orgHouseholdsSettings = npo02__Households_Settings__c.getOrgDefaults();
            if(orgHouseholdsSettings.Id == null) {
                configHouseholdSettings(orgHouseholdsSettings);
                orgHouseholdsSettings.Setupownerid = UserInfo.getOrganizationId();
                if(!Test.isRunningTest())
                    upsert orgHouseholdsSettings;
            }
        }
        return orgHouseholdsSettings;
    }

    /*******************************************************************************************************
    * @description Returns the org-level Recurring Donation settings. Default org-level settings will be created
    * if none exist. Meant to be called only from settings page and install script.
    * @return npe03__Recurring_Donations_Settings__c Org-level settings for Recurring Donations.
    */
    public static npe03__Recurring_Donations_Settings__c getOrgRecurringDonationsSettings() {
        if(orgRecurringDonationsSettings == null) {
            orgRecurringDonationsSettings = npe03__Recurring_Donations_Settings__c.getOrgDefaults();
            if(orgRecurringDonationsSettings.Id == null || orgRecurringDonationsSettings.npe03__Open_Opportunity_Behavior__c == null) {
                configRecurringDonationsSettings(orgRecurringDonationsSettings);
                if(!Test.isRunningTest())
                    upsert orgRecurringDonationsSettings;
            }
        }
        return orgRecurringDonationsSettings;
    }

    /*******************************************************************************************************
    * @description Returns the org-level Relationship settings. Default org-level settings will be created
    * if none exist. Meant to be called only from settings page and install script.
    * @return npe4__Relationship_Settings__c Org-level settings for Relationships.
    */
    public static npe4__Relationship_Settings__c getOrgRelationshipSettings() {
        if(orgRelationshipsSettings == null) {
            orgRelationshipsSettings = npe4__Relationship_Settings__c.getOrgDefaults();
            if(orgRelationshipsSettings.Id == null) {
                configRelationshipsSettings(orgRelationshipsSettings);
                if(!Test.isRunningTest())
                    upsert orgRelationshipsSettings;
            }
        }
        return orgRelationshipsSettings;
    }

    /*******************************************************************************************************
    * @description Returns the org-level Affiliation settings. Default org-level settings will be created
    * if none exist. Meant to be called only from settings page and install script.
    * @return npe5__Affiliations_Settings__c Org-level settings for Affiliations.
    */
    public static npe5__Affiliations_Settings__c getOrgAffiliationsSettings() {
        if(orgAffiliationsSettings == null) {
            orgAffiliationsSettings = npe5__Affiliations_Settings__c.getOrgDefaults();
            if(orgAffiliationsSettings.Id == null) {
                configAffiliationsSettings(orgAffiliationsSettings);
                if(!Test.isRunningTest())
                    upsert orgAffiliationsSettings;
            }
        }
        return orgAffiliationsSettings;
    }

    /*******************************************************************************************************
    * @description Returns the org-level Error settings. Default org-level settings will be created
    * if none exist. Meant to be called only from settings page and install script.
    * @return Error_Settings__c Org-level settings for Errors.
    */
    public static Error_Settings__c getOrgErrorSettings() {
        if(orgErrorSettings == null) {
            orgErrorSettings = Error_Settings__c.getOrgDefaults();
            if(orgErrorSettings.Id == null) {
                configErrorSettings(orgErrorSettings, null);
                if(!Test.isRunningTest())
                    upsert orgErrorSettings;
            }
        }
        return orgErrorSettings;
    }

    /*******************************************************************************************************
    * @description Returns the org-level Batch Data Entry settings. Default org-level settings will be created
    * if none exist. Meant to be called only from settings page and install script.
    * @return Batch_Data_Entry_Settings__c Org-level settings for Batch Data Entry.
    */
    public static Batch_Data_Entry_Settings__c getOrgBDESettings() {
        if(orgBDESettings == null) {
            orgBDESettings = Batch_Data_Entry_Settings__c.getOrgDefaults();
            if(orgBDESettings.Id == null) {
                configBDESettings(orgBDESettings);
                if(!Test.isRunningTest())
                    upsert orgBDESettings;
            }
        }
        return orgBDESettings;
    }

    /*******************************************************************************************************
    * @description Returns the org-level Address Verification settings. Default org-level settings will be created
    * if none exist. Meant to be called only from settings page and install script.
    * @return Addr_Verification_Settings__c Org-level settings for Address Verification.
    */
    public static Addr_Verification_Settings__c getOrgAddressVerificationSettings() {
        if(orgAddressVerificationSettings == null) {
            orgAddressVerificationSettings = Addr_Verification_Settings__c.getOrgDefaults();
            if(orgAddressVerificationSettings.Id == null) {
                configAddressVerificationSettings(orgAddressVerificationSettings);
                if(!Test.isRunningTest())
                    upsert orgAddressVerificationSettings;
            }
        }
        return orgAddressVerificationSettings;
    }

    /*******************************************************************************************************
    * @description Returns the org-level Household Naming settings. Default org-level settings will be created
    * if none exist. Meant to be called only from settings page and install script.
    * @return Household_Naming_Settings__c Org-level settings for Household Naming.
    */
    public static Household_Naming_Settings__c getOrgHouseholdNamingSettings() {
        if(orgHouseholdNamingSettings == null) {
            orgHouseholdNamingSettings = Household_Naming_Settings__c.getOrgDefaults();
            if(orgHouseholdNamingSettings.Id == null) {
                configHouseholdNamingSettings(orgHouseholdNamingSettings);
                if(!Test.isRunningTest())
                    upsert orgHouseholdNamingSettings;
            }
        }
        return orgHouseholdNamingSettings;
    }

    /*******************************************************************************************************
    * @description Returns the org-level Allocation settings. Default org-level settings will be created
    * if none exist. Meant to be called only from settings page and install script.
    * @return Allocations_Settings__c Org-level settings for Allocations.
    */
    public static Allocations_Settings__c getOrgAllocationsSettings() {
        if (orgAllocationsSettings==null) {
            orgAllocationsSettings = Allocations_Settings__c.getOrgDefaults();
            if (orgAllocationsSettings.Id == null) {
                configAllocationsSettings(orgAllocationsSettings);
                if(!Test.isRunningTest())
                    upsert orgAllocationsSettings;
            }
        }
        return orgAllocationsSettings;
    }

    /*******************************************************************************************************
    * @description Returns the org-level Data Import settings. Default org-level settings will be created
    * if none exist. Meant to be called only from settings page and install script.
    * @return Data_Import_Settings__c Org-level settings for Data Import.
    */
    public static Data_Import_Settings__c getOrgDataImportSettings() {
        if (orgDataImportSettings == null) {
            orgDataImportSettings = Data_Import_Settings__c.getOrgDefaults();
            if (orgDataImportSettings.Id == null) {
                configDataImportSettings(orgDataImportSettings);
                if(!Test.isRunningTest()) {
                    upsert orgDataImportSettings;
                }
            }
        }
        return orgDataImportSettings;
    }

    /*******************************************************************************************************
     * Private methods that will configure the default org-level custom settings.
     **/
    private static void configContactsSettings(npe01__Contacts_And_Orgs_Settings__c cs) {
        //this setting does nothing, but needs to be extracted from the tests before removing
        cs.npe01__Enable_Opportunity_Contact_Role_Trigger__c = false;
        cs.npe01__Payments_Enabled__c  = true;
        cs.npe01__Opportunity_Contact_Role_Default_role__c = DEFAULT_OPPORTUNITY_CONTACT_ROLE_DONOR;
        cs.Contact_Role_for_Organizational_Opps__c = DEFAULT_OPPORTUNITY_CONTACT_ROLE_SOFT_CREDIT;
        cs.npe01__Account_Processor__c = CAO_Constants.HH_ACCOUNT_PROCESSOR;
        cs.Opp_RecTypes_Excluded_for_Payments__c = null;
        cs.Opp_Types_Excluded_for_Payments__c = null;
        Recordtypeinfo householdAccount = Schema.SObjectType.Account.getRecordTypeInfosByName().get(CAO_Constants.HH_ACCOUNT_PROCESSOR);
        if(householdAccount != null)
            cs.npe01__HH_Account_RecordTypeID__c = householdAccount.getRecordTypeId();
    }

    private static void configHouseholdSettings(npo02__Households_Settings__c hs) {
        String oldProcessor = '';
        //modified to check again the Id instead of the object
        //get the model they used to be in
        Schema.DescribeFieldResult F = Schema.sObjectType.Contact.fields.npo02__SystemHouseholdProcessor__c;
        List<Schema.PicklistEntry> P = F.getPicklistValues();

        for(Schema.PicklistEntry pe : P){
            if (pe.isDefaultValue()){
                if (pe.getValue() == HH_Households.ALL_PROCESSOR){
                    oldProcessor = HH_Households.ALL_PROCESSOR;
                } else if (pe.getValue() == HH_Households.ALL_INDIVIDUALS_PROCESSOR){
                    oldProcessor = HH_Households.ALL_INDIVIDUALS_PROCESSOR;
                } else if (pe.getValue() == HH_Households.NO_HOUSEHOLDS_PROCESSOR){
                    oldProcessor = HH_Households.NO_HOUSEHOLDS_PROCESSOR;
                }
                break;
            }
        }
        //set them up with their old setting in the new settings object
        if (oldProcessor == HH_Households.ALL_PROCESSOR){
            hs.npo02__Household_Rules__c = HH_Households.ALL_PROCESSOR;
        } else if (oldProcessor == HH_Households.ALL_INDIVIDUALS_PROCESSOR){
            hs.npo02__Household_Rules__c = HH_Households.ALL_INDIVIDUALS_PROCESSOR;
        } else if (oldProcessor == HH_Households.NO_HOUSEHOLDS_PROCESSOR){
            hs.npo02__Household_Rules__c = HH_Households.NO_HOUSEHOLDS_PROCESSOR;
        } else {
            hs.npo02__Household_Rules__c = HH_Households.NO_HOUSEHOLDS_PROCESSOR;
        }

        hs.npo02__Household_Member_Contact_Role__c = label.npo02.Household_Member_Contact_Role;
        hs.npo02__Always_Rollup_to_Primary_Contact__c = false;
        hs.npo02__Enable_Opp_Rollup_Triggers__c = true;
        hs.npo02__Excluded_Account_Opp_Rectypes__c = null;
        hs.npo02__Excluded_Account_Opp_Types__c = null;
        hs.npo02__Excluded_Contact_Opp_Rectypes__c = null;
        hs.npo02__Excluded_Contact_Opp_Types__c = null;
        hs.npo02__Membership_Record_Types__c = null;
        hs.npo02__Rollup_N_Day_Value__c = 365;
        hs.npo02__Membership_Grace_Period__c = 30;
        hs.npo02__Advanced_Household_Naming__c = true;
        hs.npo02__Async_Household_Naming__c = false;
        hs.npo02__Schedule_Job_Limit__c = 25;
        hs.npo02__Household_OCR_Excluded_Recordtypes__c = null;
        hs.npo02__Household_Creation_Excluded_Recordtypes__c = null;
        hs.npo02__Enable_Soft_Credit_Rollups__c = true;
        hs.npo02__Soft_Credit_Roles__c = 'Matched Donor;Soft Credit;Household Member';
        hs.Matched_Donor_Role__c = 'Matched Donor';
        hs.npo02__Household_Contact_Roles_On__c = true;

        // new HH Account model overrides having HH objects
        if (contactsSettings != null && contactsSettings.npe01__Account_Processor__c == CAO_Constants.HH_ACCOUNT_PROCESSOR) {
            hs.npo02__Household_Rules__c = HH_Households.NO_HOUSEHOLDS_PROCESSOR;
        }
    }

    private static void configRecurringDonationsSettings(npe03__Recurring_Donations_Settings__c rds) {
        //if the save behavior is null, then we'll need to upsert new settings, otherwise, we have valid settings as its
        //the only field w/o a default defined
        if (rds.npe03__Open_Opportunity_Behavior__c == null) {
            rds.npe03__Add_Campaign_to_All_Opportunites__c = true;
            rds.npe03__Enable_Update_Check__c = true;
            //rds.npe03__Error_Email_Notifications__c = 'All Sys Admins'; *This field has been moved to the ERR_Settings__c custom setting
            rds.npe03__Maximum_Donations__c = 50;
            rds.Recurring_Donation_Batch_Size__c = 50;
            rds.npe03__Opportunity_Forecast_Months__c = 12;
            rds.npe03__Update_Check_Interval__c = 90;
            rds.npe03__Open_Opportunity_Behavior__c = RD_RecurringDonations.RecurringDonationCloseOptions.Mark_Opportunities_Closed_Lost.name();
            List<RecordType> oppRecordTypes = [select id from RecordType where sobjecttype = 'Opportunity' and IsActive = true];
            if(oppRecordTypes.size() > 0)
                rds.npe03__Record_Type__c = oppRecordTypes[0].id;
        }
    }

    private static void configRelationshipsSettings(npe4__Relationship_Settings__c rs) {
        rs.npe4__Reciprocal_Method__c = 'List Setting';
    }

    private static void configAffiliationsSettings(npe5__Affiliations_Settings__c afs) {
        afs.npe5__Automatic_Affiliation_Creation_Turned_On__c = true;
    }

    private static void configErrorSettings(Error_Settings__c es, String notificationsTo) {
        es.Store_Errors_On__c = true;
        es.Error_Notifications_On__c = true;
        es.Error_Notifications_To__c = ERR_Notifier.NotificationOptions.sysAdmins;
        es.Disable_Error_Handling__c = false;
        es.Enable_Debug__c = false;
        es.Respect_Duplicate_Rule_Settings__c = false;
    }

    private static void configBDESettings(Batch_Data_Entry_Settings__c bds) {
        bds.Allow_Blank_Opportunity_Names__c = true;
        bds.Opportunity_Naming__c = true;
    }

    private static void configAddressVerificationSettings(Addr_Verification_Settings__c avs) {
        avs.Enable_Automatic_Verification__c = false;
        avs.Reject_Ambiguous_Addresses__c = false;
    }

    private static void configHouseholdNamingSettings(Household_Naming_Settings__c hns) {
        hns.Household_Name_Format__c = '{!LastName} ' + label.npo02.DefaultHouseholdName;
        hns.Formal_Greeting_Format__c = '{!{!Salutation} {!FirstName}} {!LastName}';
        hns.Informal_Greeting_Format__c = '{!{!FirstName}}';
        hns.Name_Connector__c = label.npo02.HouseholdNameConnector;
        hns.Name_Overrun__c = label.npo02.HouseholdNameOverrun;
        hns.Contact_Overrun_Count__c = 9;
        hns.Implementing_Class__c = 'HH_NameSpec';
    }

    public static void configAllocationsSettings(Allocations_Settings__c allosettings) {
        //disable allocations by default
        allosettings.Default_Allocations_Enabled__c = false;
        allosettings.Default__c = null;
        allosettings.Excluded_Opp_RecTypes__c = null;
        allosettings.Excluded_Opp_Types__c = null;
        allosettings.Payment_Allocations_Enabled__c = false;
        allosettings.Rollup_N_Day_Value__c = 365;
        allosettings.Use_Fiscal_Year_for_Rollups__c = false;
    }

    private static void configDataImportSettings(Data_Import_Settings__c dis) {
        if (dis.Batch_Size__c == null) {
            dis.Batch_Size__c = 50;
        }
        if (dis.Contact_Matching_Rule__c == null) {
            dis.Contact_Matching_Rule__c = 'Firstname,Lastname,Email';
        }
        if (dis.Donation_Matching_Behavior__c == null) {
            dis.Donation_Matching_Behavior__c = BDI_DataImport_API.DoNotMatch;
        }
        if (dis.Donation_Matching_Rule__c == null) {
            dis.Donation_Matching_Rule__c = UTIL_Namespace.StrTokenNSPrefix('Donation_Amount__c') + ';' +
                UTIL_Namespace.StrTokenNSPrefix('Donation_Date__c');
        }
        if (dis.Donation_Date_Range__c == null) {
            dis.Donation_Date_Range__c = 0;
        }
    }

    /*******************************************************************************************************
    * @description Creates instance of settings to use in tests. It does not insert it, but all other methods will see these settings
    * as the configured settings.
    * @parameter mySettings Settings instance with the values to set.
    * @return npe01__Contacts_And_Orgs_Settings__c The configured settings.
    **/
    public static npe01__Contacts_And_Orgs_Settings__c getContactsSettingsForTests(npe01__Contacts_And_Orgs_Settings__c mySettings) {
        if(contactsSettings == null)
            contactsSettings = new npe01__Contacts_And_Orgs_Settings__c();

        //create our own based on what's passed in from the test
        contactsSettings.npe01__One_to_One_RecordTypeID__c = mySettings.npe01__One_to_One_RecordTypeID__c;
        contactsSettings.npe01__HH_Account_RecordTypeID__c = mySettings.npe01__HH_Account_RecordTypeID__c;
        contactsSettings.npe01__Account_Processor__c = mySettings.npe01__Account_Processor__c;
        contactsSettings.npe01__Enable_Opportunity_Contact_Role_Trigger__c = mySettings.npe01__Enable_Opportunity_Contact_Role_Trigger__c;
        contactsSettings.npe01__Opportunity_Contact_Role_Default_role__c = mySettings.npe01__Opportunity_Contact_Role_Default_role__c;
        contactsSettings.Contact_Role_for_Organizational_Opps__c = mySettings.Contact_Role_for_Organizational_Opps__c;
        contactsSettings.npe01__Disable_Account_Model_Trigger__c = mySettings.npe01__Disable_Account_Model_Trigger__c;
        contactsSettings.npe01__Payments_Enabled__c = mySettings.npe01__Payments_Enabled__c;
        contactsSettings.Opp_RecTypes_Excluded_for_Payments__c = mySettings.Opp_RecTypes_Excluded_for_Payments__c;
        contactsSettings.Opp_Types_Excluded_for_Payments__c = mySettings.Opp_Types_Excluded_for_Payments__c;
        contactsSettings.Automatic_Campaign_Member_Management__c = mySettings.Automatic_Campaign_Member_Management__c;
        contactsSettings.Campaign_Member_Responded_Status__c = mySettings.Campaign_Member_Responded_Status__c;
        contactsSettings.Campaign_Member_Non_Responded_Status__c = mySettings.Campaign_Member_Non_Responded_Status__c;
        contactsSettings.Organizational_Account_Addresses_Enabled__c = mySettings.Organizational_Account_Addresses_Enabled__c;
        contactsSettings.Simple_Address_Change_Treated_as_Update__c = mySettings.Simple_Address_Change_Treated_as_Update__c;
        contactsSettings.Household_Account_Addresses_Disabled__c = mySettings.Household_Account_Addresses_Disabled__c;
        contactsSettings.Payments_Auto_Close_Stage_Name__c = mySettings.Payments_Auto_Close_Stage_Name__c;
        contactsSettings.Honoree_Opportunity_Contact_Role__c = mySettings.Honoree_Opportunity_Contact_Role__c;
        contactsSettings.Notification_Recipient_Opp_Contact_Role__c = mySettings.Notification_Recipient_Opp_Contact_Role__c;
        orgContactsSettings = contactsSettings;
        return contactsSettings;
    }

    /*******************************************************************************************************
    * @description Creates instance of settings to use in tests. It does not insert it, but all other methods will see these settings
    * as the configured settings.
    * @parameter mySettings Settings instance with the values to set.
    * @return npo02__Households_Settings__c The configured settings.
    **/
    public static npo02__Households_Settings__c getHouseholdsSettingsForTests(npo02__Households_Settings__c mySettings) {
        if(householdsSettings == null) {
            householdsSettings = new npo02__Households_Settings__c();
        }

        //create our own based on what's passed in from the test
        householdsSettings.npo02__Household_Rules__c = mySettings.npo02__Household_Rules__c;
        householdsSettings.npo02__Household_Contact_Roles_On__c = mySettings.npo02__Household_Contact_Roles_On__c;
        householdsSettings.npo02__Household_Member_Contact_Role__c = mySettings.npo02__Household_Member_Contact_Role__c;
        householdsSettings.npo02__Always_Rollup_to_Primary_Contact__c = mySettings.npo02__Always_Rollup_to_Primary_Contact__c;
        householdsSettings.npo02__Enable_Opp_Rollup_Triggers__c = mySettings.npo02__Enable_Opp_Rollup_Triggers__c;
        householdsSettings.npo02__Excluded_Account_Opp_Rectypes__c = mySettings.npo02__Excluded_Account_Opp_Rectypes__c;
        householdsSettings.npo02__Excluded_Account_Opp_Types__c = mySettings.npo02__Excluded_Account_Opp_Types__c;
        householdsSettings.npo02__Excluded_Contact_Opp_Rectypes__c = mySettings.npo02__Excluded_Contact_Opp_Rectypes__c;
        householdsSettings.npo02__Excluded_Contact_Opp_Types__c = mySettings.npo02__Excluded_Contact_Opp_Types__c;
        householdsSettings.npo02__Membership_Grace_Period__c = mySettings.npo02__Membership_Grace_Period__c;
        householdsSettings.npo02__Rollup_N_Day_Value__c = mySettings.npo02__Rollup_N_Day_Value__c;
        householdsSettings.npo02__Membership_Record_Types__c = mySettings.npo02__Membership_Record_Types__c;
        householdsSettings.npo02__Advanced_Household_Naming__c = mySettings.npo02__Advanced_Household_Naming__c;
        householdsSettings.npo02__Enable_Soft_Credit_Rollups__c = mySettings.npo02__Enable_Soft_Credit_Rollups__c;
        householdsSettings.npo02__Soft_Credit_Roles__c = mySettings.npo02__Soft_Credit_Roles__c;
        householdsSettings.Matched_Donor_Role__c = mySettings.Matched_Donor_Role__c;
        householdsSettings.npo02__Household_OCR_Excluded_Recordtypes__c = mySettings.npo02__Household_OCR_Excluded_Recordtypes__c;
        householdsSettings.npo02__Household_Creation_Excluded_Recordtypes__c = mySettings.npo02__Household_Creation_Excluded_Recordtypes__c;
        householdsSettings.npo02__Household_Mailing_List_ID__c = mySettings.npo02__Household_Mailing_List_ID__c;
        householdsSettings.npo02__Schedule_Job_Limit__c = 25;
        householdsSettings.Use_Dated_Conversion_Rates__c = mySettings.Use_Dated_Conversion_Rates__c;
        householdsSettings.Opportunity_Committed_Stages__c = mySettings.Opportunity_Committed_Stages__c;
        householdsSettings.Opportunity_Finalized_Stages__c = mySettings.Opportunity_Finalized_Stages__c;

        orgHouseholdsSettings = householdsSettings;

        // if the caller explicitly is testing Household objects, make sure we have HH Accounts turned off.
        if (householdsSettings != null && householdsSettings.npo02__Household_Rules__c != HH_Households.NO_HOUSEHOLDS_PROCESSOR) {
            if (contactsSettings != null && contactsSettings.npe01__Account_Processor__c == CAO_Constants.HH_ACCOUNT_PROCESSOR) {
                contactsSettings.npe01__Account_Processor__c = CAO_Constants.ONE_TO_ONE_PROCESSOR;
            }
        }
        return householdsSettings;
    }

    /*******************************************************************************************************
    * @description Creates instance of settings to use in tests. It does not insert it, but all other methods will see these settings
    * as the configured settings.
    * @parameter mySettings Settings instance with the values to set.
    * @return npe4__Relationship_Settings__c The configured settings.
    **/
    public static npe4__Relationship_Settings__c getRelationshipsSettingsForTests(npe4__Relationship_Settings__c mySettings) {
        if(relationshipsSettings == null)
            relationshipsSettings = new npe4__Relationship_Settings__c();

        relationshipsSettings.npe4__Reciprocal_Method__c = mySettings.npe4__Reciprocal_Method__c;
        relationshipsSettings.npe4__Gender_Field__c = mySettings.npe4__Gender_Field__c;
        orgRelationshipsSettings = relationshipsSettings;
        return relationshipsSettings;
    }

    /*******************************************************************************************************
    * @description Creates instance of settings to use in tests. It does not insert it, but all other methods will see these settings
    * as the configured settings.
    * @parameter mySettings Settings instance with the values to set.
    * @return npe5__Affiliations_Settings__c The configured settings.
    **/
    public static npe5__Affiliations_Settings__c getAffiliationsSettingsForTests(npe5__Affiliations_Settings__c mySettings) {
        if(affiliationsSettings == null)
           affiliationsSettings = new npe5__Affiliations_Settings__c();

        affiliationsSettings.npe5__Automatic_Affiliation_Creation_Turned_On__c = mySettings.npe5__Automatic_Affiliation_Creation_Turned_On__c;
        orgAffiliationsSettings = affiliationsSettings;
        return affiliationsSettings;
    }

    /*******************************************************************************************************
    * @description Creates instance of settings to use in tests. It does not insert it, but all other methods will see these settings
    * as the configured settings.
    * @parameter mySettings Settings instance with the values to set.
    * @return Error_Settings__c The configured settings.
    **/
    public static Error_Settings__c getErrorSettingsForTests(Error_Settings__c mySettings) {
        if(errorSettings == null)
           errorSettings = new Error_Settings__c();

        errorSettings.Error_Notifications_On__c = mySettings.Error_Notifications_On__c;
        errorSettings.Error_Notifications_To__c = mySettings.Error_Notifications_To__c;
        errorSettings.Store_Errors_On__c = mySettings.Store_Errors_On__c;
        errorSettings.Respect_Duplicate_Rule_Settings__c = mySettings.Respect_Duplicate_Rule_Settings__c;
        orgErrorSettings = errorSettings;
        return errorSettings;
    }

    /*******************************************************************************************************
    * @description Creates instance of settings to use in tests. It does not insert it, but all other methods will see these settings
    * as the configured settings.
    * @parameter mySettings Settings instance with the values to set.
    * @return Allocations_Settings__c The configured settings.
    **/
    public static Allocations_Settings__c getAllocationsSettingsForTests(Allocations_Settings__c mySettings) {
        if (allocationsSettings == null)
            allocationsSettings = new Allocations_Settings__c();

        allocationsSettings.Default_Allocations_Enabled__c = mySettings.Default_Allocations_Enabled__c;
        allocationsSettings.Default__c = mySettings.Default__c;
        allocationsSettings.Excluded_Opp_RecTypes__c = mySettings.Excluded_Opp_RecTypes__c;
        allocationsSettings.Excluded_Opp_Types__c = mySettings.Excluded_Opp_Types__c;
        allocationsSettings.Payment_Allocations_Enabled__c = mySettings.Payment_Allocations_Enabled__c;
        allocationsSettings.Rollup_N_Day_Value__c = mySettings.Rollup_N_Day_Value__c;
        allocationsSettings.Use_Fiscal_Year_for_Rollups__c = mySettings.Use_Fiscal_Year_for_Rollups__c;
        orgAllocationsSettings = allocationsSettings;
        return allocationsSettings;
    }

    /*******************************************************************************************************
    * @description Creates instance of settings to use in tests. It does not insert it, but all other methods will see these settings
    * as the configured settings.
    * @parameter mySettings Settings instance with the values to set.
    * @return npe03__Recurring_Donations_Settings__c The configured settings.
    **/
    public static npe03__Recurring_Donations_Settings__c getRecurringDonationsSettingsForTest(npe03__Recurring_Donations_Settings__c mySettings) {
        if (recurringDonationsSettings == null)
            recurringDonationsSettings = new npe03__Recurring_Donations_Settings__c();

        recurringDonationsSettings.npe03__Opportunity_Forecast_Months__c = mySettings.npe03__Opportunity_Forecast_Months__c;
        recurringDonationsSettings.npe03__Maximum_Donations__c = mySettings.npe03__Maximum_Donations__c;
        recurringDonationsSettings.npe03__Open_Opportunity_Behavior__c = mySettings.npe03__Open_Opportunity_Behavior__c;
        recurringDonationsSettings.npe03__Add_Campaign_to_All_Opportunites__c = mySettings.npe03__Add_Campaign_to_All_Opportunites__c;
        recurringDonationsSettings.npe03__Error_Email_Notifications__c = mySettings.npe03__Error_Email_Notifications__c;
        recurringDonationsSettings.Recurring_Donation_Batch_Size__c = mySettings.Recurring_Donation_Batch_Size__c;
        orgRecurringDonationsSettings = recurringDonationsSettings;
        return recurringDonationsSettings;
    }

    /*******************************************************************************************************
    * @description Creates instance of settings to use in tests. It does not insert it, but all other methods will see these settings
    * as the configured settings.
    * @parameter mySettings Settings instance with the values to set.
    * @return Household_Naming_Settings__c The configured settings.
    **/
    public static Household_Naming_Settings__c getHouseholdNamingSettingsForTests(Household_Naming_Settings__c mySettings) {
      if(householdNamingSettings == null)
        householdNamingSettings = new Household_Naming_Settings__c();

      householdNamingSettings.Household_Name_Format__c = mySettings.Household_Name_Format__c;
      householdNamingSettings.Formal_Greeting_Format__c = mySettings.Formal_Greeting_Format__c;
      householdNamingSettings.Informal_Greeting_Format__c = mySettings.Informal_Greeting_Format__c;
      householdNamingSettings.Name_Connector__c = mySettings.Name_Connector__c;
      householdNamingSettings.Name_Overrun__c = mySettings.Name_Overrun__c;
      householdNamingSettings.Contact_Overrun_Count__c = mySettings.Contact_Overrun_Count__c;
      householdNamingSettings.Implementing_Class__c = mySettings.Implementing_Class__c;

      orgHouseholdNamingSettings = householdNamingSettings;
      return householdNamingSettings;
    }

    /*******************************************************************************************************
    * @description Returns the default Customizable Rollups settings.
    * @return Customizable_Rollup_Settings__c
    */
    public static Customizable_Rollup_Settings__c getCustomizableRollupSettings() {
        if(Test.isRunningTest() && customizableRollupSettings == null) {
            customizableRollupSettings = new Customizable_Rollup_Settings__c();
            configRollupSettings(customizableRollupSettings);
        } else if (customizableRollupSettings == null) {
            customizableRollupSettings = Customizable_Rollup_Settings__c.getInstance();
            if(customizableRollupSettings.Id == null) {
                customizableRollupSettings = getOrgCustomizableRollupSettings();
            }
        }
        return customizableRollupSettings;
    }

    /*******************************************************************************************************
    * @description Returns the Org Level Customizable Rollups settings.
    * @return Customizable_Rollup_Settings__c
    */
    public static Customizable_Rollup_Settings__c getOrgCustomizableRollupSettings() {
        if(orgCustomizableRollupSettings == null) {
            orgCustomizableRollupSettings = Customizable_Rollup_Settings__c.getOrgDefaults();
            if(orgCustomizableRollupSettings.Id == null) {
                configRollupSettings(orgCustomizableRollupSettings);
                if(!Test.isRunningTest()) {
                    upsert orgCustomizableRollupSettings;
                }
            }
        }
        return orgCustomizableRollupSettings;
    }

    private static void configRollupSettings(Customizable_Rollup_Settings__c crs) {
        // New default settings for the Customizable Rollups engine
        crs.Customizable_Rollups_Enabled__c = false;
        crs.Rollups_Account_Batch_Size__c = 200;
        crs.Rollups_Contact_Batch_Size__c = 200;
        crs.Rollups_Account_SkewMode_Batch_Size__c = 1000;
        crs.Rollups_Contact_SkewMode_Batch_Size__c = 1000;
        crs.Rollups_Account_Soft_Credit_Batch_Size__c = 200;
        crs.Rollups_Contact_Soft_Credit_Batch_Size__c = 200;
        crs.Rollups_GAU_Batch_Size__c = 1000;
        crs.Rollups_Skew_Dispatcher_Batch_Size__c = 300;
        crs.Rollups_Limit_on_Attached_Opps_for_Skew__c = 250;
        crs.Disable_Related_Records_Filter__c = false;
<<<<<<< HEAD
        crs.AccountHardCreditNonSkew_Incremental__c = true;
        crs.ContactHardCreditNonSkew_Incremental__c = true;
=======
>>>>>>> 78013478
    }

    /*******************************************************************************************************
    * @description Creates instance of settings to use in tests. It does not insert it, but all other methods
    * will see these settings as the configured settings.
    * @parameter mySettings Settings instance with the values to set.
    * @return Customizable_Rollup_Settings__c The configured settings.
    **/
    public static Customizable_Rollup_Settings__c getRollupSettingsForTests(Customizable_Rollup_Settings__c mySettings) {
        if(customizableRollupSettings == null) {
            customizableRollupSettings = new Customizable_Rollup_Settings__c();
        }

        // Customizable Rollups Settings
        customizableRollupSettings.Customizable_Rollups_Enabled__c = mySettings.Customizable_Rollups_Enabled__c;
        customizableRollupSettings.Rollups_Account_Batch_Size__c = mySettings.Rollups_Account_Batch_Size__c;
        customizableRollupSettings.Rollups_Contact_Batch_Size__c = mySettings.Rollups_Contact_Batch_Size__c;
        customizableRollupSettings.Rollups_Account_Soft_Credit_Batch_Size__c = mySettings.Rollups_Account_Soft_Credit_Batch_Size__c;
        customizableRollupSettings.Rollups_Contact_Soft_Credit_Batch_Size__c = mySettings.Rollups_Contact_Soft_Credit_Batch_Size__c;
        customizableRollupSettings.Rollups_Account_SkewMode_Batch_Size__c  = mySettings.Rollups_Account_SkewMode_Batch_Size__c;
        customizableRollupSettings.Rollups_Contact_SkewMode_Batch_Size__c  = mySettings.Rollups_Contact_SkewMode_Batch_Size__c;
        customizableRollupSettings.Rollups_GAU_Batch_Size__c = mySettings.Rollups_GAU_Batch_Size__c;
        customizableRollupSettings.Rollups_Skew_Dispatcher_Batch_Size__c = mySettings.Rollups_Skew_Dispatcher_Batch_Size__c;
        customizableRollupSettings.Rollups_Limit_on_Attached_Opps_for_Skew__c = mySettings.Rollups_Limit_on_Attached_Opps_for_Skew__c;
        customizableRollupSettings.Disable_Related_Records_Filter__c = mySettings.Disable_Related_Records_Filter__c;
        customizableRollupSettings.CMT_API_Status__c = mySettings.CMT_API_Status__c;
        customizableRollupSettings.AccountHardCreditNonSkew_Incremental__c = mySettings.AccountHardCreditNonSkew_Incremental__c;
        customizableRollupSettings.ContactHardCreditNonSkew_Incremental__c = mySettings.ContactHardCreditNonSkew_Incremental__c;
        customizableRollupSettings.Rollups_IncrementalLastNDays_FldOverride__c = mySettings.Rollups_IncrementalLastNDays_FldOverride__c;
        customizableRollupSettings.Rollups_IncrementalLastNDays_ValOverride__c = mySettings.Rollups_IncrementalLastNDays_ValOverride__c;

        orgCustomizableRollupSettings = customizableRollupSettings;

        return customizableRollupSettings;
    }

    /*******************************************************************************************************
    * @description Returns the default Levels settings.
    * @return Levels_Settings__c
    */
    public static Levels_Settings__c getLevelsSettings() {
        if(Test.isRunningTest() && levelsSettings == null) {
            levelsSettings = new Levels_Settings__c();
            configLevelsSettings(levelsSettings);
        } else if (levelsSettings == null) {
            levelsSettings = Levels_Settings__c.getInstance();
            if(levelsSettings.Id == null) {
                levelsSettings = getOrgLevelsSettings();
            }
        }
        return levelsSettings;
    }

    /*******************************************************************************************************
    * @description Returns the Org Levels settings.
    * @return Levels_Settings__c
    */
    public static Levels_Settings__c getOrgLevelsSettings() {
        if(orgLevelsSettings == null) {
            orgLevelsSettings = Levels_Settings__c.getOrgDefaults();
            if(orgLevelsSettings.Id == null) {
                configLevelsSettings(orgLevelsSettings);
                if(!Test.isRunningTest()) {
                    upsert orgLevelsSettings;
                }
            }
        }
        return orgLevelsSettings;
    }

    private static void configLevelsSettings(Levels_settings__c ls) {
        // New default settings for the Levels Assignment engine
        ls.Level_Assignment_Batch_Size__c = 200;
    }
}<|MERGE_RESOLUTION|>--- conflicted
+++ resolved
@@ -882,11 +882,8 @@
         crs.Rollups_Skew_Dispatcher_Batch_Size__c = 300;
         crs.Rollups_Limit_on_Attached_Opps_for_Skew__c = 250;
         crs.Disable_Related_Records_Filter__c = false;
-<<<<<<< HEAD
         crs.AccountHardCreditNonSkew_Incremental__c = true;
         crs.ContactHardCreditNonSkew_Incremental__c = true;
-=======
->>>>>>> 78013478
     }
 
     /*******************************************************************************************************
