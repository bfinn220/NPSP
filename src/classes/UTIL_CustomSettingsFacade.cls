/*
    Copyright (c) 2014, Salesforce.org
    All rights reserved.

    Redistribution and use in source and binary forms, with or without
    modification, are permitted provided that the following conditions are met:

    * Redistributions of source code must retain the above copyright
      notice, this list of conditions and the following disclaimer.
    * Redistributions in binary form must reproduce the above copyright
      notice, this list of conditions and the following disclaimer in the
      documentation and/or other materials provided with the distribution.
    * Neither the name of Salesforce.org nor the names of
      its contributors may be used to endorse or promote products derived
      from this software without specific prior written permission.

    THIS SOFTWARE IS PROVIDED BY THE COPYRIGHT HOLDERS AND CONTRIBUTORS
    "AS IS" AND ANY EXPRESS OR IMPLIED WARRANTIES, INCLUDING, BUT NOT
    LIMITED TO, THE IMPLIED WARRANTIES OF MERCHANTABILITY AND FITNESS
    FOR A PARTICULAR PURPOSE ARE DISCLAIMED. IN NO EVENT SHALL THE
    COPYRIGHT HOLDER OR CONTRIBUTORS BE LIABLE FOR ANY DIRECT, INDIRECT,
    INCIDENTAL, SPECIAL, EXEMPLARY, OR CONSEQUENTIAL DAMAGES (INCLUDING,
    BUT NOT LIMITED TO, PROCUREMENT OF SUBSTITUTE GOODS OR SERVICES;
    LOSS OF USE, DATA, OR PROFITS; OR BUSINESS INTERRUPTION) HOWEVER
    CAUSED AND ON ANY THEORY OF LIABILITY, WHETHER IN CONTRACT, STRICT
    LIABILITY, OR TORT (INCLUDING NEGLIGENCE OR OTHERWISE) ARISING IN
    ANY WAY OUT OF THE USE OF THIS SOFTWARE, EVEN IF ADVISED OF THE
    POSSIBILITY OF SUCH DAMAGE.
*/
/**
* @author Salesforce.org
* @date 2014
* @group Utilities
* @description Helper class that retrieves custom settings and sets defaults.
* Needs to be "without sharing" so that the Install Script can run it.
*/
public without sharing class UTIL_CustomSettingsFacade {
    public static final String DEFAULT_OPPORTUNITY_CONTACT_ROLE_DONOR = 'Donor';
    public static final String DEFAULT_OPPORTUNITY_CONTACT_ROLE_SOFT_CREDIT = 'Soft Credit';

    public static final Integer DEFAULT_ROLLUP_SKEW_MODE_BATCH_SIZE = 1000;
    public static final Integer DEFAULT_ROLLUP_BATCH_SIZE = 200;
    public static final Integer DEFAULT_ROLLUP_SKEW_DISPATCHER_SIZE = 300;
    public static final Integer DEFAULT_ROLLUP_ATTACHED_OPP_SKEW_LIMIT  = 250;


    //storing user-level custom settings in-memory to avoid trying to isert/update them
    //twice and thus trigger the "duplicate OwnerId" error
    static npe01__Contacts_And_Orgs_Settings__c contactsSettings;
    static npo02__Households_Settings__c householdsSettings;
    static npe03__Recurring_Donations_Settings__c recurringDonationsSettings;
    static npe4__Relationship_Settings__c relationshipsSettings;
    static npe5__Affiliations_Settings__c affiliationsSettings;
    static Error_Settings__c errorSettings;
    static Batch_Data_Entry_Settings__c bdeSettings;
    static Addr_Verification_Settings__c addressVerificationSettings;
    static Household_Naming_Settings__c householdNamingSettings;
    static Allocations_Settings__c allocationsSettings;
    static Data_Import_Settings__c dataImportSettings;
    static Customizable_Rollup_Settings__c customizableRollupSettings;
    static Levels_Settings__c levelsSettings;

    //storing org-level custom settings in-memory to avoid slowing down the settings page
    static npe01__Contacts_And_Orgs_Settings__c orgContactsSettings;
    static npo02__Households_Settings__c orgHouseholdsSettings;
    static npe03__Recurring_Donations_Settings__c orgRecurringDonationsSettings;
    static npe4__Relationship_Settings__c orgRelationshipsSettings;
    static npe5__Affiliations_Settings__c orgAffiliationsSettings;
    static Error_Settings__c orgErrorSettings;
    static Batch_Data_Entry_Settings__c orgBdeSettings;
    static Addr_Verification_Settings__c orgAddressVerificationSettings;
    static Household_Naming_Settings__c orgHouseholdNamingSettings;
    static Allocations_Settings__c orgAllocationsSettings;
    static Data_Import_Settings__c orgDataImportSettings;
    static Customizable_Rollup_Settings__c orgCustomizableRollupSettings;
    static Levels_Settings__c orgLevelsSettings;

    /*******************************************************************************************************
    * @description Resets specific Custom Settings that are updated after
    *   Record Type Settings have been fixed.
    * @return void
    */
    public static void reloadCustomSettingsOnRecordTypeCleanup() {
        contactsSettings = null;
        householdsSettings = null;
        allocationsSettings = null;
        recurringDonationsSettings = null;
        customizableRollupSettings = null;

        orgContactsSettings = null;
        orgHouseholdsSettings = null;
        orgAllocationsSettings = null;
        orgRecurringDonationsSettings = null;
        orgCustomizableRollupSettings = null;
    }

    /*******************************************************************************************************
    * @description Returns the default Contacts and Orgs settings.
    * @return npe01__Contacts_And_Orgs_Settings__c Custom settings record for Contacts and Orgs configuration.
    * At the org level, if no user level settings are defined. The ID field should be checked to determine if
    * the returned record already exists or doesn't exist in the database.
    */
    public static npe01__Contacts_And_Orgs_Settings__c getContactsSettings() {
        if(Test.isRunningTest() && contactsSettings == null) {
            contactsSettings = new npe01__Contacts_And_Orgs_Settings__c();
            configContactsSettings(contactsSettings);
        } else if (contactsSettings == null) {
            contactsSettings = npe01__Contacts_And_Orgs_Settings__c.getInstance();
            if(contactsSettings.Id == null)
                contactsSettings = getOrgContactsSettings();
        }
        return contactsSettings;
    }

    /*******************************************************************************************************
    * @description Returns the default Households settings.
    * @return npo02__Households_Settings__c Custom settings record for Households configuration. At the org level,
    * if no user level settings are defined. The ID field should be checked to determine if the returned record
    * already exists or doesn't exist in the database.
    */
    public static npo02__Households_Settings__c getHouseholdsSettings() {
        if(Test.isRunningTest() && householdsSettings == null) {
            householdsSettings = new npo02__Households_Settings__c();
            configHouseholdSettings(householdsSettings);
        } else if (householdsSettings == null) {
            householdsSettings = npo02__Households_Settings__c.getInstance();
            if(householdsSettings.Id == null)
                householdsSettings = getOrgHouseholdsSettings();
        }
        return householdsSettings;
    }

    /*******************************************************************************************************
    * @description Returns the default Recurring Donations settings.
    * @return npe03__Recurring_Donations_Settings__c Custom settings record for Recurring Donations configuration.
    * At the org level, if no user level settings are defined. The ID field should be checked to determine if the
    * returned record already exists or doesn't exist in the database.
    */
    public static npe03__Recurring_Donations_Settings__c getRecurringDonationsSettings() {

        if (Test.isRunningTest() && recurringDonationsSettings == null) {
            recurringDonationsSettings = new npe03__Recurring_Donations_Settings__c();
            configRecurringDonationsSettings(recurringDonationsSettings);

        } else if (recurringDonationsSettings == null) {
            recurringDonationsSettings = npe03__Recurring_Donations_Settings__c.getInstance();

            if (recurringDonationsSettings.Id == null) {
                recurringDonationsSettings = getOrgRecurringDonationsSettings();

            } else if (recurringDonationsSettings.npe03__Open_Opportunity_Behavior__c == null) {
                configRecurringDonationsSettings(recurringDonationsSettings);

                if (!Test.isRunningTest()) {
                    upsert recurringDonationsSettings;
                }
            }
        }
        return recurringDonationsSettings;
    }

    /*******************************************************************************************************
    * @description Returns the default Relationships settings.
    * @return npe4__Relationship_Settings__c Custom settings record for Relationships configuration. At the org level,
    * if no user level settings are defined. The ID field should be checked to determine if the returned record already
    * exists or doesn't exist in the database.
    */
    public static npe4__Relationship_Settings__c getRelationshipSettings() {
        if(Test.isRunningTest() && relationshipsSettings == null) {
            relationshipsSettings = new npe4__Relationship_Settings__c();
            configRelationshipsSettings(relationshipsSettings);
        } else if (relationshipsSettings == null) {
            relationshipsSettings = npe4__Relationship_Settings__c.getInstance();
            if(relationshipsSettings.Id == null)
                relationshipsSettings = getOrgRelationshipSettings();
        }
        return relationshipsSettings;
    }

    /*******************************************************************************************************
    * @description Returns the default Affiliations settings.
    * @return npe5__Affiliations_Settings__c Custom settings record for Affiliations configuration. At the org level,
    * if no user level settings are defined. The ID field should be checked to determine if the returned record already
    * exists or doesn't exist in the database.
    */
    public static npe5__Affiliations_Settings__c getAffiliationsSettings() {
        if(Test.isRunningTest() && affiliationsSettings == null) {
            affiliationsSettings = new npe5__Affiliations_Settings__c();
            configAffiliationsSettings(affiliationsSettings);
        } else if(affiliationsSettings == null) {
            affiliationsSettings = npe5__Affiliations_Settings__c.getInstance();
            if(affiliationsSettings.Id == null)
                affiliationsSettings = getOrgAffiliationsSettings();
        }
        return affiliationsSettings;
    }

    /*******************************************************************************************************
    * @description Returns the default Error Handling settings.
    * @return Error_Settings__c Custom settings record for Error Handling configuration. At the org level, if no user
    * level settings are defined. The ID field should be checked to determine if the returned record already
    * exists or doesn't exist in the database.
    */
    public static Error_Settings__c getErrorSettings() {
        if(Test.isRunningTest() && errorSettings == null) {
            errorSettings = new Error_Settings__c();
            configErrorSettings(errorSettings, null);
        } else if(errorSettings == null) {
            errorSettings = Error_Settings__c.getInstance();
            if(errorSettings.Id == null)
                errorSettings = getOrgErrorSettings();
        }
        return errorSettings;
    }

    /*******************************************************************************************************
    * @description Returns the default Batch Data Entry settings.
    * @return Batch_Data_Entry_Settings__c Custom settings record for Batch Data Entry configuration. At the org level,
    * if no user level settings are defined. The ID field should be checked to determine if the returned record already
    * exists or doesn't exist in the database.
    */
    public static Batch_Data_Entry_Settings__c getBDESettings() {
        if(Test.isRunningTest() && bdeSettings == null) {
            bdeSettings = new Batch_Data_Entry_Settings__c();
            configBDESettings(bdeSettings);
        } else if(bdeSettings == null) {
            bdeSettings = Batch_Data_Entry_Settings__c.getInstance();
            if(bdeSettings.Id == null)
                bdeSettings = getOrgBDESettings();
        }
        return bdeSettings;
    }

    /*******************************************************************************************************
    * @description Returns the default Address Verification settings.
    * @return Addr_Verification_Settings__c Custom settings record for Address Verification configuration. At the org level,
    * if no user level settings are defined. The ID field should be checked to determine if the returned record already
    * exists or doesn't exist in the database.
    */
    public static Addr_Verification_Settings__c getAddressVerificationSettings() {
        if(Test.isRunningTest() && addressVerificationSettings == null) {
            addressVerificationSettings = new Addr_Verification_Settings__c();
            configAddressVerificationSettings(addressVerificationSettings);
        } else if(addressVerificationSettings == null) {
            addressVerificationSettings = Addr_Verification_Settings__c.getInstance();
            if(addressVerificationSettings.Id == null)
                addressVerificationSettings = getOrgAddressVerificationSettings();
        }
        return addressVerificationSettings;
    }

    /*******************************************************************************************************
    * @description Returns the default Household Naming settings.
    * @return Household_Naming_Settings__c Custom settings record for Household Naming configuration. At the org level, if
    * no user level settings are defined. The ID field should be checked to determine if the returned record already
    * exists or doesn't exist in the database.
    */
    public static Household_Naming_Settings__c getHouseholdNamingSettings() {
        if(Test.isRunningTest() && householdNamingSettings == null) {
            householdNamingSettings = new Household_Naming_Settings__c();
            configHouseholdNamingSettings(householdNamingSettings);
        } else if (householdNamingSettings == null) {
            householdNamingSettings = Household_Naming_Settings__c.getInstance();
            if(householdNamingSettings.Id == null)
                householdNamingSettings = getOrgHouseholdNamingSettings();
        }
        return householdNamingSettings;
    }

    /*******************************************************************************************************
    * @description Returns the default Allocations settings.
    * @return Allocations_Settings__c Custom settings record for Allocations configuration. At the org level, if no user level
    * settings are defined. The ID field should be checked to determine if the returned record already exists or doesn't exist
    * in the database.
    */
    public static Allocations_Settings__c getAllocationsSettings() {
        if(Test.isRunningTest() && allocationsSettings == null) {
            allocationsSettings = new Allocations_Settings__c();
            configAllocationsSettings(allocationsSettings);
        } else if (allocationsSettings == null) {
            allocationsSettings = Allocations_Settings__c.getInstance();
            if (allocationsSettings.Id == null) {
                allocationsSettings = getOrgAllocationsSettings();
            }
        }
        return allocationsSettings;
    }

    /*******************************************************************************************************
    * @description Returns the default Data Import settings.
    * @return Data_Import_Settings__c Custom settings record for Data Import configuration. At the org level, if no user level
    * settings are defined. The ID field should be checked to determine if the returned record already exists or doesn't exist
    * in the database.
    */
    public static Data_Import_Settings__c getDataImportSettings() {
        if(Test.isRunningTest() && dataImportSettings == null) {
            dataImportSettings = new Data_Import_Settings__c();
        } else if (dataImportSettings == null) {
            dataImportSettings = Data_Import_Settings__c.getInstance();
            if (dataImportSettings.Id == null){
                dataImportSettings = getOrgDataImportSettings();
            }
        }
        // always call config, to deal with new settings we've added
        // we'll only config those setting that are null
        configDataImportSettings(dataImportSettings);
        return dataImportSettings;
    }

    /*******************************************************************************************************
    * @description Returns the org-level Contacts and Orgs settings. Default org-level settings will be created
    * if none exist. Meant to be called only from settings page and install script.
    * @return npe01__Contacts_And_Orgs_Settings__c Org-level settings for Contacts and Orgs.
    */
    public static npe01__Contacts_And_Orgs_Settings__c getOrgContactsSettings() {
        if(orgContactsSettings == null) {
            orgContactsSettings = npe01__Contacts_And_Orgs_Settings__c.getOrgDefaults();
            if(orgContactsSettings.Id == null) {
                configContactsSettings(orgContactsSettings);
                orgContactsSettings.Setupownerid = UserInfo.getOrganizationId();
                if(!Test.isRunningTest())
                    upsert orgContactsSettings;
            }
        }
        return orgContactsSettings;
    }

    /*******************************************************************************************************
    * @description Returns the org-level Households settings. Default org-level settings will be created
    * if none exist. Meant to be called only from settings page and install script.
    * @return npo02__Households_Settings__c Org-level settings for Households.
    */
    public static npo02__Households_Settings__c getOrgHouseholdsSettings() {
        if(orgHouseholdsSettings == null) {
            orgHouseholdsSettings = npo02__Households_Settings__c.getOrgDefaults();
            if(orgHouseholdsSettings.Id == null) {
                configHouseholdSettings(orgHouseholdsSettings);
                orgHouseholdsSettings.Setupownerid = UserInfo.getOrganizationId();
                if(!Test.isRunningTest())
                    upsert orgHouseholdsSettings;
            }
        }
        return orgHouseholdsSettings;
    }

    /*******************************************************************************************************
    * @description Returns the org-level Recurring Donation settings. Default org-level settings will be created
    * if none exist. Meant to be called only from settings page and install script.
    * @return npe03__Recurring_Donations_Settings__c Org-level settings for Recurring Donations.
    */
    public static npe03__Recurring_Donations_Settings__c getOrgRecurringDonationsSettings() {
        if (orgRecurringDonationsSettings == null) {
            orgRecurringDonationsSettings = npe03__Recurring_Donations_Settings__c.getOrgDefaults();

            if (orgRecurringDonationsSettings.Id == null || orgRecurringDonationsSettings.npe03__Open_Opportunity_Behavior__c == null) {
                configRecurringDonationsSettings(orgRecurringDonationsSettings);

                if (!Test.isRunningTest()) {
                    upsert orgRecurringDonationsSettings;
                }
            }
        }

        return orgRecurringDonationsSettings;
    }

    /*******************************************************************************************************
    * @description Returns the org-level Relationship settings. Default org-level settings will be created
    * if none exist. Meant to be called only from settings page and install script.
    * @return npe4__Relationship_Settings__c Org-level settings for Relationships.
    */
    public static npe4__Relationship_Settings__c getOrgRelationshipSettings() {
        if(orgRelationshipsSettings == null) {
            orgRelationshipsSettings = npe4__Relationship_Settings__c.getOrgDefaults();
            if(orgRelationshipsSettings.Id == null) {
                configRelationshipsSettings(orgRelationshipsSettings);
                if(!Test.isRunningTest())
                    upsert orgRelationshipsSettings;
            }
        }
        return orgRelationshipsSettings;
    }

    /*******************************************************************************************************
    * @description Returns the org-level Affiliation settings. Default org-level settings will be created
    * if none exist. Meant to be called only from settings page and install script.
    * @return npe5__Affiliations_Settings__c Org-level settings for Affiliations.
    */
    public static npe5__Affiliations_Settings__c getOrgAffiliationsSettings() {
        if(orgAffiliationsSettings == null) {
            orgAffiliationsSettings = npe5__Affiliations_Settings__c.getOrgDefaults();
            if(orgAffiliationsSettings.Id == null) {
                configAffiliationsSettings(orgAffiliationsSettings);
                if(!Test.isRunningTest())
                    upsert orgAffiliationsSettings;
            }
        }
        return orgAffiliationsSettings;
    }

    /*******************************************************************************************************
    * @description Returns the org-level Error settings. Default org-level settings will be created
    * if none exist. Meant to be called only from settings page and install script.
    * @return Error_Settings__c Org-level settings for Errors.
    */
    public static Error_Settings__c getOrgErrorSettings() {
        if(orgErrorSettings == null) {
            orgErrorSettings = Error_Settings__c.getOrgDefaults();
            if(orgErrorSettings.Id == null) {
                configErrorSettings(orgErrorSettings, null);
                if(!Test.isRunningTest())
                    upsert orgErrorSettings;
            }
        }
        return orgErrorSettings;
    }

    /*******************************************************************************************************
    * @description Returns the org-level Batch Data Entry settings. Default org-level settings will be created
    * if none exist. Meant to be called only from settings page and install script.
    * @return Batch_Data_Entry_Settings__c Org-level settings for Batch Data Entry.
    */
    public static Batch_Data_Entry_Settings__c getOrgBDESettings() {
        if(orgBDESettings == null) {
            orgBDESettings = Batch_Data_Entry_Settings__c.getOrgDefaults();
            if(orgBDESettings.Id == null) {
                configBDESettings(orgBDESettings);
                if(!Test.isRunningTest())
                    upsert orgBDESettings;
            }
        }
        return orgBDESettings;
    }

    /*******************************************************************************************************
    * @description Returns the org-level Address Verification settings. Default org-level settings will be created
    * if none exist. Meant to be called only from settings page and install script.
    * @return Addr_Verification_Settings__c Org-level settings for Address Verification.
    */
    public static Addr_Verification_Settings__c getOrgAddressVerificationSettings() {
        if(orgAddressVerificationSettings == null) {
            orgAddressVerificationSettings = Addr_Verification_Settings__c.getOrgDefaults();
            if(orgAddressVerificationSettings.Id == null) {
                configAddressVerificationSettings(orgAddressVerificationSettings);
                if(!Test.isRunningTest())
                    upsert orgAddressVerificationSettings;
            }
        }
        return orgAddressVerificationSettings;
    }

    /*******************************************************************************************************
    * @description Returns the org-level Household Naming settings. Default org-level settings will be created
    * if none exist. Meant to be called only from settings page and install script.
    * @return Household_Naming_Settings__c Org-level settings for Household Naming.
    */
    public static Household_Naming_Settings__c getOrgHouseholdNamingSettings() {
        if(orgHouseholdNamingSettings == null) {
            orgHouseholdNamingSettings = Household_Naming_Settings__c.getOrgDefaults();
            if(orgHouseholdNamingSettings.Id == null) {
                configHouseholdNamingSettings(orgHouseholdNamingSettings);
                if(!Test.isRunningTest())
                    upsert orgHouseholdNamingSettings;
            }
        }
        return orgHouseholdNamingSettings;
    }

    /*******************************************************************************************************
    * @description Returns the org-level Allocation settings. Default org-level settings will be created
    * if none exist. Meant to be called only from settings page and install script.
    * @return Allocations_Settings__c Org-level settings for Allocations.
    */
    public static Allocations_Settings__c getOrgAllocationsSettings() {
        if (orgAllocationsSettings==null) {
            orgAllocationsSettings = Allocations_Settings__c.getOrgDefaults();
            if (orgAllocationsSettings.Id == null) {
                configAllocationsSettings(orgAllocationsSettings);
                if(!Test.isRunningTest())
                    upsert orgAllocationsSettings;
            }
        }
        return orgAllocationsSettings;
    }

    /*******************************************************************************************************
    * @description Returns the org-level Data Import settings. Default org-level settings will be created
    * if none exist. Meant to be called only from settings page and install script.
    * @return Data_Import_Settings__c Org-level settings for Data Import.
    */
    public static Data_Import_Settings__c getOrgDataImportSettings() {
        if (orgDataImportSettings == null) {
            orgDataImportSettings = Data_Import_Settings__c.getOrgDefaults();
            if (orgDataImportSettings.Id == null) {
                configDataImportSettings(orgDataImportSettings);
                if(!Test.isRunningTest()) {
                    upsert orgDataImportSettings;
                }
            }
        }
        return orgDataImportSettings;
    }

    /*******************************************************************************************************
     * Private methods that will configure the default org-level custom settings.
     **/
    private static void configContactsSettings(npe01__Contacts_And_Orgs_Settings__c cs) {
        //this setting does nothing, but needs to be extracted from the tests before removing
        cs.npe01__Enable_Opportunity_Contact_Role_Trigger__c = false;
        cs.npe01__Payments_Enabled__c  = true;
        cs.npe01__Opportunity_Contact_Role_Default_role__c = DEFAULT_OPPORTUNITY_CONTACT_ROLE_DONOR;
        cs.Contact_Role_for_Organizational_Opps__c = DEFAULT_OPPORTUNITY_CONTACT_ROLE_SOFT_CREDIT;
        cs.npe01__Account_Processor__c = CAO_Constants.HH_ACCOUNT_PROCESSOR;
        cs.Opp_RecTypes_Excluded_for_Payments__c = null;
        cs.Opp_Types_Excluded_for_Payments__c = null;
        Recordtypeinfo householdAccount = Schema.SObjectType.Account.getRecordTypeInfosByName().get(CAO_Constants.HH_ACCOUNT_PROCESSOR);
        if(householdAccount != null)
            cs.npe01__HH_Account_RecordTypeID__c = householdAccount.getRecordTypeId();
    }

    private static void configHouseholdSettings(npo02__Households_Settings__c hs) {
        String oldProcessor = '';
        //modified to check again the Id instead of the object
        //get the model they used to be in
        Schema.DescribeFieldResult F = Schema.SObjectType.Contact.fields.npo02__SystemHouseholdProcessor__c;
        List<Schema.PicklistEntry> P = F.getPicklistValues();

        for(Schema.PicklistEntry pe : P){
            if (pe.isDefaultValue()){
                if (pe.getValue() == HH_Households.ALL_PROCESSOR){
                    oldProcessor = HH_Households.ALL_PROCESSOR;
                } else if (pe.getValue() == HH_Households.ALL_INDIVIDUALS_PROCESSOR){
                    oldProcessor = HH_Households.ALL_INDIVIDUALS_PROCESSOR;
                } else if (pe.getValue() == HH_Households.NO_HOUSEHOLDS_PROCESSOR){
                    oldProcessor = HH_Households.NO_HOUSEHOLDS_PROCESSOR;
                }
                break;
            }
        }
        //set them up with their old setting in the new settings object
        if (oldProcessor == HH_Households.ALL_PROCESSOR){
            hs.npo02__Household_Rules__c = HH_Households.ALL_PROCESSOR;
        } else if (oldProcessor == HH_Households.ALL_INDIVIDUALS_PROCESSOR){
            hs.npo02__Household_Rules__c = HH_Households.ALL_INDIVIDUALS_PROCESSOR;
        } else if (oldProcessor == HH_Households.NO_HOUSEHOLDS_PROCESSOR){
            hs.npo02__Household_Rules__c = HH_Households.NO_HOUSEHOLDS_PROCESSOR;
        } else {
            hs.npo02__Household_Rules__c = HH_Households.NO_HOUSEHOLDS_PROCESSOR;
        }

        hs.npo02__Household_Member_Contact_Role__c = label.npo02.Household_Member_Contact_Role;
        hs.npo02__Always_Rollup_to_Primary_Contact__c = false;
        hs.npo02__Enable_Opp_Rollup_Triggers__c = true;
        hs.npo02__Excluded_Account_Opp_Rectypes__c = null;
        hs.npo02__Excluded_Account_Opp_Types__c = null;
        hs.npo02__Excluded_Contact_Opp_Rectypes__c = null;
        hs.npo02__Excluded_Contact_Opp_Types__c = null;
        hs.npo02__Membership_Record_Types__c = null;
        hs.npo02__Rollup_N_Day_Value__c = 365;
        hs.npo02__Membership_Grace_Period__c = 30;
        hs.npo02__Advanced_Household_Naming__c = true;
        hs.npo02__Async_Household_Naming__c = false;
        hs.npo02__Schedule_Job_Limit__c = 25;
        hs.npo02__Household_OCR_Excluded_Recordtypes__c = null;
        hs.npo02__Household_Creation_Excluded_Recordtypes__c = null;
        hs.npo02__Enable_Soft_Credit_Rollups__c = true;
        hs.npo02__Soft_Credit_Roles__c = 'Matched Donor;Soft Credit;Household Member';
        hs.Matched_Donor_Role__c = 'Matched Donor';
        hs.npo02__Household_Contact_Roles_On__c = true;
        hs.Seasonal_Addresses_Batch_Size__c = 10;

        // new HH Account model overrides having HH objects
        if (contactsSettings != null && contactsSettings.npe01__Account_Processor__c == CAO_Constants.HH_ACCOUNT_PROCESSOR) {
            hs.npo02__Household_Rules__c = HH_Households.NO_HOUSEHOLDS_PROCESSOR;
        }
    }

    private static void configRecurringDonationsSettings(npe03__Recurring_Donations_Settings__c settings) {
        //if the save behavior is null, then we'll need to upsert new settings, otherwise, we have valid settings as its
        //the only field w/o a default defined
        if (settings.npe03__Open_Opportunity_Behavior__c == null) {

            settings.npe03__Add_Campaign_to_All_Opportunites__c = true;
            settings.npe03__Enable_Update_Check__c = true;
            settings.npe03__Maximum_Donations__c = 50;
            settings.Recurring_Donation_Batch_Size__c = 50;
            settings.DataMigrationBatchSize__c = 25;
            settings.npe03__Opportunity_Forecast_Months__c = 12;
            settings.npe03__Update_Check_Interval__c = 90;
            settings.npe03__Open_Opportunity_Behavior__c = RD_RecurringDonations.RecurringDonationCloseOptions.Mark_Opportunities_Closed_Lost.name();
            settings.DisableRollupsWhenCreatingInstallments__c = false;

            settings.EnableAutomaticNaming__c = false;
            settings.IsRecurringDonations2Enabled__c = false;

            List<RecordType> oppRecordTypes = [select id from RecordType where SObjectType = 'Opportunity' and IsActive = true];
            if (oppRecordTypes.size() > 0) {
                settings.npe03__Record_Type__c = oppRecordTypes[0].id;
            }
        }
    }

    private static void configRelationshipsSettings(npe4__Relationship_Settings__c rs) {
        rs.npe4__Reciprocal_Method__c = 'List Setting';
    }

    private static void configAffiliationsSettings(npe5__Affiliations_Settings__c afs) {
        afs.npe5__Automatic_Affiliation_Creation_Turned_On__c = true;
    }

    private static void configErrorSettings(Error_Settings__c es, String notificationsTo) {
        es.Store_Errors_On__c = true;
        es.Error_Notifications_On__c = true;
        es.Error_Notifications_To__c = ERR_Notifier.ERROR_NOTIFICATION_RECIPIENT_ALL_SYS_ADMINS;
        es.Disable_Error_Handling__c = false;
        es.OverrideFeature_PilotEnabled__c = false;
        es.Enable_Debug__c = false;
        es.Respect_Duplicate_Rule_Settings__c = false;
    }

    private static void configBDESettings(Batch_Data_Entry_Settings__c bds) {
        bds.Allow_Blank_Opportunity_Names__c = true;
        bds.Opportunity_Naming__c = true;
    }

    private static void configAddressVerificationSettings(Addr_Verification_Settings__c avs) {
        avs.Enable_Automatic_Verification__c = false;
        avs.Reject_Ambiguous_Addresses__c = false;
    }

    private static void configHouseholdNamingSettings(Household_Naming_Settings__c hns) {
        hns.Household_Name_Format__c = '{!LastName} ' + label.npo02.DefaultHouseholdName;
        hns.Formal_Greeting_Format__c = '{!{!Salutation} {!FirstName}} {!LastName}';
        hns.Informal_Greeting_Format__c = '{!{!FirstName}}';
        hns.Name_Connector__c = label.npo02.HouseholdNameConnector;
        hns.Name_Overrun__c = label.npo02.HouseholdNameOverrun;
        hns.Contact_Overrun_Count__c = 9;
        hns.Implementing_Class__c = 'HH_NameSpec';
    }

    public static void configAllocationsSettings(Allocations_Settings__c allosettings) {
        //disable allocations by default
        allosettings.Default_Allocations_Enabled__c = false;
        allosettings.Default__c = null;
        allosettings.Excluded_Opp_RecTypes__c = null;
        allosettings.Excluded_Opp_Types__c = null;
        allosettings.Payment_Allocations_Enabled__c = false;
        allosettings.Rollup_N_Day_Value__c = 365;
        allosettings.Use_Fiscal_Year_for_Rollups__c = false;
    }

    private static void configDataImportSettings(Data_Import_Settings__c dis) {
        if (dis.Batch_Size__c == null) {
            dis.Batch_Size__c = 50;
        }
        if (dis.Contact_Matching_Rule__c == null) {
            dis.Contact_Matching_Rule__c = 'Firstname,Lastname,Email';
        }
        if (dis.Donation_Matching_Behavior__c == null) {
            dis.Donation_Matching_Behavior__c = BDI_DataImport_API.DoNotMatch;
        }
        if (dis.Donation_Matching_Rule__c == null) {
            dis.Donation_Matching_Rule__c = UTIL_Namespace.StrTokenNSPrefix('Donation_Amount__c') + ';' +
                UTIL_Namespace.StrTokenNSPrefix('Donation_Date__c');
        }
        if (dis.Donation_Date_Range__c == null) {
            dis.Donation_Date_Range__c = 0;
        }
        if (dis.Default_Data_Import_Field_Mapping_Set__c == null) {
            dis.Default_Data_Import_Field_Mapping_Set__c = BDI_FieldMappingCustomMetadata.DEFAULT_DATA_IMPORT_FIELD_MAPPING_SET_NAME;
        }
        if (dis.Field_Mapping_Method__c  == null) {
            dis.Field_Mapping_Method__c  = BDI_DataImportService.FM_HELP_TEXT;
        }
    }

    /*******************************************************************************************************
    * @description Creates instance of settings to use in tests. It does not insert it, but all other methods will see these settings
    * as the configured settings.
    * @parameter mySettings Settings instance with the values to set.
    * @return npe01__Contacts_And_Orgs_Settings__c The configured settings.
    **/
    public static npe01__Contacts_And_Orgs_Settings__c getContactsSettingsForTests(npe01__Contacts_And_Orgs_Settings__c mySettings) {
        if(contactsSettings == null)
            contactsSettings = new npe01__Contacts_And_Orgs_Settings__c();

        //create our own based on what's passed in from the test
        contactsSettings.npe01__One_to_One_RecordTypeID__c = mySettings.npe01__One_to_One_RecordTypeID__c;
        contactsSettings.npe01__HH_Account_RecordTypeID__c = mySettings.npe01__HH_Account_RecordTypeID__c;
        contactsSettings.npe01__Account_Processor__c = mySettings.npe01__Account_Processor__c;
        contactsSettings.npe01__Enable_Opportunity_Contact_Role_Trigger__c = mySettings.npe01__Enable_Opportunity_Contact_Role_Trigger__c;
        contactsSettings.npe01__Opportunity_Contact_Role_Default_role__c = mySettings.npe01__Opportunity_Contact_Role_Default_role__c;
        contactsSettings.Contact_Role_for_Organizational_Opps__c = mySettings.Contact_Role_for_Organizational_Opps__c;
        contactsSettings.npe01__Disable_Account_Model_Trigger__c = mySettings.npe01__Disable_Account_Model_Trigger__c;
        contactsSettings.npe01__Payments_Enabled__c = mySettings.npe01__Payments_Enabled__c;
        contactsSettings.Opp_RecTypes_Excluded_for_Payments__c = mySettings.Opp_RecTypes_Excluded_for_Payments__c;
        contactsSettings.Opp_Types_Excluded_for_Payments__c = mySettings.Opp_Types_Excluded_for_Payments__c;
        contactsSettings.Automatic_Campaign_Member_Management__c = mySettings.Automatic_Campaign_Member_Management__c;
        contactsSettings.Campaign_Member_Responded_Status__c = mySettings.Campaign_Member_Responded_Status__c;
        contactsSettings.Campaign_Member_Non_Responded_Status__c = mySettings.Campaign_Member_Non_Responded_Status__c;
        contactsSettings.Organizational_Account_Addresses_Enabled__c = mySettings.Organizational_Account_Addresses_Enabled__c;
        contactsSettings.Simple_Address_Change_Treated_as_Update__c = mySettings.Simple_Address_Change_Treated_as_Update__c;
        contactsSettings.Household_Account_Addresses_Disabled__c = mySettings.Household_Account_Addresses_Disabled__c;
        contactsSettings.Payments_Auto_Close_Stage_Name__c = mySettings.Payments_Auto_Close_Stage_Name__c;
        contactsSettings.Honoree_Opportunity_Contact_Role__c = mySettings.Honoree_Opportunity_Contact_Role__c;
        contactsSettings.Notification_Recipient_Opp_Contact_Role__c = mySettings.Notification_Recipient_Opp_Contact_Role__c;
        contactsSettings.Enforce_Accounting_Data_Consistency__c = mySettings.Enforce_Accounting_Data_Consistency__c;
        orgContactsSettings = contactsSettings;
        return contactsSettings;
    }

    /*******************************************************************************************************
    * @description Creates instance of settings to use in tests. It does not insert it, but all other methods will see these settings
    * as the configured settings.
    * @parameter mySettings Settings instance with the values to set.
    * @return npo02__Households_Settings__c The configured settings.
    **/
    public static npo02__Households_Settings__c getHouseholdsSettingsForTests(npo02__Households_Settings__c mySettings) {
        if(householdsSettings == null) {
            householdsSettings = new npo02__Households_Settings__c();
        }

        //create our own based on what's passed in from the test
        householdsSettings.npo02__Household_Rules__c = mySettings.npo02__Household_Rules__c;
        householdsSettings.npo02__Household_Contact_Roles_On__c = mySettings.npo02__Household_Contact_Roles_On__c;
        householdsSettings.npo02__Household_Member_Contact_Role__c = mySettings.npo02__Household_Member_Contact_Role__c;
        householdsSettings.npo02__Always_Rollup_to_Primary_Contact__c = mySettings.npo02__Always_Rollup_to_Primary_Contact__c;
        householdsSettings.npo02__Enable_Opp_Rollup_Triggers__c = mySettings.npo02__Enable_Opp_Rollup_Triggers__c;
        householdsSettings.npo02__Excluded_Account_Opp_Rectypes__c = mySettings.npo02__Excluded_Account_Opp_Rectypes__c;
        householdsSettings.npo02__Excluded_Account_Opp_Types__c = mySettings.npo02__Excluded_Account_Opp_Types__c;
        householdsSettings.npo02__Excluded_Contact_Opp_Rectypes__c = mySettings.npo02__Excluded_Contact_Opp_Rectypes__c;
        householdsSettings.npo02__Excluded_Contact_Opp_Types__c = mySettings.npo02__Excluded_Contact_Opp_Types__c;
        householdsSettings.npo02__Membership_Grace_Period__c = mySettings.npo02__Membership_Grace_Period__c;
        householdsSettings.npo02__Rollup_N_Day_Value__c = mySettings.npo02__Rollup_N_Day_Value__c;
        householdsSettings.npo02__Membership_Record_Types__c = mySettings.npo02__Membership_Record_Types__c;
        householdsSettings.npo02__Advanced_Household_Naming__c = mySettings.npo02__Advanced_Household_Naming__c;
        householdsSettings.npo02__Enable_Soft_Credit_Rollups__c = mySettings.npo02__Enable_Soft_Credit_Rollups__c;
        householdsSettings.npo02__Soft_Credit_Roles__c = mySettings.npo02__Soft_Credit_Roles__c;
        householdsSettings.Matched_Donor_Role__c = mySettings.Matched_Donor_Role__c;
        householdsSettings.npo02__Household_OCR_Excluded_Recordtypes__c = mySettings.npo02__Household_OCR_Excluded_Recordtypes__c;
        householdsSettings.npo02__Household_Creation_Excluded_Recordtypes__c = mySettings.npo02__Household_Creation_Excluded_Recordtypes__c;
        householdsSettings.npo02__Household_Mailing_List_ID__c = mySettings.npo02__Household_Mailing_List_ID__c;
        householdsSettings.npo02__Schedule_Job_Limit__c = 25;
        householdsSettings.Use_Dated_Conversion_Rates__c = mySettings.Use_Dated_Conversion_Rates__c;

        orgHouseholdsSettings = householdsSettings;

        // if the caller explicitly is testing Household objects, make sure we have HH Accounts turned off.
        if (householdsSettings != null && householdsSettings.npo02__Household_Rules__c != HH_Households.NO_HOUSEHOLDS_PROCESSOR) {
            if (contactsSettings != null && contactsSettings.npe01__Account_Processor__c == CAO_Constants.HH_ACCOUNT_PROCESSOR) {
                contactsSettings.npe01__Account_Processor__c = CAO_Constants.ONE_TO_ONE_PROCESSOR;
            }
        }
        return householdsSettings;
    }

    /*******************************************************************************************************
    * @description Creates instance of settings to use in tests. It does not insert it, but all other methods will see these settings
    * as the configured settings.
    * @parameter mySettings Settings instance with the values to set.
    * @return npe4__Relationship_Settings__c The configured settings.
    **/
    public static npe4__Relationship_Settings__c getRelationshipsSettingsForTests(npe4__Relationship_Settings__c mySettings) {
        if(relationshipsSettings == null)
            relationshipsSettings = new npe4__Relationship_Settings__c();

        relationshipsSettings.npe4__Reciprocal_Method__c = mySettings.npe4__Reciprocal_Method__c;
        relationshipsSettings.npe4__Gender_Field__c = mySettings.npe4__Gender_Field__c;
        orgRelationshipsSettings = relationshipsSettings;
        return relationshipsSettings;
    }

    /*******************************************************************************************************
    * @description Creates instance of settings to use in tests. It does not insert it, but all other methods will see these settings
    * as the configured settings.
    * @parameter mySettings Settings instance with the values to set.
    * @return npe5__Affiliations_Settings__c The configured settings.
    **/
    public static npe5__Affiliations_Settings__c getAffiliationsSettingsForTests(npe5__Affiliations_Settings__c mySettings) {
        if(affiliationsSettings == null)
           affiliationsSettings = new npe5__Affiliations_Settings__c();

        affiliationsSettings.npe5__Automatic_Affiliation_Creation_Turned_On__c = mySettings.npe5__Automatic_Affiliation_Creation_Turned_On__c;
        orgAffiliationsSettings = affiliationsSettings;
        return affiliationsSettings;
    }

    /*******************************************************************************************************
    * @description Creates instance of settings to use in tests. It does not insert it, but all other methods will see these settings
    * as the configured settings.
    * @parameter mySettings Settings instance with the values to set.
    * @return Error_Settings__c The configured settings.
    **/
    public static Error_Settings__c getErrorSettingsForTests(Error_Settings__c mySettings) {
        if(errorSettings == null)
           errorSettings = new Error_Settings__c();

        errorSettings.Error_Notifications_On__c = mySettings.Error_Notifications_On__c;
        errorSettings.Error_Notifications_To__c = mySettings.Error_Notifications_To__c;
        errorSettings.OverrideFeature_PilotEnabled__c = mySettings.OverrideFeature_PilotEnabled__c;
        errorSettings.Store_Errors_On__c = mySettings.Store_Errors_On__c;
        errorSettings.Respect_Duplicate_Rule_Settings__c = mySettings.Respect_Duplicate_Rule_Settings__c;
        orgErrorSettings = errorSettings;
        return errorSettings;
    }

    /*******************************************************************************************************
    * @description Creates instance of settings to use in tests. It does not insert it, but all other methods will see these settings
    * as the configured settings.
    * @parameter mySettings Settings instance with the values to set.
    * @return Allocations_Settings__c The configured settings.
    **/
    public static Allocations_Settings__c getAllocationsSettingsForTests(Allocations_Settings__c mySettings) {
        if (allocationsSettings == null)
            allocationsSettings = new Allocations_Settings__c();

        allocationsSettings.Default_Allocations_Enabled__c = mySettings.Default_Allocations_Enabled__c;
        allocationsSettings.Default__c = mySettings.Default__c;
        allocationsSettings.Excluded_Opp_RecTypes__c = mySettings.Excluded_Opp_RecTypes__c;
        allocationsSettings.Excluded_Opp_Types__c = mySettings.Excluded_Opp_Types__c;
        allocationsSettings.Payment_Allocations_Enabled__c = mySettings.Payment_Allocations_Enabled__c;
        allocationsSettings.Rollup_N_Day_Value__c = mySettings.Rollup_N_Day_Value__c;
        allocationsSettings.Use_Fiscal_Year_for_Rollups__c = mySettings.Use_Fiscal_Year_for_Rollups__c;
        orgAllocationsSettings = allocationsSettings;
        return allocationsSettings;
    }

    /*******************************************************************************************************
    * @description Creates instance of settings to use in tests. It does not insert it, but all other methods will see these settings
    * as the configured settings.
    * @parameter settings Settings instance with the values to set.
    * @return npe03__Recurring_Donations_Settings__c The configured settings.
    **/
    public static npe03__Recurring_Donations_Settings__c getRecurringDonationsSettingsForTest(npe03__Recurring_Donations_Settings__c settings) {
        if (recurringDonationsSettings == null) {
            recurringDonationsSettings = new npe03__Recurring_Donations_Settings__c();
        }

        recurringDonationsSettings.npe03__Opportunity_Forecast_Months__c = settings.npe03__Opportunity_Forecast_Months__c;
        recurringDonationsSettings.npe03__Maximum_Donations__c = settings.npe03__Maximum_Donations__c;
        recurringDonationsSettings.npe03__Open_Opportunity_Behavior__c = settings.npe03__Open_Opportunity_Behavior__c;
        recurringDonationsSettings.npe03__Add_Campaign_to_All_Opportunites__c = settings.npe03__Add_Campaign_to_All_Opportunites__c;
        recurringDonationsSettings.npe03__Error_Email_Notifications__c = settings.npe03__Error_Email_Notifications__c;
        recurringDonationsSettings.Recurring_Donation_Batch_Size__c = settings.Recurring_Donation_Batch_Size__c;

        recurringDonationsSettings.EnableAutomaticNaming__c = settings.EnableAutomaticNaming__c;
        recurringDonationsSettings.IsRecurringDonations2Enabled__c = settings.IsRecurringDonations2Enabled__c;
        recurringDonationsSettings.InstallmentOppStageName__c = settings.InstallmentOppStageName__c;
        recurringDonationsSettings.RecurringDonations2EnablementState__c = settings.RecurringDonations2EnablementState__c;
<<<<<<< HEAD
        recurringDonationsSettings.DisableRollupsWhenCreatingInstallments__c = settings.DisableRollupsWhenCreatingInstallments__c;
=======
        recurringDonationsSettings.npe03__Record_Type__c = settings.npe03__Record_Type__c;
>>>>>>> 0ed82832

        orgRecurringDonationsSettings = recurringDonationsSettings;

        return recurringDonationsSettings;
    }

    /*******************************************************************************************************
    * @description Creates instance of settings to use in tests. It does not insert it, but all other methods will see these settings
    * as the configured settings.
    * @parameter mySettings Settings instance with the values to set.
    * @return Household_Naming_Settings__c The configured settings.
    **/
    public static Household_Naming_Settings__c getHouseholdNamingSettingsForTests(Household_Naming_Settings__c mySettings) {
      if(householdNamingSettings == null)
        householdNamingSettings = new Household_Naming_Settings__c();

      householdNamingSettings.Household_Name_Format__c = mySettings.Household_Name_Format__c;
      householdNamingSettings.Formal_Greeting_Format__c = mySettings.Formal_Greeting_Format__c;
      householdNamingSettings.Informal_Greeting_Format__c = mySettings.Informal_Greeting_Format__c;
      householdNamingSettings.Name_Connector__c = mySettings.Name_Connector__c;
      householdNamingSettings.Name_Overrun__c = mySettings.Name_Overrun__c;
      householdNamingSettings.Contact_Overrun_Count__c = mySettings.Contact_Overrun_Count__c;
      householdNamingSettings.Implementing_Class__c = mySettings.Implementing_Class__c;

      orgHouseholdNamingSettings = householdNamingSettings;
      return householdNamingSettings;
    }

    /*******************************************************************************************************
    * @description Returns the default Customizable Rollups settings.
    * @return Customizable_Rollup_Settings__c
    */
    public static Customizable_Rollup_Settings__c getCustomizableRollupSettings() {
        if(Test.isRunningTest() && customizableRollupSettings == null) {
            customizableRollupSettings = new Customizable_Rollup_Settings__c();
            configRollupSettings(customizableRollupSettings);
        } else if (customizableRollupSettings == null) {
            customizableRollupSettings = Customizable_Rollup_Settings__c.getInstance();
            if(customizableRollupSettings.Id == null) {
                customizableRollupSettings = getOrgCustomizableRollupSettings();
            }
        }
        return customizableRollupSettings;
    }

    /*******************************************************************************************************
    * @description Returns the Org Level Customizable Rollups settings.
    * @return Customizable_Rollup_Settings__c
    */
    public static Customizable_Rollup_Settings__c getOrgCustomizableRollupSettings() {
        if(orgCustomizableRollupSettings == null) {
            orgCustomizableRollupSettings = Customizable_Rollup_Settings__c.getOrgDefaults();
            if(orgCustomizableRollupSettings.Id == null) {
                configRollupSettings(orgCustomizableRollupSettings);
                if(!Test.isRunningTest()) {
                    upsert orgCustomizableRollupSettings;
                }
            }
        }
        return orgCustomizableRollupSettings;
    }

    private static void configRollupSettings(Customizable_Rollup_Settings__c crs) {
        // New default settings for the Customizable Rollups engine
        crs.Customizable_Rollups_Enabled__c = false;
        crs.Rollups_Account_Batch_Size__c = DEFAULT_ROLLUP_BATCH_SIZE;
        crs.Rollups_Contact_Batch_Size__c = DEFAULT_ROLLUP_BATCH_SIZE;
        crs.Rollups_Account_SkewMode_Batch_Size__c = DEFAULT_ROLLUP_SKEW_MODE_BATCH_SIZE;
        crs.Rollups_Contact_SkewMode_Batch_Size__c = DEFAULT_ROLLUP_SKEW_MODE_BATCH_SIZE;
        crs.Rollups_Account_Soft_Credit_Batch_Size__c = DEFAULT_ROLLUP_BATCH_SIZE;
        crs.Rollups_Contact_Soft_Credit_Batch_Size__c = DEFAULT_ROLLUP_BATCH_SIZE;
        crs.Rollups_AcctContactSoftCredit_Batch_Size__c = DEFAULT_ROLLUP_BATCH_SIZE;
        crs.Rollups_GAU_Batch_Size__c = DEFAULT_ROLLUP_SKEW_MODE_BATCH_SIZE;
        crs.Rollups_Skew_Dispatcher_Batch_Size__c = DEFAULT_ROLLUP_SKEW_DISPATCHER_SIZE;
        crs.Rollups_Limit_on_Attached_Opps_for_Skew__c = DEFAULT_ROLLUP_ATTACHED_OPP_SKEW_LIMIT;
        crs.Disable_Related_Records_Filter__c = false;
        crs.AccountHardCreditNonSkew_Incremental__c = true;
        crs.ContactHardCreditNonSkew_Incremental__c = true;
    }

    /*******************************************************************************************************
    * @description Creates instance of settings to use in tests. It does not insert it, but all other methods
    * will see these settings as the configured settings.
    * @parameter mySettings Settings instance with the values to set.
    * @return Customizable_Rollup_Settings__c The configured settings.
    **/
    public static Customizable_Rollup_Settings__c getRollupSettingsForTests(Customizable_Rollup_Settings__c mySettings) {
        if(customizableRollupSettings == null) {
            customizableRollupSettings = new Customizable_Rollup_Settings__c();
        }

        // Customizable Rollups Settings
        customizableRollupSettings.Customizable_Rollups_Enabled__c = mySettings.Customizable_Rollups_Enabled__c;
        customizableRollupSettings.Rollups_Account_Batch_Size__c = mySettings.Rollups_Account_Batch_Size__c;
        customizableRollupSettings.Rollups_Contact_Batch_Size__c = mySettings.Rollups_Contact_Batch_Size__c;
        customizableRollupSettings.Rollups_Account_Soft_Credit_Batch_Size__c = mySettings.Rollups_Account_Soft_Credit_Batch_Size__c;
        customizableRollupSettings.Rollups_Contact_Soft_Credit_Batch_Size__c = mySettings.Rollups_Contact_Soft_Credit_Batch_Size__c;
        customizableRollupSettings.Rollups_AcctContactSoftCredit_Batch_Size__c = mySettings.Rollups_AcctContactSoftCredit_Batch_Size__c;
        customizableRollupSettings.Rollups_Account_SkewMode_Batch_Size__c  = mySettings.Rollups_Account_SkewMode_Batch_Size__c;
        customizableRollupSettings.Rollups_Contact_SkewMode_Batch_Size__c  = mySettings.Rollups_Contact_SkewMode_Batch_Size__c;
        customizableRollupSettings.Rollups_GAU_Batch_Size__c = mySettings.Rollups_GAU_Batch_Size__c;
        customizableRollupSettings.Rollups_Skew_Dispatcher_Batch_Size__c = mySettings.Rollups_Skew_Dispatcher_Batch_Size__c;
        customizableRollupSettings.Rollups_Limit_on_Attached_Opps_for_Skew__c = mySettings.Rollups_Limit_on_Attached_Opps_for_Skew__c;
        customizableRollupSettings.Disable_Related_Records_Filter__c = mySettings.Disable_Related_Records_Filter__c;
        customizableRollupSettings.CMT_API_Status__c = mySettings.CMT_API_Status__c;
        customizableRollupSettings.AccountHardCreditNonSkew_Incremental__c = mySettings.AccountHardCreditNonSkew_Incremental__c;
        customizableRollupSettings.ContactHardCreditNonSkew_Incremental__c = mySettings.ContactHardCreditNonSkew_Incremental__c;
        customizableRollupSettings.Rollups_IncrementalLastNDays_FldOverride__c = mySettings.Rollups_IncrementalLastNDays_FldOverride__c;
        customizableRollupSettings.Rollups_IncrementalLastNDays_ValOverride__c = mySettings.Rollups_IncrementalLastNDays_ValOverride__c;

        // Default values
        if (customizableRollupSettings.Rollups_Limit_on_Attached_Opps_for_Skew__c == null) {
            customizableRollupSettings.Rollups_Limit_on_Attached_Opps_for_Skew__c = 250;
        }

        orgCustomizableRollupSettings = customizableRollupSettings;

        return customizableRollupSettings;
    }

    /*******************************************************************************************************
    * @description Returns the default Levels settings.
    * @return Levels_Settings__c
    */
    public static Levels_Settings__c getLevelsSettings() {
        if(Test.isRunningTest() && levelsSettings == null) {
            levelsSettings = new Levels_Settings__c();
            configLevelsSettings(levelsSettings);
        } else if (levelsSettings == null) {
            levelsSettings = Levels_Settings__c.getInstance();
            if(levelsSettings.Id == null) {
                levelsSettings = getOrgLevelsSettings();
            }
        }
        return levelsSettings;
    }

    /*******************************************************************************************************
    * @description Returns the Org Levels settings.
    * @return Levels_Settings__c
    */
    public static Levels_Settings__c getOrgLevelsSettings() {
        if(orgLevelsSettings == null) {
            orgLevelsSettings = Levels_Settings__c.getOrgDefaults();
            if(orgLevelsSettings.Id == null) {
                configLevelsSettings(orgLevelsSettings);
                if(!Test.isRunningTest()) {
                    upsert orgLevelsSettings;
                }
            }
        }
        return orgLevelsSettings;
    }

    private static void configLevelsSettings(Levels_settings__c ls) {
        // New default settings for the Levels Assignment engine
        ls.Level_Assignment_Batch_Size__c = 200;
    }

    /*******************************************************************************************************
    * @description Sets data import settings for a test or in case they have been updated during processing.
    * @param Data_Import_Settings__c
    */
    public static void setDataImportSettings(Data_Import_Settings__c dis) {
        // New default settings for the Batch Data Import engine
        dataImportSettings = dis;
    }

    /**
    * @description Used to configure default Advanced Mapping settings in tests.
    */
    @TestVisible
    private static void enableAdvancedMapping(){
        Data_Import_Settings__c dis = getDataImportSettings();
        dis.Field_Mapping_Method__c = BDI_DataImportService.FM_DATA_IMPORT_FIELD_MAPPING;
        dis.Default_Data_Import_Field_Mapping_Set__c =
                BDI_FieldMappingCustomMetadata.DEFAULT_DATA_IMPORT_FIELD_MAPPING_SET_NAME;
        setDataImportSettings(dis);
    }

    /**
    * @description Used to configure default Help Text Mapping settings in tests.
    */
    @TestVisible
    private static void enableHelpTextMapping(){
        Data_Import_Settings__c dis = getDataImportSettings();
        dis.Field_Mapping_Method__c = BDI_DataImportService.FM_HELP_TEXT;
        setDataImportSettings(dis);
    }
}<|MERGE_RESOLUTION|>--- conflicted
+++ resolved
@@ -847,11 +847,8 @@
         recurringDonationsSettings.IsRecurringDonations2Enabled__c = settings.IsRecurringDonations2Enabled__c;
         recurringDonationsSettings.InstallmentOppStageName__c = settings.InstallmentOppStageName__c;
         recurringDonationsSettings.RecurringDonations2EnablementState__c = settings.RecurringDonations2EnablementState__c;
-<<<<<<< HEAD
         recurringDonationsSettings.DisableRollupsWhenCreatingInstallments__c = settings.DisableRollupsWhenCreatingInstallments__c;
-=======
         recurringDonationsSettings.npe03__Record_Type__c = settings.npe03__Record_Type__c;
->>>>>>> 0ed82832
 
         orgRecurringDonationsSettings = recurringDonationsSettings;
 
