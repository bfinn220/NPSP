/*
    Copyright (c) 2014, Salesforce.com Foundation
    All rights reserved.
    
    Redistribution and use in source and binary forms, with or without
    modification, are permitted provided that the following conditions are met:
    
    * Redistributions of source code must retain the above copyright
      notice, this list of conditions and the following disclaimer.
    * Redistributions in binary form must reproduce the above copyright
      notice, this list of conditions and the following disclaimer in the
      documentation and/or other materials provided with the distribution.
    * Neither the name of the Salesforce.com Foundation nor the names of
      its contributors may be used to endorse or promote products derived
      from this software without specific prior written permission.

    THIS SOFTWARE IS PROVIDED BY THE COPYRIGHT HOLDERS AND CONTRIBUTORS
    "AS IS" AND ANY EXPRESS OR IMPLIED WARRANTIES, INCLUDING, BUT NOT 
    LIMITED TO, THE IMPLIED WARRANTIES OF MERCHANTABILITY AND FITNESS 
    FOR A PARTICULAR PURPOSE ARE DISCLAIMED. IN NO EVENT SHALL THE 
    COPYRIGHT HOLDER OR CONTRIBUTORS BE LIABLE FOR ANY DIRECT, INDIRECT, 
    INCIDENTAL, SPECIAL, EXEMPLARY, OR CONSEQUENTIAL DAMAGES (INCLUDING, 
    BUT NOT LIMITED TO, PROCUREMENT OF SUBSTITUTE GOODS OR SERVICES; 
    LOSS OF USE, DATA, OR PROFITS; OR BUSINESS INTERRUPTION) HOWEVER 
    CAUSED AND ON ANY THEORY OF LIABILITY, WHETHER IN CONTRACT, STRICT 
    LIABILITY, OR TORT (INCLUDING NEGLIGENCE OR OTHERWISE) ARISING IN 
    ANY WAY OUT OF THE USE OF THIS SOFTWARE, EVEN IF ADVISED OF THE 
    POSSIBILITY OF SUCH DAMAGE.
*/
/**
* @author Salesforce.com Foundation
* @date 2014
* @description Helper class that retrieves custom settings and sets defaults.
* Needs to be "without sharing" so that the Install Script can run it.
*/
public without sharing class UTIL_CustomSettingsFacade {

    //storing user-level custom settings in-memory to avoid trying to isert/update them 
    //twice and thus trigger the "duplicate OwnerId" error
    static npe01__Contacts_And_Orgs_Settings__c contactsSettings;
    static npo02__Households_Settings__c householdsSettings;
    static npe03__Recurring_Donations_Settings__c recurringDonationsSettings;
<<<<<<< HEAD
	static npe4__Relationship_Settings__c relationshipsSettings;
	static npe5__Affiliations_Settings__c affiliationsSettings;
	static Error_Settings__c errorSettings;
	static Batch_Data_Entry_Settings__c bdeSettings;
	static Addr_Verification_Settings__c addressVerificationSettings;
	static Household_Naming_Settings__c householdNamingSettings;
    static Allocations_Settings__c allocationsSettings;
	
	//storing them in-memory to avoid slowing down the settings page
	static npe01__Contacts_And_Orgs_Settings__c orgContactsSettings;
=======
    static npe4__Relationship_Settings__c relationshipsSettings;
    static npe5__Affiliations_Settings__c affiliationsSettings;
    static Error_Settings__c errorSettings;
    static Batch_Data_Entry_Settings__c bdeSettings;
    static Addr_Verification_Settings__c addressVerificationSettings;
    static Household_Naming_Settings__c householdNamingSettings;
    
    //storing org-level custom settings in-memory to avoid slowing down the settings page
    static npe01__Contacts_And_Orgs_Settings__c orgContactsSettings;
>>>>>>> 94e5d22a
    static npo02__Households_Settings__c orgHouseholdsSettings;
    static npe03__Recurring_Donations_Settings__c orgRecurringDonationsSettings;
    static npe4__Relationship_Settings__c orgRelationshipsSettings;
    static npe5__Affiliations_Settings__c orgAffiliationsSettings;
    static Error_Settings__c orgErrorSettings;
    static Batch_Data_Entry_Settings__c orgBdeSettings;
    static Addr_Verification_Settings__c orgAddressVerificationSettings;
    static Household_Naming_Settings__c orgHouseholdNamingSettings;
    static Allocations_Settings__c orgAllocationsSettings;
    
    /**
     * Methods that will try retrieving the user-level custom settings. If no user-level custom
     * settings exist, we'll query the org-level settings.
     **/
    public static npe01__Contacts_And_Orgs_Settings__c getContactsSettings() {
        if (contactsSettings == null) {
            contactsSettings = npe01__Contacts_And_Orgs_Settings__c.getInstance();
            if(contactsSettings.Id == null)
                contactsSettings = getOrgContactsSettings();
        }    
        return contactsSettings;
    }
    
    public static npo02__Households_Settings__c getHouseholdsSettings() {
        if (householdsSettings == null) {
            householdsSettings = npo02__Households_Settings__c.getInstance();
            if(householdsSettings.Id == null)
                householdsSettings = getOrgHouseholdsSettings();
        }  
        return householdsSettings;
    }
    
    public static npe03__Recurring_Donations_Settings__c getRecurringDonationsSettings() {
        if (recurringDonationsSettings == null) {
            recurringDonationsSettings = npe03__Recurring_Donations_Settings__c.getInstance();
            if(recurringDonationsSettings.Id == null)
                recurringDonationsSettings = getOrgRecurringDonationsSettings();
        }
        return recurringDonationsSettings;
    }
    
    public static npe4__Relationship_Settings__c getRelationshipSettings() {
        if (relationshipsSettings == null) {
            relationshipsSettings = npe4__Relationship_Settings__c.getInstance();
            if(relationshipsSettings.Id == null)
                relationshipsSettings = getOrgRelationshipSettings();
        }
        return relationshipsSettings;
    }
    
    public static npe5__Affiliations_Settings__c getAffiliationsSettings() {
        if(affiliationsSettings == null) {      
            affiliationsSettings = npe5__Affiliations_Settings__c.getInstance();
            if(affiliationsSettings.Id == null) 
                affiliationsSettings = getOrgAffiliationsSettings();
        }
        return affiliationsSettings;
    }
    
    public static Error_Settings__c getErrorSettings() {
        if(errorSettings == null) {
            errorSettings = Error_Settings__c.getInstance();
            if(errorSettings.Id == null)
                errorSettings = getOrgErrorSettings();
        }    
        return errorSettings;
    }
    
    public static Batch_Data_Entry_Settings__c getBDESettings() {
        if(bdeSettings == null) {
            bdeSettings = Batch_Data_Entry_Settings__c.getInstance();
            if(bdeSettings.Id == null)
                bdeSettings = getOrgBDESettings();
        }
        return bdeSettings;
    }
    
    public static Addr_Verification_Settings__c getAddressVerificationSettings() {        
        if(addressVerificationSettings == null) {
            addressVerificationSettings = Addr_Verification_Settings__c.getInstance();
            if(addressVerificationSettings.Id == null)
                addressVerificationSettings = getOrgAddressVerificationSettings();
        }
        return addressVerificationSettings;
    }
    
    public static Household_Naming_Settings__c getHouseholdNamingSettings() {        
        if (householdNamingSettings == null) {
            householdNamingSettings = Household_Naming_Settings__c.getInstance();
            if(householdNamingSettings.Id == null) 
                householdNamingSettings = getOrgHouseholdNamingSettings();
        }
        return householdNamingSettings;
    }
    
    /**
     * Methods that try retrieving the org-level custom settings. Default org-level settings will be created if none exist.
     * Meant to be called only from settings page and install script.
     **/
    public static npe01__Contacts_And_Orgs_Settings__c getOrgContactsSettings() {
        if(orgContactsSettings == null) {
            orgContactsSettings = npe01__Contacts_And_Orgs_Settings__c.getOrgDefaults();
            if(orgContactsSettings.Id == null) {
                configContactsSettings(orgContactsSettings);
                orgContactsSettings.Setupownerid = UserInfo.getOrganizationId();
                upsert orgContactsSettings;
            }
        }
        return orgContactsSettings;
    }
    
    public static npo02__Households_Settings__c getOrgHouseholdsSettings() {
        if(orgHouseholdsSettings == null) {
            orgHouseholdsSettings = npo02__Households_Settings__c.getOrgDefaults();
            if(orgHouseholdsSettings.Id == null) {
                configHouseholdSettings(orgHouseholdsSettings);
                orgHouseholdsSettings.Setupownerid = UserInfo.getOrganizationId();
                upsert orgHouseholdsSettings;
            }
        }
        return orgHouseholdsSettings;
    }
    
    public static npe03__Recurring_Donations_Settings__c getOrgRecurringDonationsSettings() {
        if(orgRecurringDonationsSettings == null) {
            orgRecurringDonationsSettings = npe03__Recurring_Donations_Settings__c.getOrgDefaults();
            if(orgRecurringDonationsSettings.Id == null) {
                configRecurringDonationsSettings(orgRecurringDonationsSettings);
                upsert orgRecurringDonationsSettings;
            }
        }
        return orgRecurringDonationsSettings;
    }
    
    public static npe4__Relationship_Settings__c getOrgRelationshipSettings() {
        if(orgRelationshipsSettings == null) { 
            orgRelationshipsSettings = npe4__Relationship_Settings__c.getOrgDefaults();
            if(orgRelationshipsSettings.Id == null) {
                configRelationshipsSettings(orgRelationshipsSettings);
                upsert orgRelationshipsSettings;
            }
        }
        return orgRelationshipsSettings;
    }
    
    public static npe5__Affiliations_Settings__c getOrgAffiliationsSettings() {
        if(orgAffiliationsSettings == null) {
            orgAffiliationsSettings = npe5__Affiliations_Settings__c.getOrgDefaults();
            if(orgAffiliationsSettings.Id == null) {
                configAffiliationsSettings(orgAffiliationsSettings);
                upsert orgAffiliationsSettings;
            }
        }
        return orgAffiliationsSettings;
    }
    
    public static Error_Settings__c getOrgErrorSettings() {
        if(orgErrorSettings == null) {
            orgErrorSettings = Error_Settings__c.getOrgDefaults();
            if(orgErrorSettings.Id == null) {
                configErrorSettings(orgErrorSettings, null);
                upsert orgErrorSettings;
            }
        }
        return orgErrorSettings;
    }
    
    public static Batch_Data_Entry_Settings__c getOrgBDESettings() {
        if(orgBDESettings == null) {
            orgBDESettings = Batch_Data_Entry_Settings__c.getOrgDefaults();
            if(orgBDESettings.Id == null) {
                configBDESettings(orgBDESettings);
                upsert orgBDESettings;
            }
        }
        return orgBDESettings;
    }
    
    public static Addr_Verification_Settings__c getOrgAddressVerificationSettings() {
        if(orgAddressVerificationSettings == null) {
            orgAddressVerificationSettings = Addr_Verification_Settings__c.getOrgDefaults();
            if(orgAddressVerificationSettings.Id == null) {
                configAddressVerificationSettings(orgAddressVerificationSettings);
                upsert orgAddressVerificationSettings;
            }
        }
        return orgAddressVerificationSettings;
    }
    
    public static Household_Naming_Settings__c getOrgHouseholdNamingSettings() {
        if(orgHouseholdNamingSettings == null) {
            orgHouseholdNamingSettings = Household_Naming_Settings__c.getOrgDefaults();
            if(orgHouseholdNamingSettings.Id == null) {
                configHouseholdNamingSettings(orgHouseholdNamingSettings);
                upsert orgHouseholdNamingSettings;
            }
        }
        return orgHouseholdNamingSettings;
    }
    
    /**
     * Private methods that will configure the default org-level custom settings.
     **/
    private static void configContactsSettings(npe01__Contacts_And_Orgs_Settings__c cs) {
        //this setting does nothing, but needs to be extracted from the tests before removing
        cs.npe01__Enable_Opportunity_Contact_Role_Trigger__c = false;
        cs.npe01__Payments_Enabled__c  = true;
        cs.npe01__Opportunity_Contact_Role_Default_role__c = 'Donor';
        cs.npe01__Account_Processor__c = CAO_Constants.HH_ACCOUNT_PROCESSOR;
        Recordtypeinfo householdAccount = Schema.SObjectType.Account.getRecordTypeInfosByName().get(CAO_Constants.HH_ACCOUNT_PROCESSOR);
        if(householdAccount != null)
            cs.npe01__HH_Account_RecordTypeID__c = householdAccount.getRecordTypeId();
    }

    private static void configHouseholdSettings(npo02__Households_Settings__c hs) {
        String oldProcessor = '';
        //modified to check again the Id instead of the object
        //get the model they used to be in 
        Schema.DescribeFieldResult F = Schema.sObjectType.Contact.fields.npo02__SystemHouseholdProcessor__c; 
        List<Schema.PicklistEntry> P = F.getPicklistValues();
        
        for(Schema.PicklistEntry pe : P){
            if (pe.isDefaultValue()){
                if(pe.getValue() == HH_Households.ALL_PROCESSOR){
                    oldProcessor = HH_Households.ALL_PROCESSOR;
                } else if(pe.getValue() == HH_Households.ALL_INDIVIDUALS_PROCESSOR){
                    oldProcessor = HH_Households.ALL_INDIVIDUALS_PROCESSOR;
                } else if(pe.getValue() == HH_Households.NO_HOUSEHOLDS_PROCESSOR){
                    oldProcessor = HH_Households.NO_HOUSEHOLDS_PROCESSOR;
                }
                break;
            }
        }
        //set them up with their old setting in the new settings object
        if(oldProcessor == HH_Households.ALL_PROCESSOR){
            hs.npo02__Household_Rules__c = HH_Households.ALL_PROCESSOR;
        } else if(oldProcessor == HH_Households.ALL_INDIVIDUALS_PROCESSOR){
            hs.npo02__Household_Rules__c = HH_Households.ALL_INDIVIDUALS_PROCESSOR;
        } else if(oldProcessor == HH_Households.NO_HOUSEHOLDS_PROCESSOR){
            hs.npo02__Household_Rules__c = HH_Households.NO_HOUSEHOLDS_PROCESSOR;
        } else {
            hs.npo02__Household_Rules__c = HH_Households.NO_HOUSEHOLDS_PROCESSOR;
        }
 
        hs.npo02__Household_Member_Contact_Role__c = label.npo02.Household_Member_Contact_Role;
        hs.npo02__Always_Rollup_to_Primary_Contact__c = false;
        hs.npo02__Enable_Opp_Rollup_Triggers__c = true;
        hs.npo02__Excluded_Account_Opp_Rectypes__c = null;
        hs.npo02__Excluded_Account_Opp_Types__c = null;
        hs.npo02__Excluded_Contact_Opp_Rectypes__c = null;
        hs.npo02__Excluded_Contact_Opp_Types__c = null;
        hs.npo02__Membership_Record_Types__c = null;
        hs.npo02__Rollup_N_Day_Value__c = 365;
        hs.npo02__Membership_Grace_Period__c = 30;
        hs.npo02__Advanced_Household_Naming__c = true;
        hs.npo02__Async_Household_Naming__c = false;
        hs.npo02__Schedule_Job_Limit__c = 25;
        hs.npo02__Household_OCR_Excluded_Recordtypes__c = null;
        hs.npo02__Household_Creation_Excluded_Recordtypes__c = null;
        hs.npo02__Enable_Soft_Credit_Rollups__c = true;
        hs.npo02__Soft_Credit_Roles__c = 'Soft Credit; Household Member;';
        hs.npo02__Household_Contact_Roles_On__c = true;
                
        // new HH Account model overrides having HH objects
        if (UTIL_CustomSettingsFacade.getContactsSettings().npe01__Account_Processor__c == CAO_Constants.HH_ACCOUNT_PROCESSOR)
            hs.npo02__Household_Rules__c = HH_Households.NO_HOUSEHOLDS_PROCESSOR;
    }
    
    private static void configRecurringDonationsSettings(npe03__Recurring_Donations_Settings__c rds) {
        //if the save behavior is null, then we'll need to upsert new settings, otherwise, we have valid settings as its 
        //the only field w/o a default defined
        if (rds.npe03__Open_Opportunity_Behavior__c == null){          
            rds.npe03__Add_Campaign_to_All_Opportunites__c = true;
            rds.npe03__Enable_Update_Check__c = true;
            //rds.npe03__Error_Email_Notifications__c = 'All Sys Admins'; *This field has been moved to the ERR_Settings__c custom setting
            rds.npe03__Maximum_Donations__c = 50;
            rds.npe03__Opportunity_Forecast_Months__c = 12;
            rds.npe03__Update_Check_Interval__c = 90;
            rds.npe03__Open_Opportunity_Behavior__c = RD_RecurringDonations.RecurringDonationCloseOptions.Mark_Opportunities_Closed_Lost.name();
            List<RecordType> oppRecordTypes = [select id from RecordType where sobjecttype = 'Opportunity'];
            if(oppRecordTypes.size() > 0)
                rds.npe03__Record_Type__c = oppRecordTypes[0].id;
        }   
    }

    private static void configRelationshipsSettings(npe4__Relationship_Settings__c rs) {
        rs.npe4__Reciprocal_Method__c = 'List Settings';
    }
    
    private static void configAffiliationsSettings(npe5__Affiliations_Settings__c afs) {
        afs.npe5__Automatic_Affiliation_Creation_Turned_On__c = true;
    }

    private static void configErrorSettings(Error_Settings__c es, String notificationsTo) {     
        es.Store_Errors_On__c = true;
        es.Error_Notifications_On__c = true;
        es.Error_Notifications_To__c = ERR_Notifier.NotificationOptions.sysAdmins;
    }
    
    private static void configBDESettings(Batch_Data_Entry_Settings__c bds) {
        bds.Allow_Blank_Opportunity_Names__c = true;
        bds.Opportunity_Naming__c = true;
    }

    private static void configAddressVerificationSettings(Addr_Verification_Settings__c avs) {
        avs.Using_SmartyStreets__c = false;
        avs.Enable_Automatic_Verification__c = false;
        avs.Reject_Ambiguous_Addresses__c = false;
    }
    
    private static void configHouseholdNamingSettings(Household_Naming_Settings__c hns) {
        hns.Household_Name_Format__c = '{!LastName} ' + label.npo02.DefaultHouseholdName;
        hns.Formal_Greeting_Format__c = '{!{!Salutation} {!FirstName}} {!LastName}';
        hns.Informal_Greeting_Format__c = '{!{!FirstName}}';
        hns.Name_Connector__c = label.npo02.HouseholdNameConnector;
        hns.Name_Overrun__c = label.npo02.HouseholdNameOverrun;
        hns.Contact_Overrun_Count__c = 9;
        hns.Implementing_Class__c = 'HH_NameSpec';
    }
    
    /**
     * Methods that will create custom settings for tests.
     **/
    public static npe01__Contacts_And_Orgs_Settings__c getContactsSettingsForTests(npe01__Contacts_And_Orgs_Settings__c mySettings) {
        if(contactsSettings == null)
            contactsSettings = npe01__Contacts_And_Orgs_Settings__c.getInstance();
        
        //create our own based on what's passed in from the test
        contactsSettings.npe01__One_to_One_RecordTypeID__c = mySettings.npe01__One_to_One_RecordTypeID__c;
        contactsSettings.npe01__HH_Account_RecordTypeID__c = mySettings.npe01__HH_Account_RecordTypeID__c;
        contactsSettings.npe01__Account_Processor__c = mySettings.npe01__Account_Processor__c;
        contactsSettings.npe01__Enable_Opportunity_Contact_Role_Trigger__c = mySettings.npe01__Enable_Opportunity_Contact_Role_Trigger__c;
        contactsSettings.npe01__Opportunity_Contact_Role_Default_role__c = mySettings.npe01__Opportunity_Contact_Role_Default_role__c;
        contactsSettings.npe01__Disable_Account_Model_Trigger__c = mySettings.npe01__Disable_Account_Model_Trigger__c;
        contactsSettings.npe01__Payments_Enabled__c = mySettings.npe01__Payments_Enabled__c;
        upsert contactsSettings;
        return contactsSettings;
    }
    
    public static npo02__Households_Settings__c getHouseholdsSettingsForTests(npo02__Households_Settings__c mySettings) {
        if(householdsSettings == null)
            householdsSettings = npo02__Households_Settings__c.getInstance();
            
        //create our own based on what's passed in from the test
        householdsSettings.npo02__Household_Rules__c = mySettings.npo02__Household_Rules__c;
        householdsSettings.npo02__Household_Contact_Roles_On__c = mySettings.npo02__Household_Contact_Roles_On__c;
        householdsSettings.npo02__Household_Member_Contact_Role__c = mySettings.npo02__Household_Member_Contact_Role__c;
        householdsSettings.npo02__Always_Rollup_to_Primary_Contact__c = mySettings.npo02__Always_Rollup_to_Primary_Contact__c;
        householdsSettings.npo02__Enable_Opp_Rollup_Triggers__c = mySettings.npo02__Enable_Opp_Rollup_Triggers__c;
        householdsSettings.npo02__Excluded_Account_Opp_Rectypes__c = mySettings.npo02__Excluded_Account_Opp_Rectypes__c;
        householdsSettings.npo02__Excluded_Account_Opp_Types__c = mySettings.npo02__Excluded_Account_Opp_Types__c;
        householdsSettings.npo02__Excluded_Contact_Opp_Rectypes__c = mySettings.npo02__Excluded_Contact_Opp_Rectypes__c;
        householdsSettings.npo02__Excluded_Contact_Opp_Types__c = mySettings.npo02__Excluded_Contact_Opp_Types__c;
        householdsSettings.npo02__Membership_Grace_Period__c = mySettings.npo02__Membership_Grace_Period__c;
        householdsSettings.npo02__Rollup_N_Day_Value__c = mySettings.npo02__Rollup_N_Day_Value__c;
        householdsSettings.npo02__Membership_Record_Types__c = mySettings.npo02__Membership_Record_Types__c;
        householdsSettings.npo02__Advanced_Household_Naming__c = mySettings.npo02__Advanced_Household_Naming__c;
        householdsSettings.npo02__Enable_Soft_Credit_Rollups__c = mySettings.npo02__Enable_Soft_Credit_Rollups__c;
        householdsSettings.npo02__Soft_Credit_Roles__c = mySettings.npo02__Soft_Credit_Roles__c;
        householdsSettings.npo02__Household_OCR_Excluded_Recordtypes__c = mySettings.npo02__Household_OCR_Excluded_Recordtypes__c; 
        householdsSettings.npo02__Household_Creation_Excluded_Recordtypes__c = mySettings.npo02__Household_Creation_Excluded_Recordtypes__c;
        householdsSettings.npo02__Household_Mailing_List_ID__c = mySettings.npo02__Household_Mailing_List_ID__c;
        householdsSettings.npo02__Schedule_Job_Limit__c = 25;
        upsert householdsSettings;
 
        // if the caller explicitly is testing Household objects, make sure we have HH Accounts turned off.
        if (householdsSettings.npo02__Household_Rules__c != HH_Households.NO_HOUSEHOLDS_PROCESSOR) {
            if (getContactsSettings().npe01__Account_Processor__c == CAO_Constants.HH_ACCOUNT_PROCESSOR) {
                getContactsSettings().npe01__Account_Processor__c = CAO_Constants.ONE_TO_ONE_PROCESSOR;
                upsert contactsSettings;    
            }   
        }
        return householdsSettings;
    }
    
    public static npe4__Relationship_Settings__c getRelationshipsSettingsForTests(npe4__Relationship_Settings__c mySettings) {
        if(relationshipsSettings == null)
            relationshipsSettings = npe4__Relationship_Settings__c.getInstance();
        
        //create our own based on what's passed in from the test
        relationshipsSettings.npe4__Reciprocal_Method__c = mySettings.npe4__Reciprocal_Method__c;
        relationshipsSettings.npe4__Gender_Field__c = mySettings.npe4__Gender_Field__c;
        upsert relationshipsSettings;
        return relationshipsSettings;
    }
<<<<<<< HEAD

    public static Allocations_Settings__c getAllocationsSettingsForTests(Allocations_Settings__c mySettings) {
        if (allocationsSettings == null)
            allocationsSettings = getOrgAllocationsSettings();

        allocationsSettings.Default_Allocations_Enabled__c = mySettings.Default_Allocations_Enabled__c;
        allocationsSettings.Default__c = mySettings.Default__c;
        allocationsSettings.Excluded_Opp_RecTypes__c = mySettings.Excluded_Opp_RecTypes__c;
        allocationsSettings.Excluded_Opp_Types__c = mySettings.Excluded_Opp_Types__c;
        allocationsSettings.Rollup_N_Day_Value__c = mySettings.Rollup_N_Day_Value__c;
        allocationsSettings.Use_Fiscal_Year_for_Rollups__c = mySettings.Use_Fiscal_Year_for_Rollups__c;

        upsert allocationsSettings;
        return allocationsSettings;
    }

    public static Allocations_Settings__c getAllocationsSettings() {
        if (allocationsSettings == null) {
            allocationsSettings = Allocations_Settings__c.getInstance();

            if (allocationsSettings.Id == null) {
                allocationsSettings = getOrgAllocationsSettings();
            }
        }
        if (allocationsSettings.Rollup_N_Day_Value__c == null)
            allocationsSettings.Rollup_N_Day_Value__c = 365;
        return allocationsSettings;
    }

    public static Allocations_Settings__c getOrgAllocationsSettings() {
        if (orgAllocationsSettings==null) {
            orgAllocationsSettings = Allocations_Settings__c.getOrgDefaults();
            if (orgAllocationsSettings.Id == null) {
                configAllocationsSettings(orgAllocationsSettings);
                upsert orgAllocationsSettings;
            }
        }

        if (orgAllocationsSettings.Rollup_N_Day_Value__c == null)
            orgAllocationsSettings.Rollup_N_Day_Value__c = 365;
        return orgAllocationsSettings;
    }

    public static void configAllocationsSettings(Allocations_Settings__c allosettings) {
        //disable allocations by default
        allosettings.Default_Allocations_Enabled__c = false;
        allosettings.Default__c = null;
        allosettings.Excluded_Opp_RecTypes__c = null;
        allosettings.Excluded_Opp_Types__c = null;
        allosettings.Rollup_N_Day_Value__c = 365;
        allosettings.Use_Fiscal_Year_for_Rollups__c = false;
    }

=======
    
    public static npe5__Affiliations_Settings__c getAffiliationsSettingsForTests(npe5__Affiliations_Settings__c mySettings) {
    	if(affiliationsSettings == null)
    	   affiliationsSettings = npe5__Affiliations_Settings__c.getInstance();
    	   
    	affiliationsSettings.npe5__Automatic_Affiliation_Creation_Turned_On__c = mySettings.npe5__Automatic_Affiliation_Creation_Turned_On__c;   
        upsert affiliationsSettings;
        return affiliationsSettings;
    }
    
    public static Error_Settings__c getErrorSettingsForTests(Error_Settings__c mySettings) {
    	if(errorSettings == null)
    	   errorSettings = Error_Settings__c.getInstance();
    	   
    	errorSettings.Error_Notifications_On__c = mySettings.Error_Notifications_On__c;   
    	errorSettings.Error_Notifications_To__c = mySettings.Error_Notifications_To__c;
    	errorSettings.Store_Errors_On__c = mySettings.Store_Errors_On__c;
    	upsert errorSettings;
    	return errorSettings;  
    }
>>>>>>> 94e5d22a
}<|MERGE_RESOLUTION|>--- conflicted
+++ resolved
@@ -40,28 +40,16 @@
     static npe01__Contacts_And_Orgs_Settings__c contactsSettings;
     static npo02__Households_Settings__c householdsSettings;
     static npe03__Recurring_Donations_Settings__c recurringDonationsSettings;
-<<<<<<< HEAD
-	static npe4__Relationship_Settings__c relationshipsSettings;
-	static npe5__Affiliations_Settings__c affiliationsSettings;
-	static Error_Settings__c errorSettings;
-	static Batch_Data_Entry_Settings__c bdeSettings;
-	static Addr_Verification_Settings__c addressVerificationSettings;
-	static Household_Naming_Settings__c householdNamingSettings;
-    static Allocations_Settings__c allocationsSettings;
-	
-	//storing them in-memory to avoid slowing down the settings page
-	static npe01__Contacts_And_Orgs_Settings__c orgContactsSettings;
-=======
     static npe4__Relationship_Settings__c relationshipsSettings;
     static npe5__Affiliations_Settings__c affiliationsSettings;
     static Error_Settings__c errorSettings;
     static Batch_Data_Entry_Settings__c bdeSettings;
     static Addr_Verification_Settings__c addressVerificationSettings;
     static Household_Naming_Settings__c householdNamingSettings;
+    static Allocations_Settings__c allocationsSettings;
     
     //storing org-level custom settings in-memory to avoid slowing down the settings page
     static npe01__Contacts_And_Orgs_Settings__c orgContactsSettings;
->>>>>>> 94e5d22a
     static npo02__Households_Settings__c orgHouseholdsSettings;
     static npe03__Recurring_Donations_Settings__c orgRecurringDonationsSettings;
     static npe4__Relationship_Settings__c orgRelationshipsSettings;
@@ -157,6 +145,16 @@
         return householdNamingSettings;
     }
     
+    public static Allocations_Settings__c getAllocationsSettings() {
+        if (allocationsSettings == null) {
+            allocationsSettings = Allocations_Settings__c.getInstance();
+            if (allocationsSettings.Id == null) {
+                allocationsSettings = getOrgAllocationsSettings();
+            }
+        }
+        return allocationsSettings;
+    }
+
     /**
      * Methods that try retrieving the org-level custom settings. Default org-level settings will be created if none exist.
      * Meant to be called only from settings page and install script.
@@ -262,6 +260,17 @@
         return orgHouseholdNamingSettings;
     }
     
+    public static Allocations_Settings__c getOrgAllocationsSettings() {
+        if (orgAllocationsSettings==null) {
+            orgAllocationsSettings = Allocations_Settings__c.getOrgDefaults();
+            if (orgAllocationsSettings.Id == null) {
+                configAllocationsSettings(orgAllocationsSettings);
+                upsert orgAllocationsSettings;
+            }
+        }
+        return orgAllocationsSettings;
+    }
+
     /**
      * Private methods that will configure the default org-level custom settings.
      **/
@@ -382,6 +391,16 @@
         hns.Implementing_Class__c = 'HH_NameSpec';
     }
     
+    public static void configAllocationsSettings(Allocations_Settings__c allosettings) {
+        //disable allocations by default
+        allosettings.Default_Allocations_Enabled__c = false;
+        allosettings.Default__c = null;
+        allosettings.Excluded_Opp_RecTypes__c = null;
+        allosettings.Excluded_Opp_Types__c = null;
+        allosettings.Rollup_N_Day_Value__c = 365;
+        allosettings.Use_Fiscal_Year_for_Rollups__c = false;
+    }
+
     /**
      * Methods that will create custom settings for tests.
      **/
@@ -447,7 +466,26 @@
         upsert relationshipsSettings;
         return relationshipsSettings;
     }
-<<<<<<< HEAD
+    
+    public static npe5__Affiliations_Settings__c getAffiliationsSettingsForTests(npe5__Affiliations_Settings__c mySettings) {
+        if(affiliationsSettings == null)
+           affiliationsSettings = npe5__Affiliations_Settings__c.getInstance();
+           
+        affiliationsSettings.npe5__Automatic_Affiliation_Creation_Turned_On__c = mySettings.npe5__Automatic_Affiliation_Creation_Turned_On__c;   
+        upsert affiliationsSettings;
+        return affiliationsSettings;
+    }
+    
+    public static Error_Settings__c getErrorSettingsForTests(Error_Settings__c mySettings) {
+        if(errorSettings == null)
+           errorSettings = Error_Settings__c.getInstance();
+           
+        errorSettings.Error_Notifications_On__c = mySettings.Error_Notifications_On__c;   
+        errorSettings.Error_Notifications_To__c = mySettings.Error_Notifications_To__c;
+        errorSettings.Store_Errors_On__c = mySettings.Store_Errors_On__c;
+        upsert errorSettings;
+        return errorSettings;  
+    }
 
     public static Allocations_Settings__c getAllocationsSettingsForTests(Allocations_Settings__c mySettings) {
         if (allocationsSettings == null)
@@ -463,64 +501,4 @@
         upsert allocationsSettings;
         return allocationsSettings;
     }
-
-    public static Allocations_Settings__c getAllocationsSettings() {
-        if (allocationsSettings == null) {
-            allocationsSettings = Allocations_Settings__c.getInstance();
-
-            if (allocationsSettings.Id == null) {
-                allocationsSettings = getOrgAllocationsSettings();
-            }
-        }
-        if (allocationsSettings.Rollup_N_Day_Value__c == null)
-            allocationsSettings.Rollup_N_Day_Value__c = 365;
-        return allocationsSettings;
-    }
-
-    public static Allocations_Settings__c getOrgAllocationsSettings() {
-        if (orgAllocationsSettings==null) {
-            orgAllocationsSettings = Allocations_Settings__c.getOrgDefaults();
-            if (orgAllocationsSettings.Id == null) {
-                configAllocationsSettings(orgAllocationsSettings);
-                upsert orgAllocationsSettings;
-            }
-        }
-
-        if (orgAllocationsSettings.Rollup_N_Day_Value__c == null)
-            orgAllocationsSettings.Rollup_N_Day_Value__c = 365;
-        return orgAllocationsSettings;
-    }
-
-    public static void configAllocationsSettings(Allocations_Settings__c allosettings) {
-        //disable allocations by default
-        allosettings.Default_Allocations_Enabled__c = false;
-        allosettings.Default__c = null;
-        allosettings.Excluded_Opp_RecTypes__c = null;
-        allosettings.Excluded_Opp_Types__c = null;
-        allosettings.Rollup_N_Day_Value__c = 365;
-        allosettings.Use_Fiscal_Year_for_Rollups__c = false;
-    }
-
-=======
-    
-    public static npe5__Affiliations_Settings__c getAffiliationsSettingsForTests(npe5__Affiliations_Settings__c mySettings) {
-    	if(affiliationsSettings == null)
-    	   affiliationsSettings = npe5__Affiliations_Settings__c.getInstance();
-    	   
-    	affiliationsSettings.npe5__Automatic_Affiliation_Creation_Turned_On__c = mySettings.npe5__Automatic_Affiliation_Creation_Turned_On__c;   
-        upsert affiliationsSettings;
-        return affiliationsSettings;
-    }
-    
-    public static Error_Settings__c getErrorSettingsForTests(Error_Settings__c mySettings) {
-    	if(errorSettings == null)
-    	   errorSettings = Error_Settings__c.getInstance();
-    	   
-    	errorSettings.Error_Notifications_On__c = mySettings.Error_Notifications_On__c;   
-    	errorSettings.Error_Notifications_To__c = mySettings.Error_Notifications_To__c;
-    	errorSettings.Store_Errors_On__c = mySettings.Store_Errors_On__c;
-    	upsert errorSettings;
-    	return errorSettings;  
-    }
->>>>>>> 94e5d22a
 }