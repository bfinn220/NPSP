--- conflicted
+++ resolved
@@ -578,7 +578,6 @@
     private static void configRecurringDonationsSettings(npe03__Recurring_Donations_Settings__c settings) {
         //if the save behavior is null, then we'll need to upsert new settings, otherwise, we have valid settings as its
         //the only field w/o a default defined
-<<<<<<< HEAD
         if (settings.npe03__Open_Opportunity_Behavior__c == null) {
 
             settings.npe03__Add_Campaign_to_All_Opportunites__c = true;
@@ -590,25 +589,11 @@
             settings.npe03__Open_Opportunity_Behavior__c = RD_RecurringDonations.RecurringDonationCloseOptions.Mark_Opportunities_Closed_Lost.name();
 
             settings.EnableAutomaticNaming__c = false;
+            settings.IsRecurringDonations2Enabled__c = false;
 
             List<RecordType> oppRecordTypes = [select id from RecordType where sobjecttype = 'Opportunity' and IsActive = true];
             if (oppRecordTypes.size() > 0) {
                 settings.npe03__Record_Type__c = oppRecordTypes[0].id;
-=======
-        if (rds.npe03__Open_Opportunity_Behavior__c == null) {
-            rds.npe03__Add_Campaign_to_All_Opportunites__c = true;
-            rds.npe03__Enable_Update_Check__c = true;
-            //rds.npe03__Error_Email_Notifications__c = 'All Sys Admins'; *This field has been moved to the ERR_Settings__c custom setting
-            rds.npe03__Maximum_Donations__c = 50;
-            rds.Recurring_Donation_Batch_Size__c = 50;
-            rds.npe03__Opportunity_Forecast_Months__c = 12;
-            rds.npe03__Update_Check_Interval__c = 90;
-            rds.npe03__Open_Opportunity_Behavior__c = RD_RecurringDonations.RecurringDonationCloseOptions.Mark_Opportunities_Closed_Lost.name();
-            rds.IsRecurringDonations2Enabled__c = false;
-            List<RecordType> oppRecordTypes = [select id from RecordType where sobjecttype = 'Opportunity' and IsActive = true];
-            if(oppRecordTypes.size() > 0) {
-                rds.npe03__Record_Type__c = oppRecordTypes[0].id;
->>>>>>> d732175c
             }
         }
     }
@@ -855,17 +840,8 @@
         recurringDonationsSettings.Recurring_Donation_Batch_Size__c = settings.Recurring_Donation_Batch_Size__c;
 
         recurringDonationsSettings.EnableAutomaticNaming__c = settings.EnableAutomaticNaming__c;
-
-<<<<<<< HEAD
-=======
-        recurringDonationsSettings.npe03__Opportunity_Forecast_Months__c = mySettings.npe03__Opportunity_Forecast_Months__c;
-        recurringDonationsSettings.npe03__Maximum_Donations__c = mySettings.npe03__Maximum_Donations__c;
-        recurringDonationsSettings.npe03__Open_Opportunity_Behavior__c = mySettings.npe03__Open_Opportunity_Behavior__c;
-        recurringDonationsSettings.npe03__Add_Campaign_to_All_Opportunites__c = mySettings.npe03__Add_Campaign_to_All_Opportunites__c;
-        recurringDonationsSettings.npe03__Error_Email_Notifications__c = mySettings.npe03__Error_Email_Notifications__c;
-        recurringDonationsSettings.Recurring_Donation_Batch_Size__c = mySettings.Recurring_Donation_Batch_Size__c;
-        recurringDonationsSettings.IsRecurringDonations2Enabled__c = mySettings.IsRecurringDonations2Enabled__c;
->>>>>>> d732175c
+        recurringDonationsSettings.IsRecurringDonations2Enabled__c = settings.IsRecurringDonations2Enabled__c;
+
         orgRecurringDonationsSettings = recurringDonationsSettings;
 
         return recurringDonationsSettings;
