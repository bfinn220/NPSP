/*
    Copyright (c) 2014, Salesforce.com Foundation
    All rights reserved.
    
    Redistribution and use in source and binary forms, with or without
    modification, are permitted provided that the following conditions are met:
    
    * Redistributions of source code must retain the above copyright
      notice, this list of conditions and the following disclaimer.
    * Redistributions in binary form must reproduce the above copyright
      notice, this list of conditions and the following disclaimer in the
      documentation and/or other materials provided with the distribution.
    * Neither the name of the Salesforce.com Foundation nor the names of
      its contributors may be used to endorse or promote products derived
      from this software without specific prior written permission.

    THIS SOFTWARE IS PROVIDED BY THE COPYRIGHT HOLDERS AND CONTRIBUTORS
    "AS IS" AND ANY EXPRESS OR IMPLIED WARRANTIES, INCLUDING, BUT NOT 
    LIMITED TO, THE IMPLIED WARRANTIES OF MERCHANTABILITY AND FITNESS 
    FOR A PARTICULAR PURPOSE ARE DISCLAIMED. IN NO EVENT SHALL THE 
    COPYRIGHT HOLDER OR CONTRIBUTORS BE LIABLE FOR ANY DIRECT, INDIRECT, 
    INCIDENTAL, SPECIAL, EXEMPLARY, OR CONSEQUENTIAL DAMAGES (INCLUDING, 
    BUT NOT LIMITED TO, PROCUREMENT OF SUBSTITUTE GOODS OR SERVICES; 
    LOSS OF USE, DATA, OR PROFITS; OR BUSINESS INTERRUPTION) HOWEVER 
    CAUSED AND ON ANY THEORY OF LIABILITY, WHETHER IN CONTRACT, STRICT 
    LIABILITY, OR TORT (INCLUDING NEGLIGENCE OR OTHERWISE) ARISING IN 
    ANY WAY OUT OF THE USE OF THIS SOFTWARE, EVEN IF ADVISED OF THE 
    POSSIBILITY OF SUCH DAMAGE.
*/
/**
* @author Salesforce.com Foundation
* @date 2014
* @description Helper class that retrieves custom settings and sets defaults.
* Needs to be "without sharing" so that the Install Script can run it.
*/
public without sharing class UTIL_CustomSettingsFacade {

    //storing user-level custom settings in-memory to avoid trying to isert/update them 
    //twice and thus trigger the "duplicate OwnerId" error
    static npe01__Contacts_And_Orgs_Settings__c contactsSettings;
    static npo02__Households_Settings__c householdsSettings;
    static npe03__Recurring_Donations_Settings__c recurringDonationsSettings;
<<<<<<< HEAD
	static npe4__Relationship_Settings__c relationshipsSettings;
	static npe5__Affiliations_Settings__c affiliationsSettings;
	static Error_Settings__c errorSettings;
	static Batch_Data_Entry_Settings__c bdeSettings;
	static Addr_Verification_Settings__c addressVerificationSettings;
	static Data_Import_Settings__c dataImportSettings;
	static Household_Naming_Settings__c householdNamingSettings;
	
	//storing them in-memory to avoid slowing down the settings page
	static npe01__Contacts_And_Orgs_Settings__c orgContactsSettings;
=======
    static npe4__Relationship_Settings__c relationshipsSettings;
    static npe5__Affiliations_Settings__c affiliationsSettings;
    static Error_Settings__c errorSettings;
    static Batch_Data_Entry_Settings__c bdeSettings;
    static Addr_Verification_Settings__c addressVerificationSettings;
    static Household_Naming_Settings__c householdNamingSettings;
    
    //storing org-level custom settings in-memory to avoid slowing down the settings page
    static npe01__Contacts_And_Orgs_Settings__c orgContactsSettings;
>>>>>>> 94e5d22a
    static npo02__Households_Settings__c orgHouseholdsSettings;
    static npe03__Recurring_Donations_Settings__c orgRecurringDonationsSettings;
    static npe4__Relationship_Settings__c orgRelationshipsSettings;
    static npe5__Affiliations_Settings__c orgAffiliationsSettings;
    static Error_Settings__c orgErrorSettings;
    static Batch_Data_Entry_Settings__c orgBdeSettings;
    static Addr_Verification_Settings__c orgAddressVerificationSettings;
    static Data_Import_Settings__c orgDataImportSettings;
    static Household_Naming_Settings__c orgHouseholdNamingSettings;
    
    /**
     * Methods that will try retrieving the user-level custom settings. If no user-level custom
     * settings exist, we'll query the org-level settings.
     **/
    public static npe01__Contacts_And_Orgs_Settings__c getContactsSettings() {
        if (contactsSettings == null) {
            contactsSettings = npe01__Contacts_And_Orgs_Settings__c.getInstance();
            if(contactsSettings.Id == null)
                contactsSettings = getOrgContactsSettings();
        }    
        return contactsSettings;
    }
    
    public static npo02__Households_Settings__c getHouseholdsSettings() {
        if (householdsSettings == null) {
            householdsSettings = npo02__Households_Settings__c.getInstance();
            if(householdsSettings.Id == null)
                householdsSettings = getOrgHouseholdsSettings();
        }  
        return householdsSettings;
    }
    
    public static npe03__Recurring_Donations_Settings__c getRecurringDonationsSettings() {
        if (recurringDonationsSettings == null) {
            recurringDonationsSettings = npe03__Recurring_Donations_Settings__c.getInstance();
            if(recurringDonationsSettings.Id == null)
                recurringDonationsSettings = getOrgRecurringDonationsSettings();
        }
        return recurringDonationsSettings;
    }
    
    public static npe4__Relationship_Settings__c getRelationshipSettings() {
        if (relationshipsSettings == null) {
            relationshipsSettings = npe4__Relationship_Settings__c.getInstance();
            if(relationshipsSettings.Id == null)
                relationshipsSettings = getOrgRelationshipSettings();
        }
        return relationshipsSettings;
    }
    
    public static npe5__Affiliations_Settings__c getAffiliationsSettings() {
        if(affiliationsSettings == null) {      
            affiliationsSettings = npe5__Affiliations_Settings__c.getInstance();
            if(affiliationsSettings.Id == null) 
                affiliationsSettings = getOrgAffiliationsSettings();
        }
        return affiliationsSettings;
    }
    
    public static Error_Settings__c getErrorSettings() {
        if(errorSettings == null) {
            errorSettings = Error_Settings__c.getInstance();
            if(errorSettings.Id == null)
                errorSettings = getOrgErrorSettings();
        }    
        return errorSettings;
    }
    
    public static Batch_Data_Entry_Settings__c getBDESettings() {
        if(bdeSettings == null) {
            bdeSettings = Batch_Data_Entry_Settings__c.getInstance();
            if(bdeSettings.Id == null)
                bdeSettings = getOrgBDESettings();
        }
        return bdeSettings;
    }
    
    public static Addr_Verification_Settings__c getAddressVerificationSettings() {        
        if(addressVerificationSettings == null) {
            addressVerificationSettings = Addr_Verification_Settings__c.getInstance();
            if(addressVerificationSettings.Id == null)
                addressVerificationSettings = getOrgAddressVerificationSettings();
        }
        return addressVerificationSettings;
    }
    
    public static Household_Naming_Settings__c getHouseholdNamingSettings() {        
        if (householdNamingSettings == null) {
            householdNamingSettings = Household_Naming_Settings__c.getInstance();
            if(householdNamingSettings.Id == null) 
                householdNamingSettings = getOrgHouseholdNamingSettings();
        }
        return householdNamingSettings;
    }
    
    /**
     * Methods that try retrieving the org-level custom settings. Default org-level settings will be created if none exist.
     * Meant to be called only from settings page and install script.
     **/
    public static npe01__Contacts_And_Orgs_Settings__c getOrgContactsSettings() {
    	if(orgContactsSettings == null) {
	    	orgContactsSettings = npe01__Contacts_And_Orgs_Settings__c.getOrgDefaults();
	    	if(orgContactsSettings.Id == null) {
		    	configContactsSettings(orgContactsSettings);
		    	orgContactsSettings.Setupownerid = UserInfo.getOrganizationId();
		    	upsert orgContactsSettings;
	    	}
    	}
        return orgContactsSettings;
    }
    
    public static npo02__Households_Settings__c getOrgHouseholdsSettings() {
        if(orgHouseholdsSettings == null) {
            orgHouseholdsSettings = npo02__Households_Settings__c.getOrgDefaults();
            if(orgHouseholdsSettings.Id == null) {
                configHouseholdSettings(orgHouseholdsSettings);
                orgHouseholdsSettings.Setupownerid = UserInfo.getOrganizationId();
                upsert orgHouseholdsSettings;
            }
        }
        return orgHouseholdsSettings;
    }
<<<<<<< HEAD
 
    //get the settings. handles the case where the managed value doesn't exist yet
    public static npe01__Contacts_And_Orgs_Settings__c getContactsSettings(String accountProcessor) {

        //if no settings exist, create defaults
        if (contactsSettings == null) {
            //first see if we already have settings
            contactsSettings = npe01__Contacts_And_Orgs_Settings__c.getInstance();
            if(contactsSettings.Id == null)
	            contactsSettings = getOrgContactsSettings();
=======
    
    public static npe03__Recurring_Donations_Settings__c getOrgRecurringDonationsSettings() {
        if(orgRecurringDonationsSettings == null) {
            orgRecurringDonationsSettings = npe03__Recurring_Donations_Settings__c.getOrgDefaults();
            if(orgRecurringDonationsSettings.Id == null) {
                configRecurringDonationsSettings(orgRecurringDonationsSettings);
                upsert orgRecurringDonationsSettings;
            }
>>>>>>> 94e5d22a
        }
        return orgRecurringDonationsSettings;
    }
    
    public static npe4__Relationship_Settings__c getOrgRelationshipSettings() {
        if(orgRelationshipsSettings == null) { 
            orgRelationshipsSettings = npe4__Relationship_Settings__c.getOrgDefaults();
            if(orgRelationshipsSettings.Id == null) {
                configRelationshipsSettings(orgRelationshipsSettings);
                upsert orgRelationshipsSettings;
            }
        }
        return orgRelationshipsSettings;
    }
    
    public static npe5__Affiliations_Settings__c getOrgAffiliationsSettings() {
        if(orgAffiliationsSettings == null) {
            orgAffiliationsSettings = npe5__Affiliations_Settings__c.getOrgDefaults();
            if(orgAffiliationsSettings.Id == null) {
                configAffiliationsSettings(orgAffiliationsSettings);
                upsert orgAffiliationsSettings;
            }
        }
        return orgAffiliationsSettings;
    }
    
    public static Error_Settings__c getOrgErrorSettings() {
        if(orgErrorSettings == null) {
            orgErrorSettings = Error_Settings__c.getOrgDefaults();
            if(orgErrorSettings.Id == null) {
                configErrorSettings(orgErrorSettings, null);
                upsert orgErrorSettings;
            }
        }
        return orgErrorSettings;
    }
    
    public static Batch_Data_Entry_Settings__c getOrgBDESettings() {
        if(orgBDESettings == null) {
            orgBDESettings = Batch_Data_Entry_Settings__c.getOrgDefaults();
            if(orgBDESettings.Id == null) {
                configBDESettings(orgBDESettings);
                upsert orgBDESettings;
            }
        }
        return orgBDESettings;
    }
    
    public static Addr_Verification_Settings__c getOrgAddressVerificationSettings() {
        if(orgAddressVerificationSettings == null) {
            orgAddressVerificationSettings = Addr_Verification_Settings__c.getOrgDefaults();
            if(orgAddressVerificationSettings.Id == null) {
                configAddressVerificationSettings(orgAddressVerificationSettings);
                upsert orgAddressVerificationSettings;
            }
        }
        return orgAddressVerificationSettings;
    }
    
    public static Household_Naming_Settings__c getOrgHouseholdNamingSettings() {
        if(orgHouseholdNamingSettings == null) {
            orgHouseholdNamingSettings = Household_Naming_Settings__c.getOrgDefaults();
            if(orgHouseholdNamingSettings.Id == null) {
                configHouseholdNamingSettings(orgHouseholdNamingSettings);
                upsert orgHouseholdNamingSettings;
            }
        }
        return orgHouseholdNamingSettings;
    }
    
    /**
     * Private methods that will configure the default org-level custom settings.
     **/
    private static void configContactsSettings(npe01__Contacts_And_Orgs_Settings__c cs) {
    	//this setting does nothing, but needs to be extracted from the tests before removing
        cs.npe01__Enable_Opportunity_Contact_Role_Trigger__c = false;
        cs.npe01__Payments_Enabled__c  = true;
        cs.npe01__Opportunity_Contact_Role_Default_role__c = 'Donor';
        cs.npe01__Account_Processor__c = CAO_Constants.HH_ACCOUNT_PROCESSOR;
        Recordtypeinfo householdAccount = Schema.SObjectType.Account.getRecordTypeInfosByName().get(CAO_Constants.HH_ACCOUNT_PROCESSOR);
        if(householdAccount != null)
            cs.npe01__HH_Account_RecordTypeID__c = householdAccount.getRecordTypeId();
    }

<<<<<<< HEAD
    //method that will set custom setting defaults at the org level. Meant to be called only from settings page and install script
    public static npo02__Households_Settings__c getOrgHouseholdsSettings() {
    	if(orgHouseholdsSettings == null) {
	    	orgHouseholdsSettings = npo02__Households_Settings__c.getOrgDefaults();
	    	if(orgHouseholdsSettings.Id == null) {
		        configHouseholdSettings(orgHouseholdsSettings);
		        orgHouseholdsSettings.Setupownerid = UserInfo.getOrganizationId();
		        upsert orgHouseholdsSettings;
	    	}
    	}
        return orgHouseholdsSettings;
    }
    
    //zero-arguments method that will set custom setting defaults
    public static npo02__Households_Settings__c getHouseholdsSettings() {
        //if no settings exist, create defaults
        if (householdsSettings == null) {
            //first see if we already have settings
            householdsSettings = npo02__Households_Settings__c.getInstance();
            if(householdsSettings.Id == null)
	            householdsSettings = getOrgHouseholdsSettings();
        }  
        return householdsSettings;
    }
    
=======
>>>>>>> 94e5d22a
    private static void configHouseholdSettings(npo02__Households_Settings__c hs) {
    	String oldProcessor = '';
    	//modified to check again the Id instead of the object
        //get the model they used to be in 
        Schema.DescribeFieldResult F = Schema.sObjectType.Contact.fields.npo02__SystemHouseholdProcessor__c; 
        List<Schema.PicklistEntry> P = F.getPicklistValues();
        
        for(Schema.PicklistEntry pe : P){
            if (pe.isDefaultValue()){
                if(pe.getValue() == HH_Households.ALL_PROCESSOR){
                    oldProcessor = HH_Households.ALL_PROCESSOR;
                } else if(pe.getValue() == HH_Households.ALL_INDIVIDUALS_PROCESSOR){
                    oldProcessor = HH_Households.ALL_INDIVIDUALS_PROCESSOR;
                } else if(pe.getValue() == HH_Households.NO_HOUSEHOLDS_PROCESSOR){
                    oldProcessor = HH_Households.NO_HOUSEHOLDS_PROCESSOR;
                }
                break;
            }
        }
        //set them up with their old setting in the new settings object
        if(oldProcessor == HH_Households.ALL_PROCESSOR){
            hs.npo02__Household_Rules__c = HH_Households.ALL_PROCESSOR;
        } else if(oldProcessor == HH_Households.ALL_INDIVIDUALS_PROCESSOR){
            hs.npo02__Household_Rules__c = HH_Households.ALL_INDIVIDUALS_PROCESSOR;
        } else if(oldProcessor == HH_Households.NO_HOUSEHOLDS_PROCESSOR){
            hs.npo02__Household_Rules__c = HH_Households.NO_HOUSEHOLDS_PROCESSOR;
        } else {
            hs.npo02__Household_Rules__c = HH_Households.NO_HOUSEHOLDS_PROCESSOR;
        }
 
        hs.npo02__Household_Member_Contact_Role__c = label.npo02.Household_Member_Contact_Role;
        hs.npo02__Always_Rollup_to_Primary_Contact__c = false;
        hs.npo02__Enable_Opp_Rollup_Triggers__c = true;
        hs.npo02__Excluded_Account_Opp_Rectypes__c = null;
        hs.npo02__Excluded_Account_Opp_Types__c = null;
        hs.npo02__Excluded_Contact_Opp_Rectypes__c = null;
        hs.npo02__Excluded_Contact_Opp_Types__c = null;
        hs.npo02__Membership_Record_Types__c = null;
        hs.npo02__Rollup_N_Day_Value__c = 365;
        hs.npo02__Membership_Grace_Period__c = 30;
        hs.npo02__Advanced_Household_Naming__c = true;
        hs.npo02__Async_Household_Naming__c = false;
        hs.npo02__Schedule_Job_Limit__c = 25;
        hs.npo02__Household_OCR_Excluded_Recordtypes__c = null;
        hs.npo02__Household_Creation_Excluded_Recordtypes__c = null;
        hs.npo02__Enable_Soft_Credit_Rollups__c = true;
        hs.npo02__Soft_Credit_Roles__c = 'Soft Credit; Household Member;';
        hs.npo02__Household_Contact_Roles_On__c = true;
                
        // new HH Account model overrides having HH objects
        if (UTIL_CustomSettingsFacade.getContactsSettings().npe01__Account_Processor__c == CAO_Constants.HH_ACCOUNT_PROCESSOR)
            hs.npo02__Household_Rules__c = HH_Households.NO_HOUSEHOLDS_PROCESSOR;
    }
    
<<<<<<< HEAD
    //method that will set custom setting defaults at the org level. Meant to be called only from settings page and install script
    public static npe03__Recurring_Donations_Settings__c getOrgRecurringDonationsSettings() {
    	if(orgRecurringDonationsSettings == null) {
	    	orgRecurringDonationsSettings = npe03__Recurring_Donations_Settings__c.getOrgDefaults();
	    	if(orgRecurringDonationsSettings.Id == null) {
		    	configRecurringDonationsSettings(orgRecurringDonationsSettings);
		    	upsert orgRecurringDonationsSettings;
	    	}
    	}
    	return orgRecurringDonationsSettings;
    }
        
    //zero-arguments method that will set custom setting defaults
    public static npe03__Recurring_Donations_Settings__c getRecurringDonationsSettings() {
    	if(recurringDonationsSettings == null)
            return getRecurringDonationsSettings(RD_RecurringDonations.RecurringDonationCloseOptions.Mark_Opportunities_Closed_Lost);
        return recurringDonationsSettings;
    }

    //get the settings. handles the case where the managed value doesn't exist yet
    public static npe03__Recurring_Donations_Settings__c getRecurringDonationsSettings(RD_RecurringDonations.RecurringDonationCloseOptions defaultBehavior) {
        //if no settings exist, create defaults
        if (recurringDonationsSettings == null) {
            //first see if we already have settings
            recurringDonationsSettings = npe03__Recurring_Donations_Settings__c.getInstance();
            if(recurringDonationsSettings.Id == null)
	            recurringDonationsSettings = getOrgRecurringDonationsSettings();
        }
        
        if(defaultBehavior != null && defaultBehavior.name() != recurringDonationsSettings.npe03__Open_Opportunity_Behavior__c) {
            recurringDonationsSettings.npe03__Open_Opportunity_Behavior__c = defaultBehavior.name();
            upsert recurringDonationsSettings;
        }
        
        return recurringDonationsSettings;
    }
    
=======
>>>>>>> 94e5d22a
    private static void configRecurringDonationsSettings(npe03__Recurring_Donations_Settings__c rds) {
    	//if the save behavior is null, then we'll need to upsert new settings, otherwise, we have valid settings as its 
        //the only field w/o a default defined
        if (rds.npe03__Open_Opportunity_Behavior__c == null){          
            rds.npe03__Add_Campaign_to_All_Opportunites__c = true;
            rds.npe03__Enable_Update_Check__c = true;
            //rds.npe03__Error_Email_Notifications__c = 'All Sys Admins'; *This field has been moved to the ERR_Settings__c custom setting
            rds.npe03__Maximum_Donations__c = 50;
            rds.npe03__Opportunity_Forecast_Months__c = 12;
            rds.npe03__Update_Check_Interval__c = 90;
            rds.npe03__Open_Opportunity_Behavior__c = RD_RecurringDonations.RecurringDonationCloseOptions.Mark_Opportunities_Closed_Lost.name();
            List<RecordType> oppRecordTypes = [select id from RecordType where sobjecttype = 'Opportunity'];
            if(oppRecordTypes.size() > 0)
                rds.npe03__Record_Type__c = oppRecordTypes[0].id;
        }   
    }

<<<<<<< HEAD
    //method that will set custom setting defaults at the org level. Meant to be called only from settings page and install script
    public static npe4__Relationship_Settings__c getOrgRelationshipSettings() {
        if(orgRelationshipsSettings == null) { 
	        orgRelationshipsSettings = npe4__Relationship_Settings__c.getOrgDefaults();
	        if(orgRelationshipsSettings.Id == null) {
		        configRelationshipsSettings(orgRelationshipsSettings);
		        upsert orgRelationshipsSettings;
	        }
        }
        return orgRelationshipsSettings;
    }
    
    //zero-arguments method that will set custom setting defaults
    public static npe4__Relationship_Settings__c getRelationshipSettings() {
        if (relationshipsSettings == null) {
            //retrive the lowest level hierachy setting
            relationshipsSettings = npe4__Relationship_Settings__c.getInstance();
            if(relationshipsSettings.Id == null)
	            relationshipsSettings = getOrgRelationshipSettings();
        }
        return relationshipsSettings;
    }
    
=======
>>>>>>> 94e5d22a
    private static void configRelationshipsSettings(npe4__Relationship_Settings__c rs) {
        rs.npe4__Reciprocal_Method__c = 'List Settings';
    }
    
<<<<<<< HEAD
    //method that will set custom setting defaults at the org level. Meant to be called only from settings page and install script
    public static npe5__Affiliations_Settings__c getOrgAffiliationsSettings() {
        if(orgAffiliationsSettings == null) {
	        orgAffiliationsSettings = npe5__Affiliations_Settings__c.getOrgDefaults();
	        if(orgAffiliationsSettings.Id == null) {
		        configAffiliationsSettings(orgAffiliationsSettings);
		        upsert orgAffiliationsSettings;
	        }
        }
        return orgAffiliationsSettings;
    }
    
    //zero-arguments method that will set custom setting defaults
    public static npe5__Affiliations_Settings__c getAffiliationsSettings() {
        if(affiliationsSettings == null)
            return getAffiliationsSettings(true);
        return affiliationsSettings;
    }
    
    //get the settings. handles the case where the managed value doesn't exist yet
    public static npe5__Affiliations_Settings__c getAffiliationsSettings(Boolean automaticAffiliation) {
    	if(affiliationsSettings == null) {		
		    affiliationsSettings = npe5__Affiliations_Settings__c.getInstance();
		    if(affiliationsSettings.Id == null) 
		        affiliationsSettings = getOrgAffiliationsSettings();
    	}
    	//if a value is passed --> set to value
        if(automaticAffiliation != null && automaticAffiliation != affiliationsSettings.npe5__Automatic_Affiliation_Creation_Turned_On__c) {
            affiliationsSettings.npe5__Automatic_Affiliation_Creation_Turned_On__c = automaticAffiliation; 
            upsert affiliationsSettings;
        }
        
        return affiliationsSettings;
    }
    
    private static void configAffiliationsSettings(npe5__Affiliations_Settings__c afs) {
        afs.npe5__Automatic_Affiliation_Creation_Turned_On__c = true;
    }
    
    //method that will set custom setting defaults at the org level. Meant to be called only from settings page and install script
    public static Error_Settings__c getOrgErrorSettings() {
    	if(orgErrorSettings == null) {
	        orgErrorSettings = Error_Settings__c.getOrgDefaults();
	        if(orgErrorSettings.Id == null) {
		        configErrorSettings(orgErrorSettings, null);
		        orgErrorSettings.Setupownerid = UserInfo.getOrganizationId();
		        upsert orgErrorSettings;
	        }
    	}
        return orgErrorSettings;
    }
    
    //zero-arguments method that will set custom setting defaults
    public static Error_Settings__c getErrorSettings() {
    	if(errorSettings == null)
            return getErrorSettings(null);
        return errorSettings;
    }
    
    public static Error_Settings__c getErrorSettings(String notificationsTo) {
        if(errorSettings == null) {
            errorSettings = Error_Settings__c.getInstance();
            if(errorSettings.Id == null)
	            errorSettings = getOrgErrorSettings();
        }
        
        if(notificationsTo != null && notificationsTo != errorSettings.Error_Notifications_To__c) {
            errorSettings.Error_Notifications_To__c = notificationsTo;
            upsert errorSettings;
        }
            
        return errorSettings;
    }
    
    private static void configErrorSettings(Error_Settings__c es, String notificationsTo) {  	
=======
    private static void configAffiliationsSettings(npe5__Affiliations_Settings__c afs) {
        afs.npe5__Automatic_Affiliation_Creation_Turned_On__c = true;
    }

    private static void configErrorSettings(Error_Settings__c es, String notificationsTo) {     
>>>>>>> 94e5d22a
        es.Store_Errors_On__c = true;
        es.Error_Notifications_On__c = true;
        es.Error_Notifications_To__c = ERR_Notifier.NotificationOptions.sysAdmins;
    }
    
<<<<<<< HEAD
    //method that will set custom setting defaults at the org level. Meant to be called only from settings page and install script
    public static Batch_Data_Entry_Settings__c getOrgBDESettings() {
        if(orgBDESettings == null) {
	        orgBDESettings = Batch_Data_Entry_Settings__c.getOrgDefaults();
	        if(orgBDESettings.Id == null) {
		        configBDESettings(orgBDESettings);
		        upsert orgBDESettings;
	        }
        }
        return orgBDESettings;
    }
    
    //zero-arguments method that will set custom setting defaults
    public static Batch_Data_Entry_Settings__c getBDESettings() {
        if(bdeSettings == null) {
            bdeSettings = Batch_Data_Entry_Settings__c.getInstance();
            if(bdeSettings.Id == null)
	            bdeSettings = getOrgBDESettings();
        }
        return bdeSettings;
    }
    
=======
>>>>>>> 94e5d22a
    private static void configBDESettings(Batch_Data_Entry_Settings__c bds) {
    	bds.Allow_Blank_Opportunity_Names__c = true;
        bds.Opportunity_Naming__c = true;
    }
<<<<<<< HEAD
    
    //method that will set custom setting defaults at the org level. Meant to be called only from settings page and install script
    public static Addr_Verification_Settings__c getOrgAddressVerificationSettings() {
        if(orgAddressVerificationSettings == null) {
	        orgAddressVerificationSettings = Addr_Verification_Settings__c.getOrgDefaults();
	        if(orgAddressVerificationSettings.Id == null) {
		        configAddressVerificationSettings(orgAddressVerificationSettings);
		        upsert orgAddressVerificationSettings;
	        }
        }
        return orgAddressVerificationSettings;
    }
    
    //zero-arguments method that will set custom setting defaults
    public static Addr_Verification_Settings__c getAddressVerificationSettings() {        
        if(addressVerificationSettings == null) {
        	addressVerificationSettings = Addr_Verification_Settings__c.getInstance();
        	if(addressVerificationSettings.Id == null)
	            addressVerificationSettings = getOrgAddressVerificationSettings();
        }
        return addressVerificationSettings;
    }
    
=======

>>>>>>> 94e5d22a
    private static void configAddressVerificationSettings(Addr_Verification_Settings__c avs) {
    	avs.Using_SmartyStreets__c = false;
        avs.Enable_Automatic_Verification__c = false;
        avs.Reject_Ambiguous_Addresses__c = false;
    }
<<<<<<< HEAD

    //method that will set custom setting defaults at the org level. Meant to be called only from settings page and install script
    public static Data_Import_Settings__c getOrgDataImportSettings() {
        if (orgDataImportSettings == null) {
            orgDataImportSettings = Data_Import_Settings__c.getOrgDefaults();
            if (orgDataImportSettings.Id == null) {
                configDataImportSettings(orgDataImportSettings);
                upsert orgDataImportSettings;
            }
        }
        return orgDataImportSettings;
    }
    
    //zero-arguments method that will set custom setting defaults
    public static Data_Import_Settings__c getDataImportSettings() {        
        if (dataImportSettings == null) {
            dataImportSettings = Data_Import_Settings__c.getInstance();
            if (dataImportSettings.Id == null) 
                dataImportSettings = getOrgDataImportSettings();
        }
        return dataImportSettings;
    }
    
    private static void configDataImportSettings(Data_Import_Settings__c dis) {
        dis.Batch_Size__c = 50;
        dis.Contact_Matching_Rule__c = 'Firstname,Lastname,Email';
    }


    //method that will set custom setting defaults at the org level. Meant to be called only from settings page and install script
    public static Household_Naming_Settings__c getOrgHouseholdNamingSettings() {
        if(orgHouseholdNamingSettings == null) {
	        orgHouseholdNamingSettings = Household_Naming_Settings__c.getOrgDefaults();
	        if(orgHouseholdNamingSettings.Id == null) {
		        configHouseholdNamingSettings(orgHouseholdNamingSettings);
		        upsert orgHouseholdNamingSettings;
	        }
        }
        return orgHouseholdNamingSettings;
    }
    
    //zero-arguments method that will set custom setting defaults
    public static Household_Naming_Settings__c getHouseholdNamingSettings() {        
        if (householdNamingSettings == null) {
        	householdNamingSettings = Household_Naming_Settings__c.getInstance();
            if(householdNamingSettings.Id == null) 
	            householdNamingSettings = getOrgHouseholdNamingSettings();
        }
        return householdNamingSettings;
    }
=======
>>>>>>> 94e5d22a
    
    private static void configHouseholdNamingSettings(Household_Naming_Settings__c hns) {
        hns.Household_Name_Format__c = '{!LastName} ' + label.npo02.DefaultHouseholdName;
        hns.Formal_Greeting_Format__c = '{!{!Salutation} {!FirstName}} {!LastName}';
        hns.Informal_Greeting_Format__c = '{!{!FirstName}}';
        hns.Name_Connector__c = label.npo02.HouseholdNameConnector;
        hns.Name_Overrun__c = label.npo02.HouseholdNameOverrun;
        hns.Contact_Overrun_Count__c = 9;
        hns.Implementing_Class__c = 'HH_NameSpec';
    }
    
    /**
     * Methods that will create custom settings for tests.
     **/
    public static npe01__Contacts_And_Orgs_Settings__c getContactsSettingsForTests(npe01__Contacts_And_Orgs_Settings__c mySettings) {
        if(contactsSettings == null)
            contactsSettings = npe01__Contacts_And_Orgs_Settings__c.getInstance();
        
        //create our own based on what's passed in from the test
        contactsSettings.npe01__One_to_One_RecordTypeID__c = mySettings.npe01__One_to_One_RecordTypeID__c;
        contactsSettings.npe01__HH_Account_RecordTypeID__c = mySettings.npe01__HH_Account_RecordTypeID__c;
        contactsSettings.npe01__Account_Processor__c = mySettings.npe01__Account_Processor__c;
        contactsSettings.npe01__Enable_Opportunity_Contact_Role_Trigger__c = mySettings.npe01__Enable_Opportunity_Contact_Role_Trigger__c;
        contactsSettings.npe01__Opportunity_Contact_Role_Default_role__c = mySettings.npe01__Opportunity_Contact_Role_Default_role__c;
        contactsSettings.npe01__Disable_Account_Model_Trigger__c = mySettings.npe01__Disable_Account_Model_Trigger__c;
        contactsSettings.npe01__Payments_Enabled__c = mySettings.npe01__Payments_Enabled__c;
        upsert contactsSettings;
        return contactsSettings;
    }
    
    public static npo02__Households_Settings__c getHouseholdsSettingsForTests(npo02__Households_Settings__c mySettings) {
        if(householdsSettings == null)
            householdsSettings = npo02__Households_Settings__c.getInstance();
            
        //create our own based on what's passed in from the test
        householdsSettings.npo02__Household_Rules__c = mySettings.npo02__Household_Rules__c;
        householdsSettings.npo02__Household_Contact_Roles_On__c = mySettings.npo02__Household_Contact_Roles_On__c;
        householdsSettings.npo02__Household_Member_Contact_Role__c = mySettings.npo02__Household_Member_Contact_Role__c;
        householdsSettings.npo02__Always_Rollup_to_Primary_Contact__c = mySettings.npo02__Always_Rollup_to_Primary_Contact__c;
        householdsSettings.npo02__Enable_Opp_Rollup_Triggers__c = mySettings.npo02__Enable_Opp_Rollup_Triggers__c;
        householdsSettings.npo02__Excluded_Account_Opp_Rectypes__c = mySettings.npo02__Excluded_Account_Opp_Rectypes__c;
        householdsSettings.npo02__Excluded_Account_Opp_Types__c = mySettings.npo02__Excluded_Account_Opp_Types__c;
        householdsSettings.npo02__Excluded_Contact_Opp_Rectypes__c = mySettings.npo02__Excluded_Contact_Opp_Rectypes__c;
        householdsSettings.npo02__Excluded_Contact_Opp_Types__c = mySettings.npo02__Excluded_Contact_Opp_Types__c;
        householdsSettings.npo02__Membership_Grace_Period__c = mySettings.npo02__Membership_Grace_Period__c;
        householdsSettings.npo02__Rollup_N_Day_Value__c = mySettings.npo02__Rollup_N_Day_Value__c;
        householdsSettings.npo02__Membership_Record_Types__c = mySettings.npo02__Membership_Record_Types__c;
        householdsSettings.npo02__Advanced_Household_Naming__c = mySettings.npo02__Advanced_Household_Naming__c;
        householdsSettings.npo02__Enable_Soft_Credit_Rollups__c = mySettings.npo02__Enable_Soft_Credit_Rollups__c;
        householdsSettings.npo02__Soft_Credit_Roles__c = mySettings.npo02__Soft_Credit_Roles__c;
        householdsSettings.npo02__Household_OCR_Excluded_Recordtypes__c = mySettings.npo02__Household_OCR_Excluded_Recordtypes__c; 
        householdsSettings.npo02__Household_Creation_Excluded_Recordtypes__c = mySettings.npo02__Household_Creation_Excluded_Recordtypes__c;
        householdsSettings.npo02__Household_Mailing_List_ID__c = mySettings.npo02__Household_Mailing_List_ID__c;
        householdsSettings.npo02__Schedule_Job_Limit__c = 25;
        upsert householdsSettings;
 
        // if the caller explicitly is testing Household objects, make sure we have HH Accounts turned off.
        if (householdsSettings.npo02__Household_Rules__c != HH_Households.NO_HOUSEHOLDS_PROCESSOR) {
            if (getContactsSettings().npe01__Account_Processor__c == CAO_Constants.HH_ACCOUNT_PROCESSOR) {
                getContactsSettings().npe01__Account_Processor__c = CAO_Constants.ONE_TO_ONE_PROCESSOR;
                upsert contactsSettings;    
            }   
        }
        return householdsSettings;
    }
    
    public static npe4__Relationship_Settings__c getRelationshipsSettingsForTests(npe4__Relationship_Settings__c mySettings) {
        if(relationshipsSettings == null)
            relationshipsSettings = npe4__Relationship_Settings__c.getInstance();
        
        //create our own based on what's passed in from the test
        relationshipsSettings.npe4__Reciprocal_Method__c = mySettings.npe4__Reciprocal_Method__c;
        relationshipsSettings.npe4__Gender_Field__c = mySettings.npe4__Gender_Field__c;
        upsert relationshipsSettings;
        return relationshipsSettings;
    }
    
    public static npe5__Affiliations_Settings__c getAffiliationsSettingsForTests(npe5__Affiliations_Settings__c mySettings) {
    	if(affiliationsSettings == null)
    	   affiliationsSettings = npe5__Affiliations_Settings__c.getInstance();
    	   
    	affiliationsSettings.npe5__Automatic_Affiliation_Creation_Turned_On__c = mySettings.npe5__Automatic_Affiliation_Creation_Turned_On__c;   
        upsert affiliationsSettings;
        return affiliationsSettings;
    }
    
    public static Error_Settings__c getErrorSettingsForTests(Error_Settings__c mySettings) {
    	if(errorSettings == null)
    	   errorSettings = Error_Settings__c.getInstance();
    	   
    	errorSettings.Error_Notifications_On__c = mySettings.Error_Notifications_On__c;   
    	errorSettings.Error_Notifications_To__c = mySettings.Error_Notifications_To__c;
    	errorSettings.Store_Errors_On__c = mySettings.Store_Errors_On__c;
    	upsert errorSettings;
    	return errorSettings;  
    }
}<|MERGE_RESOLUTION|>--- conflicted
+++ resolved
@@ -40,28 +40,16 @@
     static npe01__Contacts_And_Orgs_Settings__c contactsSettings;
     static npo02__Households_Settings__c householdsSettings;
     static npe03__Recurring_Donations_Settings__c recurringDonationsSettings;
-<<<<<<< HEAD
-	static npe4__Relationship_Settings__c relationshipsSettings;
-	static npe5__Affiliations_Settings__c affiliationsSettings;
-	static Error_Settings__c errorSettings;
-	static Batch_Data_Entry_Settings__c bdeSettings;
-	static Addr_Verification_Settings__c addressVerificationSettings;
-	static Data_Import_Settings__c dataImportSettings;
-	static Household_Naming_Settings__c householdNamingSettings;
-	
-	//storing them in-memory to avoid slowing down the settings page
-	static npe01__Contacts_And_Orgs_Settings__c orgContactsSettings;
-=======
     static npe4__Relationship_Settings__c relationshipsSettings;
     static npe5__Affiliations_Settings__c affiliationsSettings;
     static Error_Settings__c errorSettings;
     static Batch_Data_Entry_Settings__c bdeSettings;
     static Addr_Verification_Settings__c addressVerificationSettings;
     static Household_Naming_Settings__c householdNamingSettings;
+    static Data_Import_Settings__c dataImportSettings;
     
     //storing org-level custom settings in-memory to avoid slowing down the settings page
     static npe01__Contacts_And_Orgs_Settings__c orgContactsSettings;
->>>>>>> 94e5d22a
     static npo02__Households_Settings__c orgHouseholdsSettings;
     static npe03__Recurring_Donations_Settings__c orgRecurringDonationsSettings;
     static npe4__Relationship_Settings__c orgRelationshipsSettings;
@@ -69,8 +57,8 @@
     static Error_Settings__c orgErrorSettings;
     static Batch_Data_Entry_Settings__c orgBdeSettings;
     static Addr_Verification_Settings__c orgAddressVerificationSettings;
+    static Household_Naming_Settings__c orgHouseholdNamingSettings;
     static Data_Import_Settings__c orgDataImportSettings;
-    static Household_Naming_Settings__c orgHouseholdNamingSettings;
     
     /**
      * Methods that will try retrieving the user-level custom settings. If no user-level custom
@@ -162,14 +150,14 @@
      * Meant to be called only from settings page and install script.
      **/
     public static npe01__Contacts_And_Orgs_Settings__c getOrgContactsSettings() {
-    	if(orgContactsSettings == null) {
-	    	orgContactsSettings = npe01__Contacts_And_Orgs_Settings__c.getOrgDefaults();
-	    	if(orgContactsSettings.Id == null) {
-		    	configContactsSettings(orgContactsSettings);
-		    	orgContactsSettings.Setupownerid = UserInfo.getOrganizationId();
-		    	upsert orgContactsSettings;
-	    	}
-    	}
+        if(orgContactsSettings == null) {
+            orgContactsSettings = npe01__Contacts_And_Orgs_Settings__c.getOrgDefaults();
+            if(orgContactsSettings.Id == null) {
+                configContactsSettings(orgContactsSettings);
+                orgContactsSettings.Setupownerid = UserInfo.getOrganizationId();
+                upsert orgContactsSettings;
+            }
+        }
         return orgContactsSettings;
     }
     
@@ -184,18 +172,6 @@
         }
         return orgHouseholdsSettings;
     }
-<<<<<<< HEAD
- 
-    //get the settings. handles the case where the managed value doesn't exist yet
-    public static npe01__Contacts_And_Orgs_Settings__c getContactsSettings(String accountProcessor) {
-
-        //if no settings exist, create defaults
-        if (contactsSettings == null) {
-            //first see if we already have settings
-            contactsSettings = npe01__Contacts_And_Orgs_Settings__c.getInstance();
-            if(contactsSettings.Id == null)
-	            contactsSettings = getOrgContactsSettings();
-=======
     
     public static npe03__Recurring_Donations_Settings__c getOrgRecurringDonationsSettings() {
         if(orgRecurringDonationsSettings == null) {
@@ -204,7 +180,6 @@
                 configRecurringDonationsSettings(orgRecurringDonationsSettings);
                 upsert orgRecurringDonationsSettings;
             }
->>>>>>> 94e5d22a
         }
         return orgRecurringDonationsSettings;
     }
@@ -279,7 +254,7 @@
      * Private methods that will configure the default org-level custom settings.
      **/
     private static void configContactsSettings(npe01__Contacts_And_Orgs_Settings__c cs) {
-    	//this setting does nothing, but needs to be extracted from the tests before removing
+        //this setting does nothing, but needs to be extracted from the tests before removing
         cs.npe01__Enable_Opportunity_Contact_Role_Trigger__c = false;
         cs.npe01__Payments_Enabled__c  = true;
         cs.npe01__Opportunity_Contact_Role_Default_role__c = 'Donor';
@@ -289,37 +264,9 @@
             cs.npe01__HH_Account_RecordTypeID__c = householdAccount.getRecordTypeId();
     }
 
-<<<<<<< HEAD
-    //method that will set custom setting defaults at the org level. Meant to be called only from settings page and install script
-    public static npo02__Households_Settings__c getOrgHouseholdsSettings() {
-    	if(orgHouseholdsSettings == null) {
-	    	orgHouseholdsSettings = npo02__Households_Settings__c.getOrgDefaults();
-	    	if(orgHouseholdsSettings.Id == null) {
-		        configHouseholdSettings(orgHouseholdsSettings);
-		        orgHouseholdsSettings.Setupownerid = UserInfo.getOrganizationId();
-		        upsert orgHouseholdsSettings;
-	    	}
-    	}
-        return orgHouseholdsSettings;
-    }
-    
-    //zero-arguments method that will set custom setting defaults
-    public static npo02__Households_Settings__c getHouseholdsSettings() {
-        //if no settings exist, create defaults
-        if (householdsSettings == null) {
-            //first see if we already have settings
-            householdsSettings = npo02__Households_Settings__c.getInstance();
-            if(householdsSettings.Id == null)
-	            householdsSettings = getOrgHouseholdsSettings();
-        }  
-        return householdsSettings;
-    }
-    
-=======
->>>>>>> 94e5d22a
     private static void configHouseholdSettings(npo02__Households_Settings__c hs) {
-    	String oldProcessor = '';
-    	//modified to check again the Id instead of the object
+        String oldProcessor = '';
+        //modified to check again the Id instead of the object
         //get the model they used to be in 
         Schema.DescribeFieldResult F = Schema.sObjectType.Contact.fields.npo02__SystemHouseholdProcessor__c; 
         List<Schema.PicklistEntry> P = F.getPicklistValues();
@@ -371,48 +318,8 @@
             hs.npo02__Household_Rules__c = HH_Households.NO_HOUSEHOLDS_PROCESSOR;
     }
     
-<<<<<<< HEAD
-    //method that will set custom setting defaults at the org level. Meant to be called only from settings page and install script
-    public static npe03__Recurring_Donations_Settings__c getOrgRecurringDonationsSettings() {
-    	if(orgRecurringDonationsSettings == null) {
-	    	orgRecurringDonationsSettings = npe03__Recurring_Donations_Settings__c.getOrgDefaults();
-	    	if(orgRecurringDonationsSettings.Id == null) {
-		    	configRecurringDonationsSettings(orgRecurringDonationsSettings);
-		    	upsert orgRecurringDonationsSettings;
-	    	}
-    	}
-    	return orgRecurringDonationsSettings;
-    }
-        
-    //zero-arguments method that will set custom setting defaults
-    public static npe03__Recurring_Donations_Settings__c getRecurringDonationsSettings() {
-    	if(recurringDonationsSettings == null)
-            return getRecurringDonationsSettings(RD_RecurringDonations.RecurringDonationCloseOptions.Mark_Opportunities_Closed_Lost);
-        return recurringDonationsSettings;
-    }
-
-    //get the settings. handles the case where the managed value doesn't exist yet
-    public static npe03__Recurring_Donations_Settings__c getRecurringDonationsSettings(RD_RecurringDonations.RecurringDonationCloseOptions defaultBehavior) {
-        //if no settings exist, create defaults
-        if (recurringDonationsSettings == null) {
-            //first see if we already have settings
-            recurringDonationsSettings = npe03__Recurring_Donations_Settings__c.getInstance();
-            if(recurringDonationsSettings.Id == null)
-	            recurringDonationsSettings = getOrgRecurringDonationsSettings();
-        }
-        
-        if(defaultBehavior != null && defaultBehavior.name() != recurringDonationsSettings.npe03__Open_Opportunity_Behavior__c) {
-            recurringDonationsSettings.npe03__Open_Opportunity_Behavior__c = defaultBehavior.name();
-            upsert recurringDonationsSettings;
-        }
-        
-        return recurringDonationsSettings;
-    }
-    
-=======
->>>>>>> 94e5d22a
     private static void configRecurringDonationsSettings(npe03__Recurring_Donations_Settings__c rds) {
-    	//if the save behavior is null, then we'll need to upsert new settings, otherwise, we have valid settings as its 
+        //if the save behavior is null, then we'll need to upsert new settings, otherwise, we have valid settings as its 
         //the only field w/o a default defined
         if (rds.npe03__Open_Opportunity_Behavior__c == null){          
             rds.npe03__Add_Campaign_to_All_Opportunites__c = true;
@@ -428,238 +335,30 @@
         }   
     }
 
-<<<<<<< HEAD
-    //method that will set custom setting defaults at the org level. Meant to be called only from settings page and install script
-    public static npe4__Relationship_Settings__c getOrgRelationshipSettings() {
-        if(orgRelationshipsSettings == null) { 
-	        orgRelationshipsSettings = npe4__Relationship_Settings__c.getOrgDefaults();
-	        if(orgRelationshipsSettings.Id == null) {
-		        configRelationshipsSettings(orgRelationshipsSettings);
-		        upsert orgRelationshipsSettings;
-	        }
-        }
-        return orgRelationshipsSettings;
-    }
-    
-    //zero-arguments method that will set custom setting defaults
-    public static npe4__Relationship_Settings__c getRelationshipSettings() {
-        if (relationshipsSettings == null) {
-            //retrive the lowest level hierachy setting
-            relationshipsSettings = npe4__Relationship_Settings__c.getInstance();
-            if(relationshipsSettings.Id == null)
-	            relationshipsSettings = getOrgRelationshipSettings();
-        }
-        return relationshipsSettings;
-    }
-    
-=======
->>>>>>> 94e5d22a
     private static void configRelationshipsSettings(npe4__Relationship_Settings__c rs) {
         rs.npe4__Reciprocal_Method__c = 'List Settings';
     }
     
-<<<<<<< HEAD
-    //method that will set custom setting defaults at the org level. Meant to be called only from settings page and install script
-    public static npe5__Affiliations_Settings__c getOrgAffiliationsSettings() {
-        if(orgAffiliationsSettings == null) {
-	        orgAffiliationsSettings = npe5__Affiliations_Settings__c.getOrgDefaults();
-	        if(orgAffiliationsSettings.Id == null) {
-		        configAffiliationsSettings(orgAffiliationsSettings);
-		        upsert orgAffiliationsSettings;
-	        }
-        }
-        return orgAffiliationsSettings;
-    }
-    
-    //zero-arguments method that will set custom setting defaults
-    public static npe5__Affiliations_Settings__c getAffiliationsSettings() {
-        if(affiliationsSettings == null)
-            return getAffiliationsSettings(true);
-        return affiliationsSettings;
-    }
-    
-    //get the settings. handles the case where the managed value doesn't exist yet
-    public static npe5__Affiliations_Settings__c getAffiliationsSettings(Boolean automaticAffiliation) {
-    	if(affiliationsSettings == null) {		
-		    affiliationsSettings = npe5__Affiliations_Settings__c.getInstance();
-		    if(affiliationsSettings.Id == null) 
-		        affiliationsSettings = getOrgAffiliationsSettings();
-    	}
-    	//if a value is passed --> set to value
-        if(automaticAffiliation != null && automaticAffiliation != affiliationsSettings.npe5__Automatic_Affiliation_Creation_Turned_On__c) {
-            affiliationsSettings.npe5__Automatic_Affiliation_Creation_Turned_On__c = automaticAffiliation; 
-            upsert affiliationsSettings;
-        }
-        
-        return affiliationsSettings;
-    }
-    
     private static void configAffiliationsSettings(npe5__Affiliations_Settings__c afs) {
         afs.npe5__Automatic_Affiliation_Creation_Turned_On__c = true;
     }
-    
-    //method that will set custom setting defaults at the org level. Meant to be called only from settings page and install script
-    public static Error_Settings__c getOrgErrorSettings() {
-    	if(orgErrorSettings == null) {
-	        orgErrorSettings = Error_Settings__c.getOrgDefaults();
-	        if(orgErrorSettings.Id == null) {
-		        configErrorSettings(orgErrorSettings, null);
-		        orgErrorSettings.Setupownerid = UserInfo.getOrganizationId();
-		        upsert orgErrorSettings;
-	        }
-    	}
-        return orgErrorSettings;
-    }
-    
-    //zero-arguments method that will set custom setting defaults
-    public static Error_Settings__c getErrorSettings() {
-    	if(errorSettings == null)
-            return getErrorSettings(null);
-        return errorSettings;
-    }
-    
-    public static Error_Settings__c getErrorSettings(String notificationsTo) {
-        if(errorSettings == null) {
-            errorSettings = Error_Settings__c.getInstance();
-            if(errorSettings.Id == null)
-	            errorSettings = getOrgErrorSettings();
-        }
-        
-        if(notificationsTo != null && notificationsTo != errorSettings.Error_Notifications_To__c) {
-            errorSettings.Error_Notifications_To__c = notificationsTo;
-            upsert errorSettings;
-        }
-            
-        return errorSettings;
-    }
-    
-    private static void configErrorSettings(Error_Settings__c es, String notificationsTo) {  	
-=======
-    private static void configAffiliationsSettings(npe5__Affiliations_Settings__c afs) {
-        afs.npe5__Automatic_Affiliation_Creation_Turned_On__c = true;
-    }
 
     private static void configErrorSettings(Error_Settings__c es, String notificationsTo) {     
->>>>>>> 94e5d22a
         es.Store_Errors_On__c = true;
         es.Error_Notifications_On__c = true;
         es.Error_Notifications_To__c = ERR_Notifier.NotificationOptions.sysAdmins;
     }
     
-<<<<<<< HEAD
-    //method that will set custom setting defaults at the org level. Meant to be called only from settings page and install script
-    public static Batch_Data_Entry_Settings__c getOrgBDESettings() {
-        if(orgBDESettings == null) {
-	        orgBDESettings = Batch_Data_Entry_Settings__c.getOrgDefaults();
-	        if(orgBDESettings.Id == null) {
-		        configBDESettings(orgBDESettings);
-		        upsert orgBDESettings;
-	        }
-        }
-        return orgBDESettings;
-    }
-    
-    //zero-arguments method that will set custom setting defaults
-    public static Batch_Data_Entry_Settings__c getBDESettings() {
-        if(bdeSettings == null) {
-            bdeSettings = Batch_Data_Entry_Settings__c.getInstance();
-            if(bdeSettings.Id == null)
-	            bdeSettings = getOrgBDESettings();
-        }
-        return bdeSettings;
-    }
-    
-=======
->>>>>>> 94e5d22a
     private static void configBDESettings(Batch_Data_Entry_Settings__c bds) {
-    	bds.Allow_Blank_Opportunity_Names__c = true;
+        bds.Allow_Blank_Opportunity_Names__c = true;
         bds.Opportunity_Naming__c = true;
     }
-<<<<<<< HEAD
-    
-    //method that will set custom setting defaults at the org level. Meant to be called only from settings page and install script
-    public static Addr_Verification_Settings__c getOrgAddressVerificationSettings() {
-        if(orgAddressVerificationSettings == null) {
-	        orgAddressVerificationSettings = Addr_Verification_Settings__c.getOrgDefaults();
-	        if(orgAddressVerificationSettings.Id == null) {
-		        configAddressVerificationSettings(orgAddressVerificationSettings);
-		        upsert orgAddressVerificationSettings;
-	        }
-        }
-        return orgAddressVerificationSettings;
-    }
-    
-    //zero-arguments method that will set custom setting defaults
-    public static Addr_Verification_Settings__c getAddressVerificationSettings() {        
-        if(addressVerificationSettings == null) {
-        	addressVerificationSettings = Addr_Verification_Settings__c.getInstance();
-        	if(addressVerificationSettings.Id == null)
-	            addressVerificationSettings = getOrgAddressVerificationSettings();
-        }
-        return addressVerificationSettings;
-    }
-    
-=======
-
->>>>>>> 94e5d22a
+
     private static void configAddressVerificationSettings(Addr_Verification_Settings__c avs) {
-    	avs.Using_SmartyStreets__c = false;
+        avs.Using_SmartyStreets__c = false;
         avs.Enable_Automatic_Verification__c = false;
         avs.Reject_Ambiguous_Addresses__c = false;
     }
-<<<<<<< HEAD
-
-    //method that will set custom setting defaults at the org level. Meant to be called only from settings page and install script
-    public static Data_Import_Settings__c getOrgDataImportSettings() {
-        if (orgDataImportSettings == null) {
-            orgDataImportSettings = Data_Import_Settings__c.getOrgDefaults();
-            if (orgDataImportSettings.Id == null) {
-                configDataImportSettings(orgDataImportSettings);
-                upsert orgDataImportSettings;
-            }
-        }
-        return orgDataImportSettings;
-    }
-    
-    //zero-arguments method that will set custom setting defaults
-    public static Data_Import_Settings__c getDataImportSettings() {        
-        if (dataImportSettings == null) {
-            dataImportSettings = Data_Import_Settings__c.getInstance();
-            if (dataImportSettings.Id == null) 
-                dataImportSettings = getOrgDataImportSettings();
-        }
-        return dataImportSettings;
-    }
-    
-    private static void configDataImportSettings(Data_Import_Settings__c dis) {
-        dis.Batch_Size__c = 50;
-        dis.Contact_Matching_Rule__c = 'Firstname,Lastname,Email';
-    }
-
-
-    //method that will set custom setting defaults at the org level. Meant to be called only from settings page and install script
-    public static Household_Naming_Settings__c getOrgHouseholdNamingSettings() {
-        if(orgHouseholdNamingSettings == null) {
-	        orgHouseholdNamingSettings = Household_Naming_Settings__c.getOrgDefaults();
-	        if(orgHouseholdNamingSettings.Id == null) {
-		        configHouseholdNamingSettings(orgHouseholdNamingSettings);
-		        upsert orgHouseholdNamingSettings;
-	        }
-        }
-        return orgHouseholdNamingSettings;
-    }
-    
-    //zero-arguments method that will set custom setting defaults
-    public static Household_Naming_Settings__c getHouseholdNamingSettings() {        
-        if (householdNamingSettings == null) {
-        	householdNamingSettings = Household_Naming_Settings__c.getInstance();
-            if(householdNamingSettings.Id == null) 
-	            householdNamingSettings = getOrgHouseholdNamingSettings();
-        }
-        return householdNamingSettings;
-    }
-=======
->>>>>>> 94e5d22a
     
     private static void configHouseholdNamingSettings(Household_Naming_Settings__c hns) {
         hns.Household_Name_Format__c = '{!LastName} ' + label.npo02.DefaultHouseholdName;
@@ -756,4 +455,33 @@
     	upsert errorSettings;
     	return errorSettings;  
     }
+
+    //method that will set custom setting defaults at the org level. Meant to be called only from settings page and install script
+    public static Data_Import_Settings__c getOrgDataImportSettings() {
+        if (orgDataImportSettings == null) {
+            orgDataImportSettings = Data_Import_Settings__c.getOrgDefaults();
+            if (orgDataImportSettings.Id == null) {
+                configDataImportSettings(orgDataImportSettings);
+                upsert orgDataImportSettings;
+            }
+        }
+        return orgDataImportSettings;
+    }
+    
+    //zero-arguments method that will set custom setting defaults
+    public static Data_Import_Settings__c getDataImportSettings() {        
+        if (dataImportSettings == null) {
+            dataImportSettings = Data_Import_Settings__c.getInstance();
+            if (dataImportSettings.Id == null) 
+                dataImportSettings = getOrgDataImportSettings();
+        }
+        return dataImportSettings;
+    }
+    
+    private static void configDataImportSettings(Data_Import_Settings__c dis) {
+        dis.Batch_Size__c = 50;
+        dis.Contact_Matching_Rule__c = 'Firstname,Lastname,Email';
+    }
+
+
 }