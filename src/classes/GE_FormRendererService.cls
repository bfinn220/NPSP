/*
    Copyright (c) 2020, Salesforce.org
    All rights reserved.

    Redistribution and use in source and binary forms, with or without
    modification, are permitted provided that the following conditions are met:

    * Redistributions of source code must retain the above copyright
      notice, this list of conditions and the following disclaimer.
    * Redistributions in binary form must reproduce the above copyright
      notice, this list of conditions and the following disclaimer in the
      documentation and/or other materials provided with the distribution.
    * Neither the name of Salesforce.org nor the names of
      its contributors may be used to endorse or promote products derived
      from this software without specific prior written permission.

    THIS SOFTWARE IS PROVIDED BY THE COPYRIGHT HOLDERS AND CONTRIBUTORS
    "AS IS" AND ANY EXPRESS OR IMPLIED WARRANTIES, INCLUDING, BUT NOT
    LIMITED TO, THE IMPLIED WARRANTIES OF MERCHANTABILITY AND FITNESS
    FOR A PARTICULAR PURPOSE ARE DISCLAIMED. IN NO EVENT SHALL THE
    COPYRIGHT HOLDER OR CONTRIBUTORS BE LIABLE FOR ANY DIRECT, INDIRECT,
    INCIDENTAL, SPECIAL, EXEMPLARY, OR CONSEQUENTIAL DAMAGES (INCLUDING,
    BUT NOT LIMITED TO, PROCUREMENT OF SUBSTITUTE GOODS OR SERVICES;
    LOSS OF USE, DATA, OR PROFITS; OR BUSINESS INTERRUPTION) HOWEVER
    CAUSED AND ON ANY THEORY OF LIABILITY, WHETHER IN CONTRACT, STRICT
    LIABILITY, OR TORT (INCLUDING NEGLIGENCE OR OTHERWISE) ARISING IN
    ANY WAY OUT OF THE USE OF THIS SOFTWARE, EVEN IF ADVISED OF THE
    POSSIBILITY OF SUCH DAMAGE.
*/
/**
* @author Salesforce.org
* @date 2020
* @group HGE
* @group-content
* @description Controller for the Gift Entry Form
*/
public with sharing class GE_FormRendererService {

    @AuraEnabled
    public static FORM_RenderWrapper getRenderWrapperById(Id templateId) {
        FORM_Service formService = new FORM_Service();

        // Get the base template
        FORM_Template queriedTemplate = formService.retrieveFormTemplate(templateId);

        // Create the wrapper which will hold the template and field mapping set.
        FORM_RenderWrapper renderWrapper = wrapTemplate(queriedTemplate);

        return renderWrapper;
    }

    /**
     * This method creates a wrapper which contains the  template selected by name and a field mapping set.
     * If the template is not found, it returns a wrapper for the default template
     * @param String templateName
     * @return  A FORM_RenderWrapper containing the default template JSON.
     */
    public static FORM_RenderWrapper getRenderWrapper(String templateName) {
        FORM_Service formService = new FORM_Service();

        FORM_Template template = formService.retrieveFormTemplate(templateName);

        FORM_RenderWrapper renderWrapper = wrapTemplate(template);

        return renderWrapper;
    }

    /**
     * This method creates a wrapper which contains the default SGE template and a field mapping set.
     *
     * @return  A FORM_RenderWrapper containing the default template JSON.
     */
    public static FORM_RenderWrapper getDefaultSGERenderWrapper() {
        FORM_Service formService = new FORM_Service();

        FORM_Template defaultTemplate = formService.retrieveDefaultSGEFormTemplate();

        FORM_RenderWrapper renderWrapper = wrapTemplate(defaultTemplate);

        return renderWrapper;
    }

    /**
     * This method builds the wrapper given the template and the field mapping set. 
     *
     * @return  A FORM_RenderWrapper containing the default template JSON.
     */
    private static FORM_RenderWrapper wrapTemplate(FORM_Template template) {
        if (template != null) {
            Boolean includeUnmappedFields = true;
            // Get the mapping service which will retrieve all the mappings
            BDI_MappingServiceAdvanced mappingService = BDI_MappingServiceAdvanced.getInstance(includeUnmappedFields);

            updateTemplateWithRequired(template, mappingService.fieldMappingSet);

            // Create the wrapper which will hold the template and field mapping set.
            FORM_RenderWrapper renderWrapper = new FORM_RenderWrapper(template, mappingService.fieldMappingSet);

            return renderWrapper;
        } else {
            return null;
        }
    }

    /**
     * Get Allocations settings. Used to determine the default GAU, and if the default GAU is enabled.
     * This result cannot be cached as there is the potential for an upsert operation when no allocation settings exist.
     * @return An Allocation_Settings__c custom setting record
     */
    @AuraEnabled
    public static Allocations_Settings__c getAllocationsSettings() {
        return UTIL_CustomSettingsFacade.getAllocationsSettings();
    }

    /*******************************************************************************************************
    * @description Takes the template and field mappings and updates the template so that the required fields are set
    * as required. 
    * @param template - The deserailized template that is stored. 
    * @param fieldMappingSet The field mapping set which determines what DI field is mapped to what target field. 
    */
    private static void updateTemplateWithRequired(FORM_Template template, BDI_FieldMappingSet fieldMappingSet) {
        List<FORM_Section> sectionList = template.layout.sections;

        for (FORM_Section section : sectionList) {
    
            // Go through all the elements
            for (FORM_Element element : section.elements) {
                if (element.dataImportFieldMappingDevNames != null 
                    && !element.dataImportFieldMappingDevNames.isEmpty()) {
                    
                    if (fieldMappingSet.fieldMappingByDevName.containsKey(element.dataImportFieldMappingDevNames[0])) {
                        BDI_FieldMapping fieldMapping = fieldMappingSet.fieldMappingByDevName.get(element.dataImportFieldMappingDevNames[0]);

                        // Update the element's required by doing an OR between the element's required, DI source field, target field
                        // Update the element's required to make sure we are respecting the source/target/template builder's required
                        // with the most up to date information. 
                        element.required = element.required || fieldMapping.Source_Field_Required;
                    }
                }
            }
        }
    }

    /*******************************************************************************************************
    * @description Work in Progress to deliver widget behaviors
    * @return Widget data
    */
    public static String convertWidgetDataToObjectJSON(String widgetData) {

        if (String.isBlank(widgetData)) {
            return null;
        }

        BDI_MappingServiceAdvanced mappingService = BDI_MappingServiceAdvanced.getInstance();
        Map<String,BDI_DynamicSource> dynamicSourceByObjMappingDevName = new Map<String,BDI_DynamicSource>();
        BDI_DynamicSourceGroup dynSourceGroup = new BDI_DynamicSourceGroup();

        dynSourceGroup.name = DataImport__c.Additional_Object_JSON__c.getDescribe().getName();
        dynSourceGroup.dynamicSourceByObjMappingDevName = dynamicSourceByObjMappingDevName;

        Map<String, Object> objMappingDevNameToObjList;

        try {
            objMappingDevNameToObjList = (Map<String, Object>)JSON.deserializeUntyped(widgetData);
        } catch(Exception e) {
            String JSONExceptionData = ERR_ExceptionData.createExceptionWrapperJSONString(e);
            
            throw GE_GiftEntryController.returnAuraException(JSONExceptionData);
        }

        // Create a map of sobject type to sobject list for processing
        for (String objMappingDevName : objMappingDevNameToObjList.keySet()) {
            Object objList = objMappingDevNameToObjList.get(objMappingDevName);

            BDI_ObjectMapping objMapping = mappingService.objectMappingByDevName.get(objMappingDevName);

            BDI_FieldMapping[] fieldMappings = mappingService.fieldMappingsByObjMappingDevName.get(objMappingDevName);

            String[] tempObjStrings = new String[]{};

            //Reserializing the object strings to resolve platform issue with deserializing SObjects
            for (Object obj : (List<Object>)objMappingDevNameToObjList.get(objMappingDevName)){
                tempObjStrings.add(JSON.serialize(obj));
            }

            if(tempObjStrings != null && tempObjStrings.size() > 0) {

                Integer i = 0;
                //Loop through the sObjects and construct DI records to hold the data in the expected fields
                for (String objString : tempObjStrings) {

                    SObject sObj = (SObject)JSON.deserialize(objString, Sobject.class);

                    i++;
                    DataImport__c tempDI = new DataImport__c();

                    //Reverse mapping the fields back onto a tempDI Record that respresents the source obj.
                    for (BDI_FieldMapping fieldMapping : fieldMappings) {
                        Object value = sObj.get(fieldMapping.Target_Field_API_Name);
                        tempDI.put(fieldMapping.Source_Field_API_Name, value);
                    }

                    BDI_DynamicSource dynSource = new BDI_DynamicSource();
                    dynSource.objectMappingDevName = objMapping.DeveloperName + 'temp' + i;
                    dynSource.objectMappingTemplateDevName = objMapping.DeveloperName;
                    dynSource.fieldMappingSetDevName = mappingService.fieldMappingSetName;
                    dynSource.sourceObj = tempDI;

                    dynamicSourceByObjMappingDevName.put(dynSource.objectMappingDevName,dynSource);
                }
            }
        }

        if (dynSourceGroup.dynamicSourceByObjMappingDevName.size() > 0) {
            String dynSourceGroupString = JSON.serialize(dynSourceGroup);
            return dynSourceGroupString;
        }
        return null;
    }

    /*******************************************************************************************************
    * @description Retrieves all open Opportunities, and Opportunities with unpaid Payments, for the
    * selected Donor (Account or Contact)
    * @return JSON stringified Map<String, List<SObject>> of all openOpportunities for the given donor
    */
    @AuraEnabled(cacheable=true)
    public static String getOpenDonations(Id donorId, String donorType) {
        if (donorId == null) {
            return null;
        }

        String relationshipField;
<<<<<<< HEAD
        if (donorType == 'Account1') {
            relationshipField = 'AccountId';
        } else if (donorType == 'Contact1') {
            relationshipField = String.valueOf(Opportunity.Primary_Contact__c);
=======
        if (donorType == 'Account') {
            relationshipField = SObjectType.Opportunity.fields.AccountId.Name;
        } else if (donorType == 'Contact') {
            relationshipField = SObjectType.Opportunity.fields.Primary_Contact__c.Name;
>>>>>>> 4d30e5bd
        }

        // Could eventually be used to display unpaid payments on the donation matching modal
        String paymentSOQL = 'SELECT Id, ' +
                                'Name, ' +
                                'npe01__Scheduled_Date__c, ' +
                                'npe01__Opportunity__r.Name, ' +
                                'npe01__Opportunity__c, ' +
                                'npe01__Payment_Amount__c ' +
                                'FROM npe01__OppPayment__c ' +
                                'WHERE npe01__Opportunity__r.' + relationshipField + ' = :donorId ' +
                                'AND npe01__Written_Off__c = false ' +
                                'AND npe01__Paid__c = false';

        try {
            // CRUD / FLS of this operation already verified by checkCRUDFLS()
            List<npe01__OppPayment__c> unpaidPayments = Database.query(paymentSOQL);
            Set<Id> oppIdsWithUnpaidPayments = new Set<Id>();
            for (npe01__OppPayment__c payment : unpaidPayments) {
                oppIdsWithUnpaidPayments.add(payment.npe01__Opportunity__c);
            }

            // We want to include Open Opportunities, as well as Closed Opportunities with unpaid payments
            String opportunitySOQL = 'SELECT Id, ' +
                'Name, ' +
                'StageName, ' +
                'CloseDate, ' +
                'IsClosed, ' +
                'Amount, ' +
                'npe01__Number_of_Payments__c, ' +
                    '(SELECT Id, ' +
                    'Name, ' +
                    'npe01__Scheduled_Date__c, ' +
                    'npe01__Opportunity__r.Name, ' +
                    'npe01__Opportunity__c, ' +
                    'npe01__Payment_Amount__c,' +
                    'npe01__Paid__c, ' +
                    'npe01__Written_Off__c ' +
                    'FROM npe01__OppPayment__r ' +
                    'WHERE npe01__Written_Off__c = false ' +
                    'AND npe01__Paid__c = false)' +
                'FROM Opportunity ' +
                'WHERE ' + relationshipField + ' = :donorId ' +
                'AND IsClosed = false ' +
                'ORDER BY CloseDate ASC ';

            // CRUD / FLS of this operation already verified by checkCRUDFLS()
            List<Opportunity> openOpportunities = Database.query(opportunitySOQL);

            List<OpportunityWrapper> opportunityWrappers = new List<OpportunityWrapper>();
            for (Opportunity opportunity : openOpportunities) {
                opportunityWrappers.add(new OpportunityWrapper(opportunity));
            }

            return JSON.serialize(opportunityWrappers);
        } catch (Exception ex){
            GE_GiftEntryController.returnAuraException(ex.getMessage());
        }

        return null;
    }

    /**
    * @description Wrapper class used to hold only the information needed in the
    * component for each Opportunity.  The component does not need to store any of
    * the paid or written-off Payments for a donor, but it does need to know if the Donation
    * has related Payments that have not been written-off. In that case the User should not
    * be able to update the Opportunity in the BGE Donation Selector.
    */
    @TestVisible
    private class OpportunityWrapper {
        @TestVisible Opportunity opportunity {get; private set;}
        @TestVisible List<npe01__OppPayment__c> unpaidPayments {get; private set;}
        @TestVisible Boolean hasNonWrittenOffPayments {get; private set;}

        private OpportunityWrapper(Opportunity opportunity) {
            this.opportunity = opportunity;
            initialize();
        }

        private void initialize() {
            if (unpaidPayments == null) {
                unpaidPayments = new List<npe01__OppPayment__c>();
            }

            if (opportunity.npe01__OppPayment__r.isEmpty()) {
                hasNonWrittenOffPayments = false;
                return;
            }

            for (npe01__OppPayment__c oppPayment : opportunity.npe01__OppPayment__r) {
                if (hasNonWrittenOffPayments == null
                        && oppPayment.npe01__Written_Off__c == false) {
                    hasNonWrittenOffPayments = true;
                }

                if (isAvailableForUpdate(oppPayment)) {
                    unpaidPayments.add(oppPayment);
                } else {
                    continue;
                }
            }

            //If hasNonWrittenOffPayments is null after looping all of the Payments,
            //then all of the Opp's Payments are written-off, and hasNonWrittenOffPayments can
            //be set to false, as this Opp should be treated in the BGE Donation Selector UI
            //as if it has 0 Payments.
            if (hasNonWrittenOffPayments == null) {
                hasNonWrittenOffPayments = false;
            }
        }

        private Boolean isAvailableForUpdate(npe01__OppPayment__c oppPayment) {
            if (oppPayment.npe01__Paid__c || oppPayment.npe01__Written_Off__c) {
                return false;
            } else {
                return true;
            }
        }
    }

}<|MERGE_RESOLUTION|>--- conflicted
+++ resolved
@@ -230,17 +230,10 @@
         }
 
         String relationshipField;
-<<<<<<< HEAD
         if (donorType == 'Account1') {
-            relationshipField = 'AccountId';
+            relationshipField = SObjectType.Opportunity.fields.AccountId.Name;
         } else if (donorType == 'Contact1') {
-            relationshipField = String.valueOf(Opportunity.Primary_Contact__c);
-=======
-        if (donorType == 'Account') {
-            relationshipField = SObjectType.Opportunity.fields.AccountId.Name;
-        } else if (donorType == 'Contact') {
             relationshipField = SObjectType.Opportunity.fields.Primary_Contact__c.Name;
->>>>>>> 4d30e5bd
         }
 
         // Could eventually be used to display unpaid payments on the donation matching modal
