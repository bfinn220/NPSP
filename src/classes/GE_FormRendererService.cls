public with sharing class GE_FormRendererService {

    @AuraEnabled
    public static FORM_RenderWrapper getRenderWrapperById(Id templateId) {
        FORM_Service formService = new FORM_Service();

        // Get the base template
        FORM_Template queriedTemplate = formService.retrieveFormTemplate(templateId);

        // Create the wrapper which will hold the template and field mapping set.
        FORM_RenderWrapper renderWrapper = wrapTemplate(queriedTemplate);

        return renderWrapper;
    }


    /**
     * This method creates a wrapper which contains the  template selected by name and a field mapping set.
     * If the template is not found, it returns a wrapper for the default template
     * @param String templateName
     * @return  A FORM_RenderWrapper containing the default template JSON.
     */
    public static FORM_RenderWrapper getRenderWrapper(String templateName) {
        FORM_Service formService = new FORM_Service();

        FORM_Template template = formService.retrieveFormTemplate(templateName);

        FORM_RenderWrapper renderWrapper = wrapTemplate(template);

        return renderWrapper;
    }

    /**
     * This method creates a wrapper which contains the default SGE template and a field mapping set.
     *
     * @return  A FORM_RenderWrapper containing the default template JSON.
     */
    public static FORM_RenderWrapper getDefaultSGERenderWrapper() {
        FORM_Service formService = new FORM_Service();

        FORM_Template defaultTemplate = formService.retrieveDefaultSGEFormTemplate();

        FORM_RenderWrapper renderWrapper = wrapTemplate(defaultTemplate);

        return renderWrapper;
    }

    /**
     * This method creates a wrapper which contains the default BGE template and a field mapping set.
     *
     * @return  A FORM_RenderWrapper containing the default template JSON.
     */
    public static FORM_RenderWrapper getDefaultBGERenderWrapper() {
        FORM_Service formService = new FORM_Service();

<<<<<<< HEAD
        FORM_Template defaultTemplate = formService.retrieveDefaultBGEFormTemplate();

        FORM_RenderWrapper renderWrapper = wrapTemplate(defaultTemplate);
=======
        updateTemplateWithRequired(template, mappingService.fieldMappingSet);

        // Create the wrapper which will hold the template and field mapping set.
        FORM_RenderWrapper renderWrapper = new FORM_RenderWrapper(template, mappingService.fieldMappingSet);
>>>>>>> 24d618bd

        return renderWrapper;
    }

<<<<<<< HEAD
    /**
     * This method builds the wrapper given the template and the field mapping set. 
     *
     * @return  A FORM_RenderWrapper containing the default template JSON.
     */
    private static FORM_RenderWrapper wrapTemplate(FORM_Template template) {
        if (template != null) {
            // Get the mapping service which will retrieve all the mappings
            BDI_MappingServiceAdvanced mappingService = BDI_MappingServiceAdvanced.getInstance();

            // Create the wrapper which will hold the template and field mapping set.
            FORM_RenderWrapper renderWrapper = new FORM_RenderWrapper(template, mappingService.fieldMappingSet);

            return renderWrapper;
        } else {
            return null;
=======

    /*******************************************************************************************************
    * @description Takes the template and field mappings and updates the template so that the required fields are set
    * as required. 
    * @param template - The deserailized template that is stored. 
    * @param fieldMappingSet The field mapping set which determines what DI field is mapped to what target field. 
    */
    private static void updateTemplateWithRequired(FORM_Template template, BDI_FieldMappingSet fieldMappingSet) {
        List<FORM_Section> sectionList = template.layout.sections;

        for (FORM_Section section : sectionList) {
            
            // Go through all the elements
            for (FORM_Element element : section.elements) {
                if (!element.dataImportFieldMappingDevNames.isEmpty()) {
                    
                    if (fieldMappingSet.fieldMappingByDevName.containsKey(element.dataImportFieldMappingDevNames[0])) {
                        BDI_FieldMapping fieldMapping = fieldMappingSet.fieldMappingByDevName.get(element.dataImportFieldMappingDevNames[0]);

                        // Update the element's required by doing an OR between the element's required, DI source field, target field
                        // Update the element's required to make sure we are respecting the source/target/template builder's required
                        // with the most up to date information. 
                        element.required = element.required || fieldMapping.Source_Field_Required || fieldMapping.Target_Field_Required;
                    }
                }
            }
>>>>>>> 24d618bd
        }
    }

    /*******************************************************************************************************
    * @description Takes a Data Import record from the Gift Entry form and saves it to the database.
    * @param diRecord - The DataImport__c record, as filled in by the user.
    * @return The Id of the new Opportunity record, created from the Data Import
    */
    @AuraEnabled
    public static Id saveAndProcessSingleGift(DataImport__c diRecord) {
        // Save the Data Import record to the Database
        diRecord = saveDataImport(diRecord);

        // Run the BDI process on this new Data Import
        runGiftProcess(diRecord, false);

        // Get the ID of the created Opportunity so we can return it
        Id oppId = getOpportunityIdFromImport(diRecord.Id);

        return oppId;

    }

    /*******************************************************************************************************
    * @description Takes a Data Import record and saves it to the database.
    * @param diRecord - The DataImport__c record, as filled in by the user.
    * @return The DataImport__c record that was saved
    */
    private static DataImport__c saveDataImport(DataImport__c diRecord) {
        try {
            insert diRecord;
            return diRecord;
        } catch(Exception e) {
            throw returnAuraException(e.getMessage());
        }
    }

    /*******************************************************************************************************
    * @description Run the DataImport process on a single gift
    * @param @param diRecord DataImport record to be processed
    * @param isDryRun Boolean to set if the process should only return import results and not process
    * @return void
    */
    public static void runGiftProcess(DataImport__c diRecord, Boolean isDryRun) {
        Boolean updateGift = false;
        Id diRecordId = diRecord.Id;

        Data_Import_Settings__c diSettings = getGiftEntrySettings(updateGift);

        List<DataImport__c> listDI = new List<DataImport__c>{diRecord};

        BDI_DataImport_API.processDataImportRecords(diSettings, listDI, isDryRun);
    }

    /*******************************************************************************************************
    * @description Return the imported Opportunity (Donation) from a DataImport process
    * @param diObjId Id of DataImport object that created or matching this Opportunity
    * @return Id of the Opportunity
    */
    private static String getOpportunityIdFromImport(Id diRecordId) {
        try {
            DataImport__c di = [
                    SELECT DonationImported__c,
                            FailureInformation__c
                    FROM DataImport__c
                    WHERE Id = :diRecordId
            ];
            if(di.FailureInformation__c != null) {
                throw returnAuraException(di.FailureInformation__c);
            }
            return di.DonationImported__c;
        } catch(Exception e) {
            throw returnAuraException(e.getMessage());
        }
    }

    /*******************************************************************************************************
    * @description Set DataImport Settings that are important to Gift Entry matching
    * @return Data_Import_Settings__c diSettings object used to process gifts
    */
    private static Data_Import_Settings__c getGiftEntrySettings(Boolean updateGift) {
        Data_Import_Settings__c diSettings = Data_Import_Settings__c.getOrgDefaults();
        // If we are updating an existing gift, set the matching logic accordingly
        diSettings.Donation_Matching_Behavior__c = 
            updateGift ? BDI_DataImport_API.ExactMatchOrCreate : BDI_DataImport_API.DoNotMatch;
        return diSettings;
    }

    private static AuraHandledException returnAuraException(String errorMsg) {
        AuraHandledException ex = new AuraHandledException(errorMsg);
        ex.setMessage(errorMsg);
        return ex;
    }

}<|MERGE_RESOLUTION|>--- conflicted
+++ resolved
@@ -53,21 +53,14 @@
     public static FORM_RenderWrapper getDefaultBGERenderWrapper() {
         FORM_Service formService = new FORM_Service();
 
-<<<<<<< HEAD
         FORM_Template defaultTemplate = formService.retrieveDefaultBGEFormTemplate();
 
         FORM_RenderWrapper renderWrapper = wrapTemplate(defaultTemplate);
-=======
-        updateTemplateWithRequired(template, mappingService.fieldMappingSet);
-
-        // Create the wrapper which will hold the template and field mapping set.
-        FORM_RenderWrapper renderWrapper = new FORM_RenderWrapper(template, mappingService.fieldMappingSet);
->>>>>>> 24d618bd
-
-        return renderWrapper;
-    }
-
-<<<<<<< HEAD
+
+
+        return renderWrapper;
+    }
+
     /**
      * This method builds the wrapper given the template and the field mapping set. 
      *
@@ -84,7 +77,8 @@
             return renderWrapper;
         } else {
             return null;
-=======
+        }
+    }
 
     /*******************************************************************************************************
     * @description Takes the template and field mappings and updates the template so that the required fields are set
@@ -96,7 +90,7 @@
         List<FORM_Section> sectionList = template.layout.sections;
 
         for (FORM_Section section : sectionList) {
-            
+    
             // Go through all the elements
             for (FORM_Element element : section.elements) {
                 if (!element.dataImportFieldMappingDevNames.isEmpty()) {
@@ -111,7 +105,6 @@
                     }
                 }
             }
->>>>>>> 24d618bd
         }
     }
 
