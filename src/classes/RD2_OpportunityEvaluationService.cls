/*
    Copyright (c) 2019 Salesforce.org
    All rights reserved.

    Redistribution and use in source and binary forms, with or without
    modification, are permitted provided that the following conditions are met:

    * Redistributions of source code must retain the above copyright
      notice, this list of conditions and the following disclaimer.
    * Redistributions in binary form must reproduce the above copyright
      notice, this list of conditions and the following disclaimer in the
      documentation and/or other materials provided with the distribution.
    * Neither the name of Salesforce.org nor the names of
      its contributors may be used to endorse or promote products derived
      from this software without specific prior written permission.

    THIS SOFTWARE IS PROVIDED BY THE COPYRIGHT HOLDERS AND CONTRIBUTORS
    "AS IS" AND ANY EXPRESS OR IMPLIED WARRANTIES, INCLUDING, BUT NOT
    LIMITED TO, THE IMPLIED WARRANTIES OF MERCHANTABILITY AND FITNESS
    FOR A PARTICULAR PURPOSE ARE DISCLAIMED. IN NO EVENT SHALL THE
    COPYRIGHT HOLDER OR CONTRIBUTORS BE LIABLE FOR ANY DIRECT, INDIRECT,
    INCIDENTAL, SPECIAL, EXEMPLARY, OR CONSEQUENTIAL DAMAGES (INCLUDING,
    BUT NOT LIMITED TO, PROCUREMENT OF SUBSTITUTE GOODS OR SERVICES;
    LOSS OF USE, DATA, OR PROFITS; OR BUSINESS INTERRUPTION) HOWEVER
    CAUSED AND ON ANY THEORY OF LIABILITY, WHETHER IN CONTRACT, STRICT
    LIABILITY, OR TORT (INCLUDING NEGLIGENCE OR OTHERWISE) ARISING IN
    ANY WAY OUT OF THE USE OF THIS SOFTWARE, EVEN IF ADVISED OF THE
    POSSIBILITY OF SUCH DAMAGE.
*/
/**
* @author Salesforce.org
* @date 2019
* @group Recurring Donations
* @description Installment Opportunity Evaluation and Processing
*
*/
public inherited sharing class RD2_OpportunityEvaluationService {
<<<<<<< HEAD
    /***
    * @description Recurring Donation custom settings
    */
    private RD2_Settings rdSettings {
        get {
            if (rdSettings == null) {
                rdSettings = new RD2_Settings();
            } 
            return rdSettings;
        }
        set;
    }
=======

    /**
     * @description Indicates if Opp evaluation service will be skipped.
     * The flag is currently applicable to migration since Opp evaluation service should not be executed on migration.
     * For example, if an active RD has no Opp, no new Opp should be created during migration.
     * If the RD is closed, close action on Open Opps should not be applied when data migration is executed.
     */
    public static Boolean skipEvaluationService = false;
>>>>>>> c66a6d13

    /**
    * @description Indicates if the Opportunity evaluation is invoked from a nightly batch job
    */   
    private Boolean isBatchContext = false;

    /***
    * @description Recurring Donation custom settings
    */
    private RD2_Settings rdSettings {
        get {
            if (rdSettings == null) {
                rdSettings = new RD2_Settings();
            } 
            return rdSettings;
        }
        set;
    }

    /**
     * @description Indicates if the first installment Opportunity on a Recurring Donation should be created.
     * If Opportunities are created from a batch, "Disable First Installment" is ignored and 
     * the first installment is not created only if the setting is "Disable All Installments".
     * @return Boolean
     */
    private Boolean isFirstInstallmentEnabled {
        get {
            if (isFirstInstallmentEnabled == null) {
                if (isBatchContext) {
                    isFirstInstallmentEnabled = !rdSettings.isDisableAllInstallments;
                } else {
                    isFirstInstallmentEnabled = rdSettings.isFirstInstallmentEnabled;
                }
            }
            return isFirstInstallmentEnabled;
        }
        set;
    }

    /**
     * @description Current date used as a cut off date to filter out and evaluate Opportunities 
     * and to determine if the next Opp should be created for a Recurring Donation.
     * It is also used to calculate projected RD schedule installments as of the current date.
     * It can be a date in past, today or a future date in testing. When executed from a scheduler,
     * the current date is always today.
    */   
    private Date currentDate {
        get {
            if (currentDate == null) {
                currentDate = RD2_ScheduleService.currentDate;
            }
            return currentDate;
        } set;
    }

    /***
    * @description Recurring Donation Opportunity service
    */
    private RD2_OpportunityService oppService {
        get {
            if (oppService == null) {
                oppService = new RD2_OpportunityService(currentDate, dbService);
            }
            return oppService;
        } 
        set;
    }

    /***
    * @description Applies DML operations on records and keeps track of errors
    */
    private DatabaseService dbService {
        get {
            if (dbService == null) {
                dbService = new DatabaseService();
            }
            return dbService;
        }
        set;
    }

    /**
     * @description Recurring Donation Id's to be processed
     */
    public Set<Id> rdIds {
        get {
            if (rdIds == null && rds != null) {
                rdIds = (new Map<Id, npe03__Recurring_Donation__c>(rds)).keySet();
            }
            return rdIds;
        } set;
    }

    /**
     * @description Queried Recurring Donation records with subqueries to be processed.
     */
    @TestVisible
    private List<npe03__Recurring_Donation__c> rds {
        get {
            if (rds == null && rdIds != null) {
                rds = getRecurringDonations(this.rdIds);
            }
            return rds;
        } set;
    }

    /**
     * @description Sets batch context
     * @return RD2_OpportunityEvaluationService The service instance
     */
    public RD2_OpportunityEvaluationService withBatchContext() {
        isBatchContext = true;
        return this;
    }

    /**
     * @description Sets current date.
     * It also synchronizes the passed in current date with the RD Schedule service date.
     *
     * @param currentDate Date considered as the current date
     * @return RD2_OpportunityEvaluationService The service instance
     */
    public RD2_OpportunityEvaluationService withCurrentDate(Date currentDate) {
        this.currentDate = currentDate;
        RD2_ScheduleService.currentDate = currentDate;
        return this;
    }

    /**
     * @description Pass the set of Recurring Donation Id's to be processed
     * @param rdIds Recurring Donation Ids
     * @return RD2_OpportunityEvaluationService The service instance
     */
    public RD2_OpportunityEvaluationService withRds(Set<Id> rdIds) {
        this.rdIds = rdIds;
        return this;
    }

    /**
     * @description Returns number of failed Recurring Donation records
     * @return Integer
     */
    public Integer getRecordsFailed() {
        return dbService.getRecordsFailed();
    }

    /**
     * @description Returns true if any of the key fields used to create or manage installment
     * Opportunities has been changed.
     * @param rd Changed Recurring Donation
     * @param oldRd Old Recurring Donation
     * @return Boolean
     */
    public Boolean hasKeyFieldChanged(npe03__Recurring_Donation__c rd, npe03__Recurring_Donation__c oldRd) {
        return
            rd.npe03__Contact__c != oldRd.npe03__Contact__c ||
            rd.npe03__Organization__c != oldRd.npe03__Organization__c ||
            rd.npe03__Amount__c != oldRd.npe03__Amount__c ||
            rd.npe03__Installment_Period__c != oldRd.npe03__Installment_Period__c ||
            rd.InstallmentFrequency__c != oldRd.InstallmentFrequency__c ||
            rd.StartDate__c != oldRd.StartDate__c ||
            rd.Day_of_Month__c != oldRd.Day_of_Month__c ||
            rd.Status__c != oldRd.Status__c ||
            rd.PaymentMethod__c != oldRd.PaymentMethod__c ||
            rd.npe03__Recurring_Donation_Campaign__c != oldRd.npe03__Recurring_Donation_Campaign__c;
    }

    /**
     * @description Primary processor
     * @return RD2_OpportunityEvaluationService This service instance
     */
    public RD2_OpportunityEvaluationService evaluateOpportunities() {
<<<<<<< HEAD
        Map<npe03__Recurring_Donation__c, List<Date>> newRDsWithCloseDates = new Map<npe03__Recurring_Donation__c, List<Date>>();
        List<npe03__Recurring_Donation__c> updatedRDs = new List<npe03__Recurring_Donation__c>();
        List<Opportunity> openOppsToVoid = new List<Opportunity>();
        for (npe03__Recurring_Donation__c rd : rds) {

            // TODO Recalculate NextDonationDate before doing anything

            // Collect the list of Opps that require a new Installment Opp
            if (needNewInstallment(rd) && rdSettings.evaluteInstallmentAutoCreationOption(rd)) {
                newRDsWithCloseDates.put(rd, getInstallmentOppCloseDates(rd) );
                continue;
=======
        //do not evaluate Opps when override is set
        if (skipEvaluationService) {
            return this;
        }
        
        RD2_ScheduleService scheduleService = new RD2_ScheduleService();
        List<npe03__Recurring_Donation__c> newOppRDs = new List<npe03__Recurring_Donation__c>();
        List<npe03__Recurring_Donation__c> updateOppRDs = new List<npe03__Recurring_Donation__c>();
        List<npe03__Recurring_Donation__c> closedRDs = new List<npe03__Recurring_Donation__c>();
        List<npe03__Recurring_Donation__c> outdatedRDs = new List<npe03__Recurring_Donation__c>();

        for (npe03__Recurring_Donation__c rd : rds) {              
            RecurringDonation rdRecord = new RecurringDonation(rd)
                .revise(scheduleService); 

            if (rdRecord.isOutdated()) {
                outdatedRDs.add(rdRecord.getUpdate());
>>>>>>> c66a6d13
            }
            
            if (rdRecord.isClosed()) {
                closedRDs.add(rd);

            } else if (needNextInstallment(rdRecord)) {
                newOppRDs.add(rd);
            
            } else if (isUpdateContext(rdRecord)) {
                updateOppRDs.add(rd);
            } 

            // TODO Handle Past Due Installment
        }

        // TODO Support this method returning a collection of new Opps vs. inserting from within the Opp Service
        oppService.createOpportunities(newOppRDs);
        oppService.updateOpportunities(updateOppRDs);
        oppService.voidOpenOpportunities(closedRDs);

        if (!outdatedRDs.isEmpty()) {
            TDTM_ProcessControl.setRecursionFlag(TDTM_ProcessControl.flag.RD, true);
            dbService.updateRecords(outdatedRDs);
        }

        dbService.processErrors();

        return this;
    }

    /**
<<<<<<< HEAD
     * @description Determine if the recurring donation needs to have a new installment opp created
     * @param rd Recurring Donation
     * @return Boolean
     */
    @TestVisible
    private Boolean needNewInstallment(npe03__Recurring_Donation__c rd) {
        return rd.npe03__Next_Payment_Date__c != null
            && rd.Status__c == RD2_Constants.STATUS_ACTIVE 
            && !hasOpenOpportunity(rd)
            && !rd.RecurringDonationSchedules__r.isEmpty();
    }

    /**
    * @description Indicates if the Recurring Donation has an open Opportunity with Close Date >= current date
    * @param currentDate Current Date to compare the Close Date to
    * @return Boolean
    */
    public Boolean hasOpenOpportunity(npe03__Recurring_Donation__c rd) {
        Boolean hasOpenOpportunity = false;
        
        for (Opportunity opp : rd.npe03__Donations__r) {
            if (opp.IsClosed == false && opp.CloseDate >= Date.today()) {
                hasOpenOpportunity = true;
            }
        }

        return hasOpenOpportunity;
    }

    /**
     * @description It will eventually be possible to create more than one installment opportunity
     * for a recurring donation. This method returns a list of CloseDates to create installment
     * opportunities for based on the RD schedule and existing Installment Opps.
     * @param rd
     * @return List<Date>
=======
     * @description Indicates if a Recurring Donation requires a new installment Opp to be created.
     * @param rd Recurring Donation SObject
     * @return Boolean
     */
    @TestVisible
    private Boolean needNextInstallment(npe03__Recurring_Donation__c rd) {
        return needNextInstallment(new RecurringDonation(rd));
    }

    /**
     * @description Indicates if the Recurring Donation require a new installment Opp to be created.
     * Schedules are inserted when the Recurring Donation is created and before Opp evaluation is done.
     * @param rd Recurring Donation record
     * @return Boolean
>>>>>>> c66a6d13
     */
    private Boolean needNextInstallment(RecurringDonation rd) {
        Boolean hasMandatoryConditions = rd.isActive()
            && rd.hasNextDonationDate()
            && rd.hasSchedule();
        
        if (!hasMandatoryConditions) {
            return false;
        }

        if (rd.isNew()) {
            return isFirstInstallmentEnabled;

        } else if (isBatchContext || !rd.hasOpenOpportunity(currentDate)) {
            return rdSettings.isNextInstallmentEnabled;
        }

        return false;
    }

    /**
     * @description Determines if the Recurring Donation open Opportunity should be updated
     * @param rd Recurring Donation record
     * @return Boolean
     */
<<<<<<< HEAD
    private void voidOpportunities(List<Opportunity> opps) {
        if (opps.isEmpty()) {
            return;
        }

        if (rdSettings.isCloseActionDeletion()) {
            UTIL_DMLService.deleteRecordsAndLogErrors(opps, ERR_Handler_API.Context.RD.name());

        } else if (rdSettings.isCloseActionClosedLost()) {
            List<Opportunity> oppsToUpdate = new List<Opportunity>();

            for (Opportunity opp : opps) {
                oppsToUpdate.add(new Opportunity(
                    Id = opp.Id,
                    StageName = System.Label.npe03.RecurringDonationClosedLostOpportunityStage
                ));
            }

            UTIL_DMLService.updateRecordBatchAndLogErrors(oppsToUpdate, ERR_Handler_API.Context.RD.name());
        }
=======
    private Boolean isUpdateContext(RecurringDonation rd) {
        return !isBatchContext
            && rd.isActive()
            && rd.hasSchedule()
            && rd.hasOpenOpportunity(currentDate);
>>>>>>> c66a6d13
    }


    /**
     * @description Populate the collection of Recurring Donation records, querying ALL fields,
     * with the related Installment Opportunities and Active Schedule Records. Due to a core KI (W-2503825)
     * this query needs to exclude CLOB fields. Since there is no pure definition of that for a Describe, the
     * query excludes Large Text Area fields larger than 4KB. These would only be custom fields.
     * @param rdIds Recurring Donation Ids
     * @return List<RecurringDonation> Recurring Donations with related installment Opportunities and active Schedules
     */
    @TestVisible
    private List<npe03__Recurring_Donation__c> getRecurringDonations(Set<Id> rdIds) {
        final String parentAccountField = 'npe03__Contact__r.AccountId';

        Map<String, Schema.DescribeFieldResult> allRdFields =
            UTIL_Describe.getAllFieldsDescribe(npe03__Recurring_Donation__c.SObjectType.getDescribe().name);

        Set<String> queryFields = new Set<String>();
        for (String fld : allRdFields.keySet()) {
            DescribeFieldResult fldResult = allRdFields.get(fld);
            if (fldResult.getType() == DisplayType.BASE64 ||
                    fldResult.getType() == DisplayType.ENCRYPTEDSTRING ||
                    (fldResult.getSoapType() == SoapType.STRING && fldResult.getLength() > 4096)) {
                continue;
            }
            queryFields.add(fld);
        }

        //Return Recurring Donations' open Opps regardless of the Close Date
        //and Opps with Close Date >= current date regardless if closed or open
        String oppSubquery =
            '(SELECT Id, Name, AccountId, Primary_Contact__c, ' +
            'npe03__Recurring_Donation__c, ' +
            'Amount, CloseDate, ' +
            'StageName, IsClosed, IsWon, ' +
            'CampaignId, Recurring_Donation_Installment_Number__c ' +
            'FROM npe03__Donations__r ' +
<<<<<<< HEAD
=======
            'WHERE IsClosed = false ' +	
            'OR CloseDate >= :currentDate ' +
>>>>>>> c66a6d13
            'ORDER BY npe03__Recurring_Donation__c, CloseDate ASC)';

        //Return all schedules for the RD Schedule visualization.
        //The RD Schedule will filter them out if not applicable within the time period.
        String scheduleSubquery =
            '(SELECT Id, InstallmentAmount__c, ' +
            'Campaign__c, ' +
            'Campaign__r.Name, ' +
            'InstallmentFrequency__c, ' +
            'InstallmentPeriod__c, ' +
            'DayOfMonth__c, ' +
            'PaymentMethod__c, ' +
            'StartDate__c, ' +
            'EndDate__c ' +
            'FROM RecurringDonationSchedules__r)';

        queryFields.add(parentAccountField);
        queryFields.add(oppSubquery);
        queryFields.add(scheduleSubquery);

        String soql = new UTIL_Query()
            .withFrom(npe03__Recurring_Donation__c.SObjectType)
            .withSelectFields(queryFields)
            .withWhere('Id IN :rdIds')
            .build();

        return Database.query(soql);
    }


    /**
     * @description Recurring Donation SObject wrapper
     */
    public class RecurringDonation {
        npe03__Recurring_Donation__c rd;
        private Boolean hasOpenOpportunity;
        private Boolean isOutdated;

        /**
        * @description Constructor
        */
        public RecurringDonation(npe03__Recurring_Donation__c rd) {
            this.rd = rd;
        }

        /**
        * @description Revises and modifies the Recurring Donation so it is up to date
        * @param scheduleService RD Schedule Service
        * @return RecurringDonation This record instance
        */
        public RecurringDonation revise(RD2_ScheduleService scheduleService) {
            isOutdated = false;

            Date nextDonationDate = scheduleService.getNextDonationDate(rd.RecurringDonationSchedules__r);

            if (nextDonationDate != rd.npe03__Next_Payment_Date__c) {
                rd.npe03__Next_Payment_Date__c = nextDonationDate;
                isOutdated = true;
            }

            return this;
        }

        /**
        * @description Indicates if the Recurring Donation is outdated and requiring an update
        * @return Boolean
        */
        public Boolean isOutdated() {
            return isOutdated;
        }

        /**
        * @description Returns Recurring Donation fields that were modified
        * @return npe03__Recurring_Donation__c
        */
        public npe03__Recurring_Donation__c getUpdate() {
            return new npe03__Recurring_Donation__c(
                Id = rd.Id,
                npe03__Next_Payment_Date__c = rd.npe03__Next_Payment_Date__c
            );
        }

        /**
        * @description Indicates if the Recurring Donation is active
        * @return Boolean
        */
        public Boolean isActive() {
            return rd.Status__c == RD2_Constants.STATUS_ACTIVE;
        }

        /**
        * @description Indicates if the Recurring Donation is closed
        * @return Boolean
        */
        public Boolean isClosed() {
            return rd.Status__c == RD2_Constants.STATUS_CLOSED;
        }

        /**
        * @description Indicates if the Recurring Donation Next Donation Date is determined
        * @return Boolean
        */
        public Boolean hasNextDonationDate() {
            return rd.npe03__Next_Payment_Date__c != null;
        }

        /**
        * @description Indicates if the Recurring Donation has a Schedule
        * @return Boolean
        */
        public Boolean hasSchedule() {
            return !rd.RecurringDonationSchedules__r.isEmpty();
        }

        /**
        * @description Indicates if the Recurring Donation is new, ie the RD has no installment Opp
        * @return Boolean
        */
        public Boolean isNew() {
            return rd.npe03__Donations__r.isEmpty();
        }

        /**
        * @description Indicates if the Recurring Donation has an open Opportunity with Close Date >= current date
        * @param currentDate Current Date to compare the Close Date to
        * @return Boolean
        */
        public Boolean hasOpenOpportunity(Date currentDate) {
            if (hasOpenOpportunity != null) {
                return hasOpenOpportunity;
            }

            hasOpenOpportunity = false;
            
            for (Opportunity opp : rd.npe03__Donations__r) {
                if (opp.IsClosed == false && opp.CloseDate >= currentDate) {
                    hasOpenOpportunity = true;
                }
            }

            return hasOpenOpportunity;
        }
    }


    /**
     * @description Database DML service to insert/update/delete records and keep track of failed RD Ids
     */
    public class DatabaseService {
        private SObjectType rdSObjectType = npe03__Recurring_Donation__c.SObjectType;
        private SObjectType oppSObjectType = Opportunity.SObjectType;

        private ERR_Handler.Errors errorResult = new ERR_Handler.Errors();
        private Set<Id> failedRDIds = new Set<Id>();

        /***
        * @description Creates specified records
        * @param records Records to create
        * @return Set<Id> Ids of created records
        */
        public Set<Id> insertRecords(List<SObject> records) { 
            if (records == null || records.isEmpty()) {
                return new Set<Id>();
            }

            List<Database.SaveResult> saveResults = Database.insert(records, false);
            handleErrors(saveResults, records);

            return getSuccessIds(saveResults);
        }

        /***
        * @description Updates specified records
        * @param records Records to update
        * @return void
        */
        public void updateRecords(List<SObject> records) { 
            if (records == null || records.isEmpty()) {
                return;
            }

            List<Database.SaveResult> saveResults = Database.update(records, false);
            handleErrors(saveResults, records);
        }

        /***
        * @description Extracts Ids of records that were successfully created/update
        * @param saveResults Insert/update DML operation results
        * @return Set<Id> Ids of successfully created/updated records
        */
        private Set<Id> getSuccessIds(Database.SaveResult[] saveResults) {
            Set<Id> successIds = new Set<Id>();

            if (saveResults == null || saveResults.isEmpty()) {
                return successIds;
            }

            for (Database.SaveResult result : saveResults) {
                if (result.isSuccess()) {
                    successIds.add(result.getId());
                }
            }
            return successIds;
        }

        /***
        * @description Deletes specified records
        * @param records Records to delete
        * @return void
        */
        public void deleteRecords(List<SObject> records) { 
            if (records == null || records.isEmpty()) {
                return;
            }

            List<Database.DeleteResult> deleteResults = Database.delete(records, false);
            handleErrors(deleteResults, records);
        }

        /***
        * @description Keeps track of errors
        * @param dmlResults Database DML results upon insert/update/delete operation
        * @param records SObject records in DML operation
        * @return void
        */
        private void handleErrors(List<Object> dmlResults, List<SObject> records) {
            if (records == null || records.isEmpty()) {
                return;
            }

            //extract errors
            ERR_Handler.Errors dmlErrors = ERR_Handler.getErrorsOnly(dmlResults, records);
            if (dmlErrors.errorRecords.isEmpty()) {
                return;
            }

            errorResult.errorRecords.addAll(
                dmlErrors.errorRecords
            );

            //track failed Recurring Donation Ids
            SObjectType recordSObjectType = records[0].getSObjectType();
            if (recordSObjectType == oppSObjectType) {
                for (Integer i = 0; i < dmlResults.size(); i++) {
                    Boolean isSuccess = dmlResults[i] instanceof Database.SaveResult
                        ? ((Database.SaveResult)dmlResults[i]).isSuccess()
                        : ((Database.DeleteResult)dmlResults[i]).isSuccess();

                    if (!isSuccess) {
                        failedRDIds.add((Id) records[i].get('npe03__Recurring_Donation__c'));
                    }
                }

            } else if (recordSObjectType == rdSObjectType) {
                for (Error__c error : dmlErrors.errorRecords) {
                    failedRDIds.add(error.Related_Record_ID__c);
                }
            }
        }

        /**
        * @description Creates Error__c record for each errorResult.errorRecords
        * @return void
        */
        public void processErrors() {
            errorResult.errorsExist = !errorResult.errorRecords.isEmpty();

            ERR_Handler.processErrorsOnly(errorResult, ERR_Handler_API.Context.RD.name());
        }
        
        /***
        * @description Returns number of failed Recurring Donations
        * @return Integer
        */
        public Integer getRecordsFailed() {
            failedRDIds.remove(null);

            return failedRDIds.size();
        }
    }
}<|MERGE_RESOLUTION|>--- conflicted
+++ resolved
@@ -35,20 +35,6 @@
 *
 */
 public inherited sharing class RD2_OpportunityEvaluationService {
-<<<<<<< HEAD
-    /***
-    * @description Recurring Donation custom settings
-    */
-    private RD2_Settings rdSettings {
-        get {
-            if (rdSettings == null) {
-                rdSettings = new RD2_Settings();
-            } 
-            return rdSettings;
-        }
-        set;
-    }
-=======
 
     /**
      * @description Indicates if Opp evaluation service will be skipped.
@@ -57,7 +43,6 @@
      * If the RD is closed, close action on Open Opps should not be applied when data migration is executed.
      */
     public static Boolean skipEvaluationService = false;
->>>>>>> c66a6d13
 
     /**
     * @description Indicates if the Opportunity evaluation is invoked from a nightly batch job
@@ -230,19 +215,6 @@
      * @return RD2_OpportunityEvaluationService This service instance
      */
     public RD2_OpportunityEvaluationService evaluateOpportunities() {
-<<<<<<< HEAD
-        Map<npe03__Recurring_Donation__c, List<Date>> newRDsWithCloseDates = new Map<npe03__Recurring_Donation__c, List<Date>>();
-        List<npe03__Recurring_Donation__c> updatedRDs = new List<npe03__Recurring_Donation__c>();
-        List<Opportunity> openOppsToVoid = new List<Opportunity>();
-        for (npe03__Recurring_Donation__c rd : rds) {
-
-            // TODO Recalculate NextDonationDate before doing anything
-
-            // Collect the list of Opps that require a new Installment Opp
-            if (needNewInstallment(rd) && rdSettings.evaluteInstallmentAutoCreationOption(rd)) {
-                newRDsWithCloseDates.put(rd, getInstallmentOppCloseDates(rd) );
-                continue;
-=======
         //do not evaluate Opps when override is set
         if (skipEvaluationService) {
             return this;
@@ -260,7 +232,6 @@
 
             if (rdRecord.isOutdated()) {
                 outdatedRDs.add(rdRecord.getUpdate());
->>>>>>> c66a6d13
             }
             
             if (rdRecord.isClosed()) {
@@ -291,36 +262,35 @@
         return this;
     }
 
-    /**
-<<<<<<< HEAD
-     * @description Determine if the recurring donation needs to have a new installment opp created
-     * @param rd Recurring Donation
-     * @return Boolean
-     */
-    @TestVisible
-    private Boolean needNewInstallment(npe03__Recurring_Donation__c rd) {
-        return rd.npe03__Next_Payment_Date__c != null
-            && rd.Status__c == RD2_Constants.STATUS_ACTIVE 
-            && !hasOpenOpportunity(rd)
-            && !rd.RecurringDonationSchedules__r.isEmpty();
-    }
-
-    /**
-    * @description Indicates if the Recurring Donation has an open Opportunity with Close Date >= current date
-    * @param currentDate Current Date to compare the Close Date to
-    * @return Boolean
-    */
-    public Boolean hasOpenOpportunity(npe03__Recurring_Donation__c rd) {
-        Boolean hasOpenOpportunity = false;
+    // /**
+    //  * @description Determine if the recurring donation needs to have a new installment opp created
+    //  * @param rd Recurring Donation
+    //  * @return Boolean
+    //  */
+    // @TestVisible
+    // private Boolean needNewInstallment(npe03__Recurring_Donation__c rd) {
+    //     return rd.npe03__Next_Payment_Date__c != null
+    //         && rd.Status__c == RD2_Constants.STATUS_ACTIVE 
+    //         && !hasOpenOpportunity(rd)
+    //         && !rd.RecurringDonationSchedules__r.isEmpty();
+    // }
+
+    // /**
+    // * @description Indicates if the Recurring Donation has an open Opportunity with Close Date >= current date
+    // * @param currentDate Current Date to compare the Close Date to
+    // * @return Boolean
+    // */
+    // public Boolean hasOpenOpportunity(npe03__Recurring_Donation__c rd) {
+    //     Boolean hasOpenOpportunity = false;
         
-        for (Opportunity opp : rd.npe03__Donations__r) {
-            if (opp.IsClosed == false && opp.CloseDate >= Date.today()) {
-                hasOpenOpportunity = true;
-            }
-        }
-
-        return hasOpenOpportunity;
-    }
+    //     for (Opportunity opp : rd.npe03__Donations__r) {
+    //         if (opp.IsClosed == false && opp.CloseDate >= Date.today()) {
+    //             hasOpenOpportunity = true;
+    //         }
+    //     }
+
+    //     return hasOpenOpportunity;
+    // }
 
     /**
      * @description It will eventually be possible to create more than one installment opportunity
@@ -328,7 +298,6 @@
      * opportunities for based on the RD schedule and existing Installment Opps.
      * @param rd
      * @return List<Date>
-=======
      * @description Indicates if a Recurring Donation requires a new installment Opp to be created.
      * @param rd Recurring Donation SObject
      * @return Boolean
@@ -343,7 +312,6 @@
      * Schedules are inserted when the Recurring Donation is created and before Opp evaluation is done.
      * @param rd Recurring Donation record
      * @return Boolean
->>>>>>> c66a6d13
      */
     private Boolean needNextInstallment(RecurringDonation rd) {
         Boolean hasMandatoryConditions = rd.isActive()
@@ -369,34 +337,11 @@
      * @param rd Recurring Donation record
      * @return Boolean
      */
-<<<<<<< HEAD
-    private void voidOpportunities(List<Opportunity> opps) {
-        if (opps.isEmpty()) {
-            return;
-        }
-
-        if (rdSettings.isCloseActionDeletion()) {
-            UTIL_DMLService.deleteRecordsAndLogErrors(opps, ERR_Handler_API.Context.RD.name());
-
-        } else if (rdSettings.isCloseActionClosedLost()) {
-            List<Opportunity> oppsToUpdate = new List<Opportunity>();
-
-            for (Opportunity opp : opps) {
-                oppsToUpdate.add(new Opportunity(
-                    Id = opp.Id,
-                    StageName = System.Label.npe03.RecurringDonationClosedLostOpportunityStage
-                ));
-            }
-
-            UTIL_DMLService.updateRecordBatchAndLogErrors(oppsToUpdate, ERR_Handler_API.Context.RD.name());
-        }
-=======
     private Boolean isUpdateContext(RecurringDonation rd) {
         return !isBatchContext
             && rd.isActive()
             && rd.hasSchedule()
             && rd.hasOpenOpportunity(currentDate);
->>>>>>> c66a6d13
     }
 
 
@@ -435,11 +380,8 @@
             'StageName, IsClosed, IsWon, ' +
             'CampaignId, Recurring_Donation_Installment_Number__c ' +
             'FROM npe03__Donations__r ' +
-<<<<<<< HEAD
-=======
             'WHERE IsClosed = false ' +	
-            'OR CloseDate >= :currentDate ' +
->>>>>>> c66a6d13
+            'OR CloseDate >= :currentDate ' + //To Do: another soql for checking RD opp
             'ORDER BY npe03__Recurring_Donation__c, CloseDate ASC)';
 
         //Return all schedules for the RD Schedule visualization.
