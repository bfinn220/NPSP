--- conflicted
+++ resolved
@@ -169,33 +169,19 @@
     }
 
     /**
-<<<<<<< HEAD
      * @description Determine if the recurring donation needs to have a new installment opp created
-=======
-     * @description Is this a new Recurring Donation that was just inserted and
-     * has not yet had an Installment Opportunity created?
->>>>>>> b76cca82
      * @param rd Recurring Donation
      * @return Boolean
      */
     @TestVisible
-<<<<<<< HEAD
     private Boolean needNewInstallment(npe03__Recurring_Donation__c rd) {
         return rd.npe03__Next_Payment_Date__c != null
             && rd.Status__c == RD2_Constants.STATUS_ACTIVE 
             && !hasOpenOpportunity(rd)
-=======
-    private Boolean isNewRecurringDonation(npe03__Recurring_Donation__c rd) {
-        return
-            rd.npe03__Next_Payment_Date__c != null
-            && rd.Status__c == RD2_Constants.STATUS_ACTIVE
-            && rd.npe03__Donations__r.isEmpty()
->>>>>>> b76cca82
             && !rd.RecurringDonationSchedules__r.isEmpty();
     }
 
     /**
-<<<<<<< HEAD
     * @description Indicates if the Recurring Donation has an open Opportunity with Close Date >= current date
     * @param currentDate Current Date to compare the Close Date to
     * @return Boolean
@@ -213,17 +199,6 @@
     }
 
     /**
-     * @description Disable Customizable Rollups before DML to reduce performance implications.
-     */
-    private void disableRollups() {
-        TDTM_ProcessControl.toggleTriggerState('Opportunity', 'CRLP_Rollup_TDTM', false);
-        TDTM_ProcessControl.toggleTriggerState('npe01__OppPayment__c', 'CRLP_Rollup_TDTM', false);
-        TDTM_ProcessControl.toggleTriggerState('Allocation__c', 'CRLP_Rollup_TDTM', false);
-    }
-
-    /**
-=======
->>>>>>> b76cca82
      * @description It will eventually be possible to create more than one installment opportunity
      * for a recurring donation. This method returns a list of CloseDates to create installment
      * opportunities for based on the RD schedule and existing Installment Opps.
