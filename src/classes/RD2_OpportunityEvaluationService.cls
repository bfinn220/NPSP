/*
    Copyright (c) 2019 Salesforce.org
    All rights reserved.

    Redistribution and use in source and binary forms, with or without
    modification, are permitted provided that the following conditions are met:

    * Redistributions of source code must retain the above copyright
      notice, this list of conditions and the following disclaimer.
    * Redistributions in binary form must reproduce the above copyright
      notice, this list of conditions and the following disclaimer in the
      documentation and/or other materials provided with the distribution.
    * Neither the name of Salesforce.org nor the names of
      its contributors may be used to endorse or promote products derived
      from this software without specific prior written permission.

    THIS SOFTWARE IS PROVIDED BY THE COPYRIGHT HOLDERS AND CONTRIBUTORS
    "AS IS" AND ANY EXPRESS OR IMPLIED WARRANTIES, INCLUDING, BUT NOT
    LIMITED TO, THE IMPLIED WARRANTIES OF MERCHANTABILITY AND FITNESS
    FOR A PARTICULAR PURPOSE ARE DISCLAIMED. IN NO EVENT SHALL THE
    COPYRIGHT HOLDER OR CONTRIBUTORS BE LIABLE FOR ANY DIRECT, INDIRECT,
    INCIDENTAL, SPECIAL, EXEMPLARY, OR CONSEQUENTIAL DAMAGES (INCLUDING,
    BUT NOT LIMITED TO, PROCUREMENT OF SUBSTITUTE GOODS OR SERVICES;
    LOSS OF USE, DATA, OR PROFITS; OR BUSINESS INTERRUPTION) HOWEVER
    CAUSED AND ON ANY THEORY OF LIABILITY, WHETHER IN CONTRACT, STRICT
    LIABILITY, OR TORT (INCLUDING NEGLIGENCE OR OTHERWISE) ARISING IN
    ANY WAY OUT OF THE USE OF THIS SOFTWARE, EVEN IF ADVISED OF THE
    POSSIBILITY OF SUCH DAMAGE.
*/
/**
* @author Salesforce.org
* @date 2019
* @group Recurring Donations
* @description Installment Opportunity Evaluation and Processing
*
*/
public inherited sharing class RD2_OpportunityEvaluationService {

    /***
     * @description CurrencyIsoCode field name
     */
    private static final String CURRENCY_ISO_CODE_FIELD = UTIL_Currency.CURRENCY_ISO_CODE_FIELD;

    /***
    * @description Determines if multi-currency is enabled for the org
    */
    private Boolean isMultiCurrencyEnabled {
        get {
            if (isMultiCurrencyEnabled == null) {
                isMultiCurrencyEnabled = UserInfo.isMultiCurrencyOrganization();
            }
            return isMultiCurrencyEnabled;
        }
        set;
    }

    /**
     * @description Indicates if the Opp evaluation service will be skipped.
     * The flag is currently applicable to migration since the Opp evaluation service should not be executed on migration.
     * For example, if an active RD has no Opp, no new Opp should be created during migration.
     * If the RD is closed, close action on Open Opps should not be applied when data migration is executed.
     */
    public static Boolean skipEvaluationService = false;

    /**
    * @description Indicates if the Opportunity evaluation is invoked from a nightly batch job
    */
    private Boolean isBatchContext = false;

    /***
    * @description Recurring Donation custom settings
    */
    private RD2_Settings rdSettings {
        get {
            if (rdSettings == null) {
                rdSettings = new RD2_Settings();
            }
            return rdSettings;
        }
        set;
    }

    /**
     * @description Current date is the cut off date to filter out and evaluate existing Opportunities
     * and to determine if the next Opp should be created for a Recurring Donation.
     * Moreover, it is used to calculate projected installments as of the current date.
     * It can be a past date, today or a future date when testing. When executed from a scheduler,
     * the current date is always today.
    */
    private Date currentDate {
        get {
            if (currentDate == null) {
                currentDate = RD2_ScheduleService.currentDate;
            }
            return currentDate;
        } set;
    }

    /**
<<<<<<< HEAD
     * @description Beggining of the current calendar or fiscal year, whichever is earlier.
     * The start date is offset by the Next Donation Date match days before the year start date
     * so past Opportunities matching future projected installments are returned.
=======
     * @description Beginning of the current calendar or fiscal year, whichever is earlier.
>>>>>>> a3b4f2a6
    */
    private Date startDate {
        get {
            return yearValueProcessor
                .getStartDate()
                .addDays(-rdSettings.nextDonationDateMatchDays);
        } set;
    }

    /***
    * @description Recurring Donation Opportunity service
    */
    private RD2_OpportunityService oppService {
        get {
            if (oppService == null) {
                oppService = new RD2_OpportunityService(currentDate, dbService);
            }
            return oppService;
        }
        set;
    }

    /***
    * @description Applies DML operations on records and keeps track of errors
    */
    private DatabaseService dbService {
        get {
            if (dbService == null) {
                dbService = new DatabaseService();
            }
            return dbService;
        }
        set;
    }

    /***
    * @description Recurring Donation Schedule service
    */
    public RD2_ScheduleService scheduleService {
        get {
            if (scheduleService == null) {
                scheduleService = new RD2_ScheduleService();
            }
            return scheduleService;
        } set;
    }

    /***
    * @description Calculates Current and Next Year Values for a Recurring Donation
    */
    @TestVisible
    private YearValueProcessor yearValueProcessor {
        get {
            if (yearValueProcessor == null) {
                yearValueProcessor = new YearValueProcessor(currentDate, scheduleService);
            }
            return yearValueProcessor;
        }
        set;
    }

    /**
     * @description Recurring Donation Id's to be processed
     */
    public Set<Id> rdIds {
        get {
            if (rdIds == null && rds != null) {
                rdIds = (new Map<Id, npe03__Recurring_Donation__c>(rds)).keySet();
            }
            return rdIds;
        } set;
    }

    /**
     * @description Queried Recurring Donation records with subqueries to be processed.
     */
    @TestVisible
    private List<npe03__Recurring_Donation__c> rds {
        get {
            if (rds == null && rdIds != null) {
                rds = getRecurringDonations(this.rdIds);
            }
            return rds;
        } set;
    }

    /**
    * @description Contains Ids of new Recurring Donations
    */
    @TestVisible
    private Set<Id> newRDIds {
        get {
            if (newRDIds == null) {
                newRDIds = getNewRDIds(this.rdIds);
            }
            return newRDIds;
        } set;
    }

    /**
     * @description Sets batch context
     * @return RD2_OpportunityEvaluationService The service instance
     */
    public RD2_OpportunityEvaluationService withBatchContext() {
        isBatchContext = true;
        return this;
    }

    /**
     * @description Sets current date.
     * It also synchronizes the passed in current date with the RD Schedule service date.
     *
     * @param currentDate Date considered as the current date
     * @return RD2_OpportunityEvaluationService The service instance
     */
    public RD2_OpportunityEvaluationService withCurrentDate(Date currentDate) {
        this.currentDate = currentDate;
        RD2_ScheduleService.currentDate = currentDate;
        return this;
    }

    /**
     * @description Pass the set of Recurring Donation Id's to be processed
     * @param rdIds Recurring Donation Ids
     * @return RD2_OpportunityEvaluationService The service instance
     */
    public RD2_OpportunityEvaluationService withRds(Set<Id> rdIds) {
        this.rdIds = rdIds;
        return this;
    }

    /**
     * @description Returns number of failed Recurring Donation records
     * @return Integer
     */
    public Integer getRecordsFailed() {
        return dbService.getRecordsFailed();
    }

    /**
     * @description Returns true if any of the key fields used to create or manage installment
     * Opportunities has been changed.
     * @param rd Changed Recurring Donation
     * @param oldRd Old Recurring Donation
     * @return Boolean
     */
    public Boolean hasKeyFieldChanged(npe03__Recurring_Donation__c rd, npe03__Recurring_Donation__c oldRd) {
        Boolean isChanged =
            rd.npe03__Contact__c != oldRd.npe03__Contact__c ||
            rd.npe03__Organization__c != oldRd.npe03__Organization__c ||
            rd.npe03__Amount__c != oldRd.npe03__Amount__c ||
            rd.npe03__Installment_Period__c != oldRd.npe03__Installment_Period__c ||
            rd.npe03__Installments__c != oldRd.npe03__Installments__c ||
            rd.InstallmentFrequency__c != oldRd.InstallmentFrequency__c ||
            rd.StartDate__c != oldRd.StartDate__c ||
            rd.Day_of_Month__c != oldRd.Day_of_Month__c ||
            rd.Status__c != oldRd.Status__c ||
            rd.PaymentMethod__c != oldRd.PaymentMethod__c ||
            rd.npe03__Recurring_Donation_Campaign__c != oldRd.npe03__Recurring_Donation_Campaign__c;

        if (!isChanged && isMultiCurrencyEnabled) {
            isChanged = (String) rd.get(CURRENCY_ISO_CODE_FIELD) != (String) oldRd.get(CURRENCY_ISO_CODE_FIELD);
        }

        return isChanged;
    }

    /**
     * @description Primary processor
     * @return RD2_OpportunityEvaluationService This service instance
     */
    public RD2_OpportunityEvaluationService evaluateOpportunities() {
        //do not evaluate Opps when override is set
        if (skipEvaluationService) {
            return this;
        }

        List<npe03__Recurring_Donation__c> newOppRDs = new List<npe03__Recurring_Donation__c>();
        List<npe03__Recurring_Donation__c> updateOppRDs = new List<npe03__Recurring_Donation__c>();
        List<npe03__Recurring_Donation__c> closedRDs = new List<npe03__Recurring_Donation__c>();

        for (npe03__Recurring_Donation__c rd : rds) {
            RD2_RecurringDonation rdRecord = new RD2_RecurringDonation(rd);

            if (!rdRecord.isEnhancedFormat()) {
                continue;
            }

            rdRecord
                .setIsNew(newRDIds.contains(rd.Id))
                .reviseNextDonationDate(scheduleService);

            if (rdRecord.isClosed()) {
                closedRDs.add(rd);

            } else {
                if (isNewOpportunityCandidate(rdRecord)) {
                    newOppRDs.add(rd);
                }

                if (hasOpenOpportunity(rdRecord)) {
                    updateOppRDs.add(rd);
                }
            }

            // TODO Handle Past Due Installment
        }

        toggleTriggerState(false);

        oppService
            .createOpportunities(newOppRDs)
            .updateOpportunities(updateOppRDs)
            .voidOpenOpportunities(closedRDs);

        handleOutdatedRecurringDonations();

        toggleTriggerState(true);

        dbService.processErrors();

        return this;
    }

    /**
     * @description Update Next Donation Date and Current/Next Year Value
     * on Recurring Donations when they are not in sync with existing Opps and projected installments.
     * @return RD2_OpportunityEvaluationService This service instance
     */
    public RD2_OpportunityEvaluationService handleOutdatedRecurringDonations() {
        //do not evaluate Opps when override is set
        if (skipEvaluationService) {
            return this;
        }

        rds = null;//reset Recurring Donations so just created/updated Opps are retrieved

        List<npe03__Recurring_Donation__c> outdatedRDs = new List<npe03__Recurring_Donation__c>();
        for (npe03__Recurring_Donation__c rd : rds) {
            RD2_RecurringDonation rdRecord = new RD2_RecurringDonation(rd);

            if (!rdRecord.isEnhancedFormat()) {
                continue;
            }

            if (rdRecord
                .reviseStatusForFixedLength()
                .reviseNextDonationDate(scheduleService)
                .reviseYearValues(yearValueProcessor)
                .isOutdated()
            ) {
                outdatedRDs.add(rdRecord.getUpdate());
            }
        }

        toggleTriggerState(false);
        dbService.updateRecords(outdatedRDs);
        toggleTriggerState(true);

        return this;
    }

    /**
     * @description Activate or deactive RD2 triggers
     * @param isActive Indicates if triggers are active
     * @return void
     */
    private void toggleTriggerState(Boolean isActive) {
        TDTM_ProcessControl.toggleTriggerState('npe03__Recurring_Donation__c', 'RD2_RecurringDonations_TDTM', isActive);
        TDTM_ProcessControl.toggleTriggerState('Opportunity', 'RD2_RecurringDonationsOpp_TDTM', isActive);
    }

    /**
     * @description Indicates if a Recurring Donation requires a new installment Opp to be created.
     * @param rd Recurring Donation SObject
     * @return Boolean
     */
    @TestVisible
    private Boolean isNewOpportunityCandidate(npe03__Recurring_Donation__c rd) {
        return isNewOpportunityCandidate(new RD2_RecurringDonation(rd));
    }

    /**
     * @description Indicates if the Recurring Donation require a new installment Opp to be created.
     * Schedules are inserted when the Recurring Donation is created and before Opp evaluation is done.
     * @param rd Recurring Donation record
     * @return Boolean
     */
    private Boolean isNewOpportunityCandidate(RD2_RecurringDonation rd) {
        Boolean hasMandatoryConditions = rd.isActive()
            && rd.hasNextDonationDate()
            && rd.hasSchedule();

        if (!hasMandatoryConditions) {
            return false;
        }

        if (isBatchContext) {
            return !rdSettings.isDisableAllInstallments;

        } else if (rd.isNew()) {
            return rdSettings.isFirstInstallmentEnabled;

        } else if (!rd.hasCurrentOpenOpportunity(currentDate)) {
            return rdSettings.isNextInstallmentEnabled;
        }

        return false;
    }

    /**
     * @description Determines if the Recurring Donation open Opportunity should be updated
     * @param rd Recurring Donation record
     * @return Boolean
     */
    private Boolean hasOpenOpportunity(RD2_RecurringDonation rd) {
        return !isBatchContext
            && rd.isActive()
            && rd.hasSchedule()
            && rd.hasOpenOpportunity();
    }

    /**
     * @description Populate the collection of Recurring Donation records, querying ALL fields,
     * with the related Installment Opportunities and Active Schedule Records. Due to a core KI (W-2503825)
     * this query needs to exclude CLOB fields. Since there is no pure definition of that for a Describe, the
     * query excludes Large Text Area fields larger than 4KB. These would only be custom fields.
     * @param rdIds Recurring Donation Ids
     * @return List<RecurringDonation> Recurring Donations with related installment Opportunities and active Schedules
     */
    @TestVisible
    private List<npe03__Recurring_Donation__c> getRecurringDonations(Set<Id> rdIds) {
        final String parentAccountField = 'npe03__Contact__r.AccountId';

        Map<String, Schema.DescribeFieldResult> allRdFields =
            UTIL_Describe.getAllFieldsDescribe(npe03__Recurring_Donation__c.SObjectType.getDescribe().name);

        Set<String> queryFields = new Set<String>();
        for (String fld : allRdFields.keySet()) {
            DescribeFieldResult fldResult = allRdFields.get(fld);
            if (fldResult.getType() == DisplayType.BASE64 ||
                    fldResult.getType() == DisplayType.ENCRYPTEDSTRING ||
                    (fldResult.getSoapType() == SoapType.STRING && fldResult.getLength() > 4096)) {
                continue;
            }
            queryFields.add(fld);
        }

        //Return Recurring Donations'
        //open Opps regardless of the Close Date
        //and Opps with Close Date >= current date regardless if closed or open
        //and all Opps with Close Date in this current year
        String oppSubquery =
            '(SELECT Id, Name, AccountId, Primary_Contact__c, ' +
            'npe03__Recurring_Donation__c, ' +
            'Amount, CloseDate, ' +
            'StageName, IsClosed, IsWon, ' +
            'CampaignId, Recurring_Donation_Installment_Number__c ';

        if (isMultiCurrencyEnabled) {
            oppSubquery += ', ' + CURRENCY_ISO_CODE_FIELD + ' ';
        }

        oppSubquery += 'FROM npe03__Donations__r ' +
            'WHERE IsClosed = false ' +
            'OR CloseDate >= :startDate ' +
            'ORDER BY npe03__Recurring_Donation__c, CloseDate ASC)';

        //Return all schedules for the RD Schedule visualization.
        //The RD Schedule will filter them out if not applicable within the time period.
        String scheduleSubquery =
            '(SELECT Id, InstallmentAmount__c, ' +
            'Campaign__c, ' +
            'Campaign__r.Name, ' +
            'InstallmentFrequency__c, ' +
            'InstallmentPeriod__c, ' +
            'DayOfMonth__c, ' +
            'PaymentMethod__c, ' +
            'StartDate__c, ' +
            'EndDate__c ' +
            'FROM RecurringDonationSchedules__r)';

        queryFields.add(parentAccountField);
        queryFields.add(oppSubquery);
        queryFields.add(scheduleSubquery);

        String soql = new UTIL_Query()
            .withFrom(npe03__Recurring_Donation__c.SObjectType)
            .withSelectFields(queryFields)
            .withWhere('Id IN :rdIds')
            .build();

        return Database.query(soql);
    }

    /**
    * @description Determines which Recurring Donations are new
    * @param rdIds All Recurring Donation Ids to be evaluated
    * @return Set<Id> Ids of new Recurring Donations
    */
    private Set<Id> getNewRDIds(Set<Id> rdIds) {
        Set<Id> newRDIds = new Set<Id>();

        for (npe03__Recurring_Donation__c rd : [
            SELECT Id,
                (
                    SELECT Id
                    FROM npe03__Donations__r
                    LIMIT 1
                )
            FROM npe03__Recurring_Donation__c
            WHERE Id IN :rdIds
        ]) {
            if (rd.npe03__Donations__r.isEmpty()) {
                newRDIds.add(rd.Id);
            }
        }

        return newRDIds;
    }

    
    /**
    * @description Recurring Donation processor calculating Current Year Value and Next Year Value
    * NOTE: values are calculated based on the calendar year currently.
    */
    public class YearValueProcessor {
        /**
        * @description Recurring Donation Schedule Service
        */
        private RD2_ScheduleService scheduleService;

        /**
        * @description Date representing current date.
        * It can be back-dated or future-dated during testing, but it defaults to today
        * in the batch scheduler or if not provided in testing.
        * Date is populated from the Opp eval service.
        */
        private Date currentDate;

        /**
        * @description Contains year info and configuration.
        * Fiscal year will be used if the configuration indicates it should be used.
        */
        @TestVisible
        private UTIL_FiscalYearInfo fiscalYearInfo {
            get {
                if (fiscalYearInfo == null) {
                    fiscalYearInfo = UTIL_FiscalYearInfo.getInstance()
                        .withUseFiscalYear(new RD2_Settings().useFiscalYear);
                }
                return fiscalYearInfo;
            }
            set;
        }

        /**
        * @description Contains the current fiscal/calendar year start and end dates
        */
        private UTIL_FiscalYearInfo.YearInfo currentYearInfo {
            get {
                if (currentYearInfo == null) {
                    currentYearInfo = fiscalYearInfo.getYearInfo(currentDate);
                }
                return currentYearInfo;
            }
            set;
        }
        /**
        * @description Contains the next fiscal/calendar year start and end dates
        */
        private UTIL_FiscalYearInfo.YearInfo nextYearInfo {
            get {
                if (nextYearInfo == null) {
                    nextYearInfo = fiscalYearInfo.getYearInfo(currentDate.addYears(1));
                }
                return nextYearInfo;
            }
            set;
        }

        /**
        * @description Constructor
        * @param currentDate Current Date
        * @param scheduleService RD Schedule Service
        */
        public YearValueProcessor(Date currentDate, RD2_ScheduleService scheduleService) {
            this.currentDate = currentDate;
            this.scheduleService = scheduleService;
        }

        /**
        * @description Returns the earliest date to filter open/closed Opportunities based on their Close Date.
        * If the current year is a calendar year, the current year start date is earlier than the current date.
        * If the current year is a fiscal year, the current year start date is also earlier than the current date.
        * So regardless if we calculate calendar or fiscal year values, we can use the current year start date
        * as the cut off date to get existing Opportunities in the Opp eval service.
        */
        public Date getStartDate() {
            return currentYearInfo.startDate;
        }

        /**
        * @description Calculates the Current Year Value
        * NOTE: the value is calculated based on the calendar year currently.
        *
        * @param opps Opportunities on a Recurring Donation
        * @param schedules Schedules on a Recurring Donation
        * @return Decimal
        */
        public Decimal calcCurrentYearValue(List<Opportunity> opps, List<RecurringDonationSchedule__c> schedules) {
            return calcYearValue(opps, schedules, currentDate, currentYearInfo);
        }

        /**
        * @description Calculates the Next Year Value
        * NOTE: the value is calculated based on the calendar year currently.
        *
        * @param opps Opportunities on a Recurring Donation
        * @param schedules Schedules on a Recurring Donation
        * @return Decimal
        */
        public Decimal calcNextYearValue(List<Opportunity> opps, List<RecurringDonationSchedule__c> schedules) {
            return calcYearValue(opps, schedules, nextYearInfo.startDate, nextYearInfo);
        }

        /**
        * @description Calculates calendar/fiscal Current or Next Year Value.
        * @param opps Opportunities on a Recurring Donation
        * @param schedules Schedules on a Recurring Donation
        * @param asOfCurrentDate This is the current date for the current year calculations
        * or the next year start date for the next year value calculations.
        * It is used as a start cutoff date for existing Opps in order to 
        * determine their matching projected installments.
        * Installments are built for the current/future donation dates.
        * @param yearInfo The current or next year info object containing the year start and end dates
        * @return Decimal
        */
        public Decimal calcYearValue(
            List<Opportunity> opps, List<RecurringDonationSchedule__c> schedules, 
            Date asOfCurrentDate, UTIL_FiscalYearInfo.YearInfo yearInfo
        ) {
            RD2_OpportunityMatcher matcher = new RD2_OpportunityMatcher(asOfCurrentDate);

            if (fiscalYearInfo.useFiscalYear) {
                matcher.includeByFiscalYear(opps, yearInfo.startDate, yearInfo.endDate);

            } else {
                matcher.includeByYear(opps, yearInfo.startDate.year());
            }

            matcher.match(
                scheduleService.getVisualizedInstallments(asOfCurrentDate, yearInfo.endDate, schedules)
            );

            Decimal value = 0;
            for (RD2_OpportunityMatcher.Record record : matcher.getRecords()) {
                if (!record.isClosedLost()) {
                    value += record.getAmount();
                }
            }

            return value;
        }
    }

    /**
     * @description Database DML service to insert/update/delete records and keep track of failed RD Ids
     */
    public class DatabaseService {
        private SObjectType rdSObjectType = npe03__Recurring_Donation__c.SObjectType;
        private SObjectType oppSObjectType = Opportunity.SObjectType;

        private ERR_Handler.Errors errorResult = new ERR_Handler.Errors();
        private Set<Id> failedRDIds = new Set<Id>();

        /***
        * @description Creates specified records
        * @param records Records to create
        * @return Set<Id> Ids of created records
        */
        public Set<Id> insertRecords(List<SObject> records) {
            if (records == null || records.isEmpty()) {
                return new Set<Id>();
            }

            List<Database.SaveResult> saveResults = Database.insert(records, false);
            handleErrors(saveResults, records);

            return getSuccessIds(saveResults);
        }

        /***
        * @description Updates specified records
        * @param records Records to update
        * @return void
        */
        public void updateRecords(List<SObject> records) {
            if (records == null || records.isEmpty()) {
                return;
            }

            List<Database.SaveResult> saveResults = Database.update(records, false);
            handleErrors(saveResults, records);
        }

        /***
        * @description Extracts Ids of records that were successfully created/update
        * @param saveResults Insert/update DML operation results
        * @return Set<Id> Ids of successfully created/updated records
        */
        private Set<Id> getSuccessIds(Database.SaveResult[] saveResults) {
            Set<Id> successIds = new Set<Id>();

            if (saveResults == null || saveResults.isEmpty()) {
                return successIds;
            }

            for (Database.SaveResult result : saveResults) {
                if (result.isSuccess()) {
                    successIds.add(result.getId());
                }
            }
            return successIds;
        }

        /***
        * @description Deletes specified records
        * @param records Records to delete
        * @return void
        */
        public void deleteRecords(List<SObject> records) {
            if (records == null || records.isEmpty()) {
                return;
            }

            List<Database.DeleteResult> deleteResults = Database.delete(records, false);
            handleErrors(deleteResults, records);
        }

        /***
        * @description Keeps track of errors
        * @param dmlResults Database DML results upon insert/update/delete operation
        * @param records SObject records in DML operation
        * @return void
        */
        private void handleErrors(List<Object> dmlResults, List<SObject> records) {
            if (records == null || records.isEmpty()) {
                return;
            }

            //extract errors
            ERR_Handler.Errors dmlErrors = ERR_Handler.getErrorsOnly(dmlResults, records);
            if (dmlErrors.errorRecords.isEmpty()) {
                return;
            }

            errorResult.errorRecords.addAll(
                dmlErrors.errorRecords
            );

            //track failed Recurring Donation Ids
            SObjectType recordSObjectType = records[0].getSObjectType();
            if (recordSObjectType == oppSObjectType) {
                for (Integer i = 0; i < dmlResults.size(); i++) {
                    Boolean isSuccess = dmlResults[i] instanceof Database.SaveResult
                        ? ((Database.SaveResult)dmlResults[i]).isSuccess()
                        : ((Database.DeleteResult)dmlResults[i]).isSuccess();

                    if (!isSuccess) {
                        failedRDIds.add((Id) records[i].get('npe03__Recurring_Donation__c'));
                    }
                }

            } else if (recordSObjectType == rdSObjectType) {
                for (Error__c error : dmlErrors.errorRecords) {
                    failedRDIds.add(error.Related_Record_ID__c);
                }
            }
        }

        /**
        * @description Creates Error__c record for each errorResult.errorRecords
        * @return void
        */
        public void processErrors() {
            errorResult.errorsExist = !errorResult.errorRecords.isEmpty();

            ERR_Handler.processErrorsOnly(errorResult, ERR_Handler_API.Context.RD.name());
        }

        /***
        * @description Returns number of failed Recurring Donations
        * @return Integer
        */
        public Integer getRecordsFailed() {
            failedRDIds.remove(null);

            return failedRDIds.size();
        }
    }
}<|MERGE_RESOLUTION|>--- conflicted
+++ resolved
@@ -97,13 +97,9 @@
     }
 
     /**
-<<<<<<< HEAD
      * @description Beggining of the current calendar or fiscal year, whichever is earlier.
      * The start date is offset by the Next Donation Date match days before the year start date
      * so past Opportunities matching future projected installments are returned.
-=======
-     * @description Beginning of the current calendar or fiscal year, whichever is earlier.
->>>>>>> a3b4f2a6
     */
     private Date startDate {
         get {
