/*
    Copyright (c) 2019 Salesforce.org
    All rights reserved.

    Redistribution and use in source and binary forms, with or without
    modification, are permitted provided that the following conditions are met:

    * Redistributions of source code must retain the above copyright
      notice, this list of conditions and the following disclaimer.
    * Redistributions in binary form must reproduce the above copyright
      notice, this list of conditions and the following disclaimer in the
      documentation and/or other materials provided with the distribution.
    * Neither the name of Salesforce.org nor the names of
      its contributors may be used to endorse or promote products derived
      from this software without specific prior written permission.

    THIS SOFTWARE IS PROVIDED BY THE COPYRIGHT HOLDERS AND CONTRIBUTORS
    "AS IS" AND ANY EXPRESS OR IMPLIED WARRANTIES, INCLUDING, BUT NOT
    LIMITED TO, THE IMPLIED WARRANTIES OF MERCHANTABILITY AND FITNESS
    FOR A PARTICULAR PURPOSE ARE DISCLAIMED. IN NO EVENT SHALL THE
    COPYRIGHT HOLDER OR CONTRIBUTORS BE LIABLE FOR ANY DIRECT, INDIRECT,
    INCIDENTAL, SPECIAL, EXEMPLARY, OR CONSEQUENTIAL DAMAGES (INCLUDING,
    BUT NOT LIMITED TO, PROCUREMENT OF SUBSTITUTE GOODS OR SERVICES;
    LOSS OF USE, DATA, OR PROFITS; OR BUSINESS INTERRUPTION) HOWEVER
    CAUSED AND ON ANY THEORY OF LIABILITY, WHETHER IN CONTRACT, STRICT
    LIABILITY, OR TORT (INCLUDING NEGLIGENCE OR OTHERWISE) ARISING IN
    ANY WAY OUT OF THE USE OF THIS SOFTWARE, EVEN IF ADVISED OF THE
    POSSIBILITY OF SUCH DAMAGE.
*/
/**
* @author Salesforce.org
* @date 2019
* @group Recurring Donations
* @description Installment Opportunity Evaluation and Processing
*
*/
<<<<<<< HEAD
public inherited sharing class RD2_OpportunityEvaluationService {

=======
public class RD2_OpportunityEvaluationService {
  
>>>>>>> 4958b728
    private npe03__Recurring_Donations_Settings__c rdSettings = UTIL_CustomSettingsFacade.getRecurringDonationsSettings();

    /**
     * @description Recurring Donation Id's to be processed
     */
    public Set<Id> rdIds {
        get {
            if (rdIds == null && rds != null) {
                rdIds = (new Map<Id, npe03__Recurring_Donation__c>(rds)).keySet();
            }
            return rdIds;
        } set;
    }

    /**
     * @description Queried Recurring Donation records with subqueries to be processed.
     */
    @TestVisible
    private List<npe03__Recurring_Donation__c> rds {
        get {
            if (rds == null && rdIds != null) {
                rds = getRecurringDonationRecords(this.rdIds);
            }
            return rds;
        } set;
    }

    @TestVisible
    private RD2_OpportunityService oppService {
        get {
            if (oppService == null) {
                oppService = new RD2_OpportunityService();
            }
            return oppService;
        } set;
    }

    @TestVisible
    private RD2_ScheduleService scheduleService {
        get {
            if (scheduleService == null) {
                scheduleService = new RD2_ScheduleService();
            }
            return scheduleService;
        } set;
    }

    /**
     * @description Pass the set of Recurring Donation Id's to be processed
     * @param rdIds Recurring Donation Ids
     * @return RD2_OpportunityEvaluationService The service instance
     */
    public RD2_OpportunityEvaluationService withRds(Set<Id> rdIds) {
        this.rdIds = rdIds;
        return this;
    }

    /**
     * @description Returns true if any of the key fields used to create or manage installment
     * Opportunities has been changed.
     * @param rd Changed Recurring Donation
     * @param oldRd Old Recurring Donation
     * @return Boolean
     */
    public Boolean hasKeyFieldChanged(npe03__Recurring_Donation__c rd, npe03__Recurring_Donation__c oldRd) {
        return 
            rd.npe03__Contact__c != oldRd.npe03__Contact__c ||
            rd.npe03__Organization__c != oldRd.npe03__Organization__c ||
            rd.npe03__Amount__c != oldRd.npe03__Amount__c ||
            rd.npe03__Installment_Period__c != oldRd.npe03__Installment_Period__c ||
            rd.InstallmentFrequency__c != oldRd.InstallmentFrequency__c ||
            rd.StartDate__c != oldRd.StartDate__c ||
            rd.Day_of_Month__c != oldRd.Day_of_Month__c ||
            rd.Status__c != oldRd.Status__c ||
            rd.PaymentMethod__c != oldRd.PaymentMethod__c ||
            rd.npe03__Recurring_Donation_Campaign__c != oldRd.npe03__Recurring_Donation_Campaign__c;
    }

    /**
     * @description Primary processor
     * @return RD2_OpportunityEvaluationService The service instance
     */
    public RD2_OpportunityEvaluationService evaluateOpportunities() {

        Map<npe03__Recurring_Donation__c, List<Date>> newRDsWithCloseDates = new Map<npe03__Recurring_Donation__c, List<Date>>();
        List<Opportunity> existingOpenOpps = new List<Opportunity>();

        List<npe03__Recurring_Donation__c> updatedRDs = new List<npe03__Recurring_Donation__c>();

        for (npe03__Recurring_Donation__c rd : rds) {
<<<<<<< HEAD

            // Ignore Closed RD's with no active schedule
            if (!isCandidate(rd)) {
                continue;
            }
=======
>>>>>>> 4958b728

            // TODO Recalculate NextDonationDate before doing anything

            // Collect the list of Opps that require a new Installment Opp
            if (isNewRecurringDonation(rd)) {
                newRDsWithCloseDates.put(rd, getInstallmentOppCloseDates(rd) );
                continue;
            }
<<<<<<< HEAD

            // TODO Handle Open Installments on Closed Opp
            // TODO Schedule Visualizer
            // TODO Update the Future Installment Opportunity if needed
            // TODO Handle Past Due Installment

        }

        // TODO Disable Customizable Rollups before DML

        // Create the next installment opportunity where needed
        // TODO Support this method returning a collection of new Opps vs. inserting from within the Opp Service
        oppService.createInstallmentOpportunities(rdsWithCloseDates);
=======
            
            if (rd.Status__c == RD2_Constants.STATUS_CLOSED) {
                existingOpenOpps.addAll(extractOpenInstallmentOpps(rd));
            }
        }

        oppService.createInstallmentOpportunities(newRDsWithCloseDates);

        handleClosedRecurringDonationOpps(existingOpenOpps);
>>>>>>> 4958b728

        return this;
    }

    /**
     * @description Is this a new Recurring Donation that was just inserted and 
     * has not yet had an Installment Opportunity created?
     * @param rd Recurring Donation
     * @return Boolean 
     */
    @TestVisible
    private Boolean isNewRecurringDonation(npe03__Recurring_Donation__c rd) {
        return
            rd.npe03__Next_Payment_Date__c != null
            && rd.Status__c == RD2_Constants.STATUS_ACTIVE 
            && rd.npe03__Donations__r.isEmpty()
            && !rd.RecurringDonationSchedules__r.isEmpty();
    }

    /**
     * @description Disable Customizable Rollups before DML to reduce performance implications.
     */
    private void disableRollups() {
        TDTM_ProcessControl.toggleTriggerState('Opportunity', 'CRLP_Rollup_TDTM', false);
        TDTM_ProcessControl.toggleTriggerState('npe01__OppPayment__c', 'CRLP_Rollup_TDTM', false);
        TDTM_ProcessControl.toggleTriggerState('Allocation__c', 'CRLP_Rollup_TDTM', false);
    }

    /**
     * @description It will eventually be possible to create more than one installment opportunity
     * for a recurring donation. This method returns a list of CloseDates to create installment
     * opportunities for based on the RD schedule and existing Installment Opps.
     * @param rd
     * @return List<Date>
     */
    @TestVisible
    private List<Date> getInstallmentOppCloseDates(npe03__Recurring_Donation__c rd) {
        return new List<Date>{ rd.npe03__Next_Payment_Date__c != null ? rd.npe03__Next_Payment_Date__c : Date.Today() };
    }

    /**
     * @description Extracts open installment Opportunities for the specified Recurring Donation
     * @param rd Recurring donation containing list of all related Opportunities
     * @return List<Opportunity> Open Opportunities
     */
    private List<Opportunity> extractOpenInstallmentOpps(npe03__Recurring_Donation__c rd) {
        List<Opportunity> opps = new List<Opportunity>();

        for (Opportunity opp : rd.npe03__Donations__r) {
            if (opp.IsClosed == false) {
                opps.add(opp);
            }
        }

        return opps;
    }

    /**
     * @description Updates, deletes or keep unchanged closed RD open Installment Opportunities based on the settings
     * @param opps Opportunities
     * @return void
     */
    private void handleClosedRecurringDonationOpps(List<Opportunity> opps) {
        if (opps.isEmpty()) {
            return;
        }

        if (rdSettings.npe03__Open_Opportunity_Behavior__c == RD2_Constants.CloseActions.Delete_Open_Opportunities.name()) {
            UTIL_DMLService.deleteRecordsAndLogErrors(opps, ERR_Handler_API.Context.RD.name());

        } else if (rdSettings.npe03__Open_Opportunity_Behavior__c == RD2_Constants.CloseActions.Mark_Opportunities_Closed_Lost.name()) {
            List<Opportunity> oppsToUpdate = new List<Opportunity>();

            for (Opportunity opp : opps) {
                oppsToUpdate.add(new Opportunity(
                    Id = opp.Id,
                    StageName = System.Label.npe03.RecurringDonationClosedLostOpportunityStage
                ));
            } 

            UTIL_DMLService.updateRecordBatchAndLogErrors(oppsToUpdate, ERR_Handler_API.Context.RD.name());
        }
    }

    /**
     * @description Populate the collection of Recurring Donation records, querying ALL fields,
<<<<<<< HEAD
     * with the related Installment Opportunities and Active Schedule Records. Due to a core KI (W-2503825)
     * this query needs to exclude CLOB fields. Since there is no pure definition of that for a Describe, the
     * query excludes Large Text Area fields larger than 4KB. These would only be custom fields.
     * @return List<RecurringDonation>
=======
     * with the related installment Opportunities and active Schedules
     * @param rdIds Recurring Donation Ids
     * @return List<RecurringDonation> Recurring Donations with related installment Opportunities and active Schedules
>>>>>>> 4958b728
     */
    @TestVisible
    private List<npe03__Recurring_Donation__c> getRecurringDonationRecords(Set<Id> rdIds) {
        final String parentAccountField = 'npe03__Contact__r.AccountId';

        Map<String, Schema.DescribeFieldResult> allRdFields =
            UTIL_Describe.getAllFieldsDescribe(npe03__Recurring_Donation__c.SObjectType.getDescribe().name);

        Set<String> queryFields = new Set<String>();
        for (String fld : allRdFields.keySet()) {
            DescribeFieldResult fldResult = allRdFields.get(fld);
            if (fldResult.getType() == DisplayType.BASE64 ||
                    fldResult.getType() == DisplayType.ENCRYPTEDSTRING ||
                    (fldResult.getSoapType() == SoapType.STRING && fldResult.getLength() > 4096)) {
                continue;
            }
            queryFields.add(fld);
        }

        String oppSubquery = 
            '(SELECT Id, Name, AccountId, Primary_Contact__c, ' +
            'npe03__Recurring_Donation__c, ' +
            'Amount, CloseDate, ' +
            'StageName, IsClosed, IsWon, ' +
            'CampaignId ' +
            'FROM npe03__Donations__r ' +
            'WHERE IsClosed = false ' +
            'OR CloseDate >= TODAY ' +
            'ORDER BY npe03__Recurring_Donation__c, CloseDate ASC)';

        String scheduleSubquery = 
            '(SELECT Id, InstallmentAmount__c, ' +
            'Campaign__c, ' +
            'InstallmentFrequency__c, ' +
            'InstallmentPeriod__c, ' +
            'DayOfMonth__c, ' +
            'PaymentMethod__c, ' +
            'StartDate__c, ' +
            'EndDate__c ' +
            'FROM RecurringDonationSchedules__r ' +
            'WHERE Active__c = true)';

        queryFields.add(parentAccountField);
        queryFields.add(oppSubquery);
        queryFields.add(scheduleSubquery);

        String soql = new UTIL_Query()
            .withFrom(npe03__Recurring_Donation__c.SObjectType)
            .withSelectFields(queryFields)
            .withWhere('Id IN :rdIds')
            .build();

        return Database.query(soql);
    }

}<|MERGE_RESOLUTION|>--- conflicted
+++ resolved
@@ -34,13 +34,8 @@
 * @description Installment Opportunity Evaluation and Processing
 *
 */
-<<<<<<< HEAD
 public inherited sharing class RD2_OpportunityEvaluationService {
 
-=======
-public class RD2_OpportunityEvaluationService {
-  
->>>>>>> 4958b728
     private npe03__Recurring_Donations_Settings__c rdSettings = UTIL_CustomSettingsFacade.getRecurringDonationsSettings();
 
     /**
@@ -131,14 +126,6 @@
         List<npe03__Recurring_Donation__c> updatedRDs = new List<npe03__Recurring_Donation__c>();
 
         for (npe03__Recurring_Donation__c rd : rds) {
-<<<<<<< HEAD
-
-            // Ignore Closed RD's with no active schedule
-            if (!isCandidate(rd)) {
-                continue;
-            }
-=======
->>>>>>> 4958b728
 
             // TODO Recalculate NextDonationDate before doing anything
 
@@ -147,31 +134,25 @@
                 newRDsWithCloseDates.put(rd, getInstallmentOppCloseDates(rd) );
                 continue;
             }
-<<<<<<< HEAD
 
             // TODO Handle Open Installments on Closed Opp
             // TODO Schedule Visualizer
             // TODO Update the Future Installment Opportunity if needed
             // TODO Handle Past Due Installment
 
+            if (rd.Status__c == RD2_Constants.STATUS_CLOSED) {
+                existingOpenOpps.addAll(extractOpenInstallmentOpps(rd));
+            }
+
         }
 
         // TODO Disable Customizable Rollups before DML
 
         // Create the next installment opportunity where needed
         // TODO Support this method returning a collection of new Opps vs. inserting from within the Opp Service
-        oppService.createInstallmentOpportunities(rdsWithCloseDates);
-=======
-            
-            if (rd.Status__c == RD2_Constants.STATUS_CLOSED) {
-                existingOpenOpps.addAll(extractOpenInstallmentOpps(rd));
-            }
-        }
-
         oppService.createInstallmentOpportunities(newRDsWithCloseDates);
 
         handleClosedRecurringDonationOpps(existingOpenOpps);
->>>>>>> 4958b728
 
         return this;
     }
@@ -258,16 +239,11 @@
 
     /**
      * @description Populate the collection of Recurring Donation records, querying ALL fields,
-<<<<<<< HEAD
      * with the related Installment Opportunities and Active Schedule Records. Due to a core KI (W-2503825)
      * this query needs to exclude CLOB fields. Since there is no pure definition of that for a Describe, the
      * query excludes Large Text Area fields larger than 4KB. These would only be custom fields.
-     * @return List<RecurringDonation>
-=======
-     * with the related installment Opportunities and active Schedules
      * @param rdIds Recurring Donation Ids
      * @return List<RecurringDonation> Recurring Donations with related installment Opportunities and active Schedules
->>>>>>> 4958b728
      */
     @TestVisible
     private List<npe03__Recurring_Donation__c> getRecurringDonationRecords(Set<Id> rdIds) {
