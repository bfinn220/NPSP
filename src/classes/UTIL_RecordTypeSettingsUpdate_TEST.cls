--- conflicted
+++ resolved
@@ -32,12 +32,8 @@
 * @group Utilities
 * @description Tests for UTIL_RecordTypeSettingsUpdate
 */
-<<<<<<< HEAD
 @isTest(isParallel=True)
 private class UTIL_RecordTypeSettingsUpdate_TEST {
-=======
-@isTest
-public class UTIL_RecordTypeSettingsUpdate_TEST {
 
     /*******************************************************************************************************
     * @description An exception class used in UTIL_RecordTypeSettingsUpdate Mock class
@@ -60,7 +56,6 @@
     verify:
         Null Id should be returned    
     **********************************************************************************************************/ 
->>>>>>> 7c723b52
     @isTest
     private static void testNullSettingsRemainNull() {
         Test.startTest();
