--- conflicted
+++ resolved
@@ -1213,11 +1213,7 @@
         System.assertEquals(opps[0].CampaignId, campaigns[0].Id);
         System.assertEquals(opps[1].CampaignId, campaigns[1].Id);
         
-<<<<<<< HEAD
-        dataImports = getDIs();
-=======
-        dataImports = getDataImports();
->>>>>>> c6ffe459
+        dataImports = getDataImports();
         System.assertEquals(2, dataImports.size());
 
         System.assertEquals(dataImports[0].DonationImported__c, opps[0].Id);
@@ -1236,11 +1232,7 @@
     *        import contacts with donation & campaign IDs and Names
     * verify:
     *    opportunity objects created
-<<<<<<< HEAD
-    *    opportunities added to campaigns
-=======
     *    campaigns added to opportunities
->>>>>>> c6ffe459
     *    campaigns matched by ID
     **********************************************************************************************************/
     static testMethod void TwoDIWithDonationsAndCampaignIds() {
@@ -1284,11 +1276,7 @@
         System.assertEquals(campaigns[0].Id, opps[0].CampaignId);
         System.assertEquals(campaigns[1].Id, opps[1].CampaignId);
 
-<<<<<<< HEAD
-        dataImports = getDIs();
-=======
-        dataImports = getDataImports();
->>>>>>> c6ffe459
+        dataImports = getDataImports();
         System.assertEquals(2, dataImports.size());
 
         System.assertEquals(opps[0].Id, dataImports[0].DonationImported__c);
@@ -1305,8 +1293,6 @@
 
     /*********************************************************************************************************
     * @description operation
-<<<<<<< HEAD
-=======
     *        import contacts with donation & campaign names -- Only Dry Run
     * verify:
     *    no opportunity objects created
@@ -1412,7 +1398,6 @@
 
     /*********************************************************************************************************
     * @description operation
->>>>>>> c6ffe459
     *        run dry run contacts with donation & campaign IDs and Names
     * verify:
     *    DonationCampaignImported__c is set on ID match
@@ -1451,11 +1436,7 @@
         Test.stopTest();
 
         //verify dry run statuses and import fields
-<<<<<<< HEAD
-        dataImports = getDIs();
-=======
-        dataImports = getDataImports();
->>>>>>> c6ffe459
+        dataImports = getDataImports();
         system.debug(dataImports);
         System.assertEquals(System.Label.bdiDryRunMatchedId, dataImports[0].DonationCampaignImportStatus__c);
         System.assertEquals(campaigns[0].Id, dataImports[0].DonationCampaignImported__c);
