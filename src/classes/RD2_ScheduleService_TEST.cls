/*
    Copyright (c) 2019 Salesforce.org
    All rights reserved.

    Redistribution and use in source and binary forms, with or without
    modification, are permitted provided that the following conditions are met:

    * Redistributions of source code must retain the above copyright
      notice, this list of conditions and the following disclaimer.
    * Redistributions in binary form must reproduce the above copyright
      notice, this list of conditions and the following disclaimer in the
      documentation and/or other materials provided with the distribution.
    * Neither the name of Salesforce.org nor the names of
      its contributors may be used to endorse or promote products derived
      from this software without specific prior written permission.

    THIS SOFTWARE IS PROVIDED BY THE COPYRIGHT HOLDERS AND CONTRIBUTORS
    "AS IS" AND ANY EXPRESS OR IMPLIED WARRANTIES, INCLUDING, BUT NOT
    LIMITED TO, THE IMPLIED WARRANTIES OF MERCHANTABILITY AND FITNESS
    FOR A PARTICULAR PURPOSE ARE DISCLAIMED. IN NO EVENT SHALL THE
    COPYRIGHT HOLDER OR CONTRIBUTORS BE LIABLE FOR ANY DIRECT, INDIRECT,
    INCIDENTAL, SPECIAL, EXEMPLARY, OR CONSEQUENTIAL DAMAGES (INCLUDING,
    BUT NOT LIMITED TO, PROCUREMENT OF SUBSTITUTE GOODS OR SERVICES;
    LOSS OF USE, DATA, OR PROFITS; OR BUSINESS INTERRUPTION) HOWEVER
    CAUSED AND ON ANY THEORY OF LIABILITY, WHETHER IN CONTRACT, STRICT
    LIABILITY, OR TORT (INCLUDING NEGLIGENCE OR OTHERWISE) ARISING IN
    ANY WAY OUT OF THE USE OF THIS SOFTWARE, EVEN IF ADVISED OF THE
    POSSIBILITY OF SUCH DAMAGE.
*/
/**
* @author Salesforce.org
* @date 2019
* @group Recurring Donations
* @description Enhanced Recurring Donations Schedule Service unit tests
*
*/
@isTest(IsParallel=true)
private with sharing class RD2_ScheduleService_TEST {

    /****
    * @description Creates data required for unit tests
    */
    @TestSetup
    private static void setUp() {
        Account acc = new Account(Name = 'RD2 Trigger Handler Account');
        insert acc;

        Contact contact = UTIL_UnitTestData_TEST.getContact();
        contact.AccountId = acc.Id;
        insert contact;
    }

    /***
    * @description Verifies details of monthly schedule creation
    */
    @isTest
    private static void shouldCreateMonthlySchedule() {

        npe03__Recurring_Donation__c rds =
            TEST_RecurringDonationBuilder.constructEnhancedBuilder()
                .withMockId()
                .withContact(UTIL_UnitTestData_TEST.mockId(Contact.SObjectType))
                .withAmount(100)
                .withPaymentMethod('Check')
                .withInstallmentPeriodMonthly()
                .withInstallmentFrequency(1)
                .withDayOfMonth('20')
                .withDateEstablished(Date.newInstance(2019, 9, 15))
                .withStartDate(Date.newInstance(2019, 9, 15))
                .build();

        List<RecurringDonationSchedule__c> schedules = new RD2_ScheduleService().getNewSchedules(rds);

        System.assertEquals(schedules.size(), 1, 'Number of RDs should be 1');
        System.assertEquals(schedules[0].InstallmentAmount__c, 100, 'Installment Amount should be 100');
        System.assertEquals(schedules[0].InstallmentFrequency__c, 1, 'Installment Frequency should be 1');
        System.assertEquals(schedules[0].InstallmentPeriod__c, RD2_Constants.INSTALLMENT_PERIOD_MONTHLY, 'Installment Period should be Monthly');
        System.assertEquals(schedules[0].PaymentMethod__c, 'Check', 'Payment Method should be check');
        System.assertEquals(schedules[0].StartDate__c, Date.newInstance(2019, 9, 15), 'Start Date should be 9/15/2019');
        System.assertEquals(schedules[0].DayOfMonth__c, '20', 'Day of Month should be 20');
        System.assertEquals(schedules[0].EndDate__c, null, 'End Date should be null');

    }

    /***
    * @description Verifies details of 1st and 15th schedule creation
    */
    @isTest
    private static void shouldCreateFirstandFifteenthSchedule() {

        npe03__Recurring_Donation__c rds =
            TEST_RecurringDonationBuilder.constructEnhancedBuilder()
                .withMockId()
                .withContact(UTIL_UnitTestData_TEST.mockId(Contact.SObjectType))
                .withAmount(200)
                .withPaymentMethod('ACH/EFT')
                .withInstallmentPeriod(RD2_Constants.INSTALLMENT_PERIOD_FIRST_AND_FIFTEENTH)
                .withInstallmentFrequency(2)
                .withDateEstablished(Date.newInstance(2019, 9, 15))
                .withStartDate(Date.newInstance(2019, 10, 1))
                .build();

        List<RecurringDonationSchedule__c> schedules = new RD2_ScheduleService().getNewSchedules(rds);

        System.assertEquals(schedules.size(), 2, 'Number of RDs should be 2');
        System.assertEquals(schedules[0].InstallmentAmount__c, 200, 'Installment Amount should be 200');
        System.assertEquals(schedules[0].InstallmentFrequency__c, 2, 'Installment Frequency should be 2');
        System.assertEquals(schedules[0].InstallmentPeriod__c, RD2_Constants.INSTALLMENT_PERIOD_FIRST_AND_FIFTEENTH, 'Installment Period should be 1st and 15th');
        System.assertEquals(schedules[0].PaymentMethod__c, 'ACH/EFT', 'Payment Method should be ACH/EFT');
        System.assertEquals(schedules[0].StartDate__c, Date.newInstance(2019, 10, 1), 'Start Date should be 10/1/2019');
        System.assertEquals(schedules[0].DayOfMonth__c, '1', 'Day of Month should be 1');
        System.assertEquals(schedules[1].DayOfMonth__c, '15', 'Day of Month should be 15');
        System.assertEquals(schedules[0].EndDate__c, null, 'End Date should be null');

    }

    /***
    * @description Verifies details of yearly schedule creation
    */
    @isTest
    private static void shouldCreateYearlySchedule() {

        npe03__Recurring_Donation__c rds =
            TEST_RecurringDonationBuilder.constructEnhancedBuilder()
                .withMockId()
                .withContact(UTIL_UnitTestData_TEST.mockId(Contact.SObjectType))
                .withAmount(300)
                .withPaymentMethod('Credit Card')
                .withInstallmentPeriodYearly()
                .withInstallmentFrequency(3)
                .withDateEstablished(Date.newInstance(2019, 9, 15))
                .withStartDate(Date.newInstance(2020, 3, 4))
                .build();

        List<RecurringDonationSchedule__c> schedules = new RD2_ScheduleService().getNewSchedules(rds);

        System.assertEquals(schedules.size(), 1, 'Number of RDs should be 1');
        System.assertEquals(schedules[0].InstallmentAmount__c, 300, 'Installment Amount should be 300');
        System.assertEquals(schedules[0].InstallmentFrequency__c, 3, 'Installment Frequency should be 3');
        System.assertEquals(schedules[0].InstallmentPeriod__c, RD2_Constants.INSTALLMENT_PERIOD_YEARLY, 'Installment Period should be Yearly');
        System.assertEquals(schedules[0].PaymentMethod__c, 'Credit Card', 'Payment Method should be credit card');
        System.assertEquals(schedules[0].StartDate__c, Date.newInstance(2020, 3, 4), 'Start Date should be 3/4/2020');
        System.assertEquals(schedules[0].DayOfMonth__c, null, 'Day of Month should be null');
        System.assertEquals(schedules[0].EndDate__c, null, 'End Date should be null');

    }

    /***
    * @description Verifies details of weekly schedule creation
    */
    @isTest
    private static void shouldCreateWeeklySchedule() {

        npe03__Recurring_Donation__c rds =
            TEST_RecurringDonationBuilder.constructEnhancedBuilder()
                .withMockId()
                .withContact(UTIL_UnitTestData_TEST.mockId(Contact.SObjectType))
                .withAmount(400)
                .withPaymentMethod('Check')
                .withInstallmentPeriodWeekly()
                .withInstallmentFrequency(13)
                .withDateEstablished(Date.newInstance(2019, 9, 15))
                .withStartDate(Date.newInstance(2019, 11, 1))
                .build();

        List<RecurringDonationSchedule__c> schedules = new RD2_ScheduleService().getNewSchedules(rds);

        System.assertEquals(schedules.size(), 1, 'Number of RDs should be 1');
        System.assertEquals(schedules[0].InstallmentAmount__c, 400, 'Installment Amount should be 400');
        System.assertEquals(schedules[0].InstallmentFrequency__c, 13, 'Installment Frequency should be 13');
        System.assertEquals(schedules[0].InstallmentPeriod__c, RD2_Constants.INSTALLMENT_PERIOD_WEEKLY, 'Installment Period should be Weekly');
        System.assertEquals(schedules[0].PaymentMethod__c, 'Check', 'Payment Method should be check');
        System.assertEquals(schedules[0].StartDate__c, Date.newInstance(2019, 11, 1), 'Start Date should be 11/1/2019');
        System.assertEquals(schedules[0].DayOfMonth__c, null, 'Day of Month should be null');
        System.assertEquals(schedules[0].EndDate__c, null, 'End Date should be null');

    }

    /***
    * @description Verifies schedule is not created when RD is closed.
    */
    @isTest
    private static void shouldNotCreateAScheduleWhenClosed() {

        npe03__Recurring_Donation__c rd =
            TEST_RecurringDonationBuilder.constructEnhancedBuilder()
                .withMockId()
                .withContact(UTIL_UnitTestData_TEST.mockId(Contact.SObjectType))
                .withAmount(400)
                .withPaymentMethod('Check')
                .withInstallmentPeriodWeekly()
                .withInstallmentFrequency(1)
                .withDateEstablished(Date.newInstance(2019, 9, 15))
                .withStartDate(Date.newInstance(2019, 11, 1))
                .withStatusClosed()
                .build();

        List<RecurringDonationSchedule__c> schedules = new RD2_ScheduleService().getNewSchedules(rd);

        System.assertEquals(0, schedules.size(), 'Number of schedule records should match');

    }

    /***
    * @description Verifies only future schedule is created when RD is edited twice with future schedules
    */
    @isTest
    private static void shouldCreateOneCurrentAndOneFutureSchedule() {

        npe03__Recurring_Donation__c rd =
            TEST_RecurringDonationBuilder.constructEnhancedBuilder()
                .withMockId()
                .withContact(UTIL_UnitTestData_TEST.mockId(Contact.SObjectType))
                .withAmount(400)
                .withPaymentMethod('Check')
                .withInstallmentPeriodWeekly()
                .withInstallmentFrequency(1)
                .withDateEstablished(Date.newInstance(2019, 9, 15))
                .withStartDate(Date.newInstance(2019, 9, 15))
                .build();

        List<RecurringDonationSchedule__c> schedules = new RD2_ScheduleService().getNewSchedules(rd);

        schedules.add(schedules[0].clone());
        schedules[1].StartDate__c = Date.today().addMonths(1);
        schedules[1].InstallmentAmount__c = 500;
        schedules[0].EndDate__c = schedules[1].StartDate__c.addDays(-1);

        rd.StartDate__c = Date.today().addMonths(2);
        rd.npe03__Amount__c = 600;

        TDTM_Runnable.DMLWrapper dmlUpdates = new RD2_ScheduleService().getUpdatedSchedules(rd, schedules);

        System.assertEquals(dmlUpdates.objectsToUpdate.size(), 2, 'Number of updated schedules should equal 2');

        System.assertEquals(
            ((RecurringDonationSchedule__c)dmlUpdates.objectsToInsert[0]).StartDate__c.addDays(-1),
            ((RecurringDonationSchedule__c)dmlUpdates.objectsToUpdate[0]).EndDate__c,
            'End date should be one day earlier than Start Date of new donation');

        System.assertEquals(
            ((RecurringDonationSchedule__c)dmlUpdates.objectsToUpdate[1]).StartDate__c.addDays(-1),
            ((RecurringDonationSchedule__c)dmlUpdates.objectsToUpdate[1]).EndDate__c,
            'End date should be one day earlier than Start Date of the same donation');

        System.assertEquals(
            ((RecurringDonationSchedule__c)dmlUpdates.objectsToInsert[0]).EndDate__c, null,
            'End date should be null on new donation');

    }

    /***
    * @description Verifies next donation date is not calculated for closed recurring donation.
    */
    @isTest
    private static void shouldNotCalculateNextDonationDateForClosedRecurringDonation() {

        npe03__Recurring_Donation__c rd =
            TEST_RecurringDonationBuilder.constructEnhancedBuilder()
                .withMockId()
                .withContact(UTIL_UnitTestData_TEST.mockId(Contact.SObjectType))
                .withAmount(400)
                .withPaymentMethod('Check')
                .withInstallmentPeriodMonthly()
                .withDayOfMonth('23')
                .withInstallmentFrequency(1)
                .withDateEstablished(Date.newInstance(2019, 9, 15))
                .withStartDate(Date.newInstance(2019, 11, 24))
                .withStatusClosed()
                .build();

        RD2_ScheduleService service = getScheduleServiceForCurrentDate(Date.newInstance(2019, 11, 24));

        System.assertEquals(null, service.getNextDonationDate(rd), 'Next Donation Date should be null');

    }

    /***
    * @description Verifies next donation date for monthly donation when donation falls in next month.
    */
    @isTest
    private static void shouldCreateNextDonationDateInNextMonth() {

        npe03__Recurring_Donation__c rd =
            TEST_RecurringDonationBuilder.constructEnhancedBuilder()
                .withMockId()
                .withContact(UTIL_UnitTestData_TEST.mockId(Contact.SObjectType))
                .withAmount(400)
                .withPaymentMethod('Check')
                .withInstallmentPeriodMonthly()
                .withDayOfMonth('23')
                .withInstallmentFrequency(1)
                .withDateEstablished(Date.newInstance(2019, 9, 15))
                .withStartDate(Date.newInstance(2019, 11, 24))
                .build();

        RD2_ScheduleService service = getScheduleServiceForCurrentDate(Date.newInstance(2019, 11, 24));

        System.assertEquals(Date.newInstance(2019, 12, 23),
            service.getNextDonationDate(rd),
            'Next Donation Date should equal 12/23/2019');

    }

    /***
    * @description Verifies next donation date for monthly donation when donation falls in next month.
    */
    @isTest
    private static void shouldCreateNextDonationDateLastDayInFebruary() {

        npe03__Recurring_Donation__c rd =
                TEST_RecurringDonationBuilder.constructEnhancedBuilder()
                        .withMockId()
                        .withContact(UTIL_UnitTestData_TEST.mockId(Contact.SObjectType))
                        .withAmount(400)
                        .withPaymentMethod('Check')
                        .withInstallmentPeriodMonthly()
                        .withDayOfMonth(RD2_Constants.DAY_OF_MONTH_LAST_DAY)
                        .withInstallmentFrequency(1)
                        .withDateEstablished(Date.newInstance(2019, 9, 15))
                        .withStartDate(Date.newInstance(2019, 11, 30))
                        .build();

        RD2_ScheduleService service = getScheduleServiceForCurrentDate(Date.newInstance(2020, 2, 1));

        System.assertEquals(Date.newInstance(2020, 2, 29),
                service.getNextDonationDate(rd),
                'Next Donation Date should equal 2/29/2019');

    }

    /***
    * @description Verifies next donation date for monthly donation when donation falls in next month.
    */
    @isTest
    private static void shouldCreateNextDonationDateLastDayInMarch() {

        npe03__Recurring_Donation__c rd =
                TEST_RecurringDonationBuilder.constructEnhancedBuilder()
                        .withMockId()
                        .withContact(UTIL_UnitTestData_TEST.mockId(Contact.SObjectType))
                        .withAmount(400)
                        .withPaymentMethod('Check')
                        .withInstallmentPeriodMonthly()
                        .withDayOfMonth(RD2_Constants.DAY_OF_MONTH_LAST_DAY)
                        .withInstallmentFrequency(1)
                        .withDateEstablished(Date.newInstance(2019, 9, 15))
                        .withStartDate(Date.newInstance(2019, 1, 30))
                        .build();

        RD2_ScheduleService service = getScheduleServiceForCurrentDate(Date.newInstance(2019, 3, 1));

        System.assertEquals(Date.newInstance(2019, 3, 31),
                service.getNextDonationDate(rd),
                'Next Donation Date should equal 3/31/2019');

    }

    /***
    * @description Verifies next donation date for monthly donation when donation falls in current month.
    */
    @isTest
    private static void shouldCreateNextDonationDateInCurrentMonth() {

        npe03__Recurring_Donation__c rd =
            TEST_RecurringDonationBuilder.constructEnhancedBuilder()
                .withMockId()
                .withContact(UTIL_UnitTestData_TEST.mockId(Contact.SObjectType))
                .withAmount(400)
                .withPaymentMethod('Check')
                .withInstallmentPeriodMonthly()
                .withInstallmentFrequency(1)
                .withDayOfMonth('23')
                .withDateEstablished(Date.newInstance(2019, 9, 15))
                .withStartDate(Date.newInstance(2019, 11, 1))
                .build();

        RD2_ScheduleService service = getScheduleServiceForCurrentDate(Date.newInstance(2019, 11, 1));

        System.assertEquals(Date.newInstance(2019, 11, 23),
            service.getNextDonationDate(rd),
            'Next Donation Date should equal 11/23/2019');

    }

    /***
    * @description Verifies next donation date for 1st and 15th donation when donation schedules.
    */
    @isTest
    private static void shouldCreateNextDonationDateFromEarliest() {

        npe03__Recurring_Donation__c rd =
            TEST_RecurringDonationBuilder.constructEnhancedBuilder()
                .withMockId()
                .withContact(UTIL_UnitTestData_TEST.mockId(Contact.SObjectType))
                .withAmount(400)
                .withPaymentMethod('Check')
                .withInstallmentPeriod(RD2_Constants.INSTALLMENT_PERIOD_FIRST_AND_FIFTEENTH)
                .withInstallmentFrequency(1)
                .withDateEstablished(Date.newInstance(2019, 9, 15))
                .withStartDate(Date.newInstance(2019, 11, 14))
                .build();

        RD2_ScheduleService service = getScheduleServiceForCurrentDate(Date.newInstance(2019, 11, 14));

        System.assertEquals(Date.newInstance(2019, 11, 15),
            service.getNextDonationDate(rd),
            'Next Donation Date should equal 11/15/2019');

    }

    /***
    * @description Verifies next donation date for monthly donation for yearly donation.
    */
    @isTest
    private static void shouldCreateNextDonationDateFromYearlyStartDate() {

        npe03__Recurring_Donation__c rd =
            TEST_RecurringDonationBuilder.constructEnhancedBuilder()
                .withMockId()
                .withContact(UTIL_UnitTestData_TEST.mockId(Contact.SObjectType))
                .withAmount(400)
                .withPaymentMethod('Check')
                .withInstallmentPeriodYearly()
                .withInstallmentFrequency(1)
                .withDateEstablished(Date.newInstance(2019, 9, 15))
                .withStartDate(Date.newInstance(2020, 11, 1))
                .build();

        RD2_ScheduleService service = getScheduleServiceForCurrentDate(Date.newInstance(2019, 11, 1));

        System.assertEquals(Date.newInstance(2020, 11, 1),
            service.getNextDonationDate(rd),
            'Next Donation Date should equal 11/1/2020');

    }

    /***
    * @description Verifies next donation date for weekly donation.
    */
    @isTest
    private static void shouldCreateNextDonationDateFromWeeklyStartDate() {

        npe03__Recurring_Donation__c rd =
            TEST_RecurringDonationBuilder.constructEnhancedBuilder()
                .withMockId()
                .withContact(UTIL_UnitTestData_TEST.mockId(Contact.SObjectType))
                .withAmount(400)
                .withPaymentMethod('Check')
                .withInstallmentPeriodWeekly()
                .withInstallmentFrequency(1)
                .withDateEstablished(Date.newInstance(2019, 9, 15))
                .withStartDate(Date.newInstance(2018, 3, 17))
                .build();

        RD2_ScheduleService service = getScheduleServiceForCurrentDate(Date.newInstance(2018, 3, 17));

        System.assertEquals(Date.newInstance(2018, 3, 17),
            service.getNextDonationDate(rd),
            'Next Donation Date should equal 3/17/2018');

    }

    /***
    * @description Verifies next donation date for daily donation with frequency > 1.
    */
    @isTest
    private static void shouldCreateNextDonationDateWithFrequency15Days() {

        npe03__Recurring_Donation__c rd =
            TEST_RecurringDonationBuilder.constructEnhancedBuilder()
                .withMockId()
                .withContact(UTIL_UnitTestData_TEST.mockId(Contact.SObjectType))
                .withAmount(400)
                .withPaymentMethod('Check')
                .withInstallmentPeriod(RD2_Constants.INSTALLMENT_PERIOD_DAILY)
                .withInstallmentFrequency(15)
                .withDateEstablished(Date.newInstance(2019, 9, 15))
                .withStartDate(Date.newInstance(2018, 7, 1))
                .build();

        RD2_ScheduleService service = getScheduleServiceForCurrentDate(Date.newInstance(2018, 7, 17));

        System.assertEquals(Date.newInstance(2018, 7, 31),
                service.getNextDonationDate(rd),
                'Next Donation Date should equal 7/31/2018');

    }

    /***
    * @description Verifies next donation date for weekly donation with frequency > 1.
    */
    @isTest
    private static void shouldCreateNextDonationDateWithFrequency3Weeks() {

        npe03__Recurring_Donation__c rd =
            TEST_RecurringDonationBuilder.constructEnhancedBuilder()
                .withMockId()
                .withContact(UTIL_UnitTestData_TEST.mockId(Contact.SObjectType))
                .withAmount(400)
                .withPaymentMethod('Check')
                .withInstallmentPeriodWeekly()
                .withInstallmentFrequency(3)
                .withDateEstablished(Date.newInstance(2019, 9, 15))
                .withStartDate(Date.newInstance(2018, 3, 17))
                .build();

        RD2_ScheduleService service = getScheduleServiceForCurrentDate(Date.newInstance(2018, 4, 8));

        System.assertEquals(Date.newInstance(2018, 4, 28),
            service.getNextDonationDate(rd),
            'Next Donation Date should equal 4/28/2018');

    }

    /***
    * @description Verifies next donation date for monthly donation with frequency > 1.
    */
    @isTest
    private static void shouldCreateNextDonationDateWithFrequency11Months() {

        npe03__Recurring_Donation__c rd =
            TEST_RecurringDonationBuilder.constructEnhancedBuilder()
                .withMockId()
                .withContact(UTIL_UnitTestData_TEST.mockId(Contact.SObjectType))
                .withAmount(400)
                .withPaymentMethod('Check')
                .withInstallmentPeriodMonthly()
                .withInstallmentFrequency(11)
                .withDateEstablished(Date.newInstance(2019, 9, 15))
                .withStartDate(Date.newInstance(2018, 3, 17))
                .build();

        RD2_ScheduleService service = getScheduleServiceForCurrentDate(Date.newInstance(2023, 1, 18));

        System.assertEquals(Date.newInstance(2023, 9, 17),
            service.getNextDonationDate(rd),
            'Next Donation Date should equal 1/17/2020');

    }

    /***
    * @description Verifies next donation date for yearly donation with frequency > 1.
    */
    @isTest
    private static void shouldCreateNextDonationDateWithFrequency5Years() {

        npe03__Recurring_Donation__c rd =
            TEST_RecurringDonationBuilder.constructEnhancedBuilder()
                .withMockId()
                .withContact(UTIL_UnitTestData_TEST.mockId(Contact.SObjectType))
                .withAmount(400)
                .withPaymentMethod('Check')
                .withInstallmentPeriodYearly()
                .withInstallmentFrequency(5)
                .withDateEstablished(Date.newInstance(2019, 9, 15))
                .withStartDate(Date.newInstance(2018, 3, 17))
                .build();

        RD2_ScheduleService service = getScheduleServiceForCurrentDate(Date.newInstance(2023, 3, 18));

        System.assertEquals(Date.newInstance(2028, 3, 17),
            service.getNextDonationDate(rd),
            'Next Donation Date should equal 3/17/2028');

    }

    /***
    * @description Verifies next donation date for 1st and 15th donation with frequency > 1.
    */
    @isTest
    private static void shouldCreateNextDonationDateWithFrequency5FirstAndFifteenth() {

        npe03__Recurring_Donation__c rd =
            TEST_RecurringDonationBuilder.constructEnhancedBuilder()
                .withMockId()
                .withContact(UTIL_UnitTestData_TEST.mockId(Contact.SObjectType))
                .withAmount(400)
                .withPaymentMethod('Check')
                .withInstallmentPeriod(RD2_Constants.INSTALLMENT_PERIOD_FIRST_AND_FIFTEENTH)
                .withInstallmentFrequency(5)
                .withDateEstablished(Date.newInstance(2019, 9, 15))
                .withStartDate(Date.newInstance(2018, 3, 17))
                .build();

        RD2_ScheduleService service = getScheduleServiceForCurrentDate(Date.newInstance(2018, 9, 16));

        System.assertEquals(Date.newInstance(2019, 2, 1),
            service.getNextDonationDate(rd),
            'Next Donation Date should equal 2/1/2019');

    }

    /***
    * @description Verifies update is needed when status on recurring donation is changed.
    */
    @isTest
    private static void shouldDetermineUpdateNeededWhenStatusChanged() {

        npe03__Recurring_Donation__c rd =
            TEST_RecurringDonationBuilder.constructEnhancedBuilder()
                .withMockId()
                .withContact(UTIL_UnitTestData_TEST.mockId(Contact.SObjectType))
                .withAmount(400)
                .withPaymentMethod('Check')
                .withInstallmentPeriodWeekly()
                .withInstallmentFrequency(1)
                .withDateEstablished(Date.newInstance(2019, 9, 15))
                .withStartDate(Date.newInstance(2018, 3, 17))
                .withStatusClosed()
                .build();

        npe03__Recurring_Donation__c changedRd = rd.clone();
        changedRd.Status__c = RD2_Constants.STATUS_ACTIVE;

        RD2_ScheduleService schedule = new RD2_ScheduleService();
        Boolean updateNeeded = schedule.isScheduleUpdateNeeded(changedRd, rd);

        System.assertEquals(true, updateNeeded, 'isScheduleUpdateNeeded should return true.');

    }

    /***
    * @description Verifies update is needed when status on recurring donation is changed.
    */
    @isTest
    private static void shouldDetermineUpdateNotNeededWhenStatusChanged() {

        npe03__Recurring_Donation__c rd =
            TEST_RecurringDonationBuilder.constructEnhancedBuilder()
                .withMockId()
                .withContact(UTIL_UnitTestData_TEST.mockId(Contact.SObjectType))
                .withAmount(400)
                .withPaymentMethod('Check')
                .withInstallmentPeriodWeekly()
                .withInstallmentFrequency(1)
                .withDateEstablished(Date.newInstance(2019, 9, 15))
                .withStartDate(Date.newInstance(2018, 3, 17))
                .withStatusActive()
                .build();

        npe03__Recurring_Donation__c changedRd = rd.clone();
        changedRd.Status__c = RD2_Constants.STATUS_LAPSED;

        RD2_ScheduleService schedule = new RD2_ScheduleService();
        Boolean updateNeeded = schedule.isScheduleUpdateNeeded(changedRd, rd);

        System.assertEquals(false, updateNeeded, 'isScheduleUpdateNeeded should return false.');

    }

    /***
    * @description Verifies update is needed when start date on recurring donation is changed.
    */
    @isTest
    private static void shouldDetermineUpdateNeededWhenStartDateChanged() {

        npe03__Recurring_Donation__c rd =
            TEST_RecurringDonationBuilder.constructEnhancedBuilder()
                .withMockId()
                .withContact(UTIL_UnitTestData_TEST.mockId(Contact.SObjectType))
                .withAmount(400)
                .withPaymentMethod('Check')
                .withInstallmentPeriodWeekly()
                .withInstallmentFrequency(1)
                .withDateEstablished(Date.newInstance(2019, 9, 15))
                .withStartDate(Date.newInstance(2018, 3, 17))
                .build();

        npe03__Recurring_Donation__c changeRd = rd.clone();
        changeRd.StartDate__c = Date.today();

        RD2_ScheduleService schedule = new RD2_ScheduleService();
        Boolean updateNeeded = schedule.isScheduleUpdateNeeded(changeRd, rd);

        System.assertEquals(true, updateNeeded, 'isScheduleUpdateNeeded should return true.');

    }

    /***
    * @description Verifies update is needed when amount on recurring donation is changed.
    */
    @isTest
    private static void shouldDetermineUpdateNeededWhenAmountChanged() {

        npe03__Recurring_Donation__c rd =
            TEST_RecurringDonationBuilder.constructEnhancedBuilder()
                .withMockId()
                .withContact(UTIL_UnitTestData_TEST.mockId(Contact.SObjectType))
                .withAmount(400)
                .withPaymentMethod('Check')
                .withInstallmentPeriodWeekly()
                .withInstallmentFrequency(1)
                .withDateEstablished(Date.newInstance(2019, 9, 15))
                .withStartDate(Date.newInstance(2018, 3, 17))
                .build();

        npe03__Recurring_Donation__c changeRd = rd.clone();
        changeRd.npe03__Amount__c = 200;

        RD2_ScheduleService schedule = new RD2_ScheduleService();
        Boolean updateNeeded = schedule.isScheduleUpdateNeeded(changeRd, rd);

        System.assertEquals(true, updateNeeded, 'isScheduleUpdateNeeded should return true.');

    }

    /***
    * @description Verifies update is needed when installment period on recurring donation is changed.
    */
    @isTest
    private static void shouldDetermineUpdateNeededWhenPeriodChanged() {

        npe03__Recurring_Donation__c rd =
            TEST_RecurringDonationBuilder.constructEnhancedBuilder()
                .withMockId()
                .withContact(UTIL_UnitTestData_TEST.mockId(Contact.SObjectType))
                .withAmount(400)
                .withPaymentMethod('Check')
                .withInstallmentPeriodWeekly()
                .withInstallmentFrequency(1)
                .withInstallmentPeriod(RD2_Constants.INSTALLMENT_PERIOD_FIRST_AND_FIFTEENTH)
                .withInstallmentFrequency(5)
                .withDateEstablished(Date.newInstance(2019, 9, 15))
                .withStartDate(Date.newInstance(2018, 3, 17))
                .build();

        npe03__Recurring_Donation__c changeRd = rd.clone();
        changeRd.npe03__Installment_Period__c = RD2_Constants.INSTALLMENT_PERIOD_DAILY;

        RD2_ScheduleService schedule = new RD2_ScheduleService();
        Boolean updateNeeded = schedule.isScheduleUpdateNeeded(changeRd, rd);

        System.assertEquals(true, updateNeeded, 'isScheduleUpdateNeeded should return true.');

    }

    /***
    * @description Verifies update is needed when day of month on recurring donation is changed.
    */
    @isTest
    private static void shouldDetermineUpdateNeededWhenDayOfMonthChanged() {

        npe03__Recurring_Donation__c rd =
            TEST_RecurringDonationBuilder.constructEnhancedBuilder()
                .withMockId()
                .withContact(UTIL_UnitTestData_TEST.mockId(Contact.SObjectType))
                .withAmount(400)
                .withPaymentMethod('Check')
                .withInstallmentPeriodWeekly()
                .withInstallmentFrequency(1)
                .withDateEstablished(Date.newInstance(2019, 9, 15))
                .withStartDate(Date.newInstance(2018, 3, 17))
                .build();

        npe03__Recurring_Donation__c changeRd = rd.clone();
        changeRd.Day_of_Month__c = '23';

        RD2_ScheduleService schedule = new RD2_ScheduleService();
        Boolean updateNeeded = schedule.isScheduleUpdateNeeded(changeRd, rd);

        System.assertEquals(true, updateNeeded, 'isScheduleUpdateNeeded should return true.');

    }

    /***
    * @description Verifies update is needed when installment frequency on recurring donation is changed.
    */
    @isTest
    private static void shouldDetermineUpdateNeededWhenFrequencyChanged() {

        npe03__Recurring_Donation__c rd =
            TEST_RecurringDonationBuilder.constructEnhancedBuilder()
                .withMockId()
                .withContact(UTIL_UnitTestData_TEST.mockId(Contact.SObjectType))
                .withAmount(400)
                .withPaymentMethod('Check')
                .withInstallmentPeriodWeekly()
                .withInstallmentFrequency(1)
                .withDateEstablished(Date.newInstance(2019, 9, 15))
                .withStartDate(Date.newInstance(2018, 3, 17))
                .build();

        npe03__Recurring_Donation__c changeRd = rd.clone();
        changeRd.InstallmentFrequency__c = 5;

        RD2_ScheduleService schedule = new RD2_ScheduleService();
        Boolean updateNeeded = schedule.isScheduleUpdateNeeded(changeRd, rd);

        System.assertEquals(true, updateNeeded, 'isScheduleUpdateNeeded should return true.');

    }

    /***
    * @description Verifies update is needed when payment method on recurring donation is changed.
    */
    @isTest
    private static void shouldDetermineUpdateNeededWhenPaymentMethodChanged() {

        npe03__Recurring_Donation__c rd =
            TEST_RecurringDonationBuilder.constructEnhancedBuilder()
                .withMockId()
                .withContact(UTIL_UnitTestData_TEST.mockId(Contact.SObjectType))
                .withAmount(400)
                .withPaymentMethod('Check')
                .withInstallmentPeriodWeekly()
                .withInstallmentFrequency(1)
                .withDateEstablished(Date.newInstance(2019, 9, 15))
                .withStartDate(Date.newInstance(2018, 3, 17))
                .build();

        npe03__Recurring_Donation__c changeRd = rd.clone();
        changeRd.PaymentMethod__c = 'Credit Card';

        RD2_ScheduleService schedule = new RD2_ScheduleService();
        Boolean updateNeeded = schedule.isScheduleUpdateNeeded(changeRd, rd);

        System.assertEquals(true, updateNeeded, 'isScheduleUpdateNeeded should return true.');

    }

    /***
    * @description Verifies update is needed when campaign on recurring donation is changed.
    */
    @isTest
    private static void shouldDetermineUpdateNeededWhenCampaignChanged() {

        npe03__Recurring_Donation__c rd =
            TEST_RecurringDonationBuilder.constructEnhancedBuilder()
                .withMockId()
                .withContact(UTIL_UnitTestData_TEST.mockId(Contact.SObjectType))
                .withAmount(400)
                .withPaymentMethod('Check')
                .withInstallmentPeriodWeekly()
                .withInstallmentFrequency(1)
                .withDateEstablished(Date.newInstance(2019, 9, 15))
                .withStartDate(Date.newInstance(2018, 3, 17))
                .build();

        npe03__Recurring_Donation__c changeRd = rd.clone();
        changeRd.npe03__Recurring_Donation_Campaign__c = UTIL_UnitTestData_TEST.mockId(Campaign.getSObjectType());

        RD2_ScheduleService schedule = new RD2_ScheduleService();
        Boolean updateNeeded = schedule.isScheduleUpdateNeeded(changeRd, rd);

        System.assertEquals(true, updateNeeded, 'isScheduleUpdateNeeded should return true.');

    }

    /***
    * @description Verifies update is NOT needed when contact on recurring donation is changed.
    */
    @isTest
    private static void shouldDetermineNoUpdateNeededWhenContactChanged() {

        npe03__Recurring_Donation__c rd =
            TEST_RecurringDonationBuilder.constructEnhancedBuilder()
                .withMockId()
                .withContact(UTIL_UnitTestData_TEST.mockId(Contact.SObjectType))
                .withAmount(400)
                .withPaymentMethod('Check')
                .withInstallmentPeriodWeekly()
                .withInstallmentFrequency(1)
                .withDateEstablished(Date.newInstance(2019, 9, 15))
                .withStartDate(Date.newInstance(2018, 3, 17))
                .build();

        npe03__Recurring_Donation__c changeRd = rd.clone();
        changeRd.npe03__Contact__c = UTIL_UnitTestData_TEST.mockId(Contact.getSObjectType());

        RD2_ScheduleService schedule = new RD2_ScheduleService();
        Boolean updateNeeded = schedule.isScheduleUpdateNeeded(changeRd, rd);

        System.assertEquals(false, updateNeeded, 'isScheduleUpdateNeeded should return false.');

    }

    /***
    * @description Verifies updated schedule is created when day of month is changed.
    */
    @isTest
    private static void shouldCreateNewMonthlySchedule() {

        npe03__Recurring_Donation__c rd =
            TEST_RecurringDonationBuilder.constructEnhancedBuilder()
                .withMockId()
                .withContact(UTIL_UnitTestData_TEST.mockId(Contact.SObjectType))
                .withAmount(400)
                .withPaymentMethod('Check')
                .withInstallmentPeriodMonthly()
                .withDayOfMonth('20')
                .withInstallmentFrequency(1)
                .withDateEstablished(Date.newInstance(2019, 9, 15))
                .withStartDate(Date.newInstance(2018, 3, 17))
                .build();

        RD2_ScheduleService service = new RD2_ScheduleService();
        List<RecurringDonationSchedule__c> schedules = service.getNewSchedules(rd);
        rd.Day_of_Month__c = '21';

        TDTM_Runnable.DMLWrapper changes = service.getUpdatedSchedules(rd, schedules);
        System.assertEquals(Date.newInstance(2018,3,16), changes.objectsToUpdate[0].get('EndDate__c'), 'End Date should be set to 3/16/2018.');
        System.assertEquals('21', changes.objectsToInsert[0].get('DayOfMonth__c'), 'Day of month should be set to 21.');

    }

    /***
    * @description Verifies schedule is ended when RD is closed.
    */
    @isTest
    private static void shouldInactivateCurrentSchedule() {

        npe03__Recurring_Donation__c rd =
            TEST_RecurringDonationBuilder.constructEnhancedBuilder()
                .withMockId()
                .withContact(UTIL_UnitTestData_TEST.mockId(Contact.SObjectType))
                .withAmount(400)
                .withPaymentMethod('Check')
                .withInstallmentPeriodMonthly()
                .withDayOfMonth('20')
                .withInstallmentFrequency(1)
                .withDateEstablished(Date.newInstance(2019, 9, 15))
                .withStartDate(Date.newInstance(2018, 3, 17))
                .build();

        RD2_ScheduleService service = new RD2_ScheduleService();
        List<RecurringDonationSchedule__c> schedules = service.getNewSchedules(rd);
        rd.Status__c = RD2_Constants.STATUS_CLOSED;

        TDTM_Runnable.DMLWrapper changes = service.getUpdatedSchedules(rd, schedules);
        System.assertEquals(Date.today().addDays(-1), changes.objectsToUpdate[0].get('EndDate__c'), 'End Date should be set to yesterday.');
        System.assertEquals(0, changes.objectsToInsert.size(), 'There should be no objects to insert.');

    }

    /***
    * @description Verifies new weekly schedule is created on change from 1st and 15th
    */
    @isTest
    private static void shouldChangeFromFirstAndFifteenthToWeekly() {

        npe03__Recurring_Donation__c rd =
            TEST_RecurringDonationBuilder.constructEnhancedBuilder()
                .withMockId()
                .withContact(UTIL_UnitTestData_TEST.mockId(Contact.SObjectType))
                .withAmount(400)
                .withPaymentMethod('Check')
                .withInstallmentPeriod(RD2_Constants.INSTALLMENT_PERIOD_FIRST_AND_FIFTEENTH)
                .withInstallmentFrequency(1)
                .withDateEstablished(Date.newInstance(2019, 9, 15))
                .withStartDate(Date.newInstance(2018, 3, 17))
                .build();

        RD2_ScheduleService service = new RD2_ScheduleService();
        List<RecurringDonationSchedule__c> schedules = service.getNewSchedules(rd);
        rd.npe03__Installment_Period__c = RD2_Constants.INSTALLMENT_PERIOD_WEEKLY;

        TDTM_Runnable.DMLWrapper changes = service.getUpdatedSchedules(rd, schedules);
        System.assertEquals(Date.newInstance(2018,3,16), changes.objectsToUpdate[0].get('EndDate__c'), 'End Date should be set to 3/16/2018.');
        System.assertEquals(Date.newInstance(2018,3,16), changes.objectsToUpdate[1].get('EndDate__c'), 'End Date should be set to 3/16/2018.');
        System.assertEquals(RD2_Constants.INSTALLMENT_PERIOD_WEEKLY, changes.objectsToInsert[0].get('InstallmentPeriod__c'), 'Installment period should be set to weekly.');

    }

    /***
    * @description Verifies new schedule is created when new RD is lapsed
    */
    @isTest
    private static void shouldCreateNewScheduleWhenNewRDIsLapsed() {

        npe03__Recurring_Donation__c rd =
            TEST_RecurringDonationBuilder.constructEnhancedBuilder()
                .withMockId()
                .withContact(UTIL_UnitTestData_TEST.mockId(Contact.SObjectType))
                .withAmount(400)
                .withPaymentMethod('Check')
                .withInstallmentPeriod(RD2_Constants.INSTALLMENT_PERIOD_MONTHLY)
                .withDayOfMonth('5')
                .withInstallmentFrequency(1)
                .withDateEstablished(Date.newInstance(2019, 9, 15))
                .withStartDate(Date.newInstance(2018, 3, 17))
                .withStatus(RD2_Constants.STATUS_LAPSED)
                .build();

        RD2_ScheduleService service = new RD2_ScheduleService();
        List<RecurringDonationSchedule__c> schedules = service.getNewSchedules(rd);

        System.assertEquals(1, schedules.size(), '1 new schedule should be created.');
        System.assertEquals(schedules[0].StartDate__c, Date.newInstance(2018, 3, 17), 'Start date on new schedule should be 3/17/2018.');

    }

    /***
    * @description Verifies next donation date is generated when new RD is lapsed
    */
    @isTest
    private static void shouldGenerateNextDonationDateWhenNewRDIsLapsed() {

        npe03__Recurring_Donation__c rd =
            TEST_RecurringDonationBuilder.constructEnhancedBuilder()
                .withMockId()
                .withContact(UTIL_UnitTestData_TEST.mockId(Contact.SObjectType))
                .withAmount(400)
                .withPaymentMethod('Check')
                .withInstallmentPeriod(RD2_Constants.INSTALLMENT_PERIOD_DAILY)
                .withInstallmentFrequency(1)
                .withDateEstablished(Date.newInstance(2019, 9, 15))
                .withStartDate(Date.newInstance(2018, 3, 17))
                .withStatus(RD2_Constants.STATUS_LAPSED)
                .build();

        RD2_ScheduleService service = new RD2_ScheduleService();
        Date nextDonation = service.getNextDonationDate(rd);

        System.assertEquals(Date.today(), nextDonation, 'Next donation date should equal today.');

    }

    /***
    * @description Verifies visualization works with a large number of installments requested
    */
    @isTest
    private static void shouldReturn480InstallmentsWhen480Requested() {

        RD2_EnablementService_TEST.setRecurringDonations2Enabled();

        Contact contact = getContact();

        npe03__Recurring_Donation__c rd =
                TEST_RecurringDonationBuilder.constructEnhancedBuilder()
                        .withContact(contact.Id)
                        .withAmount(50)
                        .withPaymentMethod('Credit Card')
                        .withInstallmentPeriodMonthly()
                        .withDayOfMonth('1')
                        .withInstallmentFrequency(1)
                        .withDateEstablished(Date.newInstance(2019, 11, 1))
                        .withStartDate(Date.newInstance(2019, 11, 1))
                        .build();

        RD2_ScheduleService service = getScheduleServiceForCurrentDate(Date.newInstance(2019, 11, 1));

        Test.startTest();
        insert rd;
        List<RD2_ScheduleService.Installment> installments = service.getVisualizedInstallments(rd, Date.newInstance(2019, 11, 1), 480, null);
        Test.stopTest();

        System.assertEquals(480, installments.size(), 'There should be 480 installments.');
        System.assertEquals(Date.newInstance(2059, 10, 1), installments[479].nextDonationDate, 'Final installment date should be 10/1/2059.');

    }

    /***
    * @description Verifies visualization does not fail when zero installments are requested
    */
    @isTest
    private static void shouldReturnZeroInstallmentsWhenZeroRequested() {

        RD2_EnablementService_TEST.setRecurringDonations2Enabled();

        Contact contact = getContact();

        npe03__Recurring_Donation__c rd =
                TEST_RecurringDonationBuilder.constructEnhancedBuilder()
                        .withContact(contact.Id)
                        .withAmount(50)
                        .withPaymentMethod('Credit Card')
                        .withInstallmentPeriodMonthly()
                        .withDayOfMonth('1')
                        .withInstallmentFrequency(1)
                        .withDateEstablished(Date.newInstance(2019, 11, 1))
                        .withStartDate(Date.newInstance(2019, 11, 1))
                        .withStatusClosed()
                        .build();

        RD2_ScheduleService service = getScheduleServiceForCurrentDate(Date.newInstance(2019, 11, 1));

        Test.startTest();
        insert rd;
        List<RD2_ScheduleService.Installment> installments = service.getVisualizedInstallments(rd, Date.newInstance(2019, 11, 1), 12, null);
        Test.stopTest();

        System.assertEquals(0, installments.size(), 'There should be 0 installments.');

    }

    /***
    * @description Verifies visualization does not fail when null RD Id is used
    */
    @isTest
    private static void shouldReturnZeroInstallmentsWhenRDIdIsNull() {

        RD2_ScheduleService service = getScheduleServiceForCurrentDate(Date.newInstance(2019, 11, 1));

        Map<Id, List<RD2_ScheduleService.Installment>> installmentsByRDIds = service.getVisualizedInstallments(new List<npe03__Recurring_Donation__c>{null}, Date.newInstance(2019, 11, 1), 12, null);

        System.assertEquals(0, installmentsByRDIds.size(), 'Map of RDIds to installments should be empty.');

    }

    /***
    * @description Verifies visualization substitutes default when null start date is used
    */
    @isTest
    private static void shouldReturnRequestedInstallmentsWhenStartDateIsNull() {

        RD2_EnablementService_TEST.setRecurringDonations2Enabled();

        Contact contact = getContact();

        npe03__Recurring_Donation__c rd =
                TEST_RecurringDonationBuilder.constructEnhancedBuilder()
                        .withContact(contact.Id)
                        .withAmount(50)
                        .withPaymentMethod('Credit Card')
                        .withInstallmentPeriodMonthly()
                        .withDayOfMonth('1')
                        .withInstallmentFrequency(1)
                        .withDateEstablished(Date.newInstance(2019, 11, 1))
                        .withStartDate(Date.newInstance(2019, 11, 1))
                        .build();

        RD2_ScheduleService service = getScheduleServiceForCurrentDate(Date.newInstance(2019, 11, 1));

        Test.startTest();
        insert rd;
        List<RD2_ScheduleService.Installment> installments = service.getVisualizedInstallments(rd, null, 12, null);
        Test.stopTest();

        System.assertEquals(12, installments.size(), 'There should be 12 installments.');
        System.assertEquals(Date.newInstance(2020, 10, 1), installments[11].nextDonationDate, 'Final installment date should be 10/1/2020.');

    }

    /***
    * @description Verifies visualization substitutes default when null maxDates are requested
    */
    @isTest
    private static void shouldReturn12InstallmentsWhenNumberRequestedIsNull() {

        RD2_EnablementService_TEST.setRecurringDonations2Enabled();

        Contact contact = getContact();

        npe03__Recurring_Donation__c rd =
                TEST_RecurringDonationBuilder.constructEnhancedBuilder()
                        .withContact(contact.Id)
                        .withAmount(50)
                        .withPaymentMethod('Credit Card')
                        .withInstallmentPeriodMonthly()
                        .withDayOfMonth('1')
                        .withInstallmentFrequency(1)
                        .withDateEstablished(Date.newInstance(2019, 11, 1))
                        .withStartDate(Date.newInstance(2019, 11, 1))
                        .build();

        RD2_ScheduleService service = getScheduleServiceForCurrentDate(Date.newInstance(2019, 11, 1));

        Test.startTest();
        insert rd;
        List<RD2_ScheduleService.Installment> installments = service.getVisualizedInstallments(rd, Date.newInstance(2019, 11, 1), null, null);
        Test.stopTest();

        System.assertEquals(12, installments.size(), 'There should be 12 installments.');
        System.assertEquals(Date.newInstance(2020, 10, 1), installments[11].nextDonationDate, 'Final installment date should be 10/1/2020.');

    }

    /***
    * @description Verifies visualization substitutes default when null maxDates are requested
    */
    @isTest
    private static void shouldReturn12InstallmentsWhenSchedulesInjected() {

        RD2_EnablementService_TEST.setRecurringDonations2Enabled();

        Contact contact = getContact();

        npe03__Recurring_Donation__c rd =
                TEST_RecurringDonationBuilder.constructEnhancedBuilder()
                        .withContact(contact.Id)
                        .withAmount(50)
                        .withPaymentMethod('Credit Card')
                        .withInstallmentPeriodMonthly()
                        .withDayOfMonth('1')
                        .withInstallmentFrequency(1)
                        .withDateEstablished(Date.newInstance(2019, 11, 1))
                        .withStartDate(Date.newInstance(2019, 11, 1))
                        .build();

        RD2_ScheduleService service = getScheduleServiceForCurrentDate(Date.newInstance(2019, 11, 1));

        Test.startTest();
        insert rd;
        Test.stopTest();

        List<RecurringDonationSchedule__c> rds = [
                SELECT
                    Campaign__c,
                    Campaign__r.Name,
                    DayOfMonth__c,
                    EndDate__c,
                    InstallmentAmount__c,
                    InstallmentFrequency__c,
                    InstallmentPeriod__c,
                    PaymentMethod__c,
                    RecurringDonation__c,
                    StartDate__c
                FROM RecurringDonationSchedule__c
                WHERE RecurringDonation__c = :rd.Id
                AND Active__c = true];

        List<RD2_ScheduleService.Installment> installments = service.getVisualizedInstallments(rd, Date.newInstance(2019, 11, 1), null, rds);
        System.assertEquals(12, installments.size(), 'There should be 12 installments.');
        System.assertEquals(Date.newInstance(2020, 10, 1), installments[11].nextDonationDate, 'Final installment date should be 10/1/2020.');

    }

    /***
    * @description Verifies visualization substitutes default when null maxDates are requested
    */
    @isTest
    private static void shouldReturn10InstallmentsWhenEndDateIsReached() {

        RD2_EnablementService_TEST.setRecurringDonations2Enabled();

        Contact contact = getContact();

        npe03__Recurring_Donation__c rd =
                TEST_RecurringDonationBuilder.constructEnhancedBuilder()
                        .withContact(contact.Id)
                        .withAmount(50)
                        .withPaymentMethod('Credit Card')
                        .withInstallmentPeriodMonthly()
                        .withDayOfMonth('1')
                        .withInstallmentFrequency(1)
                        .withDateEstablished(Date.newInstance(2020, 1, 1))
                        .withStartDate(Date.newInstance(2020, 1, 1))
                        .build();

        RD2_ScheduleService service = new RD2_ScheduleService();

        Test.startTest();
        insert rd;
        Test.stopTest();

        List<RecurringDonationSchedule__c> rdSchedules = [SELECT Id, EndDate__c FROM RecurringDonationSchedule__c WHERE RecurringDonation__c = :rd.Id];
        rdSchedules[0].EndDate__c = Date.newInstance(2020, 10, 31);
        update rdSchedules;
        List<RD2_ScheduleService.Installment> installments = service.getVisualizedInstallments(rd, Date.newInstance(2020, 1, 1), 12, null);

        System.assertEquals(10, installments.size(), 'There should be 10 installments.');
        System.assertEquals(Date.newInstance(2020, 10, 1), installments[9].nextDonationDate, 'Final installment date should be 10/1/2020.');

    }

    /***
    * @description Verifies visualization substitutes default when null maxDates are requested
    */
    @isTest
    private static void shouldReturn12InstallmentsEachFor3RDsWhenNumberRequestedIsNull() {

        RD2_EnablementService_TEST.setRecurringDonations2Enabled();

        Contact contact = getContact();

        List<npe03__Recurring_Donation__c> rds = new List<npe03__Recurring_Donation__c>();
        rds.add(TEST_RecurringDonationBuilder.constructEnhancedBuilder()
                .withContact(contact.Id)
                .withAmount(50)
                .withPaymentMethod('Credit Card')
                .withInstallmentPeriodMonthly()
                .withDayOfMonth('1')
                .withInstallmentFrequency(1)
                .withDateEstablished(Date.newInstance(2019, 11, 1))
                .withStartDate(Date.newInstance(2019, 11, 1))
                .build());
        rds.add(TEST_RecurringDonationBuilder.constructEnhancedBuilder()
                .withContact(contact.Id)
                .withAmount(100)
                .withPaymentMethod('Credit Card')
                .withInstallmentPeriodWeekly()
                .withInstallmentFrequency(1)
                .withDateEstablished(Date.newInstance(2019, 11, 1))
                .withStartDate(Date.newInstance(2019, 11, 1))
                .build());
        rds.add(TEST_RecurringDonationBuilder.constructEnhancedBuilder()
                .withContact(contact.Id)
                .withAmount(25)
                .withPaymentMethod('Credit Card')
                .withInstallmentPeriod('1st and 15th')
                .withInstallmentFrequency(1)
                .withDateEstablished(Date.newInstance(2019, 11, 1))
                .withStartDate(Date.newInstance(2019, 11, 1))
                .build());

        RD2_ScheduleService service = new RD2_ScheduleService();

        Test.startTest();
        insert rds;
        Map<Id, List<RD2_ScheduleService.Installment>> installmentsByRDId = service.getVisualizedInstallments(rds, Date.newInstance(2019, 11, 1), null, null);
        Test.stopTest();

        System.assertEquals(Date.newInstance(2019, 12, 1), installmentsByRDId.get(rds[0].Id)[1].nextDonationDate, 'Donation date should be 12/1/2019.');
        System.assertEquals(Date.newInstance(2020, 1, 17), installmentsByRDId.get(rds[1].Id)[11].nextDonationDate, 'Donation date should be 1/17/2020.');
        System.assertEquals(Date.newInstance(2020, 1, 15), installmentsByRDId.get(rds[2].Id)[5].nextDonationDate, 'Donation date should be 1/15/2020.');

    }

    /***
    * @description Verifies visualization does not fail when negative max dates requested
    */
    @isTest
    private static void shouldReturnZeroInstallmentsWhenNegativeNumberRequested() {

        RD2_EnablementService_TEST.setRecurringDonations2Enabled();

        Contact contact = getContact();

        npe03__Recurring_Donation__c rd =
                TEST_RecurringDonationBuilder.constructEnhancedBuilder()
                        .withContact(contact.Id)
                        .withAmount(50)
                        .withPaymentMethod('Credit Card')
                        .withInstallmentPeriodMonthly()
                        .withDayOfMonth('1')
                        .withInstallmentFrequency(1)
                        .withDateEstablished(Date.newInstance(2019, 11, 1))
                        .withStartDate(Date.newInstance(2019, 11, 1))
                        .build();

        RD2_ScheduleService service = getScheduleServiceForCurrentDate(Date.newInstance(2019, 11, 1));

        Test.startTest();
        insert rd;
        List<RD2_ScheduleService.Installment> installments = service.getVisualizedInstallments(rd, Date.newInstance(2019, 11, 1), -5, null);
        Test.stopTest();

        System.assertEquals(0, installments.size(), 'There should be 0 installments.');

    }

    /***
    * @description Verifies visualization behaves as expected with 1st and 15th schedule
    */
    @isTest
    private static void shouldReturn12InstallmentsWhen1stAnd15thRequested() {

        RD2_EnablementService_TEST.setRecurringDonations2Enabled();

        Contact contact = getContact();

        npe03__Recurring_Donation__c rd =
                TEST_RecurringDonationBuilder.constructEnhancedBuilder()
                        .withContact(contact.Id)
                        .withAmount(50)
                        .withPaymentMethod('Credit Card')
                        .withInstallmentPeriod('1st and 15th')
                        .withInstallmentFrequency(1)
                        .withDateEstablished(Date.newInstance(2019, 11, 1))
                        .withStartDate(Date.newInstance(2019, 11, 1))
                        .build();

        RD2_ScheduleService service = getScheduleServiceForCurrentDate(Date.newInstance(2019, 11, 1));

        Test.startTest();
        insert rd;
        List<RD2_ScheduleService.Installment> installments = service.getVisualizedInstallments(rd, Date.newInstance(2019, 11, 1), 12, null);
        Test.stopTest();

        System.assertEquals(12, installments.size(), 'There should be 12 installments.');
        System.assertEquals(Date.newInstance(2020, 4, 15), installments[11].nextDonationDate, 'Final installment date should be 4/15/2020.');

    }

<<<<<<< HEAD
//    /****
//    * @description Validates that 1 active schedule is returned for a new RD
//    */
//    @IsTest
//    private static void shouldReturn1ActiveSchedulesForNewRD() {
//
//        RD2_EnablementService_TEST.setRecurringDonations2Enabled();
//
//        Contact contact = getContact();
//
//        npe03__Recurring_Donation__c rd =
//                TEST_RecurringDonationBuilder.constructEnhancedBuilder()
//                        .withContact(contact.Id)
//                        .withAmount(50)
//                        .withPaymentMethod('Check')
//                        .withInstallmentPeriodMonthly()
//                        .withDayOfMonth('12')
//                        .withInstallmentFrequency(1)
//                        .withDateEstablished(Date.today())
//                        .withStartDate(Date.today())
//                        .build();
//
//        Test.startTest();
//        insert rd;
//        RD2_ScheduleService service = new RD2_ScheduleService();
//        List<RD2_ScheduleService.ActiveSchedule> schedules = service.getVisualizedSchedules(rd);
//        Test.stopTest();
//
//        System.assertEquals(1, schedules.size(), 'There should be 1 schedule.');
//    }
//
//    /****
//    * @description Validates that 2 active schedule are returned for an RD with current and future schedules
//    */
//    @IsTest
//    private static void shouldReturnActiveSchedulesWhenRDHasCurrentAndFutureSchedule() {
//
//        RD2_EnablementService_TEST.setRecurringDonations2Enabled();
//
//        Contact contact = getContact();
//
//        npe03__Recurring_Donation__c rd =
//                TEST_RecurringDonationBuilder.constructEnhancedBuilder()
//                        .withContact(contact.Id)
//                        .withAmount(50)
//                        .withPaymentMethod('Check')
//                        .withInstallmentPeriodMonthly()
//                        .withDayOfMonth('12')
//                        .withInstallmentFrequency(1)
//                        .withDateEstablished(Date.today())
//                        .withStartDate(Date.today())
//                        .build();
//
//        Test.startTest();
//        insert rd;
//        rd.StartDate__c = Date.today().addMonths(2);
//        rd.npe03__Amount__c = 100;
//        update rd;
//        RD2_ScheduleService service = new RD2_ScheduleService();
//        List<RD2_ScheduleService.ActiveSchedule> schedules = service.getVisualizedSchedules(rd);
//        Test.stopTest();
//
//        System.assertEquals(2, schedules.size(), 'There should be 2 schedules.');
//    }
//
//    /****
//    * @description Validates that zero active schedules are returned for a closed RD
//    */
//    @IsTest
//    private static void shouldReturnZeroActiveSchedulesForClosedRD() {
//
//        RD2_EnablementService_TEST.setRecurringDonations2Enabled();
//
//        Contact contact = getContact();
//
//        npe03__Recurring_Donation__c rd =
//                TEST_RecurringDonationBuilder.constructEnhancedBuilder()
//                        .withContact(contact.Id)
//                        .withAmount(50)
//                        .withPaymentMethod('Check')
//                        .withInstallmentPeriodMonthly()
//                        .withDayOfMonth('12')
//                        .withInstallmentFrequency(1)
//                        .withDateEstablished(Date.today())
//                        .withStartDate(Date.today())
//                        .withStatusClosed()
//                        .build();
//
//        Test.startTest();
//        insert rd;
//        RD2_ScheduleService service = new RD2_ScheduleService();
//        List<RD2_ScheduleService.ActiveSchedule> schedules = service.getVisualizedSchedules(rd);
//        Test.stopTest();
//
//        System.assertEquals(0, schedules.size(), 'There should be zero schedules.');
//    }

=======
>>>>>>> a7a111a4

    //// Helpers

    /****
    * @description Returns Schedule Service with current date override
    */
    private static RD2_ScheduleService getScheduleServiceForCurrentDate(Date currentDate) {
        RD2_ScheduleService scheduleService = new RD2_ScheduleService();
        RD2_ScheduleService.currentDate = currentDate;

        return scheduleService;
    }

    /****
    * @description Returns contact record
    */
    private static Contact getContact() {
        return [
                SELECT FirstName, LastName, AccountId, Account.Name
                FROM Contact
                LIMIT 1
        ];
    }
}<|MERGE_RESOLUTION|>--- conflicted
+++ resolved
@@ -1373,7 +1373,6 @@
 
     }
 
-<<<<<<< HEAD
 //    /****
 //    * @description Validates that 1 active schedule is returned for a new RD
 //    */
@@ -1471,8 +1470,6 @@
 //        System.assertEquals(0, schedules.size(), 'There should be zero schedules.');
 //    }
 
-=======
->>>>>>> a7a111a4
 
     //// Helpers
 
