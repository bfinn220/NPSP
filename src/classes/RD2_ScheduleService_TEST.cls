--- conflicted
+++ resolved
@@ -472,79 +472,104 @@
 
         System.assertEquals(Date.newInstance(2019, 2, 1),
             service.getNextDonationDate(rd),
-<<<<<<< HEAD
-            'Next Donation Date should equal 2/1/2019');
-
-    }
-
-    /***
-    * @description Verifies next donation date for weekly donation.
-    */
-    @isTest
-    private static void startdate() {
-
-        npe03__Recurring_Donation__c rd =
-            TEST_RecurringDonationBuilder.constructEnhancedBuilder()
-                .withMockId()
-                .withContact(UTIL_UnitTestData_TEST.mockId(Contact.SObjectType))
-                .withAmount(400)
-                .withPaymentMethod('Check')
-                .withInstallmentPeriodWeekly()
-                .withInstallmentFrequency(1)
-                .withDateEstablished(Date.newInstance(2019, 9, 15))
-                .withStartDate(Date.newInstance(2018, 3, 17))
-                .build();
-
-        System.assertEquals(Date.newInstance(2018, 3, 17),
-            new RD2_ScheduleService().getNextDonationDate(rd),
-            'Next Donation Date should equal 3/17/2018');
-
-    }
-
-    /***
-    * @description Verifies next donation date for weekly donation.
-    */
-    @isTest
-    private static void amount() {
-
-        npe03__Recurring_Donation__c rd =
-            TEST_RecurringDonationBuilder.constructEnhancedBuilder()
-                .withMockId()
-                .withContact(UTIL_UnitTestData_TEST.mockId(Contact.SObjectType))
-                .withAmount(400)
-                .withPaymentMethod('Check')
-                .withInstallmentPeriodWeekly()
-                .withInstallmentFrequency(1)
-                .withDateEstablished(Date.newInstance(2019, 9, 15))
-                .withStartDate(Date.newInstance(2018, 3, 17))
-                .build();
-
-        System.assertEquals(Date.newInstance(2018, 3, 17),
-            new RD2_ScheduleService().getNextDonationDate(rd),
-            'Next Donation Date should equal 3/17/2018');
-
-    }
-
-    /***
-    * @description Verifies next donation date for weekly donation.
-    */
-    @isTest
-    private static void period() {
-
-        npe03__Recurring_Donation__c rd =
-            TEST_RecurringDonationBuilder.constructEnhancedBuilder()
-                .withMockId()
-                .withContact(UTIL_UnitTestData_TEST.mockId(Contact.SObjectType))
-                .withAmount(400)
-                .withPaymentMethod('Check')
-                .withInstallmentPeriodWeekly()
-                .withInstallmentFrequency(1)
+            'Next Donation Date should equal 9/1/2018');
+
+    }
+
+    /***
+    * @description Verifies next donation date for 1st and 15th donation with frequency > 1.
+    */
+    @isTest
+    private static void shouldCreateNextDonationDateWithFrequency5FirstAndFifteenth() {
+
+        npe03__Recurring_Donation__c rd =
+            TEST_RecurringDonationBuilder.constructEnhancedBuilder()
+                .withMockId()
+                .withContact(UTIL_UnitTestData_TEST.mockId(Contact.SObjectType))
+                .withAmount(400)
+                .withPaymentMethod('Check')
                 .withInstallmentPeriod(RD2_Constants.INSTALLMENT_PERIOD_FIRST_AND_FIFTEENTH)
                 .withInstallmentFrequency(5)
                 .withDateEstablished(Date.newInstance(2019, 9, 15))
                 .withStartDate(Date.newInstance(2018, 3, 17))
                 .build();
 
+        RD2_ScheduleService service = getScheduleServiceWithCurrentDateOverride(Date.newInstance(2018, 9, 16));
+
+        System.assertEquals(Date.newInstance(2019, 2, 1),
+            service.getNextDonationDate(rd),
+            'Next Donation Date should equal 2/1/2019');
+
+    }
+
+    /***
+    * @description Verifies next donation date for weekly donation.
+    */
+    @isTest
+    private static void startdate() {
+
+        npe03__Recurring_Donation__c rd =
+            TEST_RecurringDonationBuilder.constructEnhancedBuilder()
+                .withMockId()
+                .withContact(UTIL_UnitTestData_TEST.mockId(Contact.SObjectType))
+                .withAmount(400)
+                .withPaymentMethod('Check')
+                .withInstallmentPeriodWeekly()
+                .withInstallmentFrequency(1)
+                .withDateEstablished(Date.newInstance(2019, 9, 15))
+                .withStartDate(Date.newInstance(2018, 3, 17))
+                .build();
+
+        System.assertEquals(Date.newInstance(2018, 3, 17),
+            new RD2_ScheduleService().getNextDonationDate(rd),
+            'Next Donation Date should equal 3/17/2018');
+
+    }
+
+    /***
+    * @description Verifies next donation date for weekly donation.
+    */
+    @isTest
+    private static void amount() {
+
+        npe03__Recurring_Donation__c rd =
+            TEST_RecurringDonationBuilder.constructEnhancedBuilder()
+                .withMockId()
+                .withContact(UTIL_UnitTestData_TEST.mockId(Contact.SObjectType))
+                .withAmount(400)
+                .withPaymentMethod('Check')
+                .withInstallmentPeriodWeekly()
+                .withInstallmentFrequency(1)
+                .withDateEstablished(Date.newInstance(2019, 9, 15))
+                .withStartDate(Date.newInstance(2018, 3, 17))
+                .build();
+
+        System.assertEquals(Date.newInstance(2018, 3, 17),
+            new RD2_ScheduleService().getNextDonationDate(rd),
+            'Next Donation Date should equal 3/17/2018');
+
+    }
+
+    /***
+    * @description Verifies next donation date for weekly donation.
+    */
+    @isTest
+    private static void period() {
+
+        npe03__Recurring_Donation__c rd =
+            TEST_RecurringDonationBuilder.constructEnhancedBuilder()
+                .withMockId()
+                .withContact(UTIL_UnitTestData_TEST.mockId(Contact.SObjectType))
+                .withAmount(400)
+                .withPaymentMethod('Check')
+                .withInstallmentPeriodWeekly()
+                .withInstallmentFrequency(1)
+                .withInstallmentPeriod(RD2_Constants.INSTALLMENT_PERIOD_FIRST_AND_FIFTEENTH)
+                .withInstallmentFrequency(5)
+                .withDateEstablished(Date.newInstance(2019, 9, 15))
+                .withStartDate(Date.newInstance(2018, 3, 17))
+                .build();
+
         System.assertEquals(Date.newInstance(2018, 3, 17),
             new RD2_ScheduleService().getNextDonationDate(rd),
             'Next Donation Date should equal 3/17/2018');
@@ -720,12 +745,6 @@
     }
 
 
-=======
-            'Next Donation Date should equal 9/1/2018');
-
-    }
-
->>>>>>> be1be91c
 
     //// Helpers
 
@@ -736,5 +755,5 @@
 
         return scheduleService;
     }
-    
+
 }