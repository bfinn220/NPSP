/*
    Copyright (c) 2019 Salesforce.org
    All rights reserved.

    Redistribution and use in source and binary forms, with or without
    modification, are permitted provided that the following conditions are met:

    * Redistributions of source code must retain the above copyright
      notice, this list of conditions and the following disclaimer.
    * Redistributions in binary form must reproduce the above copyright
      notice, this list of conditions and the following disclaimer in the
      documentation and/or other materials provided with the distribution.
    * Neither the name of Salesforce.org nor the names of
      its contributors may be used to endorse or promote products derived
      from this software without specific prior written permission.

    THIS SOFTWARE IS PROVIDED BY THE COPYRIGHT HOLDERS AND CONTRIBUTORS
    "AS IS" AND ANY EXPRESS OR IMPLIED WARRANTIES, INCLUDING, BUT NOT
    LIMITED TO, THE IMPLIED WARRANTIES OF MERCHANTABILITY AND FITNESS
    FOR A PARTICULAR PURPOSE ARE DISCLAIMED. IN NO EVENT SHALL THE
    COPYRIGHT HOLDER OR CONTRIBUTORS BE LIABLE FOR ANY DIRECT, INDIRECT,
    INCIDENTAL, SPECIAL, EXEMPLARY, OR CONSEQUENTIAL DAMAGES (INCLUDING,
    BUT NOT LIMITED TO, PROCUREMENT OF SUBSTITUTE GOODS OR SERVICES;
    LOSS OF USE, DATA, OR PROFITS; OR BUSINESS INTERRUPTION) HOWEVER
    CAUSED AND ON ANY THEORY OF LIABILITY, WHETHER IN CONTRACT, STRICT
    LIABILITY, OR TORT (INCLUDING NEGLIGENCE OR OTHERWISE) ARISING IN
    ANY WAY OUT OF THE USE OF THIS SOFTWARE, EVEN IF ADVISED OF THE
    POSSIBILITY OF SUCH DAMAGE.
*/
/**
* @author Salesforce.org
* @date 2019
* @group Recurring Donations
* @description Enhanced Recurring Donations Schedule Service unit tests
*
*/
@isTest(IsParallel=true)
private with sharing class RD2_ScheduleService_TEST {

    /***
    * @description Verifies details of monthly schedule creation
    */
    @isTest
    private static void shouldCreateMonthlySchedule() {

        npe03__Recurring_Donation__c rds =
            TEST_RecurringDonationBuilder.constructEnhancedBuilder()
                .withMockId()
                .withContact(UTIL_UnitTestData_TEST.mockId(Contact.SObjectType))
                .withAmount(100)
                .withPaymentMethod('Check')
                .withInstallmentPeriodMonthly()
                .withInstallmentFrequency(1)
                .withDayOfMonth('20')
                .withDateEstablished(Date.newInstance(2019, 9, 15))
                .withStartDate(Date.newInstance(2019, 9, 15))
                .build();

        List<RecurringDonationSchedule__c> schedules = new RD2_ScheduleService().getNewSchedules(rds);

        System.assertEquals(schedules.size(), 1, 'Number of RDs should be 1');
        System.assertEquals(schedules[0].InstallmentAmount__c, 100, 'Installment Amount should be 100');
        System.assertEquals(schedules[0].InstallmentFrequency__c, 1, 'Installment Frequency should be 1');
        System.assertEquals(schedules[0].InstallmentPeriod__c, RD2_Constants.INSTALLMENT_PERIOD_MONTHLY, 'Installment Period should be Monthly');
        System.assertEquals(schedules[0].PaymentMethod__c, 'Check', 'Payment Method should be check');
        System.assertEquals(schedules[0].StartDate__c, Date.newInstance(2019, 9, 15), 'Start Date should be 9/15/2019');
        System.assertEquals(schedules[0].DayOfMonth__c, '20', 'Day of Month should be 20');
        System.assertEquals(schedules[0].EndDate__c, null, 'End Date should be null');

    }

    /***
    * @description Verifies details of 1st and 15th schedule creation
    */
    @isTest
    private static void shouldCreateFirstandFifteenthSchedule() {

        npe03__Recurring_Donation__c rds =
            TEST_RecurringDonationBuilder.constructEnhancedBuilder()
                .withMockId()
                .withContact(UTIL_UnitTestData_TEST.mockId(Contact.SObjectType))
                .withAmount(200)
                .withPaymentMethod('ACH/EFT')
                .withInstallmentPeriod(RD2_Constants.INSTALLMENT_PERIOD_FIRST_AND_FIFTEENTH)
                .withInstallmentFrequency(2)
                .withDateEstablished(Date.newInstance(2019, 9, 15))
                .withStartDate(Date.newInstance(2019, 10, 1))
                .build();

        List<RecurringDonationSchedule__c> schedules = new RD2_ScheduleService().getNewSchedules(rds);

        System.assertEquals(schedules.size(), 2, 'Number of RDs should be 2');
        System.assertEquals(schedules[0].InstallmentAmount__c, 200, 'Installment Amount should be 200');
        System.assertEquals(schedules[0].InstallmentFrequency__c, 2, 'Installment Frequency should be 2');
        System.assertEquals(schedules[0].InstallmentPeriod__c, RD2_Constants.INSTALLMENT_PERIOD_FIRST_AND_FIFTEENTH, 'Installment Period should be 1st and 15th');
        System.assertEquals(schedules[0].PaymentMethod__c, 'ACH/EFT', 'Payment Method should be ACH/EFT');
        System.assertEquals(schedules[0].StartDate__c, Date.newInstance(2019, 10, 1), 'Start Date should be 10/1/2019');
        System.assertEquals(schedules[0].DayOfMonth__c, '1', 'Day of Month should be 1');
        System.assertEquals(schedules[1].DayOfMonth__c, '15', 'Day of Month should be 15');
        System.assertEquals(schedules[0].EndDate__c, null, 'End Date should be null');

    }

    /***
    * @description Verifies details of yearly schedule creation
    */
    @isTest
    private static void shouldCreateYearlySchedule() {

        npe03__Recurring_Donation__c rds =
            TEST_RecurringDonationBuilder.constructEnhancedBuilder()
                .withMockId()
                .withContact(UTIL_UnitTestData_TEST.mockId(Contact.SObjectType))
                .withAmount(300)
                .withPaymentMethod('Credit Card')
                .withInstallmentPeriodYearly()
                .withInstallmentFrequency(3)
                .withDateEstablished(Date.newInstance(2019, 9, 15))
                .withStartDate(Date.newInstance(2020, 3, 4))
                .build();

        List<RecurringDonationSchedule__c> schedules = new RD2_ScheduleService().getNewSchedules(rds);

        System.assertEquals(schedules.size(), 1, 'Number of RDs should be 1');
        System.assertEquals(schedules[0].InstallmentAmount__c, 300, 'Installment Amount should be 300');
        System.assertEquals(schedules[0].InstallmentFrequency__c, 3, 'Installment Frequency should be 3');
        System.assertEquals(schedules[0].InstallmentPeriod__c, RD2_Constants.INSTALLMENT_PERIOD_YEARLY, 'Installment Period should be Yearly');
        System.assertEquals(schedules[0].PaymentMethod__c, 'Credit Card', 'Payment Method should be credit card');
        System.assertEquals(schedules[0].StartDate__c, Date.newInstance(2020, 3, 4), 'Start Date should be 3/4/2020');
        System.assertEquals(schedules[0].DayOfMonth__c, null, 'Day of Month should be null');
        System.assertEquals(schedules[0].EndDate__c, null, 'End Date should be null');

    }

    /***
    * @description Verifies details of weekly schedule creation
    */
    @isTest
    private static void shouldCreateWeeklySchedule() {

        npe03__Recurring_Donation__c rds =
            TEST_RecurringDonationBuilder.constructEnhancedBuilder()
                .withMockId()
                .withContact(UTIL_UnitTestData_TEST.mockId(Contact.SObjectType))
                .withAmount(400)
                .withPaymentMethod('Check')
                .withInstallmentPeriodWeekly()
                .withInstallmentFrequency(13)
                .withDateEstablished(Date.newInstance(2019, 9, 15))
                .withStartDate(Date.newInstance(2019, 11, 1))
                .build();

        List<RecurringDonationSchedule__c> schedules = new RD2_ScheduleService().getNewSchedules(rds);

        System.assertEquals(schedules.size(), 1, 'Number of RDs should be 1');
        System.assertEquals(schedules[0].InstallmentAmount__c, 400, 'Installment Amount should be 400');
        System.assertEquals(schedules[0].InstallmentFrequency__c, 13, 'Installment Frequency should be 13');
        System.assertEquals(schedules[0].InstallmentPeriod__c, RD2_Constants.INSTALLMENT_PERIOD_WEEKLY, 'Installment Period should be Weekly');
        System.assertEquals(schedules[0].PaymentMethod__c, 'Check', 'Payment Method should be check');
        System.assertEquals(schedules[0].StartDate__c, Date.newInstance(2019, 11, 1), 'Start Date should be 11/1/2019');
        System.assertEquals(schedules[0].DayOfMonth__c, null, 'Day of Month should be null');
        System.assertEquals(schedules[0].EndDate__c, null, 'End Date should be null');

    }

    /***
    * @description Verifies schedule is not created when RD is closed.
    */
    @isTest
    private static void shouldNotCreateAScheduleWhenClosed() {

        npe03__Recurring_Donation__c rd =
            TEST_RecurringDonationBuilder.constructEnhancedBuilder()
                .withMockId()
                .withContact(UTIL_UnitTestData_TEST.mockId(Contact.SObjectType))
                .withAmount(400)
                .withPaymentMethod('Check')
                .withInstallmentPeriodWeekly()
                .withInstallmentFrequency(1)
                .withDateEstablished(Date.newInstance(2019, 9, 15))
                .withStartDate(Date.newInstance(2019, 11, 1))
                .withStatusClosed()
                .build();

        List<RecurringDonationSchedule__c> schedules = new RD2_ScheduleService().getNewSchedules(rd);

        System.assertEquals(0, schedules.size(), 'Number of schedule records should match');

    }

    /***
    * @description Verifies next donation date is not calculated for closed recurring donation.
    */
    @isTest
    private static void shouldNotCalculateNextDonationDateForClosedRecurringDonation() {

        npe03__Recurring_Donation__c rd =
            TEST_RecurringDonationBuilder.constructEnhancedBuilder()
                .withMockId()
                .withContact(UTIL_UnitTestData_TEST.mockId(Contact.SObjectType))
                .withAmount(400)
                .withPaymentMethod('Check')
                .withInstallmentPeriodMonthly()
                .withDayOfMonth('23')
                .withInstallmentFrequency(1)
                .withDateEstablished(Date.newInstance(2019, 9, 15))
                .withStartDate(Date.newInstance(2019, 11, 24))
                .withStatusClosed()
                .build();

        RD2_ScheduleService service = getScheduleServiceWithCurrentDateOverride(Date.newInstance(2019, 11, 24));

        System.assertEquals(null, service.getNextDonationDate(rd), 'Next Donation Date should be null');

    }

    /***
    * @description Verifies next donation date for monthly donation when donation falls in next month.
    */
    @isTest
    private static void shouldCreateNextDonationDateInNextMonth() {

        npe03__Recurring_Donation__c rd =
            TEST_RecurringDonationBuilder.constructEnhancedBuilder()
                .withMockId()
                .withContact(UTIL_UnitTestData_TEST.mockId(Contact.SObjectType))
                .withAmount(400)
                .withPaymentMethod('Check')
                .withInstallmentPeriodMonthly()
                .withDayOfMonth('23')
                .withInstallmentFrequency(1)
                .withDateEstablished(Date.newInstance(2019, 9, 15))
                .withStartDate(Date.newInstance(2019, 11, 24))
                .build();

        RD2_ScheduleService service = getScheduleServiceWithCurrentDateOverride(Date.newInstance(2019, 11, 24));

        System.assertEquals(Date.newInstance(2019, 12, 23),
            service.getNextDonationDate(rd),
            'Next Donation Date should equal 12/23/2019');

    }

    /***
    * @description Verifies next donation date for monthly donation when donation falls in current month.
    */
    @isTest
    private static void shouldCreateNextDonationDateInCurrentMonth() {

        npe03__Recurring_Donation__c rd =
            TEST_RecurringDonationBuilder.constructEnhancedBuilder()
                .withMockId()
                .withContact(UTIL_UnitTestData_TEST.mockId(Contact.SObjectType))
                .withAmount(400)
                .withPaymentMethod('Check')
                .withInstallmentPeriodMonthly()
                .withInstallmentFrequency(1)
                .withDayOfMonth('23')
                .withDateEstablished(Date.newInstance(2019, 9, 15))
                .withStartDate(Date.newInstance(2019, 11, 1))
                .build();

        RD2_ScheduleService service = getScheduleServiceWithCurrentDateOverride(Date.newInstance(2019, 11, 1));

        System.assertEquals(Date.newInstance(2019, 11, 23),
            service.getNextDonationDate(rd),
            'Next Donation Date should equal 11/23/2019');

    }

    /***
    * @description Verifies next donation date for 1st and 15th donation when donation schedules.
    */
    @isTest
    private static void shouldCreateNextDonationDateFromEarliest() {

        npe03__Recurring_Donation__c rd =
            TEST_RecurringDonationBuilder.constructEnhancedBuilder()
                .withMockId()
                .withContact(UTIL_UnitTestData_TEST.mockId(Contact.SObjectType))
                .withAmount(400)
                .withPaymentMethod('Check')
                .withInstallmentPeriod(RD2_Constants.INSTALLMENT_PERIOD_FIRST_AND_FIFTEENTH)
                .withInstallmentFrequency(1)
                .withDateEstablished(Date.newInstance(2019, 9, 15))
                .withStartDate(Date.newInstance(2019, 11, 14))
                .build();

        RD2_ScheduleService service = getScheduleServiceWithCurrentDateOverride(Date.newInstance(2019, 11, 14));

        System.assertEquals(Date.newInstance(2019, 11, 15),
            service.getNextDonationDate(rd),
            'Next Donation Date should equal 11/15/2019');

    }

    /***
    * @description Verifies next donation date for monthly donation for yearly donation.
    */
    @isTest
    private static void shouldCreateNextDonationDateFromYearlyStartDate() {

        npe03__Recurring_Donation__c rd =
            TEST_RecurringDonationBuilder.constructEnhancedBuilder()
                .withMockId()
                .withContact(UTIL_UnitTestData_TEST.mockId(Contact.SObjectType))
                .withAmount(400)
                .withPaymentMethod('Check')
                .withInstallmentPeriodYearly()
                .withInstallmentFrequency(1)
                .withDateEstablished(Date.newInstance(2019, 9, 15))
                .withStartDate(Date.newInstance(2020, 11, 1))
                .build();

        RD2_ScheduleService service = getScheduleServiceWithCurrentDateOverride(Date.newInstance(2019, 11, 1));

        System.assertEquals(Date.newInstance(2020, 11, 1),
            service.getNextDonationDate(rd),
            'Next Donation Date should equal 11/1/2020');

    }

    /***
    * @description Verifies next donation date for weekly donation.
    */
    @isTest
    private static void shouldCreateNextDonationDateFromWeeklyStartDate() {

        npe03__Recurring_Donation__c rd =
            TEST_RecurringDonationBuilder.constructEnhancedBuilder()
                .withMockId()
                .withContact(UTIL_UnitTestData_TEST.mockId(Contact.SObjectType))
                .withAmount(400)
                .withPaymentMethod('Check')
                .withInstallmentPeriodWeekly()
                .withInstallmentFrequency(1)
                .withDateEstablished(Date.newInstance(2019, 9, 15))
                .withStartDate(Date.newInstance(2018, 3, 17))
                .build();

        RD2_ScheduleService service = getScheduleServiceWithCurrentDateOverride(Date.newInstance(2018, 3, 17));

        System.assertEquals(Date.newInstance(2018, 3, 17),
            service.getNextDonationDate(rd),
            'Next Donation Date should equal 3/17/2018');

    }

    /***
    * @description Verifies next donation date for daily donation with frequency > 1.
    */
    @isTest
    private static void shouldCreateNextDonationDateWithFrequency15Days() {

        npe03__Recurring_Donation__c rd =
                TEST_RecurringDonationBuilder.constructEnhancedBuilder()
                        .withMockId()
                        .withContact(UTIL_UnitTestData_TEST.mockId(Contact.SObjectType))
                        .withAmount(400)
                        .withPaymentMethod('Check')
                        .withInstallmentPeriod(RD2_Constants.INSTALLMENT_PERIOD_DAILY)
                        .withInstallmentFrequency(15)
                        .withDateEstablished(Date.newInstance(2019, 9, 15))
                        .withStartDate(Date.newInstance(2018, 7, 1))
                        .build();

        RD2_ScheduleService service = getScheduleServiceWithCurrentDateOverride(Date.newInstance(2018, 7, 17));

        System.assertEquals(Date.newInstance(2018, 7, 31),
                service.getNextDonationDate(rd),
                'Next Donation Date should equal 7/31/2018');

    }

    /***
    * @description Verifies next donation date for weekly donation with frequency > 1.
    */
    @isTest
    private static void shouldCreateNextDonationDateWithFrequency3Weeks() {

        npe03__Recurring_Donation__c rd =
            TEST_RecurringDonationBuilder.constructEnhancedBuilder()
                .withMockId()
                .withContact(UTIL_UnitTestData_TEST.mockId(Contact.SObjectType))
                .withAmount(400)
                .withPaymentMethod('Check')
                .withInstallmentPeriodWeekly()
                .withInstallmentFrequency(3)
                .withDateEstablished(Date.newInstance(2019, 9, 15))
                .withStartDate(Date.newInstance(2018, 3, 17))
                .build();

        RD2_ScheduleService service = getScheduleServiceWithCurrentDateOverride(Date.newInstance(2018, 4, 8));

        System.assertEquals(Date.newInstance(2018, 4, 28),
            service.getNextDonationDate(rd),
            'Next Donation Date should equal 4/28/2018');

    }

    /***
    * @description Verifies next donation date for monthly donation with frequency > 1.
    */
    @isTest
    private static void shouldCreateNextDonationDateWithFrequency11Months() {

        npe03__Recurring_Donation__c rd =
            TEST_RecurringDonationBuilder.constructEnhancedBuilder()
                .withMockId()
                .withContact(UTIL_UnitTestData_TEST.mockId(Contact.SObjectType))
                .withAmount(400)
                .withPaymentMethod('Check')
                .withInstallmentPeriodMonthly()
                .withInstallmentFrequency(11)
                .withDateEstablished(Date.newInstance(2019, 9, 15))
                .withStartDate(Date.newInstance(2018, 3, 17))
                .build();

        RD2_ScheduleService service = getScheduleServiceWithCurrentDateOverride(Date.newInstance(2023, 1, 18));

        System.assertEquals(Date.newInstance(2023, 9, 17),
            service.getNextDonationDate(rd),
            'Next Donation Date should equal 1/17/2020');

    }

    /***
    * @description Verifies next donation date for yearly donation with frequency > 1.
    */
    @isTest
    private static void shouldCreateNextDonationDateWithFrequency5Years() {

        npe03__Recurring_Donation__c rd =
            TEST_RecurringDonationBuilder.constructEnhancedBuilder()
                .withMockId()
                .withContact(UTIL_UnitTestData_TEST.mockId(Contact.SObjectType))
                .withAmount(400)
                .withPaymentMethod('Check')
                .withInstallmentPeriodYearly()
                .withInstallmentFrequency(5)
                .withDateEstablished(Date.newInstance(2019, 9, 15))
                .withStartDate(Date.newInstance(2018, 3, 17))
                .build();

        RD2_ScheduleService service = getScheduleServiceWithCurrentDateOverride(Date.newInstance(2023, 3, 18));

        System.assertEquals(Date.newInstance(2028, 3, 17),
            service.getNextDonationDate(rd),
            'Next Donation Date should equal 3/17/2028');

    }

    /***
    * @description Verifies next donation date for 1st and 15th donation with frequency > 1.
    */
    @isTest
    private static void shouldCreateNextDonationDateWithFrequency5FirstAndFifteenth() {

        npe03__Recurring_Donation__c rd =
            TEST_RecurringDonationBuilder.constructEnhancedBuilder()
                .withMockId()
                .withContact(UTIL_UnitTestData_TEST.mockId(Contact.SObjectType))
                .withAmount(400)
                .withPaymentMethod('Check')
                .withInstallmentPeriod(RD2_Constants.INSTALLMENT_PERIOD_FIRST_AND_FIFTEENTH)
                .withInstallmentFrequency(5)
                .withDateEstablished(Date.newInstance(2019, 9, 15))
                .withStartDate(Date.newInstance(2018, 3, 17))
                .build();

        RD2_ScheduleService service = getScheduleServiceWithCurrentDateOverride(Date.newInstance(2018, 9, 16));

        System.assertEquals(Date.newInstance(2019, 2, 1),
            service.getNextDonationDate(rd),
<<<<<<< HEAD
            'Next Donation Date should equal 2/1/2019');

    }

    /***
    * @description Verifies update is needed when status on recurring donation is changed.
    */
    @isTest
    private static void shouldDetermineUpdateNeededWhenStatusChanged() {

        npe03__Recurring_Donation__c rd =
            TEST_RecurringDonationBuilder.constructEnhancedBuilder()
                .withMockId()
                .withContact(UTIL_UnitTestData_TEST.mockId(Contact.SObjectType))
                .withAmount(400)
                .withPaymentMethod('Check')
                .withInstallmentPeriodWeekly()
                .withInstallmentFrequency(1)
                .withDateEstablished(Date.newInstance(2019, 9, 15))
                .withStartDate(Date.newInstance(2018, 3, 17))
                .withStatusClosed()
                .build();

        npe03__Recurring_Donation__c changedRd = rd.clone();
        changedRd.Status__c = RD2_Constants.STATUS_ACTIVE;

        RD2_ScheduleService schedule = new RD2_ScheduleService();
        Boolean updateNeeded = schedule.isScheduleUpdateNeeded(changedRd, rd);

        System.assertEquals(true, updateNeeded, 'isScheduleUpdateNeeded should return true.');

    }

    /***
    * @description Verifies update is needed when start date on recurring donation is changed.
    */
    @isTest
    private static void shouldDetermineUpdateNeededWhenStartDateChanged() {

        npe03__Recurring_Donation__c rd =
            TEST_RecurringDonationBuilder.constructEnhancedBuilder()
                .withMockId()
                .withContact(UTIL_UnitTestData_TEST.mockId(Contact.SObjectType))
                .withAmount(400)
                .withPaymentMethod('Check')
                .withInstallmentPeriodWeekly()
                .withInstallmentFrequency(1)
                .withDateEstablished(Date.newInstance(2019, 9, 15))
                .withStartDate(Date.newInstance(2018, 3, 17))
                .build();

        npe03__Recurring_Donation__c changeRd = rd.clone();
        changeRd.StartDate__c = Date.today();

        RD2_ScheduleService schedule = new RD2_ScheduleService();
        Boolean updateNeeded = schedule.isScheduleUpdateNeeded(changeRd, rd);

        System.assertEquals(true, updateNeeded, 'isScheduleUpdateNeeded should return true.');

    }

    /***
    * @description Verifies update is needed when amount on recurring donation is changed.
    */
    @isTest
    private static void shouldDetermineUpdateNeededWhenAmountChanged() {

        npe03__Recurring_Donation__c rd =
            TEST_RecurringDonationBuilder.constructEnhancedBuilder()
                .withMockId()
                .withContact(UTIL_UnitTestData_TEST.mockId(Contact.SObjectType))
                .withAmount(400)
                .withPaymentMethod('Check')
                .withInstallmentPeriodWeekly()
                .withInstallmentFrequency(1)
                .withDateEstablished(Date.newInstance(2019, 9, 15))
                .withStartDate(Date.newInstance(2018, 3, 17))
                .build();

        npe03__Recurring_Donation__c changeRd = rd.clone();
        changeRd.npe03__Amount__c = 200;

        RD2_ScheduleService schedule = new RD2_ScheduleService();
        Boolean updateNeeded = schedule.isScheduleUpdateNeeded(changeRd, rd);

        System.assertEquals(true, updateNeeded, 'isScheduleUpdateNeeded should return true.');

    }

    /***
    * @description Verifies update is needed when installment period on recurring donation is changed.
    */
    @isTest
    private static void shouldDetermineUpdateNeededWhenPeriodChanged() {

        npe03__Recurring_Donation__c rd =
            TEST_RecurringDonationBuilder.constructEnhancedBuilder()
                .withMockId()
                .withContact(UTIL_UnitTestData_TEST.mockId(Contact.SObjectType))
                .withAmount(400)
                .withPaymentMethod('Check')
                .withInstallmentPeriodWeekly()
                .withInstallmentFrequency(1)
                .withInstallmentPeriod(RD2_Constants.INSTALLMENT_PERIOD_FIRST_AND_FIFTEENTH)
                .withInstallmentFrequency(5)
                .withDateEstablished(Date.newInstance(2019, 9, 15))
                .withStartDate(Date.newInstance(2018, 3, 17))
                .build();

        npe03__Recurring_Donation__c changeRd = rd.clone();
        changeRd.npe03__Installment_Period__c = RD2_Constants.INSTALLMENT_PERIOD_DAILY;

        RD2_ScheduleService schedule = new RD2_ScheduleService();
        Boolean updateNeeded = schedule.isScheduleUpdateNeeded(changeRd, rd);

        System.assertEquals(true, updateNeeded, 'isScheduleUpdateNeeded should return true.');

    }

    /***
    * @description Verifies update is needed when day of month on recurring donation is changed.
    */
    @isTest
    private static void shouldDetermineUpdateNeededWhenDayOfMonthChanged() {

        npe03__Recurring_Donation__c rd =
            TEST_RecurringDonationBuilder.constructEnhancedBuilder()
                .withMockId()
                .withContact(UTIL_UnitTestData_TEST.mockId(Contact.SObjectType))
                .withAmount(400)
                .withPaymentMethod('Check')
                .withInstallmentPeriodWeekly()
                .withInstallmentFrequency(1)
                .withDateEstablished(Date.newInstance(2019, 9, 15))
                .withStartDate(Date.newInstance(2018, 3, 17))
                .build();

        npe03__Recurring_Donation__c changeRd = rd.clone();
        changeRd.Day_of_Month__c = '23';

        RD2_ScheduleService schedule = new RD2_ScheduleService();
        Boolean updateNeeded = schedule.isScheduleUpdateNeeded(changeRd, rd);

        System.assertEquals(true, updateNeeded, 'isScheduleUpdateNeeded should return true.');

    }

    /***
    * @description Verifies update is needed when installment frequency on recurring donation is changed.
    */
    @isTest
    private static void shouldDetermineUpdateNeededWhenFrequencyChanged() {

        npe03__Recurring_Donation__c rd =
            TEST_RecurringDonationBuilder.constructEnhancedBuilder()
                .withMockId()
                .withContact(UTIL_UnitTestData_TEST.mockId(Contact.SObjectType))
                .withAmount(400)
                .withPaymentMethod('Check')
                .withInstallmentPeriodWeekly()
                .withInstallmentFrequency(1)
                .withDateEstablished(Date.newInstance(2019, 9, 15))
                .withStartDate(Date.newInstance(2018, 3, 17))
                .build();

        npe03__Recurring_Donation__c changeRd = rd.clone();
        changeRd.InstallmentFrequency__c = 5;

        RD2_ScheduleService schedule = new RD2_ScheduleService();
        Boolean updateNeeded = schedule.isScheduleUpdateNeeded(changeRd, rd);

        System.assertEquals(true, updateNeeded, 'isScheduleUpdateNeeded should return true.');

    }

    /***
    * @description Verifies update is needed when payment method on recurring donation is changed.
    */
    @isTest
    private static void shouldDetermineUpdateNeededWhenPaymentMethodChanged() {

        npe03__Recurring_Donation__c rd =
            TEST_RecurringDonationBuilder.constructEnhancedBuilder()
                .withMockId()
                .withContact(UTIL_UnitTestData_TEST.mockId(Contact.SObjectType))
                .withAmount(400)
                .withPaymentMethod('Check')
                .withInstallmentPeriodWeekly()
                .withInstallmentFrequency(1)
                .withDateEstablished(Date.newInstance(2019, 9, 15))
                .withStartDate(Date.newInstance(2018, 3, 17))
                .build();

        npe03__Recurring_Donation__c changeRd = rd.clone();
        changeRd.PaymentMethod__c = 'Credit Card';

        RD2_ScheduleService schedule = new RD2_ScheduleService();
        Boolean updateNeeded = schedule.isScheduleUpdateNeeded(changeRd, rd);

        System.assertEquals(true, updateNeeded, 'isScheduleUpdateNeeded should return true.');

    }

    /***
    * @description Verifies update is needed when campaign on recurring donation is changed.
    */
    @isTest
    private static void shouldDetermineUpdateNeededWhenCampaignChanged() {

        npe03__Recurring_Donation__c rd =
            TEST_RecurringDonationBuilder.constructEnhancedBuilder()
                .withMockId()
                .withContact(UTIL_UnitTestData_TEST.mockId(Contact.SObjectType))
                .withAmount(400)
                .withPaymentMethod('Check')
                .withInstallmentPeriodWeekly()
                .withInstallmentFrequency(1)
                .withDateEstablished(Date.newInstance(2019, 9, 15))
                .withStartDate(Date.newInstance(2018, 3, 17))
                .build();

        npe03__Recurring_Donation__c changeRd = rd.clone();
        changeRd.npe03__Recurring_Donation_Campaign__c = UTIL_UnitTestData_TEST.mockId(Campaign.getSObjectType());

        RD2_ScheduleService schedule = new RD2_ScheduleService();
        Boolean updateNeeded = schedule.isScheduleUpdateNeeded(changeRd, rd);

        System.assertEquals(true, updateNeeded, 'isScheduleUpdateNeeded should return true.');

    }

    /***
    * @description Verifies update is NOT needed when contact on recurring donation is changed.
    */
    @isTest
    private static void shouldDetermineNoUpdateNeededWhenContactChanged() {

        npe03__Recurring_Donation__c rd =
            TEST_RecurringDonationBuilder.constructEnhancedBuilder()
                .withMockId()
                .withContact(UTIL_UnitTestData_TEST.mockId(Contact.SObjectType))
                .withAmount(400)
                .withPaymentMethod('Check')
                .withInstallmentPeriodWeekly()
                .withInstallmentFrequency(1)
                .withDateEstablished(Date.newInstance(2019, 9, 15))
                .withStartDate(Date.newInstance(2018, 3, 17))
                .build();

        npe03__Recurring_Donation__c changeRd = rd.clone();
        changeRd.npe03__Contact__c = UTIL_UnitTestData_TEST.mockId(Contact.getSObjectType());

        RD2_ScheduleService schedule = new RD2_ScheduleService();
        Boolean updateNeeded = schedule.isScheduleUpdateNeeded(changeRd, rd);

        System.assertEquals(false, updateNeeded, 'isScheduleUpdateNeeded should return false.');

    }

    /***
    * @description Verifies update is NOT needed when status on updated recurring donation is closed.
    */
    @isTest
    private static void shouldDetermineNoUpdateNeededWhenStatusLapsed() {

        npe03__Recurring_Donation__c rd =
            TEST_RecurringDonationBuilder.constructEnhancedBuilder()
                .withMockId()
                .withContact(UTIL_UnitTestData_TEST.mockId(Contact.SObjectType))
                .withAmount(400)
                .withPaymentMethod('Check')
                .withInstallmentPeriodWeekly()
                .withInstallmentFrequency(1)
                .withDateEstablished(Date.newInstance(2019, 9, 15))
                .withStartDate(Date.newInstance(2018, 3, 17))
                .build();

        npe03__Recurring_Donation__c changeRd = rd.clone();
        changeRd.Status__c = RD2_Constants.STATUS_LAPSED;

        RD2_ScheduleService schedule = new RD2_ScheduleService();
        Boolean updateNeeded = schedule.isScheduleUpdateNeeded(changeRd, rd);

        System.assertEquals(false, updateNeeded, 'isScheduleUpdateNeeded should return false.');

    }

    /***
    * @description Verifies updated schedule is created when day of month is changed.
    */
    @isTest
    private static void shouldCreateNewMonthlySchedule() {

        npe03__Recurring_Donation__c rd =
            TEST_RecurringDonationBuilder.constructEnhancedBuilder()
                .withMockId()
                .withContact(UTIL_UnitTestData_TEST.mockId(Contact.SObjectType))
                .withAmount(400)
                .withPaymentMethod('Check')
                .withInstallmentPeriodMonthly()
                .withDayOfMonth('20')
                .withInstallmentFrequency(1)
                .withDateEstablished(Date.newInstance(2019, 9, 15))
                .withStartDate(Date.newInstance(2018, 3, 17))
                .build();

        RD2_ScheduleService service = new RD2_ScheduleService();
        List<RecurringDonationSchedule__c> schedules = service.getNewSchedules(rd);
        rd.Day_of_Month__c = '21';

        TDTM_Runnable.DMLWrapper changes = service.getUpdatedSchedules(rd, schedules);
        System.assertEquals(Date.newInstance(2018,3,16), changes.objectsToUpdate[0].get('EndDate__c'), 'End Date should be set to 3/16/2018.');
        System.assertEquals('21', changes.objectsToInsert[0].get('DayOfMonth__c'), 'Day of month should be set to 21.');

    }

    /***
    * @description Verifies schedule is ended when RD is closed.
    */
    @isTest
    private static void shouldInactivateCurrentSchedule() {

        npe03__Recurring_Donation__c rd =
            TEST_RecurringDonationBuilder.constructEnhancedBuilder()
                .withMockId()
                .withContact(UTIL_UnitTestData_TEST.mockId(Contact.SObjectType))
                .withAmount(400)
                .withPaymentMethod('Check')
                .withInstallmentPeriodMonthly()
                .withDayOfMonth('20')
                .withInstallmentFrequency(1)
                .withDateEstablished(Date.newInstance(2019, 9, 15))
                .withStartDate(Date.newInstance(2018, 3, 17))
                .build();

        RD2_ScheduleService service = new RD2_ScheduleService();
        List<RecurringDonationSchedule__c> schedules = service.getNewSchedules(rd);
        rd.Status__c = RD2_Constants.STATUS_CLOSED;

        TDTM_Runnable.DMLWrapper changes = service.getUpdatedSchedules(rd, schedules);
        System.assertEquals(Date.today(), changes.objectsToUpdate[0].get('EndDate__c'), 'End Date should be set to today.');
        System.assertEquals(0, changes.objectsToInsert.size(), 'There should be no objects to insert.');

    }

    /***
    * @description Verifies new weekly schedule is created on change from 1st and 15th
    */
    @isTest
    private static void shouldChangeFromFirstAndFifteenthToWeekly() {

        npe03__Recurring_Donation__c rd =
            TEST_RecurringDonationBuilder.constructEnhancedBuilder()
                .withMockId()
                .withContact(UTIL_UnitTestData_TEST.mockId(Contact.SObjectType))
                .withAmount(400)
                .withPaymentMethod('Check')
                .withInstallmentPeriod(RD2_Constants.INSTALLMENT_PERIOD_FIRST_AND_FIFTEENTH)
                .withInstallmentFrequency(1)
                .withDateEstablished(Date.newInstance(2019, 9, 15))
                .withStartDate(Date.newInstance(2018, 3, 17))
                .build();

        RD2_ScheduleService service = new RD2_ScheduleService();
        List<RecurringDonationSchedule__c> schedules = service.getNewSchedules(rd);
        rd.npe03__Installment_Period__c = RD2_Constants.INSTALLMENT_PERIOD_WEEKLY;

        TDTM_Runnable.DMLWrapper changes = service.getUpdatedSchedules(rd, schedules);
        System.assertEquals(Date.newInstance(2018,3,16), changes.objectsToUpdate[0].get('EndDate__c'), 'End Date should be set to 3/16/2018.');
        System.assertEquals(Date.newInstance(2018,3,16), changes.objectsToUpdate[1].get('EndDate__c'), 'End Date should be set to 3/16/2018.');
        System.assertEquals(RD2_Constants.INSTALLMENT_PERIOD_WEEKLY, changes.objectsToInsert[0].get('InstallmentPeriod__c'), 'Installment period should be set to weekly.');

    }
=======
            'Next Donation Date should equal 9/1/2018');

    }

>>>>>>> 7b7ca2e1

    //// Helpers

    private static RD2_ScheduleService getScheduleServiceWithCurrentDateOverride(Date currDateOverride) {

        RD2_ScheduleService scheduleService = new RD2_ScheduleService();
        scheduleService.currentDate = currDateOverride;

        return scheduleService;
    }

}<|MERGE_RESOLUTION|>--- conflicted
+++ resolved
@@ -472,7 +472,6 @@
 
         System.assertEquals(Date.newInstance(2019, 2, 1),
             service.getNextDonationDate(rd),
-<<<<<<< HEAD
             'Next Donation Date should equal 2/1/2019');
 
     }
@@ -846,12 +845,6 @@
         System.assertEquals(RD2_Constants.INSTALLMENT_PERIOD_WEEKLY, changes.objectsToInsert[0].get('InstallmentPeriod__c'), 'Installment period should be set to weekly.');
 
     }
-=======
-            'Next Donation Date should equal 9/1/2018');
-
-    }
-
->>>>>>> 7b7ca2e1
 
     //// Helpers
 
