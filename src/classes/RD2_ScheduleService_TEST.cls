/*
    Copyright (c) 2019 Salesforce.org
    All rights reserved.

    Redistribution and use in source and binary forms, with or without
    modification, are permitted provided that the following conditions are met:

    * Redistributions of source code must retain the above copyright
      notice, this list of conditions and the following disclaimer.
    * Redistributions in binary form must reproduce the above copyright
      notice, this list of conditions and the following disclaimer in the
      documentation and/or other materials provided with the distribution.
    * Neither the name of Salesforce.org nor the names of
      its contributors may be used to endorse or promote products derived
      from this software without specific prior written permission.

    THIS SOFTWARE IS PROVIDED BY THE COPYRIGHT HOLDERS AND CONTRIBUTORS
    "AS IS" AND ANY EXPRESS OR IMPLIED WARRANTIES, INCLUDING, BUT NOT
    LIMITED TO, THE IMPLIED WARRANTIES OF MERCHANTABILITY AND FITNESS
    FOR A PARTICULAR PURPOSE ARE DISCLAIMED. IN NO EVENT SHALL THE
    COPYRIGHT HOLDER OR CONTRIBUTORS BE LIABLE FOR ANY DIRECT, INDIRECT,
    INCIDENTAL, SPECIAL, EXEMPLARY, OR CONSEQUENTIAL DAMAGES (INCLUDING,
    BUT NOT LIMITED TO, PROCUREMENT OF SUBSTITUTE GOODS OR SERVICES;
    LOSS OF USE, DATA, OR PROFITS; OR BUSINESS INTERRUPTION) HOWEVER
    CAUSED AND ON ANY THEORY OF LIABILITY, WHETHER IN CONTRACT, STRICT
    LIABILITY, OR TORT (INCLUDING NEGLIGENCE OR OTHERWISE) ARISING IN
    ANY WAY OUT OF THE USE OF THIS SOFTWARE, EVEN IF ADVISED OF THE
    POSSIBILITY OF SUCH DAMAGE.
*/
/**
* @author Salesforce.org
* @date 2019
* @group Recurring Donations
* @description Enhanced Recurring Donations Schedule Service unit tests
*
*/
@isTest(IsParallel=true)
private with sharing class RD2_ScheduleService_TEST {

    private static final TEST_SObjectGateway.RecurringDonationScheduleGateway scheduleGateway = new TEST_SObjectGateway.RecurringDonationScheduleGateway();
    private static final Date DATE_ESTABLISHED = Date.newInstance(2019, 9, 15);
    private static final String PAYMENT_CREDIT_CARD = 'Credit Card';
    private static final String PAYMENT_CHECK = 'Check';
    private static final String PAYMENT_ACH_EFT = 'ACH/EFT';


    /****
    * @description Creates data required for unit tests
    */
    @TestSetup
    private static void setUp() {
        insert UTIL_UnitTestData_TEST.getContact();
    }

    /***
    * @description Verifies details of monthly schedule creation
    */
    @isTest
    private static void shouldCreateMonthlySchedule() {
        String dayOfMonth = '20';
        npe03__Recurring_Donation__c rd = getRecurringDonationMonthlyBuilder()
            .withPaymentMethod(PAYMENT_CHECK)
            .withDayOfMonth(dayOfMonth)
            .build();

        List<RecurringDonationSchedule__c> schedules = new RD2_ScheduleService().buildNewSchedules(rd);

        System.assertEquals(1, schedules.size(), 'One schedule should exist for a new monthly RD');
        System.assertEquals(rd.npe03__Amount__c, schedules[0].InstallmentAmount__c, 'Installment Amount should match RD Amount');
        System.assertEquals(PAYMENT_CHECK, schedules[0].PaymentMethod__c, 'Payment Method should match RD Payment Method');
        System.assertEquals(rd.InstallmentFrequency__c, schedules[0].InstallmentFrequency__c, 'Installment Frequency should match RD Installment Frequency');
        System.assertEquals(RD2_Constants.INSTALLMENT_PERIOD_MONTHLY, schedules[0].InstallmentPeriod__c, 'Installment Period should match RD Installment Period');
        System.assertEquals(dayOfMonth, schedules[0].DayOfMonth__c, 'Day of Month should be 20');
        System.assertEquals(DATE_ESTABLISHED, schedules[0].StartDate__c, 'Start Date should match RD Established Date');
        System.assertEquals(null, schedules[0].EndDate__c, 'End Date should be undefined');
    }

    /***
    * @description Verifies details of 1st and 15th schedule creation
    */
    @isTest
    private static void shouldCreateFirstandFifteenthSchedule() {
        Date startDate = Date.newInstance(2019, 10, 1);

        npe03__Recurring_Donation__c rd = getRecurringDonationFirstAndFifteenthBuilder()
            .withStartDate(startDate)
            .withPaymentMethod(PAYMENT_ACH_EFT)
            .withInstallmentFrequency(2)
            .build();

        List<RecurringDonationSchedule__c> schedules = new RD2_ScheduleService().buildNewSchedules(rd);

        System.assertEquals(2, schedules.size(), 'Two schedules should exist for Installment Period 1st and 15th');        
        for (RecurringDonationSchedule__c schedule : schedules) {
            System.assertEquals(rd.npe03__Amount__c, schedule.InstallmentAmount__c, 'Installment Amount should match RD Amount');
            System.assertEquals(PAYMENT_ACH_EFT, schedule.PaymentMethod__c, 'Payment Method should match RD Payment Method');
            System.assertEquals(rd.InstallmentFrequency__c, schedule.InstallmentFrequency__c, 'Installment Frequency should match RD Installment Frequency');
            System.assertEquals(RD2_Constants.INSTALLMENT_PERIOD_FIRST_AND_FIFTEENTH, schedule.InstallmentPeriod__c, 'Installment Period should be 1st and 15th');
            System.assertEquals(startDate, schedule.StartDate__c, 'Schedule Start Date should be RD Effective Date');
            System.assertEquals(null, schedule.EndDate__c, 'Schedule End Date should be undefined');
        }

        System.assertEquals('1', schedules[0].DayOfMonth__c, 'First schedule Day of Month should be 1');
        System.assertEquals('15', schedules[1].DayOfMonth__c, 'Second schedule Day of Month should be 15');
    }

    /***
    * @description Verifies details of yearly schedule creation
    */
    @isTest
    private static void shouldCreateYearlySchedule() {
        Date startDate = Date.newInstance(2020, 3, 4);
        Integer installmentFrequency = 3;

        npe03__Recurring_Donation__c rd = getRecurringDonationYearlyBuilder()
            .withStartDate(startDate)
            .withInstallmentFrequency(installmentFrequency)
            .build();

        List<RecurringDonationSchedule__c> schedules = new RD2_ScheduleService().buildNewSchedules(rd);
        System.assertEquals(1, schedules.size(), 'One schedule should exist for a new yearly RD');
        RecurringDonationSchedule__c schedule = schedules[0];

        System.assertEquals(rd.npe03__Amount__c, schedule.InstallmentAmount__c, 'Installment Amount should match RD Amount');
        System.assertEquals(PAYMENT_CREDIT_CARD, schedule.PaymentMethod__c, 'Payment Method should match RD Payment Method');
        System.assertEquals(installmentFrequency, schedule.InstallmentFrequency__c, 'Installment Frequency should match RD Installment Frequency');
        System.assertEquals(RD2_Constants.INSTALLMENT_PERIOD_YEARLY, schedule.InstallmentPeriod__c, 'Installment Period should be Yearly');
        System.assertEquals(null, schedule.DayOfMonth__c, 'Day of Month should be undefined');
        System.assertEquals(startDate, schedule.StartDate__c, 'Start Date should be RD Effective Date');
        System.assertEquals(null, schedule.EndDate__c, 'End Date should be undefined');
    }

    /***
    * @description Verifies details of weekly schedule creation
    */
    @isTest
    private static void shouldCreateWeeklySchedule() {
        Date startDate = Date.newInstance(2019, 11, 1);
        Integer installmentFrequency = 13;

        npe03__Recurring_Donation__c rd = getRecurringDonationWeeklyBuilder()
            .withStartDate(startDate)
            .withPaymentMethod(PAYMENT_CHECK)
            .withInstallmentFrequency(installmentFrequency)
            .build();

        List<RecurringDonationSchedule__c> schedules = new RD2_ScheduleService().buildNewSchedules(rd);
        System.assertEquals(1, schedules.size(), 'One schedule should exist for a new weekly RD');
        RecurringDonationSchedule__c schedule = schedules[0];

        System.assertEquals(rd.npe03__Amount__c, schedule.InstallmentAmount__c, 'Installment Amount should match RD Amount');
        System.assertEquals(PAYMENT_CHECK, schedule.PaymentMethod__c, 'Payment Method should match RD Payment Method');
        System.assertEquals(installmentFrequency, schedule.InstallmentFrequency__c, 'Installment Frequency should match RD Installment Frequency');
        System.assertEquals(RD2_Constants.INSTALLMENT_PERIOD_WEEKLY, schedule.InstallmentPeriod__c, 'Installment Period should be Yearly');
        System.assertEquals(null, schedule.DayOfMonth__c, 'Day of Month should be undefined');
        System.assertEquals(startDate, schedule.StartDate__c, 'Start Date should be RD Effective Date');
        System.assertEquals(null, schedule.EndDate__c, 'End Date should be undefined');
    }

    /***
    * @description Verifies schedule is not created when RD is closed.
    */
    @isTest
    private static void shouldNotCreateScheduleWhenRDIsClosed() {
        npe03__Recurring_Donation__c rd = getRecurringDonationMonthlyBuilder()
            .withStatusClosed()
            .build();

        List<RecurringDonationSchedule__c> schedules = new RD2_ScheduleService().buildNewSchedules(rd);

        System.assertEquals(0, schedules.size(), 'No schedule should be returned for a Closed RD');
    }

    /***
    * @description Verifies new schedule is created when new RD is lapsed
    */
    @isTest
    private static void shouldCreateNewScheduleWhenNewRDIsLapsed() {
        Date startDate = Date.newInstance(2018, 3, 17);
        npe03__Recurring_Donation__c rd = getRecurringDonationMonthlyBuilder()
            .withStartDate(startDate)
            .withStatus(RD2_Constants.STATUS_LAPSED)
            .build();

        RD2_ScheduleService service = new RD2_ScheduleService();
        List<RecurringDonationSchedule__c> schedules = service.buildNewSchedules(rd);

        System.assertEquals(1, schedules.size(), '1 new schedule should be created.');
        System.assertEquals(startDate, schedules[0].StartDate__c, 'Start date on new schedule should match');
    }

    /***
    * @description Verifies only future schedule is created when RD is edited twice with future schedules
    */
    @isTest
    private static void shouldCreateOneCurrentAndOneFutureSchedule() {
        npe03__Recurring_Donation__c rd = getRecurringDonationMonthlyBuilder().build();

        List<RecurringDonationSchedule__c> schedules = new RD2_ScheduleService().buildNewSchedules(rd);

        schedules.add(schedules[0].clone());
        schedules[1].StartDate__c = Date.today().addMonths(1);
        schedules[1].InstallmentAmount__c = 500;
        schedules[0].EndDate__c = schedules[1].StartDate__c.addDays(-1);

        rd.StartDate__c = Date.today().addMonths(2);
        rd.npe03__Amount__c = 600;

        TDTM_Runnable.DMLWrapper dmlUpdates = new RD2_ScheduleService().getUpdatedSchedules(rd, schedules);

        System.assertEquals(2, dmlUpdates.objectsToUpdate.size(), 'Number of updated schedules should equal 2');

        System.assertEquals(
            ((RecurringDonationSchedule__c)dmlUpdates.objectsToInsert[0]).StartDate__c.addDays(-1),
            ((RecurringDonationSchedule__c)dmlUpdates.objectsToUpdate[0]).EndDate__c,
            'End date should be one day earlier than Start Date of new donation');

        System.assertEquals(
            ((RecurringDonationSchedule__c)dmlUpdates.objectsToUpdate[1]).StartDate__c.addDays(-1),
            ((RecurringDonationSchedule__c)dmlUpdates.objectsToUpdate[1]).EndDate__c,
            'End date should be one day earlier than Start Date of the same donation');

        System.assertEquals(
            ((RecurringDonationSchedule__c)dmlUpdates.objectsToInsert[0]).EndDate__c, null,
            'End date should be null on new donation');
    }

    /***
    * @description Verifies next donation date is not calculated for closed recurring donation.
    */
    @isTest
    private static void shouldNotGenerateNextDonationDateWhenRDIsClosed() {
        Date today = Date.newInstance(2019, 11, 24);
        RD2_ScheduleService service = getScheduleServiceForCurrentDate(today);

        npe03__Recurring_Donation__c rd = getRecurringDonationMonthlyBuilder()
            .withStatusClosed()
            .build();

<<<<<<< HEAD
        System.assertEquals(null, service.getNextDonationDate(rd), 'Next Donation Date should be null');
=======
        System.assertEquals(null, service.getNextDonationDate(rd, service.buildNewSchedules(rd)), 'Next Donation Date should be null');
>>>>>>> 07f6c2ff
    }

    /***
    * @description Verifies next donation date for monthly donation when donation falls in next month.
    */
    @isTest
    private static void shouldGenerateNextDonationDateInNextMonth() {
        Date startDate = Date.newInstance(2019, 11, 24);
        Date nextDonationDate = Date.newInstance(2019, 12, 23);

        npe03__Recurring_Donation__c rd = getRecurringDonationMonthlyBuilder()
            .withStartDate(startDate)
            .withDayOfMonth('23')
            .build();

        RD2_ScheduleService service = getScheduleServiceForCurrentDate(startDate);

<<<<<<< HEAD
        System.assertEquals(nextDonationDate, service.getNextDonationDate(rd), 'Next Donation Date should match');
=======
        System.assertEquals(nextDonationDate, service.getNextDonationDate(rd, service.buildNewSchedules(rd)), 'Next Donation Date should match');
>>>>>>> 07f6c2ff
    }

    /***
    * @description Verifies next donation date for monthly donation when donation falls in next month.
    */
    @isTest
    private static void shouldGenerateNextDonationDateLastDayInFebruaryLeapYear() {
        Date startDate = Date.newInstance(2019, 11, 30);
        Date today = Date.newInstance(2020, 2, 10);
        Date nextDonationDate = Date.newInstance(2020, 2, 29);

        npe03__Recurring_Donation__c rd = getRecurringDonationMonthlyBuilder()
            .withStartDate(startDate)
            .withDayOfMonth(RD2_Constants.DAY_OF_MONTH_LAST_DAY)
            .build();

        RD2_ScheduleService service = getScheduleServiceForCurrentDate(today);

<<<<<<< HEAD
        System.assertEquals(nextDonationDate, service.getNextDonationDate(rd), 'Next Donation Date should match');
=======
        System.assertEquals(nextDonationDate, service.getNextDonationDate(rd, service.buildNewSchedules(rd)), 'Next Donation Date should match');
>>>>>>> 07f6c2ff
    }

    /***
    * @description Verifies next donation date for monthly donation when donation falls in next month.
    */
    @isTest
    private static void shouldGenerateNextDonationDateLastDayInMarch() {
        Date startDate = Date.newInstance(2015, 11, 30);
        Date today = Date.newInstance(2019, 3, 1);
        Date nextDonationDate = Date.newInstance(2019, 3, 31);

        npe03__Recurring_Donation__c rd = getRecurringDonationMonthlyBuilder()
            .withStartDate(startDate)
            .withDayOfMonth(RD2_Constants.DAY_OF_MONTH_LAST_DAY)
            .build();

        RD2_ScheduleService service = getScheduleServiceForCurrentDate(today);

<<<<<<< HEAD
        System.assertEquals(nextDonationDate, service.getNextDonationDate(rd), 'Next Donation Date should match');
=======
        System.assertEquals(nextDonationDate, service.getNextDonationDate(rd, service.buildNewSchedules(rd)), 'Next Donation Date should match');
>>>>>>> 07f6c2ff
    }

    /***
    * @description Verifies next donation date for monthly donation when donation falls in current month.
    */
    @isTest
    private static void shouldGenerateNextDonationDateInCurrentMonth() {
        Date startDate = Date.newInstance(2019, 11, 1);
        Date nextDonationDate = Date.newInstance(2019, 11, 23);

        npe03__Recurring_Donation__c rd = getRecurringDonationMonthlyBuilder()
            .withStartDate(startDate)
            .withDayOfMonth('23')
            .build();

        RD2_ScheduleService service = getScheduleServiceForCurrentDate(startDate);

<<<<<<< HEAD
        System.assertEquals(nextDonationDate, service.getNextDonationDate(rd), 'Next Donation Date should match');
=======
        System.assertEquals(nextDonationDate, service.getNextDonationDate(rd, service.buildNewSchedules(rd)), 'Next Donation Date should match');
>>>>>>> 07f6c2ff
    }

    /***
    * @description Verifies next donation date for 1st and 15th donation when donation schedules.
    */
    @isTest
    private static void shouldGenerateNextDonationDateFromEarliest() {
        Date startDate = Date.newInstance(2019, 11, 14);
        Date nextDonationDate = Date.newInstance(2019, 11, 15);

        npe03__Recurring_Donation__c rd = getRecurringDonationFirstAndFifteenthBuilder()
            .withStartDate(startDate)
            .build();

        RD2_ScheduleService service = getScheduleServiceForCurrentDate(startDate);

<<<<<<< HEAD
        System.assertEquals(nextDonationDate, service.getNextDonationDate(rd), 'Next Donation Date should match');
=======
        System.assertEquals(nextDonationDate, service.getNextDonationDate(rd, service.buildNewSchedules(rd)), 'Next Donation Date should match');
>>>>>>> 07f6c2ff
    }

    /***
    * @description Verifies next donation date for monthly donation for yearly donation.
    */
    @isTest
    private static void shouldGenerateNextDonationDateFromYearlyStartDate() {
        Date startDate = Date.newInstance(2020, 11, 1);
        npe03__Recurring_Donation__c rd = getRecurringDonationYearlyBuilder()
            .withStartDate(startDate)
            .build();

        RD2_ScheduleService service = getScheduleServiceForCurrentDate(startDate);

<<<<<<< HEAD
        System.assertEquals(startDate, service.getNextDonationDate(rd), 'Next Donation Date should match');
=======
        System.assertEquals(startDate, service.getNextDonationDate(rd, service.buildNewSchedules(rd)), 'Next Donation Date should match');
>>>>>>> 07f6c2ff
    }

    /***
    * @description Verifies next donation date for weekly donation.
    */
    @isTest
    private static void shouldGenerateNextDonationDateFromWeeklyStartDate() {
        Date startDate = Date.newInstance(2018, 3, 17);
        npe03__Recurring_Donation__c rd = getRecurringDonationWeeklyBuilder()
            .withStartDate(startDate)
            .build();

        RD2_ScheduleService service = getScheduleServiceForCurrentDate(startDate);

<<<<<<< HEAD
        System.assertEquals(startDate, service.getNextDonationDate(rd), 'Next Donation Date should match');
=======
        System.assertEquals(startDate, service.getNextDonationDate(rd, service.buildNewSchedules(rd)), 'Next Donation Date should match');
>>>>>>> 07f6c2ff
    }

    /***
    * @description Verifies next donation date for daily donation with frequency > 1.
    */
    @isTest
    private static void shouldGenerateNextDonationDateWhenFrequencyFifteenDays() {
        Date startDate = Date.newInstance(2018, 7, 1);
        Date today = Date.newInstance(2018, 7, 17);
        Date nextDonationDate = Date.newInstance(2018, 7, 31);

        npe03__Recurring_Donation__c rd = getRecurringDonationDailyBuilder()
            .withStartDate(startDate)
            .withInstallmentFrequency(15)
            .build();

        RD2_ScheduleService service = getScheduleServiceForCurrentDate(today);

<<<<<<< HEAD
        System.assertEquals(nextDonationDate, service.getNextDonationDate(rd), 'Next Donation Date should match');
=======
        System.assertEquals(nextDonationDate, service.getNextDonationDate(rd, service.buildNewSchedules(rd)), 'Next Donation Date should match');
>>>>>>> 07f6c2ff
    }

    /***
    * @description Verifies next donation date for weekly donation with frequency > 1.
    */
    @isTest
    private static void shouldGenerateNextDonationDateWhenFrequencyThreeWeeks() {
        Date startDate = Date.newInstance(2018, 3, 17);
        Date today = Date.newInstance(2018, 4, 8);
        Date nextDonationDate = Date.newInstance(2018, 4, 28);

        npe03__Recurring_Donation__c rd = getRecurringDonationWeeklyBuilder()
            .withStartDate(startDate)
            .withInstallmentFrequency(3)
            .build();

        RD2_ScheduleService service = getScheduleServiceForCurrentDate(today);

<<<<<<< HEAD
        System.assertEquals(nextDonationDate, service.getNextDonationDate(rd), 'Next Donation Date should match');
=======
        System.assertEquals(nextDonationDate, service.getNextDonationDate(rd, service.buildNewSchedules(rd)), 'Next Donation Date should match');
>>>>>>> 07f6c2ff
    }

    /***
    * @description Verifies next donation date for monthly donation with frequency > 1.
    */
    @isTest
    private static void shouldGenerateNextDonationDateWhenFrequencyElevenMonths() {
        Date startDate = Date.newInstance(2018, 3, 17);
        Date today = Date.newInstance(2023, 1, 18);
        Date nextDonationDate = Date.newInstance(2023, 9, 17);

        npe03__Recurring_Donation__c rd = getRecurringDonationMonthlyBuilder()
            .withStartDate(startDate)
            .withInstallmentFrequency(11)
            .withDayOfMonth('17')
            .build();

        RD2_ScheduleService service = getScheduleServiceForCurrentDate(today);

<<<<<<< HEAD
        System.assertEquals(nextDonationDate, service.getNextDonationDate(rd), 'Next Donation Date should match');
=======
        System.assertEquals(nextDonationDate, service.getNextDonationDate(rd, service.buildNewSchedules(rd)), 'Next Donation Date should match');
>>>>>>> 07f6c2ff
    }

    /***
    * @description Verifies next donation date for yearly donation with frequency > 1.
    */
    @isTest
    private static void shouldGenerateNextDonationDateWhenFrequencyFiveYears() {
        Date startDate = Date.newInstance(2018, 3, 17);
        Date today = Date.newInstance(2023, 3, 18);
        Date nextDonationDate = Date.newInstance(2028, 3, 17);

        npe03__Recurring_Donation__c rd = getRecurringDonationYearlyBuilder()
            .withStartDate(startDate)
            .withInstallmentFrequency(5)
            .build();

        RD2_ScheduleService service = getScheduleServiceForCurrentDate(today);

<<<<<<< HEAD
        System.assertEquals(nextDonationDate, service.getNextDonationDate(rd), 'Next Donation Date should match');
=======
        System.assertEquals(nextDonationDate, service.getNextDonationDate(rd, service.buildNewSchedules(rd)), 'Next Donation Date should match');
>>>>>>> 07f6c2ff
    }

    /***
    * @description Verifies next donation date for 1st and 15th donation with frequency > 1.
    */
    @isTest
    private static void shouldGenerateNextDonationDateWhenFrequencyFiveFirstAndFifteenth() {
        Date startDate = Date.newInstance(2018, 3, 17);
        Date today = Date.newInstance(2018, 9, 16);
        Date nextDonationDate = Date.newInstance(2019, 2, 1);

        npe03__Recurring_Donation__c rd = getRecurringDonationFirstAndFifteenthBuilder()
            .withStartDate(startDate)
            .withInstallmentFrequency(5)
            .build();

        RD2_ScheduleService service = getScheduleServiceForCurrentDate(today);

<<<<<<< HEAD
        System.assertEquals(nextDonationDate, service.getNextDonationDate(rd), 'Next Donation Date should match');
=======
        System.assertEquals(nextDonationDate, service.getNextDonationDate(rd, service.buildNewSchedules(rd)), 'Next Donation Date should match');
>>>>>>> 07f6c2ff
    }

    /***
    * @description Verifies next donation date is generated when new RD is lapsed
    */
    @isTest
    private static void shouldGenerateNextDonationDateWhenNewRDIsLapsed() {
        Date startDate = Date.newInstance(2018, 3, 17);
        npe03__Recurring_Donation__c rd = getRecurringDonationDailyBuilder()
            .withStartDate(startDate)
            .withStatus(RD2_Constants.STATUS_LAPSED)
            .build();

        RD2_ScheduleService service = new RD2_ScheduleService();
<<<<<<< HEAD
        System.assertEquals(Date.today(), service.getNextDonationDate(rd), 'Next donation date should equal today.');
=======
        System.assertEquals(Date.today(), service.getNextDonationDate(rd, service.buildNewSchedules(rd)), 'Next donation date should equal today.');
>>>>>>> 07f6c2ff
    }

    /***
    * @description Verifies update is needed when RD Status is changed to Active Status
    */
    @isTest
    private static void shouldUpdateScheduleWhenClosedStatusIsChangedToActive() {
        npe03__Recurring_Donation__c rd = getRecurringDonationWeeklyBuilder()
            .withStatusClosed()
            .build();

        npe03__Recurring_Donation__c changedRd = rd.clone();
        changedRd.Status__c = RD2_Constants.STATUS_ACTIVE;

        RD2_ScheduleService schedule = new RD2_ScheduleService();
        Boolean updateNeeded = schedule.isScheduleUpdateNeeded(changedRd, rd);

        System.assertEquals(true, updateNeeded, 'Schedule update is required when Status is changed to Active');
    }

    /***
    * @description Verifies update is not needed when RD Status is changed from Active to Lapsed
    */
    @isTest
    private static void shouldNotUpdateScheduleWhenActiveStatusIsChangedToLapsed() {
        npe03__Recurring_Donation__c rd = getRecurringDonationWeeklyBuilder()
            .withStatusActive()
            .build();

        npe03__Recurring_Donation__c changedRd = rd.clone();
        changedRd.Status__c = RD2_Constants.STATUS_LAPSED;

        RD2_ScheduleService schedule = new RD2_ScheduleService();
        Boolean updateNeeded = schedule.isScheduleUpdateNeeded(changedRd, rd);

        System.assertEquals(false, updateNeeded, 'Schedule update is not required when Status is changed to Lapsed');
    }

    /***
    * @description Verifies update is needed when start date on recurring donation is changed.
    */
    @isTest
    private static void shouldUpdateScheduleWhenStartDateChanged() {
        Date startDate = Date.newInstance(2018, 3, 17);
        npe03__Recurring_Donation__c rd = getRecurringDonationWeeklyBuilder()
            .withStartDate(startDate)
            .build();

        npe03__Recurring_Donation__c changeRd = rd.clone();
        changeRd.StartDate__c = Date.today();

        RD2_ScheduleService schedule = new RD2_ScheduleService();
        Boolean updateNeeded = schedule.isScheduleUpdateNeeded(changeRd, rd);

        System.assertEquals(true, updateNeeded, 'Schedule update is required when Start Date is changed');
    }

    /***
    * @description Verifies update is needed when amount on recurring donation is changed.
    */
    @isTest
    private static void shouldUpdateScheduleWhenAmountChanged() {
        npe03__Recurring_Donation__c rd = getRecurringDonationWeeklyBuilder().build();

        npe03__Recurring_Donation__c changeRd = rd.clone();
        changeRd.npe03__Amount__c = 200;

        RD2_ScheduleService schedule = new RD2_ScheduleService();
        Boolean updateNeeded = schedule.isScheduleUpdateNeeded(changeRd, rd);

        System.assertEquals(true, updateNeeded, 'Schedule update is required when Amount is changed');
    }

    /***
    * @description Verifies update is needed when installment period on recurring donation is changed.
    */
    @isTest
    private static void shouldUpdateScheduleWhenInstallmentPeriodChanged() {
        npe03__Recurring_Donation__c rd = getRecurringDonationFirstAndFifteenthBuilder().build();

        npe03__Recurring_Donation__c changeRd = rd.clone();
        changeRd.npe03__Installment_Period__c = RD2_Constants.INSTALLMENT_PERIOD_DAILY;

        RD2_ScheduleService schedule = new RD2_ScheduleService();
        Boolean updateNeeded = schedule.isScheduleUpdateNeeded(changeRd, rd);

        System.assertEquals(true, updateNeeded, 'Schedule update is required when Installment Period is changed');
    }

    /***
    * @description Verifies update is needed when day of month on recurring donation is changed.
    */
    @isTest
    private static void shouldUpdateScheduleWhenDayOfMonthChanged() {
        npe03__Recurring_Donation__c rd = getRecurringDonationMonthlyBuilder().build();

        npe03__Recurring_Donation__c changeRd = rd.clone();
        changeRd.Day_of_Month__c = '23';

        RD2_ScheduleService schedule = new RD2_ScheduleService();
        Boolean updateNeeded = schedule.isScheduleUpdateNeeded(changeRd, rd);

        System.assertEquals(true, updateNeeded, 'Schedule update is required when Day of Month is changed');
    }

    /***
    * @description Verifies update is needed when installment frequency on recurring donation is changed.
    */
    @isTest
    private static void shouldUpdateScheduleWhenInstallmentFrequencyChanged() {
        npe03__Recurring_Donation__c rd = getRecurringDonationWeeklyBuilder().build();

        npe03__Recurring_Donation__c changeRd = rd.clone();
        changeRd.InstallmentFrequency__c = 5;

        RD2_ScheduleService schedule = new RD2_ScheduleService();
        Boolean updateNeeded = schedule.isScheduleUpdateNeeded(changeRd, rd);

        System.assertEquals(true, updateNeeded, 'Schedule update is required when Installment Frequency is changed');
    }

    /***
    * @description Verifies update is needed when payment method on recurring donation is changed.
    */
    @isTest
    private static void shouldUpdateScheduleWhenPaymentMethodChanged() {
        npe03__Recurring_Donation__c rd = getRecurringDonationMonthlyBuilder().build();

        npe03__Recurring_Donation__c changeRd = rd.clone();
        changeRd.PaymentMethod__c = PAYMENT_ACH_EFT;

        RD2_ScheduleService schedule = new RD2_ScheduleService();
        Boolean updateNeeded = schedule.isScheduleUpdateNeeded(changeRd, rd);

        System.assertEquals(true, updateNeeded, 'Schedule update is required when Payment Method is changed');
    }

    /***
    * @description Verifies update is needed when campaign on recurring donation is changed.
    */
    @isTest
    private static void shouldUpdateScheduleWhenCampaignChanged() {
        npe03__Recurring_Donation__c rd = getRecurringDonationMonthlyBuilder().build();

        npe03__Recurring_Donation__c changeRd = rd.clone();
        changeRd.npe03__Recurring_Donation_Campaign__c = UTIL_UnitTestData_TEST.mockId(Campaign.getSObjectType());

        RD2_ScheduleService schedule = new RD2_ScheduleService();
        Boolean updateNeeded = schedule.isScheduleUpdateNeeded(changeRd, rd);

        System.assertEquals(true, updateNeeded, 'Schedule update is required when Campaign is changed');
    }

    /***
    * @description Verifies update is NOT needed when contact on recurring donation is changed.
    */
    @isTest
    private static void shouldNotUpdateScheduleWhenContactChanged() {
        npe03__Recurring_Donation__c rd = getRecurringDonationMonthlyBuilder().build();

        npe03__Recurring_Donation__c changeRd = rd.clone();
        changeRd.npe03__Contact__c = UTIL_UnitTestData_TEST.mockId(Contact.getSObjectType());

        RD2_ScheduleService schedule = new RD2_ScheduleService();
        Boolean updateNeeded = schedule.isScheduleUpdateNeeded(changeRd, rd);

        System.assertEquals(false, updateNeeded, 'Schedule update is not required when Contact donor is changed');
    }

    /***
    * @description Verifies updated schedule is created when day of month is changed.
    */
    @isTest
    private static void shouldCreateNewMonthlySchedule() {
        Date startDate = Date.newInstance(2018, 3, 17);
        npe03__Recurring_Donation__c rd = getRecurringDonationMonthlyBuilder()
            .withStartDate(startDate)
            .withDayOfMonth('23')
            .build();

        RD2_ScheduleService service = new RD2_ScheduleService();
        List<RecurringDonationSchedule__c> schedules = service.buildNewSchedules(rd);

        //RD update
        String dayOfMonth = '21';
        rd.Day_of_Month__c = dayOfMonth;

        TDTM_Runnable.DMLWrapper changes = service.getUpdatedSchedules(rd, schedules);
        System.assertEquals(startDate.addDays(-1), changes.objectsToUpdate[0].get('EndDate__c'), 'Existing schedule End Date should invalidate the schedule');
        System.assertEquals(dayOfMonth, changes.objectsToInsert[0].get('DayOfMonth__c'), 'New schedule Day of month should be match');
    }

    /***
    * @description Verifies schedule is ended when RD is closed.
    */
    @isTest
    private static void shouldInactivateCurrentScheduleWhenRDIsClosed() {
        npe03__Recurring_Donation__c rd = getRecurringDonationMonthlyBuilder().build();
        RD2_ScheduleService service = new RD2_ScheduleService();
        List<RecurringDonationSchedule__c> schedules = service.buildNewSchedules(rd);

        //RD update
        rd.Status__c = RD2_Constants.STATUS_CLOSED;

        TDTM_Runnable.DMLWrapper changes = service.getUpdatedSchedules(rd, schedules);
        System.assertEquals(Date.today().addDays(-1), changes.objectsToUpdate[0].get('EndDate__c'), 'Existing schedule End Date should be set to yesterday.');
        System.assertEquals(0, changes.objectsToInsert.size(), 'There should be no schedules to insert.');
    }

    /***
    * @description Verifies new weekly schedule is created on change from 1st and 15th
    */
    @isTest
    private static void shouldChangeFromFirstAndFifteenthToWeekly() {
        Date startDate = Date.newInstance(2018, 3, 17);
        Date endDate = Date.newInstance(2018, 3, 16);

        npe03__Recurring_Donation__c rd = getRecurringDonationFirstAndFifteenthBuilder()
            .withStartDate(startDate)
            .build();

        RD2_ScheduleService service = new RD2_ScheduleService();
        List<RecurringDonationSchedule__c> schedules = service.buildNewSchedules(rd);

        //RD update
        rd.npe03__Installment_Period__c = RD2_Constants.INSTALLMENT_PERIOD_WEEKLY;

        TDTM_Runnable.DMLWrapper changes = service.getUpdatedSchedules(rd, schedules);
        System.assertEquals(startDate.addDays(-1), changes.objectsToUpdate[0].get('EndDate__c'), 'First schedule End Date should be updated');
        System.assertEquals(startDate.addDays(-1), changes.objectsToUpdate[1].get('EndDate__c'), 'Second schedule End Date should be updated');
        System.assertEquals(RD2_Constants.INSTALLMENT_PERIOD_WEEKLY, changes.objectsToInsert[0].get('InstallmentPeriod__c'), 'New schedule Installment Period should match');
    }

    /***
    * @description Verifies visualization works with a large number of installments requested
    */
    @isTest
    private static void shouldReturn480InstallmentsWhen480Requested() {
        final Integer numberOfInstallments = 480;
        final Date startDate = Date.newInstance(2019, 11, 1);
        final Date nextDonationDate = Date.newInstance(2059, 10, 1);

        RD2_EnablementService_TEST.setRecurringDonations2Enabled();
        RD2_ScheduleService service = getScheduleServiceForCurrentDate(startDate);

        npe03__Recurring_Donation__c rd = getRecurringDonationMonthlyBuilder()
            .withDateEstablished(startDate)
            .withStartDate(startDate)
            .build();

        Test.startTest();
        insert rd;
        Test.stopTest();

        List<RD2_ScheduleService.Installment> installments = service.getVisualizedInstallments(
            new List<npe03__Recurring_Donation__c>{ rd }, startDate, numberOfInstallments, null
        ).values()[0];

        System.assertEquals(numberOfInstallments, installments.size(), 'Number of Installments should match');
        System.assertEquals(nextDonationDate, installments[numberOfInstallments - 1].nextDonationDate, 
            'Final installment date should match RD Next Donation Date');
    }

    /***
    * @description Verifies visualization does not fail when zero installments are requested
    */
    @isTest
    private static void shouldReturnZeroInstallmentsWhenZeroRequested() {
        final Integer numberOfInstallments = 0;
        final Date startDate = Date.newInstance(2019, 11, 1);

        RD2_EnablementService_TEST.setRecurringDonations2Enabled();
        RD2_ScheduleService service = getScheduleServiceForCurrentDate(startDate);

        npe03__Recurring_Donation__c rd = getRecurringDonationMonthlyBuilder()
            .withDateEstablished(startDate)
            .withStartDate(startDate)
            .build();

        Test.startTest();
        insert rd;
        Test.stopTest();

        List<RD2_ScheduleService.Installment> installments = service.getVisualizedInstallments(
            new List<npe03__Recurring_Donation__c>{ rd }, startDate, numberOfInstallments, null
        ).values()[0];

        System.assertEquals(0, installments.size(), 'There should be 0 installments.');
    }

    /***
    * @description Verifies visualization does not fail when zero installments are requested
    */
    @isTest
    private static void shouldReturnZeroInstallmentsWhenStatusClosed() {
        final Integer numberOfInstallments = 12;
        Date startDate = Date.newInstance(2019, 11, 1);

        RD2_EnablementService_TEST.setRecurringDonations2Enabled();
        RD2_ScheduleService service = getScheduleServiceForCurrentDate(startDate);

        npe03__Recurring_Donation__c rd = getRecurringDonationMonthlyBuilder()
            .withStartDate(startDate)
            .withStatusClosed()
            .build();

        Test.startTest();
        insert rd;
        Test.stopTest();

        List<RD2_ScheduleService.Installment> installments = service.getVisualizedInstallments(
            new List<npe03__Recurring_Donation__c>{ rd }, startDate, numberOfInstallments, null
        ).values()[0];

        System.assertEquals(0, installments.size(), 'There should be 0 installments.');
    }

    /***
    * @description Verifies visualization does not fail when Recurring Donation is not provided
    */
    @isTest
    private static void shouldReturnZeroInstallmentsWhenRDIsNull() {
        final Integer numberOfInstallments = 12;
        final Date startDate = Date.newInstance(2019, 11, 1);

        RD2_ScheduleService service = getScheduleServiceForCurrentDate(startDate);

        Map<Id, List<RD2_ScheduleService.Installment>> installmentsByRDId = service.getVisualizedInstallments(
            new List<npe03__Recurring_Donation__c>{ null }, startDate, numberOfInstallments, null
        );

        System.assertEquals(0, installmentsByRDId.size(), 'No installment should be returned when RD is not provided');
    }

    /***
    * @description Verifies visualization substitutes default when null start date is used
    */
    @isTest
    private static void shouldReturnRequestedInstallmentsWhenStartDateIsNull() {
        final Integer numberOfInstallments = 12;
        final Date startDate = Date.newInstance(2019, 11, 1);
        Date nextDonationDate = Date.newInstance(2020, 10, 1);

        RD2_EnablementService_TEST.setRecurringDonations2Enabled();
        RD2_ScheduleService service = getScheduleServiceForCurrentDate(startDate);

        npe03__Recurring_Donation__c rd = getRecurringDonationMonthlyBuilder().build();        

        Test.startTest();
        insert rd;
        Test.stopTest();

        List<RD2_ScheduleService.Installment> installments = service.getVisualizedInstallments(
            new List<npe03__Recurring_Donation__c>{ rd }, null, numberOfInstallments, null
        ).values()[0];

        System.assertEquals(numberOfInstallments, installments.size(), 'There should be 12 installments.');
        System.assertEquals(nextDonationDate, installments[numberOfInstallments - 1].nextDonationDate,
            'Final installment date should be 10/1/2020.');
    }

    /***
    * @description Verifies visualization substitutes default when null maxDates are requested
    */
    @isTest
    private static void shouldReturnTwelveInstallmentsWhenNumberRequestedIsNull() {
        final Date startDate = Date.newInstance(2019, 11, 1);
        Date nextDonationDate = Date.newInstance(2020, 10, 1);

        RD2_EnablementService_TEST.setRecurringDonations2Enabled();
        RD2_ScheduleService service = getScheduleServiceForCurrentDate(startDate);

        npe03__Recurring_Donation__c rd = getRecurringDonationMonthlyBuilder()
            .withStartDate(startDate)
            .build();

        Test.startTest();
        insert rd;
        Test.stopTest();

        List<RD2_ScheduleService.Installment> installments = service.getVisualizedInstallments(
            new List<npe03__Recurring_Donation__c>{ rd }, startDate, null, null
        ).values()[0];

        Integer expectedNumber = 12;
        System.assertEquals(expectedNumber, installments.size(), 'There should be 12 installments.');
        System.assertEquals(nextDonationDate, installments[expectedNumber - 1].nextDonationDate, 
            'Final installment date should be 10/1/2020.');
    }

    /***
    * @description Verifies visualization substitutes default when null maxDates are requested
    */
    @isTest
    private static void shouldReturnTwelveInstallmentsWhenSchedulesInjected() {
        final Date startDate = Date.newInstance(2019, 11, 1);
        Date nextDonationDate = Date.newInstance(2020, 10, 1);

        RD2_EnablementService_TEST.setRecurringDonations2Enabled();
        RD2_ScheduleService service = getScheduleServiceForCurrentDate(startDate);
        
        npe03__Recurring_Donation__c rd = getRecurringDonationMonthlyBuilder().build();

        Test.startTest();
        insert rd;
        Test.stopTest();

        List<RecurringDonationSchedule__c> schedules = [
            SELECT
                Campaign__c,
                Campaign__r.Name,
                DayOfMonth__c,
                EndDate__c,
                InstallmentAmount__c,
                InstallmentFrequency__c,
                InstallmentPeriod__c,
                PaymentMethod__c,
                RecurringDonation__c,
                StartDate__c
            FROM RecurringDonationSchedule__c
            WHERE RecurringDonation__c = :rd.Id
            AND Active__c = true];

        List<RD2_ScheduleService.Installment> installments = service.getVisualizedInstallments(
            new List<npe03__Recurring_Donation__c>{ rd }, startDate, null, new Map<Id, List<RecurringDonationSchedule__c>>{ rd.Id => schedules }
        ).values()[0];

        Integer expectedNumber = 12;
        System.assertEquals(expectedNumber, installments.size(), 'There should be 12 installments.');
        System.assertEquals(nextDonationDate, installments[ expectedNumber - 1].nextDonationDate, 
            'Final installment date should be 10/1/2020.');
    }

    /***
    * @description Verifies visualization substitutes default when null maxDates are requested
    */
    @isTest
    private static void shouldReturnTenInstallmentsWhenEndDateIsReached() {
        final Integer numberOfInstallments = 12;
        final Date startDate = Date.newInstance(2020, 1, 1);
        final Date endDate = Date.newInstance(2020, 10, 31);
        Date nextDonationDate = Date.newInstance(2020, 10, 1);

        RD2_EnablementService_TEST.setRecurringDonations2Enabled();
        RD2_ScheduleService service = new RD2_ScheduleService();

        npe03__Recurring_Donation__c rd = getRecurringDonationMonthlyBuilder()
            .withStartDate(startDate)
            .build();

        Test.startTest();
        insert rd;
        Test.stopTest();

        List<RecurringDonationSchedule__c> rdSchedules = scheduleGateway.getRecords(rd);
        rdSchedules[0].EndDate__c = endDate;
        update rdSchedules;

        List<RD2_ScheduleService.Installment> installments = service.getVisualizedInstallments(
            new List<npe03__Recurring_Donation__c>{ rd }, startDate, numberOfInstallments, null
        ).values()[0];

        Integer expectedNumber = 10;
        System.assertEquals(expectedNumber, installments.size(), 'There should be 10 installments.');
        System.assertEquals(nextDonationDate, installments[expectedNumber - 1].nextDonationDate, 
            'Final installment date should be 10/1/2020.');
    }

    /***
    * @description Verifies visualization substitutes default when null maxDates are requested
    */
    @isTest
    private static void shouldReturnTwelveInstallmentsEachForThreeRDsWhenNumberRequestedIsNull() {
        final Integer numberOfInstallments = null;
        final Date startDate = Date.newInstance(2019, 11, 1);
        Date nextDonationDate1 = Date.newInstance(2019, 12, 1);
        Date nextDonationDate2 = Date.newInstance(2020, 1, 17);
        Date nextDonationDate3 = Date.newInstance(2020, 1, 15);

        RD2_EnablementService_TEST.setRecurringDonations2Enabled();
        RD2_ScheduleService service = new RD2_ScheduleService();

        List<npe03__Recurring_Donation__c> rds = new List<npe03__Recurring_Donation__c>{
            getRecurringDonationMonthlyBuilder()
                .withStartDate(startDate)
                .withAmount(50)
                .build(),
            getRecurringDonationWeeklyBuilder()
                .withStartDate(startDate)
                .withAmount(100)
                .build(),
            getRecurringDonationFirstAndFifteenthBuilder()
                .withStartDate(startDate)
                .withAmount(25)
                .build()
        };

        Test.startTest();
        insert rds;
        Test.stopTest();

        Map<Id, List<RD2_ScheduleService.Installment>> installmentsByRDId = service.getVisualizedInstallments(
            rds, startDate, numberOfInstallments, null
        );

        System.assertEquals(nextDonationDate1, installmentsByRDId.get(rds[0].Id)[1].nextDonationDate, 'Donation date should be 12/1/2019.');
        System.assertEquals(nextDonationDate2, installmentsByRDId.get(rds[1].Id)[11].nextDonationDate, 'Donation date should be 1/17/2020.');
        System.assertEquals(nextDonationDate3, installmentsByRDId.get(rds[2].Id)[5].nextDonationDate, 'Donation date should be 1/15/2020.');
    }

    /***
    * @description Verifies visualization does not fail when negative max dates requested
    */
    @isTest
    private static void shouldReturnZeroInstallmentsWhenNegativeNumberRequested() {
        final Integer numberOfInstallments = -5;
        final Date startDate = Date.newInstance(2019, 11, 1);

        RD2_EnablementService_TEST.setRecurringDonations2Enabled();
        RD2_ScheduleService service = getScheduleServiceForCurrentDate(startDate);

        npe03__Recurring_Donation__c rd = getRecurringDonationMonthlyBuilder()
            .withStartDate(startDate)
            .build();

        Test.startTest();
        insert rd;
        Test.stopTest();

        List<RD2_ScheduleService.Installment> installments = service.getVisualizedInstallments(
            new List<npe03__Recurring_Donation__c>{ rd }, startDate, numberOfInstallments, null
        ).values()[0];

        System.assertEquals(0, installments.size(), 'There should be 0 installments.');
    }

    /***
    * @description Verifies visualization behaves as expected with 1st and 15th schedule
    */
    @isTest
    private static void shouldReturnTwelveInstallmentsWhenFirstAndFifteenthRequested() {
        final Integer numberOfInstallments = 12;
        final Date startDate = Date.newInstance(2019, 11, 1);
        Date nextDonationDate = Date.newInstance(2020, 4, 15);

        RD2_EnablementService_TEST.setRecurringDonations2Enabled();
        RD2_ScheduleService service = getScheduleServiceForCurrentDate(startDate);

        npe03__Recurring_Donation__c rd = getRecurringDonationFirstAndFifteenthBuilder()
            .withStartDate(startDate)
            .build();

        Test.startTest();
        insert rd;
        Test.stopTest();

        List<RD2_ScheduleService.Installment> installments = service.getVisualizedInstallments(
            new List<npe03__Recurring_Donation__c>{ rd }, startDate, numberOfInstallments, null
        ).values()[0];

        System.assertEquals(numberOfInstallments, installments.size(), 'Number of Installments should match');
        System.assertEquals(nextDonationDate, installments[numberOfInstallments - 1].nextDonationDate, 
            'Final installment date should be 4/15/2020.');
    }

    /****
    * @description Validates that 1 active schedule is returned for a new RD
    */
    @IsTest
    private static void shouldReturnOneActiveSchedulesForNewRD() {
        RD2_EnablementService_TEST.setRecurringDonations2Enabled();
        RD2_ScheduleService service = new RD2_ScheduleService();

        npe03__Recurring_Donation__c rd = getRecurringDonationMonthlyBuilder().build();

        Test.startTest();
        insert rd;
        Test.stopTest();

        List<RD2_ScheduleService.ActiveSchedule> schedules = service.getVisualizedSchedules(rd);
        System.assertEquals(1, schedules.size(), 'There should be 1 schedule.');
    }

    /****
    * @description Validates that 2 active schedule are returned for an RD with current and future schedules
    */
    @IsTest
    private static void shouldReturnActiveSchedulesWhenRDHasCurrentAndFutureSchedule() {
        RD2_EnablementService_TEST.setRecurringDonations2Enabled();
        RD2_ScheduleService service = new RD2_ScheduleService();

        npe03__Recurring_Donation__c rd = getRecurringDonationMonthlyBuilder().build();

        Test.startTest();
        insert rd;
        rd.StartDate__c = Date.today().addMonths(2);
        rd.npe03__Amount__c = 100;
        update rd;
        Test.stopTest();

        List<RD2_ScheduleService.ActiveSchedule> schedules = service.getVisualizedSchedules(rd);
        System.assertEquals(2, schedules.size(), 'There should be 2 schedules.');
    }

    /****
    * @description Validates that zero active schedules are returned for a closed RD
    */
    @IsTest
    private static void shouldReturnZeroActiveSchedulesForClosedRD() {
        RD2_EnablementService_TEST.setRecurringDonations2Enabled();
        RD2_ScheduleService service = new RD2_ScheduleService();

        npe03__Recurring_Donation__c rd = getRecurringDonationMonthlyBuilder()
            .withStatusClosed()
            .build();

        Test.startTest();
        insert rd;
        Test.stopTest();

        List<RD2_ScheduleService.ActiveSchedule> schedules = service.getVisualizedSchedules(rd);
        System.assertEquals(0, schedules.size(), 'There should be zero schedules.');
    }

    /****
    * @description Validates the RD past Effective Date is unchanged when Amount is changed
    * and schedule is marked for update.
    */
    @IsTest
    private static void shouldMarkRDForScheduleUpdateWhenStartDateIsInPast() {
        Date startDate = Date.newInstance(2019, 11, 1);
        RD2_EnablementService_TEST.setRecurringDonations2Enabled();

        List<npe03__Recurring_Donation__c> oldRds = new List<npe03__Recurring_Donation__c>{
                getRecurringDonationMonthlyBuilder()
                        .withStartDate(startDate)
                        .withMockId()
                        .build()
        };

        Decimal newAmount = 250;
        List<npe03__Recurring_Donation__c> updatedRds = new List<npe03__Recurring_Donation__c>{
                oldRds[0].clone(true)
        };
        updatedRds[0].npe03__Amount__c = newAmount;

        RD2_ScheduleService service = new RD2_ScheduleService();
        Map<Id, npe03__Recurring_Donation__c> rdsNeedUpdate = service.getRecurringDonationsNeedingScheduleUpdates(
                updatedRds, oldRds, TDTM_Runnable.Action.BeforeUpdate
        );

        System.assertEquals(1, rdsNeedUpdate.size(), 'Recurring Donation should be marked for update');
        System.assertEquals(newAmount, rdsNeedUpdate.get(updatedRds[0].Id).npe03__Amount__c, 'Updated amount should match');
        System.assertEquals(startDate, rdsNeedUpdate.get(updatedRds[0].Id).StartDate__c, 'RD Effective Date should be unchanged');
    }

    /****
    * @description Validates start date on RD with unmodified future start date
    */
    @IsTest
    private static void shouldApplyRDChangesIfFutureStartDateUnchanged() {
        Date startDate = Date.today().addYears(12);
        RD2_EnablementService_TEST.setRecurringDonations2Enabled();
        List<npe03__Recurring_Donation__c> oldRds = new List<npe03__Recurring_Donation__c>{
                getRecurringDonationMonthlyBuilder()
                        .withStartDate(startDate)
                        .withMockId()
                        .build()
        };

        Decimal newAmount = 250;
        List<npe03__Recurring_Donation__c> updatedRds = new List<npe03__Recurring_Donation__c>{
                oldRds[0].clone(true)
        };
        updatedRds[0].npe03__Amount__c = newAmount;

        RD2_ScheduleService service = new RD2_ScheduleService();
        Map<Id, npe03__Recurring_Donation__c> rdsNeedUpdate = service.getRecurringDonationsNeedingScheduleUpdates(
                updatedRds, oldRds, TDTM_Runnable.Action.BeforeUpdate
        );

        System.assertEquals(1, rdsNeedUpdate.size(), 'Recurring Donation should be marked for update');
        System.assertEquals(250, rdsNeedUpdate.get(updatedRds[0].Id).npe03__Amount__c, 'Updated amount should match');
        System.assertEquals(startDate, rdsNeedUpdate.get(updatedRds[0].Id).StartDate__c, 'Start date should be 12 years from today\'s date');
    }

    /***
<<<<<<< HEAD
    * @description Verifies the schedule end date is set for the Next Donation Date
    * and Visualizer processes when RD is just created
    */
    @isTest
    private static void shouldDetermineScheduleEndDateWhenFixedLengthRDIsJustCreated() {
        final Integer plannedInstallments = 3;
        final Integer paidInstallments = 0;

        final Date startDate = Date.newInstance(2020, 1, 1);
        final Date today = startDate;
        final Date scheduleEndDate = Date.newInstance(2020, 3, 1);

        RD2_EnablementService_TEST.setRecurringDonations2Enabled();
        RD2_ScheduleService service = getScheduleServiceForCurrentDate(today);

        npe03__Recurring_Donation__c rd = getRecurringDonationMonthlyBuilder()
            .withStartDate(startDate)
            .withRecurringTypeFixed()
            .withPlannedInstallments(plannedInstallments)
            .withPaidInstallments(paidInstallments)
            .build();

        List<RecurringDonationSchedule__c> rdSchedules = service.buildNewSchedules(rd);
        System.assertEquals(1, rdSchedules.size(), 'There should be one schedule');
        System.assertEquals(null, rdSchedules[0].EndDate__c, 'The End Date should not be set');

        rd = TEST_RecurringDonationBuilder.mockRecurringDonationFullQueryResult(rd, new List<Opportunity>(), rdSchedules);
        service.evaluateScheduleEndDateForFixedLength(rd, rdSchedules);

        System.assertEquals(scheduleEndDate, rdSchedules[0].EndDate__c, 'The End Date should be set');

        Date nextDonationDate = service.getNextDonationDate(rd, rdSchedules);
        System.assertEquals(startDate, nextDonationDate, 
            'The Next Donation Date should be the first installment Opp Close Date');
    }

    /***
    * @description Verifies the schedule end date is set for the Next Donation Date
    * and Visualizer processes when one outstanding Opp is pending
    */
    @isTest
    private static void shouldDetermineScheduleEndDateWhenRDIsFixedLengthAndLastOppCanBeCreated() {
        final Integer plannedInstallments = 3;
        final Integer paidInstallments = 2;

        final Date startDate = Date.newInstance(2020, 1, 1);
        final Date today = Date.newInstance(2020, 2, 1);
        final Date scheduleEndDate = Date.newInstance(2020, 3, 1);

        RD2_EnablementService_TEST.setRecurringDonations2Enabled();
        RD2_ScheduleService service = getScheduleServiceForCurrentDate(today);

        npe03__Recurring_Donation__c rd = getRecurringDonationMonthlyBuilder()
            .withStartDate(startDate)
            .withRecurringTypeFixed()
            .withPlannedInstallments(plannedInstallments)
            .withPaidInstallments(paidInstallments)
            .build();

        TEST_OpportunityBuilder oppBuilder = getOpportunityBuilder(rd)
            .withMockId()
            .withClosedWonStage();

        List<Opportunity> opps = new List<Opportunity>();
        for (Integer month = 0; month < paidInstallments; month++){
            opps.add(oppBuilder
                .withName()
                .withCloseDate(startDate.addMonths(month))
                .build());
        }
        TEST_OpportunityBuilder.setUneditableFields(opps);

        List<RecurringDonationSchedule__c> rdSchedules = service.buildNewSchedules(rd);
        System.assertEquals(1, rdSchedules.size(), 'There should be one schedule');
        System.assertEquals(null, rdSchedules[0].EndDate__c, 'The End Date should not be set');

        rd = TEST_RecurringDonationBuilder.mockRecurringDonationFullQueryResult(rd, opps, rdSchedules);
        service.evaluateScheduleEndDateForFixedLength(rd, rdSchedules);

        System.assertEquals(scheduleEndDate, rdSchedules[0].EndDate__c, 'The End Date should be set');

        Date nextDonationDate = service.getNextDonationDate(rd, rdSchedules);
        System.assertEquals(scheduleEndDate, nextDonationDate, 
            'The Next Donation Date should be the same as the schedule end date');
    }

    /***
    * @description Verifies the schedule end date is set for the Next Donation Date
    * and Visualizer processes when one outstanding future Opp is created but it is closed lost
    */
    @isTest
    private static void shouldDetermineScheduleEndDateWhenRDIsFixedLengthAndAllOppsAreClosedLost() {
        final Integer plannedInstallments = 3;
        final Integer paidInstallments = 0;

        final Date startDate = Date.newInstance(2019, 12, 1);
        final Date today = Date.newInstance(2020, 2, 2);
        final Date nextDonationDate = Date.newInstance(2020, 4, 1);
        final Date scheduleEndDate = Date.newInstance(2020, 6, 1);

        RD2_EnablementService_TEST.setRecurringDonations2Enabled();
        RD2_ScheduleService service = getScheduleServiceForCurrentDate(today);

        npe03__Recurring_Donation__c rd = getRecurringDonationMonthlyBuilder()
            .withStartDate(startDate)
            .withRecurringTypeFixed()
            .withPlannedInstallments(plannedInstallments)
            .withPaidInstallments(paidInstallments)
            .build();

        TEST_OpportunityBuilder oppBuilder = getOpportunityBuilder(rd)
            .withClosedLostStage()
            .withMockId();

        List<Opportunity> opps = new List<Opportunity>{
            oppBuilder
                .withName()
                .withCloseDate(startDate)//Dec
                .build(),
            oppBuilder
                .withName()
                .withCloseDate(Date.newInstance(2020, 1, 1))
                .build(),
            oppBuilder
                .withName()
                .withCloseDate(Date.newInstance(2020, 2, 1))
                .build(),
            oppBuilder
                .withName()
                .withCloseDate(Date.newInstance(2020, 3, 1))
                .build()
        };
        TEST_OpportunityBuilder.setUneditableFields(opps);

        List<RecurringDonationSchedule__c> rdSchedules = service.buildNewSchedules(rd);
        System.assertEquals(1, rdSchedules.size(), 'There should be one schedule');
        System.assertEquals(null, rdSchedules[0].EndDate__c, 'The End Date should not be set');

        rd = TEST_RecurringDonationBuilder.mockRecurringDonationFullQueryResult(rd, opps, rdSchedules);
        service.evaluateScheduleEndDateForFixedLength(rd, rdSchedules);

        System.assertEquals(scheduleEndDate, rdSchedules[0].EndDate__c, 'The End Date should be set');

        System.assertEquals(nextDonationDate, service.getNextDonationDate(rd, rdSchedules), 
            'The Next Donation Date should be the same as the schedule end date');
    }

    /***
    * @description Verifies the schedule end date is set for the Next Donation Date
    * and Visualizer processes when no outstanding Opp is pending
    */
    @isTest
    private static void shouldDetermineScheduleEndDateWhenRDIsFixedLengthAndNoOppCanBeCreated() {
        final Integer plannedInstallments = 3;
        final Integer paidInstallments = 3;

        final Date startDate = Date.newInstance(2020, 1, 1);
        final Date scheduleEndDate = Date.newInstance(2020, 3, 1);
        final Date today = Date.newInstance(2020, 3, 2);

        RD2_EnablementService_TEST.setRecurringDonations2Enabled();
        RD2_ScheduleService service = getScheduleServiceForCurrentDate(today);

        npe03__Recurring_Donation__c rd = getRecurringDonationMonthlyBuilder()
            .withStartDate(startDate)
            .withRecurringTypeFixed()
            .withPlannedInstallments(plannedInstallments)
            .withPaidInstallments(paidInstallments)
            .build();

        TEST_OpportunityBuilder oppBuilder = getOpportunityBuilder(rd)
            .withMockId()
            .withClosedWonStage();

        List<Opportunity> opps = new List<Opportunity>();
        for (Integer month = 0; month < paidInstallments; month++){
            opps.add(oppBuilder
                .withName()
                .withCloseDate(startDate.addMonths(month))
                .build());
        }
        TEST_OpportunityBuilder.setUneditableFields(opps);

        List<RecurringDonationSchedule__c> rdSchedules = service.buildNewSchedules(rd);
        System.assertEquals(1, rdSchedules.size(), 'There should be one schedule');

        //simulate RD being closed when all planned installments are paid
        rd.Status__c = RD2_Constants.STATUS_CLOSED;
        rdSchedules[0].EndDate__c = scheduleEndDate;

        rd = TEST_RecurringDonationBuilder.mockRecurringDonationFullQueryResult(rd, opps, rdSchedules);
        service.evaluateScheduleEndDateForFixedLength(rd, rdSchedules);

        System.assertEquals(scheduleEndDate, rdSchedules[0].EndDate__c, 'The End Date should be unchanged');

        Date nextDonationDate = service.getNextDonationDate(rd, rdSchedules);
        System.assertEquals(null, nextDonationDate, 
            'The Next Donation Date should not be set when number of planned installments is reached');
    }

=======
    * @Verifies that fixed length Schedule End Date calculation will properly evaluate matching opportunities 
    */
    @IsTest
    private static void shouldCalculateFixedLengthScheduleEndDateAccordingToExistingOpportunities() {
        RD2_EnablementService_TEST.setRecurringDonations2Enabled();
        Integer plannedInstallments = 3;
        Integer paidInstallments = 2;

        Date startDate = Date.newInstance(2020, 1, 1);
        Date today = Date.newInstance(2020, 3, 1);

        getScheduleServiceForCurrentDate(today);

        npe03__Recurring_Donation__c rd = getRecurringDonationMonthlyBuilder()
            .withRecurringTypeFixed()
            .withPlannedInstallments(plannedInstallments)
            .withPaidInstallments(paidInstallments)
            .withInstallmentFrequency(1)
            .withStartDate(startDate)
            .build();

        insert rd;

        List<Opportunity> opps = new List<Opportunity>();
        TEST_OpportunityBuilder builder = new TEST_OpportunityBuilder().withRecurringDonation(rd.Id);

        for (Integer month = 0; month < paidInstallments; month++) {
            opps.add(builder
                .withClosedWonStage()
                .withCloseDate(startDate.addMonths(month))
                .build()
            );
        }

        //match 3/1 scheudled installment
        opps.add(builder
            .withClosedLostStage()
            .withCloseDate(today.addDays(1))
            .build()    
        );

        insert opps;

        rd = new RD2_OpportunityEvaluationService()
        .getRecurringDonations(new Set<Id>{ rd.Id })[0];

        RD2_ScheduleService service = new RD2_ScheduleService();

        Test.startTest();
        service.evaluateScheduleEndDateForFixedLength(rd, rd.RecurringDonationSchedules__r);
        Test.stopTest();

        System.assertEquals(today.addMonths(1), rd.RecurringDonationSchedules__r[0].EndDate__c,
            'The schedule EndDate should be set to April 1st when March 1st installment is matched to closed lost');
    }
>>>>>>> 07f6c2ff

    //// Helpers

    /****
    * @description Returns Recurring Donation with Yearly Installment Period
    */
    private static TEST_RecurringDonationBuilder getRecurringDonationYearlyBuilder() {
        return getRecurringDonationBaseBuilder()
            .withInstallmentPeriodYearly();
    }

    /****
    * @description Returns Recurring Donation with Monthly Installment Period
    */
    private static TEST_RecurringDonationBuilder getRecurringDonationMonthlyBuilder() {
        return getRecurringDonationBaseBuilder()
            .withInstallmentPeriodMonthly()
            .withDayOfMonth('1');
    }

    /****
    * @description Returns Recurring Donation with Weekly Installment Period
    */
    private static TEST_RecurringDonationBuilder getRecurringDonationWeeklyBuilder() {
        return getRecurringDonationBaseBuilder()
            .withInstallmentPeriodWeekly();
    }

    /****
    * @description Returns Recurring Donation with Daily Installment Period
    */
    private static TEST_RecurringDonationBuilder getRecurringDonationDailyBuilder() {
        return getRecurringDonationBaseBuilder()
            .withInstallmentPeriod(RD2_Constants.INSTALLMENT_PERIOD_DAILY);
    }

    /****
    * @description Returns Recurring Donation with 1st and 15th Installment Period
    */
    private static TEST_RecurringDonationBuilder getRecurringDonationFirstAndFifteenthBuilder() {
        return getRecurringDonationBaseBuilder()
            .withInstallmentPeriod(RD2_Constants.INSTALLMENT_PERIOD_FIRST_AND_FIFTEENTH);
    }

    /****
    * @description Returns Recurring Donation with default values
    */
    private static TEST_RecurringDonationBuilder getRecurringDonationBaseBuilder() {
        return TEST_RecurringDonationBuilder.constructEnhancedBuilder()
            .withContact(getContact().Id)
            .withAmount(100)
            .withPaymentMethod(PAYMENT_CREDIT_CARD)
            .withInstallmentFrequency(1)
            .withDateEstablished(DATE_ESTABLISHED)
            .withStartDate(DATE_ESTABLISHED);
    }

    /****
    * @description Returns Schedule Service with current date override
    */
    private static RD2_ScheduleService getScheduleServiceForCurrentDate(Date currentDate) {
        RD2_ScheduleService.currentDate = currentDate;

        return new RD2_ScheduleService();
    }

    /**
     * @description Instantiate an Opp builder for the specified Recurring Donation
     * @param rd Recurring Donation
     * @return TEST_OpportunityBuilder New Opp builder
     */
    private static TEST_OpportunityBuilder getOpportunityBuilder(npe03__Recurring_Donation__c rd) {
        return new TEST_OpportunityBuilder()
            .withContact(rd.npe03__Contact__c)
            .withRecurringDonation(rd.Id)
            .withAmount(rd.npe03__Amount__c)
            .withInstallmentNumber(1);
    }

    /****
    * @description Returns contact record
    */
    private static Contact getContact() {
        return [
            SELECT FirstName, LastName, AccountId, Account.Name
            FROM Contact
            LIMIT 1
        ];
    }
}<|MERGE_RESOLUTION|>--- conflicted
+++ resolved
@@ -237,11 +237,7 @@
             .withStatusClosed()
             .build();
 
-<<<<<<< HEAD
         System.assertEquals(null, service.getNextDonationDate(rd), 'Next Donation Date should be null');
-=======
-        System.assertEquals(null, service.getNextDonationDate(rd, service.buildNewSchedules(rd)), 'Next Donation Date should be null');
->>>>>>> 07f6c2ff
     }
 
     /***
@@ -259,11 +255,7 @@
 
         RD2_ScheduleService service = getScheduleServiceForCurrentDate(startDate);
 
-<<<<<<< HEAD
         System.assertEquals(nextDonationDate, service.getNextDonationDate(rd), 'Next Donation Date should match');
-=======
-        System.assertEquals(nextDonationDate, service.getNextDonationDate(rd, service.buildNewSchedules(rd)), 'Next Donation Date should match');
->>>>>>> 07f6c2ff
     }
 
     /***
@@ -282,11 +274,7 @@
 
         RD2_ScheduleService service = getScheduleServiceForCurrentDate(today);
 
-<<<<<<< HEAD
         System.assertEquals(nextDonationDate, service.getNextDonationDate(rd), 'Next Donation Date should match');
-=======
-        System.assertEquals(nextDonationDate, service.getNextDonationDate(rd, service.buildNewSchedules(rd)), 'Next Donation Date should match');
->>>>>>> 07f6c2ff
     }
 
     /***
@@ -305,11 +293,7 @@
 
         RD2_ScheduleService service = getScheduleServiceForCurrentDate(today);
 
-<<<<<<< HEAD
         System.assertEquals(nextDonationDate, service.getNextDonationDate(rd), 'Next Donation Date should match');
-=======
-        System.assertEquals(nextDonationDate, service.getNextDonationDate(rd, service.buildNewSchedules(rd)), 'Next Donation Date should match');
->>>>>>> 07f6c2ff
     }
 
     /***
@@ -327,11 +311,7 @@
 
         RD2_ScheduleService service = getScheduleServiceForCurrentDate(startDate);
 
-<<<<<<< HEAD
         System.assertEquals(nextDonationDate, service.getNextDonationDate(rd), 'Next Donation Date should match');
-=======
-        System.assertEquals(nextDonationDate, service.getNextDonationDate(rd, service.buildNewSchedules(rd)), 'Next Donation Date should match');
->>>>>>> 07f6c2ff
     }
 
     /***
@@ -348,11 +328,7 @@
 
         RD2_ScheduleService service = getScheduleServiceForCurrentDate(startDate);
 
-<<<<<<< HEAD
         System.assertEquals(nextDonationDate, service.getNextDonationDate(rd), 'Next Donation Date should match');
-=======
-        System.assertEquals(nextDonationDate, service.getNextDonationDate(rd, service.buildNewSchedules(rd)), 'Next Donation Date should match');
->>>>>>> 07f6c2ff
     }
 
     /***
@@ -367,11 +343,7 @@
 
         RD2_ScheduleService service = getScheduleServiceForCurrentDate(startDate);
 
-<<<<<<< HEAD
         System.assertEquals(startDate, service.getNextDonationDate(rd), 'Next Donation Date should match');
-=======
-        System.assertEquals(startDate, service.getNextDonationDate(rd, service.buildNewSchedules(rd)), 'Next Donation Date should match');
->>>>>>> 07f6c2ff
     }
 
     /***
@@ -386,11 +358,7 @@
 
         RD2_ScheduleService service = getScheduleServiceForCurrentDate(startDate);
 
-<<<<<<< HEAD
         System.assertEquals(startDate, service.getNextDonationDate(rd), 'Next Donation Date should match');
-=======
-        System.assertEquals(startDate, service.getNextDonationDate(rd, service.buildNewSchedules(rd)), 'Next Donation Date should match');
->>>>>>> 07f6c2ff
     }
 
     /***
@@ -409,11 +377,7 @@
 
         RD2_ScheduleService service = getScheduleServiceForCurrentDate(today);
 
-<<<<<<< HEAD
         System.assertEquals(nextDonationDate, service.getNextDonationDate(rd), 'Next Donation Date should match');
-=======
-        System.assertEquals(nextDonationDate, service.getNextDonationDate(rd, service.buildNewSchedules(rd)), 'Next Donation Date should match');
->>>>>>> 07f6c2ff
     }
 
     /***
@@ -432,11 +396,7 @@
 
         RD2_ScheduleService service = getScheduleServiceForCurrentDate(today);
 
-<<<<<<< HEAD
         System.assertEquals(nextDonationDate, service.getNextDonationDate(rd), 'Next Donation Date should match');
-=======
-        System.assertEquals(nextDonationDate, service.getNextDonationDate(rd, service.buildNewSchedules(rd)), 'Next Donation Date should match');
->>>>>>> 07f6c2ff
     }
 
     /***
@@ -456,11 +416,7 @@
 
         RD2_ScheduleService service = getScheduleServiceForCurrentDate(today);
 
-<<<<<<< HEAD
         System.assertEquals(nextDonationDate, service.getNextDonationDate(rd), 'Next Donation Date should match');
-=======
-        System.assertEquals(nextDonationDate, service.getNextDonationDate(rd, service.buildNewSchedules(rd)), 'Next Donation Date should match');
->>>>>>> 07f6c2ff
     }
 
     /***
@@ -479,11 +435,7 @@
 
         RD2_ScheduleService service = getScheduleServiceForCurrentDate(today);
 
-<<<<<<< HEAD
         System.assertEquals(nextDonationDate, service.getNextDonationDate(rd), 'Next Donation Date should match');
-=======
-        System.assertEquals(nextDonationDate, service.getNextDonationDate(rd, service.buildNewSchedules(rd)), 'Next Donation Date should match');
->>>>>>> 07f6c2ff
     }
 
     /***
@@ -502,11 +454,7 @@
 
         RD2_ScheduleService service = getScheduleServiceForCurrentDate(today);
 
-<<<<<<< HEAD
         System.assertEquals(nextDonationDate, service.getNextDonationDate(rd), 'Next Donation Date should match');
-=======
-        System.assertEquals(nextDonationDate, service.getNextDonationDate(rd, service.buildNewSchedules(rd)), 'Next Donation Date should match');
->>>>>>> 07f6c2ff
     }
 
     /***
@@ -521,11 +469,7 @@
             .build();
 
         RD2_ScheduleService service = new RD2_ScheduleService();
-<<<<<<< HEAD
         System.assertEquals(Date.today(), service.getNextDonationDate(rd), 'Next donation date should equal today.');
-=======
-        System.assertEquals(Date.today(), service.getNextDonationDate(rd, service.buildNewSchedules(rd)), 'Next donation date should equal today.');
->>>>>>> 07f6c2ff
     }
 
     /***
@@ -1213,7 +1157,6 @@
     }
 
     /***
-<<<<<<< HEAD
     * @description Verifies the schedule end date is set for the Next Donation Date
     * and Visualizer processes when RD is just created
     */
@@ -1414,7 +1357,7 @@
             'The Next Donation Date should not be set when number of planned installments is reached');
     }
 
-=======
+    /***
     * @Verifies that fixed length Schedule End Date calculation will properly evaluate matching opportunities 
     */
     @IsTest
@@ -1449,7 +1392,7 @@
             );
         }
 
-        //match 3/1 scheudled installment
+        //match 3/1 scheduled installment
         opps.add(builder
             .withClosedLostStage()
             .withCloseDate(today.addDays(1))
@@ -1459,7 +1402,7 @@
         insert opps;
 
         rd = new RD2_OpportunityEvaluationService()
-        .getRecurringDonations(new Set<Id>{ rd.Id })[0];
+            .getRecurringDonations(new Set<Id>{ rd.Id })[0];
 
         RD2_ScheduleService service = new RD2_ScheduleService();
 
@@ -1470,9 +1413,11 @@
         System.assertEquals(today.addMonths(1), rd.RecurringDonationSchedules__r[0].EndDate__c,
             'The schedule EndDate should be set to April 1st when March 1st installment is matched to closed lost');
     }
->>>>>>> 07f6c2ff
+
+
 
     //// Helpers
+    //////////////////////////
 
     /****
     * @description Returns Recurring Donation with Yearly Installment Period
