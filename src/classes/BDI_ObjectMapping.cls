/*
    Copyright (c) 2019 Salesforce.org
    All rights reserved.

    Redistribution and use in source and binary forms, with or without
    modification, are permitted provided that the following conditions are met:

    * Redistributions of source code must retain the above copyright
      notice, this list of conditions and the following disclaimer.
    * Redistributions in binary form must reproduce the above copyright
      notice, this list of conditions and the following disclaimer in the
      documentation and/or other materials provided with the distribution.
    * Neither the name of Salesforce.org nor the names of
      its contributors may be used to endorse or promote products derived
      from this software without specific prior written permission.

    THIS SOFTWARE IS PROVIDED BY THE COPYRIGHT HOLDERS AND CONTRIBUTORS
    "AS IS" AND ANY EXPRESS OR IMPLIED WARRANTIES, INCLUDING, BUT NOT
    LIMITED TO, THE IMPLIED WARRANTIES OF MERCHANTABILITY AND FITNESS
    FOR A PARTICULAR PURPOSE ARE DISCLAIMED. IN NO EVENT SHALL THE
    COPYRIGHT HOLDER OR CONTRIBUTORS BE LIABLE FOR ANY DIRECT, INDIRECT,
    INCIDENTAL, SPECIAL, EXEMPLARY, OR CONSEQUENTIAL DAMAGES (INCLUDING,
    BUT NOT LIMITED TO, PROCUREMENT OF SUBSTITUTE GOODS OR SERVICES;
    LOSS OF USE, DATA, OR PROFITS; OR BUSINESS INTERRUPTION) HOWEVER
    CAUSED AND ON ANY THEORY OF LIABILITY, WHETHER IN CONTRACT, STRICT
    LIABILITY, OR TORT (INCLUDING NEGLIGENCE OR OTHERWISE) ARISING IN
    ANY WAY OUT OF THE USE OF THIS SOFTWARE, EVEN IF ADVISED OF THE
    POSSIBILITY OF SUCH DAMAGE.
*/
/**
* @author Salesforce.org
* @date 2019
* @group Batch Data Import
* @group-content ../../ApexDocContent/BatchDataImport.htm
* @description Wrapper class to hold data related to the object mapping 
*/
public virtual with sharing class BDI_ObjectMapping {
    @AuraEnabled public Id Id;
    @AuraEnabled public String DeveloperName;
    @AuraEnabled public String MasterLabel;
    @AuraEnabled public String Custom_Mapping_Logic_Class;
    @AuraEnabled public String Data_Import_Object_Mapping_Set;
    @AuraEnabled public String Data_Import_Object_Mapping_Set_Dev_Name;
    @AuraEnabled public String Imported_Record_Field_Name;
    @AuraEnabled public String Imported_Record_Status_Field_Name;
    @AuraEnabled public Boolean Is_Deleted;
    @AuraEnabled public String Object_API_Name;
    @AuraEnabled public String Predecessor;
    @AuraEnabled public String Predecessor_Label_Name;
    @AuraEnabled public String Relationship_Field;
    @AuraEnabled public String Relationship_To_Predecessor;
<<<<<<< HEAD
=======
    @AuraEnabled public String dynamicSourceField;
>>>>>>> c1e1cd4b
    @AuraEnabled public BDI_FieldMapping[] Field_Mappings;


    /*******************************************************************************************************
    * @description No parameter constructor to enable use as virtual class.
    */
    public BDI_ObjectMapping() {
        
    }

    /*******************************************************************************************************
    * @description Constructor that populates the wrapper with data from a Data_Import_Object_Mapping__mdt record.
    * @param objectMapping the Data_Import_Object_Mapping__mdt to populate from.
    */
    public BDI_ObjectMapping(Data_Import_Object_Mapping__mdt objectMapping) {
        this.Id = objectMapping.Id;
        this.MasterLabel = objectMapping.MasterLabel;
        this.DeveloperName = objectMapping.DeveloperName;

        //If the code is not in the npsp namespace, then the npsp field prefixes will need to be systematically removed.
        if (UTIL_Namespace.shouldAlignNamespace) {
            objectMapping.Imported_Record_Field_Name__c = 
                UTIL_Namespace.alignSchemaNSWithEnvironment(objectMapping.Imported_Record_Field_Name__c);
            objectMapping.Imported_Record_Status_Field_Name__c = 
                UTIL_Namespace.alignSchemaNSWithEnvironment(objectMapping.Imported_Record_Status_Field_Name__c);
            objectMapping.Object_API_Name__c = 
                UTIL_Namespace.alignSchemaNSWithEnvironment(objectMapping.Object_API_Name__c);
            objectMapping.Relationship_Field__c = 
                UTIL_Namespace.alignSchemaNSWithEnvironment(objectMapping.Relationship_Field__c);
        }

        this.Custom_Mapping_Logic_Class = objectMapping.Custom_Mapping_Logic_Class__c;
        this.Data_Import_Object_Mapping_Set = objectMapping.Data_Import_Object_Mapping_Set__c;
        this.Data_Import_Object_Mapping_Set_Dev_Name = objectMapping.Data_Import_Object_Mapping_Set__r.DeveloperName;
        this.Imported_Record_Field_Name = objectMapping.Imported_Record_Field_Name__c;
        this.Imported_Record_Status_Field_Name = objectMapping.Imported_Record_Status_Field_Name__c;
        this.Object_API_Name = objectMapping.Object_API_Name__c;
        this.Relationship_Field = objectMapping.Relationship_Field__c;
        this.Is_Deleted = objectMapping.Is_Deleted__c;
        this.Predecessor = objectMapping.Predecessor__c;
        this.Relationship_To_Predecessor = objectMapping.Relationship_To_Predecessor__c;
    }

    /*******************************************************************************************************
    * @description Constructor used when cloning an existing BDI_ObjectMapping
    * @param objectMapping the existing BDI_ObjectMapping to be cloned
    * @param newDevName the new Developer name to be used for the object mapping
    */
    public BDI_ObjectMapping(BDI_ObjectMapping objectMapping, String newDevName) {
        this.MasterLabel = objectMapping.MasterLabel;
        this.DeveloperName = newDevName;
        this.Custom_Mapping_Logic_Class = objectMapping.Custom_Mapping_Logic_Class;
        this.Data_Import_Object_Mapping_Set = objectMapping.Data_Import_Object_Mapping_Set;
        this.Data_Import_Object_Mapping_Set_Dev_Name = objectMapping.Data_Import_Object_Mapping_Set_Dev_Name;
        this.Imported_Record_Field_Name = objectMapping.Imported_Record_Field_Name;
        this.Imported_Record_Status_Field_Name = objectMapping.Imported_Record_Status_Field_Name;
        this.Object_API_Name = objectMapping.Object_API_Name;
        this.Relationship_Field = objectMapping.Relationship_Field;
        this.Is_Deleted = objectMapping.Is_Deleted;
        this.Predecessor = objectMapping.Predecessor;
        this.Relationship_To_Predecessor = objectMapping.Relationship_To_Predecessor;
    }
}<|MERGE_RESOLUTION|>--- conflicted
+++ resolved
@@ -49,10 +49,7 @@
     @AuraEnabled public String Predecessor_Label_Name;
     @AuraEnabled public String Relationship_Field;
     @AuraEnabled public String Relationship_To_Predecessor;
-<<<<<<< HEAD
-=======
     @AuraEnabled public String dynamicSourceField;
->>>>>>> c1e1cd4b
     @AuraEnabled public BDI_FieldMapping[] Field_Mappings;
 
 
