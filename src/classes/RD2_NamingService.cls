/*
    Copyright (c) 2019 Salesforce.org
    All rights reserved.

    Redistribution and use in source and binary forms, with or without
    modification, are permitted provided that the following conditions are met:

    * Redistributions of source code must retain the above copyright
      notice, this list of conditions and the following disclaimer.
    * Redistributions in binary form must reproduce the above copyright
      notice, this list of conditions and the following disclaimer in the
      documentation and/or other materials provided with the distribution.
    * Neither the name of Salesforce.org nor the names of
      its contributors may be used to endorse or promote products derived
      from this software without specific prior written permission.

    THIS SOFTWARE IS PROVIDED BY THE COPYRIGHT HOLDERS AND CONTRIBUTORS
    "AS IS" AND ANY EXPRESS OR IMPLIED WARRANTIES, INCLUDING, BUT NOT
    LIMITED TO, THE IMPLIED WARRANTIES OF MERCHANTABILITY AND FITNESS
    FOR A PARTICULAR PURPOSE ARE DISCLAIMED. IN NO EVENT SHALL THE
    COPYRIGHT HOLDER OR CONTRIBUTORS BE LIABLE FOR ANY DIRECT, INDIRECT,
    INCIDENTAL, SPECIAL, EXEMPLARY, OR CONSEQUENTIAL DAMAGES (INCLUDING,
    BUT NOT LIMITED TO, PROCUREMENT OF SUBSTITUTE GOODS OR SERVICES;
    LOSS OF USE, DATA, OR PROFITS; OR BUSINESS INTERRUPTION) HOWEVER
    CAUSED AND ON ANY THEORY OF LIABILITY, WHETHER IN CONTRACT, STRICT
    LIABILITY, OR TORT (INCLUDING NEGLIGENCE OR OTHERWISE) ARISING IN
    ANY WAY OUT OF THE USE OF THIS SOFTWARE, EVEN IF ADVISED OF THE
    POSSIBILITY OF SUCH DAMAGE.
*/
/**
* @author Salesforce.org
* @date 2019
* @group Recurring Donations
* @description Recurring Donations Naming Service
*
*/
public with sharing class RD2_NamingService {

    private static final String CURRENCY_ISO_CODE_FIELD = UTIL_Currency.CURRENCY_ISO_CODE_FIELD;
    public static final Integer MAX_NAME_LENGTH = 80;

    /***
    * @description Contains Recurring Donations V2 settings 
    */
    @TestVisible
    private static RD2_Settings settings {
        get {
            if (settings == null) {
                settings = new RD2_Settings();
            }
            return settings;
        }
        set;
    }

    /***
    * @description Returns Donor (Account/Contact) records
    */
    @TestVisible
    private RD2_Donor.IGateway donorGateway {
        get {
            if (donorGateway == null) {
                donorGateway = new RD2_Donor.Gateway();
            }
            return donorGateway;
        }
        set;
    }

    /***
    * @description Returns Recurring Donation records
    */
    @TestVisible
    private RD2_RecurringDonationsGateway rdGateway {
        get {
            if (rdGateway == null) {
                rdGateway = new RD2_RecurringDonationsGateway();
            }
            return rdGateway;
        }
        set;
    }

    /***
    * @description Determines if multi-currency is enabled for the org
    */
    private Boolean isMultiCurrencyEnabled {
        get {
            if (isMultiCurrencyEnabled == null) {
                isMultiCurrencyEnabled = UserInfo.isMultiCurrencyOrganization();
            }
            return isMultiCurrencyEnabled;
        }
        set;
    }

    /***
    * @description Currency symbol for the user default currency
    */
    private String userDefaultCurrencySymbol {
        get {
            if (userDefaultCurrencySymbol == null) {
                userDefaultCurrencySymbol = UTIL_Currency.getInstance().getCurrencySymbol(UserInfo.getDefaultCurrency());
            }
            return userDefaultCurrencySymbol;
        }
        set;
    }
<<<<<<< HEAD

    /**
    * @description Autogenerates recurring donation names when Account name has changed
    */
    public void updateOnAccountChange(List<Id> accountIds) {
        if (!settings.isAutomaticNamingEnabled()) {
            return;
        }

        List<npe03__Recurring_Donation__c> rds = new List<npe03__Recurring_Donation__c>();

        for (npe03__Recurring_Donation__c rd : rdGateway.getRecordsReferencingAccounts(accountIds)) {
            rd.Name = System.Label.npo02.NameReplacementText;
            rds.add(rd);
        }

        if (!rds.isEmpty()) {
            UTIL_DMLService.updateRecords(rds);
        }
    }

    /***
    * @description Autogenerates recurring donation names when Contact name has changed
    */
    public void updateOnContactChange(Set<Id> contactIds) {
        if (!settings.isAutomaticNamingEnabled()) {
            return;
        }

        List<npe03__Recurring_Donation__c> rds = new List<npe03__Recurring_Donation__c>();

        for (npe03__Recurring_Donation__c rd : rdGateway.getRecordsReferencingContacts(contactIds)) {
            rd.Name = System.Label.npo02.NameReplacementText;
            rds.add(rd);
        }

        if (!rds.isEmpty()) {
            UTIL_DMLService.updateRecords(rds);
        }
    }
=======
    
>>>>>>> 67cdc5ca

    /***
    * @description Autogenerates recurring donation names 
    * @param rds Trigger.new records
    * @param oldRds Trigger.old records
    * @param triggerAction BeforeInsert, AfterInsert, etc.
    */
    public void autogenerateNames(List<SObject> rds, List<SObject> oldRds, TDTM_Runnable.Action triggerAction) {

        if (triggerAction == TDTM_Runnable.Action.BeforeInsert) {
            autogenerateNames(rds);
            
        } else if (triggerAction == TDTM_Runnable.Action.BeforeUpdate) {
            autogenerateNamesOnChange(rds, oldRds);
        }
    }

    /***
    * @description Autogenerates recurring donation names if Name construct fields have changed
    */
    public void autogenerateNamesOnChange(List<npe03__Recurring_Donation__c> rds, List<npe03__Recurring_Donation__c> oldRds) {
        if (!settings.isAutomaticNamingEnabled()) {
            return;
        }

        Map<Id, npe03__Recurring_Donation__c> oldRdById = new Map<Id, npe03__Recurring_Donation__c>(oldRds);
        List<npe03__Recurring_Donation__c> changedRds = new List<npe03__Recurring_Donation__c>();

        for (npe03__Recurring_Donation__c rd : rds) {
            if (hasChanged(rd, oldRdById.get(rd.Id))) {
                changedRds.add(rd);
            }
        }

        autogenerateNames(changedRds);
    }

    /***
    * @description Determines if Name construct fields have changed
    */
    @TestVisible
    private Boolean hasChanged(npe03__Recurring_Donation__c rd, npe03__Recurring_Donation__c oldRd) {
        Boolean hasChanged = rd.npe03__Organization__c != oldRd.npe03__Organization__c
            || rd.npe03__Contact__c != oldRd.npe03__Contact__c
            || rd.npe03__Amount__c != oldRd.npe03__Amount__c
            || rd.Name == System.Label.npo02.NameReplacementText;

        if (!hasChanged && isMultiCurrencyEnabled) {
            hasChanged = (String) rd.get(CURRENCY_ISO_CODE_FIELD) != (String) oldRd.get(CURRENCY_ISO_CODE_FIELD);
        }

        return hasChanged;
    }

    /***
    * @description Autogenerates recurring donation names for all specified records
    */
    public void autogenerateNames(List<npe03__Recurring_Donation__c> rds) {
        if (!settings.isAutomaticNamingEnabled() || rds == null || rds.isEmpty()) {
            return;
        }

        Map<Id, RD2_Donor.Record> donorById = donorGateway.getDonors(rds);

        for (npe03__Recurring_Donation__c rd : rds) {
            rd.Name = constructName(rd, donorById);
        }
    }   

    /***
    * @description Constructs recurring donation name
    * Name formatting: 
    *   If multi-currency, then "{!DonorName} {ISO Code} {!Amount} - Recurring".
    *   Otherwise, "{!DonorName} {User Default Currency Symbol}{!Amount} - Recurring".
    */
    private String constructName(npe03__Recurring_Donation__c rd,  Map<Id, RD2_Donor.Record> donorById) {
        RD2_Donor.Record donor = rd.npe03__Contact__c != null
            ? donorById.get(rd.npe03__Contact__c)
            : donorById.get(rd.npe03__Organization__c);

        String nameSuffix = ' ' + formatAmount(rd) + ' - ' + System.Label.RecurringDonationNameSuffix;

        String donorName = donor == null 
            ? '' 
            : donor.Name.abbreviate(MAX_NAME_LENGTH - nameSuffix.length());

        return donorName + nameSuffix;
    }

    /***
    * @description Formats amount used to construct the name
    */
    private String formatAmount(npe03__Recurring_Donation__c rd) {
        String formattedAmount = rd.npe03__Amount__c == null ? '' : rd.npe03__Amount__c.format();

        if (formattedAmount.endsWith('.00')) {
            formattedAmount = formattedAmount.removeEnd('.00');
        } else if (formattedAmount.endsWith('.0')) {
            formattedAmount = formattedAmount.removeEnd('.0');
        }

        if (isMultiCurrencyEnabled) {
            String code = (String) rd.get(CURRENCY_ISO_CODE_FIELD);

            if (String.isNotBlank(code)) {
                formattedAmount = code + ' ' + formattedAmount;
            }
        } else {
            formattedAmount = userDefaultCurrencySymbol + formattedAmount;
        }

        return formattedAmount;
    }

    /***
     * @description Updates Recurring Donation names on Account and/or Contact Name change
     */
    public void updateOnChange(List<Id> accountIds, Set<Id> contactIds) {
        if (!settings.isAutomaticNamingEnabled()) {
            return;
        }

        List<npe03__Recurring_Donation__c> rds = new List<npe03__Recurring_Donation__c>();

        for (npe03__Recurring_Donation__c rd : rdGateway.getRecordsReferencingAccounts(accountIds)) {
            rd.Name = System.Label.npo02.NameReplacementText;
            rds.add(rd);
        }

        for (npe03__Recurring_Donation__c rd : rdGateway.getRecordsReferencingContacts(contactIds)) {
            rd.Name = System.Label.npo02.NameReplacementText;
            rds.add(rd);
        }

        if (!rds.isEmpty()) {
            UTIL_DMLService.updateRecords(rds);
        }
    }    
}<|MERGE_RESOLUTION|>--- conflicted
+++ resolved
@@ -105,51 +105,7 @@
             return userDefaultCurrencySymbol;
         }
         set;
-    }
-<<<<<<< HEAD
-
-    /**
-    * @description Autogenerates recurring donation names when Account name has changed
-    */
-    public void updateOnAccountChange(List<Id> accountIds) {
-        if (!settings.isAutomaticNamingEnabled()) {
-            return;
-        }
-
-        List<npe03__Recurring_Donation__c> rds = new List<npe03__Recurring_Donation__c>();
-
-        for (npe03__Recurring_Donation__c rd : rdGateway.getRecordsReferencingAccounts(accountIds)) {
-            rd.Name = System.Label.npo02.NameReplacementText;
-            rds.add(rd);
-        }
-
-        if (!rds.isEmpty()) {
-            UTIL_DMLService.updateRecords(rds);
-        }
-    }
-
-    /***
-    * @description Autogenerates recurring donation names when Contact name has changed
-    */
-    public void updateOnContactChange(Set<Id> contactIds) {
-        if (!settings.isAutomaticNamingEnabled()) {
-            return;
-        }
-
-        List<npe03__Recurring_Donation__c> rds = new List<npe03__Recurring_Donation__c>();
-
-        for (npe03__Recurring_Donation__c rd : rdGateway.getRecordsReferencingContacts(contactIds)) {
-            rd.Name = System.Label.npo02.NameReplacementText;
-            rds.add(rd);
-        }
-
-        if (!rds.isEmpty()) {
-            UTIL_DMLService.updateRecords(rds);
-        }
-    }
-=======
-    
->>>>>>> 67cdc5ca
+    }    
 
     /***
     * @description Autogenerates recurring donation names 
