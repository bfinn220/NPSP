/*
    Copyright (c) 2019 Salesforce.org
    All rights reserved.

    Redistribution and use in source and binary forms, with or without
    modification, are permitted provided that the following conditions are met:

    * Redistributions of source code must retain the above copyright
      notice, this list of conditions and the following disclaimer.
    * Redistributions in binary form must reproduce the above copyright
      notice, this list of conditions and the following disclaimer in the
      documentation and/or other materials provided with the distribution.
    * Neither the name of Salesforce.org nor the names of
      its contributors may be used to endorse or promote products derived
      from this software without specific prior written permission.

    THIS SOFTWARE IS PROVIDED BY THE COPYRIGHT HOLDERS AND CONTRIBUTORS
    "AS IS" AND ANY EXPRESS OR IMPLIED WARRANTIES, INCLUDING, BUT NOT
    LIMITED TO, THE IMPLIED WARRANTIES OF MERCHANTABILITY AND FITNESS
    FOR A PARTICULAR PURPOSE ARE DISCLAIMED. IN NO EVENT SHALL THE
    COPYRIGHT HOLDER OR CONTRIBUTORS BE LIABLE FOR ANY DIRECT, INDIRECT,
    INCIDENTAL, SPECIAL, EXEMPLARY, OR CONSEQUENTIAL DAMAGES (INCLUDING,
    BUT NOT LIMITED TO, PROCUREMENT OF SUBSTITUTE GOODS OR SERVICES;
    LOSS OF USE, DATA, OR PROFITS; OR BUSINESS INTERRUPTION) HOWEVER
    CAUSED AND ON ANY THEORY OF LIABILITY, WHETHER IN CONTRACT, STRICT
    LIABILITY, OR TORT (INCLUDING NEGLIGENCE OR OTHERWISE) ARISING IN
    ANY WAY OUT OF THE USE OF THIS SOFTWARE, EVEN IF ADVISED OF THE
    POSSIBILITY OF SUCH DAMAGE.
*/
/**
* @author Salesforce.org
* @date 2019
* @group Recurring Donations
* @description Recurring Donations Naming Service
*
*/
public with sharing class RD2_NamingService {

    private static final String CURRENCY_ISO_CODE_FIELD = UTIL_Currency.CURRENCY_ISO_CODE_FIELD;
    public static final Integer MAX_NAME_LENGTH = 80;

    /***
    * @description Checks if the Recurring Donation automatic naming is turned on
    */
    @TestVisible
    public static Boolean isAutomaticNamingEnabled {
        get {
            if (isAutomaticNamingEnabled == null) {
                isAutomaticNamingEnabled = UTIL_CustomSettingsFacade.getRecurringDonationsSettings().EnableAutomaticNaming__c == true;
            }
            return isAutomaticNamingEnabled;
        }
        private set;
    }

    /***
    * @description Returns Donor (Account/Contact) records
    */
    @TestVisible
    private RD2_Donor.IGateway donorGateway {
        get {
            if (donorGateway == null) {
                donorGateway = new RD2_Donor.Gateway();
            }
            return donorGateway;
        }
        set;
    }

    /***
    * @description Determines if multi-currency is enabled for the org
    */
    private Boolean isMultiCurrencyEnabled {
        get {
            if (isMultiCurrencyEnabled == null) {
                isMultiCurrencyEnabled = UserInfo.isMultiCurrencyOrganization();
            }
            return isMultiCurrencyEnabled;
        }
        set;
    }

    /***
    * @description Currency symbol for the user default currency
    */
    private String userDefaultCurrencySymbol {
        get {
            if (userDefaultCurrencySymbol == null) {
                userDefaultCurrencySymbol = UTIL_Currency.getInstance().getCurrencySymbol(UserInfo.getDefaultCurrency());
            }
            return userDefaultCurrencySymbol;
        }
        set;
    }

    /***
    * @description Autogenerates recurring donation names if Name construct fields have changed
    * @param rds New/changed Recurring Donations
    * @param oldRds Old Recurring Donations
    * @return none
    */
    public void autogenerateNamesOnChange(List<npe03__Recurring_Donation__c> rds, List<npe03__Recurring_Donation__c> oldRds) {
        if (!isAutomaticNamingEnabled) {
            return;
        }

        Map<Id, npe03__Recurring_Donation__c> oldRdById = new Map<Id, npe03__Recurring_Donation__c>(oldRds);
        List<npe03__Recurring_Donation__c> changedRds = new List<npe03__Recurring_Donation__c>();

        for (npe03__Recurring_Donation__c rd : rds) {
            if (hasChanged(rd, oldRdById.get(rd.Id))) {
                changedRds.add(rd);
            }
        }

        autogenerateNames(changedRds);
    }

    /***
    * @description Determines if Name construct fields have changed
    * @param rd Changed Recurring Donation record
    * @param oldRd Old Recurring Donation record
    * @return Boolean Indication of the Recurring Donation Name construct fields are changed
    */
    @TestVisible
    private Boolean hasChanged(npe03__Recurring_Donation__c rd, npe03__Recurring_Donation__c oldRd) {
        Boolean hasChanged = rd.npe03__Organization__c != oldRd.npe03__Organization__c
            || rd.npe03__Contact__c != oldRd.npe03__Contact__c
            || rd.npe03__Amount__c != oldRd.npe03__Amount__c
            || rd.Name == System.Label.npo02.NameReplacementText;

        if (!hasChanged && isMultiCurrencyEnabled) {
            hasChanged = (String) rd.get(CURRENCY_ISO_CODE_FIELD) != (String) oldRd.get(CURRENCY_ISO_CODE_FIELD);
        }

        return hasChanged;
    }

    /***
    * @description Autogenerates recurring donation names for all specified records
    * @param rds New Recurring Donation records
    * @return none
    */
    public void autogenerateNames(List<npe03__Recurring_Donation__c> rds) {
        if (!isAutomaticNamingEnabled || rds == null || rds.isEmpty()) {
            return;
        }

        Map<Id, RD2_Donor.Record> donorById = donorGateway.getDonors(rds);

        for (npe03__Recurring_Donation__c rd : rds) {
            rd.Name = constructName(rd, donorById);
        }
    }

    /***
    * @description Constructs recurring donation name
<<<<<<< HEAD
    * Name formatting:
    *   If multi-currency, then "{!DonorName} {ISO Code} {!Amount} - Recurring".
    *   Otherwise, "{!DonorName} {User Default Currency Symbol}{!Amount} - Recurring".
=======
    * Name formatting: "{!DonorName} {User Default Currency Symbol}{!Amount} - Recurring".
>>>>>>> 1b086aa8
    *
    * @param rd Recurring Donation record
    * @param donorById Account/Contact donor record by Id
    * @return String New name for the Recurring Donation record
    */
    private String constructName(npe03__Recurring_Donation__c rd,  Map<Id, RD2_Donor.Record> donorById) {
        RD2_Donor.Record donor = rd.npe03__Contact__c != null
            ? donorById.get(rd.npe03__Contact__c)
            : donorById.get(rd.npe03__Organization__c);

        String nameSuffix = ' ' + formatAmount(rd) + ' - ' + System.Label.RecurringDonationNameSuffix;

        String donorName = donor == null
            ? ''
            : donor.Name.abbreviate(MAX_NAME_LENGTH - nameSuffix.length());

        return donorName + nameSuffix;
    }

    /***
    * @description Formats amount used to construct the name
    * @param rd Recurring Donation record
    * @return String Formatted amount
    */
    private String formatAmount(npe03__Recurring_Donation__c rd) {
        String formattedAmount = rd.npe03__Amount__c == null ? '' : rd.npe03__Amount__c.format();

        if (formattedAmount.endsWith('.00')) {
            formattedAmount = formattedAmount.removeEnd('.00');
        } else if (formattedAmount.endsWith('.0')) {
            formattedAmount = formattedAmount.removeEnd('.0');
        }

        String currencySymbol = userDefaultCurrencySymbol;
        if (isMultiCurrencyEnabled) {
            String code = (String) rd.get(CURRENCY_ISO_CODE_FIELD);
            currencySymbol = UTIL_Currency.getInstance().getCurrencySymbol(code);
        }

        if (String.isNotBlank(currencySymbol) && currencySymbol.length() > 1) {
            formattedAmount = currencySymbol + ' ' + formattedAmount;            
        } else {
<<<<<<< HEAD
            if (String.isNotBlank(userDefaultCurrencySymbol) && userDefaultCurrencySymbol.length() > 1) {
                formattedAmount = userDefaultCurrencySymbol + ' ' + formattedAmount;

            } else {
                formattedAmount = userDefaultCurrencySymbol + formattedAmount;
            }
=======
            formattedAmount = currencySymbol + formattedAmount;
>>>>>>> 1b086aa8
        }

        return formattedAmount;
    }
}<|MERGE_RESOLUTION|>--- conflicted
+++ resolved
@@ -155,13 +155,7 @@
 
     /***
     * @description Constructs recurring donation name
-<<<<<<< HEAD
-    * Name formatting:
-    *   If multi-currency, then "{!DonorName} {ISO Code} {!Amount} - Recurring".
-    *   Otherwise, "{!DonorName} {User Default Currency Symbol}{!Amount} - Recurring".
-=======
     * Name formatting: "{!DonorName} {User Default Currency Symbol}{!Amount} - Recurring".
->>>>>>> 1b086aa8
     *
     * @param rd Recurring Donation record
     * @param donorById Account/Contact donor record by Id
@@ -202,18 +196,9 @@
         }
 
         if (String.isNotBlank(currencySymbol) && currencySymbol.length() > 1) {
-            formattedAmount = currencySymbol + ' ' + formattedAmount;            
+            formattedAmount = currencySymbol + ' ' + formattedAmount;
         } else {
-<<<<<<< HEAD
-            if (String.isNotBlank(userDefaultCurrencySymbol) && userDefaultCurrencySymbol.length() > 1) {
-                formattedAmount = userDefaultCurrencySymbol + ' ' + formattedAmount;
-
-            } else {
-                formattedAmount = userDefaultCurrencySymbol + formattedAmount;
-            }
-=======
             formattedAmount = currencySymbol + formattedAmount;
->>>>>>> 1b086aa8
         }
 
         return formattedAmount;
