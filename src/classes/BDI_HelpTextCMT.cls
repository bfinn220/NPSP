--- conflicted
+++ resolved
@@ -138,11 +138,7 @@
             this.isDeleted = false;
         }
 
-<<<<<<< HEAD
-        public void setParentRelationshipFields(Data_Import_Object_Mapping__mdt objectMapping,
-=======
         public void setInstance(Data_Import_Object_Mapping__mdt objectMapping,
->>>>>>> a8cccbe2
             String fieldMappingSetName) {
 
             this.targetObjectMappingLabel = objectMapping.Label;
@@ -150,10 +146,6 @@
             this.dataImportFieldMappingSetRecordName = fieldMappingSetName;
         }
 
-<<<<<<< HEAD
-        public void setRecordName(String recordName) {
-            this.recordName = recordName;
-=======
         public void setInstance(Data_Import_Object_Mapping__mdt objectMapping,
             String fieldMappingSetName,
             String targetFieldAPIName) {
@@ -170,7 +162,6 @@
             } else {
                 this.recordName = recordName;
             }
->>>>>>> a8cccbe2
         }
 
         public Metadata.CustomMetadata getMetadataRecord() {
