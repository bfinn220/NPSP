--- conflicted
+++ resolved
@@ -356,13 +356,9 @@
         get {
             if (listStrContactFields == null) {
                 Map<String, Schema.SObjectField> mapS = Schema.SObjectType.Contact.fields.getMap().clone();
-<<<<<<< HEAD
-                // Skip compound address fields which cause a json deserialization error
-=======
                 // due to a Salesforce bug, we get these new fields if our caller is api 30 or greater,
                 // but we will hit an error if we soql for them since we are api 28.
                 // this workaround will no longer be needed when we move up to version 30 or greater.
->>>>>>> 0a3a1487
                 mapS.remove('mailingaddress');
                 mapS.remove('otheraddress');
                 listStrContactFields = new list<string>();
