--- conflicted
+++ resolved
@@ -72,13 +72,7 @@
     private Map<String, String> mapDIFieldToC1Field {
         get {
             if (mapDIFieldToC1Field == null) {
-<<<<<<< HEAD
                 mapDIFieldToC1Field = bdi.mapDataImportFields('Contact1', 'Contact', BDI_DataImportService.listStrDataImportFields);
-=======
-                mapDIFieldToC1Field = BDI_DataImportService.mapFieldsForDIObject(
-                    'Contact1', 'Contact', BDI_DataImportService.listStrDataImportFields
-                );
->>>>>>> ade47802
             }
             return mapDIFieldToC1Field;
         }
@@ -91,13 +85,7 @@
     private Map<String, String> mapDIFieldToC2Field {
         get {
             if (mapDIFieldToC2Field == null) {
-<<<<<<< HEAD
                 mapDIFieldToC2Field = bdi.mapDataImportFields('Contact2', 'Contact', BDI_DataImportService.listStrDataImportFields);
-=======
-                mapDIFieldToC2Field = BDI_DataImportService.mapFieldsForDIObject(
-                    'Contact2', 'Contact', BDI_DataImportService.listStrDataImportFields
-                );
->>>>>>> ade47802
             }
             return mapDIFieldToC2Field;
         }
@@ -214,7 +202,7 @@
             // copy over all fields with data
             Map<String, String> mapDIFieldToConField = (strCx == 'Contact1') ? mapDIFieldToC1Field : mapDIFieldToC2Field;
             for (String strDIField : mapDIFieldToConField.keySet()) {
-                if (BDI_DataImportService.isCopiedDIField(di, strDIField, con, mapDIFieldToConField)) {
+                if (BDI_DataImportService.copyDIFieldToDestinationRecord(di, strDIField, con, mapDIFieldToConField)) {
                     isModified = true;
                 }
             }
