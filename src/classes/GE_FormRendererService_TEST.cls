/*
    Copyright (c) 2019 Salesforce.org
    All rights reserved.
    
    Redistribution and use in source and binary forms, with or without
    modification, are permitted provided that the following conditions are met:
    
    * Redistributions of source code must retain the above copyright
      notice, this list of conditions and the following disclaimer.
    * Redistributions in binary form must reproduce the above copyright
      notice, this list of conditions and the following disclaimer in the
      documentation and/or other materials provided with the distribution.
    * Neither the name of Salesforce.org nor the names of
      its contributors may be used to endorse or promote products derived
      from this software without specific prior written permission.
 
    THIS SOFTWARE IS PROVIDED BY THE COPYRIGHT HOLDERS AND CONTRIBUTORS
    "AS IS" AND ANY EXPRESS OR IMPLIED WARRANTIES, INCLUDING, BUT NOT 
    LIMITED TO, THE IMPLIED WARRANTIES OF MERCHANTABILITY AND FITNESS 
    FOR A PARTICULAR PURPOSE ARE DISCLAIMED. IN NO EVENT SHALL THE 
    COPYRIGHT HOLDER OR CONTRIBUTORS BE LIABLE FOR ANY DIRECT, INDIRECT, 
    INCIDENTAL, SPECIAL, EXEMPLARY, OR CONSEQUENTIAL DAMAGES (INCLUDING, 
    BUT NOT LIMITED TO, PROCUREMENT OF SUBSTITUTE GOODS OR SERVICES; 
    LOSS OF USE, DATA, OR PROFITS; OR BUSINESS INTERRUPTION) HOWEVER 
    CAUSED AND ON ANY THEORY OF LIABILITY, WHETHER IN CONTRACT, STRICT 
    LIABILITY, OR TORT (INCLUDING NEGLIGENCE OR OTHERWISE) ARISING IN 
    ANY WAY OUT OF THE USE OF THIS SOFTWARE, EVEN IF ADVISED OF THE 
    POSSIBILITY OF SUCH DAMAGE.
*/
/**
* @author Salesforce.org
* @date 2019
* @group Gift Entry
* @group-content ../../ApexDocContent/GiftEntry.htm
* @description Unit tests to cover methods in GE_FormRendererService.
*/
@isTest
private with sharing class GE_FormRendererService_TEST {

    /*******************************************************************************************************
     * @description Confirm that the DataImport process used in Gift Entry works
     */
    @isTest
    private static void createAndProcessDataImportRecord() {
        DataImport__c di = BDI_DataImport_TEST.newDI('First', 'Last', 100);
        // TODO: Update this test to take a Additional Object string, and also process that
        Id oppId = GE_FormRendererService.saveAndProcessSingleGift(di, null, false);
        System.assert(oppId != null);
    }

    /*******************************************************************************************************
     * @description Confirm that a default FORM_RenderWrapper is correctly returned
     */
    @isTest
    private static void createAndReturnDefaultFormTemplate() {
        Gift_Entry_Settings__c giftEntryCustomSetting = new Gift_Entry_Settings__c();
        Form_Template__c defaultTemplate = returnFormTemplate();

<<<<<<< HEAD
        FORM_Template template = FORM_ServiceGiftEntry_TEST.createSampleTemplate();
=======
        giftEntryCustomSetting.Default_Single_Gift_Entry_Template__c = defaultTemplate.Name;

        UTIL_CustomSettingsFacade.getGiftEntrySettingsForTests(giftEntryCustomSetting);
        
        FORM_Template template = UTIL_UnitTestData_TEST.createSampleTemplate();
>>>>>>> b2930025
        String templateJSON = JSON.serialize(template);
        defaultTemplate.Template_JSON__c = templateJSON;
        
        insert defaultTemplate;

        giftEntryCustomSetting.Default_Single_Gift_Entry_Template__c = defaultTemplate.Id;

        UTIL_CustomSettingsFacade.getGiftEntrySettingsForTests(giftEntryCustomSetting);

        FORM_RenderWrapper frw = GE_FormRendererService.getDefaultSGERenderWrapper();
        System.assert(frw.formTemplate != null);
        System.assert(frw.formTemplate.name == template.name);

        frw = GE_FormRendererService.getRenderWrapperById(defaultTemplate.Id);
        System.assert(frw.formTemplate != null);
        System.assert(frw.formTemplate.name == template.name);

    }

    private static Form_Template__c returnFormTemplate(){
        return new Form_Template__c(
            Name = 'Test',
            Format_Version__c = '1.0'
        );
    }

}<|MERGE_RESOLUTION|>--- conflicted
+++ resolved
@@ -56,15 +56,8 @@
         Gift_Entry_Settings__c giftEntryCustomSetting = new Gift_Entry_Settings__c();
         Form_Template__c defaultTemplate = returnFormTemplate();
 
-<<<<<<< HEAD
-        FORM_Template template = FORM_ServiceGiftEntry_TEST.createSampleTemplate();
-=======
-        giftEntryCustomSetting.Default_Single_Gift_Entry_Template__c = defaultTemplate.Name;
+        FORM_Template template = UTIL_UnitTestData_TEST.createSampleTemplate();
 
-        UTIL_CustomSettingsFacade.getGiftEntrySettingsForTests(giftEntryCustomSetting);
-        
-        FORM_Template template = UTIL_UnitTestData_TEST.createSampleTemplate();
->>>>>>> b2930025
         String templateJSON = JSON.serialize(template);
         defaultTemplate.Template_JSON__c = templateJSON;
         
