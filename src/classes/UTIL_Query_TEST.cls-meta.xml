--- conflicted
+++ resolved
@@ -1,9 +1,5 @@
 <?xml version="1.0" encoding="UTF-8"?>
 <ApexClass xmlns="http://soap.sforce.com/2006/04/metadata">
-<<<<<<< HEAD
-    <apiVersion>40.0</apiVersion>
-=======
     <apiVersion>42.0</apiVersion>
->>>>>>> a7e4f462
     <status>Active</status>
 </ApexClass>