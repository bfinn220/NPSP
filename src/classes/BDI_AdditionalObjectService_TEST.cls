/*
    Copyright (c) 2019 Salesforce.org
    All rights reserved.
    
    Redistribution and use in source and binary forms, with or without
    modification, are permitted provided that the following conditions are met:
    
    * Redistributions of source code must retain the above copyright
      notice, this list of conditions and the following disclaimer.
    * Redistributions in binary form must reproduce the above copyright
      notice, this list of conditions and the following disclaimer in the
      documentation and/or other materials provided with the distribution.
    * Neither the name of Salesforce.org nor the names of
      its contributors may be used to endorse or promote products derived
      from this software without specific prior written permission.
 
    THIS SOFTWARE IS PROVIDED BY THE COPYRIGHT HOLDERS AND CONTRIBUTORS
    "AS IS" AND ANY EXPRESS OR IMPLIED WARRANTIES, INCLUDING, BUT NOT 
    LIMITED TO, THE IMPLIED WARRANTIES OF MERCHANTABILITY AND FITNESS 
    FOR A PARTICULAR PURPOSE ARE DISCLAIMED. IN NO EVENT SHALL THE 
    COPYRIGHT HOLDER OR CONTRIBUTORS BE LIABLE FOR ANY DIRECT, INDIRECT, 
    INCIDENTAL, SPECIAL, EXEMPLARY, OR CONSEQUENTIAL DAMAGES (INCLUDING, 
    BUT NOT LIMITED TO, PROCUREMENT OF SUBSTITUTE GOODS OR SERVICES; 
    LOSS OF USE, DATA, OR PROFITS; OR BUSINESS INTERRUPTION) HOWEVER 
    CAUSED AND ON ANY THEORY OF LIABILITY, WHETHER IN CONTRACT, STRICT 
    LIABILITY, OR TORT (INCLUDING NEGLIGENCE OR OTHERWISE) ARISING IN 
    ANY WAY OUT OF THE USE OF THIS SOFTWARE, EVEN IF ADVISED OF THE 
    POSSIBILITY OF SUCH DAMAGE.
*/
/**
* @author Salesforce.org
* @date 2019
* @group Batch Data Import
* @group-content ../../ApexDocContent/BatchDataImport.htm
* @description Unit tests to cover the creation of additional objects during batch data import.
*/

@isTest(isParallel=true)
private class BDI_AdditionalObjectService_TEST {

    @testSetup
    static void setupTestData() {


        General_Accounting_Unit__c gau1 = new General_Accounting_Unit__c(Name = 'TestGroupA GAU 1',
                                                                        Active__c = true);

        General_Accounting_Unit__c gau2 = new General_Accounting_Unit__c(Name = 'TestGroupA GAU 2',
                                                                        Active__c = true);

        General_Accounting_Unit__c[] testGAUs = new General_Accounting_Unit__c[]{gau1,gau2};
        insert testGAUs;

        Campaign testCampaign = new Campaign(Name = 'TestGroupA Campaign',
                                             IsActive = true,
                                             StartDate = Date.today().addDays(-10), 
                                             EndDate = Date.today().addDays(10));
        insert testCampaign;

        DataImport__c testDataImportA = 
                            new DataImport__c(Account1_City__c = 'Faketown',
                                            Account1_Country__c = 'United States',
                                            Account1_Name__c = 'TestGroupA Org 1',
                                            Account1_Phone__c = '555-123-0001',
                                            Account1_State_Province__c = 'California',
                                            Account1_Street__c = '100 Fakeaccount St',  
                                            Account1_Website__c = 'www.fakeorgacct01.com',
                                            Account1_Zip_Postal_Code__c = '94607',
                                            Account2_City__c = 'Faketown',
                                            Account2_Country__c = 'United States',
                                            Account2_Name__c = 'Org2TestGroupA',
                                            Account2_Phone__c = '555-234-0002',
                                            Account2_State_Province__c = 'California',
                                            Account2_Street__c = '200 FakeOrgaccount St',   
                                            Account2_Website__c = 'www.fakeorgacct02.com',
                                            Account2_Zip_Postal_Code__c = '94100',
                                            Donation_Campaign_Name__c = 'TestGroupA Campaign',
                                            Contact1_Alternate_Email__c = 'testgroupAcontact01Alternate@fakedata.com',
                                            Contact1_Birthdate__c = Date.today().addDays(-1000),
                                            Contact1_Firstname__c = 'Susie',
                                            Contact1_Home_Phone__c = '555-321-0001',
                                            Contact1_Lastname__c = 'TestGroupA01',
                                            Contact1_Mobile_Phone__c ='555-231-0001',
                                            Contact1_Other_Phone__c = '555-456-0001',
                                            Contact1_Personal_Email__c = 'testgroupAcontact01Personal@fakedata.com',
                                            Contact1_Preferred_Email__c = 'testgroupAcontact01Preferred@fakedata.com',
                                            Contact1_Preferred_Phone__c = '555-567-0001',
                                            Contact1_Salutation__c = 'Ms.',
                                            Contact1_Work_Email__c = 'testgroupAcontact01Preferred@fakedata.com',
                                            Contact1_Work_Phone__c = '555-678-0001',
                                            Contact2_Alternate_Email__c = 'testgroupAcontact02Alternate@fakedata.com',
                                            Contact2_Birthdate__c = Date.today().addDays(-1000),
                                            Contact2_Firstname__c = 'John',
                                            Contact2_Home_Phone__c = '555-321-0002',
                                            Contact2_Lastname__c = 'TestGroupA02',
                                            Contact2_Mobile_Phone__c ='555-231-0002',
                                            Contact2_Other_Phone__c = '555-456-0002',
                                            Contact2_Personal_Email__c = 'testgroupAcontact02Personal@fakedata.com',
                                            Contact2_Preferred_Email__c = 'testgroupAcontact02Preferred@fakedata.com',
                                            Contact2_Preferred_Phone__c = '555-567-0002',
                                            Contact2_Salutation__c = 'Mr.',
                                            Contact2_Work_Email__c = 'testgroupAcontact02Preferred@fakedata.com',
                                            Contact2_Work_Phone__c = '555-678-0002',
                                            Donation_Amount__c = 10000,
                                            Donation_Date__c = Date.today(),
                                            Donation_Description__c = 'Most excellent donation',
                                            Donation_Donor__c = 'Contact1',
                                            Donation_Member_Level__c = 'Gold',
                                            Donation_Membership_End_Date__c = Date.today().addDays(200),
                                            Donation_Membership_Origin__c = 'Outer Space',
                                            Donation_Membership_Start_Date__c =  Date.today().addDays(-200),
                                            Donation_Name__c = 'TestGroupA',    
                                            Donation_Stage__c = 'Closed Won',
                                            Donation_Type__c = null,
                                            GAU_Allocation_1_Amount__c = 750,
                                            GAU_Allocation_1_GAU__c = gau1.Id,
                                            GAU_Allocation_1_Percent__c = 75,
                                            GAU_Allocation_2_Amount__c = 250,
                                            GAU_Allocation_2_GAU__c = gau2.Id,
                                            GAU_Allocation_2_Percent__c = 25,
                                            Home_City__c = 'Fakeville',
                                            Home_Country__c = 'United States',
                                            Home_State_Province__c = 'California',
                                            Home_Street__c = '500 Fake Blvd',
                                            Home_Zip_Postal_Code__c = '94105',
                                            Household_Phone__c = '555-789-0001',
                                            Opportunity_Contact_Role_1_Role__c = 'Soft Credit',
                                            Opportunity_Contact_Role_2_Role__c = 'Soft Credit',
                                            Payment_Check_Reference_Number__c = '453',
                                            Payment_Method__c = 'Check');

        DataImport__c testDataImportB = 
                            new DataImport__c(Account1_City__c = 'Faketown',
                                            Account1_Country__c = 'United States',
                                            Account1_Name__c = 'TestGroupB Org 1',
                                            Account1_Phone__c = '554-123-0001',
                                            Account1_State_Province__c = 'California',
                                            Account1_Street__c = '954 Fakey St',    
                                            Account1_Website__c = 'www.groupBfakeorgacct01.com',
                                            Account1_Zip_Postal_Code__c = '20000',
                                            Account2_City__c = 'Faketown',
                                            Account2_Country__c = 'United States',
                                            Account2_Name__c = 'Org2TestGroupB',
                                            Account2_Phone__c = '554-234-0002',
                                            Account2_State_Province__c = 'California',
                                            Account2_Street__c = '546 Main St', 
                                            Account2_Website__c = 'www.groupbfakeorgacct02.com',
                                            Account2_Zip_Postal_Code__c = '10000',
                                            Donation_Campaign_Name__c = 'TestGroupB Campaign',
                                            Contact1_Alternate_Email__c = 'testgroupBcontact01Alternate@fakedata.com',
                                            Contact1_Birthdate__c = Date.today().addDays(-1000),
                                            Contact1_Firstname__c = 'Susie',
                                            Contact1_Home_Phone__c = '554-321-0001',
                                            Contact1_Lastname__c = 'TestGroupB01',
                                            Contact1_Mobile_Phone__c ='554-231-0001',
                                            Contact1_Other_Phone__c = '554-456-0001',
                                            Contact1_Personal_Email__c = 'testgroupBcontact01Personal@fakedata.com',
                                            Contact1_Preferred_Email__c = 'testgroupBcontact01Preferred@fakedata.com',
                                            Contact1_Preferred_Phone__c = '554-567-0001',
                                            Contact1_Salutation__c = 'Ms.',
                                            Contact1_Work_Email__c = 'testgroupBcontact01Preferred@fakedata.com',
                                            Contact1_Work_Phone__c = '554-678-0001',
                                            Contact2_Alternate_Email__c = 'testgroupBcontact02Alternate@fakedata.com',
                                            Contact2_Birthdate__c = Date.today().addDays(-1000),
                                            Contact2_Firstname__c = 'John',
                                            Contact2_Home_Phone__c = '554-321-0002',
                                            Contact2_Lastname__c = 'TestGroupB02',
                                            Contact2_Mobile_Phone__c ='554-231-0002',
                                            Contact2_Other_Phone__c = '554-456-0002',
                                            Contact2_Personal_Email__c = 'testgroupBcontact02Personal@fakedata.com',
                                            Contact2_Preferred_Email__c = 'testgroupBcontact02Preferred@fakedata.com',
                                            Contact2_Preferred_Phone__c = '554-567-0002',
                                            Contact2_Salutation__c = 'Mr.',
                                            Contact2_Work_Email__c = 'testgroupBcontact02Preferred@fakedata.com',
                                            Contact2_Work_Phone__c = '554-678-0002',
                                            Donation_Amount__c = 1000,
                                            Donation_Date__c = Date.today(),
                                            Donation_Description__c = 'Most excellent donation',
                                            Donation_Donor__c = 'Contact1',
                                            Donation_Member_Level__c = 'Gold',
                                            Donation_Membership_End_Date__c = Date.today().addDays(200),
                                            Donation_Membership_Origin__c = 'Outer Space',
                                            Donation_Membership_Start_Date__c =  Date.today().addDays(-200),
                                            Donation_Name__c = 'TestGroupB',    
                                            Donation_Stage__c = 'Closed Won',
                                            Donation_Type__c = null,
                                            GAU_Allocation_1_Amount__c = 750,
                                            GAU_Allocation_1_GAU__c = gau1.Id,
                                            GAU_Allocation_1_Percent__c = 75,
                                            GAU_Allocation_2_Amount__c = 250,
                                            GAU_Allocation_2_GAU__c = gau2.Id,
                                            GAU_Allocation_2_Percent__c = 25,
                                            Home_City__c = 'Fakopolis',
                                            Home_Country__c = 'United States',
                                            Home_State_Province__c = 'California',
                                            Home_Street__c = '333 Fakington Blvd',
                                            Home_Zip_Postal_Code__c = '94115',
                                            Household_Phone__c = '554-789-0001',
                                            Opportunity_Contact_Role_1_Role__c = 'Soft Credit',
                                            Opportunity_Contact_Role_2_Role__c = 'Soft Credit',
                                            Payment_Check_Reference_Number__c = '453',
                                            Payment_Method__c = 'Check');

        insert new DataImport__c[]{testDataImportA,testDataImportB};

    }


    /*******************************************************************************************************
    * @description Tests that GAU allocations and Opportunity contact roles will be created as additional objects
    */

    @isTest static void shouldCreateAdditionalGAUAllocationsAndOCRs() {
        Data_Import_Settings__c dis = UTIL_CustomSettingsFacade.getDataImportSettings();
        dis.Field_Mapping_Method__c = BDI_DataImportService.FM_DATA_IMPORT_FIELD_MAPPING;
        dis.Default_Data_Import_Field_Mapping_Set__c = 
            BDI_MappingServiceAdvanced.DEFAULT_DATA_IMPORT_FIELD_MAPPING_SET_NAME;
        UTIL_CustomSettingsFacade.setDataImportSettings(dis);

        Test.StartTest();
        BDI_DataImport_BATCH bdi = new BDI_DataImport_BATCH();
        ID ApexJobId = Database.executeBatch(bdi, 10);
        Test.stopTest();

        DataImport__c testDataImportAResult;
        DataImport__c testDataImportBResult;

        for (DataImport__c di : [SELECT Id,
                                        Status__c,
                                        FailureInformation__c,
                                        Contact1_Lastname__c,
                                        Account1ImportStatus__c,
                                        Account1Imported__c, 
                                        Account2ImportStatus__c,
                                        Account2Imported__c,
                                        Contact1ImportStatus__c,
                                        Contact1Imported__c,
                                        Contact2ImportStatus__c,
                                        Contact2Imported__c,
                                        DonationCampaignImportStatus__c,
                                        DonationCampaignImported__c,
                                        DonationImportStatus__c,
                                        DonationImported__c,
                                        GAU_Allocation_1_Import_Status__c,
                                        GAU_Allocation_1_Imported__c,
                                        GAU_Allocation_2_Import_Status__c,
                                        GAU_Allocation_2_Imported__c,
                                        HomeAddressImportStatus__c,
                                        HomeAddressImported__c,
                                        HouseholdAccountImported__c,
                                        Opportunity_Contact_Role_1_Imported__c,
                                        Opportunity_Contact_Role_1_ImportStatus__c,
                                        Opportunity_Contact_Role_2_Imported__c,
                                        Opportunity_Contact_Role_2_ImportStatus__c,
                                        PaymentImportStatus__c,
                                        PaymentImported__c
                                    FROM DataImport__c]) {
            if (di.Contact1_Lastname__c == 'TestGroupA01') {
                testDataImportAResult = di;
            } else if (di.Contact1_Lastname__c == 'TestGroupB01') {
                testDataImportBResult = di;
            }
        }

        System.assertEquals(null,testDataImportAResult.FailureInformation__c);
        System.assertEquals(System.label.bdiImported,testDataImportAResult.Status__c);
        System.assertNotEquals(null,testDataImportAResult.Account1Imported__c);
        System.assertEquals(System.label.bdiCreated,testDataImportAResult.Account1ImportStatus__c);
        System.assertNotEquals(null,testDataImportAResult.Account2Imported__c);
        System.assertEquals(System.label.bdiCreated,testDataImportAResult.Account2ImportStatus__c);
        System.assertNotEquals(null,testDataImportAResult.Contact1Imported__c);
        System.assertEquals(System.label.bdiCreated,testDataImportAResult.Contact1ImportStatus__c);
        System.assertNotEquals(null,testDataImportAResult.Contact2Imported__c);
        System.assertEquals(System.label.bdiCreated,testDataImportAResult.Contact2ImportStatus__c);

        System.assertNotEquals(null,testDataImportAResult.DonationCampaignImported__c);
        System.assertEquals(System.label.bdiMatched,testDataImportAResult.DonationCampaignImportStatus__c);
        System.assertNotEquals(null,testDataImportAResult.DonationImported__c);
        System.assertEquals(System.label.bdiCreated,testDataImportAResult.DonationImportStatus__c);
        System.assertNotEquals(null,testDataImportAResult.HouseholdAccountImported__c);
        System.assertNotEquals(null,testDataImportAResult.GAU_Allocation_1_Imported__c);
        System.assertEquals(System.label.bdiCreated,testDataImportAResult.GAU_Allocation_1_Import_Status__c);
        System.assertNotEquals(null,testDataImportAResult.GAU_Allocation_2_Imported__c);
        System.assertEquals(System.label.bdiCreated,testDataImportAResult.GAU_Allocation_2_Import_Status__c);
        System.assertNotEquals(null,testDataImportAResult.Opportunity_Contact_Role_1_Imported__c);
        System.assertEquals(System.label.bdiCreated,testDataImportAResult.Opportunity_Contact_Role_1_ImportStatus__c);
        System.assertNotEquals(null,testDataImportAResult.Opportunity_Contact_Role_2_Imported__c);
        System.assertEquals(System.label.bdiCreated,testDataImportAResult.Opportunity_Contact_Role_2_ImportStatus__c);

        System.assertEquals(null,testDataImportBResult.FailureInformation__c);
        System.assertEquals(System.label.bdiImported,testDataImportBResult.Status__c);
        System.assertNotEquals(null,testDataImportBResult.Account1Imported__c);
        System.assertEquals(System.label.bdiCreated,testDataImportBResult.Account1ImportStatus__c);
        System.assertNotEquals(null,testDataImportBResult.Account2Imported__c);
        System.assertEquals(System.label.bdiCreated,testDataImportBResult.Account2ImportStatus__c);
        System.assertNotEquals(null,testDataImportBResult.Contact1Imported__c);
        System.assertEquals(System.label.bdiCreated,testDataImportBResult.Contact1ImportStatus__c);
        System.assertNotEquals(null,testDataImportBResult.Contact2Imported__c);
        System.assertEquals(System.label.bdiCreated,testDataImportBResult.Contact2ImportStatus__c);

        System.assertNotEquals(null,testDataImportBResult.DonationCampaignImported__c);
        System.assertEquals(System.label.bdiCreated,testDataImportBResult.DonationCampaignImportStatus__c);
        System.assertNotEquals(null,testDataImportBResult.DonationImported__c);
        System.assertEquals(System.label.bdiCreated,testDataImportBResult.DonationImportStatus__c);
        System.assertNotEquals(null,testDataImportBResult.HouseholdAccountImported__c);
        System.assertNotEquals(null,testDataImportBResult.GAU_Allocation_1_Imported__c);
        System.assertEquals(System.label.bdiCreated,testDataImportBResult.GAU_Allocation_1_Import_Status__c);
        System.assertNotEquals(null,testDataImportBResult.GAU_Allocation_2_Imported__c);
        System.assertEquals(System.label.bdiCreated,testDataImportBResult.GAU_Allocation_2_Import_Status__c);
        System.assertNotEquals(null,testDataImportBResult.Opportunity_Contact_Role_1_Imported__c);
        System.assertEquals(System.label.bdiCreated,testDataImportBResult.Opportunity_Contact_Role_1_ImportStatus__c);
        System.assertNotEquals(null,testDataImportBResult.Opportunity_Contact_Role_2_Imported__c);
        System.assertEquals(System.label.bdiCreated,testDataImportBResult.Opportunity_Contact_Role_2_ImportStatus__c);

        OpportunityContactRole ocrA1;
        OpportunityContactRole ocrA2;
        OpportunityContactRole ocrB1;
        OpportunityContactRole ocrB2;
        OpportunityContactRole[] ocrAll = new OpportunityContactRole[]{};

        for (OpportunityContactRole ocr : [SELECT Id, ContactId, OpportunityId, Role 
                                            FROM OpportunityContactRole]) {

            ocrAll.add(ocr);
            if (ocr.Id == testDataImportAResult.Opportunity_Contact_Role_1_Imported__c ) {
                ocrA1 = ocr;
            } else if (ocr.Id == testDataImportAResult.Opportunity_Contact_Role_2_Imported__c ) {
                ocrA2 = ocr;
            } else if (ocr.Id == testDataImportBResult.Opportunity_Contact_Role_1_Imported__c ) {
                ocrB1 = ocr;
            } else if (ocr.Id == testDataImportBResult.Opportunity_Contact_Role_2_Imported__c ) {
                ocrB2 = ocr;
            }
        }

        // Confirm that the desired ocrs were created correctly
        System.assertEquals(8,ocrAll.size()); // the number 8 includes the automatically created donor and household member OCRs
        System.assertEquals('Soft Credit',ocrA1.Role);
        System.assertEquals('Soft Credit',ocrA2.Role);
        System.assertEquals('Soft Credit',ocrB1.Role);
        System.assertEquals('Soft Credit',ocrB2.Role);

        Allocation__c gauAlloA1;
        Allocation__c gauAlloA2;
        Allocation__c gauAlloB1;
        Allocation__c gauAlloB2;
        Allocation__c[] gauAlloAll = new Allocation__c[]{};

        for (Allocation__c gauAllo : [SELECT Id, Opportunity__c, Payment__c, Percent__c, Amount__c
                                            FROM Allocation__c]){
            gauAlloAll.add(gauAllo);
            if (gauAllo.Id == testDataImportAResult.GAU_Allocation_1_Imported__c ) {
                gauAlloA1 = gauAllo;
            } else if (gauAllo.Id == testDataImportAResult.GAU_Allocation_2_Imported__c ) {
                gauAlloA2 = gauAllo;
            } else if (gauAllo.Id == testDataImportBResult.GAU_Allocation_1_Imported__c ) {
                gauAlloB1 = gauAllo;
            } else if (gauAllo.Id == testDataImportBResult.GAU_Allocation_2_Imported__c ) {
                gauAlloB2 = gauAllo;
            }
        }

        // Confirm that the desired GAU Allocations were created correctly
        System.assertEquals(4,gauAlloAll.size());
        System.assertEquals(75,gauAlloA1.Percent__c);
        System.assertEquals(25,gauAlloA2.Percent__c);
        System.assertEquals(75,gauAlloB1.Percent__c);
        System.assertEquals(25,gauAlloB2.Percent__c);
    }


    /*******************************************************************************************************
    * @description Tests that some of the GAU allocations should not be created due to missing required fields. 
    * Also, some of the OCRs should not be created because all non-relationship fields are missing data..
    */

    @isTest static void shouldNotCreateGAUAllocationsOrOCRs() {
        Data_Import_Settings__c dis = UTIL_CustomSettingsFacade.getDataImportSettings();
        dis.Field_Mapping_Method__c = BDI_DataImportService.FM_DATA_IMPORT_FIELD_MAPPING;
        dis.Default_Data_Import_Field_Mapping_Set__c = 
            BDI_MappingServiceAdvanced.DEFAULT_DATA_IMPORT_FIELD_MAPPING_SET_NAME;
        UTIL_CustomSettingsFacade.setDataImportSettings(dis);

        DataImport__c testDataImportA;
        DataImport__c testDataImportB;

        for (DataImport__c di : [SELECT Id,
                                        Status__c,
                                        Contact1_Lastname__c,
                                        Account1ImportStatus__c,
                                        Account1Imported__c, 
                                        Account2ImportStatus__c,
                                        Account2Imported__c,
                                        Contact1ImportStatus__c,
                                        Contact1Imported__c,
                                        Contact2ImportStatus__c,
                                        Contact2Imported__c,
                                        DonationCampaignImportStatus__c,
                                        DonationCampaignImported__c,
                                        DonationImportStatus__c,
                                        DonationImported__c,
                                        GAU_Allocation_1_Import_Status__c,
                                        GAU_Allocation_1_Imported__c,
                                        GAU_Allocation_2_Import_Status__c,
                                        GAU_Allocation_2_Imported__c,
                                        HomeAddressImportStatus__c,
                                        HomeAddressImported__c,
                                        HouseholdAccountImported__c,
                                        Opportunity_Contact_Role_1_Imported__c,
                                        Opportunity_Contact_Role_1_ImportStatus__c,
                                        Opportunity_Contact_Role_2_Imported__c,
                                        Opportunity_Contact_Role_2_ImportStatus__c,
                                        PaymentImportStatus__c,
                                        PaymentImported__c
                                    FROM DataImport__c]) {

            if (di.Contact1_Lastname__c == 'TestGroupA01') {
                testDataImportA = di;
            } else if (di.Contact1_Lastname__c == 'TestGroupB01') {
                testDataImportB = di;
            }
        }

        testDataImportA.Opportunity_Contact_Role_1_Role__c = null;
        testDataImportB.GAU_Allocation_2_GAU__c = null;
        update new DataImport__c[]{testDataImportA,testDataImportB};

        Test.StartTest();
        BDI_DataImport_BATCH bdi = new BDI_DataImport_BATCH();
        ID ApexJobId = Database.executeBatch(bdi, 10);
        Test.stopTest();

        DataImport__c testDataImportAResult;
        DataImport__c testDataImportBResult;

        for (DataImport__c di : [SELECT Id,
                                        Status__c,
                                        FailureInformation__c,
                                        GAU_Allocation_1_Import_Status__c,
                                        GAU_Allocation_1_Imported__c,
                                        GAU_Allocation_2_Import_Status__c,
                                        GAU_Allocation_2_Imported__c,
                                        Opportunity_Contact_Role_1_Imported__c,
                                        Opportunity_Contact_Role_1_ImportStatus__c,
                                        Opportunity_Contact_Role_2_Imported__c,
                                        Opportunity_Contact_Role_2_ImportStatus__c,
                                        Contact1_Lastname__c,
                                        Account1ImportStatus__c,
                                        Account1Imported__c, 
                                        Account2ImportStatus__c,
                                        Account2Imported__c,
                                        Contact1ImportStatus__c,
                                        Contact1Imported__c,
                                        Contact2ImportStatus__c,
                                        Contact2Imported__c,
                                        DonationCampaignImportStatus__c,
                                        DonationCampaignImported__c,
                                        DonationImportStatus__c,
                                        DonationImported__c,
                                        HomeAddressImportStatus__c,
                                        HomeAddressImported__c,
                                        HouseholdAccountImported__c,
                                        PaymentImportStatus__c,
                                        PaymentImported__c
                                    FROM DataImport__c]) {
            if (di.Contact1_Lastname__c == 'TestGroupA01') {
                testDataImportAResult = di;
            } else if (di.Contact1_Lastname__c == 'TestGroupB01') {
                testDataImportBResult = di;
            }

        }

        System.assertEquals(System.label.bdiImported,testDataImportAResult.Status__c);
        System.assertNotEquals(null,testDataImportAResult.Account1Imported__c);
        System.assertEquals(System.label.bdiCreated,testDataImportAResult.Account1ImportStatus__c);
        System.assertNotEquals(null,testDataImportAResult.Account2Imported__c);
        System.assertEquals(System.label.bdiCreated,testDataImportAResult.Account2ImportStatus__c);
        System.assertNotEquals(null,testDataImportAResult.Contact1Imported__c);
        System.assertEquals(System.label.bdiCreated,testDataImportAResult.Contact1ImportStatus__c);
        System.assertNotEquals(null,testDataImportAResult.Contact2Imported__c);
        System.assertEquals(System.label.bdiCreated,testDataImportAResult.Contact2ImportStatus__c);

        System.assertNotEquals(null,testDataImportAResult.DonationCampaignImported__c);
        System.assertEquals(System.label.bdiMatched,testDataImportAResult.DonationCampaignImportStatus__c);
        System.assertNotEquals(null,testDataImportAResult.DonationImported__c);
        System.assertEquals(System.label.bdiCreated,testDataImportAResult.DonationImportStatus__c);
        System.assertNotEquals(null,testDataImportAResult.HouseholdAccountImported__c);
        System.assertNotEquals(null,testDataImportAResult.GAU_Allocation_1_Imported__c);
        System.assertEquals(System.label.bdiCreated,testDataImportAResult.GAU_Allocation_1_Import_Status__c);
        System.assertNotEquals(null,testDataImportAResult.GAU_Allocation_2_Imported__c);
        System.assertEquals(System.label.bdiCreated,testDataImportAResult.GAU_Allocation_2_Import_Status__c);
        System.assertEquals(null,testDataImportAResult.Opportunity_Contact_Role_1_Imported__c);
        System.assertEquals(null,testDataImportAResult.Opportunity_Contact_Role_1_ImportStatus__c);
        System.assertNotEquals(null,testDataImportAResult.Opportunity_Contact_Role_2_Imported__c);
        System.assertEquals(System.label.bdiCreated,testDataImportAResult.Opportunity_Contact_Role_2_ImportStatus__c);

        System.assertEquals(System.label.bdiFailed,testDataImportBResult.Status__c);
        System.assertNotEquals(null,testDataImportBResult.Account1Imported__c);
        System.assertEquals(System.label.bdiCreated,testDataImportBResult.Account1ImportStatus__c);
        System.assertNotEquals(null,testDataImportBResult.Account2Imported__c);
        System.assertEquals(System.label.bdiCreated,testDataImportBResult.Account2ImportStatus__c);
        System.assertNotEquals(null,testDataImportBResult.Contact1Imported__c);
        System.assertEquals(System.label.bdiCreated,testDataImportBResult.Contact1ImportStatus__c);
        System.assertNotEquals(null,testDataImportBResult.Contact2Imported__c);
        System.assertEquals(System.label.bdiCreated,testDataImportBResult.Contact2ImportStatus__c);

        System.assertNotEquals(null,testDataImportBResult.DonationCampaignImported__c);
        System.assertEquals(System.label.bdiCreated,testDataImportBResult.DonationCampaignImportStatus__c);
        System.assertNotEquals(null,testDataImportBResult.DonationImported__c);
        System.assertEquals(System.label.bdiCreated,testDataImportBResult.DonationImportStatus__c);
        System.assertNotEquals(null,testDataImportBResult.HouseholdAccountImported__c);
        System.assertNotEquals(null,testDataImportBResult.GAU_Allocation_1_Imported__c);
        System.assertEquals(System.label.bdiCreated,testDataImportBResult.GAU_Allocation_1_Import_Status__c);
        System.assertEquals(null,testDataImportBResult.GAU_Allocation_2_Imported__c);
        System.assert(testDataImportBResult.GAU_Allocation_2_Import_Status__c.startsWith(
                                                                    System.label.bdiAdditionalObjRequiredFieldsNull));

    }

    /*******************************************************************************************************
    * @description Tests that GAU allocations and Opportunity contact roles will be updated via Batch Data Import. 
    */

    @isTest static void shouldUpdateAdditionalGAUAllocationsAndOCRs() {
        Data_Import_Settings__c dis = UTIL_CustomSettingsFacade.getDataImportSettings();
        dis.Field_Mapping_Method__c = BDI_DataImportService.FM_DATA_IMPORT_FIELD_MAPPING;
        dis.Default_Data_Import_Field_Mapping_Set__c = 
                                    BDI_MappingServiceAdvanced.DEFAULT_DATA_IMPORT_FIELD_MAPPING_SET_NAME;
        UTIL_CustomSettingsFacade.setDataImportSettings(dis);

        DataImport__c[] diRecords = Database.query(BDI_DataImportService.strSoqlForBatchProcess(null));

        BDI_DataImportService bdiDIS = new BDI_DataImportService(false, BDI_DataImportService.getDefaultMappingService());
        bdiDIS.process(null, dis, diRecords);
        
        DataImport__c testDataImportAResult;
        DataImport__c testDataImportBResult;

        for (DataImport__c di : [SELECT Id,
                                        Status__c,
                                        FailureInformation__c,
                                        GAU_Allocation_1_Import_Status__c,
                                        GAU_Allocation_1_Imported__c,
                                        GAU_Allocation_2_Import_Status__c,
                                        GAU_Allocation_2_Imported__c,
                                        Opportunity_Contact_Role_1_Imported__c,
                                        Opportunity_Contact_Role_1_ImportStatus__c,
                                        Opportunity_Contact_Role_2_Imported__c,
                                        Opportunity_Contact_Role_2_ImportStatus__c,
                                        Contact1_Lastname__c,
                                        Account1ImportStatus__c,
                                        Account1Imported__c, 
                                        Account2ImportStatus__c,
                                        Account2Imported__c,
                                        Contact1ImportStatus__c,
                                        Contact1Imported__c,
                                        Contact2ImportStatus__c,
                                        Contact2Imported__c,
                                        DonationCampaignImportStatus__c,
                                        DonationCampaignImported__c,
                                        DonationImportStatus__c,
                                        DonationImported__c,
                                        HomeAddressImportStatus__c,
                                        HomeAddressImported__c,
                                        HouseholdAccountImported__c,
                                        PaymentImportStatus__c,
                                        PaymentImported__c
                                    FROM DataImport__c]) {

            if (di.Contact1_Lastname__c == 'TestGroupA01') {
                testDataImportAResult = di;
            } else if (di.Contact1_Lastname__c == 'TestGroupB01'){
                testDataImportBResult = di;
            }

        }

        System.assertEquals(System.label.bdiImported,testDataImportAResult.Status__c);
        System.assertNotEquals(null,testDataImportAResult.Account1Imported__c);
        System.assertEquals(System.label.bdiCreated,testDataImportAResult.Account1ImportStatus__c);
        System.assertNotEquals(null,testDataImportAResult.Account2Imported__c);
        System.assertEquals(System.label.bdiCreated,testDataImportAResult.Account2ImportStatus__c);
        System.assertNotEquals(null,testDataImportAResult.Contact1Imported__c);
        System.assertEquals(System.label.bdiCreated,testDataImportAResult.Contact1ImportStatus__c);
        System.assertNotEquals(null,testDataImportAResult.Contact2Imported__c);
        System.assertEquals(System.label.bdiCreated,testDataImportAResult.Contact2ImportStatus__c);

        System.assertNotEquals(null,testDataImportAResult.DonationCampaignImported__c);
        System.assertEquals(System.label.bdiMatched,testDataImportAResult.DonationCampaignImportStatus__c);
        System.assertNotEquals(null,testDataImportAResult.DonationImported__c);
        System.assertEquals(System.label.bdiCreated,testDataImportAResult.DonationImportStatus__c);
        System.assertNotEquals(null,testDataImportAResult.HouseholdAccountImported__c);
        System.assertNotEquals(null,testDataImportAResult.GAU_Allocation_1_Imported__c);
        System.assertEquals(System.label.bdiCreated,testDataImportAResult.GAU_Allocation_1_Import_Status__c);
        System.assertNotEquals(null,testDataImportAResult.GAU_Allocation_2_Imported__c);
        System.assertEquals(System.label.bdiCreated,testDataImportAResult.GAU_Allocation_2_Import_Status__c);
        System.assertNotEquals(null,testDataImportAResult.Opportunity_Contact_Role_1_Imported__c);
        System.assertEquals(System.label.bdiCreated,testDataImportAResult.Opportunity_Contact_Role_1_ImportStatus__c);
        System.assertNotEquals(null,testDataImportAResult.Opportunity_Contact_Role_2_Imported__c);
        System.assertEquals(System.label.bdiCreated,testDataImportAResult.Opportunity_Contact_Role_2_ImportStatus__c);

        System.assertEquals(System.label.bdiImported,testDataImportBResult.Status__c);
        System.assertNotEquals(null,testDataImportBResult.Account1Imported__c);
        System.assertEquals(System.label.bdiCreated,testDataImportBResult.Account1ImportStatus__c);
        System.assertNotEquals(null,testDataImportBResult.Account2Imported__c);
        System.assertEquals(System.label.bdiCreated,testDataImportBResult.Account2ImportStatus__c);
        System.assertNotEquals(null,testDataImportBResult.Contact1Imported__c);
        System.assertEquals(System.label.bdiCreated,testDataImportBResult.Contact1ImportStatus__c);
        System.assertNotEquals(null,testDataImportBResult.Contact2Imported__c);
        System.assertEquals(System.label.bdiCreated,testDataImportBResult.Contact2ImportStatus__c);

        System.assertNotEquals(null,testDataImportBResult.DonationCampaignImported__c);
        System.assertEquals(System.label.bdiCreated,testDataImportBResult.DonationCampaignImportStatus__c);
        System.assertNotEquals(null,testDataImportBResult.DonationImported__c);
        System.assertEquals(System.label.bdiCreated,testDataImportBResult.DonationImportStatus__c);
        System.assertNotEquals(null,testDataImportBResult.HouseholdAccountImported__c);
        System.assertNotEquals(null,testDataImportBResult.GAU_Allocation_1_Imported__c);
        System.assertEquals(System.label.bdiCreated,testDataImportBResult.GAU_Allocation_1_Import_Status__c);
        System.assertNotEquals(null,testDataImportBResult.GAU_Allocation_2_Imported__c);
        System.assertEquals(System.label.bdiCreated,testDataImportBResult.GAU_Allocation_2_Import_Status__c);
        System.assertNotEquals(null,testDataImportBResult.Opportunity_Contact_Role_1_Imported__c);
        System.assertEquals(System.label.bdiCreated,testDataImportBResult.Opportunity_Contact_Role_1_ImportStatus__c);
        System.assertNotEquals(null,testDataImportBResult.Opportunity_Contact_Role_2_Imported__c);
        System.assertEquals(System.label.bdiCreated,testDataImportBResult.Opportunity_Contact_Role_2_ImportStatus__c);

        //Change values on the data import records and reset the status so it will be processed again.
        testDataImportAResult.Status__c = null;
        testDataImportAResult.GAU_Allocation_1_Percent__c = 65;
        testDataImportAResult.GAU_Allocation_2_Percent__c = 35;
        testDataImportAResult.Opportunity_Contact_Role_1_Role__c = 'Other';
        testDataImportBResult.Status__c = null;
        testDataImportBResult.GAU_Allocation_1_Percent__c = 65;
        testDataImportBResult.GAU_Allocation_2_Percent__c = 35;
        testDataImportBResult.Opportunity_Contact_Role_2_Role__c = 'Other';

        update new DataImport__c[]{testDataImportAResult, testDataImportBResult};


        Test.startTest();
        BDI_DataImport_BATCH bdi = new BDI_DataImport_BATCH();
        ID ApexJobId = Database.executeBatch(bdi, 10);
        Test.stopTest();

        DataImport__c testDataImportAResult2;
        DataImport__c testDataImportBResult2;

        for (DataImport__c di : [SELECT Id,
                                        Status__c,
                                        FailureInformation__c,
                                        GAU_Allocation_1_Import_Status__c,
                                        GAU_Allocation_1_Imported__c,
                                        GAU_Allocation_2_Import_Status__c,
                                        GAU_Allocation_2_Imported__c,
                                        Opportunity_Contact_Role_1_Imported__c,
                                        Opportunity_Contact_Role_1_ImportStatus__c,
                                        Opportunity_Contact_Role_2_Imported__c,
                                        Opportunity_Contact_Role_2_ImportStatus__c,
                                        Contact1_Lastname__c,
                                        Account1ImportStatus__c,
                                        Account1Imported__c, 
                                        Account2ImportStatus__c,
                                        Account2Imported__c,
                                        Contact1ImportStatus__c,
                                        Contact1Imported__c,
                                        Contact2ImportStatus__c,
                                        Contact2Imported__c,
                                        DonationCampaignImportStatus__c,
                                        DonationCampaignImported__c,
                                        DonationImportStatus__c,
                                        DonationImported__c,
                                        HomeAddressImportStatus__c,
                                        HomeAddressImported__c,
                                        HouseholdAccountImported__c,
                                        PaymentImportStatus__c,
                                        PaymentImported__c
                                    FROM DataImport__c]) {
            if (di.Contact1_Lastname__c == 'TestGroupA01') {
                testDataImportAResult2 = di;
            } else if (di.Contact1_Lastname__c == 'TestGroupB01'){
                testDataImportBResult2 = di;
            }
        }

        System.assertEquals(System.label.bdiUpdated,testDataImportAResult2.GAU_Allocation_1_Import_Status__c);
        System.assertEquals(System.label.bdiUpdated,testDataImportAResult2.GAU_Allocation_2_Import_Status__c);
        System.assertEquals(System.label.bdiUpdated,testDataImportBResult2.GAU_Allocation_1_Import_Status__c);
        System.assertEquals(System.label.bdiUpdated,testDataImportBResult2.GAU_Allocation_2_Import_Status__c);

        System.assertEquals(System.label.bdiUpdated,testDataImportAResult2.Opportunity_Contact_Role_1_ImportStatus__c);
        System.assertEquals(System.label.bdiUpdated,testDataImportAResult2.Opportunity_Contact_Role_2_ImportStatus__c);
        System.assertEquals(System.label.bdiUpdated,testDataImportBResult2.Opportunity_Contact_Role_1_ImportStatus__c);
        System.assertEquals(System.label.bdiUpdated,testDataImportBResult2.Opportunity_Contact_Role_2_ImportStatus__c);

        OpportunityContactRole ocrA1;
        OpportunityContactRole ocrA2;
        OpportunityContactRole ocrB1;
        OpportunityContactRole ocrB2;
        OpportunityContactRole[] ocrAll = new OpportunityContactRole[]{};

        for (OpportunityContactRole ocr : [SELECT Id, ContactId, OpportunityId, Role 
                                            FROM OpportunityContactRole]){
            ocrAll.add(ocr);
            if (ocr.Id == testDataImportAResult.Opportunity_Contact_Role_1_Imported__c ) {
                ocrA1 = ocr;
            } else if (ocr.Id == testDataImportAResult.Opportunity_Contact_Role_2_Imported__c ) {
                ocrA2 = ocr;
            } else if (ocr.Id == testDataImportBResult.Opportunity_Contact_Role_1_Imported__c ) {
                ocrB1 = ocr;
            } else if (ocr.Id == testDataImportBResult.Opportunity_Contact_Role_2_Imported__c ) {
                ocrB2 = ocr;
            }
        }

        // Confirm that only the appropriate opportunity contact roles were changed
        // the number 8 includes the automatically created donor and household member OCRs
        System.assertEquals(8,ocrAll.size()); 
        System.assertEquals('Other',ocrA1.Role);
        System.assertEquals('Soft Credit',ocrA2.Role);
        System.assertEquals('Soft Credit',ocrB1.Role);
        System.assertEquals('Other',ocrB2.Role);

        Allocation__c gauAlloA1;
        Allocation__c gauAlloA2;
        Allocation__c gauAlloB1;
        Allocation__c gauAlloB2;
        Allocation__c[] gauAlloAll = new Allocation__c[]{};

        for (Allocation__c gauAllo : [SELECT Id, Opportunity__c, Payment__c, Percent__c, Amount__c
                                            FROM Allocation__c]){
            gauAlloAll.add(gauAllo);
            if (gauAllo.Id == testDataImportAResult.GAU_Allocation_1_Imported__c ) {
                gauAlloA1 = gauAllo;
            } else if (gauAllo.Id == testDataImportAResult.GAU_Allocation_2_Imported__c ) {
                gauAlloA2 = gauAllo;
            } else if (gauAllo.Id == testDataImportBResult.GAU_Allocation_1_Imported__c ) {
                gauAlloB1 = gauAllo;
            } else if (gauAllo.Id == testDataImportBResult.GAU_Allocation_2_Imported__c ) {
                gauAlloB2 = gauAllo;
            }
        }

        // Confirm that the new values for opportunity contact roles are in place.
        System.assertEquals(4,gauAlloAll.size());
        System.assertEquals(65,gauAlloA1.Percent__c);
        System.assertEquals(35,gauAlloA2.Percent__c);
        System.assertEquals(65,gauAlloB1.Percent__c);
        System.assertEquals(35,gauAlloB2.Percent__c);
    }


    /*******************************************************************************************************
    * @description Tests that parent objects can be created during additional object processing.
    *  Note that this would be an unconvential setup since we don't have a parent object as part of our 
    *  default metadata configuration so we are having to re-use existing DI fields for the 
    *  Imported Record Field Name and Status.
    */
    
    @isTest static void shouldCreateParentAdditionalObjects() {
        Data_Import_Settings__c dis = UTIL_CustomSettingsFacade.getDataImportSettings();
        dis.Field_Mapping_Method__c = BDI_DataImportService.FM_DATA_IMPORT_FIELD_MAPPING;
        dis.Default_Data_Import_Field_Mapping_Set__c = 
            BDI_MappingServiceAdvanced.DEFAULT_DATA_IMPORT_FIELD_MAPPING_SET_NAME;
        UTIL_CustomSettingsFacade.setDataImportSettings(dis);

        DataImport__c[] diRecords = Database.query(BDI_DataImportService.strSoqlForBatchProcess(null));

        BDI_DataImportService bdiDIS = new BDI_DataImportService(false, 
                                                                BDI_DataImportService.getDefaultMappingService());
        
        BDI_MappingServiceAdvanced bdiMsAdv = BDI_MappingServiceAdvanced.getInstance();

        String[] objMappingNames = new List<String>(bdiMsAdv.objectMappingByDevName.keySet());
        BDI_ObjectMapping predecessorObjMapping = bdiMsAdv.objectMappingByDevName.get('Opportunity');
        BDI_FieldMapping[] opptFieldMappings = bdiMsAdv.fieldMappingsByObjMappingDevName.get('Opportunity'); 


        Data_Import_Object_Mapping__mdt diom = 
            new Data_Import_Object_Mapping__mdt(DeveloperName = 'TestTestHonoree324',
                            MasterLabel = 'Honoree',
                            Data_Import_Object_Mapping_Set__c = predecessorObjMapping.Data_Import_Object_Mapping_Set,
                            Object_API_Name__c = 'Contact',
                            Predecessor__c = predecessorObjMapping.DeveloperName,
                            Imported_Record_Field_Name__c = 'Contact1_Title__c',
                            Imported_Record_Status_Field_Name__c = 'Contact1ImportStatus__c',
                            Relationship_Field__c = 'Honoree_Contact__c',
                            Relationship_To_Predecessor__c = 'Parent');

        BDI_ObjectMapping testObjMapping = new BDI_ObjectMapping(diom);

        BDI_FieldMapping testFM1 = new BDI_FieldMapping();
        testFM1.MasterLabel = 'fakeHonoreeLastNameSFDOTest34';
        testFM1.DeveloperName = 'fakeHonoreeLastNameSFDOTest34';
        testFM1.Target_Object_API_Name = 'Contact';
        testFM1.Data_Import_Field_Mapping_Set = opptFieldMappings[0].Data_Import_Field_Mapping_Set;
        testFM1.Required = 'Yes';
        testFM1.Source_Field_API_Name = DataImport__c.Contact1_Alternate_Email__c.getDescribe().getName();
        testFM1.Target_Field_API_Name = 'LastName';

        BDI_FieldMapping testFM2 = new BDI_FieldMapping();
        testFM2.MasterLabel = 'fakeHonoreeAcctSFDOTest34';
        testFM2.DeveloperName = 'fakeHonoreeAcctSFDOTest34';
        testFM2.Target_Object_API_Name = 'Contact';
        testFM2.Data_Import_Field_Mapping_Set = opptFieldMappings[0].Data_Import_Field_Mapping_Set;
        testFM2.Required = 'No';
        testFM2.Source_Field_API_Name = DataImport__c.Account1Imported__c.getDescribe().getName();
        testFM2.Target_Field_API_Name = 'AccountId';

        BDI_FieldMapping[] honoreeFieldMappings = 
            new BDI_FieldMapping[]{testFM1,testFM2};

        bdiMsAdv.objectMappingByDevName.put(testObjMapping.DeveloperName,testObjMapping);
        bdiMsAdv.fieldMappingsByObjMappingDevName.put(testObjMapping.DeveloperName,honoreeFieldMappings);

        bdiDIS.process(null, dis, diRecords);
        
        DataImport__c testDataImportAResult;
        DataImport__c testDataImportBResult;

        for (DataImport__c di : [SELECT Id,
                                        Status__c,
                                        FailureInformation__c,
                                        Contact1_Title__c,
                                        GAU_Allocation_1_Import_Status__c,
                                        GAU_Allocation_1_Imported__c,
                                        GAU_Allocation_2_Import_Status__c,
                                        GAU_Allocation_2_Imported__c,
                                        Opportunity_Contact_Role_1_Imported__c,
                                        Opportunity_Contact_Role_1_ImportStatus__c,
                                        Opportunity_Contact_Role_2_Imported__c,
                                        Opportunity_Contact_Role_2_ImportStatus__c,
                                        Contact1_Lastname__c,
                                        Account1ImportStatus__c,
                                        Account1Imported__c, 
                                        Account2ImportStatus__c,
                                        Account2Imported__c,
                                        Contact1ImportStatus__c,
                                        Contact1Imported__c,
                                        Contact2ImportStatus__c,
                                        Contact2Imported__c,
                                        DonationCampaignImportStatus__c,
                                        DonationCampaignImported__c,
                                        DonationImportStatus__c,
                                        DonationImported__c,
                                        HomeAddressImportStatus__c,
                                        HomeAddressImported__c,
                                        HouseholdAccountImported__c,
                                        PaymentImportStatus__c,
                                        PaymentImported__c
                                    FROM DataImport__c]) {

            if (di.Contact1_Lastname__c == 'TestGroupA01') {
                testDataImportAResult = di;
            } else if (di.Contact1_Lastname__c == 'TestGroupB01'){
                testDataImportBResult = di;
            }
        }

        Contact honoreeContA;
        Contact honoreeContB;

        Contact[] createdConts = [SELECT Id, LastName FROM Contact];
        System.assertEquals(6,createdConts.size());

        for (Contact cont : createdConts) {
            if (cont.LastName == 'testgroupAcontact01Alternate@fakedata.com') {
                honoreeContA = cont;
            } else if (cont.LastName == 'testgroupBcontact01Alternate@fakedata.com') {
                honoreeContB = cont;
            }
        }

        // Checking to make sure that the honoree contacts were created.
        System.assert(honoreeContA != null);
        System.assert(honoreeContB != null);

        Opportunity opptA;
        Opportunity opptB;

        Opportunity[] updatedOppts = [SELECT Id, Honoree_Contact__c FROM Opportunity];
        System.assertEquals(2,updatedOppts.size());

        for (Opportunity oppt : updatedOppts) {
            if (oppt.Id == testDataImportAResult.DonationImported__c) {
                opptA = oppt;
            } else if (oppt.Id == testDataImportBResult.DonationImported__c) {
                opptB = oppt;
            }
        }

        //Confirm that the predecessor child opportunities exist and were properly updated with the
        //Honoree contact id.
        System.assert(opptA != null);
        System.assert(opptB != null);
        System.assertEquals(honoreeContA.Id,opptA.Honoree_Contact__c);
        System.assertEquals(honoreeContB.Id,opptB.Honoree_Contact__c);
    
        System.assertEquals(System.label.bdiImported,testDataImportAResult.Status__c);
        System.assertNotEquals(null,testDataImportAResult.Account1Imported__c);
        System.assertEquals(System.label.bdiCreated,testDataImportAResult.Account1ImportStatus__c);
        System.assertNotEquals(null,testDataImportAResult.Account2Imported__c);
        System.assertEquals(System.label.bdiCreated,testDataImportAResult.Account2ImportStatus__c);
        System.assertNotEquals(null,testDataImportAResult.Contact1Imported__c);
        System.assertEquals(System.label.bdiCreated,testDataImportAResult.Contact1ImportStatus__c);
        System.assertNotEquals(null,testDataImportAResult.Contact2Imported__c);
        System.assertEquals(System.label.bdiCreated,testDataImportAResult.Contact2ImportStatus__c);
        System.assertNotEquals(null,testDataImportAResult.DonationCampaignImported__c);
        System.assertEquals(System.label.bdiMatched,testDataImportAResult.DonationCampaignImportStatus__c);
        System.assertNotEquals(null,testDataImportAResult.DonationImported__c);
        System.assertEquals(System.label.bdiCreated,testDataImportAResult.DonationImportStatus__c);
        System.assertNotEquals(null,testDataImportAResult.HouseholdAccountImported__c);
        System.assertNotEquals(null,testDataImportAResult.GAU_Allocation_1_Imported__c);
        System.assertEquals(System.label.bdiCreated,testDataImportAResult.GAU_Allocation_1_Import_Status__c);
        System.assertNotEquals(null,testDataImportAResult.GAU_Allocation_2_Imported__c);
        System.assertEquals(System.label.bdiCreated,testDataImportAResult.GAU_Allocation_2_Import_Status__c);
        System.assertNotEquals(null,testDataImportAResult.Opportunity_Contact_Role_1_Imported__c);
        System.assertEquals(System.label.bdiCreated,testDataImportAResult.Opportunity_Contact_Role_1_ImportStatus__c);
        System.assertNotEquals(null,testDataImportAResult.Opportunity_Contact_Role_2_Imported__c);
        System.assertEquals(System.label.bdiCreated,testDataImportAResult.Opportunity_Contact_Role_2_ImportStatus__c);

        System.assertEquals(System.label.bdiImported,testDataImportBResult.Status__c);
        System.assertNotEquals(null,testDataImportBResult.Account1Imported__c);
        System.assertEquals(System.label.bdiCreated,testDataImportBResult.Account1ImportStatus__c);
        System.assertNotEquals(null,testDataImportBResult.Account2Imported__c);
        System.assertEquals(System.label.bdiCreated,testDataImportBResult.Account2ImportStatus__c);
        System.assertNotEquals(null,testDataImportBResult.Contact1Imported__c);
        System.assertEquals(System.label.bdiCreated,testDataImportBResult.Contact1ImportStatus__c);
        System.assertNotEquals(null,testDataImportBResult.Contact2Imported__c);
        System.assertEquals(System.label.bdiCreated,testDataImportBResult.Contact2ImportStatus__c);

        System.assertNotEquals(null,testDataImportBResult.DonationCampaignImported__c);
        System.assertEquals(System.label.bdiCreated,testDataImportBResult.DonationCampaignImportStatus__c);
        System.assertNotEquals(null,testDataImportBResult.DonationImported__c);
        System.assertEquals(System.label.bdiCreated,testDataImportBResult.DonationImportStatus__c);
        System.assertNotEquals(null,testDataImportBResult.HouseholdAccountImported__c);
        System.assertNotEquals(null,testDataImportBResult.GAU_Allocation_1_Imported__c);
        System.assertEquals(System.label.bdiCreated,testDataImportBResult.GAU_Allocation_1_Import_Status__c);
        System.assertNotEquals(null,testDataImportBResult.GAU_Allocation_2_Imported__c);
        System.assertEquals(System.label.bdiCreated,testDataImportBResult.GAU_Allocation_2_Import_Status__c);
        System.assertNotEquals(null,testDataImportBResult.Opportunity_Contact_Role_1_Imported__c);
        System.assertEquals(System.label.bdiCreated,testDataImportBResult.Opportunity_Contact_Role_1_ImportStatus__c);
        System.assertNotEquals(null,testDataImportBResult.Opportunity_Contact_Role_2_Imported__c);
        System.assertEquals(System.label.bdiCreated,testDataImportBResult.Opportunity_Contact_Role_2_ImportStatus__c);
    }

    @isTest
    static void givenAdditionalObjectsFailWhenProcessedThenAssertFailureInformation() {
        General_Accounting_Unit__c testGAU = new General_Accounting_Unit__c(Name = 'testGAU');
        insert testGAU;

        DataImport__c singleErrorDataImport = new DataImport__c(
                Account1_Name__c = 'a0',
                Donation_Donor__c = 'Account1',
                Donation_Amount__c = 100,
                Donation_Date__c = Date.today(),
                GAU_Allocation_1_GAU__c = testGAU.Id,
                GAU_Allocation_1_Percent__c = 110
        );

        DataImport__c doubleErrorDataImport = new DataImport__c(
                Account1_Name__c = 'a1',
                Donation_Donor__c = 'Account1',
                Donation_Amount__c = 100,
                Donation_Date__c = Date.today(),
                GAU_Allocation_1_GAU__c = testGAU.Id,
                GAU_Allocation_1_Percent__c = 110,
                Opportunity_Contact_Role_1_Role__c = 'testOCRole'
        );
        insert new List<DataImport__c>{
                singleErrorDataImport, doubleErrorDataImport
        };

        //run batch data import
        Test.StartTest();
        BDI_DataImportService dataImportService =
                new BDI_DataImportService(
                        false,
                        BDI_MappingServiceAdvanced.getInstance());

        BDI_DataImport_BATCH bdi = new BDI_DataImport_BATCH(dataImportService);

        Database.executeBatch(bdi, 10);
        Test.stopTest();

        List<DataImport__c> dataImports = [
                SELECT
                        Status__c,
                        FailureInformation__c,
                        GAU_Allocation_1_Import_Status__c,
                        Opportunity_Contact_Role_1_ImportStatus__c
                FROM DataImport__c
                WHERE Id = :singleErrorDataImport.Id
                OR Id = :doubleErrorDataImport.Id
        ];

        for (DataImport__c dataImport : dataImports) {
            System.assertEquals(BDI_DataImport_API.bdiFailed, dataImport.Status__c);
            System.assertNotEquals(null, dataImport.GAU_Allocation_1_Import_Status__c);
            System.assertNotEquals(null, dataImport.FailureInformation__c);
            System.assert(dataImport.FailureInformation__c.contains(dataImport
                    .GAU_Allocation_1_Import_Status__c),
                    'The Data Import Failure Information field should contain ' +
                            'the GAU Allocation error message.');

            if (dataImport.Id == doubleErrorDataImport.Id) {
                System.assertNotEquals(null,
                        dataImport.Opportunity_Contact_Role_1_ImportStatus__c);
                System.assert(dataImport.FailureInformation__c.contains(
                        dataImport.Opportunity_Contact_Role_1_ImportStatus__c),
                        'The Data Import Failure Information field should contain both the ' +
                                'GAU Allocation and Opportunity Contact Role error messages.');
            }
        }
    }

    @isTest
    static void givenOppHasBeenImportedWhenReprocessedThenAssertAdditionalObjectsImported() {
        //Setup: use Advanced Field Mapping with Donation Matching Behavior set to "Single
        // Match or Create"
        Data_Import_Settings__c dis = UTIL_CustomSettingsFacade.getDataImportSettings();
        dis.Field_Mapping_Method__c = BDI_DataImportService.FM_DATA_IMPORT_FIELD_MAPPING;
        dis.Default_Data_Import_Field_Mapping_Set__c =
                BDI_MappingServiceAdvanced.DEFAULT_DATA_IMPORT_FIELD_MAPPING_SET_NAME;
        dis.Donation_Matching_Behavior__c = BDI_DataImport_API.ExactMatchOrCreate;
        UTIL_CustomSettingsFacade.setDataImportSettings(dis);

        Account testAccount = new Account(Name = 'testAcct');
        insert testAccount;

        Opportunity testOpp = new Opportunity(
                AccountId = testAccount.Id,
                Name = 'testOpp',
                Amount = 100,
                CloseDate = Date.today(),
                StageName = UTIL_UnitTestData_TEST.getClosedWonStage());
        insert testOpp;

        General_Accounting_Unit__c testGAU = new General_Accounting_Unit__c(
                Name = 'testGAU',
                Active__c = true);
        insert testGAU;

        //Set up the Data Import record to look like it has already been run and created
        //the Opportunity but failed with a reported error on the GAU Allocation additional
        //object.
        DataImport__c dataImport = new DataImport__c(
                Account1_Name__c = 'testAcct',
                Account1Imported__c = testAccount.Id,
                Account1ImportStatus__c = System.Label.bdiCreated,

                Donation_Donor__c = 'Account1',
                Donation_Amount__c = 100,
                Donation_Date__c = Date.today(),
                DonationImported__c = testOpp.Id,
                DonationImportStatus__c = System.Label.bdiCreated,

                GAU_Allocation_1_GAU__c = testGAU.Id,
                //Setting the GAU Allocation Percentage to a legitimate value alongside
                //the Import Status error mimics a User fixing the percentage after the
                //initial processing attempt.  The Data Import record should now be
                //ready to re-process.
                GAU_Allocation_1_Percent__c = 15,
                GAU_Allocation_1_Import_Status__c = System.Label.alloTotalExceedsOppAmt,

                Status__c = BDI_DataImport_API.bdiFailed,
                FailureInformation__c = System.Label.alloTotalExceedsOppAmt
        );
        insert dataImport;

        //Re-run batch data import process
        Test.StartTest();
        BDI_DataImport_BATCH bdi = new BDI_DataImport_BATCH();
        Database.executeBatch(bdi, 10);
        Test.stopTest();

        dataImport = [
                SELECT
                        Status__c,
                        FailureInformation__c,
                        DonationImported__c,
                        DonationImportStatus__c,
                        GAU_Allocation_1_Imported__c,
                        GAU_Allocation_1_Import_Status__c,
                        GAU_Allocation_2_Amount__c,
                        GAU_Allocation_2_Percent__c
                FROM DataImport__c
                WHERE Id = :dataImport.Id
        ];

        System.assertEquals(System.Label.bdiImported, dataImport.Status__c,
                'The Data Import should have been successfully re-processed and have an ' +
                        '\"imported\" status.');
        System.assertEquals(null, dataImport.FailureInformation__c,
                'The Data Import should have been successfully re-processed without any failure ' +
                        'information.');

        System.assertEquals(testOpp.Id, dataImport.DonationImported__c,
                'The Donation Imported lookup value should be unchanged.');
        System.assertEquals(System.Label.bdiCreated, dataImport.DonationImportStatus__c,
                'The Donation Import Status should be unchanged.');

        System.assertNotEquals(null, dataImport.GAU_Allocation_1_Imported__c,
                'An Allocation should have been created.');
        System.assertEquals(System.Label.bdiCreated, dataImport.GAU_Allocation_1_Import_Status__c,
                'An Allocation should have been created.');

        System.assertEquals(1, [
                SELECT COUNT()
                FROM Allocation__c
                WHERE Opportunity__c = :testOpp.Id
                AND General_Accounting_Unit__c = :testGAU.Id
                AND Percent__c = 15.0
        ], 'An Allocation for 15% should have been created.');
    }

    @isTest
    static void givenOppHasBeenMatchedWhenReprocessedThenAssertAdditionalObjectsImported() {
        //Setup: use Advanced Field Mapping with Donation Matching Behavior set to "Single
        // Match or Create"
        Data_Import_Settings__c dis = UTIL_CustomSettingsFacade.getDataImportSettings();
        dis.Field_Mapping_Method__c = BDI_DataImportService.FM_DATA_IMPORT_FIELD_MAPPING;
        dis.Default_Data_Import_Field_Mapping_Set__c =
                BDI_MappingServiceAdvanced.DEFAULT_DATA_IMPORT_FIELD_MAPPING_SET_NAME;
        dis.Donation_Matching_Behavior__c = BDI_DataImport_API.ExactMatchOrCreate;
        UTIL_CustomSettingsFacade.setDataImportSettings(dis);

        Account testAccount = new Account(Name = 'testAcct');
        insert testAccount;

        Opportunity testOpp = new Opportunity(
                AccountId = testAccount.Id,
                Name = 'testOpp',
                Amount = 100,
                CloseDate = Date.today(),
                StageName = UTIL_UnitTestData_TEST.getClosedWonStage());
        insert testOpp;

        General_Accounting_Unit__c testGAU = new General_Accounting_Unit__c(
                Name = 'testGAU',
                Active__c = true);
        insert testGAU;

        //Set up the Data Import record to look like it has already been run and created
        //the Opportunity but failed with a reported error on the GAU Allocation additional
        //object.
        DataImport__c dataImport = new DataImport__c(
                Account1_Name__c = 'testAcct',
                Account1Imported__c = testAccount.Id,
                Account1ImportStatus__c = System.Label.bdiCreated,

                Donation_Donor__c = 'Account1',
                Donation_Amount__c = 100,
                Donation_Date__c = Date.today(),
                DonationImported__c = testOpp.Id,
                DonationImportStatus__c = System.Label.bdiMatched,

                GAU_Allocation_1_GAU__c = testGAU.Id,
                //Setting the GAU Allocation Percentage to a legitimate value alongside
                //the Import Status error mimics a User fixing the percentage after the
                //initial processing attempt.  The Data Import record should now be
                //ready to re-process.
                GAU_Allocation_1_Percent__c = 15,
                GAU_Allocation_1_Import_Status__c = System.Label.alloTotalExceedsOppAmt,

                Status__c = BDI_DataImport_API.bdiFailed,
                FailureInformation__c = System.Label.alloTotalExceedsOppAmt
        );
        insert dataImport;

        //Re-run batch data import process
        Test.StartTest();
        BDI_DataImport_BATCH bdi = new BDI_DataImport_BATCH();
        Database.executeBatch(bdi, 10);
        Test.stopTest();

        DataImport__c processedDataImport = [
                SELECT
                        Status__c,
                        FailureInformation__c,
                        DonationImported__c,
                        DonationImportStatus__c,
                        GAU_Allocation_1_Imported__c,
                        GAU_Allocation_1_Import_Status__c
                FROM DataImport__c
                WHERE Id = :dataImport.Id
        ];

        System.assertEquals(System.Label.bdiImported, processedDataImport.Status__c,
                'The Data Import should have been successfully re-processed and have an ' +
                        '\"imported\" status.');
        System.assertEquals(null, processedDataImport.FailureInformation__c,
                'The Data Import should have been successfully re-processed without any failure ' +
                        'information.');

        System.assertEquals(testOpp.Id, processedDataImport.DonationImported__c,
                'The Donation Imported lookup value should be unchanged.');
        System.assertEquals(dataImport.DonationImportStatus__c, processedDataImport.DonationImportStatus__c,
                'The Donation Import Status should be unchanged.');

        System.assertNotEquals(null, processedDataImport.GAU_Allocation_1_Imported__c,
                'An Allocation should have been created.');
        System.assertEquals(System.Label.bdiCreated, processedDataImport.GAU_Allocation_1_Import_Status__c,
                'An Allocation should have been created.');

        System.assertEquals(1, [
                SELECT COUNT()
                FROM Allocation__c
                WHERE Opportunity__c = :testOpp.Id
                AND General_Accounting_Unit__c = :testGAU.Id
                AND Percent__c = 15.0
        ], 'An Allocation for 15% should have been created.');
    }

    @isTest
    static void
    givenDataImportHasAddtlObjectWhenDryRunThenAssertPredecessorErrorsSuppressed() {
        //Setup: use Advanced Field Mapping with Donation Matching Behavior set to "Single
        // Match or Create"
        Data_Import_Settings__c dis = UTIL_CustomSettingsFacade.getDataImportSettings();
        dis.Field_Mapping_Method__c = BDI_DataImportService.FM_DATA_IMPORT_FIELD_MAPPING;
        dis.Default_Data_Import_Field_Mapping_Set__c =
                BDI_MappingServiceAdvanced.DEFAULT_DATA_IMPORT_FIELD_MAPPING_SET_NAME;
        dis.Donation_Matching_Behavior__c = BDI_DataImport_API.ExactMatchOrCreate;
        UTIL_CustomSettingsFacade.setDataImportSettings(dis);

        // Create a test GAU
        General_Accounting_Unit__c testGAU = new General_Accounting_Unit__c(
                Name = 'testGAU',
                Active__c = true);
        insert testGAU;

        DataImportBatch__c testBatch = new DataImportBatch__c(
                Name='testBatch'
        );
        insert testBatch;

        // Create a simple Data Import record that will create a new Opp and GAU Allocation
        // when processed.  After dry run the Opp will not be created yet, so the test
        // ensures that the additional objects that depend on the Opp don't fail the Data
        // Import record when dry run process is run.
        DataImport__c dataImport = new DataImport__c(
                NPSP_Data_Import_Batch__c = testBatch.Id,
                Account1_Name__c = 'testAcct',
                Donation_Donor__c = 'Account1',
                Donation_Amount__c = 100,
                Donation_Date__c = Date.today(),
                GAU_Allocation_1_GAU__c = testGAU.Id,
                GAU_Allocation_1_Percent__c = 15
        );
        insert dataImport;

        //Run the data import dry run process
        Test.StartTest();
        BDI_DataImport_BATCH bdi = new BDI_DataImport_BATCH(testBatch.Id, true);
        Database.executeBatch(bdi, 10);
        Test.stopTest();

        DataImport__c processedDataImport = [
                SELECT
                        Status__c,
                        FailureInformation__c,
                        DonationImported__c,
                        DonationImportStatus__c,
                        GAU_Allocation_1_Imported__c,
                        GAU_Allocation_1_Import_Status__c
                FROM DataImport__c
                WHERE Id = :dataImport.Id
        ];

        System.assertEquals(BDI_DataImport_API.bdiDryRunValidated,
                processedDataImport.Status__c,
                'The Batch should have been dry run-validated without errors.');
        System.assertEquals(null, processedDataImport.FailureInformation__c,
                'The Batch should have been dry run-validated without errors.');
    }

<<<<<<< HEAD
=======
    /*******************************************************************************************************
    * @description Tests that the parent of predecessor functionality works correctly for dynamic sources.
    */
>>>>>>> ac3b7f24
    @isTest
    static void dynamicParentAdditionalObjectsShouldBeCreated() {
        Data_Import_Settings__c dis = UTIL_CustomSettingsFacade.getDataImportSettings();
        dis.Field_Mapping_Method__c = BDI_DataImportService.FM_DATA_IMPORT_FIELD_MAPPING;
        dis.Default_Data_Import_Field_Mapping_Set__c = 
            BDI_MappingServiceAdvanced.DEFAULT_DATA_IMPORT_FIELD_MAPPING_SET_NAME;
        UTIL_CustomSettingsFacade.setDataImportSettings(dis);

        DataImport__c[] diRecords = Database.query(BDI_DataImportService.strSoqlForBatchProcess(null));

<<<<<<< HEAD
        BDI_DataImportService bdiDIS = new BDI_DataImportService(false, BDI_DataImportService.getDefaultMappingService());
=======
        BDI_DataImportService bdiDIS = 
            new BDI_DataImportService(false, BDI_DataImportService.getDefaultMappingService());
>>>>>>> ac3b7f24
        
        BDI_MappingServiceAdvanced bdiMsAdv = BDI_MappingServiceAdvanced.getInstance();

        String[] objMappingNames = new List<String>(bdiMsAdv.objectMappingByDevName.keySet());
        BDI_ObjectMapping predecessorObjMapping = bdiMsAdv.objectMappingByDevName.get('Opportunity');
        BDI_FieldMapping[] opptFieldMappings = bdiMsAdv.fieldMappingsByObjMappingDevName.get('Opportunity'); 

<<<<<<< HEAD
        String additionalObjJSONFieldName = UTIL_Namespace.alignSchemaNSWithEnvironment('npsp__Additional_Object_JSON__c');

        Data_Import_Object_Mapping__mdt diom = 
            new Data_Import_Object_Mapping__mdt(DeveloperName = 'TestTestHonoree324',
                            MasterLabel = 'Honoree',
                            Data_Import_Object_Mapping_Set__c = predecessorObjMapping.Data_Import_Object_Mapping_Set,
                            Object_API_Name__c = 'Contact',
                            Predecessor__c = predecessorObjMapping.DeveloperName,
                            Imported_Record_Field_Name__c = 'Contact1_Title__c',
                            Imported_Record_Status_Field_Name__c = 'Contact1ImportStatus__c',
                            Relationship_Field__c = 'Honoree_Contact__c',
                            Relationship_To_Predecessor__c = 'Parent');
=======
        String additionalObjJSONFieldName = 
            UTIL_Namespace.alignSchemaNSWithEnvironment('npsp__Additional_Object_JSON__c');

        Data_Import_Object_Mapping__mdt diom = 
            new Data_Import_Object_Mapping__mdt(DeveloperName = 'TestTestHonoree324',
                        MasterLabel = 'Honoree',
                        Data_Import_Object_Mapping_Set__c = predecessorObjMapping.Data_Import_Object_Mapping_Set,
                        Object_API_Name__c = 'Contact',
                        Predecessor__c = predecessorObjMapping.DeveloperName,
                        Imported_Record_Field_Name__c = 'Contact1_Title__c',
                        Imported_Record_Status_Field_Name__c = 'Contact1ImportStatus__c',
                        Relationship_Field__c = 'Honoree_Contact__c',
                        Relationship_To_Predecessor__c = 'Parent');
>>>>>>> ac3b7f24

        BDI_ObjectMapping testObjMapping = new BDI_ObjectMapping(diom);

        BDI_FieldMapping testFM1 = new BDI_FieldMapping();
        testFM1.MasterLabel = 'fakeHonoreeLastNameSFDOTest';
        testFM1.DeveloperName = 'fakeHonoreeLastNameSFDOTest';
        testFM1.Target_Object_API_Name = 'Contact';
        testFM1.Data_Import_Field_Mapping_Set = opptFieldMappings[0].Data_Import_Field_Mapping_Set;
        testFM1.Required = 'Yes';
        testFM1.Source_Field_API_Name = DataImport__c.Contact1_Alternate_Email__c.getDescribe().getName();
        testFM1.Target_Field_API_Name = 'LastName';

        BDI_FieldMapping testFM2 = new BDI_FieldMapping();
        testFM2.MasterLabel = 'fakeHonoreeAcctSFDOTest';
        testFM2.DeveloperName = 'fakeHonoreeAcctSFDOTest';
        testFM2.Target_Object_API_Name = 'Contact';
        testFM2.Data_Import_Field_Mapping_Set = opptFieldMappings[0].Data_Import_Field_Mapping_Set;
        testFM2.Required = 'No';
        testFM2.Source_Field_API_Name = DataImport__c.Account1Imported__c.getDescribe().getName();
        testFM2.Target_Field_API_Name = 'AccountId';

        BDI_FieldMapping[] honoreeFieldMappings = 
            new BDI_FieldMapping[]{testFM1,testFM2};

        bdiMsAdv.objectMappingByDevName.put(testObjMapping.DeveloperName,testObjMapping);
        bdiMsAdv.fieldMappingsByObjMappingDevName.put(testObjMapping.DeveloperName,honoreeFieldMappings);

        SObject sourceObjA1 = UTIL_Describe.getPrototypeObject(SObjectType.DataImport__c.getName());
        sourceObjA1.put(DataImport__c.Contact1_Alternate_Email__c.getDescribe().getName(),
                    'testgroupAcontact01DSAlternate@fakedata.com');    
        SObject sourceObjA2 = UTIL_Describe.getPrototypeObject(SObjectType.DataImport__c.getName());
        sourceObjA2.put(DataImport__c.Contact1_Alternate_Email__c.getDescribe().getName(),
                    'testgroupAcontact02DSAlternate@fakedata.com');   

        SObject sourceObjB1 = UTIL_Describe.getPrototypeObject(SObjectType.DataImport__c.getName());
        sourceObjB1.put(DataImport__c.Contact1_Alternate_Email__c.getDescribe().getName(),
                    'testgroupBcontact01DSAlternate@fakedata.com');    

        BDI_DynamicSource dynSourceA1 = new BDI_DynamicSource();
        dynSourceA1.objectMappingDevName = testObjMapping.DeveloperName + '01';
        dynSourceA1.objectMappingTemplateDevName = testObjMapping.DeveloperName;
        dynSourceA1.fieldMappingSetDevName = opptFieldMappings[0].Data_Import_Field_Mapping_Set;
        dynSourceA1.sourceObj = sourceObjA1;

        BDI_DynamicSource dynSourceA2 = new BDI_DynamicSource();
        dynSourceA2.objectMappingDevName = testObjMapping.DeveloperName + '02';
        dynSourceA2.objectMappingTemplateDevName = testObjMapping.DeveloperName;
        dynSourceA2.fieldMappingSetDevName = opptFieldMappings[0].Data_Import_Field_Mapping_Set;
        dynSourceA2.sourceObj = sourceObjA2;   

        Map<String,BDI_DynamicSource> dynamicSourceByObjMappingDevNameA = new Map<String,BDI_DynamicSource>();
        dynamicSourceByObjMappingDevNameA.put(dynSourceA1.objectMappingDevName,dynSourceA1);
        dynamicSourceByObjMappingDevNameA.put(dynSourceA2.objectMappingDevName,dynSourceA2);

        BDI_DynamicSourceGroup dynSourceGroupA = new BDI_DynamicSourceGroup();
        dynSourceGroupA.dynamicSourceByObjMappingDevName = dynamicSourceByObjMappingDevNameA;
        dynSourceGroupA.name = additionalObjJSONFieldName;

        BDI_DynamicSource dynSourceB1 = new BDI_DynamicSource();
        dynSourceB1.objectMappingDevName = testObjMapping.DeveloperName + '01';
        dynSourceB1.objectMappingTemplateDevName = testObjMapping.DeveloperName;
        dynSourceB1.fieldMappingSetDevName = opptFieldMappings[0].Data_Import_Field_Mapping_Set;
        dynSourceB1.sourceObj = sourceObjB1;
        
        Map<String,BDI_DynamicSource> dynamicSourceByObjMappingDevNameB = new Map<String,BDI_DynamicSource>();
        dynamicSourceByObjMappingDevNameB.put(dynSourceB1.objectMappingDevName,dynSourceB1);

        BDI_DynamicSourceGroup dynSourceGroupB = new BDI_DynamicSourceGroup();
        dynSourceGroupB.dynamicSourceByObjMappingDevName = dynamicSourceByObjMappingDevNameB;
        dynSourceGroupB.name = additionalObjJSONFieldName;

        String dynSourceGroupStringA = JSON.serialize(dynSourceGroupA);
        String dynSourceGroupStringB = JSON.serialize(dynSourceGroupB);

        for (DataImport__c di : diRecords) {
            if (di.Contact1_Lastname__c == 'TestGroupA01') {
                di.Additional_Object_JSON__c = dynSourceGroupStringA;
                di.Contact1_Alternate_Email__c = null; 
            } else if (di.Contact1_Lastname__c == 'TestGroupB01'){
                di.Additional_Object_JSON__c = dynSourceGroupStringB;
                di.Contact1_Alternate_Email__c = null; 
            }
        }

        bdiDIS.process(null, dis, diRecords);
        
        DataImport__c testDataImportAResult;
        DataImport__c testDataImportBResult;


        for (DataImport__c di : [SELECT Id,
                                        Status__c,
                                        FailureInformation__c,
                                        Additional_Object_JSON__c,
                                        Contact1_Title__c,
                                        GAU_Allocation_1_Import_Status__c,
                                        GAU_Allocation_1_Imported__c,
                                        GAU_Allocation_2_Import_Status__c,
                                        GAU_Allocation_2_Imported__c,
                                        Opportunity_Contact_Role_1_Imported__c,
                                        Opportunity_Contact_Role_1_ImportStatus__c,
                                        Opportunity_Contact_Role_2_Imported__c,
                                        Opportunity_Contact_Role_2_ImportStatus__c,
                                        Contact1_Lastname__c,
                                        Account1ImportStatus__c,
                                        Account1Imported__c, 
                                        Account2ImportStatus__c,
                                        Account2Imported__c,
                                        Contact1ImportStatus__c,
                                        Contact1Imported__c,
                                        Contact2ImportStatus__c,
                                        Contact2Imported__c,
                                        DonationCampaignImportStatus__c,
                                        DonationCampaignImported__c,
                                        DonationImportStatus__c,
                                        DonationImported__c,
                                        HomeAddressImportStatus__c,
                                        HomeAddressImported__c,
                                        HouseholdAccountImported__c,
                                        PaymentImportStatus__c,
                                        PaymentImported__c
                                    FROM DataImport__c]) {

            if (di.Contact1_Lastname__c == 'TestGroupA01') {
                testDataImportAResult = di;
            } else if (di.Contact1_Lastname__c == 'TestGroupB01'){
                testDataImportBResult = di;
            }
        }

        BDI_DynamicSourceGroup dsgA = 
<<<<<<< HEAD
            (BDI_DynamicSourceGroup)JSON.deserialize(testDataImportAResult.Additional_Object_JSON__c,BDI_DynamicSourceGroup.class);
        BDI_DynamicSourceGroup dsgB = 
            (BDI_DynamicSourceGroup)JSON.deserialize(testDataImportBResult.Additional_Object_JSON__c,BDI_DynamicSourceGroup.class);
=======
            (BDI_DynamicSourceGroup)JSON.deserialize(testDataImportAResult.Additional_Object_JSON__c,
                                                    BDI_DynamicSourceGroup.class);
        BDI_DynamicSourceGroup dsgB = 
            (BDI_DynamicSourceGroup)JSON.deserialize(testDataImportBResult.Additional_Object_JSON__c,
                                                    BDI_DynamicSourceGroup.class);
>>>>>>> ac3b7f24

        BDI_DynamicSource dsA1 = dsgA.dynamicSourceByObjMappingDevName.get(dynSourceA1.objectMappingDevName);
        BDI_DynamicSource dsA2 = dsgA.dynamicSourceByObjMappingDevName.get(dynSourceA2.objectMappingDevName);
        BDI_DynamicSource dsB1 = dsgB.dynamicSourceByObjMappingDevName.get(dynSourceB1.objectMappingDevName);

        System.assert(dsA1 != null);
        System.assert(dsA2 != null);
        System.assert(dsB1 != null);
        System.assert(dsA1.importedRecordId != null);
        System.assert(dsA2.importedRecordId != null);
        System.assert(dsB1.importedRecordId != null);
<<<<<<< HEAD
        System.assert(dsA1.importedRecordStatus != null);
        System.assert(dsA2.importedRecordStatus != null);
        System.assert(dsB1.importedRecordStatus != null);
=======
        System.assert(dsA1.importedRecordStatus == System.label.bdiCreated);
        System.assert(dsA2.importedRecordStatus == System.label.bdiCreated);
        System.assert(dsB1.importedRecordStatus == System.label.bdiCreated);
>>>>>>> ac3b7f24
        
        //Making sure the created contact record info was not updated on the DI field itself.
        System.assertEquals(null,testDataImportAResult.Contact1_Title__c);
        System.assertEquals(null,testDataImportBResult.Contact1_Title__c);

        Contact honoreeContA1;
        Contact honoreeContA2;
        Contact honoreeContB;

        Contact[] createdConts = [SELECT Id, LastName FROM Contact];
        System.assertEquals(7,createdConts.size());

        for (Contact cont : createdConts) {
            if (cont.LastName == 'testgroupAcontact01DSAlternate@fakedata.com') {
                honoreeContA1 = cont;
            } else if (cont.LastName == 'testgroupAcontact02DSAlternate@fakedata.com') {
                honoreeContA2 = cont;
            } else if (cont.LastName == 'testgroupBcontact01DSAlternate@fakedata.com') {
                honoreeContB = cont;
            }
        }

        // Checking to make sure that the honoree contacts were created.
        System.assert(honoreeContA1 != null);
        System.assert(honoreeContA2 != null);
        System.assert(honoreeContB != null);

        System.assert(testDataImportAResult.Additional_Object_JSON__c != null);
        System.assert(testDataImportBResult.Additional_Object_JSON__c != null);

        
        Opportunity opptA;
        Opportunity opptB;

        Opportunity[] updatedOppts = [SELECT Id, Honoree_Contact__c FROM Opportunity];
        System.assertEquals(2,updatedOppts.size());

        for (Opportunity oppt : updatedOppts) {
            if (oppt.Id == testDataImportAResult.DonationImported__c) {
                opptA = oppt;
            } else if (oppt.Id == testDataImportBResult.DonationImported__c) {
                opptB = oppt;
            }
        }

        Set<Id> honoreeContsA = new Set<Id>{honoreeContA1.Id,honoreeContA2.Id};
        //Since only one of the honoree contacts for oppt A could be on the the oppt, this will look
        //for either
        System.assert(honoreeContsA.contains(opptA.Honoree_Contact__c));
        System.assertEquals(opptB.Honoree_Contact__c, dsB1.importedRecordId);
    }
<<<<<<< HEAD
=======

    /*******************************************************************************************************
    * @description Tests that GAU allocations and Opportunity contact roles will be created as additional objects
    * when using a dynamic JSON data source.  Also tests error handling for Dynamic sources.
    */
    @isTest static void shouldCreateChildDynamicAdditionalObjects() {
        Data_Import_Settings__c dis = UTIL_CustomSettingsFacade.getDataImportSettings();
        dis.Field_Mapping_Method__c = BDI_DataImportService.FM_DATA_IMPORT_FIELD_MAPPING;
        dis.Default_Data_Import_Field_Mapping_Set__c = 
            BDI_MappingServiceAdvanced.DEFAULT_DATA_IMPORT_FIELD_MAPPING_SET_NAME;
        UTIL_CustomSettingsFacade.setDataImportSettings(dis);

        String additionalObjJSONFieldName = 
            UTIL_Namespace.alignSchemaNSWithEnvironment('npsp__Additional_Object_JSON__c');
        String templateName = 'GAU_Allocation_1';
        String templateNameOCR = 'Opportunity_Contact_Role_1';

        BDI_DataImportService bdiDIS = 
            new BDI_DataImportService(false, BDI_DataImportService.getDefaultMappingService());

        BDI_MappingServiceAdvanced bdiMSA = BDI_MappingServiceAdvanced.getInstance();

        BDI_FieldMapping[] gauAllocFieldMappings = bdiMSA.fieldMappingsByObjMappingDevName.get(templateName);
        BDI_FieldMapping[] ocrFieldMappings = bdiMSA.fieldMappingsByObjMappingDevName.get(templateNameOCR);

        DataImport__c[] diRecords = Database.query(BDI_DataImportService.strSoqlForBatchProcess(null));
        DataImport__c testDataImportA;
        DataImport__c testDataImportB;

        for (DataImport__c di : diRecords) {
            if (di.Contact1_Lastname__c == 'TestGroupA01') {
                testDataImportA = di;
            } else if (di.Contact1_Lastname__c == 'TestGroupB01') {
                testDataImportB = di;
            }
        }

        SObject sourceObjA1 = UTIL_Describe.getPrototypeObject(SObjectType.DataImport__c.getName());
        sourceObjA1.put(DataImport__c.GAU_Allocation_1_Amount__c.getDescribe().getName(),
                    testDataImportA.GAU_Allocation_1_Amount__c);    
        sourceObjA1.put(DataImport__c.GAU_Allocation_1_GAU__c.getDescribe().getName(),
                    testDataImportA.GAU_Allocation_1_GAU__c);    
        sourceObjA1.put(DataImport__c.GAU_Allocation_1_Percent__c.getDescribe().getName(),
                    testDataImportA.GAU_Allocation_1_Percent__c);    

        SObject sourceObjA2 = UTIL_Describe.getPrototypeObject(SObjectType.DataImport__c.getName());
        sourceObjA2.put(DataImport__c.GAU_Allocation_1_Amount__c.getDescribe().getName(),
                    testDataImportA.GAU_Allocation_2_Amount__c);    
        sourceObjA2.put(DataImport__c.GAU_Allocation_1_GAU__c.getDescribe().getName(),
                    testDataImportA.GAU_Allocation_2_GAU__c);    
        sourceObjA2.put(DataImport__c.GAU_Allocation_1_Percent__c.getDescribe().getName(),
                    testDataImportA.GAU_Allocation_2_Percent__c);    

        SObject sourceObjA3 = UTIL_Describe.getPrototypeObject(SObjectType.DataImport__c.getName());
        sourceObjA3.put(DataImport__c.Opportunity_Contact_Role_1_Role__c.getDescribe().getName(),
                    'Soft Credit');    

        SObject sourceObjB1 = UTIL_Describe.getPrototypeObject(SObjectType.DataImport__c.getName());
        sourceObjB1.put(DataImport__c.GAU_Allocation_1_Amount__c.getDescribe().getName(),
                    testDataImportB.GAU_Allocation_1_Amount__c);    
        sourceObjB1.put(DataImport__c.GAU_Allocation_1_GAU__c.getDescribe().getName(),
                    testDataImportB.GAU_Allocation_1_GAU__c);    
        sourceObjB1.put(DataImport__c.GAU_Allocation_1_Percent__c.getDescribe().getName(),
                    testDataImportB.GAU_Allocation_1_Percent__c);    
        
        //This one does not include a GAU allocation Id so it will trigger a required field error.
        SObject sourceObjB2 = UTIL_Describe.getPrototypeObject(SObjectType.DataImport__c.getName());
        sourceObjB2.put(DataImport__c.GAU_Allocation_1_Amount__c.getDescribe().getName(),
                    testDataImportB.GAU_Allocation_2_Amount__c);    
        sourceObjB2.put(DataImport__c.GAU_Allocation_1_Percent__c.getDescribe().getName(),
                    testDataImportB.GAU_Allocation_2_Percent__c);    


        BDI_DynamicSource dynSourceA1 = new BDI_DynamicSource();
        dynSourceA1.objectMappingDevName = templateName +'01';
        dynSourceA1.objectMappingTemplateDevName = templateName;
        dynSourceA1.fieldMappingSetDevName = gauAllocFieldMappings[0].Data_Import_Field_Mapping_Set;
        dynSourceA1.sourceObj = sourceObjA1;

        BDI_DynamicSource dynSourceA2 = new BDI_DynamicSource();
        dynSourceA2.objectMappingDevName = templateName + '02';
        dynSourceA2.objectMappingTemplateDevName = templateName;
        dynSourceA2.fieldMappingSetDevName = gauAllocFieldMappings[0].Data_Import_Field_Mapping_Set;
        dynSourceA2.sourceObj = sourceObjA2;  

        BDI_DynamicSource dynSourceA3 = new BDI_DynamicSource();
        dynSourceA3.objectMappingDevName = templateNameOCR + '01';
        dynSourceA3.objectMappingTemplateDevName = templateNameOCR;
        dynSourceA3.fieldMappingSetDevName = ocrFieldMappings[0].Data_Import_Field_Mapping_Set;
        dynSourceA3.sourceObj = sourceObjA3;   

        Map<String,BDI_DynamicSource> dynamicSourceByObjMappingDevNameA = new Map<String,BDI_DynamicSource>();
        dynamicSourceByObjMappingDevNameA.put(dynSourceA1.objectMappingDevName,dynSourceA1);
        dynamicSourceByObjMappingDevNameA.put(dynSourceA2.objectMappingDevName,dynSourceA2);
        dynamicSourceByObjMappingDevNameA.put(dynSourceA3.objectMappingDevName,dynSourceA3);

        BDI_DynamicSourceGroup dynSourceGroupA = new BDI_DynamicSourceGroup();
        dynSourceGroupA.dynamicSourceByObjMappingDevName = dynamicSourceByObjMappingDevNameA;
        dynSourceGroupA.name = additionalObjJSONFieldName;

        BDI_DynamicSource dynSourceB1 = new BDI_DynamicSource();
        dynSourceB1.objectMappingDevName = templateName +'01';
        dynSourceB1.objectMappingTemplateDevName = templateName;
        dynSourceB1.fieldMappingSetDevName = gauAllocFieldMappings[0].Data_Import_Field_Mapping_Set;
        dynSourceB1.sourceObj = sourceObjB1;

        BDI_DynamicSource dynSourceB2 = new BDI_DynamicSource();
        dynSourceB2.objectMappingDevName = templateName + '02';
        dynSourceB2.objectMappingTemplateDevName = templateName;
        dynSourceB2.fieldMappingSetDevName = gauAllocFieldMappings[0].Data_Import_Field_Mapping_Set;
        dynSourceB2.sourceObj = sourceObjB2;   
        
        Map<String,BDI_DynamicSource> dynamicSourceByObjMappingDevNameB = new Map<String,BDI_DynamicSource>();
        dynamicSourceByObjMappingDevNameB.put(dynSourceB1.objectMappingDevName,dynSourceB1);
        dynamicSourceByObjMappingDevNameB.put(dynSourceB2.objectMappingDevName,dynSourceB2);

        BDI_DynamicSourceGroup dynSourceGroupB = new BDI_DynamicSourceGroup();
        dynSourceGroupB.dynamicSourceByObjMappingDevName = dynamicSourceByObjMappingDevNameB;
        dynSourceGroupB.name = additionalObjJSONFieldName;

        String dynSourceGroupStringA = JSON.serialize(dynSourceGroupA);
        String dynSourceGroupStringB = JSON.serialize(dynSourceGroupB);

        testDataImportA.Additional_Object_JSON__c = dynSourceGroupStringA;
        testDataImportB.Additional_Object_JSON__c = dynSourceGroupStringB;

        //Blank out GAU allocation and OCR fields on DIs so we can test the dynamic source functionality.
        for (DataImport__c di : diRecords) {
            di.GAU_Allocation_1_Amount__c = null;
            di.GAU_Allocation_1_GAU__c = null;
            di.GAU_Allocation_1_Percent__c =  null;
            di.GAU_Allocation_2_Amount__c = null;
            di.GAU_Allocation_2_GAU__c = null;
            di.GAU_Allocation_2_Percent__c = null;
            di.Opportunity_Contact_Role_1_Role__c = null;
            di.Opportunity_Contact_Role_2_Role__c = null;
        }

        Test.StartTest();
        bdiDIS.process(null, dis, diRecords);
        Test.stopTest();

        DataImport__c testDataImportAResult;
        DataImport__c testDataImportBResult;

        for (DataImport__c di : [SELECT Id,
                                        Status__c,
                                        FailureInformation__c,
                                        Contact1_Lastname__c,
                                        Additional_Object_JSON__c,
                                        Account1ImportStatus__c,
                                        Account1Imported__c, 
                                        Account2ImportStatus__c,
                                        Account2Imported__c,
                                        Contact1ImportStatus__c,
                                        Contact1Imported__c,
                                        Contact2ImportStatus__c,
                                        Contact2Imported__c,
                                        DonationCampaignImportStatus__c,
                                        DonationCampaignImported__c,
                                        DonationImportStatus__c,
                                        DonationImported__c,
                                        GAU_Allocation_1_Import_Status__c,
                                        GAU_Allocation_1_Imported__c,
                                        GAU_Allocation_2_Import_Status__c,
                                        GAU_Allocation_2_Imported__c,
                                        HomeAddressImportStatus__c,
                                        HomeAddressImported__c,
                                        HouseholdAccountImported__c,
                                        Opportunity_Contact_Role_1_Imported__c,
                                        Opportunity_Contact_Role_1_ImportStatus__c,
                                        Opportunity_Contact_Role_2_Imported__c,
                                        Opportunity_Contact_Role_2_ImportStatus__c,
                                        PaymentImportStatus__c,
                                        PaymentImported__c
                                    FROM DataImport__c]) {
            
            if (di.Contact1_Lastname__c == 'TestGroupA01') {
                testDataImportAResult = di;
            } else if (di.Contact1_Lastname__c == 'TestGroupB01') {
                testDataImportBResult = di;
            }
        }
        System.debug('DI A failure info: ' + testDataImportAResult.FailureInformation__c);
        System.debug('DI B failure info: ' + testDataImportBResult.FailureInformation__c);
        System.assertEquals(null,testDataImportAResult.FailureInformation__c);
        System.assertEquals(System.label.bdiImported,testDataImportAResult.Status__c);
        System.assertNotEquals(null,testDataImportAResult.Account1Imported__c);
        System.assertEquals(System.label.bdiCreated,testDataImportAResult.Account1ImportStatus__c);
        System.assertNotEquals(null,testDataImportAResult.Account2Imported__c);
        System.assertEquals(System.label.bdiCreated,testDataImportAResult.Account2ImportStatus__c);
        System.assertNotEquals(null,testDataImportAResult.Contact1Imported__c);
        System.assertEquals(System.label.bdiCreated,testDataImportAResult.Contact1ImportStatus__c);
        System.assertNotEquals(null,testDataImportAResult.Contact2Imported__c);
        System.assertEquals(System.label.bdiCreated,testDataImportAResult.Contact2ImportStatus__c);

        System.assertNotEquals(null,testDataImportAResult.DonationCampaignImported__c);
        System.assertEquals(System.label.bdiMatched,testDataImportAResult.DonationCampaignImportStatus__c);
        System.assertNotEquals(null,testDataImportAResult.DonationImported__c);
        System.assertEquals(System.label.bdiCreated,testDataImportAResult.DonationImportStatus__c);
        System.assertNotEquals(null,testDataImportAResult.HouseholdAccountImported__c);
        System.assertEquals(null,testDataImportAResult.GAU_Allocation_1_Imported__c);
        System.assertEquals(null,testDataImportAResult.GAU_Allocation_1_Import_Status__c);
        System.assertEquals(null,testDataImportAResult.GAU_Allocation_2_Imported__c);
        System.assertEquals(null,testDataImportAResult.GAU_Allocation_2_Import_Status__c);
        System.assertEquals(null,testDataImportAResult.Opportunity_Contact_Role_1_Imported__c);
        System.assertEquals(null,testDataImportAResult.Opportunity_Contact_Role_1_ImportStatus__c);
        System.assertEquals(null,testDataImportAResult.Opportunity_Contact_Role_2_Imported__c);
        System.assertEquals(null,testDataImportAResult.Opportunity_Contact_Role_2_ImportStatus__c);

        System.assert(testDataImportBResult.FailureInformation__c.contains(
                                                                'Additional Object JSON - GAU_Allocation_102'));
        System.assert(testDataImportBResult.FailureInformation__c.contains(
                                                            'Error: record not created, missing required fields:'));
        System.assert(testDataImportBResult.FailureInformation__c.contains(
                                                            'GAU_Allocation_1_GAU__c'));
        System.assertEquals(System.label.bdiFailed,testDataImportBResult.Status__c);
        System.assertNotEquals(null,testDataImportBResult.Account1Imported__c);
        System.assertEquals(System.label.bdiCreated,testDataImportBResult.Account1ImportStatus__c);
        System.assertNotEquals(null,testDataImportBResult.Account2Imported__c);
        System.assertEquals(System.label.bdiCreated,testDataImportBResult.Account2ImportStatus__c);
        System.assertNotEquals(null,testDataImportBResult.Contact1Imported__c);
        System.assertEquals(System.label.bdiCreated,testDataImportBResult.Contact1ImportStatus__c);
        System.assertNotEquals(null,testDataImportBResult.Contact2Imported__c);
        System.assertEquals(System.label.bdiCreated,testDataImportBResult.Contact2ImportStatus__c);

        System.assertNotEquals(null,testDataImportBResult.DonationCampaignImported__c);
        System.assertEquals(System.label.bdiCreated,testDataImportBResult.DonationCampaignImportStatus__c);
        System.assertNotEquals(null,testDataImportBResult.DonationImported__c);
        System.assertEquals(System.label.bdiCreated,testDataImportBResult.DonationImportStatus__c);
        System.assertNotEquals(null,testDataImportBResult.HouseholdAccountImported__c);
        System.assertEquals(null,testDataImportBResult.GAU_Allocation_1_Imported__c);
        System.assertEquals(null,testDataImportBResult.GAU_Allocation_1_Import_Status__c);
        System.assertEquals(null,testDataImportBResult.GAU_Allocation_2_Imported__c);
        System.assertEquals(null,testDataImportBResult.GAU_Allocation_2_Import_Status__c);
        System.assertEquals(null,testDataImportBResult.Opportunity_Contact_Role_1_Imported__c);
        System.assertEquals(null,testDataImportBResult.Opportunity_Contact_Role_1_ImportStatus__c);
        System.assertEquals(null,testDataImportBResult.Opportunity_Contact_Role_2_Imported__c);
        System.assertEquals(null,testDataImportBResult.Opportunity_Contact_Role_2_ImportStatus__c);

        BDI_DynamicSourceGroup dsgA = 
            (BDI_DynamicSourceGroup)JSON.deserialize(testDataImportAResult.Additional_Object_JSON__c,
                                                    BDI_DynamicSourceGroup.class);
        BDI_DynamicSourceGroup dsgB = 
            (BDI_DynamicSourceGroup)JSON.deserialize(testDataImportBResult.Additional_Object_JSON__c,
                                                    BDI_DynamicSourceGroup.class);

        BDI_DynamicSource dsA1 = dsgA.dynamicSourceByObjMappingDevName.get(dynSourceA1.objectMappingDevName);
        BDI_DynamicSource dsA2 = dsgA.dynamicSourceByObjMappingDevName.get(dynSourceA2.objectMappingDevName);
        BDI_DynamicSource dsA3 = dsgA.dynamicSourceByObjMappingDevName.get(dynSourceA3.objectMappingDevName);
        BDI_DynamicSource dsB1 = dsgB.dynamicSourceByObjMappingDevName.get(dynSourceB1.objectMappingDevName);
        BDI_DynamicSource dsB2 = dsgB.dynamicSourceByObjMappingDevName.get(dynSourceB2.objectMappingDevName);

        System.assert(dsA1 != null);
        System.assert(dsA2 != null);
        System.assert(dsA3 != null);
        System.assert(dsB1 != null);
        System.assert(dsB2 != null);
        System.assert(dsA1.importedRecordId != null);
        System.assert(dsA2.importedRecordId != null);
        System.assert(dsA3.importedRecordId != null);
        System.assert(dsB1.importedRecordId != null);
        System.assert(dsB2.importedRecordId == null); //Should not have been created
        System.assert(dsA1.importedRecordStatus == System.label.bdiCreated);
        System.assert(dsA2.importedRecordStatus == System.label.bdiCreated);
        System.assert(dsA3.importedRecordStatus == System.label.bdiCreated);
        System.assert(dsB1.importedRecordStatus == System.label.bdiCreated);
        System.assert(dsB2.importedRecordStatus.contains('Error'));

        Allocation__c gauAlloA1;
        Allocation__c gauAlloA2;
        Allocation__c gauAlloB1;
        Allocation__c gauAlloB2;
        Allocation__c[] gauAlloAll = new Allocation__c[]{};

        for (Allocation__c gauAllo : [SELECT Id, Opportunity__c, Payment__c, Percent__c, Amount__c
                                            FROM Allocation__c]){
            gauAlloAll.add(gauAllo);
            if (gauAllo.Id == dsA1.importedRecordId) {
                gauAlloA1 = gauAllo;
            } else if (gauAllo.Id == dsA2.importedRecordId ) {
                gauAlloA2 = gauAllo;
            } else if (gauAllo.Id == dsB1.importedRecordId ) {
                gauAlloB1 = gauAllo;
            } else if (gauAllo.Id == dsB2.importedRecordId ) {
                gauAlloB2 = gauAllo;
            }
        }

        // Confirm that the desired GAU Allocations were created correctly
        System.assertEquals(3,gauAlloAll.size());
        System.assertEquals(75,gauAlloA1.Percent__c);
        System.assertEquals(25,gauAlloA2.Percent__c);
        System.assertEquals(75,gauAlloB1.Percent__c);
        System.assertEquals(null,gauAlloB2);

        OpportunityContactRole ocrA1;
        OpportunityContactRole[] ocrAll = new OpportunityContactRole[]{};

        for (OpportunityContactRole ocr : [SELECT Id, ContactId, OpportunityId, Role 
                                            FROM OpportunityContactRole]) {

            ocrAll.add(ocr);
            if (ocr.Id == dsA3.importedRecordId ) {
                ocrA1 = ocr;
            } 
        }

        // Confirm that the desired ocr were created correctly
        // the number 5 includes the automatically created donor and household member OCRs
        System.assertEquals(5,ocrAll.size()); 
        System.assertEquals('Soft Credit',ocrA1.Role);
    }
>>>>>>> ac3b7f24
}<|MERGE_RESOLUTION|>--- conflicted
+++ resolved
@@ -1274,12 +1274,9 @@
                 'The Batch should have been dry run-validated without errors.');
     }
 
-<<<<<<< HEAD
-=======
     /*******************************************************************************************************
     * @description Tests that the parent of predecessor functionality works correctly for dynamic sources.
     */
->>>>>>> ac3b7f24
     @isTest
     static void dynamicParentAdditionalObjectsShouldBeCreated() {
         Data_Import_Settings__c dis = UTIL_CustomSettingsFacade.getDataImportSettings();
@@ -1290,12 +1287,8 @@
 
         DataImport__c[] diRecords = Database.query(BDI_DataImportService.strSoqlForBatchProcess(null));
 
-<<<<<<< HEAD
-        BDI_DataImportService bdiDIS = new BDI_DataImportService(false, BDI_DataImportService.getDefaultMappingService());
-=======
         BDI_DataImportService bdiDIS = 
             new BDI_DataImportService(false, BDI_DataImportService.getDefaultMappingService());
->>>>>>> ac3b7f24
         
         BDI_MappingServiceAdvanced bdiMsAdv = BDI_MappingServiceAdvanced.getInstance();
 
@@ -1303,20 +1296,6 @@
         BDI_ObjectMapping predecessorObjMapping = bdiMsAdv.objectMappingByDevName.get('Opportunity');
         BDI_FieldMapping[] opptFieldMappings = bdiMsAdv.fieldMappingsByObjMappingDevName.get('Opportunity'); 
 
-<<<<<<< HEAD
-        String additionalObjJSONFieldName = UTIL_Namespace.alignSchemaNSWithEnvironment('npsp__Additional_Object_JSON__c');
-
-        Data_Import_Object_Mapping__mdt diom = 
-            new Data_Import_Object_Mapping__mdt(DeveloperName = 'TestTestHonoree324',
-                            MasterLabel = 'Honoree',
-                            Data_Import_Object_Mapping_Set__c = predecessorObjMapping.Data_Import_Object_Mapping_Set,
-                            Object_API_Name__c = 'Contact',
-                            Predecessor__c = predecessorObjMapping.DeveloperName,
-                            Imported_Record_Field_Name__c = 'Contact1_Title__c',
-                            Imported_Record_Status_Field_Name__c = 'Contact1ImportStatus__c',
-                            Relationship_Field__c = 'Honoree_Contact__c',
-                            Relationship_To_Predecessor__c = 'Parent');
-=======
         String additionalObjJSONFieldName = 
             UTIL_Namespace.alignSchemaNSWithEnvironment('npsp__Additional_Object_JSON__c');
 
@@ -1330,7 +1309,6 @@
                         Imported_Record_Status_Field_Name__c = 'Contact1ImportStatus__c',
                         Relationship_Field__c = 'Honoree_Contact__c',
                         Relationship_To_Predecessor__c = 'Parent');
->>>>>>> ac3b7f24
 
         BDI_ObjectMapping testObjMapping = new BDI_ObjectMapping(diom);
 
@@ -1462,17 +1440,11 @@
         }
 
         BDI_DynamicSourceGroup dsgA = 
-<<<<<<< HEAD
-            (BDI_DynamicSourceGroup)JSON.deserialize(testDataImportAResult.Additional_Object_JSON__c,BDI_DynamicSourceGroup.class);
-        BDI_DynamicSourceGroup dsgB = 
-            (BDI_DynamicSourceGroup)JSON.deserialize(testDataImportBResult.Additional_Object_JSON__c,BDI_DynamicSourceGroup.class);
-=======
             (BDI_DynamicSourceGroup)JSON.deserialize(testDataImportAResult.Additional_Object_JSON__c,
                                                     BDI_DynamicSourceGroup.class);
         BDI_DynamicSourceGroup dsgB = 
             (BDI_DynamicSourceGroup)JSON.deserialize(testDataImportBResult.Additional_Object_JSON__c,
                                                     BDI_DynamicSourceGroup.class);
->>>>>>> ac3b7f24
 
         BDI_DynamicSource dsA1 = dsgA.dynamicSourceByObjMappingDevName.get(dynSourceA1.objectMappingDevName);
         BDI_DynamicSource dsA2 = dsgA.dynamicSourceByObjMappingDevName.get(dynSourceA2.objectMappingDevName);
@@ -1484,15 +1456,9 @@
         System.assert(dsA1.importedRecordId != null);
         System.assert(dsA2.importedRecordId != null);
         System.assert(dsB1.importedRecordId != null);
-<<<<<<< HEAD
-        System.assert(dsA1.importedRecordStatus != null);
-        System.assert(dsA2.importedRecordStatus != null);
-        System.assert(dsB1.importedRecordStatus != null);
-=======
         System.assert(dsA1.importedRecordStatus == System.label.bdiCreated);
         System.assert(dsA2.importedRecordStatus == System.label.bdiCreated);
         System.assert(dsB1.importedRecordStatus == System.label.bdiCreated);
->>>>>>> ac3b7f24
         
         //Making sure the created contact record info was not updated on the DI field itself.
         System.assertEquals(null,testDataImportAResult.Contact1_Title__c);
@@ -1544,8 +1510,6 @@
         System.assert(honoreeContsA.contains(opptA.Honoree_Contact__c));
         System.assertEquals(opptB.Honoree_Contact__c, dsB1.importedRecordId);
     }
-<<<<<<< HEAD
-=======
 
     /*******************************************************************************************************
     * @description Tests that GAU allocations and Opportunity contact roles will be created as additional objects
@@ -1859,5 +1823,4 @@
         System.assertEquals(5,ocrAll.size()); 
         System.assertEquals('Soft Credit',ocrA1.Role);
     }
->>>>>>> ac3b7f24
 }