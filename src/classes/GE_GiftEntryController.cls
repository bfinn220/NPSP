/*
    Copyright (c) 2020, Salesforce.org
    All rights reserved.

    Redistribution and use in source and binary forms, with or without
    modification, are permitted provided that the following conditions are met:

    * Redistributions of source code must retain the above copyright
      notice, this list of conditions and the following disclaimer.
    * Redistributions in binary form must reproduce the above copyright
      notice, this list of conditions and the following disclaimer in the
      documentation and/or other materials provided with the distribution.
    * Neither the name of Salesforce.org nor the names of
      its contributors may be used to endorse or promote products derived
      from this software without specific prior written permission.

    THIS SOFTWARE IS PROVIDED BY THE COPYRIGHT HOLDERS AND CONTRIBUTORS
    "AS IS" AND ANY EXPRESS OR IMPLIED WARRANTIES, INCLUDING, BUT NOT
    LIMITED TO, THE IMPLIED WARRANTIES OF MERCHANTABILITY AND FITNESS
    FOR A PARTICULAR PURPOSE ARE DISCLAIMED. IN NO EVENT SHALL THE
    COPYRIGHT HOLDER OR CONTRIBUTORS BE LIABLE FOR ANY DIRECT, INDIRECT,
    INCIDENTAL, SPECIAL, EXEMPLARY, OR CONSEQUENTIAL DAMAGES (INCLUDING,
    BUT NOT LIMITED TO, PROCUREMENT OF SUBSTITUTE GOODS OR SERVICES;
    LOSS OF USE, DATA, OR PROFITS; OR BUSINESS INTERRUPTION) HOWEVER
    CAUSED AND ON ANY THEORY OF LIABILITY, WHETHER IN CONTRACT, STRICT
    LIABILITY, OR TORT (INCLUDING NEGLIGENCE OR OTHERWISE) ARISING IN
    ANY WAY OUT OF THE USE OF THIS SOFTWARE, EVEN IF ADVISED OF THE
    POSSIBILITY OF SUCH DAMAGE.
*/
/**
* @author Salesforce.org
* @date 2020
* @group HGE
* @group-content
* @description Controller for the Gift Entry lightning web components and processing
* form save.
*/
public with sharing class GE_GiftEntryController {

    public static final Integer TIMEOUT_STATUS_CODE = 408;
    public static final String TIMED_OUT = 'timed out';
    public static final String PURCHASE_CALL_TIMEOUT_MESSAGE = System.Label.geErrorRequestTimedout;
    private static final String BOOLEAN_DATA_TYPE = 'BOOLEAN';

    @AuraEnabled(cacheable=true)
    public static OrgDomainInfo getOrgDomainInfo() {
        String url = System.Url.getOrgDomainUrl().getHost();
        String[] urlParts = url.split('\\.');
        String podName = [SELECT InstanceName FROM Organization].InstanceName.toLowerCase();
        return new OrgDomainInfo (urlParts[0], podName);
    }

    /*******************************************************************************************************
    * @description Creates and posts an elevate purchase request
    *
    * @param requestBodyParameters: JSON containing parameters for the purchase call request body
    * @param dataImportRecordId: Record ID of the related Data Import
    *
    * @return String: http response wrapper
    */
    @AuraEnabled
    public static String sendPurchaseRequest(String requestBodyParameters, String dataImportRecordId) {
        try {
            GE_PaymentServices paymentServices = new GE_PaymentServices();
            paymentServices.setPurchaseCallBody(requestBodyParameters);
            GE_PaymentServices.ResponseWrapper response = paymentServices.createTransaction();

            return JSON.serialize(response);
        } catch (Exception ex) {
            Boolean isCalloutException = ex instanceof System.CalloutException;
            Boolean hasTimedOut = isCalloutException && ex.getMessage().contains(TIMED_OUT);

            if (hasTimedOut) {
                return getPurchaseCallTimeoutResponse(ex, dataImportRecordId);
            } else {
                String JSONExceptionData = ERR_ExceptionData.createExceptionWrapperJSONString(ex);
                throw returnDmlException(JSONExceptionData);
            }
        }
    }

    /*******************************************************************************************************
    * @description Creates an http request wrapper for a timeout
    *
    * @param ex: A timeout System.CalloutException
    * @param dataImportRecordId: Record ID of the related Data Import to include in our error logs
    *
    * @return String: http response wrapper
    */
    private static String getPurchaseCallTimeoutResponse(Exception ex, String dataImportRecordId) {
        GE_PaymentServices.ResponseWrapper response = new GE_PaymentServices.ResponseWrapper();
        response.statusCode = TIMEOUT_STATUS_CODE;
        response.status = ex.getMessage();
        response.body = JSON.serialize(new Map<String, String>{ 'message' => PURCHASE_CALL_TIMEOUT_MESSAGE });

        // Log NPSP Error record
        String objectAndRecordId = String.format(
            System.Label.stgErrorInvalidNameFormat,
            new String[] {
                Schema.SObjectType.DataImport__c.getLabel(),
                dataImportRecordId
            });
        ex.setMessage(PURCHASE_CALL_TIMEOUT_MESSAGE + ' ' + objectAndRecordId);
        ERR_Handler.processError(ex, ERR_Handler_API.Context.GE);

        return JSON.serialize(response);
    }

    /*******************************************************************************************************
    * @description Creates an AuraHandledException with the specified error message
    *
    * @param errorMsg contents of the exception error messagae
    *
    * @return AuraHandledException
    */
    public static AuraHandledException returnAuraException(String errorMsg) {
        AuraHandledException ex = new AuraHandledException(errorMsg);
        ex.setMessage(errorMsg);
        return ex;
    }

    /*******************************************************************************************************
    * @description Creates an DmlException with the specified error message
    *
    * @param errorMsg contents of the exception error messagae
    *
    * @return DmlException
    */
    public static DmlException returnDmlException(String errorMsg) {
        DmlException ex = new DmlException(errorMsg);
        ex.setMessage(errorMsg);
        return ex;
    }

    /*******************************************************************************************************
    * @description Saves the data import record, dry runs the record, and returns updated
    * totals with the new row.
    * @param batchId: ID of the NPSP_Data_Import_Batch__c
    * @param dataImport: the NPSP_Data_Import__c record to update
    * @return String serialized DataImportModel
    */
    @AuraEnabled
    public static String saveAndDryRunDataImport(Id batchId, DataImport__c dataImport) {

        try {
            dataImport.Additional_Object_JSON__c =
                convertWidgetDataToObjectJSON(dataImport.Additional_Object_JSON__c);
            upsertDataImport(dataImport);
            return BGE_DataImportBatchEntry_CTRL.runSingleDryRun(dataImport.Id, batchId);

        } catch (Exception ex) {
            // create custom lwc exception and throw it
            String JSONExceptionData = ERR_ExceptionData.createExceptionWrapperJSONString(ex);

            throw returnDmlException(JSONExceptionData);
        }
    }

    /*******************************************************************************************************
    * @description Saves the data import record, dry runs the record, and returns updated
    * totals with the new row.
    * @param dataImport: the NPSP_Data_Import__c record to update
    * @param updateGift: If true, BDI will attempt to match to an existing opportunity/payment
    * @return String serialized DataImportModel
    */
    @AuraEnabled
    public static Id submitDataImportToBDI(DataImport__c dataImport, Boolean updateGift) {
        // Check for widget data and convert it to the correct format for processing
        dataImport.Additional_Object_JSON__c =
            convertWidgetDataToObjectJSON(dataImport.Additional_Object_JSON__c);

        // Run the BDI process on this new Data Import
        processDataImport(dataImport, false, updateGift);

        // Get the ID of the created Opportunity so we can return it
        Id oppId = getOpportunityIdFromImport(dataImport.Id);

        return oppId;
    }

    /*******************************************************************************************************
    * @description Set DataImport Settings that are important to Gift Entry matching
    * @return Data_Import_Settings__c diSettings object used to process gifts
    */
    private static Data_Import_Settings__c getGiftEntrySettingsWithUpdateGiftFlag(Boolean
            updateGift) {
        Data_Import_Settings__c diSettings = Data_Import_Settings__c.getOrgDefaults();
        // If we are updating an existing gift, set the matching logic accordingly
        diSettings.Donation_Matching_Behavior__c = 
            updateGift ? BDI_DataImport_API.ExactMatchOrCreate : BDI_DataImport_API.DoNotMatch;
        return diSettings;
    }

    /*******************************************************************************************************
    * @description Takes a Data Import record and saves it to the database. If the id is already defined
    * update the record; otherwise, insert it.
    *
    * @param dataImport - The DataImport__c record, as filled in by the user.
    * @return The DataImport__c record that was saved
    */
    @AuraEnabled
    public static DataImport__c upsertDataImport(DataImport__c dataImport) {
        try {
            upsert dataImport Id;

            return dataImport;
        } catch (Exception e) {
            String JSONExceptionData = ERR_ExceptionData.createExceptionWrapperJSONString(e);

            throw returnDmlException(JSONExceptionData);
        }
    }

    /*******************************************************************************************************
    * @description Run the DataImport process on a single gift
    * @param dataImport DataImport record to be processed
    * @param isDryRun Boolean to set if the process should only return import results and not process
    * @param updateGift Boolean to determine our matching criteria.
    *                   true = "single match or create" and means we are updating
    *                   false = "do not match"
    */
    private static void processDataImport(DataImport__c dataImport, Boolean isDryRun, Boolean updateGift) {
        try {

            Data_Import_Settings__c diSettings = getGiftEntrySettingsWithUpdateGiftFlag
                    (updateGift);

            List<DataImport__c> listDI = new List<DataImport__c>{dataImport};

            BDI_DataImport_API.processDataImportRecords(diSettings, listDI, isDryRun);
        } catch (Exception e) {
            String JSONExceptionData = ERR_ExceptionData.createExceptionWrapperJSONString(e);

            throw returnDmlException(JSONExceptionData);
        }
    } 

    /*******************************************************************************************************
    * @description Return the imported Opportunity (Donation) from a DataImport process
    * @param dataImportId Id of DataImport object that created or matching this Opportunity
    * @return Id of the Opportunity
    */
    private static String getOpportunityIdFromImport(Id dataImportId) {
        try {
            DataImport__c di = [
                    SELECT DonationImported__c,
                            FailureInformation__c
                    FROM DataImport__c
                    WHERE Id = :dataImportId
            ];
            if(di.FailureInformation__c != null) {
                throw new BDIException(di.FailureInformation__c);
            }
            return di.DonationImported__c;
        } catch(Exception e) {

            String JSONExceptionData = ERR_ExceptionData.createExceptionWrapperJSONString(e);

            throw returnAuraException(JSONExceptionData);
        }
    }

    @AuraEnabled
    public static Boolean isElevateCustomer() {
        try {
            return GE_PaymentServices.isElevateCustomer;
        } catch (Exception ex) {
            throw new AuraHandledException(ex.getMessage());
        }
    }

    public class OrgDomainInfo {
        @AuraEnabled public String orgDomain;
        @AuraEnabled public String podName;

        public OrgDomainInfo (String orgDomain, String podName) {
            this.orgDomain = orgDomain;
            this.podName = podName;
        }
    }

    /*******************************************************************************************************
    * @description Retrieves all open Opportunities, and Opportunities with unpaid Payments, for the
    * selected Donor (Account or Contact)
    * @return JSON stringified Map<String, List<SObject>> of all openOpportunities for the given donor
    */
    @AuraEnabled(cacheable=true)
    public static String getOpenDonations(Id donorId, String donorType) {
        if (donorId == null) {
            return null;
        }

        String relationshipField;
        if (donorType == SObjectType.Account.Name) {
            relationshipField = SObjectType.Opportunity.fields.AccountId.Name;
        } else if (donorType == SObjectType.Contact.Name) {
            relationshipField = SObjectType.Opportunity.fields.Primary_Contact__c.Name;
        }

        // Could eventually be used to display unpaid payments on the donation matching modal
        String paymentSOQL = 'SELECT Id, ' +
                'Name, ' +
                'npe01__Scheduled_Date__c, ' +
                'npe01__Opportunity__r.Name, ' +
                'npe01__Opportunity__c, ' +
                'npe01__Payment_Amount__c ' +
                'FROM npe01__OppPayment__c ' +
                'WHERE npe01__Opportunity__r.' + relationshipField + ' = :donorId ' +
                'AND npe01__Written_Off__c = false ' +
                'AND npe01__Paid__c = false ' +
                'WITH SECURITY_ENFORCED';

        try {
            // CRUD / FLS of this operation already verified by checkCRUDFLS()
            List<npe01__OppPayment__c> unpaidPayments = Database.query(paymentSOQL);
            Set<Id> oppIdsWithUnpaidPayments = new Set<Id>();
            for (npe01__OppPayment__c payment : unpaidPayments) {
                oppIdsWithUnpaidPayments.add(payment.npe01__Opportunity__c);
            }

            String opportunitySOQL = 'SELECT Id, ' +
                    'Name, ' +
                    'StageName, ' +
                    'CloseDate, ' +
                    'IsClosed, ' +
                    'Amount, ' +
                    'npe01__Number_of_Payments__c, ' +
                    '(SELECT Id, ' +
                    'Name, ' +
                    'npe01__Scheduled_Date__c, ' +
                    'npe01__Opportunity__r.Name, ' +
                    'npe01__Opportunity__c, ' +
                    'npe01__Payment_Amount__c,' +
                    'npe01__Paid__c, ' +
                    'npe01__Written_Off__c ' +
                    'FROM npe01__OppPayment__r ' +
                    'WHERE npe01__Written_Off__c = false ' +
                    'AND npe01__Paid__c = false)' +
                    'FROM Opportunity ' +
                    'WHERE ' + relationshipField + ' = :donorId ' +
                    'AND IsClosed = false ' +
                    'WITH SECURITY_ENFORCED ' +
                    'ORDER BY CloseDate ASC';

            // CRUD / FLS of this operation already verified by checkCRUDFLS()
            List<Opportunity> openOpportunities = Database.query(opportunitySOQL);

            List<OpportunityWrapper> opportunityWrappers = new List<OpportunityWrapper>();
            for (Opportunity opportunity : openOpportunities) {
                opportunityWrappers.add(new OpportunityWrapper(opportunity));
            }

            return JSON.serialize(opportunityWrappers);
        } catch (Exception ex){
            returnAuraException(ex.getMessage());
        }

        return null;
    }

    /**
    * @description Wrapper class used to hold only the information needed in the
    * component for each Opportunity.  The component does not need to store any of
    * the paid or written-off Payments for a donor, but it does need to know if the Donation
    * has related Payments that have not been written-off. In that case the User should not
    * be able to update the Opportunity in the BGE Donation Selector.
    */
    @TestVisible
    private class OpportunityWrapper {
        @TestVisible Opportunity opportunity {get; private set;}
        @TestVisible List<npe01__OppPayment__c> unpaidPayments {get; private set;}
        @TestVisible Boolean hasNonWrittenOffPayments {get; private set;}

        private OpportunityWrapper(Opportunity opportunity) {
            this.opportunity = opportunity;
            initialize();
        }

        private void initialize() {
            if (unpaidPayments == null) {
                unpaidPayments = new List<npe01__OppPayment__c>();
            }

            if (opportunity.npe01__OppPayment__r.isEmpty()) {
                hasNonWrittenOffPayments = false;
                return;
            }

            for (npe01__OppPayment__c oppPayment : opportunity.npe01__OppPayment__r) {
                if (hasNonWrittenOffPayments == null
                        && oppPayment.npe01__Written_Off__c == false) {
                    hasNonWrittenOffPayments = true;
                }

                if (isAvailableForUpdate(oppPayment)) {
                    unpaidPayments.add(oppPayment);
                } else {
                    continue;
                }
            }

            //If hasNonWrittenOffPayments is null after looping all of the Payments,
            //then all of the Opp's Payments are written-off, and hasNonWrittenOffPayments can
            //be set to false, as this Opp should be treated in the BGE Donation Selector UI
            //as if it has 0 Payments.
            if (hasNonWrittenOffPayments == null) {
                hasNonWrittenOffPayments = false;
            }
        }

        private Boolean isAvailableForUpdate(npe01__OppPayment__c oppPayment) {
            if (oppPayment.npe01__Paid__c || oppPayment.npe01__Written_Off__c) {
                return false;
            } else {
                return true;
            }
        }
    }

    @TestVisible
    private static RenderWrapper getRenderWrapperById(Id templateId) {
        // Get the base template
<<<<<<< HEAD
        FORM_Template queriedTemplate = FORM_ServiceGiftEntry.retrieveFormTemplateById(templateId);
=======
        GE_Template.Template queriedTemplate = retrieveFormTemplateById(templateId);
>>>>>>> 72564ab5

        // Create the wrapper which will hold the template and field mapping set.
        RenderWrapper renderWrapper = wrapTemplate(queriedTemplate);

        return renderWrapper;
    }

    /**
     * This method creates a wrapper which contains the default SGE template and a field mapping set.
     *
     * @return  A RenderWrapper containing the default template JSON.
     */
    @TestVisible
    private static RenderWrapper getDefaultSGERenderWrapper() {
<<<<<<< HEAD
        FORM_Template defaultTemplate = FORM_ServiceGiftEntry.retrieveDefaultSGEFormTemplate();
=======
        GE_Template.Template defaultTemplate = retrieveDefaultSGEFormTemplate();
>>>>>>> 72564ab5

        RenderWrapper renderWrapper = wrapTemplate(defaultTemplate);

        return renderWrapper;
    }

    /**
     * This method builds the wrapper given the template and the field mapping set.
     *
     * @return  A RenderWrapper containing the default template JSON.
     */
<<<<<<< HEAD
    private static RenderWrapper wrapTemplate(FORM_Template template) {
=======
    private static RenderWrapper wrapTemplate(GE_Template.Template template) {
>>>>>>> 72564ab5
        if (template != null) {
            Boolean includeUnmappedFields = true;
            // Get the mapping service which will retrieve all the mappings
            BDI_MappingServiceAdvanced mappingService = BDI_MappingServiceAdvanced.getInstance(includeUnmappedFields);

            updateTemplateWithRequired(template, mappingService.fieldMappingSet);

            // Create the wrapper which will hold the template and field mapping set.
            RenderWrapper renderWrapper = new RenderWrapper(template, mappingService.fieldMappingSet);

            return renderWrapper;
        } else {
            return null;
        }
    }

    /**
     * Get Allocations settings. Used to determine the default GAU, and if the default GAU is enabled.
     * This result cannot be cached as there is the potential for an upsert operation when no allocation settings exist.
     * @return An Allocation_Settings__c custom setting record
     */
    @AuraEnabled
    public static Allocations_Settings__c getAllocationsSettings() {
        return UTIL_CustomSettingsFacade.getAllocationsSettings();
    }

    /*******************************************************************************************************
    * @description Takes the template and field mappings and updates the template so that the required fields are set
    * as required.
    * @param template - The deserailized template that is stored.
    * @param fieldMappingSet The field mapping set which determines what DI field is mapped to what target field.
    */
<<<<<<< HEAD
    private static void updateTemplateWithRequired(FORM_Template template, BDI_FieldMappingSet fieldMappingSet) {
        List<FORM_Template.Section> sectionList = template.layout.sections;

        for (FORM_Template.Section section : sectionList) {

            // Go through all the elements
            for (FORM_Template.Element element : section.elements) {
=======
    private static void updateTemplateWithRequired(GE_Template.Template template, BDI_FieldMappingSet fieldMappingSet) {
        List<GE_Template.Section> sectionList = template.layout.sections;

        for (GE_Template.Section section : sectionList) {

            // Go through all the elements
            for (GE_Template.Element element : section.elements) {
>>>>>>> 72564ab5
                if (element.dataImportFieldMappingDevNames != null
                        && !element.dataImportFieldMappingDevNames.isEmpty()) {

                    if (fieldMappingSet.fieldMappingByDevName.containsKey(element.dataImportFieldMappingDevNames[0])) {
                        BDI_FieldMapping fieldMapping = fieldMappingSet.fieldMappingByDevName.get(element.dataImportFieldMappingDevNames[0]);

                        // Update the element's required by doing an OR between the element's required, DI source field, target field
                        // Update the element's required to make sure we are respecting the source/target/template builder's required
                        // with the most up to date information.
                        element.required = element.required ||
                                (fieldMapping.Source_Field_Required &&
                                        fieldMapping.Source_Field_Data_Type != BOOLEAN_DATA_TYPE);
                    }
                }
            }
        }
    }

    /*******************************************************************************************************
    * @description Work in Progress to deliver widget behaviors
    * @return Widget data
    */
    @TestVisible
    private static String convertWidgetDataToObjectJSON(String widgetData) {

        if (String.isBlank(widgetData)) {
            return null;
        }

        BDI_MappingServiceAdvanced mappingService = BDI_MappingServiceAdvanced.getInstance();
        Map<String, BDI_DynamicSource> dynamicSourceByObjMappingDevName = new Map<String, BDI_DynamicSource>();
        BDI_DynamicSourceGroup dynSourceGroup = new BDI_DynamicSourceGroup();

        dynSourceGroup.name = DataImport__c.Additional_Object_JSON__c.getDescribe().getName();
        dynSourceGroup.dynamicSourceByObjMappingDevName = dynamicSourceByObjMappingDevName;

        Map<String, Object> objMappingDevNameToObjList;

        try {
            objMappingDevNameToObjList = (Map<String, Object>) JSON.deserializeUntyped(widgetData);
        } catch (Exception e) {
            String JSONExceptionData = ERR_ExceptionData.createExceptionWrapperJSONString(e);

            throw returnAuraException(JSONExceptionData);
        }

        // Create a map of sobject type to sobject list for processing
        for (String objMappingDevName : objMappingDevNameToObjList.keySet()) {
<<<<<<< HEAD
            Object objList = objMappingDevNameToObjList.get(objMappingDevName);

=======
>>>>>>> 72564ab5
            BDI_ObjectMapping objMapping = mappingService.objectMappingByDevName.get(objMappingDevName);

            BDI_FieldMapping[] fieldMappings = mappingService.fieldMappingsByObjMappingDevName.get(objMappingDevName);

            String[] tempObjStrings = new String[]{
            };

            //Reserializing the object strings to resolve platform issue with deserializing SObjects
            for (Object obj : (List<Object>) objMappingDevNameToObjList.get(objMappingDevName)) {
                tempObjStrings.add(JSON.serialize(obj));
            }

            if (tempObjStrings != null && tempObjStrings.size() > 0) {

                Integer i = 0;
                //Loop through the sObjects and construct DI records to hold the data in the expected fields
                for (String objString : tempObjStrings) {

                    SObject sObj = (SObject) JSON.deserialize(objString, Sobject.class);

                    i++;
                    DataImport__c tempDI = new DataImport__c();

                    //Reverse mapping the fields back onto a tempDI Record that respresents the source obj.
                    for (BDI_FieldMapping fieldMapping : fieldMappings) {
                        Object value = sObj.get(fieldMapping.Target_Field_API_Name);
                        tempDI.put(fieldMapping.Source_Field_API_Name, value);
                    }

                    BDI_DynamicSource dynSource = new BDI_DynamicSource();
                    dynSource.objectMappingDevName = objMapping.DeveloperName + 'temp' + i;
                    dynSource.objectMappingTemplateDevName = objMapping.DeveloperName;
                    dynSource.fieldMappingSetDevName = mappingService.fieldMappingSetName;
                    dynSource.sourceObj = tempDI;

                    dynamicSourceByObjMappingDevName.put(dynSource.objectMappingDevName, dynSource);
                }
            }
        }

        if (dynSourceGroup.dynamicSourceByObjMappingDevName.size() > 0) {
            String dynSourceGroupString = JSON.serialize(dynSourceGroup);
            return dynSourceGroupString;
        }
        return null;
    }

    /**
     * @description Returns a render wrapper containing the Advanced Mapping field and
     * object mappings and a Gift Entry form template, which is either the default
     * or the one whose Id is passed in as templateId.
     *
     * @param templateId Id of the target Form_Template__c.
     *
     * @return The render wrapper containing the target template or the default
     * template if templateId is null.
     */
    @AuraEnabled(cacheable=true)
    public static RenderWrapper getFormRenderWrapper(Id templateId) {
        try {
            if (templateId != null) {
                return getRenderWrapperById(templateId);
            } else {
                return getDefaultSGERenderWrapper();
            }
        } catch (Exception e) {
            AuraHandledException ex = new AuraHandledException(e.getMessage());
            ex.initCause(e);
            throw ex;
        }
    }

    /**
     * @description Retrieves the default SGE render wrapper for gift entry.
     * @return      A render wrapper containing a template and information about the object/field mappings.
     */
    @AuraEnabled
    public static RenderWrapper retrieveDefaultSGERenderWrapper() {
<<<<<<< HEAD
        return GE_GiftEntryController.getDefaultSGERenderWrapper();
=======
        return getDefaultSGERenderWrapper();
>>>>>>> 72564ab5
    }

    public class RenderWrapper {

<<<<<<< HEAD
        @AuraEnabled public FORM_Template formTemplate;
        @AuraEnabled public BDI_FieldMappingSet fieldMappingSetWrapper;

        public RenderWrapper(FORM_Template formTemplate, BDI_FieldMappingSet fieldMappingSetWrapper) {
=======
        @AuraEnabled public GE_Template.Template formTemplate;
        @AuraEnabled public BDI_FieldMappingSet fieldMappingSetWrapper;

        public RenderWrapper(GE_Template.Template formTemplate, BDI_FieldMappingSet fieldMappingSetWrapper) {
>>>>>>> 72564ab5
            this.formTemplate = formTemplate;
            this.fieldMappingSetWrapper = fieldMappingSetWrapper;
        }
    }

<<<<<<< HEAD
=======
    private static final String TEMPLATES = 'Templates';
    private static final String BATCHES = 'Batches';

    /*******************************************************************************************************
    * @description Retrieves Matching string values from BDI_DataImport_API
    * @return Map of object and field name keys to their values.
    */
    @AuraEnabled
    public static Map<String, String> getDonationMatchingValues() {
        Map<String, String> matchingValues = new Map<String, String> {
                'DoNotMatch' => BDI_DataImport_API.DoNotMatch,
                'RequireNoMatch' => BDI_DataImport_API.RequireNoMatch,
                'RequireExactMatch' => BDI_DataImport_API.RequireExactMatch,
                'ExactMatchOrCreate' => BDI_DataImport_API.ExactMatchOrCreate,
                'RequireBestMatch' => BDI_DataImport_API.RequireBestMatch,
                'BestMatchOrCreate' => BDI_DataImport_API.BestMatchOrCreate
        };
        return matchingValues;
    }

    /*******************************************************************************************************
    * @description Method retrieves records based on a query string.
    */
    @AuraEnabled
    public static SObject[] retrieveRecords(String[] selectFields,
            String sObjectApiName, String[] whereClauses, String orderByClause, Integer limitClause) {

        String queryString = new UTIL_Query()
                .withSelectFields(selectFields)
                .withFrom(sObjectApiName)
                .withWhere(whereClauses)
                .withSecurityEnforced()
                .withOrderBy(orderByClause)
                .withLimit(limitClause)
                .build();
        return Database.query(queryString);
    }

    /*******************************************************************************************************
    * @description Method retrieves custom Column Header Data (Custom Setting records & Permission Data)
    * for tables in the Gift
    * Entry landing page.
    * @param listName
    * @return {ColumnHeaderData}
    */
    @AuraEnabled
    public static ColumnHeaderData retrieveCustomColumnHeaders(String listName) {
        String[] selectFields = new String[] {
                SObjectType.Custom_Column_Header__c.fields.Id.name,
                SObjectType.Custom_Column_Header__c.fields.Name.name,
                SObjectType.Custom_Column_Header__c.fields.Field_Api_Name__c.name,
                SObjectType.Custom_Column_Header__c.fields.Index__c.name,
                SObjectType.Custom_Column_Header__c.fields.List_Name__c.name
        };
        String sObjectApiName = SObjectType.Custom_Column_Header__c.name;
        String whereVal = '\'' + String.escapeSingleQuotes(listName) + '\'';
        String whereClauses = SObjectType.Custom_Column_Header__c.fields.List_Name__c.name + ' = ' + whereVal;
        String orderByClause = SObjectType.Custom_Column_Header__c.fields.Index__c.name + ' ASC';

        String queryString = new UTIL_Query()
                .withSelectFields(selectFields)
                .withFrom(sObjectApiName)
                .withWhere(whereClauses)
                .withSecurityEnforced()
                .withOrderBy(orderByClause)
                .build();
        return getColumnHeaderDataWithPermissions(Database.query(queryString), listName);
    }

    /*******************************************************************************************************
    * @description Method retrieves records based on a query string.
    */
    @AuraEnabled
    public static ColumnHeaderData upsertCustomColumnHeaders(String columnHeadersString,
            String listName) {

        Custom_Column_Header__c[] columnHeaders =
                (Custom_Column_Header__c[])JSON.deserialize(columnHeadersString, Custom_Column_Header__c[].class);
        upsert columnHeaders;

        Id[] headerIdsToKeep = new Id[]{};
        for (Custom_Column_Header__c columnHeader : columnHeaders) {
            headerIdsToKeep.add(columnHeader.Id);
        }

        Custom_Column_Header__c[] headersToDelete = [
                SELECT Id
                FROM Custom_Column_Header__c
                WHERE Id NOT IN :headerIdsToKeep
                AND List_Name__c = :listName
                WITH SECURITY_ENFORCED
        ];
        delete headersToDelete;

        return getColumnHeaderDataWithPermissions(columnHeaders, listName);
    }

    /*******************************************************************************************************
    * @description Method for retrieving all existing form templates.
    */
    @AuraEnabled
    public static GE_Template.Template[] getAllFormTemplates() {
        GE_Template.Template[] formTemplates = new GE_Template.Template[]{};
        Form_Template__c[] allTemplates = [
                SELECT Id,
                        Name,
                        Template_JSON__c,
                        Description__c,
                        Format_Version__c
                FROM Form_Template__c
                WITH SECURITY_ENFORCED
                ORDER BY Name ASC
        ];

        for (Form_Template__c formTemplate : allTemplates) {
            GE_Template.Template deserializedFormTemplate = deserializeFormTemplateFromObj
                    (formTemplate);
            if (formTemplate.id != null) {
                deserializedFormTemplate.id = formTemplate.id;
            }

            formTemplates.add(deserializedFormTemplate);
        }

        return formTemplates;
    }

    /*******************************************************************************************************
    * @description Method deletes a Form_Template__c record by id.
    *
    * @param id: Form_Template__c record id
    *
    * @return FormTemplateWrapper: Wrapper object of the list of deleted template names and the result
    * of the DML action
    */
    @AuraEnabled
    public static String [] deleteFormTemplates(String[] ids) {
        String[] formTemplateNames = new String[] {};
        Form_Template__c[] templates = [
                SELECT Id, Name
                FROM Form_Template__c
                WHERE Id IN :ids
                WITH SECURITY_ENFORCED
        ];
        try {
            delete templates;
            for (Form_Template__c template : templates) {
                formTemplateNames.add(template.Name);
            }
        } catch (DmlException ex) {
            throw new AuraHandledException(ex.getDmlMessage(0));
        }
        return formTemplateNames;
    }

    /*******************************************************************************************************
    * @description Method for retrieving an existing template that you already have the Id for.
    * @param templateId - the Id of an existing form template record for retrieval.
    */
    @AuraEnabled
    public static GE_Template.Template retrieveFormTemplateById(Id templateId) {
        GE_Template.Template template;

        Form_Template__c templateObj = [
                SELECT Id, Name, Format_Version__c, Template_JSON__c
                FROM Form_Template__c
                WHERE Id =: templateId
                WITH SECURITY_ENFORCED
                LIMIT 1
        ];

        template = deserializeFormTemplateFromObj(templateObj);

        template = checkPermissions(template,
                new Set<GE_Template.AccessLevel>{
                        GE_Template.AccessLevel.VALIDATE_READ,
                        GE_Template.AccessLevel.VALIDATE_CREATE,
                        GE_Template.AccessLevel.VALIDATE_UPDATE});

        return template;
    }

    /*******************************************************************************************************
    * @description Method for retrieving the current default template.
    */
    @TestVisible
    private static GE_Template.Template retrieveDefaultSGEFormTemplate() {
        Gift_Entry_Settings__c giftEntrySettings = getGiftEntrySettings();
        GE_Template.Template template;
        List<Form_Template__c> templateObjList = [
                SELECT Id, Name, Format_Version__c, Template_JSON__c
                FROM Form_Template__c
                WHERE Id =: giftEntrySettings.Default_Gift_Entry_Template__c
                WITH SECURITY_ENFORCED
        ];

        if (!templateObjList.isEmpty()) {
            template = deserializeFormTemplateFromObj(templateObjList[0]);

            template = checkPermissions(template,
                    new Set<GE_Template.AccessLevel>{
                            GE_Template.AccessLevel.VALIDATE_READ,
                            GE_Template.AccessLevel.VALIDATE_CREATE,
                            GE_Template.AccessLevel.VALIDATE_UPDATE});
        }
        return template;
    }

    /*******************************************************************************************************
    * @description Method for validating CRUD/FLS permissions for a template
    * @param template - the template to use for CRUD/FLS validation
    * @param accessLevels - a collection of CRUD/FLS validations to perform on the template (i.e. CREATE/UPDATE/READ)
    */
    private static GE_Template.Template checkPermissions(GE_Template.Template template,
    Set<GE_Template.AccessLevel> accessLevels){

        GE_Template.PermissionValidator validator = new GE_Template.PermissionValidator(template, accessLevels);

        return (GE_Template.Template) validator.validateTemplate();
    }

    /*******************************************************************************************************
    * @description Stores the template JSON.
    * @param id - the Id of an existing form template record if this is an update of an existing template
    * @param name - The name that should be applied to template storage record.
    * @param description - the description of the template.
    * @param formatVersion - the version id/number of the template format
    * @param templateJSON - The JSON for the FormTemplate class that is being stored.
    */
    @AuraEnabled
    public static String storeFormTemplate(String id,
            String name,
            String description,
            String formatVersion,
            String templateJSON) {
        if (templateJSON != null) {
            Form_Template__c templateObj = new Form_Template__c(Id = id,
                    Name = name,
                    Description__c = description,
                    Template_JSON__c = templateJSON,
                    Format_Version__c = formatVersion);
            upsert templateObj;
            return templateObj.Id;
        }

        return null;
    }

    /*******************************************************************************************************
    * @description Method checks if the provided name is in use by another existing Form Template.
    *
    * @param String name: Name of a Form_Template__c record.
    * @param String id: Id of a Form_Template__c record.
    */
    @AuraEnabled
    public static Boolean checkNameUniqueness(String name, String id) {
        Form_Template__c[] formTemplates = [
                SELECT Id
                FROM Form_Template__c
                WHERE Name = :name
                WITH SECURITY_ENFORCED
        ];
        Boolean isNameValid = formTemplates.size() > 0 ? false : true;

        if (id != null) {
            for (Form_Template__c formTemplate : formTemplates) {
                if (formTemplate.Id == id) {
                    isNameValid = true;
                    break;
                }
            }
        }

        return isNameValid;
    }

    /*******************************************************************************************************
    * @description Private helper method for deserializing the JSON stored in a form template record.
    * @param templateObj - The Form_Template__c object with the Template JSON.
    */
    private static GE_Template.Template deserializeFormTemplateFromObj(Form_Template__c templateObj) {
        GE_Template.Template template;
        if (templateObj != null && templateObj.Template_JSON__c != null) {
            template = (GE_Template.Template)JSON.deserialize(templateObj.Template_JSON__c, GE_Template.Template.class);
        }
        return template;
    }

    /******************************************************************************************************
     * @description Private method for checking FLS & CRUD permissions for custom column headers for the
     * the GE List View headers
     * @param columnHeaders Custom Column Headers
     * @param listName List View Name
     * @return Instance of the ColumnHeaderData object
    */
    private static ColumnHeaderData getColumnHeaderDataWithPermissions(Custom_Column_Header__c[] columnHeaders,
            String listName) {
        String listNameDevName = listName == TEMPLATES ?
                Schema.SObjectType.Form_Template__c.getName() :
                Schema.SObjectType.DataImportBatch__c.getName();

        ColumnHeaderData headerData;

        if (columnHeaders.isEmpty()) {
            //populate column headers with default headers
            columnHeaders = populateDefaultColumnHeaders(listName);
        }

        GE_Template.PermissionValidator validator = new GE_Template.PermissionValidator(
                new Set<GE_Template.AccessLevel>{GE_Template.AccessLevel.VALIDATE_READ});

        if (validator.hasObjectPermissions(listNameDevName)) {
            headerData = new ColumnHeaderData(columnHeaders, '');
            List<String> flsErrors = new List<String>();
            for (Custom_Column_Header__c header : columnHeaders) {
                if (!validator.hasFieldPermissions(listNameDevName, header.Field_Api_Name__c)) {
                    List<String> errors = new List<String>{header.Field_Api_Name__c};
                    flsErrors.add(listNameDevName + ': (' + String.join(errors, ', ') + ')');
                }
            }
            headerData.permissionErrorData += String.join(flsErrors, ' ,');
        }
        return headerData;
    }

    /**
     * @description Method to populate default column headers for the Gift Entry list view tables
     * @param listName
     * @return {Custom_Column_Header__c}
    */
    private static Custom_Column_Header__c[] populateDefaultColumnHeaders(String listName) {
        Custom_Column_Header__c[] columnHeaders = new Custom_Column_Header__c[]{};
        Integer index = 0;
        for (String field : buildListViewDefaultFields(listName)) {
            index++;
            Custom_Column_Header__c columnHeader = new Custom_Column_Header__c();
            columnHeader.Field_Api_Name__c = field;
            columnHeader.Index__c = index;
            columnHeader.Name = generateId();
            columnHeader.List_Name__c = listName;
            columnHeaders.add(columnHeader);
        }
        return columnHeaders;
    }

    /**
     * @description Builds default fields for the Gift Entry list view column headers
     * @param listName List view tab name
     * @return {List} defaultFields
    */
    private static List<String> buildListViewDefaultFields (String listName) {
        List<String> defaultFields;
        if (listName == TEMPLATES) {
            defaultFields = new List<String> {
                    'Name',
                    UTIL_Namespace.StrTokenNSPrefix('Description__c'),
                    'CreatedById',
                    'LastModifiedDate'
            };
        } else if (listName == BATCHES) {
            defaultFields = new List<String> {
                    'Name',
                    UTIL_Namespace.StrTokenNSPrefix('Batch_Description__c'),
                    UTIL_Namespace.StrTokenNSPrefix('Form_Template__c'),
                    UTIL_Namespace.StrTokenNSPrefix('Expected_Count_of_Gifts__c'),
                    UTIL_Namespace.StrTokenNSPrefix('Expected_Total_Batch_Amount__c'),
                    'CreatedById',
                    'LastModifiedDate'
            };
        }
        return defaultFields;
    }

    /**
     * Inner class representation of the Custom Column Headers with permission data
    */
    public with sharing class ColumnHeaderData {
        @AuraEnabled
        public Custom_Column_Header__c[] columnHeaders;
        @AuraEnabled
        public String permissionErrorData;

        public ColumnHeaderData (Custom_Column_Header__c[] columnHeaders,
                String permissionErrorData) {
            this.columnHeaders = columnHeaders;
            this.permissionErrorData = permissionErrorData;
        }
    }

    /*******************************************************************************************************
    * @description @description Creates a 'unique' id made to look like a UUID..
    *
    * @return {String} guid: Generated UUID.
    */
    private static String generateId() {
        Blob key = Crypto.generateAesKey(128);
        String hexString = EncodingUtil.convertToHex(key);
        String generateUniqueId = hexString.substring(0,8)+ '-' + hexString.substring(8,12) +
                '-' + hexString.substring(12,16) + '-' + hexString.substring(16,20) + '-' + hexString.substring(20);
        return generateUniqueId;
    }

    /**
     * @description This method will create a default template
     * if it is necessary and then return the Gift_Entry_Settings__c
     * custom setting  for use.
     *
     * @return Returns whether or not there is an existing default template.
     */
    @AuraEnabled
    public static Gift_Entry_Settings__c getGiftEntrySettings() {
        try {
            GE_Template.createDefaultTemplateIfNecessary();
            Gift_Entry_Settings__c giftEntryCustomSetting = UTIL_CustomSettingsFacade.getGiftEntrySettings();

            return giftEntryCustomSetting;
        } catch (Exception e) {
            throw new AuraHandledException(e.getMessage());
        }
    }

>>>>>>> 72564ab5
    private class BDIException extends Exception {}
}<|MERGE_RESOLUTION|>--- conflicted
+++ resolved
@@ -420,11 +420,7 @@
     @TestVisible
     private static RenderWrapper getRenderWrapperById(Id templateId) {
         // Get the base template
-<<<<<<< HEAD
-        FORM_Template queriedTemplate = FORM_ServiceGiftEntry.retrieveFormTemplateById(templateId);
-=======
         GE_Template.Template queriedTemplate = retrieveFormTemplateById(templateId);
->>>>>>> 72564ab5
 
         // Create the wrapper which will hold the template and field mapping set.
         RenderWrapper renderWrapper = wrapTemplate(queriedTemplate);
@@ -439,11 +435,7 @@
      */
     @TestVisible
     private static RenderWrapper getDefaultSGERenderWrapper() {
-<<<<<<< HEAD
-        FORM_Template defaultTemplate = FORM_ServiceGiftEntry.retrieveDefaultSGEFormTemplate();
-=======
         GE_Template.Template defaultTemplate = retrieveDefaultSGEFormTemplate();
->>>>>>> 72564ab5
 
         RenderWrapper renderWrapper = wrapTemplate(defaultTemplate);
 
@@ -455,11 +447,7 @@
      *
      * @return  A RenderWrapper containing the default template JSON.
      */
-<<<<<<< HEAD
-    private static RenderWrapper wrapTemplate(FORM_Template template) {
-=======
     private static RenderWrapper wrapTemplate(GE_Template.Template template) {
->>>>>>> 72564ab5
         if (template != null) {
             Boolean includeUnmappedFields = true;
             // Get the mapping service which will retrieve all the mappings
@@ -492,15 +480,6 @@
     * @param template - The deserailized template that is stored.
     * @param fieldMappingSet The field mapping set which determines what DI field is mapped to what target field.
     */
-<<<<<<< HEAD
-    private static void updateTemplateWithRequired(FORM_Template template, BDI_FieldMappingSet fieldMappingSet) {
-        List<FORM_Template.Section> sectionList = template.layout.sections;
-
-        for (FORM_Template.Section section : sectionList) {
-
-            // Go through all the elements
-            for (FORM_Template.Element element : section.elements) {
-=======
     private static void updateTemplateWithRequired(GE_Template.Template template, BDI_FieldMappingSet fieldMappingSet) {
         List<GE_Template.Section> sectionList = template.layout.sections;
 
@@ -508,7 +487,6 @@
 
             // Go through all the elements
             for (GE_Template.Element element : section.elements) {
->>>>>>> 72564ab5
                 if (element.dataImportFieldMappingDevNames != null
                         && !element.dataImportFieldMappingDevNames.isEmpty()) {
 
@@ -557,11 +535,6 @@
 
         // Create a map of sobject type to sobject list for processing
         for (String objMappingDevName : objMappingDevNameToObjList.keySet()) {
-<<<<<<< HEAD
-            Object objList = objMappingDevNameToObjList.get(objMappingDevName);
-
-=======
->>>>>>> 72564ab5
             BDI_ObjectMapping objMapping = mappingService.objectMappingByDevName.get(objMappingDevName);
 
             BDI_FieldMapping[] fieldMappings = mappingService.fieldMappingsByObjMappingDevName.get(objMappingDevName);
@@ -640,33 +613,20 @@
      */
     @AuraEnabled
     public static RenderWrapper retrieveDefaultSGERenderWrapper() {
-<<<<<<< HEAD
-        return GE_GiftEntryController.getDefaultSGERenderWrapper();
-=======
         return getDefaultSGERenderWrapper();
->>>>>>> 72564ab5
     }
 
     public class RenderWrapper {
 
-<<<<<<< HEAD
-        @AuraEnabled public FORM_Template formTemplate;
-        @AuraEnabled public BDI_FieldMappingSet fieldMappingSetWrapper;
-
-        public RenderWrapper(FORM_Template formTemplate, BDI_FieldMappingSet fieldMappingSetWrapper) {
-=======
         @AuraEnabled public GE_Template.Template formTemplate;
         @AuraEnabled public BDI_FieldMappingSet fieldMappingSetWrapper;
 
         public RenderWrapper(GE_Template.Template formTemplate, BDI_FieldMappingSet fieldMappingSetWrapper) {
->>>>>>> 72564ab5
             this.formTemplate = formTemplate;
             this.fieldMappingSetWrapper = fieldMappingSetWrapper;
         }
     }
 
-<<<<<<< HEAD
-=======
     private static final String TEMPLATES = 'Templates';
     private static final String BATCHES = 'Batches';
 
@@ -1088,6 +1048,5 @@
         }
     }
 
->>>>>>> 72564ab5
     private class BDIException extends Exception {}
 }