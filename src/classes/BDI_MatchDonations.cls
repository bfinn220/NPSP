--- conflicted
+++ resolved
@@ -85,13 +85,8 @@
     * @param paymentsById Map to fill in of DI Id's to matched Payments
     * @return void
     */
-<<<<<<< HEAD
-    public void match(BDI_DataImportService bdi, list<DataImport__c> listDI,
-            map<Id, Opportunity> mapDIIdToOpp, map<Id, npe01__OppPayment__c> mapDIIdToPmt) {
-=======
     public void match(BDI_DataImportService bdi, list<DataImport__c> dataImports,
         Map<Id, Opportunity> opportunitiesById, Map<Id, npe01__OppPayment__c> paymentsById) {
->>>>>>> 242de36d
 
         this.bdi = bdi;
 
@@ -102,44 +97,6 @@
         }
 
         // put each contact's and account's opps in their own list
-<<<<<<< HEAD
-        map<Id, list<Opportunity>> mapConAccIdToOpps = createMapConAccIdToOpps(listOpp);
-
-        // now look for the matching Opp for each donation
-        for (DataImport__c di : listDI) {
-                ID id;
-                if (di.Donation_Donor__c == 'Account1') {
-                    id = bdi.AccountFromDi(di, 1).Id;
-                } else { // can assume Contact1
-                    id = bdi.ContactFromDi(di, 1).Id;
-                }
-                list<Opportunity> listCAOpps = mapConAccIdToOpps.get(id);
-                list<Integer> listIMatches = new list<Integer>();
-                map<ID, npe01__OppPayment__c> mapOppIdToPmt = new map<ID, npe01__OppPayment__c>();
-                list<ID> listPmtIdMatches = new list<ID>();
-
-                boolean isMatchedByOppId = false;
-                boolean isMatchedByPmtId = false;
-                integer ioppBest = null;
-
-                if (listCAOpps != null) {
-                    integer dtVarianceOpp = null;
-
-                    // go thru each opp for this contact or account
-                    for (integer i = 0; i < listCAOpps.size(); i++) {
-                        Opportunity opp = listCAOpps[i];
-                        MatchInfo matchInfo = new MatchInfo(MATCHTYPE.NO_MATCH, 0);
-
-                        // if 1 or more payments, use Payment matching rules
-                        if (opp.npe01__Number_of_Payments__c >= 1) {
-                            npe01__OppPayment__c pmtBest = null;
-                            integer dtVariancePmt = null;
-
-                            for (npe01__OppPayment__c pmt : opp.npe01__OppPayment__r) {
-                                matchInfo = getMatchInfoByPmtRules(di, pmt);
-
-                                if (matchInfo.matchType == MATCHTYPE.ID_MATCH) {
-=======
         Map<Id, List<Opportunity>> opportunitiesByContactsAndAccountsId = createMapConAccIdToOpps(potentialDonationMatches);
 
         // now look for the matching Opp for each donation
@@ -185,36 +142,12 @@
                                 paymentIdMatches.add(pmt.Id);
                                 // we start with the first field match as possible best, and then look for closer matches
                                 if (pmtBest == null || matchInfo.dateVariance < dtVariancePmt) {
->>>>>>> 242de36d
                                     pmtBest = pmt;
-                                    isMatchedByPmtId = true;
-                                    // clear possible other matches
-                                    listPmtIdMatches.clear();
-                                    break;
-                                } else if (matchInfo.matchType == MATCHTYPE.FIELD_MATCH) {
-                                    listPmtIdMatches.add(pmt.Id);
-                                    // we start with the first field match as possible best, and then look for closer matches
-                                    if (pmtBest == null || matchInfo.dateVariance < dtVariancePmt) {
-                                        pmtBest = pmt;
-                                        dtVariancePmt = matchInfo.dateVariance;
-                                    }
+                                    dtVariancePmt = matchInfo.dateVariance;
                                 }
-                            } // end looping thru payments
-
-<<<<<<< HEAD
-                            // save our best match
-                            if (pmtBest != null) {
-                                mapOppIdToPmt.put(opp.Id, pmtBest);
-
-                                // treat a field match as Id match if the Opp was specified
-                                if (opp.Id == di.DonationImported__c) {
-                                    matchInfo.matchType = MATCHTYPE.ID_MATCH;
-                                }
-
-                                if (matchInfo.matchType != MATCHTYPE.ID_MATCH) {
-                                    matchInfo.matchType = MATCHTYPE.FIELD_MATCH;
-                                }
-=======
+                            }
+                        } // end looping thru payments
+
                         // save our best match
                         if (pmtBest != null) {
                             paymentsByOpportunityId.put(opp.Id, pmtBest);
@@ -226,57 +159,15 @@
 
                             if (matchInfo.matchType != MATCHTYPE.ID_MATCH) {
                                 matchInfo.matchType = MATCHTYPE.FIELD_MATCH;
->>>>>>> 242de36d
                             }
-                        } // end matching an opp with >= 1 payment
-
-                        // if no payments, or we failed to match with a single payment, use Opp matching rules
-                        if (opp.npe01__Number_of_Payments__c <= 1 && matchInfo.matchType == MATCHTYPE.NO_MATCH) {
-                            matchInfo = getMatchInfoByOppRules(di, opp);
-                        }
-
-<<<<<<< HEAD
-                        if (matchInfo.matchType == MATCHTYPE.ID_MATCH) {
-                            // if we matched by Id, then we don't even care about other matches by field.
-                            listIMatches.clear();
-                            listIMatches.add(i);
-                            ioppBest = i;
-                            isMatchedByOppId = true;
-                            listPmtIdMatches.clear();
-                            break;
-                        } else if (matchInfo.matchType == MATCHTYPE.FIELD_MATCH) {
-                            listIMatches.add(i);
-                            // we start with the first field match as possible best, and then look for closer matches
-                            if (ioppBest == null || matchInfo.dateVariance < dtVarianceOpp) {
-                                ioppBest = i;
-                                dtVarianceOpp = matchInfo.dateVariance;
-                            }
-                        }
-                    } // end looping thru opps
-                }
-
-                // if we have 1 or more matches, record the best one
-                if (listIMatches.size() > 0) {
-                    Opportunity opp = listCAOpps[ioppBest];
-                    di.DonationImported__c = opp.Id;
-                    // put the existing opp in our map for caller's use
-                    mapDIIdToOpp.put(di.Id, opp);
-
-                    // if unique, remove this opp from the list to avoid matching it again.
-                    if (listIMatches.size() == 1) {
-                        // User told us in BGE interface to not match this record and use specified record
-                        if (di.DonationImportStatus__c != label.bdiMatchedByUser) {
-                            di.DonationImportStatus__c = (isMatchedByOppId ? label.bdiMatchedId : label.bdiMatched);
-                        }
-                        listCAOpps.remove(ioppBest);
-                    } else {
-                        // we have multiple matches, we want to record them all, and fixup our status
-                        di.DonationImportStatus__c = label.bdiMatchedBest;
-                        for (integer i = 0; i < listIMatches.size(); i++) {
-                            Opportunity oppT = listCAOpps[listIMatches[i]];
-                            if (di.Donation_Possible_Matches__c == null) {
-                                di.Donation_Possible_Matches__c = oppT.Id;
-=======
+                        }
+                    } // end matching an opp with >= 1 payment
+
+                    // if no payments, or we failed to match with a single payment, use Opp matching rules
+                    if (opp.npe01__Number_of_Payments__c <= 1 && matchInfo.matchType == MATCHTYPE.NO_MATCH) {
+                        matchInfo = getMatchInfoByOppRules(di, opp);
+                    }
+
                     if (matchInfo.matchType == MATCHTYPE.ID_MATCH) {
                         // if we matched by Id, then we don't even care about other matches by field.
                         indexesOfDonationMatches.clear();
@@ -294,8 +185,8 @@
                         }
                     }
                 } // end looping thru opps
-            } 
-            
+            }
+
             // if we have 1 or more matches, record the best one
             if (indexesOfDonationMatches.size() > 0) {
                 Opportunity opp = contactAndAccountOpportunities[bestOpportunityIndex];
@@ -305,7 +196,10 @@
 
                 // if unique, remove this opp from the list to avoid matching it again.
                 if (indexesOfDonationMatches.size() == 1) {
-                    di.DonationImportStatus__c = (isMatchedByOppId ? label.bdiMatchedId : label.bdiMatched);
+                    // User told us in BGE interface to not match this record and use specified record
+                    if (di.DonationImportStatus__c != label.bdiMatchedByUser) {
+                        di.DonationImportStatus__c = (isMatchedByOppId ? label.bdiMatchedId : label.bdiMatched);
+                    }
                     contactAndAccountOpportunities.remove(bestOpportunityIndex);
                 } else {
                     // we have multiple matches, we want to record them all, and fixup our status
@@ -323,7 +217,7 @@
                         }
                     }
                 }
-                
+
                 // also record the payment
                 npe01__OppPayment__c pmt = paymentsByOpportunityId.get(opp.Id);
 
@@ -337,8 +231,11 @@
 
                 if (pmt != null) {
                     di.PaymentImported__c = pmt.Id;
-                    di.PaymentImportStatus__c = (isMatchedByPmtId ? label.bdiMatchedId :
-                        (paymentIdMatches.size() > 1 ? label.bdiMatchedBest : label.bdiMatched));
+                    // User told us in BGE interface to not match this record and use specified record
+                    if (di.PaymentImportStatus__c != label.bdiMatchedByUser) {
+                        di.PaymentImportStatus__c = (isMatchedByPmtId ? label.bdiMatchedId :
+                                (paymentIdMatches.size() > 1 ? label.bdiMatchedBest : label.bdiMatched));
+                    }
                     // put the existing pmt in our map for caller's use
                     paymentsById.put(di.Id, pmt);
 
@@ -348,55 +245,19 @@
                             ID idPmt = paymentIdMatches[i];
                             if (di.Payment_Possible_Matches__c == null) {
                                 di.Payment_Possible_Matches__c = idPmt;
->>>>>>> 242de36d
                             } else {
-                                di.Donation_Possible_Matches__c += ',' + oppT.Id;
+                                di.Payment_Possible_Matches__c += ',' + idPmt;
                             }
                             // only take the first 10 matches to not blow our 255 char limit.
                             if (i == 9)
                                 break;
                         }
                     }
-
-                    // also record the payment
-                    npe01__OppPayment__c pmt = mapOppIdToPmt.get(opp.Id);
-
-                    // if we didn't match a payment for the Opp, but it has only one payment, let's use it!
-                    if (pmt == null && opp.npe01__Number_of_Payments__c == 1) {
-                        if (!opp.npe01__OppPayment__r.isEmpty()) {
-                            pmt = opp.npe01__OppPayment__r[0];
-                        }
-                    }
-
-                    if (pmt != null) {
-                        di.PaymentImported__c = pmt.Id;
-                        // User told us in BGE interface to not match this record and use specified record
-                        if (di.PaymentImportStatus__c != label.bdiMatchedByUser) {
-                            di.PaymentImportStatus__c = (isMatchedByPmtId ? label.bdiMatchedId :
-                                    (listPmtIdMatches.size() > 1 ? label.bdiMatchedBest : label.bdiMatched));
-                        }
-                        // put the existing pmt in our map for caller's use
-                        mapDIIdToPmt.put(di.Id, pmt);
-
-                        // also record payment matches if any
-                        if (listPmtIdMatches.size() > 1) {
-                            for (integer i = 0; i < listPmtIdMatches.size(); i++) {
-                                ID idPmt = listPmtIdMatches[i];
-                                if (di.Payment_Possible_Matches__c == null) {
-                                    di.Payment_Possible_Matches__c = idPmt;
-                                } else {
-                                    di.Payment_Possible_Matches__c += ',' + idPmt;
-                                }
-                                // only take the first 10 matches to not blow our 255 char limit.
-                                if (i == 9)
-                                    break;
-                            }
-                        }
-                    }
-                } else {
-                    di.DonationImportStatus__c = label.bdiMatchedNone;
-                }
-            }
+                }
+            } else {
+                di.DonationImportStatus__c = label.bdiMatchedNone;
+            }
+        }
     }
 
     /*******************************************************************************************************
