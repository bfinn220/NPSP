--- conflicted
+++ resolved
@@ -76,11 +76,8 @@
                     CRLP_RollupProcessingOptions.RollupType.ContactHardCredit,
                     CRLP_RollupProcessingOptions.RollupType.AccountContactSoftCredit,
                     CRLP_RollupProcessingOptions.RollupType.ContactSoftCredit,
-<<<<<<< HEAD
                     CRLP_RollupProcessingOptions.RollupType.AccountSoftCredit
-=======
                     CRLP_RollupProcessingOptions.RollupType.RecurringDonations
->>>>>>> 44884930
             };
 
             this.numJobSubmitted = 0;
@@ -90,13 +87,7 @@
 
                 // Determine if the SkewMode job is needed based on a simple count of the number of records
                 // that meet the skew mode criteria.
-<<<<<<< HEAD
-                String objName = (jobType == CRLP_RollupProcessingOptions.RollupType.AccountHardCredit ||
-                        jobType == CRLP_RollupProcessingOptions.RollupType.AccountContactSoftCredit ||
-                        jobType == CRLP_RollupProcessingOptions.RollupType.AccountSoftCredit ? 'Account' : 'Contact');
-=======
                 String objName = CRLP_RollupBatch_SVC.getSummaryObjectType(jobType).getDescribe().getName();
->>>>>>> 44884930
 
                 String query = 'SELECT Count() FROM ' + objName + ' WHERE ' +
                         CRLP_RollupBatch_SVC.getSkewWhereClause(jobType, CRLP_RollupProcessingOptions.BatchJobMode.SkewMode) +
