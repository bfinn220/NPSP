--- conflicted
+++ resolved
@@ -60,20 +60,12 @@
         }
         insert contacts;        
 
-<<<<<<< HEAD
-        List<npe03__Recurring_Donation__c> recurringDonations = new TEST_RecurringDonationBuilder()
-          .withDefaults()
-          .withAmount(100)
-          .withInstallments(opportunityCount)
-          .withDateEstablished(System.today())
-=======
         List<npe03__Recurring_Donation__c> recurringDonations = TEST_RecurringDonationBuilder.constructLegacyBuilder()
           .withInstallments(opportunityCount)
           .withAmount(100)
           .withInstallmentPeriodYearly()
           .withDateEstablished(System.today())
           .withScheduleTypeMultiplyValue()
->>>>>>> 95361004
           .build(contacts);
 
         test.startTest();
