/*
    Copyright (c) 2014, Salesforce.org
    All rights reserved.

    Redistribution and use in source and binary forms, with or without
    modification, are permitted provided that the following conditions are met:

    * Redistributions of source code must retain the above copyright
      notice, this list of conditions and the following disclaimer.
    * Redistributions in binary form must reproduce the above copyright
      notice, this list of conditions and the following disclaimer in the
      documentation and/or other materials provided with the distribution.
    * Neither the name of Salesforce.org nor the names of
      its contributors may be used to endorse or promote products derived
      from this software without specific prior written permission.

    THIS SOFTWARE IS PROVIDED BY THE COPYRIGHT HOLDERS AND CONTRIBUTORS
    "AS IS" AND ANY EXPRESS OR IMPLIED WARRANTIES, INCLUDING, BUT NOT
    LIMITED TO, THE IMPLIED WARRANTIES OF MERCHANTABILITY AND FITNESS
    FOR A PARTICULAR PURPOSE ARE DISCLAIMED. IN NO EVENT SHALL THE
    COPYRIGHT HOLDER OR CONTRIBUTORS BE LIABLE FOR ANY DIRECT, INDIRECT,
    INCIDENTAL, SPECIAL, EXEMPLARY, OR CONSEQUENTIAL DAMAGES (INCLUDING,
    BUT NOT LIMITED TO, PROCUREMENT OF SUBSTITUTE GOODS OR SERVICES;
    LOSS OF USE, DATA, OR PROFITS; OR BUSINESS INTERRUPTION) HOWEVER
    CAUSED AND ON ANY THEORY OF LIABILITY, WHETHER IN CONTRACT, STRICT
    LIABILITY, OR TORT (INCLUDING NEGLIGENCE OR OTHERWISE) ARISING IN
    ANY WAY OUT OF THE USE OF THIS SOFTWARE, EVEN IF ADVISED OF THE
    POSSIBILITY OF SUCH DAMAGE.
*/
/**
* @author Salesforce.org
* @date 2014
* @group Account Model Converter
* @description Tests the batch job for the Account Model converter
*/
@isTest
public with sharing class CONV_Account_Conversion_BATCH_TEST {

    /*******************************************************************************************************
    * @description Sets the test methods in the class you want to run for development testing purposes
    */
    private static string strTestOnly = '*';

    /*******************************************************************************************************
    * @description Tests the conversion process for 1to1 Contacts & Households to Household Contacts and Household Accounts
    */
    public testmethod static void testAccountConversion1to1(){
        //skip the test if Advancement is installed
        if(ADV_PackageInfo_SVC.useAdv()) return;

        if (strTestOnly != '*' && strTestOnly != 'testAccountConversion1to1') return;

        // Create a single new User
        User tempUser = UTIL_UnitTestData_TEST.createUserWithoutInsert(UTIL_Profile.SYSTEM_ADMINISTRATOR);
        tempUser.IsActive = true;
        User inactiveUser = UTIL_UnitTestData_TEST.createUserWithoutInsert(UTIL_Profile.SYSTEM_ADMINISTRATOR);
        inactiveUser.IsActive = false;
        insert new List<User>{tempUser, inactiveUser};

        //setup 1x1 model and test account creation
        CONV_Account_Conversion_BATCH_TEST.setPreHHAccountModel(true);

        // Insert 150 test Contacts with a different owner than the Current User
        List<Contact> cons = UTIL_UnitTestData_TEST.CreateMultipleTestContacts(150);
        for (Contact c : cons) {
            c.OwnerId = tempUser.Id;
        }
        cons[0].OwnerId = inactiveUser.Id;  // set only the first one to be owned by an Inactive User
        insert cons;
<<<<<<< HEAD
        Contact c = [SELECT Id, OwnerId, Account.OwnerId FROM Contact WHERE Id IN :cons AND Id != :cons[0].Id LIMIT 1];
        system.assertEquals(c.OwnerId, tempUser.Id, 'The Contact owner should be temp user');

        system.assertEquals(150, [select count() from Account where npe01__One2OneContact__c IN :cons]);
=======
>>>>>>> 065ede6f

        String HHName = CAO_Constants.CONTACT_LASTNAME_FOR_TESTS + ' ' + system.label.npo02.DefaultHouseholdName;
        List<npo02__Household__c> hhlist = [select id from npo02__Household__c where Name = :HHName];
        system.assertEquals(150, hhlist.size());

        //add a second contact to a random household
        c = new Contact(FirstName = 'Second', LastName = 'HouseholdMember', npo02__Household__c = hhlist[14].Id);
        insert c;

        List<Account> accounts = [SELECT Id FROM Account WHERE npe01__One2OneContact__c IN :cons OR npe01__One2OneContact__c = :c.Id];
        system.assertEquals(151, accounts.size());

        //add opptys to the Contacts as well
        List<Opportunity> opps = UTIL_UnitTestData_TEST.OppsForContactList(cons, null, UTIL_UnitTestData_TEST.getClosedWonStage(), system.today(), 100, null, '');
        //Opportunity o = new Opportunity(Name = 'Test Oppty', Amount = 1000, StageName = UTIL_UnitTestData_TEST.getClosedWonStage(), CloseDate = system.today(), Primary_Contact__c = c.Id);
        insert opps;
        system.assertEquals(150, [select count() from OpportunityContactRole where isPrimary = true and ContactId IN :cons]);

        Task t = new Task(WhatId = c.npo02__Household__c, Subject = 'TestTask', Status = 'Open');
        insert t;

        //set the HH Account model before entering the batch
        CONV_Account_Conversion_BATCH_TEST.setHHAccountModel();

        Test.StartTest();

        String query = CONV_Account_Conversion_CTRL.getBatchQuery();

        CONV_Account_Conversion_BATCH cacv = new CONV_Account_Conversion_BATCH(query, null, null);

        ID batchprocessid = Database.executeBatch(cacv);
        Test.StopTest();

        Contact inactiveOwnedContact = [SELECT Id, Owner.IsActive, AccountId, Account.OwnerId, Account.Owner.IsActive
            FROM Contact WHERE Id = :cons[0].Id LIMIT 1];
        system.assertEquals(false, inactiveOwnedContact.Owner.IsActive, 'Contact owner should still be inactive');
        system.assertEquals(true, inactiveOwnedContact.Account.Owner.IsActive, 'Created household account owner should be active');
        system.assertEquals(UserInfo.getUserId(), inactiveOwnedContact.Account.OwnerId, 'Created household account owner should be the current User');

        //get the newly created Households
        List<Account> newHHAccounts = [SELECT Name, npo02__TotalOppAmount__c, Id FROM Account WHERE Id NOT IN :accounts];
        //should be total HH count from above
        system.assertEquals(150, newHHAccounts.size());
        //total gifts should be the same for any of the 149
        system.assertEquals(newHHAccounts[64].npo02__TotalOppAmount__c, 100.00);
        //our two-person household was also successfully converted and set the correct primary contact
        Contact c2 = [SELECT Account.npe01__One2OneContact__c FROM Contact WHERE Id = :c.Id LIMIT 1];
        //the primary was set
        system.assertNotEquals(null, c2.Account.npe01__One2OneContact__c);
        //the primary is the contact w/ a total opp amount
        system.assertNotEquals(c2.Id, c2.Account.npe01__One2OneContact__c);
        system.assertEquals(2, [select count() from Contact where AccountId = :c2.AccountId]);
        //assert all opptys have been moved over
        system.assertEquals(150, [select count() from Opportunity where AccountId IN :newHHAccounts]);
        //assert the task was ported as well
        system.assertEquals([select WhatId from Task where Subject = 'TestTask' limit 1].WhatId, c2.AccountId);
        system.assert(CAO_Constants.isHHAccountModel());
        //Using the API class just to give it test coverage.
        system.assertEquals(UTIL_CustomSettings_API.getHouseholdsSettings().npo02__Household_Rules__c, HH_Households.NO_HOUSEHOLDS_PROCESSOR);
        system.assertEquals(0, [select count() from npe5__Affiliation__c]);

        // One of the Contact owners was set to inactive, so only 149 of the original 150 will be owned by the TempUser
        system.assertEquals(cons.size()-1, [SELECT count() FROM Account WHERE OwnerId = :tempUser.Id
            AND npe01__One2OneContact__c IN :cons AND npe01__SYSTEM_AccountType__c = 'Household Account'],
                'There should be 149 Accounts owned by the TempUser');
    }

    /*******************************************************************************************************
    * @description Tests the conversion process for Bucket Contacts & Households to Household Contacts and Household Accounts
    */
    public testmethod static void testAccountConversionBucket(){
        //skip the test if Advancement is installed
        if(ADV_PackageInfo_SVC.useAdv()) return;

        if (strTestOnly != '*' && strTestOnly != 'testAccountConversionBucket') return;

        //setup bucket model and test account creation
        CONV_Account_Conversion_BATCH_TEST.setPreHHAccountModel(false);

        Contact c = new Contact(LastName = 'Contact', FirstName = 'Test');
        insert c;
        Id indID = CAO_Constants.getIndividualAccountId();

        system.assertNotEquals(null, indID);

        String HHName = 'Contact ' + system.label.npo02.DefaultHouseholdName;
        system.assertEquals(1, [select count() from npo02__Household__c where Name = :HHName]);

        //add an oppty to the Contact as well
        Opportunity o = new Opportunity(Name = 'Test Oppty', Amount = 1000, StageName = UTIL_UnitTestData_TEST.getClosedWonStage(),
                                        AccountId = indID, CloseDate = system.today(), Primary_Contact__c = c.Id);
        insert o;
        system.assertEquals('Individual', [select Account.Name from Opportunity where Name = 'Test Oppty'].Account.Name);
        system.assertEquals(1, [select count() from OpportunityContactRole where isPrimary = true and ContactId = :c.Id]);

/*
        //insert a larger set of contacts, comment-out pre-merge
        List<Contact> bulkList = UTIL_UnitTestData_TEST.CreateMultipleTestContacts(195);
        insert bulkList;
*/

        //set the HH Account model before entering the batch
        CONV_Account_Conversion_BATCH_TEST.setHHAccountModel();

        Test.StartTest();

        String query = CONV_Account_Conversion_CTRL.getBatchQuery();

        CONV_Account_Conversion_BATCH cacv = new CONV_Account_Conversion_BATCH(query, null, null);

        ID batchprocessid = Database.executeBatch(cacv);
        Test.StopTest();

        //get the newly created Household
        Account newHHAccount = [SELECT npo02__TotalOppAmount__c, Id FROM Account WHERE Id != :indID];
        system.assertNotEquals(null, newHHAccount);
        system.assertEquals(newHHAccount.id, [select AccountId from Contact where id = :c.id].AccountId);
        system.assertEquals(newHHAccount.npo02__TotalOppAmount__c, 1000.00);
        system.assertEquals(1, [select count() from Opportunity where AccountId = :newHHAccount.Id]);
        system.assert(CAO_Constants.isHHAccountModel());
        system.assertEquals(UTIL_CustomSettingsFacade.getHouseholdsSettings().npo02__Household_Rules__c, HH_Households.NO_HOUSEHOLDS_PROCESSOR);
        for (Contact con : [select id, Account.Name from Contact]){
            system.assertNotEquals('Individual', con.Account.Name);
        }
        system.assertEquals(0, [select count() from npe5__Affiliation__c]);
    }
    /*******************************************************************************************************
    * @description Tests the conversion process for Contacts with a single address
    */
    public testMethod static void testSingleContactAddress(){
        //skip the test if Advancement is installed
        if(ADV_PackageInfo_SVC.useAdv()) return;
        
        if (strTestOnly != '*' && strTestOnly != 'testSingleContactAddress') return;

        //setup individual model and test account creation
        CONV_Account_Conversion_BATCH_TEST.setPreHHAccountModel(false);

        Contact c = new Contact(LastName = 'Contact', FirstName = 'Test',
                                MailingStreet = '123 Main St.', MailingCity = 'San Francisco',
                                MailingPostalCode = '94105', MailingState = 'California', MailingCountry = 'United States');
        insert c;
        Id indID = CAO_Constants.getIndividualAccountId();

        system.assertNotEquals(null, indID);

        String HHName = 'Contact ' + system.label.npo02.DefaultHouseholdName;
        system.assertEquals(1, [select count() from npo02__Household__c where Name = :HHName]);
        npo02__Household__c hh = [select Id, npo02__MailingStreet__c from npo02__Household__c where Name =: HHName];
        system.assertEquals(c.MailingStreet, hh.npo02__MailingStreet__c);

        //set the HH Account model before entering the batch
        CONV_Account_Conversion_BATCH_TEST.setHHAccountModel();

        Test.StartTest();

        String query = CONV_Account_Conversion_CTRL.getBatchQuery();

        CONV_Account_Conversion_BATCH cacv = new CONV_Account_Conversion_BATCH(query, null, null);

        ID batchprocessid = Database.executeBatch(cacv);
        Test.StopTest();

        //get the newly created Household
        Account newHHAccount = [SELECT npo02__TotalOppAmount__c, npe01__One2OneContact__c, Number_of_Household_Members__c, 
            BillingStreet, BillingCity, Id FROM Account WHERE Id != :indID];
        system.assertNotEquals(null, newHHAccount);
        system.assertEquals(1, newHHAccount.Number_of_Household_Members__c);
        system.assertEquals(c.MailingStreet, newHHAccount.BillingStreet);
        system.assertEquals(c.Id, newHHAccount.npe01__One2OneContact__c);
        Address__c add = [select Id, MailingStreet__c, Default_Address__c from Address__c where MailingStreet__c = '123 Main St.'];
        system.assertNotEquals(null, add);
        system.assertEquals(true, add.Default_Address__c);
        system.assertEquals(add.Id, [select Current_Address__c from Contact where id = :c.id].Current_Address__c);
        system.assert(CAO_Constants.isHHAccountModel());
        system.assertEquals(UTIL_CustomSettingsFacade.getHouseholdsSettings().npo02__Household_Rules__c, HH_Households.NO_HOUSEHOLDS_PROCESSOR);
        system.assertEquals(0, [select count() from npe5__Affiliation__c]);
    }
    /*******************************************************************************************************
    * @description Tests the conversion process for Contacts with two addresses
    */
    public testMethod static void test2ContactAddresses(){
        //skip the test if Advancement is installed
        if(ADV_PackageInfo_SVC.useAdv()) return;

        if (strTestOnly != '*' && strTestOnly != 'test2ContactAddresses') return;

        //setup individual model and test account creation
        CONV_Account_Conversion_BATCH_TEST.setPreHHAccountModel(true);

        Contact c = new Contact(LastName = 'Contact', FirstName = 'Test',
                                MailingStreet = '123 Main St.', MailingCity = 'San Francisco',
                                MailingPostalCode = '94105', MailingState = 'California', MailingCountry = 'United States');
        insert c;

        c = [select Account.Name, AccountId, npo02__Household__c, npo02__Household__r.npo02__MailingStreet__c, LastName, Id, MailingStreet, Account.BillingStreet from Contact where Id = :c.Id];

        system.assertEquals(c.Account.Name, 'Test Contact');
        system.assertEquals('123 Main St.', c.MailingStreet);

        Contact c2 = new Contact(LastName = 'Contact', FirstName = 'Test2',
                                MailingStreet = '1 1st Avenue', MailingCity = 'Baltimore',
                                MailingPostalCode = '21230', MailingState = 'Maryland', MailingCountry = 'United States', npo02__TotalOppAmount__c = 100.00,
                                npo02__Household__c = c.npo02__Household__c);
        insert c2;

        List<Account> accounts = [SELECT Id FROM Account];

        //clear the values automatically copied to the household
        npo02__Household__c h = [select id, npo02__MailingStreet__c, npo02__MailingCountry__c, npo02__MailingPostalCode__c, npo02__MailingCity__c, npo02__MailingState__c from npo02__Household__c where Id = :c.npo02__Household__c];
        h.npo02__MailingStreet__c = null;
        h.npo02__MailingCountry__c = null;
        h.npo02__MailingPostalCode__c = null;
        h.npo02__MailingCity__c = null;
        h.npo02__MailingState__c = null;
        update h;

        h = [select id, npo02__MailingStreet__c, npo02__MailingCountry__c, npo02__MailingPostalCode__c, npo02__MailingCity__c, npo02__MailingState__c from npo02__Household__c where Id = :c.npo02__Household__c];
        system.assertEquals(null, h.npo02__MailingStreet__c);
        system.assertEquals(null, h.npo02__MailingCity__c);
        system.assertEquals(null, h.npo02__MailingState__c);

        //set the HH Account model before entering the batch
        CONV_Account_Conversion_BATCH_TEST.setHHAccountModel();

        Test.StartTest();

        String query = CONV_Account_Conversion_CTRL.getBatchQuery();

        CONV_Account_Conversion_BATCH cacv = new CONV_Account_Conversion_BATCH(query, null, null);

        ID batchprocessid = Database.executeBatch(cacv);
        Test.StopTest();

        //get the newly created Household
        String HHName =  'Contact ' + System.label.npo02.DefaultHouseholdName;
        Account newHHAccount = [select npo02__TotalOppAmount__c, npe01__One2OneContact__c, Number_of_Household_Members__c, BillingStreet, BillingCity, Id from Account WHERE Id NOT IN :accounts];
        system.assertNotEquals(null, newHHAccount);
        system.assertEquals(2, newHHAccount.Number_of_Household_Members__c);
        system.assertEquals(c2.MailingStreet, newHHAccount.BillingStreet);
        system.assertEquals(c2.Id, newHHAccount.npe01__One2OneContact__c);
        system.assertEquals(2, [select count() from Address__c]);
        c2 = [select id, is_Address_Override__c, Current_Address__c, Account.BillingStreet, MailingStreet from Contact where Id = :c2.Id];
        system.assertEquals('1 1st Avenue', c2.Account.BillingStreet);
        system.assertEquals('1 1st Avenue', c2.MailingStreet);
        system.assertEquals(false, c2.is_Address_Override__c);
        system.assertNotEquals(null, c2.Current_Address__c);
        c = [select id, is_Address_Override__c, Current_Address__c, Account.BillingStreet, MailingStreet from Contact where Id = :c.Id];
        system.assertEquals('1 1st Avenue', c.Account.BillingStreet);
        system.assertEquals('123 Main St.', c.MailingStreet);
        system.assertEquals(true, c.is_Address_Override__c);
        system.assertNotEquals(null, c.Current_Address__c);
        system.assert(CAO_Constants.isHHAccountModel());
        system.assertEquals(UTIL_CustomSettingsFacade.getHouseholdsSettings().npo02__Household_Rules__c, HH_Households.NO_HOUSEHOLDS_PROCESSOR);
        system.assertEquals(0, [select count() from npe5__Affiliation__c]);
    }
    /*******************************************************************************************************
    * @description Tests the conversion process for Contacts with two addresses, but address verification disabled
    */
    public testMethod static void testContactDisableAddresses(){
        //skip the test if Advancement is installed
        if(ADV_PackageInfo_SVC.useAdv()) return;

        if (strTestOnly != '*' && strTestOnly != 'testContactDisableAddresses') return;

        //setup individual model and test account creation
        npe01__Contacts_And_Orgs_Settings__c contactsSettings = UTIL_CustomSettingsFacade.getContactsSettingsForTests(new npe01__Contacts_And_Orgs_Settings__c(Household_Account_Addresses_Disabled__c=true, npe01__Account_Processor__c = CAO_Constants.ONE_TO_ONE_PROCESSOR));
        npo02__Households_Settings__c householdSettingsForTests = UTIL_CustomSettingsFacade.getHouseholdsSettingsForTests(new npo02__Households_Settings__c (npo02__Household_Rules__c = HH_Households.ALL_PROCESSOR, npo02__Enable_Opp_Rollup_Triggers__c = true));

        Contact c = new Contact(LastName = 'Contact', FirstName = 'Test',
                                MailingStreet = '123 Main St.', MailingCity = 'San Francisco',
                                MailingPostalCode = '94105', MailingState = 'California', MailingCountry = 'United States');
        insert c;

        c = [select Account.Name, AccountId, npo02__Household__c, npo02__Household__r.npo02__MailingStreet__c, LastName, Id, MailingStreet, Account.BillingStreet from Contact where Id = :c.Id];

        system.assertEquals(c.Account.Name, 'Test Contact');
        system.assertEquals('123 Main St.', c.MailingStreet);

        Contact c2 = new Contact(LastName = 'Contact', FirstName = 'Test2',
                                MailingStreet = '1 1st Avenue', MailingCity = 'Baltimore',
                                MailingPostalCode = '21230', MailingState = 'Maryland', MailingCountry = 'United States', npo02__TotalOppAmount__c = 100.00,
                                npo02__Household__c = c.npo02__Household__c);
        insert c2;

        List<Account> accounts = [SELECT Id FROM Account];

        //clear the values automatically copied to the household
        npo02__Household__c h = [select id, npo02__MailingStreet__c, npo02__MailingCountry__c, npo02__MailingPostalCode__c, npo02__MailingCity__c, npo02__MailingState__c from npo02__Household__c where Id = :c.npo02__Household__c];
        h.npo02__MailingStreet__c = null;
        h.npo02__MailingCountry__c = null;
        h.npo02__MailingPostalCode__c = null;
        h.npo02__MailingCity__c = null;
        h.npo02__MailingState__c = null;
        update h;

        h = [select id, npo02__MailingStreet__c, npo02__MailingCountry__c, npo02__MailingPostalCode__c, npo02__MailingCity__c, npo02__MailingState__c from npo02__Household__c where Id = :c.npo02__Household__c];
        system.assertEquals(null, h.npo02__MailingStreet__c);
        system.assertEquals(null, h.npo02__MailingCity__c);
        system.assertEquals(null, h.npo02__MailingState__c);

        //set the HH Account model before entering the batch
        //CONV_Account_Conversion_BATCH_TEST.setHHAccountModel();

        Test.StartTest();

        String query = CONV_Account_Conversion_CTRL.getBatchQuery();

        CONV_Account_Conversion_BATCH cacv = new CONV_Account_Conversion_BATCH(query, null, null);

        ID batchprocessid = Database.executeBatch(cacv);
        Test.StopTest();

        //get the newly created Household
        String HHName =  'Contact ' + System.label.npo02.DefaultHouseholdName;
        Account newHHAccount = [select npo02__TotalOppAmount__c, npe01__One2OneContact__c, Number_of_Household_Members__c, BillingStreet, BillingCity, Id from Account WHERE Id NOT IN :accounts];
        system.assertNotEquals(null, newHHAccount);
        system.assertEquals(2, newHHAccount.Number_of_Household_Members__c);
        //system.assertEquals(null, newHHAccount.BillingStreet, 'The contact addresses shouldn\'t be copied over during the conversion.');
        system.assertEquals(c2.Id, newHHAccount.npe01__One2OneContact__c);
        system.assertEquals(0, [select count() from Address__c], 'No address objects should be created.');
        c2 = [select id, is_Address_Override__c, Current_Address__c, Account.BillingStreet, MailingStreet from Contact where Id = :c2.Id];
        system.assertEquals(null, c2.Account.BillingStreet);
        system.assertEquals('1 1st Avenue', c2.MailingStreet);
        system.assertEquals(false, c2.is_Address_Override__c);
        system.assertEquals(null, c2.Current_Address__c);
        c = [select id, is_Address_Override__c, Current_Address__c, Account.BillingStreet, MailingStreet from Contact where Id = :c.Id];
        system.assertEquals(null, c.Account.BillingStreet);
        system.assertEquals('123 Main St.', c.MailingStreet);
        system.assertEquals(false, c.is_Address_Override__c);
        system.assertEquals(null, c.Current_Address__c);
        system.assert(CAO_Constants.isHHAccountModel());
        system.assertEquals(UTIL_CustomSettingsFacade.getHouseholdsSettings().npo02__Household_Rules__c, HH_Households.NO_HOUSEHOLDS_PROCESSOR);
        system.assertEquals(UTIL_CustomSettingsFacade.getContactsSettings().Household_Account_Addresses_Disabled__c, true);
        system.assertEquals(0, [select count() from npe5__Affiliation__c]);
    }
    /*******************************************************************************************************
    * @description Tests the conversion process when setting primary affiliation
    */
    public testMethod static void testSettingPrimaryAffiliation(){
        if (strTestOnly != '*' && strTestOnly != 'testSettingPrimaryAffiliation') return;

        //setup individual model and test account creation
        CONV_Account_Conversion_BATCH_TEST.setPreHHAccountModel(false);

        Contact c = new Contact(LastName = 'Contact', FirstName = 'Test',
                                MailingStreet = '123 Main St.', MailingCity = 'San Francisco',
                                MailingPostalCode = '94105', MailingState = 'California', MailingCountry = 'United States');
        insert c;

        Account a = new Account(Name = 'NonIndividualAccount');
        insert a;

        c.AccountId = a.Id;
        update c;
        //confirm we have one new affiliation
        system.assertEquals(1, [select count() from npe5__Affiliation__c]);
        npe5__Affiliation__c aff = [select npe5__Status__c, npe5__Primary__c, npe5__Organization__c, npe5__Contact__c from npe5__Affiliation__c limit 1];
        system.assertEquals('Current', aff.npe5__Status__c);

        system.assertEquals('NonIndividualAccount', [select Account.Name from Contact where Id = :c.Id].Account.Name);

        //set the HH Account model before entering the batch
        CONV_Account_Conversion_BATCH_TEST.setHHAccountModel();

        Test.StartTest();

        String query = CONV_Account_Conversion_CTRL.getBatchQuery();

        CONV_Account_Conversion_BATCH cacv = new CONV_Account_Conversion_BATCH(query, null, null);

        ID batchprocessid = Database.executeBatch(cacv);
        Test.StopTest();

        //confirm we still have one affiliation
        system.assertEquals(1, [select count() from npe5__Affiliation__c]);
        //select that affiliation and confirm its linking our account and contact
        aff = [select npe5__Status__c, npe5__Primary__c, npe5__Organization__c, npe5__Contact__c from npe5__Affiliation__c limit 1];
        system.assertEquals('Current', aff.npe5__Status__c);
        system.assert(aff.npe5__Primary__c == true);
        system.assert(aff.npe5__Contact__c == c.Id);
        system.assert(aff.npe5__Organization__c == a.Id);
        //confirm that the Primary Affiliation on the Contact is set to our affiliation
        system.assertEquals([select Primary_Affiliation__c from Contact where Id = :c.Id].Primary_Affiliation__c, aff.npe5__Organization__c);
    }

    /*******************************************************************************************************
    * @description Sets up pre-Household Account Model settings configurations
    */
    public static void setPreHHAccountModel(boolean isOne2One){

        npe01__Contacts_and_Orgs_Settings__c contactSettingsForTests;

        npo02__Households_Settings__c householdSettingsForTests = UTIL_CustomSettingsFacade.getHouseholdsSettingsForTests(new npo02__Households_Settings__c (npo02__Household_Rules__c = HH_Households.ALL_PROCESSOR, npo02__Enable_Opp_Rollup_Triggers__c = true));

        if (isOne2One)
            contactSettingsForTests = UTIL_CustomSettingsFacade.getContactsSettingsForTests(new npe01__Contacts_and_Orgs_Settings__c (npe01__Account_Processor__c = CAO_Constants.ONE_TO_ONE_PROCESSOR));
        else
            contactSettingsForTests = UTIL_CustomSettingsFacade.getContactsSettingsForTests(new npe01__Contacts_and_Orgs_Settings__c (npe01__Account_Processor__c = CAO_Constants.BUCKET_PROCESSOR));

        system.assert(!CAO_Constants.isHHAccountModel());
        if(isOne2One)
            system.assert(CAO_Constants.isOneToOne());
        else
            system.assert(CAO_Constants.isBucketModel());
    }
    /*******************************************************************************************************
    * @description Sets up Household Account Model settings configurations
    */
    public static void setHHAccountModel(){
        npo02__Households_Settings__c householdSettingsForTests = UTIL_CustomSettingsFacade.getHouseholdsSettingsForTests(new npo02__Households_Settings__c (npo02__Household_Rules__c = HH_Households.NO_HOUSEHOLDS_PROCESSOR, npo02__Enable_Opp_Rollup_Triggers__c = true));
        //get the HH account rectype
        Id hhAccountid = [select Id from RecordType where DeveloperName = 'HH_Account'].Id;
        npe01__Contacts_and_Orgs_Settings__c contactSettingsForTests = UTIL_CustomSettingsFacade.getContactsSettingsForTests(new npe01__Contacts_and_Orgs_Settings__c (npe01__Account_Processor__c = CAO_Constants.HH_ACCOUNT_PROCESSOR, npe01__HH_Account_RecordTypeID__c = HHAccountId));
        system.assert(CAO_Constants.isHHAccountModel());
    }
}<|MERGE_RESOLUTION|>--- conflicted
+++ resolved
@@ -67,13 +67,10 @@
         }
         cons[0].OwnerId = inactiveUser.Id;  // set only the first one to be owned by an Inactive User
         insert cons;
-<<<<<<< HEAD
         Contact c = [SELECT Id, OwnerId, Account.OwnerId FROM Contact WHERE Id IN :cons AND Id != :cons[0].Id LIMIT 1];
         system.assertEquals(c.OwnerId, tempUser.Id, 'The Contact owner should be temp user');
 
         system.assertEquals(150, [select count() from Account where npe01__One2OneContact__c IN :cons]);
-=======
->>>>>>> 065ede6f
 
         String HHName = CAO_Constants.CONTACT_LASTNAME_FOR_TESTS + ' ' + system.label.npo02.DefaultHouseholdName;
         List<npo02__Household__c> hhlist = [select id from npo02__Household__c where Name = :HHName];
