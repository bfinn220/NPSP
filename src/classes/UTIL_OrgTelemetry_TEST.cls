/*
    Copyright (c) 2018, Salesforce.org
    All rights reserved.

    Redistribution and use in source and binary forms, with or without
    modification, are permitted provided that the following conditions are met:

    * Redistributions of source code must retain the above copyright
      notice, this list of conditions and the following disclaimer.
    * Redistributions in binary form must reproduce the above copyright
      notice, this list of conditions and the following disclaimer in the
      documentation and/or other materials provided with the distribution.
    * Neither the name of Salesforce.org nor the names of
      its contributors may be used to endorse or promote products derived
      from this software without specific prior written permission.

    THIS SOFTWARE IS PROVIDED BY THE COPYRIGHT HOLDERS AND CONTRIBUTORS
    "AS IS" AND ANY EXPRESS OR IMPLIED WARRANTIES, INCLUDING, BUT NOT
    LIMITED TO, THE IMPLIED WARRANTIES OF MERCHANTABILITY AND FITNESS
    FOR A PARTICULAR PURPOSE ARE DISCLAIMED. IN NO EVENT SHALL THE
    COPYRIGHT HOLDER OR CONTRIBUTORS BE LIABLE FOR ANY DIRECT, INDIRECT,
    INCIDENTAL, SPECIAL, EXEMPLARY, OR CONSEQUENTIAL DAMAGES (INCLUDING,
    BUT NOT LIMITED TO, PROCUREMENT OF SUBSTITUTE GOODS OR SERVICES;
    LOSS OF USE, DATA, OR PROFITS; OR BUSINESS INTERRUPTION) HOWEVER
    CAUSED AND ON ANY THEORY OF LIABILITY, WHETHER IN CONTRACT, STRICT
    LIABILITY, OR TORT (INCLUDING NEGLIGENCE OR OTHERWISE) ARISING IN
    ANY WAY OUT OF THE USE OF THIS SOFTWARE, EVEN IF ADVISED OF THE
    POSSIBILITY OF SUCH DAMAGE.
*/
/**
* @author Salesforce.org
* @date 2018
* @group Utilities
* @description Unit Tests related to the org telemetry class
*/
@IsTest(IsParallel=true)
private class UTIL_OrgTelemetry_TEST {

    private static UTIL_FeatureManagement_TEST.Mock featureManagementMock = new UTIL_FeatureManagement_TEST.Mock();

    /**
     * @description Number of BGE related Data Import records created within the last 30 days
     */
    private static final Integer NUM_BGE_ROWS_30_DAYS_AGO = 2;

    /**
     * @description Number of BDI related Data Import records created within the last 30 days
     */
    private static final Integer NUM_BDI_ROWS_30_DAYS_AGO = 3;

    /**
     * @description Number of BDI related Data Import records created within the last 60 days
     */
    private static final Integer NUM_DI_ROWS_60_DAYS_AGO = 2;

    /**
     * @description Create a single Account, Contact and Opportunity to use for the telemetry test data
     **/
    @TestSetup
    private static void testDataSetup() {
        Contact c = UTIL_UnitTestData_TEST.getContact();
        insert c;

        c = [SELECT Id, FirstName, LastName, AccountId FROM Contact LIMIT 1];

        Opportunity opp = new Opportunity (
            Name = 'Test Opp ' + c.FirstName + ' ' + c.LastName,
            Amount = 1000,
            CloseDate = Date.today(),
            StageName = UTIL_UnitTestData_TEST.getClosedWonStage(),
            Primary_Contact__c = c.Id
        );
        insert opp;

        npe03__Recurring_Donation__c rd = new npe03__Recurring_Donation__c(
                Name = 'UTIL_OrgTelemetry_TEST',
                npe03__Contact__c = c.Id,
                npe03__Installments__c = 3,
                npe03__Amount__c = 100,
                npe03__Installment_Period__c = System.Label.npe03.RecurringDonationInstallmentPeriodYearly,
                npe03__Date_Established__c = Date.newInstance(2018,6,15),
                npe03__Schedule_Type__c = System.Label.npe03.RecurringDonationMultiplyValue,
                npe03__Open_Ended_Status__c = System.Label.npe03.RecurringDonationOpenStatus
        );
        insert rd;

        DataImportBatch__c diBatch = new DataImportBatch__c(GiftBatch__c = true);

        insert diBatch;

        List<DataImport__c> bdiRows = buildDataImports(NUM_BDI_ROWS_30_DAYS_AGO, null);
        List<DataImport__c> bgeRows = buildDataImports(NUM_BGE_ROWS_30_DAYS_AGO, diBatch.Id);
        List<DataImport__c> bdiRows60DaysAgo = buildDataImports(NUM_DI_ROWS_60_DAYS_AGO, null);

        insert bdiRows;
        insert bgeRows;
        insert bdiRows60DaysAgo;

        Datetime sixtyDaysAgo = Datetime.now().addDays(-60);
        for (DataImport__c di : bdiRows60DaysAgo) {
            Test.setCreatedDate(di.Id, sixtyDaysAgo);
        }
    }

    /**
     * @description Test that the NPSP_Settings telemetry data is retrieved.
     */
    @IsTest
    private static void validateNPSPSettingsTelemetry() {
        UTIL_FeatureManagement_TEST.Mock asyncFeatureManagementMock = new UTIL_FeatureManagement_TEST.Mock();
        UTIL_OrgTelemetry_SVC.asyncTelemetrySvc.featureManager =
            (UTIL_FeatureManagement) Test.createStub(UTIL_FeatureManagement.class, asyncFeatureManagementMock);

        Test.startTest();
        UTIL_OrgTelemetry_SVC.asyncProcessNpspSettingsTelemetry();

        Integer currQueryCount = Limits.getQueries();

        UTIL_OrgTelemetry_SVC telemetrySvc = new UTIL_OrgTelemetry_SVC();
        telemetrySvc.featureManager = (UTIL_FeatureManagement) Test.createStub(UTIL_FeatureManagement.class, featureManagementMock);

        telemetrySvc.processTelemetryType(UTIL_OrgTelemetry_SVC.TelemetryBatchCategory.NPSP_Settings);

        System.assertEquals(currQueryCount, Limits.getQueries(), 'There should no new queries executed because these only reference static custom setting');
        Test.stopTest();

        String expectedKey = UTIL_OrgTelemetry_SVC.TelemetryBatchCategory.NPSP_Settings.name();
        System.assertNotEquals(
            null,
            featureManagementMock.packageBooleanValuesByName.get(
                UTIL_OrgTelemetry_SVC.TelemetryParameterName.IsEnabled_HouseholdAcctModel.name()
            ),
            'setPackageBooleanValue should have been called with the feature IsEnabled_HouseholdAcctModel'
        );

        System.assertNotEquals(
            null,
            featureManagementMock.packageBooleanValuesByName.get(
                UTIL_OrgTelemetry_SVC.TelemetryParameterName.IsEnabled_AutomaticPayments.name()
            ),
            'setPackageBooleanValue should have been called with the feature IsEnabled_AutomaticPayments'
        );

        System.assertNotEquals(
            null,
            featureManagementMock.packageBooleanValuesByName.get(
                UTIL_OrgTelemetry_SVC.TelemetryParameterName.IsEnabled_DefaultGAU.name()
            ),
            'setPackageBooleanValue should have been called with the feature IsEnabled_DefaultGAU'
        );

        System.assertNotEquals(
            null,
            featureManagementMock.packageBooleanValuesByName.get(
                UTIL_OrgTelemetry_SVC.TelemetryParameterName.IsEnabled_AddressVerification.name()
            ),
            'setPackageBooleanValue should have been called with the feature IsEnabled_AddressVerification'
        );

        System.assertNotEquals(
            null,
            featureManagementMock.packageBooleanValuesByName.get(
                UTIL_OrgTelemetry_SVC.TelemetryParameterName.IsEnabled_CustomizableRollups.name()
            ),
            'setPackageBooleanValue should have been called with the feature IsEnabled_CustomizableRollups'
        );
    }

    /**
     * @description Confirms DataCount_ONETIME_Use feature parameter is set to true when custom
     * installments are enabled
     */
    @IsTest
    private static void validateCustomInstallmentSettingsTelemetryWhenEnabled() {
        final String CUSTOM_INSTALLMENT_PERIOD = 'Bi-Weekly';

        UTIL_OrgTelemetry_SVC telemetrySvc = new UTIL_OrgTelemetry_SVC();
        telemetrySvc.featureManager = (UTIL_FeatureManagement) Test.createStub(UTIL_FeatureManagement.class, featureManagementMock);

        npe03__Custom_Installment_Settings__c customInstallment = new npe03__Custom_Installment_Settings__c(
            npe03__Increment__c = 'Weeks',
            npe03__Value__c = 2,
            Name = CUSTOM_INSTALLMENT_PERIOD
        );
        insert customInstallment;

        Account donorAccount = new Account(Name = 'foo');
        insert donorAccount;

        insert new npe03__Recurring_Donation__c(
            Name = 'foo',
            npe03__Installment_Period__c = CUSTOM_INSTALLMENT_PERIOD,
            npe03__Date_Established__c= System.today(),
            npe03__Organization__c = donorAccount.Id,
            npe03__Amount__c = 20,
            npe03__Schedule_Type__c = system.label.npe03.RecurringDonationMultiplyValue,
            npe03__Open_Ended_Status__c = system.label.npe03.RecurringDonationOpenStatus
        );

<<<<<<< HEAD
        System.assertNotEquals(
            null,
            featureManagementMock.packageBooleanValuesByName.get(
                UTIL_OrgTelemetry_SVC.TelemetryParameterName.IsEnabled_BDICMT.name()
            ),
            'setPackageBooleanValue should have been called with the feature IsEnabled_BDICMT'
        );
=======
        Test.startTest();
        telemetrySvc.processTelemetryType(UTIL_OrgTelemetry_SVC.TelemetryBatchCategory.CustomInstallment_Settings);
        Test.stopTest();

        System.assertEquals(
            1,
            featureManagementMock.packageIntegerValuesByName.get(
                UTIL_OrgTelemetry_SVC.TelemetryParameterName.DataCount_ONETIME_Use.name()
            ),
            'setPackageBooleanValue should have been called with the feature DataCount_ONETIME_Use'
        );
    }

    /**
     * @description Confirms DataCount_ONETIME_Use feature parameter is set to true when custom
     * installments are enabled
     */
    @IsTest
    private static void validateCustomInstallmentSettingsTelemetryWhenDisabled() {
        UTIL_OrgTelemetry_SVC telemetrySvc = new UTIL_OrgTelemetry_SVC();
        telemetrySvc.featureManager = (UTIL_FeatureManagement) Test.createStub(UTIL_FeatureManagement.class, featureManagementMock);

        Test.startTest();
        telemetrySvc.processTelemetryType(UTIL_OrgTelemetry_SVC.TelemetryBatchCategory.CustomInstallment_Settings);
        Test.stopTest();

        System.assertEquals(
            0,
            featureManagementMock.packageIntegerValuesByName.get(
                UTIL_OrgTelemetry_SVC.TelemetryParameterName.DataCount_ONETIME_Use.name()
            ),
            'setPackageBooleanValue should have been called with the feature DataCount_ONETIME_Use'
        );
    }


    /**
     * @description Confirms that the payment opportunities count settings telemetry data is defaulted correctly
     */
    @IsTest
    private static void validateCountOfPaymentsOppsTelemetry() {
        UTIL_CustomSettingsFacade.getContactsSettingsForTests(
            new npe01__Contacts_And_Orgs_Settings__c(
                npe01__Payments_Enabled__c = true
            )
        );

        Test.startTest();

        UTIL_OrgTelemetry_SVC telemetrySvc = new UTIL_OrgTelemetry_SVC();
        telemetrySvc.featureManager = (UTIL_FeatureManagement) Test.createStub(UTIL_FeatureManagement.class, featureManagementMock);

        telemetrySvc.processTelemetryType(UTIL_OrgTelemetry_SVC.TelemetryBatchCategory.Data_CountPaymentOpps);

        Test.stopTest();

        System.assertEquals(
            -1,
            featureManagementMock.packageIntegerValuesByName.get(
                UTIL_OrgTelemetry_SVC.TelemetryParameterName.Data_CountOppsWithMultiplePayments.name()
            ),
            'setPackageIntegerValue should have been called with the feature Data_CountOppsWithMultiplePayments and defaulted to -1'
        );

        /*
        /* TODO: Holding on Data_OppPaymentsWithoutPaymentsEnabled metric, reenable test when
                 you move forward with Data_OppPaymentsWithoutPaymentsEnabled
        System.assertEquals(
            -1,
            featureManagementMock.packageIntegerValuesByName.get(
                UTIL_OrgTelemetry_SVC.TelemetryParameterName.Data_OppPaymentsWithoutPaymentsEnabled.name()
            ),
            'setPackageIntegerValue should have been called with the feature Data_OppPaymentsWithoutPaymentsEnabled and defaulted to -1'
        );
        */
>>>>>>> ab7c4812
    }

    /**
     * @description Test that the org settings telemetry data is retrieved
     */
    @IsTest
    private static void validateOrgEnvironmentTelemetry() {
        Test.startTest();
        Integer currQueryCount = Limits.getQueries();

        UTIL_OrgTelemetry_SVC telemetrySvc = new UTIL_OrgTelemetry_SVC();
        telemetrySvc.featureManager = (UTIL_FeatureManagement) Test.createStub(UTIL_FeatureManagement.class, featureManagementMock);

        telemetrySvc.processTelemetryType(UTIL_OrgTelemetry_SVC.TelemetryBatchCategory.Org_Environment);

        System.assert(Limits.getQueries() > currQueryCount, 'There should be at least one new query executed');
        Test.stopTest();

        System.assertNotEquals(
            null,
            featureManagementMock.packageBooleanValuesByName.get(
                UTIL_OrgTelemetry_SVC.TelemetryParameterName.Org_IsEnabled_AdvancedMultiCurrency.name()
            ),
            'setPackageBooleanValue should have been called with the feature Org_IsEnabled_AdvancedMultiCurrency'
        );

        System.assertNotEquals(
            null,
            featureManagementMock.packageIntegerValuesByName.get(
                UTIL_OrgTelemetry_SVC.TelemetryParameterName.Org_CountNonEnglishLanguages.name()
            ),
            'setPackageIntegerValue should have been called with the feature Org_CountNonEnglishLanguages'
        );

        System.assertNotEquals(
            null,
            featureManagementMock.packageIntegerValuesByName.get(
                UTIL_OrgTelemetry_SVC.TelemetryParameterName.Org_LongestRunningBatchLast7Days.name()
            ),
            'setPackageIntegerValue should have been called with the feature Org_LongestRunningBatchLast7Days'
        );

        System.assertNotEquals(
            null,
            featureManagementMock.packageIntegerValuesByName.get(
                UTIL_OrgTelemetry_SVC.TelemetryParameterName.Org_CountTimedOutBatchJobsLast7Days.name()
            ),
            'setPackageIntegerValue should have been called with the feature Org_CountTimedOutBatchJobsLast7Days'
        );

    }

    /**
     * @description Test that the MaxNumRelatedOpps settings telemetry data is retrieved.
     */
    @IsTest
    private static void validateMaxNumRelatedOppsTelemetry() {
        Integer maxNumRelatedOpps = 10;

        Account accountWithMaxOpps = new Account(Name = 'Test Account', npo02__NumberOfClosedOpps__c = maxNumRelatedOpps);
        Account accountWithOpps = new Account(Name = 'Test Account 2', npo02__NumberOfClosedOpps__c = 1);
        insert new List<Account>{ accountWithMaxOpps, accountWithOpps };

        Test.startTest();
        Integer currQueryCount = Limits.getQueries();

        UTIL_OrgTelemetry_SVC telemetrySvc = new UTIL_OrgTelemetry_SVC();
        telemetrySvc.featureManager = (UTIL_FeatureManagement) Test.createStub(UTIL_FeatureManagement.class, featureManagementMock);

        telemetrySvc.processTelemetryType(UTIL_OrgTelemetry_SVC.TelemetryBatchCategory.Data_MaxNumRelatedOpps);

        System.assertEquals(currQueryCount+1, Limits.getQueries(), 'There should be one new query executed');
        Test.stopTest();

        System.assertEquals(
            maxNumRelatedOpps,
            featureManagementMock.packageIntegerValuesByName.get(
                UTIL_OrgTelemetry_SVC.TelemetryParameterName.Data_MaxNumRelatedOpps.name()
            ),
            'setPackageIntegerValue should have been called with the feature Data_MaxNumRelatedOpps and set with the max number of opportunities on an account'
        );
    }

    /**
     * @description Test that the DataCountOfRD settings telemetry data is retrieved.
     */
    @IsTest
    private static void validateCountOfRDOppsTelemetry() {
        Test.startTest();

        UTIL_OrgTelemetry_SVC telemetrySvc = new UTIL_OrgTelemetry_SVC();
        telemetrySvc.featureManager = (UTIL_FeatureManagement) Test.createStub(UTIL_FeatureManagement.class, featureManagementMock);

        telemetrySvc.processTelemetryType(UTIL_OrgTelemetry_SVC.TelemetryBatchCategory.Data_CountRdOpps);

        Test.stopTest();

        System.assertEquals(
            -1,
            featureManagementMock.packageIntegerValuesByName.get(
                UTIL_OrgTelemetry_SVC.TelemetryParameterName.Data_CountRdOppsAll.name()
            ),
            'setPackageIntegerValue should have been called with the feature Data_CountRdOppsAll and defaulted to -1'
        );

        System.assertEquals(
            -1,
            featureManagementMock.packageIntegerValuesByName.get(
                UTIL_OrgTelemetry_SVC.TelemetryParameterName.Data_CountRdOppsOpenEnded.name()
            ),
            'setPackageIntegerValue should have been called with the feature Data_CountRdOppsOpenEnded and defaulted to -1'
        );
    }

    /**
     * @description Test that the Data_CountRecurringDonations settings telemetry data is retrieved.
     */
    @IsTest
    private static void validateCountOfRecurringDonationsTelemetry() {
        Test.startTest();

        UTIL_OrgTelemetry_SVC telemetrySvc = new UTIL_OrgTelemetry_SVC();
        telemetrySvc.featureManager = (UTIL_FeatureManagement) Test.createStub(UTIL_FeatureManagement.class, featureManagementMock);

        telemetrySvc.processTelemetryType(UTIL_OrgTelemetry_SVC.TelemetryBatchCategory.Data_CountRecurringDonations);

        Test.stopTest();

        System.assertEquals(
            -1,
            featureManagementMock.packageIntegerValuesByName.get(
                UTIL_OrgTelemetry_SVC.TelemetryParameterName.Data_CountRecurringDonationsAll.name()
            ),
            'setPackageIntegerValue should have been called with the feature Data_CountRecurringDonationsAll and defaulted to -1'
        );

        System.assertEquals(
            -1,
            featureManagementMock.packageIntegerValuesByName.get(
                UTIL_OrgTelemetry_SVC.TelemetryParameterName.Data_CountRdsWithDiffAmount.name()
            ),
            'setPackageIntegerValue should have been called with the feature Data_CountRdsWithDiffAmount and defaulted to -1'
        );
    }

    /**
     * @description Test that the Data_CountOfErrorLog settings telemetry data is retrieved.
     * It's not possible to validate that the call to System.FeatureManagement() call succeeded.
     */
    @IsTest
    private static void validateCountOfErrorLogTelemetry() {
        Integer numErrors = 10;
        List<Error__c> errors = new List<Error__c>();
        for (Integer i = 0; i < numErrors; i++) {
            errors.add(new Error__c());
        }
        insert errors;

        Test.startTest();
        Integer currQueryCount = Limits.getQueries();

        UTIL_OrgTelemetry_SVC telemetrySvc = new UTIL_OrgTelemetry_SVC();
        telemetrySvc.featureManager = (UTIL_FeatureManagement) Test.createStub(UTIL_FeatureManagement.class, featureManagementMock);

        telemetrySvc.processTelemetryType(UTIL_OrgTelemetry_SVC.TelemetryBatchCategory.Data_CountErrorLog);

        System.assertEquals(currQueryCount+1, Limits.getQueries(), 'There should be one new query executed');
        Test.stopTest();

        System.assertEquals(
            numErrors,
            featureManagementMock.packageIntegerValuesByName.get(
                UTIL_OrgTelemetry_SVC.TelemetryParameterName.Data_CountErrorLog.name()
            ),
            'setPackageIntegerValue should have been called with the feature Data_CountRdOppsOpenEnded and the correct number of errors'
        );
    }

    /**
     * @description Validates calculation in getMinutesBetween()
     */
    @IsTest
    private static void shouldCalculateMinutesBetweenTwoDateTimes() {
        UTIL_OrgTelemetry_SVC service = new UTIL_OrgTelemetry_SVC();
        DateTime startDate = DateTime.newInstanceGMT(2019, 03, 01, 23, 00,00);
        DateTime endDate = DateTime.newInstanceGMT(2019, 03, 02, 10, 00,00);

        System.assertEquals(660, service.getMinutesBetween(startDate, endDate),
            'The minutes between the two dates should be calculated correctly: ' + startDate + ' -> ' + endDate);
    }

    /**
     * @description Confirms BDI row counts are calculated correctly
     */
    @IsTest
    private static void validateCountOfBDIRowsTelemetry() {
        Test.startTest();
        Integer currQueryCount = Limits.getQueries();

        UTIL_OrgTelemetry_SVC telemetrySvc = new UTIL_OrgTelemetry_SVC();
        telemetrySvc.featureManager = (UTIL_FeatureManagement) Test.createStub(UTIL_FeatureManagement.class, featureManagementMock);

        telemetrySvc.processTelemetryType(UTIL_OrgTelemetry_SVC.TelemetryBatchCategory.Data_CountBDIRows);

        System.assertEquals(currQueryCount+1, Limits.getQueries(), 'There should be one new query executed');
        Test.stopTest();

        System.assertEquals(
            NUM_BDI_ROWS_30_DAYS_AGO + NUM_BGE_ROWS_30_DAYS_AGO,
            featureManagementMock.packageIntegerValuesByName.get(
                UTIL_OrgTelemetry_SVC.TelemetryParameterName.Data_CountBDIRowsLast30Days.name()
            ),
            'setPackageIntegerValue should have been called with the feature Data_CountBDIRowsLast30Days and set correctly'
        );
    }

    /**
     * @description Confirms BGE row counts are calculated correctly
     */
    @IsTest
    private static void validateCountOfBGERowsTelemetry() {
        Test.startTest();
        Integer currQueryCount = Limits.getQueries();

        UTIL_OrgTelemetry_SVC telemetrySvc = new UTIL_OrgTelemetry_SVC();
        telemetrySvc.featureManager = (UTIL_FeatureManagement) Test.createStub(UTIL_FeatureManagement.class, featureManagementMock);

        telemetrySvc.processTelemetryType(UTIL_OrgTelemetry_SVC.TelemetryBatchCategory.Data_CountBGERows);

        System.assertEquals(currQueryCount+1, Limits.getQueries(), 'There should be one new query executed');
        Test.stopTest();

        System.assertEquals(
            NUM_BGE_ROWS_30_DAYS_AGO,
            featureManagementMock.packageIntegerValuesByName.get(
                UTIL_OrgTelemetry_SVC.TelemetryParameterName.Data_CountBGERowsLast30Days.name()
            ),
            'setPackageIntegerValue should have been called with the feature Data_CountBGERowsLast30Days and set correctly'
        );
    }

    /**
     * @description Builds test data import records
     */
    private static List<DataImport__c> buildDataImports(Integer numDataImports, Id diBatchId) {
        List<DataImport__c> dis = new List<DataImport__c>();

        for (Integer i = 0; i < numDataImports; i++) {
             DataImport__c di = new DataImport__c();

            if (diBatchId != null) {
                di.NPSP_Data_Import_Batch__c = diBatchId;
            }

            dis.add(di);
        }

        return dis;
    }
}<|MERGE_RESOLUTION|>--- conflicted
+++ resolved
@@ -164,6 +164,14 @@
             ),
             'setPackageBooleanValue should have been called with the feature IsEnabled_CustomizableRollups'
         );
+
+        System.assertNotEquals(
+            null,
+            featureManagementMock.packageBooleanValuesByName.get(
+                UTIL_OrgTelemetry_SVC.TelemetryParameterName.IsEnabled_BDICMT.name()
+            ),
+            'setPackageBooleanValue should have been called with the feature IsEnabled_BDICMT'
+        );
     }
 
     /**
@@ -197,15 +205,6 @@
             npe03__Open_Ended_Status__c = system.label.npe03.RecurringDonationOpenStatus
         );
 
-<<<<<<< HEAD
-        System.assertNotEquals(
-            null,
-            featureManagementMock.packageBooleanValuesByName.get(
-                UTIL_OrgTelemetry_SVC.TelemetryParameterName.IsEnabled_BDICMT.name()
-            ),
-            'setPackageBooleanValue should have been called with the feature IsEnabled_BDICMT'
-        );
-=======
         Test.startTest();
         telemetrySvc.processTelemetryType(UTIL_OrgTelemetry_SVC.TelemetryBatchCategory.CustomInstallment_Settings);
         Test.stopTest();
@@ -281,7 +280,6 @@
             'setPackageIntegerValue should have been called with the feature Data_OppPaymentsWithoutPaymentsEnabled and defaulted to -1'
         );
         */
->>>>>>> ab7c4812
     }
 
     /**
@@ -331,7 +329,6 @@
             ),
             'setPackageIntegerValue should have been called with the feature Org_CountTimedOutBatchJobsLast7Days'
         );
-
     }
 
     /**
