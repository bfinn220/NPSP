/*
    Copyright (c) 2018, Salesforce.org
    All rights reserved.

    Redistribution and use in source and binary forms, with or without
    modification, are permitted provided that the following conditions are met:

    * Redistributions of source code must retain the above copyright
      notice, this list of conditions and the following disclaimer.
    * Redistributions in binary form must reproduce the above copyright
      notice, this list of conditions and the following disclaimer in the
      documentation and/or other materials provided with the distribution.
    * Neither the name of Salesforce.org nor the names of
      its contributors may be used to endorse or promote products derived
      from this software without specific prior written permission.

    THIS SOFTWARE IS PROVIDED BY THE COPYRIGHT HOLDERS AND CONTRIBUTORS
    "AS IS" AND ANY EXPRESS OR IMPLIED WARRANTIES, INCLUDING, BUT NOT
    LIMITED TO, THE IMPLIED WARRANTIES OF MERCHANTABILITY AND FITNESS
    FOR A PARTICULAR PURPOSE ARE DISCLAIMED. IN NO EVENT SHALL THE
    COPYRIGHT HOLDER OR CONTRIBUTORS BE LIABLE FOR ANY DIRECT, INDIRECT,
    INCIDENTAL, SPECIAL, EXEMPLARY, OR CONSEQUENTIAL DAMAGES (INCLUDING,
    BUT NOT LIMITED TO, PROCUREMENT OF SUBSTITUTE GOODS OR SERVICES;
    LOSS OF USE, DATA, OR PROFITS; OR BUSINESS INTERRUPTION) HOWEVER
    CAUSED AND ON ANY THEORY OF LIABILITY, WHETHER IN CONTRACT, STRICT
    LIABILITY, OR TORT (INCLUDING NEGLIGENCE OR OTHERWISE) ARISING IN
    ANY WAY OUT OF THE USE OF THIS SOFTWARE, EVEN IF ADVISED OF THE
    POSSIBILITY OF SUCH DAMAGE.
*/
/**
* @author Salesforce.org
* @date 2018
* @group Utilities
* @description Unit Tests related to the org telemetry class
*/
@IsTest
private class UTIL_OrgTelemetry_TEST {

    private static UTIL_FeatureManagement_TEST.Mock featureManagementMock = new UTIL_FeatureManagement_TEST.Mock();

    /**
     * @description Number of BGE related Data Import records created within the last 30 days
     */
    private static final Integer NUM_BGE_ROWS_30_DAYS_AGO = 2;

    /**
     * @description Number of BDI related Data Import records created within the last 30 days
     */
    private static final Integer NUM_BDI_ROWS_30_DAYS_AGO = 3;

    /**
     * @description Number of BDI related Data Import records created within the last 60 days
     */
    private static final Integer NUM_DI_ROWS_60_DAYS_AGO = 2;

    /**
     * @description Create a single Account, Contact and Opportunity to use for the telemetry test data
     **/
    @TestSetup
    private static void testDataSetup() {
        Contact c = UTIL_UnitTestData_TEST.getContact();
        insert c;

        c = [SELECT Id, FirstName, LastName, AccountId FROM Contact LIMIT 1];

        Opportunity opp = new Opportunity (
            Name = 'Test Opp ' + c.FirstName + ' ' + c.LastName,
            Amount = 1000,
            CloseDate = Date.today(),
            StageName = UTIL_UnitTestData_TEST.getClosedWonStage(),
            Primary_Contact__c = c.Id
        );
        insert opp;

<<<<<<< HEAD
        npe03__Recurring_Donation__c rd = new TEST_RecurringDonationBuilder()
=======
        npe03__Recurring_Donation__c rd = TEST_RecurringDonationBuilder.constructLegacyBuilder()
>>>>>>> 95361004
            .withContact(c.Id)
            .withInstallments(3)
            .withAmount(100)
            .withInstallmentPeriodYearly()
            .withDateEstablished(Date.newInstance(2018,6,15))
            .withScheduleTypeMultiplyValue()
            .withOpenEndedStatusOpen()
            .build();
        insert rd;

        DataImportBatch__c diBatch = new DataImportBatch__c(GiftBatch__c = true);

        insert diBatch;

        List<DataImport__c> bdiRows = buildDataImports(NUM_BDI_ROWS_30_DAYS_AGO, null);
        List<DataImport__c> bgeRows = buildDataImports(NUM_BGE_ROWS_30_DAYS_AGO, diBatch.Id);
        List<DataImport__c> bdiRows60DaysAgo = buildDataImports(NUM_DI_ROWS_60_DAYS_AGO, null);

        insert bdiRows;
        insert bgeRows;
        insert bdiRows60DaysAgo;

        Datetime sixtyDaysAgo = Datetime.now().addDays(-60);
        for (DataImport__c di : bdiRows60DaysAgo) {
            Test.setCreatedDate(di.Id, sixtyDaysAgo);
        }
    }

    /**
     * @description Test that the NPSP_Settings telemetry data is retrieved.
     */
    @IsTest
    private static void validateNPSPSettingsTelemetry() {
        UTIL_CustomSettingsFacade.getRecurringDonationsSettingsForTest(
            new npe03__Recurring_Donations_Settings__c()
        );

        UTIL_FeatureManagement_TEST.Mock asyncFeatureManagementMock = new UTIL_FeatureManagement_TEST.Mock();
        UTIL_OrgTelemetry_SVC.asyncTelemetrySvc.featureManager =
            (UTIL_FeatureManagement) Test.createStub(UTIL_FeatureManagement.class, asyncFeatureManagementMock);

        Test.startTest();
        UTIL_OrgTelemetry_SVC.asyncProcessNpspSettingsTelemetry();

        Integer currQueryCount = Limits.getQueries();

        UTIL_OrgTelemetry_SVC telemetrySvc = new UTIL_OrgTelemetry_SVC();
        telemetrySvc.featureManager = (UTIL_FeatureManagement) Test.createStub(UTIL_FeatureManagement.class, featureManagementMock);

        telemetrySvc.processTelemetryType(UTIL_OrgTelemetry_SVC.TelemetryBatchCategory.NPSP_Settings);

        System.assertEquals(currQueryCount, Limits.getQueries(), 'There should no new queries executed because these only reference static custom setting');
        Test.stopTest();

        String expectedKey = UTIL_OrgTelemetry_SVC.TelemetryBatchCategory.NPSP_Settings.name();
        System.assertNotEquals(
            null,
            featureManagementMock.packageBooleanValuesByName.get(
                UTIL_OrgTelemetry_SVC.TelemetryParameterName.IsEnabled_HouseholdAcctModel.name()
            ),
            'setPackageBooleanValue should have been called with the feature IsEnabled_HouseholdAcctModel'
        );

        System.assertNotEquals(
            null,
            featureManagementMock.packageBooleanValuesByName.get(
                UTIL_OrgTelemetry_SVC.TelemetryParameterName.IsEnabled_AutomaticPayments.name()
            ),
            'setPackageBooleanValue should have been called with the feature IsEnabled_AutomaticPayments'
        );

        System.assertNotEquals(
            null,
            featureManagementMock.packageBooleanValuesByName.get(
                UTIL_OrgTelemetry_SVC.TelemetryParameterName.IsEnabled_DefaultGAU.name()
            ),
            'setPackageBooleanValue should have been called with the feature IsEnabled_DefaultGAU'
        );

        System.assertNotEquals(
            null,
            featureManagementMock.packageBooleanValuesByName.get(
                UTIL_OrgTelemetry_SVC.TelemetryParameterName.IsEnabled_AddressVerification.name()
            ),
            'setPackageBooleanValue should have been called with the feature IsEnabled_AddressVerification'
        );

        System.assertNotEquals(
            null,
            featureManagementMock.packageBooleanValuesByName.get(
                UTIL_OrgTelemetry_SVC.TelemetryParameterName.IsEnabled_CustomizableRollups.name()
            ),
            'setPackageBooleanValue should have been called with the feature IsEnabled_CustomizableRollups'
        );

        System.assertNotEquals(
            null,
            featureManagementMock.packageBooleanValuesByName.get(
                UTIL_OrgTelemetry_SVC.TelemetryParameterName.IsEnabled_BDICMT.name()
            ),
            'setPackageBooleanValue should have been called with the feature IsEnabled_BDICMT'
        );

        System.assertNotEquals(
            null,
            featureManagementMock.packageBooleanValuesByName.get(
                UTIL_OrgTelemetry_SVC.TelemetryParameterName.IsEnabled_RecurringDonations2.name()
            ),
            'setPackageBooleanValue should have been called with the feature IsEnabled_RecurringDonations2'
        );
    }

    /**
     * @description Confirms DataCount_ONETIME_Use feature parameter is set to true when custom
     * installments are enabled
     */
    @IsTest
    private static void validateCustomInstallmentSettingsTelemetryWhenEnabled() {
        final String CUSTOM_INSTALLMENT_PERIOD = 'Bi-Weekly';

        UTIL_OrgTelemetry_SVC telemetrySvc = new UTIL_OrgTelemetry_SVC();
        telemetrySvc.featureManager = (UTIL_FeatureManagement) Test.createStub(UTIL_FeatureManagement.class, featureManagementMock);

        npe03__Custom_Installment_Settings__c customInstallment = new npe03__Custom_Installment_Settings__c(
            npe03__Increment__c = 'Weeks',
            npe03__Value__c = 2,
            Name = CUSTOM_INSTALLMENT_PERIOD
        );
        insert customInstallment;

        Account donorAccount = new Account(Name = 'foo');
        insert donorAccount;

<<<<<<< HEAD
        insert new TEST_RecurringDonationBuilder()
=======
        insert TEST_RecurringDonationBuilder.constructLegacyBuilder()
>>>>>>> 95361004
            .withInstallmentPeriod(CUSTOM_INSTALLMENT_PERIOD)
            .withDateEstablished(System.today())
            .withAccount(donorAccount.Id)
            .withAmount(20)
            .withScheduleTypeMultiplyValue()
            .withOpenEndedStatusOpen()
            .build();

        Test.startTest();
        telemetrySvc.processTelemetryType(UTIL_OrgTelemetry_SVC.TelemetryBatchCategory.CustomInstallment_Settings);
        Test.stopTest();

        System.assertEquals(
            1,
            featureManagementMock.packageIntegerValuesByName.get(
                UTIL_OrgTelemetry_SVC.TelemetryParameterName.DataCount_ONETIME_Use.name()
            ),
            'setPackageBooleanValue should have been called with the feature DataCount_ONETIME_Use'
        );
    }

    /**
     * @description Confirms DataCount_ONETIME_Use feature parameter is set to true when custom
     * installments are enabled
     */
    @IsTest
    private static void validateCustomInstallmentSettingsTelemetryWhenDisabled() {
        UTIL_OrgTelemetry_SVC telemetrySvc = new UTIL_OrgTelemetry_SVC();
        telemetrySvc.featureManager = (UTIL_FeatureManagement) Test.createStub(UTIL_FeatureManagement.class, featureManagementMock);

        Test.startTest();
        telemetrySvc.processTelemetryType(UTIL_OrgTelemetry_SVC.TelemetryBatchCategory.CustomInstallment_Settings);
        Test.stopTest();

        System.assertEquals(
            0,
            featureManagementMock.packageIntegerValuesByName.get(
                UTIL_OrgTelemetry_SVC.TelemetryParameterName.DataCount_ONETIME_Use.name()
            ),
            'setPackageBooleanValue should have been called with the feature DataCount_ONETIME_Use'
        );
    }


    /**
     * @description Confirms that the payment opportunities count settings telemetry data is defaulted correctly
     */
    @IsTest
    private static void validateCountOfPaymentsOppsTelemetry() {
        UTIL_CustomSettingsFacade.getContactsSettingsForTests(
            new npe01__Contacts_And_Orgs_Settings__c(
                npe01__Payments_Enabled__c = true
            )
        );

        Test.startTest();

        UTIL_OrgTelemetry_SVC telemetrySvc = new UTIL_OrgTelemetry_SVC();
        telemetrySvc.featureManager = (UTIL_FeatureManagement) Test.createStub(UTIL_FeatureManagement.class, featureManagementMock);

        telemetrySvc.processTelemetryType(UTIL_OrgTelemetry_SVC.TelemetryBatchCategory.Data_CountPaymentOpps);

        Test.stopTest();

        System.assertEquals(
            -1,
            featureManagementMock.packageIntegerValuesByName.get(
                UTIL_OrgTelemetry_SVC.TelemetryParameterName.Data_CountOppsWithMultiplePayments.name()
            ),
            'setPackageIntegerValue should have been called with the feature Data_CountOppsWithMultiplePayments and defaulted to -1'
        );

        /*
        /* TODO: Holding on Data_OppPaymentsWithoutPaymentsEnabled metric, reenable test when
                 you move forward with Data_OppPaymentsWithoutPaymentsEnabled
        System.assertEquals(
            -1,
            featureManagementMock.packageIntegerValuesByName.get(
                UTIL_OrgTelemetry_SVC.TelemetryParameterName.Data_OppPaymentsWithoutPaymentsEnabled.name()
            ),
            'setPackageIntegerValue should have been called with the feature Data_OppPaymentsWithoutPaymentsEnabled and defaulted to -1'
        );
        */
    }

    /**
     * @description Test that the org settings telemetry data is retrieved
     */
    @IsTest
    private static void validateOrgEnvironmentTelemetry() {
        Test.startTest();
        Integer currQueryCount = Limits.getQueries();

        UTIL_OrgTelemetry_SVC telemetrySvc = new UTIL_OrgTelemetry_SVC();
        telemetrySvc.featureManager = (UTIL_FeatureManagement) Test.createStub(UTIL_FeatureManagement.class, featureManagementMock);

        telemetrySvc.processTelemetryType(UTIL_OrgTelemetry_SVC.TelemetryBatchCategory.Org_Environment);

        System.assert(Limits.getQueries() > currQueryCount, 'There should be at least one new query executed');
        Test.stopTest();

        System.assertNotEquals(
            null,
            featureManagementMock.packageBooleanValuesByName.get(
                UTIL_OrgTelemetry_SVC.TelemetryParameterName.Org_IsEnabled_AdvancedMultiCurrency.name()
            ),
            'setPackageBooleanValue should have been called with the feature Org_IsEnabled_AdvancedMultiCurrency'
        );

        System.assertNotEquals(
            null,
            featureManagementMock.packageIntegerValuesByName.get(
                UTIL_OrgTelemetry_SVC.TelemetryParameterName.Org_CountNonEnglishLanguages.name()
            ),
            'setPackageIntegerValue should have been called with the feature Org_CountNonEnglishLanguages'
        );

        System.assertNotEquals(
            null,
            featureManagementMock.packageIntegerValuesByName.get(
                UTIL_OrgTelemetry_SVC.TelemetryParameterName.Org_LongestRunningBatchLast7Days.name()
            ),
            'setPackageIntegerValue should have been called with the feature Org_LongestRunningBatchLast7Days'
        );

        System.assertNotEquals(
            null,
            featureManagementMock.packageIntegerValuesByName.get(
                UTIL_OrgTelemetry_SVC.TelemetryParameterName.Org_CountTimedOutBatchJobsLast7Days.name()
            ),
            'setPackageIntegerValue should have been called with the feature Org_CountTimedOutBatchJobsLast7Days'
        );
    }

    /**
     * @description Test that the MaxNumRelatedOpps settings telemetry data is retrieved.
     */
    @IsTest
    private static void validateMaxNumRelatedOppsTelemetry() {
        Integer maxNumRelatedOpps = 10;

        Account accountWithMaxOpps = new Account(Name = 'Test Account', npo02__NumberOfClosedOpps__c = maxNumRelatedOpps);
        Account accountWithOpps = new Account(Name = 'Test Account 2', npo02__NumberOfClosedOpps__c = 1);
        insert new List<Account>{ accountWithMaxOpps, accountWithOpps };

        Test.startTest();
        Integer currQueryCount = Limits.getQueries();

        UTIL_OrgTelemetry_SVC telemetrySvc = new UTIL_OrgTelemetry_SVC();
        telemetrySvc.featureManager = (UTIL_FeatureManagement) Test.createStub(UTIL_FeatureManagement.class, featureManagementMock);

        telemetrySvc.processTelemetryType(UTIL_OrgTelemetry_SVC.TelemetryBatchCategory.Data_MaxNumRelatedOpps);

        System.assertEquals(currQueryCount+1, Limits.getQueries(), 'There should be one new query executed');
        Test.stopTest();

        System.assertEquals(
            maxNumRelatedOpps,
            featureManagementMock.packageIntegerValuesByName.get(
                UTIL_OrgTelemetry_SVC.TelemetryParameterName.Data_MaxNumRelatedOpps.name()
            ),
            'setPackageIntegerValue should have been called with the feature Data_MaxNumRelatedOpps and set with the max number of opportunities on an account'
        );
    }

    /**
     * @description Test that the DataCountOfRD settings telemetry data is retrieved.
     */
    @IsTest
    private static void validateCountOfRDOppsTelemetry() {
        Test.startTest();

        UTIL_OrgTelemetry_SVC telemetrySvc = new UTIL_OrgTelemetry_SVC();
        telemetrySvc.featureManager = (UTIL_FeatureManagement) Test.createStub(UTIL_FeatureManagement.class, featureManagementMock);

        telemetrySvc.processTelemetryType(UTIL_OrgTelemetry_SVC.TelemetryBatchCategory.Data_CountRdOpps);

        Test.stopTest();

        System.assertEquals(
            -1,
            featureManagementMock.packageIntegerValuesByName.get(
                UTIL_OrgTelemetry_SVC.TelemetryParameterName.Data_CountRdOppsAll.name()
            ),
            'setPackageIntegerValue should have been called with the feature Data_CountRdOppsAll and defaulted to -1'
        );

        System.assertEquals(
            -1,
            featureManagementMock.packageIntegerValuesByName.get(
                UTIL_OrgTelemetry_SVC.TelemetryParameterName.Data_CountRdOppsOpenEnded.name()
            ),
            'setPackageIntegerValue should have been called with the feature Data_CountRdOppsOpenEnded and defaulted to -1'
        );
    }

    /**
     * @description Test that the Data_CountRecurringDonations settings telemetry data is retrieved.
     */
    @IsTest
    private static void validateCountOfRecurringDonationsTelemetry() {
        Test.startTest();

        UTIL_OrgTelemetry_SVC telemetrySvc = new UTIL_OrgTelemetry_SVC();
        telemetrySvc.featureManager = (UTIL_FeatureManagement) Test.createStub(UTIL_FeatureManagement.class, featureManagementMock);

        telemetrySvc.processTelemetryType(UTIL_OrgTelemetry_SVC.TelemetryBatchCategory.Data_CountRecurringDonations);

        Test.stopTest();

        System.assertEquals(
            -1,
            featureManagementMock.packageIntegerValuesByName.get(
                UTIL_OrgTelemetry_SVC.TelemetryParameterName.Data_CountRecurringDonationsAll.name()
            ),
            'setPackageIntegerValue should have been called with the feature Data_CountRecurringDonationsAll and defaulted to -1'
        );

        System.assertEquals(
            -1,
            featureManagementMock.packageIntegerValuesByName.get(
                UTIL_OrgTelemetry_SVC.TelemetryParameterName.Data_CountRdsWithDiffAmount.name()
            ),
            'setPackageIntegerValue should have been called with the feature Data_CountRdsWithDiffAmount and defaulted to -1'
        );
    }

    /**
     * @description Test that the Data_CountOfErrorLog settings telemetry data is retrieved.
     * It's not possible to validate that the call to System.FeatureManagement() call succeeded.
     */
    @IsTest
    private static void validateCountOfErrorLogTelemetry() {
        Integer numErrors = 10;
        List<Error__c> errors = new List<Error__c>();
        for (Integer i = 0; i < numErrors; i++) {
            errors.add(new Error__c());
        }
        insert errors;

        Test.startTest();
        Integer currQueryCount = Limits.getQueries();

        UTIL_OrgTelemetry_SVC telemetrySvc = new UTIL_OrgTelemetry_SVC();
        telemetrySvc.featureManager = (UTIL_FeatureManagement) Test.createStub(UTIL_FeatureManagement.class, featureManagementMock);

        telemetrySvc.processTelemetryType(UTIL_OrgTelemetry_SVC.TelemetryBatchCategory.Data_CountErrorLog);

        System.assertEquals(currQueryCount+1, Limits.getQueries(), 'There should be one new query executed');
        Test.stopTest();

        System.assertEquals(
            numErrors,
            featureManagementMock.packageIntegerValuesByName.get(
                UTIL_OrgTelemetry_SVC.TelemetryParameterName.Data_CountErrorLog.name()
            ),
            'setPackageIntegerValue should have been called with the feature Data_CountRdOppsOpenEnded and the correct number of errors'
        );
    }

    /**
     * @description Validates calculation in getMinutesBetween()
     */
    @IsTest
    private static void shouldCalculateMinutesBetweenTwoDateTimes() {
        UTIL_OrgTelemetry_SVC service = new UTIL_OrgTelemetry_SVC();
        DateTime startDate = DateTime.newInstanceGMT(2019, 03, 01, 23, 00,00);
        DateTime endDate = DateTime.newInstanceGMT(2019, 03, 02, 10, 00,00);

        System.assertEquals(660, service.getMinutesBetween(startDate, endDate),
            'The minutes between the two dates should be calculated correctly: ' + startDate + ' -> ' + endDate);
    }

    /**
     * @description Confirms BDI row counts are calculated correctly
     */
    @IsTest
    private static void validateCountOfBDIRowsTelemetry() {
        Test.startTest();
        Integer currQueryCount = Limits.getQueries();

        UTIL_OrgTelemetry_SVC telemetrySvc = new UTIL_OrgTelemetry_SVC();
        telemetrySvc.featureManager = (UTIL_FeatureManagement) Test.createStub(UTIL_FeatureManagement.class, featureManagementMock);

        telemetrySvc.processTelemetryType(UTIL_OrgTelemetry_SVC.TelemetryBatchCategory.Data_CountBDIRows);

        System.assertEquals(currQueryCount+1, Limits.getQueries(), 'There should be one new query executed');
        Test.stopTest();

        System.assertEquals(
            NUM_BDI_ROWS_30_DAYS_AGO + NUM_BGE_ROWS_30_DAYS_AGO,
            featureManagementMock.packageIntegerValuesByName.get(
                UTIL_OrgTelemetry_SVC.TelemetryParameterName.Data_CountBDIRowsLast30Days.name()
            ),
            'setPackageIntegerValue should have been called with the feature Data_CountBDIRowsLast30Days and set correctly'
        );
    }

    /**
     * @description Confirms BGE row counts are calculated correctly
     */
    @IsTest
    private static void validateCountOfBGERowsTelemetry() {
        Test.startTest();
        Integer currQueryCount = Limits.getQueries();

        UTIL_OrgTelemetry_SVC telemetrySvc = new UTIL_OrgTelemetry_SVC();
        telemetrySvc.featureManager = (UTIL_FeatureManagement) Test.createStub(UTIL_FeatureManagement.class, featureManagementMock);

        telemetrySvc.processTelemetryType(UTIL_OrgTelemetry_SVC.TelemetryBatchCategory.Data_CountBGERows);

        System.assertEquals(currQueryCount+1, Limits.getQueries(), 'There should be one new query executed');
        Test.stopTest();

        System.assertEquals(
            NUM_BGE_ROWS_30_DAYS_AGO,
            featureManagementMock.packageIntegerValuesByName.get(
                UTIL_OrgTelemetry_SVC.TelemetryParameterName.Data_CountBGERowsLast30Days.name()
            ),
            'setPackageIntegerValue should have been called with the feature Data_CountBGERowsLast30Days and set correctly'
        );
    }

    /**
     * @description Builds test data import records
     */
    private static List<DataImport__c> buildDataImports(Integer numDataImports, Id diBatchId) {
        List<DataImport__c> dis = new List<DataImport__c>();

        for (Integer i = 0; i < numDataImports; i++) {
             DataImport__c di = new DataImport__c();

            if (diBatchId != null) {
                di.NPSP_Data_Import_Batch__c = diBatchId;
            }

            dis.add(di);
        }

        return dis;
    }
}<|MERGE_RESOLUTION|>--- conflicted
+++ resolved
@@ -72,11 +72,7 @@
         );
         insert opp;
 
-<<<<<<< HEAD
-        npe03__Recurring_Donation__c rd = new TEST_RecurringDonationBuilder()
-=======
         npe03__Recurring_Donation__c rd = TEST_RecurringDonationBuilder.constructLegacyBuilder()
->>>>>>> 95361004
             .withContact(c.Id)
             .withInstallments(3)
             .withAmount(100)
@@ -210,11 +206,7 @@
         Account donorAccount = new Account(Name = 'foo');
         insert donorAccount;
 
-<<<<<<< HEAD
-        insert new TEST_RecurringDonationBuilder()
-=======
         insert TEST_RecurringDonationBuilder.constructLegacyBuilder()
->>>>>>> 95361004
             .withInstallmentPeriod(CUSTOM_INSTALLMENT_PERIOD)
             .withDateEstablished(System.today())
             .withAccount(donorAccount.Id)
