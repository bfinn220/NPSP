--- conflicted
+++ resolved
@@ -155,15 +155,9 @@
      */
     public static Integer getLDVBatchSize(SObjectType objType) {
         if (objType == General_Accounting_Unit__c.SObjectType) {
-<<<<<<< HEAD
-            return household_settings.Rollups_Allocation_Batch_Size__c.intValue();
-        } else {
-            return household_settings.Rollups_LDV_Batch_Size__c.intValue();
-=======
             return customizableRollupSettings.Rollups_Allocation_Batch_Size__c.intValue();
         } else {
             return customizableRollupSettings.Rollups_LDV_Batch_Size__c.intValue();
->>>>>>> c7be08b8
         }
     }
 
