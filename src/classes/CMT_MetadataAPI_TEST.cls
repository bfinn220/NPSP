--- conflicted
+++ resolved
@@ -37,14 +37,6 @@
 private class CMT_MetadataAPI_TEST {
 
     private static final String SUCCESS_HANDLER_EXECUTED = 'SuccessHandlerExecuted';
-<<<<<<< HEAD
-
-    /******************************************************************************************************************
-     * @description verify that the metadata deploy calls the callback handler when provided
-     *****************************************************************************************************************/
-    @isTest
-    private static void metadataDeployExecutesCallbackHandler() {
-=======
     private static final String ERROR_HANDLER_EXECUTED = 'ErrorHandlerExecuted';
 
     /***********************************************************************************************************
@@ -52,7 +44,6 @@
      **/
     @isTest
     private static void metadataDeployExecutesSuccessCallbackHandler() {
->>>>>>> 4421d270
         CMT_MetadataAPI.upsertCustomMetadata(CRLP_RollupCMT.MetadataObject.Filter_Rule, 'Rule_1', 'Rule 1: OCR.Role',
                 new Map<String,Object>{
                         'Filter_Group__c' => 'm016A000000YXdG',
@@ -76,28 +67,11 @@
         // Call the handleResult() method of our main Callback with our dummy context var
         callback.handleResult(null, context);
 
-<<<<<<< HEAD
-        List<Account> accounts = [SELECT Id, Name FROM Account WHERE Name = :SUCCESS_HANDLER_EXECUTED];
-=======
         List<Account> accounts = [SELECT Id, Name, Description FROM Account WHERE Name = :SUCCESS_HANDLER_EXECUTED];
->>>>>>> 4421d270
         System.assertEquals(0, accounts.size(), 'No accounts should be created.');
 
         Metadata.DeployResult result = new Metadata.DeployResult();
         result.status = Metadata.DeployStatus.Succeeded;
-<<<<<<< HEAD
-
-        callback.handleResult(result, context);
-
-        accounts = [SELECT Id, Name FROM Account WHERE Name = :SUCCESS_HANDLER_EXECUTED];
-        System.assertEquals(1, accounts.size(), 'A single accounts should be created.');
- 
-    }
-
-    /******************************************************************************************************************
-     * @description DeployCallbackContext subclass for testing that returns myJobId
-     *****************************************************************************************************************/
-=======
 
         callback.handleResult(result, context);
 
@@ -110,23 +84,12 @@
     /***********************************************************************************************************
      * @description DeployCallbackContext subclass for testing that returns myJobId
      **/
->>>>>>> 4421d270
     public class TestingDeployCallbackContext extends Metadata.DeployCallbackContext {
         public override Id getCallbackJobId() {
             return '000000000122345';
         }
     }
 
-<<<<<<< HEAD
-    /******************************************************************************************************************
-     * @description Callback Handler to test the result callback
-     *****************************************************************************************************************/
-    public class MockCallbackHandler implements CMT_MetadataAPI.MetadataCallbackHandler {
-        public void performSuccessHandler(Map<String, Object> params) {
-            Account newAccount = new Account(Name = SUCCESS_HANDLER_EXECUTED);
-            insert newAccount;
-        }
-=======
     /******************************************************************************************************
      * @description verify that the metadata deploy calls the error callback handler when an error occurs
      **/
@@ -177,7 +140,6 @@
             Contact c = new Contact(Lastname = ERROR_HANDLER_EXECUTED);
             insert c;
         }
->>>>>>> 4421d270
     }
 
 }