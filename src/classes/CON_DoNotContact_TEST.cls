--- conflicted
+++ resolved
@@ -82,17 +82,9 @@
         //skip the test if Advancement is installed
         if(ADV_PackageInfo_SVC.useAdv()) return;
         
-<<<<<<< HEAD
-        if (strTestOnly != '*' && strTestOnly != 'testDeceasedInHousehold') return;
-
         UTIL_CustomSettingsFacade.getContactsSettingsForTests(new npe01__Contacts_and_Orgs_Settings__c (npe01__Account_Processor__c = CAO_Constants.HH_ACCOUNT_PROCESSOR));
 
         Contact con = UTIL_UnitTestData_TEST.getContact();
-=======
-        UTIL_CustomSettingsFacade.getContactsSettingsForTests(new npe01__Contacts_and_Orgs_Settings__c (npe01__Account_Processor__c = CAO_Constants.HH_ACCOUNT_PROCESSOR));
-        
-        Contact con = new Contact(LastName = CAO_Constants.CONTACT_LASTNAME_FOR_TESTS);
->>>>>>> bddf5713
         insert con;
 
         list<Contact> queryCon = [SELECT Id, AccountId, Account.npe01__One2OneContact__c, HasOptedOutOfEmail, DoNotCall, npo02__Naming_Exclusions__c FROM Contact WHERE Id = :con.id];
