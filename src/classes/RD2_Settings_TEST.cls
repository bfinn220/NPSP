--- conflicted
+++ resolved
@@ -245,7 +245,6 @@
     }
 
     /**
-<<<<<<< HEAD
      * @description Verifies configured installment Next Donation Date match day range is returned
      */
     @IsTest
@@ -291,8 +290,7 @@
             'Installment Next Donation Date Match Range Days default should be returned');
     }
 
-
-=======
+    /**
      * @description Verifies configured fiscal year usage is returned
      */
     @IsTest
@@ -332,7 +330,6 @@
 
 
 
->>>>>>> a3b4f2a6
     // Helpers
     ////////////
     
