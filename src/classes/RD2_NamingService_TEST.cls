/*
    Copyright (c) 2019 Salesforce.org
    All rights reserved.

    Redistribution and use in source and binary forms, with or without
    modification, are permitted provided that the following conditions are met:

    * Redistributions of source code must retain the above copyright
      notice, this list of conditions and the following disclaimer.
    * Redistributions in binary form must reproduce the above copyright
      notice, this list of conditions and the following disclaimer in the
      documentation and/or other materials provided with the distribution.
    * Neither the name of Salesforce.org nor the names of
      its contributors may be used to endorse or promote products derived
      from this software without specific prior written permission.

    THIS SOFTWARE IS PROVIDED BY THE COPYRIGHT HOLDERS AND CONTRIBUTORS
    "AS IS" AND ANY EXPRESS OR IMPLIED WARRANTIES, INCLUDING, BUT NOT
    LIMITED TO, THE IMPLIED WARRANTIES OF MERCHANTABILITY AND FITNESS
    FOR A PARTICULAR PURPOSE ARE DISCLAIMED. IN NO EVENT SHALL THE
    COPYRIGHT HOLDER OR CONTRIBUTORS BE LIABLE FOR ANY DIRECT, INDIRECT,
    INCIDENTAL, SPECIAL, EXEMPLARY, OR CONSEQUENTIAL DAMAGES (INCLUDING,
    BUT NOT LIMITED TO, PROCUREMENT OF SUBSTITUTE GOODS OR SERVICES;
    LOSS OF USE, DATA, OR PROFITS; OR BUSINESS INTERRUPTION) HOWEVER
    CAUSED AND ON ANY THEORY OF LIABILITY, WHETHER IN CONTRACT, STRICT
    LIABILITY, OR TORT (INCLUDING NEGLIGENCE OR OTHERWISE) ARISING IN
    ANY WAY OUT OF THE USE OF THIS SOFTWARE, EVEN IF ADVISED OF THE
    POSSIBILITY OF SUCH DAMAGE.
*/
/**
* @author Salesforce.org
* @date 2019
* @group Recurring Donations
* @description Recurring Donations Naming Service tests
*
*/
@isTest
public with sharing class RD2_NamingService_TEST {
    private static final RD2_RecurringDonationsGateway rdGateway = new RD2_RecurringDonationsGateway();

    private static final Boolean isMultiCurrencyEnabled = UserInfo.isMultiCurrencyOrganization();
    private static final String currencyCodeOrSymbol = isMultiCurrencyEnabled
        ? UserInfo.getDefaultCurrency() + ' '
        : UTIL_Currency.getInstance().getCurrencySymbol(UserInfo.getDefaultCurrency());

    private static Account acc = getAccountMock();

    /***
    * @description Verifies Recurring Donation Name is not generated when automatic naming is not enabled
    */
    @isTest
    private static void shouldNotAutogenerateNameWhenAutomaticNamingIsNotEnabled() {
        String name = 'foo';
        npe03__Recurring_Donation__c rd = new TEST_RecurringDonationBuilder()
            .withName(name)
            .withAmount(100)
            .build();
        
        RD2_NamingService service = new RD2_NamingService();

        service.autogenerateNames(new List<npe03__Recurring_Donation__c>{ rd });

        System.assertEquals(name, rd.Name, 'The name should not be generated.');
    }

    /***
    * @description Verifies Recurring Donation Name is generated when automatic naming is enabled
    */
    @isTest
    private static void shouldAutogenerateNameWhenAutomaticNamingIsEnabled() {
        String name = 'foo';
        npe03__Recurring_Donation__c rd = new TEST_RecurringDonationBuilder()
            .withName(name)
            .withAmount(100)
            .build();
        
        RD2_NamingService service = buildAutomaticNamingService();
        service.autogenerateNames(new List<npe03__Recurring_Donation__c>{ rd });

        System.assertNotEquals(name, rd.Name, 'The name should be generated.');
    }

    /***
    * @description Verifies generated Recurring Donation Name is constructed using 
    * Account Name, Amount and the suffix.
    */
    @isTest
    private static void shouldAutogenerateNameUsingProvidedAccountAndAmount() {
        npe03__Recurring_Donation__c rd = new TEST_RecurringDonationBuilder()
            .withName('foo')
            .withAccount(acc.Id)
            .withAmount(100.25)
            .withCurrencyIsoCode(UserInfo.getDefaultCurrency())
            .build();
        
        RD2_NamingService service = buildAutomaticNamingService(acc);
        service.autogenerateNames(new List<npe03__Recurring_Donation__c>{ rd });

        System.assertEquals(getExpectedName(acc, '100.25'), rd.Name, 'The name should match.');
    }

    /***
    * @description Verifies generated Recurring Donation Name is constructed using 
    * Contact Name, Amount and the suffix.
    */
    @isTest
    private static void shouldAutogenerateNameUsingProvidedContactAndAmount() {
        Contact contact = getContactMock();
        npe03__Recurring_Donation__c rd = new TEST_RecurringDonationBuilder()
            .withName('foo')
            .withAccount(acc.Id)
            .withContact(contact.Id)
            .withAmount(100.25)
            .withCurrencyIsoCode(UserInfo.getDefaultCurrency())
            .build();
        
        RD2_NamingService service = buildAutomaticNamingService(
            new List<Account>{ acc },
            new List<Contact>{ contact }
        );

        service.autogenerateNames(new List<npe03__Recurring_Donation__c>{ rd });

        System.assertEquals(getExpectedName(contact, '100.25'), rd.Name, 'The name should match.');
    }

    /***
    * @description Verifies formatted name contains currency symbol when multi-currency is enabled
    */
    @isTest
    private static void shouldUseCurrencySymbolInNameWhenMultiCurrencyIsEnabled() {
        if (!isMultiCurrencyEnabled) {
            return;
        }

        npe03__Recurring_Donation__c rd = new TEST_RecurringDonationBuilder()
            .withAccount(acc.Id)
            .withAmount(100.25)
            .withCurrencyIsoCode('CAD')
            .build();
        
        RD2_NamingService service = buildAutomaticNamingService(acc);        
        service.autogenerateNames(new List<npe03__Recurring_Donation__c>{ rd });

        String expectedName = acc.Name + ' CAD 100.25 - ' + System.Label.RecurringDonationNameSuffix;
        System.assertEquals(expectedName, rd.Name, 'The amount format should match.');
    }

    /***
    * @description Verifies formatted name amount does not contain .00 
    */
    @isTest
    private static void shouldReturnAmountWithoutTrailingZeros() {
        npe03__Recurring_Donation__c rd = new TEST_RecurringDonationBuilder()
            .withAccount(acc.Id)
            .withAmount(100.00)
            .withCurrencyIsoCode(UserInfo.getDefaultCurrency())
            .build();
        
        RD2_NamingService service = buildAutomaticNamingService(acc);        
        service.autogenerateNames(new List<npe03__Recurring_Donation__c>{ rd });

        System.assertEquals(getExpectedName(acc, '100'), rd.Name, 'The amount format should match.');
    }

    /***
    * @description Verifies donor name is abbreviated if total name construct is longer than max name length
    */
    @isTest
    private static void shouldAbbreviateDonorNameIfLengthIsOverMax() {
        final Integer accountNameLength = 210;
        String padding = 'Company';

        acc.Name = String.valueOf(acc.Name).rightPad(accountNameLength, padding).left(accountNameLength);
        System.assertEquals(accountNameLength, acc.Name.length(), 'Account Name should be of max length');

        npe03__Recurring_Donation__c rd = new TEST_RecurringDonationBuilder()
            .withAccount(acc.Id)
            .withAmount(100.00)
            .withCurrencyIsoCode(UserInfo.getDefaultCurrency())
            .build();
        
        RD2_NamingService service = buildAutomaticNamingService(acc);        
        service.autogenerateNames(new List<npe03__Recurring_Donation__c>{ rd });

        String expectedSuffix = '... ' + currencyCodeOrSymbol + '100 - ' + System.Label.RecurringDonationNameSuffix;
        String expectedName = acc.Name.left(RD2_NamingService.MAX_NAME_LENGTH - expectedSuffix.length()) + expectedSuffix;

        System.assertEquals(expectedName, rd.Name, 'Recurring Donations Name should match.');
        System.assertEquals(RD2_NamingService.MAX_NAME_LENGTH, rd.Name.length(), 'Recurring Donation Name should be of max length');
    }

    /***
    * @description Should mark record as changed when Account has changed
    */
    @isTest
    private static void shouldReturnTrueWhenAccountHasChanged() {
        List<Account> accounts = new List<Account>{
            new Account(Name = 'foo'),
            new Account(Name = 'bar')
        };
        UTIL_UnitTestData_TEST.setMockIds(accounts);

        npe03__Recurring_Donation__c rd = new TEST_RecurringDonationBuilder()
            .withAccount(accounts[0].Id)
            .withAmount(100.00)
            .build();
        npe03__Recurring_Donation__c oldRd = new TEST_RecurringDonationBuilder()
            .withAccount(accounts[1].Id)
            .withAmount(100.00)
            .build();

        RD2_NamingService service = new RD2_NamingService();
        System.assertEquals(true, service.hasChanged(rd, oldRd), 'Service should indicate RD has changed');
    }

    /***
    * @description Should mark record as changed when Contact has changed
    */
    @isTest
    private static void shouldReturnTrueWhenContactHasChanged() {
        List<Contact> contacts = new List<Contact>{
            new Contact(LastName = 'foo'),
            new Contact(LastName = 'bar')
        };
        UTIL_UnitTestData_TEST.setMockIds(contacts);

        npe03__Recurring_Donation__c rd = new TEST_RecurringDonationBuilder()
            .withContact(contacts[0].Id)
            .withAmount(100.00)
            .build();
        npe03__Recurring_Donation__c oldRd = new TEST_RecurringDonationBuilder()
            .withContact(contacts[1].Id)
            .withAmount(100.00)
            .build();

        RD2_NamingService service = new RD2_NamingService();
        System.assertEquals(true, service.hasChanged(rd, oldRd), 'Service should indicate RD has changed');
    }

    /***
    * @description Should mark record as changed when Amount has changed
    */
    @isTest
    private static void shouldReturnTrueWhenAmountHasChanged() {
        npe03__Recurring_Donation__c rd = new TEST_RecurringDonationBuilder()
            .withAccount(acc.Id)
            .withAmount(100.00)
            .build();
        npe03__Recurring_Donation__c oldRd = new TEST_RecurringDonationBuilder()
            .withAccount(acc.Id)
            .withAmount(100.25)
            .build();

        RD2_NamingService service = new RD2_NamingService();
        System.assertEquals(true, service.hasChanged(rd, oldRd), 'Service should indicate RD has changed');
    }

    /***
    * @description Should mark record as changed when CurrencyIsoCode has changed
    */
    @isTest
    private static void shouldReturnTrueWhenCurrencyHasChanged() {
        if (!isMultiCurrencyEnabled) {
            return;
        }

        npe03__Recurring_Donation__c rd = new TEST_RecurringDonationBuilder()
            .withAccount(acc.Id)
            .withAmount(100.00)
            .withCurrencyIsoCode('USD')
            .build();
        npe03__Recurring_Donation__c oldRd = new TEST_RecurringDonationBuilder()
            .withAccount(acc.Id)
            .withAmount(100.00)
            .withCurrencyIsoCode('CAD')
            .build();

        RD2_NamingService service = new RD2_NamingService();
        System.assertEquals(true, service.hasChanged(rd, oldRd), 'Service should indicate RD has changed');
    }

    /***
    * @description Should mark record as changed when name contains REPLACE keyword has changed
    */
    @isTest
    private static void shouldReturnTrueWhenNameIsTheReplaceKeyword() {
        npe03__Recurring_Donation__c rd = new TEST_RecurringDonationBuilder()
            .withName(System.Label.npo02.NameReplacementText)
            .withAccount(acc.Id)
            .withAmount(100.00)
            .build();
        npe03__Recurring_Donation__c oldRd = new TEST_RecurringDonationBuilder()
            .withAccount(acc.Id)
            .withAmount(100.00)
            .build();

        RD2_NamingService service = new RD2_NamingService();
        System.assertEquals(true, service.hasChanged(rd, oldRd), 'Service should indicate RD has changed');
    }

    /***
    * @description Should not mark record as changed when no field used in the name construct has changed
    */
    @isTest
    private static void shouldReturnFalseWhenNameConstructKeyFieldsAreUnchanged() {
        npe03__Recurring_Donation__c rd = new TEST_RecurringDonationBuilder()
            .withName('foo')
            .withAccount(acc.Id)
            .withAmount(100.00)
            .build();
        npe03__Recurring_Donation__c oldRd = new TEST_RecurringDonationBuilder()
            .withName('bar')
            .withAccount(acc.Id)
            .withAmount(100.00)
            .build();

        RD2_NamingService service = new RD2_NamingService();
        System.assertEquals(false, service.hasChanged(rd, oldRd), 'Service should indicate RD is unchanged');
    }

    /***
    * @description Verifies name is auto-generated only for records having name construct fields changed
    */
    @isTest
    private static void shouldAutogenerateNameWhenNameConstructKeyFieldsAreChanged() {
        List<npe03__Recurring_Donation__c> rds = new List<npe03__Recurring_Donation__c>{
            new TEST_RecurringDonationBuilder()
                .withName('foo')
                .withAccount(acc.Id)
                .withAmount(100)
                .withCurrencyIsoCode(UserInfo.getDefaultCurrency())
                .build(),
            new TEST_RecurringDonationBuilder()
                .withName('bar')
                .withAccount(acc.Id)
                .withAmount(200)
                .withCurrencyIsoCode(UserInfo.getDefaultCurrency())
                .build()
        };
        UTIL_UnitTestData_TEST.setMockIds(rds);

        List<npe03__Recurring_Donation__c> oldRds = new List<npe03__Recurring_Donation__c>{
            rds[0].clone(),
            rds[1].clone()
        };
        oldRds[0].Id = rds[0].Id;
        oldRds[1].Id = rds[1].Id;
        oldRds[1].npe03__Amount__c = 180;
        
        RD2_NamingService service = buildAutomaticNamingService(acc);
        service.autogenerateNamesOnChange(rds, oldRds);

        System.assertEquals('foo', rds[0].Name, 'RD Name should not change when construct key fields are unchanged');

        System.assertEquals(getExpectedName(acc, '200'), rds[1].Name, 'RD Name should change when construct key fields are changed');
    }

    /***
    * @description Verifies Donor (Account/Contact) names are queried in order to construct the name
    */
    @isTest
    private static void shouldQueryForDonorInformation() {
        insert acc = new Account(Name = 'RD2 Query Account');

        Contact contact = UTIL_UnitTestData_TEST.getContact();
        insert contact;

        List<npe03__Recurring_Donation__c> rds = new List<npe03__Recurring_Donation__c>{
            new TEST_RecurringDonationBuilder()
                .withName('foo')
                .withAccount(acc.Id)
                .withAmount(100)
                .withCurrencyIsoCode(UserInfo.getDefaultCurrency())
                .build(),
            new TEST_RecurringDonationBuilder()
                .withName('bar')
                .withContact(contact.Id)
                .withAmount(200)
                .withCurrencyIsoCode(UserInfo.getDefaultCurrency())
                .build()
        };

        RD2_NamingService service = buildAutomaticNamingService();
        service.autogenerateNames(rds);

        System.assertEquals(getExpectedName(acc, '100'), rds[0].Name, 'The Account name should be queried and incorporated into the name');
        System.assertEquals(getExpectedName(contact, '200'), rds[1].Name, 'The Contact name should be queried and incorporated into the name');
    }
    


    // Helpers
    //////////////////


    /***
    * @description Builds expected name
    */
    public static String getExpectedName(Account acc, String amount) {
        return acc.Name + ' ' + currencyCodeOrSymbol + amount + ' - ' + System.Label.RecurringDonationNameSuffix;
    }

    /***
    * @description Builds expected name
    */
    public static String getExpectedName(Contact contact, String amount) {
        String contactName = (String.isBlank(contact.FirstName) ? '' : (contact.FirstName + ' ')) + contact.LastName;

        return contactName + ' ' + currencyCodeOrSymbol + amount + ' - ' + System.Label.RecurringDonationNameSuffix;
    }

    /***
    * @description Builds naming service instance with specified Account as donor
    */
    private static RD2_NamingService buildAutomaticNamingService(Account acc) {
        return buildAutomaticNamingService(new List<Account>{ acc }, new List<Contact>());
    }

    /***
    * @description Builds naming service instance with specified Accounts and Contacts as donors
    */
    private static RD2_NamingService buildAutomaticNamingService(List<Account> accounts, List<Contact> contacts) {
        RD2_NamingService service = buildAutomaticNamingService();

        RD2_Donor_TEST.GatewayMock donorGateway = new RD2_Donor_TEST.GatewayMock()
            .withDonors(accounts)
            .withDonors(contacts);
        service.donorGateway = donorGateway;

        return service;
    }

    /***
    * @description Constructs naming service with Automatic Naming Enabled
    */
    private static RD2_NamingService buildAutomaticNamingService() {
        enableAutomaticNaming();

        return new RD2_NamingService();
    }

    /***
    * @description Enables Automatic Naming Enabled for tests
    */
<<<<<<< HEAD
    public static void enableAutomaticNaming() {
=======
    public static void enableAutomaticNaming() {        
>>>>>>> 895374f1
        RD2_NamingService.isAutomaticNamingEnabled = true;

        /*
        Recurring donation insert starts failing when RD custom settings are set in tests;

        UTIL_CustomSettingsFacade.getRecurringDonationsSettingsForTest(
            new npe03__Recurring_Donations_Settings__c(
                EnableAutomaticNaming__c = true,
                npe03__Open_Opportunity_Behavior__c = RD_RecurringDonations.RecurringDonationCloseOptions.Mark_Opportunities_Closed_Lost.name(),
                npe03__Opportunity_Forecast_Months__c = 12
            )
        );
        */
<<<<<<< HEAD
        
=======
>>>>>>> 895374f1
    }

    /***
    * @description Builds an Account and sets mock Id as the Id
    */
    private static Account getAccountMock() {
        return new Account(
            Name = 'Donor Company',
            Id = UTIL_UnitTestData_TEST.mockId(Account.SObjectType)
        );
    }

    /***
    * @description Builds a Contact and sets mock Id as the Id
    */
    private static Contact getContactMock() {
        return new Contact(
            LastName = 'Smith',
            Id = UTIL_UnitTestData_TEST.mockId(Contact.SObjectType)
        );
    }

}<|MERGE_RESOLUTION|>--- conflicted
+++ resolved
@@ -443,11 +443,7 @@
     /***
     * @description Enables Automatic Naming Enabled for tests
     */
-<<<<<<< HEAD
-    public static void enableAutomaticNaming() {
-=======
     public static void enableAutomaticNaming() {        
->>>>>>> 895374f1
         RD2_NamingService.isAutomaticNamingEnabled = true;
 
         /*
@@ -461,10 +457,6 @@
             )
         );
         */
-<<<<<<< HEAD
-        
-=======
->>>>>>> 895374f1
     }
 
     /***
