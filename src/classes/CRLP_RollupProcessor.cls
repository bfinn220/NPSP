--- conflicted
+++ resolved
@@ -81,19 +81,6 @@
     private Id lastParentIdProcessed;
 
     /**
-<<<<<<< HEAD
-    * @description Used to return a true to the calling LDV class when the last parent Id was removed from
-    * the list of updated SObjects
-    */
-    public Boolean lastParentIdRemovedFromUpdatesList = false;
-
-    /**
-    * @description When working with Account Soft Credit Rollups, this var is used to hold a list
-    * of Opportunity Id's that have been rolled up to a given Account. The data is retained in a stateful var
-    * in the batch job to support scenarios where a given Account's rollups straddle multiple batch operations
-    */
-    private Map<Id,Set<Id>> previouslyProcessedOppIdsByParentId = new Map<Id,Set<Id>>();
-=======
      * @description Used to return a true to the calling LDV class when the last parent Id was removed from
      * the list of updated SObjects
      */
@@ -105,7 +92,6 @@
      * in the batch job to support scenarios where a given Account's rollups straddle multiple batch operations
      */
     private Map<Id,Set<Id>> processedOppIdsByParentId = new Map<Id,Set<Id>>();
->>>>>>> f2aa3698
 
     /** *************************************************************************************************************
     * @description Constructor
