--- conflicted
+++ resolved
@@ -298,7 +298,7 @@
                         }
                         col.typeAttributes = '{}';
 
-                        col.options = BGE_ConfigurationWizard_CTRL.getPicklistOptions(col.fieldName);
+                        col.options = BGE_BatchGiftEntry_UTIL.getPicklistOptions(col.fieldName);
 
                         columns.add(col);
 
@@ -316,26 +316,6 @@
                     } else {
                         unpermittedFields.add(dataImportDFR);
                     }
-<<<<<<< HEAD
-                    if (col.type == 'double') {
-                        col.type = 'number';
-                    }
-                    col.typeAttributes = '{}';
-
-                    col.options = BGE_BatchGiftEntry_UTIL.getPicklistOptions(col.fieldName);
-
-                    columns.add(col);
-
-                    String targetObject = BDI_DataImportService.getTargetObject(col.fieldName);
-                    if (targetObject == 'Payment') {
-                        targetObject = 'npe01__OppPayment__c';
-                    }
-                    String targetField = BDI_DataImportService.getTargetField(col.fieldName);
-                    DescribeFieldResult targetDFR = UTIL_Describe.getFieldDescribe(targetObject,targetField);
-
-                    checkFLS(targetDFR);
-=======
->>>>>>> 996b0c08
 
                 }
             }
