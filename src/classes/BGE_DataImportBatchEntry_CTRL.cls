/*
    Copyright (c) 2018, Salesforce.org
    All rights reserved.

    Redistribution and use in source and binary forms, with or without
    modification, are permitted provided that the following conditions are met:

    * Redistributions of source code must retain the above copyright
      notice, this list of conditions and the following disclaimer.
    * Redistributions in binary form must reproduce the above copyright
      notice, this list of conditions and the following disclaimer in the
      documentation and/or other materials provided with the distribution.
    * Neither the name of Salesforce.org nor the names of
      its contributors may be used to endorse or promote products derived
      from this software without specific prior written permission.

    THIS SOFTWARE IS PROVIDED BY THE COPYRIGHT HOLDERS AND CONTRIBUTORS
    "AS IS" AND ANY EXPRESS OR IMPLIED WARRANTIES, INCLUDING, BUT NOT
    LIMITED TO, THE IMPLIED WARRANTIES OF MERCHANTABILITY AND FITNESS
    FOR A PARTICULAR PURPOSE ARE DISCLAIMED. IN NO EVENT SHALL THE
    COPYRIGHT HOLDER OR CONTRIBUTORS BE LIABLE FOR ANY DIRECT, INDIRECT,
    INCIDENTAL, SPECIAL, EXEMPLARY, OR CONSEQUENTIAL DAMAGES (INCLUDING,
    BUT NOT LIMITED TO, PROCUREMENT OF SUBSTITUTE GOODS OR SERVICES;
    LOSS OF USE, DATA, OR PROFITS; OR BUSINESS INTERRUPTION) HOWEVER
    CAUSED AND ON ANY THEORY OF LIABILITY, WHETHER IN CONTRACT, STRICT
    LIABILITY, OR TORT (INCLUDING NEGLIGENCE OR OTHERWISE) ARISING IN
    ANY WAY OUT OF THE USE OF THIS SOFTWARE, EVEN IF ADVISED OF THE
    POSSIBILITY OF SUCH DAMAGE.
*/
/**
* @author Salesforce.org
* @date 2018
* @group BGE
* @group-content ../../ApexDocContent/BatchDataImport.htm
* @description Lightning Component Server Controller for the Data Import Batch Entry component.
*/

public with sharing class BGE_DataImportBatchEntry_CTRL {

    /*******************************************************************************************************
    * @description deletes DataImport__c record
    * @param batchId: ID of the NPSP_Data_Import_Batch__c
    * @param dataImportId: ID of the DataImport__c
    * @return serialized string of DataImportRow for use in the lightning:datatable
    */
    @AuraEnabled
    public static String deleteDataImportRow(Id batchId, Id dataImportId) {
        delete new DataImport__c(Id = dataImportId);
        return JSON.serialize(getDataImportRows(batchId));
    }

    /*******************************************************************************************************
    * @description initializes the data model for the BGE_DataImportBatchEntry component
    * @param batchId: ID of the NPSP_Data_Import_Batch__c
    * @return serialized string of dataImportModel
    */
    @AuraEnabled
    public static String getDataImportModel(Id batchId) {

        if (batchId == null) {
            AuraHandledException e = new AuraHandledException('Data Import Model must receive a Batch ID.');
            e.setMessage('Data Import Model must receive a Batch ID.');
            throw e;
        }

        DataImportModel dataImportModel = new DataImportModel();

        dataImportModel.id = batchId;
        dataImportModel.dataImportRows = getDataImportRows(batchId);
        dataImportModel.columns = getColumns(batchId);
        dataImportModel.labels = getBatchDataImportLabels();
        dataImportModel.isNamespaced = String.isNotBlank(UTIL_Namespace.getNamespace());

        return JSON.serialize(dataImportModel);
    }

    @AuraEnabled
    public static List<DataImportRow> updateDataImports(List<DataImport__c> dataImports, Id batchId) {
        Database.update(dataImports);

        return getDataImportRows(batchId);
    }

    /*******************************************************************************************************
    * @description
    * @param batchId: ID of the NPSP_Data_Import_Batch__c
    * @return list of field api names
    */
    public static List<String> getActiveFieldNamesFromBatch(Id batchId) {

        DataImportBatch__c batch = [SELECT Active_Fields__c FROM DataImportBatch__c WHERE Id = :batchId];
        String activeFieldsJSON = batch.Active_Fields__c;
        List<String> activeFieldNames = new List<String>();

        if (activeFieldsJSON != null) {
            List<BGE_ConfigurationWizard_CTRL.BGEField> activeFields = (List<BGE_ConfigurationWizard_CTRL.BGEField>)JSON.deserialize(activeFieldsJSON, List<BGE_ConfigurationWizard_CTRL.BGEField>.class);
            for (BGE_ConfigurationWizard_CTRL.BGEField field : activeFields) {
                activeFieldNames.add(field.name);
            }
        }

        return activeFieldNames;
    }


    /*******************************************************************************************************
    * @description queries the DataImport__c records associated with the given batchId
    * @param batchId: ID of the NPSP_Data_Import_Batch__c
    * @return list of custom DataImportRow objects for use in the lightning:datatable
    */
    @AuraEnabled
    public static List<DataImportRow> getDataImportRows(Id batchId){

        try {
            List<DataImportRow> rows = new List<DataImportRow>();
            List<DataImport__c> dataImports = getDataImportRecordsByBatchId(batchId);
            for (DataImport__c dataImportRecord : dataImports) {
                rows.add(new DataImportRow(dataImportRecord));
            }

            return rows;
        }
        catch (Exception e) {
            throw new AuraHandledException(e.getMessage());
        }
    }

    /*******************************************************************************************************
    * @description Retrieves required schema information for the component.
    * @return Map of DataImport__c object and field name keys to their labels.
    */
    private static Map<String, String> getBatchDataImportLabels() {

        Map<String, String> labels = new Map<String, String> {
                'accountObject' => Schema.SObjectType.Account.getLabel(),
                'accountLookup' => Schema.SObjectType.DataImport__c.fields.Account1Imported__c.getName(),
                'batchIdField' => Schema.SObjectType.DataImport__c.fields.NPSP_Data_Import_Batch__c.getName(),
                'bdiBatchClass' => UTIL_Namespace.StrTokenNSPrefix('BDI_DataImport'),
                'contactLookup' => Schema.SObjectType.DataImport__c.fields.Contact1Imported__c.getName(),
                'contactObject' => Schema.SObjectType.Contact.getLabel(),
                'dataImportObject' => Schema.SObjectType.DataImport__c.getName(),
                'donationDonor' => Schema.SObjectType.DataImport__c.fields.Donation_Donor__c.getName(),
                'donationAmountField' => Schema.SObjectType.DataImport__c.fields.Donation_Amount__c.getName(),
                'expectedCountField' => Schema.SObjectType.DataImportBatch__c.fields.Expected_Count_of_Gifts__c.getName(),
                'expectedTotalField' => Schema.SObjectType.DataImportBatch__c.fields.Expected_Total_Batch_Amount__c.getName(),
<<<<<<< HEAD
                'noDataImportsFound' => String.format(Label.stgNoObjectsFound, new List<String>{Schema.SObjectType.DataImport__c.getName()})
=======
                'requireTotalMatch' => Schema.SObjectType.DataImportBatch__c.fields.RequireTotalMatch__c.getName(),
                'noDataImportsFound' => String.format(Label.stgNoObjectsFound, new List<String>{Schema.SObjectType.DataImport__c.getName()}),
                'processBatchButton' => 'Process Batch'
>>>>>>> 489e2e94
        };

        return labels;
    }

    /*******************************************************************************************************
    * @description Retrieves the related list of columns for the BGE interface
    * @return list of Columns to use in BGE_DataImportBatchEntry table
    */
    private static List<Column> getColumns(Id batchId) {
        List<Column> columns = new List<Column>();

        columns.addAll(getUserDefinedColumns(batchId));

        //add derived matched record column
        Column col = new Column();

        col.label = Label.bgeGridMatchedRecord;
        col.fieldName = 'matchedRecordUrl';
        col.readOnly = true;
        col.type = 'url';
        col.typeAttributes = '{"label":{"fieldName":"matchedRecordLabel"},"target":"_blank"}';
        columns.add(col);

        return columns;
    }

    /*******************************************************************************************************
    * @description Retrieves the related list of columns defined by users in the Batch record Active_Fields__c
    * @return list of Columns to use in BGE_DataImportBatchEntry table
    */
    private static List<Column> getUserDefinedColumns(Id batchId) {
        List<Column> columns = new List<Column>();

        DataImportBatch__c batch = [SELECT Active_Fields__c FROM DataImportBatch__c WHERE Id = :batchId];
        String activeFieldsJSON = batch.Active_Fields__c;
        if (activeFieldsJSON != null) {
            List<BGE_ConfigurationWizard_CTRL.BGEField> activeFields = (List<BGE_ConfigurationWizard_CTRL.BGEField>)JSON.deserialize(activeFieldsJSON, List<BGE_ConfigurationWizard_CTRL.BGEField>.class);

            Map<String, Schema.DescribeFieldResult> fieldMap = UTIL_Describe.getAllFieldsDescribe(UTIL_Namespace.StrTokenNSPrefix('DataImport__c'));
            for (BGE_ConfigurationWizard_CTRL.BGEField field : activeFields) {
                Schema.DescribeFieldResult dfr = fieldMap.get(field.name.toLowerCase());
                if (dfr != null) {
                    Column col = new Column();
                    col.label = dfr.getLabel();
                    col.fieldName = dfr.getName();
                    col.readOnly = false;
                    col.defaultValue = field.defaultValue;
                    col.required = field.required;
                    col.hide = field.hide;
                    col.type = dfr.getType().name().toLowerCase();
                    if (col.type == 'date') {
                        col.type = 'date-local';
                    }
                    if (col.type == 'double') {
                        col.type = 'number';
                    }
                    col.typeAttributes = '{}';

                    col.options = BGE_ConfigurationWizard_CTRL.getPicklistOptions(col.fieldName);

                    columns.add(col);
                }
            }
        }

        return columns;
    }

    /*******************************************************************************************************
    * @description runs BDI Dry Run against a list of DataImport__c Ids
    * based on the processing settings of a given batch
    * @return the full data set for the batch
    */
    @AuraEnabled
    public static List<DataImportRow> runDryRun(List<Id> dataImportIds, Id batchId) {
        Data_Import_Settings__c dataImportSettings = BDI_DataImportService.loadSettings(batchId);
        Set<Id> recordIds = new Set<Id>(dataImportIds);
        List<DataImport__c> dataImportRecords = getDataImportRecordsByIds(batchId, recordIds);

        // Clear Dry Run fields before running Dry Run so new field values are accounted for
        for (DataImport__c dataImport : dataImportRecords) {
            dataImport.Status__c = null;
            dataImport.FailureInformation__c = null;
            dataImport.DonationImported__c = null;
            dataImport.DonationImportStatus__c = null;
            dataImport.PaymentImported__c = null;
            dataImport.PaymentImportStatus__c = null;
        }
        update dataImportRecords;

        BDI_DataImport_API.processDataImportRecords(dataImportSettings, dataImportRecords, true);

        return getDataImportRows(batchId);
    }

    /*******************************************************************************************************
    * @description returns a list of DataImport__c records from a batch Id
    * @param batchId a Data Import Batch Id
    * @return List<DataImport__c>
    */
    public static List<DataImport__c> getDataImportRecordsByBatchId(Id batchId) {

        List<String> dataImportFields = getDataImportFields(batchId);

        String query = 'SELECT ' + String.join(dataImportFields,', ') +
                ' FROM DataImport__c' +
                ' WHERE NPSP_Data_Import_Batch__c = :batchId' +
                ' ORDER BY Id ASC';

        return Database.query(query);
    }

    /*******************************************************************************************************
    * @description returns a list of DataImport__c records from a set of Ids
    * @param dataImportIds set of DataImport__c Ids
    * @return List<DataImport__c>
    */
    public static List<DataImport__c> getDataImportRecordsByIds(Id batchId, Set<Id> dataImportIds) {

        List<String> dataImportFields = getDataImportFields(batchId);

        String query = 'SELECT ' + String.join(dataImportFields,', ') +
                ' FROM DataImport__c' +
                ' WHERE Id IN :dataImportIds' +
                ' ORDER BY Id ASC';

        return Database.query(query);
    }

    /*******************************************************************************************************
    * @description returns a list of DataImport__c fields the Batch Gift Entry UI needs in SOQL
    * @return List<String> list of DataImport__c field api names
    */
    public static List<String> getDataImportFields(Id batchId) {

        List<String> activeFieldNames = getActiveFieldNamesFromBatch(batchId);

        List<String> fields = new List<String> {
                'Id',
                'Contact1Imported__c',
                'Contact1Imported__r.Name',
                'Account1Imported__c',
                'Account1Imported__r.Name',
                'NPSP_Data_Import_Batch__c',
                'Donation_Donor__c',
                'DonationImported__c',
                'Status__c',
                'FailureInformation__c',
                'DonationImportStatus__c',
                'PaymentImportStatus__c',
                'PaymentImported__c',
                'PaymentImported__r.Name',
                'DonationImported__r.Name'
        };

        fields.addAll(activeFieldNames);

        return fields;
    }

    /*******************************************************************************************************
    * @description a class to retrieve information related to Active and Available fields.
    */
    public class Column {
        @AuraEnabled public String label;
        @AuraEnabled public String fieldName;
        @AuraEnabled public Boolean readOnly;
        @AuraEnabled public String type;
        @AuraEnabled public String defaultValue;
        @AuraEnabled public Boolean required;
        @AuraEnabled public Boolean hide;
        @AuraEnabled public String typeAttributes;
        @AuraEnabled public List<Map<String, String>> options;
    }

    /*******************************************************************************************************
    * @description a class to retrieve and save the required information for the Batch Data Import component.
    */
    public class DataImportModel {
        @AuraEnabled public Id id;
        @AuraEnabled public List<DataImportRow> dataImportRows;
        @AuraEnabled public List<Column> columns;
        @AuraEnabled public Boolean isNamespaced;
        @AuraEnabled public Map<String, String> labels;
    }

    /*******************************************************************************************************
    * @description a class to retrieve DataImport__c records with derived donor information.
    */
    public class DataImportRow {
        @AuraEnabled public String donorName;
        @AuraEnabled public String donorLink;
        @AuraEnabled public String matchedRecordUrl;
        @AuraEnabled public String matchedRecordLabel;
        @AuraEnabled public DataImport__c record;
        @AuraEnabled public List<String> errors;

        public DataImportRow(DataImport__c record) {
            getDonorInfo(record);
            setDryRunRecordInfo(record);
            this.record = record;
        }

        private void getDonorInfo(DataImport__c record) {
            String donorName = '';
            if (record.Donation_Donor__c == 'Account1' && record.Account1Imported__c != null) {
                this.donorName = record.Account1Imported__r.Name;
                this.donorLink = '/'+record.Account1Imported__c;
            }
            if (record.Donation_Donor__c == 'Contact1' && record.Contact1Imported__c != null) {
                this.donorName = record.Contact1Imported__r.Name;
                this.donorLink = '/'+record.Contact1Imported__c;
            }
        }

        /***************************************************************************************************
        * @description sets DataImport__c record with matching url or failure information matching based on
        * the BDI_Donations setDryRunDonationStatuses
        * @param record: the DataImport__c record to check for matches
        */
        private void setDryRunRecordInfo(DataImport__c record) {
            try {
                String matchedUrl = '';
                String matchedUrlLabel = '';
                List<String> errors = new List<String>();

                Boolean donationMatched = (record.DonationImported__c != null);
                Boolean paymentMatched = (record.PaymentImported__c != null);
                Boolean importFailure = (record.FailureInformation__c != null);

                if (paymentMatched) {
                    //if there is a match, set url, preferably for the payment
                    String importedId = record.PaymentImported__c;
                    matchedUrlLabel = record.PaymentImported__r.Name;
                    matchedUrl = URL.getSalesforceBaseUrl().toExternalForm() + '/' + importedId;
                } else if (donationMatched) {
                    String importedId = record.DonationImported__c;
                    matchedUrlLabel = record.DonationImported__r.Name;
                    matchedUrl = URL.getSalesforceBaseUrl().toExternalForm() + '/' + importedId;
                }

                if (importFailure) {

                    //if Donation and Payment didn't have matched or matched none status, then an error was set
                    if (record.DonationImportStatus__c != null
                            && !donationMatched) {
                        errors.add(record.DonationImportStatus__c);
                    }
                    if (record.PaymentImportStatus__c != null
                            && !paymentMatched
                            && record.PaymentImportStatus__c != record.DonationImportStatus__c) {
                        errors.add(record.PaymentImportStatus__c);
                    }

                    //get any additional errors
                    if (record.FailureInformation__c != record.PaymentImportStatus__c
                            && record.FailureInformation__c != record.DonationImportStatus__c) {
                        errors.add(record.FailureInformation__c);
                    }
                }

                this.matchedRecordUrl = matchedUrl;
                this.matchedRecordLabel = matchedUrlLabel;
                this.errors = errors;

            }
            catch (Exception e) {
                throw new AuraHandledException(e.getMessage());
            }



        }
    }
}<|MERGE_RESOLUTION|>--- conflicted
+++ resolved
@@ -143,13 +143,9 @@
                 'donationAmountField' => Schema.SObjectType.DataImport__c.fields.Donation_Amount__c.getName(),
                 'expectedCountField' => Schema.SObjectType.DataImportBatch__c.fields.Expected_Count_of_Gifts__c.getName(),
                 'expectedTotalField' => Schema.SObjectType.DataImportBatch__c.fields.Expected_Total_Batch_Amount__c.getName(),
-<<<<<<< HEAD
-                'noDataImportsFound' => String.format(Label.stgNoObjectsFound, new List<String>{Schema.SObjectType.DataImport__c.getName()})
-=======
                 'requireTotalMatch' => Schema.SObjectType.DataImportBatch__c.fields.RequireTotalMatch__c.getName(),
                 'noDataImportsFound' => String.format(Label.stgNoObjectsFound, new List<String>{Schema.SObjectType.DataImport__c.getName()}),
                 'processBatchButton' => 'Process Batch'
->>>>>>> 489e2e94
         };
 
         return labels;
