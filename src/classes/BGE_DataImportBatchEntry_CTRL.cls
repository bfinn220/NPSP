--- conflicted
+++ resolved
@@ -281,41 +281,27 @@
     * @description a class to retrieve DataImport__c records with derived donor information.
     */
     public class DataImportRow {
-<<<<<<< HEAD
-        @AuraEnabled public String donorName;
-        @AuraEnabled public String donorLink;
-=======
         @AuraEnabled public String donor;
         @AuraEnabled public String matchedRecordUrl;
         @AuraEnabled public String matchedRecordLabel;
->>>>>>> 8cbe08f0
         @AuraEnabled public DataImport__c record;
         @AuraEnabled public List<String> errors;
 
         public DataImportRow(DataImport__c record) {
-<<<<<<< HEAD
-            getDonorInfo(record);
-            this.record = record;
-        }
-
-        private void getDonorInfo(DataImport__c record) {
-=======
             donor = setDonorName(record);
             setDryRunRecordInfo(record);
             this.record = record;
         }
 
         private String setDonorName(DataImport__c record) {
->>>>>>> 8cbe08f0
             String donorName = '';
             if (record.Donation_Donor__c == 'Account1' && record.Account1Imported__c != null) {
-                this.donorName = record.Account1Imported__r.Name;
-                this.donorLink = '/'+record.Account1Imported__c;
+                donorName = record.Account1Imported__r.Name;
             } 
             if (record.Donation_Donor__c == 'Contact1' && record.Contact1Imported__c != null) {
-                this.donorName = record.Contact1Imported__r.Name;
-                this.donorLink = '/'+record.Contact1Imported__c;
-            }
+                donorName = record.Contact1Imported__r.Name;
+            }
+            return donorName;
         }
 
         /***************************************************************************************************
