/*
    Copyright (c) 2019 Salesforce.org
    All rights reserved.

    Redistribution and use in source and binary forms, with or without
    modification, are permitted provided that the following conditions are met:

    * Redistributions of source code must retain the above copyright
      notice, this list of conditions and the following disclaimer.
    * Redistributions in binary form must reproduce the above copyright
      notice, this list of conditions and the following disclaimer in the
      documentation and/or other materials provided with the distribution.
    * Neither the name of Salesforce.org nor the names of
      its contributors may be used to endorse or promote products derived
      from this software without specific prior written permission.

    THIS SOFTWARE IS PROVIDED BY THE COPYRIGHT HOLDERS AND CONTRIBUTORS
    "AS IS" AND ANY EXPRESS OR IMPLIED WARRANTIES, INCLUDING, BUT NOT
    LIMITED TO, THE IMPLIED WARRANTIES OF MERCHANTABILITY AND FITNESS
    FOR A PARTICULAR PURPOSE ARE DISCLAIMED. IN NO EVENT SHALL THE
    COPYRIGHT HOLDER OR CONTRIBUTORS BE LIABLE FOR ANY DIRECT, INDIRECT,
    INCIDENTAL, SPECIAL, EXEMPLARY, OR CONSEQUENTIAL DAMAGES (INCLUDING,
    BUT NOT LIMITED TO, PROCUREMENT OF SUBSTITUTE GOODS OR SERVICES;
    LOSS OF USE, DATA, OR PROFITS; OR BUSINESS INTERRUPTION) HOWEVER
    CAUSED AND ON ANY THEORY OF LIABILITY, WHETHER IN CONTRACT, STRICT
    LIABILITY, OR TORT (INCLUDING NEGLIGENCE OR OTHERWISE) ARISING IN
    ANY WAY OUT OF THE USE OF THIS SOFTWARE, EVEN IF ADVISED OF THE
    POSSIBILITY OF SUCH DAMAGE.
*/
/**
* @author Salesforce.org
* @date 2019
* @group Recurring Donations
* @description Recurring Donations Validation Service
*
*/
public with sharing class RD2_ValidationService {

    /***
     * @description CurrencyIsoCode field name
     */
    private static final String CURRENCY_ISO_CODE_FIELD = UTIL_Currency.CURRENCY_ISO_CODE_FIELD;

    /***
    * @description Determines if multi-currency is enabled for the org
    */
    private Boolean isMultiCurrencyEnabled {
        get {
            if (isMultiCurrencyEnabled == null) {
                isMultiCurrencyEnabled = UserInfo.isMultiCurrencyOrganization();
            }
            return isMultiCurrencyEnabled;
        }
        set;
    }

    /**
    * @description New or updated Recurring Donation records
    */
    private List<npe03__Recurring_Donation__c> rds = new List<npe03__Recurring_Donation__c>();

    /**
    * @description Old Recurring Donation records available in the update/delete dml operation.
    * The list should have the same size and records the same index as the new/updated "rds" list.
    */
    private List<npe03__Recurring_Donation__c> oldRds = new List<npe03__Recurring_Donation__c>();

    /**
    * @description Accounts on provided Recurring Donations
    */
    private Map<Id, Account> accountById {
        get {
            if (accountById == null) {
                accountById = getAccounts();
            }
            return accountById;
        } set;
    }

    /***
    * @descripton Recurring Donations that do not have any Closed Won/Lost Opportunity assigned.
    * These records can have donor information modified
    */
    private Set<Id> noClosedOppRDIds {
        get {
            if (noClosedOppRDIds == null) {
                noClosedOppRDIds = getNoClosedOppRDIds();
            }
            return noClosedOppRDIds;
        }
        set;
    }

    /***
     * @description Boolean indicate if the current validation is valid and if any further logic needs to be execute.
     */
    public Boolean dataIsValid;

    /**
    * @description Constructor for the RD2_ValidationService class
    * @param rds New rds that will be validated
    */
    public RD2_ValidationService(List<npe03__Recurring_Donation__c> rds) {
        this.dataIsValid = true;
        this.rds = rds;
    }

    /**
    * @description Configure recurring donation trigger old list to the service class
    * @param oldRds ld Recurring Donation records available in the update/delete dml operation.
    * @return RD2_ValidationService
    */
    public RD2_ValidationService withOldRecurringDonations(List<npe03__Recurring_Donation__c> oldRds) {
        this.oldRds = oldRds;
        return this;
    }

    /**
    * @description Validate RD data on insert
    * @return void
    */
    public void validate() {
        for (npe03__Recurring_Donation__c rd : rds) {
            validateActiveRecurringDonation(rd);
            validateDonor(rd, accountById.get(rd.npe03__Organization__c));
        }
    }

    /**
    * @description Validates Recurring Donation on update DML
    * @return void
    */
    public void validateOnChange() {
         for (Integer i = 0; i < rds.size(); i++) {
            npe03__Recurring_Donation__c rd = rds[i];
            npe03__Recurring_Donation__c oldRd = oldRds[i];

            validateActiveRecurringDonation(rd);
            validateCurrencyChange(rd, oldRd);
<<<<<<< HEAD
            validateDonorChange(rd, oldRd);

            if (dataIsValid) {
=======

            Boolean isValid = validateDonorChange(rd, oldRd);
            if (isValid) {
>>>>>>> 4c04e495
                validateDonor(rd, accountById.get(rd.npe03__Organization__c));
            }
        }
    }

    /***
    * @description Validates data on Recurring Donation is valid
    * @param rd The Recurring Donation to validate
    * @return void
    */
    private void validateActiveRecurringDonation(npe03__Recurring_Donation__c rd) {
        if (rd.Status__c == RD2_Constants.STATUS_CLOSED) {
            return;
        }
<<<<<<< HEAD

        validateInstallmentData(rd);
        validateDayOfMonth(rd);
    }

    /***
     * @description Validate installment data on Recurring Donation
     * @description rd Recurring Donation reocrd to evaluate
     */
    private void validateInstallmentData(npe03__Recurring_Donation__c rd) {
=======
        
>>>>>>> 4c04e495
        if (rd.npe03__Amount__c == null || rd.npe03__Amount__c == 0 || rd.npe03__Amount__c < 0) {
            addError(rd, System.Label.RD2_AmountMustBeValid);
        }
        
        if (rd.InstallmentFrequency__c == null
                || rd.InstallmentFrequency__c < 1
                || rd.InstallmentFrequency__c > 20) {
            addError(rd, System.Label.RD2_InstallmentFrequencyMustBeValid);
        }

        if (!RD2_Constants.allInstallmentPeriods.contains(rd.npe03__Installment_Period__c)) {
            addError(rd,
                String.format(
                    System.Label.RD2_InstallmentPeriodMustBeValid,
                    new String[]{ rd.npe03__Installment_Period__c })
            );
        }
    }

    /***
    * @description Validates missing account or contact data on Recurring Donation
    * @param rd The Recurring Donation to validate
    * @param acct The associated account for the Recurring Donation
    * @return void
    */
    private void validateDonor(npe03__Recurring_Donation__c rd, Account acct) {
        //either Account or Contact must be specified
        if (rd.npe03__Organization__c == null && rd.npe03__Contact__c == null) {
            addError(rd, System.Label.RD_DonorIsRequired);
            return;
        }

        //no further check is required if the Contact is specified only or the Account is an Organization
        if (acct == null || acct.npe01__SYSTEMIsIndividual__c != true) {
            return;
        }

        if (rd.npe03__Contact__c == null) {
<<<<<<< HEAD
            addError(rd, System.Label.RD_ContactMustBelongToAccount);
=======
            rd.addError(System.Label.RD_ContactMustBelongToAccount);

>>>>>>> 4c04e495
        } else if (!UTIL_SObject.extractIds(acct.Contacts).contains(rd.npe03__Contact__c)) {
            addError(rd, System.Label.RD_ContactMustBelongToAccount);
        }
    }

    /**
<<<<<<< HEAD
    * @description Validate when contact or account change is permitted on update of rd
    * @param rds The Recurring Donations to validate
    * @param oldRds The old list of Recurring Donations
    */
    private void validateDonorChange(npe03__Recurring_Donation__c rd, npe03__Recurring_Donation__c oldRd) {

        if (rd.npe03__Organization__c == oldRd.npe03__Organization__c
            && rd.npe03__Contact__c == oldRd.npe03__Contact__c
        ) {
            return;
=======
    * @description Validate when contact or account change is permitted on update of the Recurring Donation
    * @param rd The Recurring Donation to validate
    * @param oldRd The previous version of the Recurring Donation
    * @return Boolean True when the validation pass, otherwise, false
    */
    private Boolean validateDonorChange(npe03__Recurring_Donation__c rd, npe03__Recurring_Donation__c oldRd) {
        if (rd.npe03__Organization__c == oldRd.npe03__Organization__c
            && rd.npe03__Contact__c == oldRd.npe03__Contact__c
        ) {
            return true;
>>>>>>> 4c04e495
        }

        if (noClosedOppRDIds.contains(rd.Id)
            || isOrganizationChange(accountById.get(rd.npe03__Organization__c), accountById.get(oldRd.npe03__Organization__c))
        ) {
<<<<<<< HEAD
            return;
=======
            return true;
>>>>>>> 4c04e495
        }
            
        addError(rd, System.Label.RD2_ContactChangeIsRestricted);
    }

<<<<<<< HEAD
    /**
    * @description Validate the currency change on the Recurring Donation
    * that is applicable when the multi-currency is enabled and 
    * the RD has at least one Closed Won/Lost Opportunity.
    * @param rd The Recurring Donation to validate
    * @param oldRd The previous version of the Recurring Donation
    * @return void
    */
    private void validateCurrencyChange(npe03__Recurring_Donation__c rd, npe03__Recurring_Donation__c oldRd) {
        if (!isMultiCurrencyEnabled) {
            return;
        }        

=======
        rd.addError(System.Label.RD2_ContactChangeIsRestricted);
        return false;
    }

    /**
    * @description Validate the currency change on the Recurring Donation
    * that is applicable when the multi-currency is enabled and 
    * the RD has at least one Closed Won/Lost Opportunity.
    * @param rd The Recurring Donation to validate
    * @param oldRd The previous version of the Recurring Donation
    * @return void
    */
    private void validateCurrencyChange(npe03__Recurring_Donation__c rd, npe03__Recurring_Donation__c oldRd) {
        if (!isMultiCurrencyEnabled) {
            return;
        }        

>>>>>>> 4c04e495
        //Prevent the RD update if the currency has changed and the record has a closed Opportunity
        if ((String) rd.get(CURRENCY_ISO_CODE_FIELD) != (String) oldRd.get(CURRENCY_ISO_CODE_FIELD)
            && !noClosedOppRDIds.contains(rd.Id)
        ) {
<<<<<<< HEAD
            addError(rd, System.Label.RD2_CurrencyChangeIsRestrictedOnRD);
=======
            rd.addError(System.Label.RD2_CurrencyChangeIsRestrictedOnRD);
>>>>>>> 4c04e495
        }
    }

    /***
    * @description Return true when both new and old account on the RD are organization accounts.
    * @param newAcct Account on the DML new RD
    * @param oldAcct Acocunt on the DML old RD
    * @return Boolean True when both new and old account are organization accounts
    */
    private Boolean isOrganizationChange(Account newAcct, Account oldAcct) {
        return
            newAcct != null
            && oldAcct != null
            && newAcct.npe01__SYSTEMIsIndividual__c == false
            && oldAcct.npe01__SYSTEMIsIndividual__c == false;
    }

    /***
    * @description Validates Day of Month on Recurring Donation
    * @param rd The Recurring Donation to validate
    * @return void
    */
    private void validateDayOfMonth(npe03__Recurring_Donation__c rd) {
        if (rd.npe03__Installment_Period__c != RD2_Constants.INSTALLMENT_PERIOD_MONTHLY) {
            return;
        }

        if (String.IsBlank(rd.Day_of_Month__c)) {
            addError(rd, System.Label.RD2_DayOfMonthIsRequiredForMonthlyInstallment);
            return;
        }

        if (rd.Day_of_Month__c != RD2_Constants.DAY_OF_MONTH_LAST_DAY) {
            Integer dayOfMonth;
            try {
                dayOfMonth = Integer.valueOf(rd.Day_of_Month__c);

            } catch (Exception e) {
            }

            Boolean isValid = dayOfMonth > 0 && dayOfMonth < 29;

            if (!isValid) {
                addError(rd,
                    String.format(
                        System.Label.RD2_DayOfMonthMustBeValid,
                        new String[]{ rd.Day_of_Month__c })
                );
            }
        }
    }

    /**
    * @description Get account map on the RDs from both new and old recurring donation context
    * @return Map<Id, Account>
    */
    private Map<Id, Account> getAccounts() {
        Set<Id> accountIds = UTIL_SObject.extractId(rds, npe03__Recurring_Donation__c.npe03__Organization__c);
        Set<Id> contactIds = UTIL_SObject.extractId(rds, npe03__Recurring_Donation__c.npe03__Contact__c);

        accountIds.addAll(UTIL_SObject.extractId(oldRds, npe03__Recurring_Donation__c.npe03__Organization__c));
        contactIds.addAll(UTIL_SObject.extractId(oldRds, npe03__Recurring_Donation__c.npe03__Contact__c));

        accountIds.remove(null);
        contactIds.remove(null);

        return new Map<Id, Account>([
            SELECT Id, npe01__SYSTEMIsIndividual__c,
            (
                SELECT Id
                FROM Contacts
                WHERE Id IN :contactIds
            )
            FROM Account
            WHERE Id IN :accountIds
        ]);
    }

    /***
    * @description Get Recurring Donation Ids that do not have any Closed Won/Lost Opportunity
    * @return Set<Id>
    */
    private Set<Id> getNoClosedOppRDIds() {
        Set<Id> rdIds = new Set<Id>();

        for (npe03__Recurring_Donation__c rd : [
            SELECT (
                SELECT Id
                FROM npe03__Donations__r
                WHERE IsClosed = true
                LIMIT 1
            )
            FROM npe03__Recurring_Donation__c
            WHERE Id IN : rds
        ]) {
            if (rd.npe03__Donations__r.isEmpty()) {
                rdIds.add(rd.Id);
            }
        }

        return rdIds;
    }

    /***
    * @description Add error to the Recurring Donation record and set data to be no longer valid
    * @param rd The Recurring Donation record to add the error message
    * @param errorString The error message to be added
    */
    private void addError(npe03__Recurring_Donation__c rd, String errorString) {
        dataIsValid = false;
        rd.addError(errorString);
    }
}<|MERGE_RESOLUTION|>--- conflicted
+++ resolved
@@ -137,15 +137,9 @@
 
             validateActiveRecurringDonation(rd);
             validateCurrencyChange(rd, oldRd);
-<<<<<<< HEAD
             validateDonorChange(rd, oldRd);
 
             if (dataIsValid) {
-=======
-
-            Boolean isValid = validateDonorChange(rd, oldRd);
-            if (isValid) {
->>>>>>> 4c04e495
                 validateDonor(rd, accountById.get(rd.npe03__Organization__c));
             }
         }
@@ -160,7 +154,6 @@
         if (rd.Status__c == RD2_Constants.STATUS_CLOSED) {
             return;
         }
-<<<<<<< HEAD
 
         validateInstallmentData(rd);
         validateDayOfMonth(rd);
@@ -171,9 +164,6 @@
      * @description rd Recurring Donation reocrd to evaluate
      */
     private void validateInstallmentData(npe03__Recurring_Donation__c rd) {
-=======
-        
->>>>>>> 4c04e495
         if (rd.npe03__Amount__c == null || rd.npe03__Amount__c == 0 || rd.npe03__Amount__c < 0) {
             addError(rd, System.Label.RD2_AmountMustBeValid);
         }
@@ -212,22 +202,16 @@
         }
 
         if (rd.npe03__Contact__c == null) {
-<<<<<<< HEAD
             addError(rd, System.Label.RD_ContactMustBelongToAccount);
-=======
-            rd.addError(System.Label.RD_ContactMustBelongToAccount);
-
->>>>>>> 4c04e495
         } else if (!UTIL_SObject.extractIds(acct.Contacts).contains(rd.npe03__Contact__c)) {
             addError(rd, System.Label.RD_ContactMustBelongToAccount);
         }
     }
 
     /**
-<<<<<<< HEAD
     * @description Validate when contact or account change is permitted on update of rd
     * @param rds The Recurring Donations to validate
-    * @param oldRds The old list of Recurring Donations
+    * @param oldRd The previous version of the Recurring Donation
     */
     private void validateDonorChange(npe03__Recurring_Donation__c rd, npe03__Recurring_Donation__c oldRd) {
 
@@ -235,34 +219,17 @@
             && rd.npe03__Contact__c == oldRd.npe03__Contact__c
         ) {
             return;
-=======
-    * @description Validate when contact or account change is permitted on update of the Recurring Donation
-    * @param rd The Recurring Donation to validate
-    * @param oldRd The previous version of the Recurring Donation
-    * @return Boolean True when the validation pass, otherwise, false
-    */
-    private Boolean validateDonorChange(npe03__Recurring_Donation__c rd, npe03__Recurring_Donation__c oldRd) {
-        if (rd.npe03__Organization__c == oldRd.npe03__Organization__c
-            && rd.npe03__Contact__c == oldRd.npe03__Contact__c
-        ) {
-            return true;
->>>>>>> 4c04e495
         }
 
         if (noClosedOppRDIds.contains(rd.Id)
             || isOrganizationChange(accountById.get(rd.npe03__Organization__c), accountById.get(oldRd.npe03__Organization__c))
         ) {
-<<<<<<< HEAD
-            return;
-=======
-            return true;
->>>>>>> 4c04e495
+            return;
         }
             
         addError(rd, System.Label.RD2_ContactChangeIsRestricted);
     }
 
-<<<<<<< HEAD
     /**
     * @description Validate the currency change on the Recurring Donation
     * that is applicable when the multi-currency is enabled and 
@@ -276,34 +243,11 @@
             return;
         }        
 
-=======
-        rd.addError(System.Label.RD2_ContactChangeIsRestricted);
-        return false;
-    }
-
-    /**
-    * @description Validate the currency change on the Recurring Donation
-    * that is applicable when the multi-currency is enabled and 
-    * the RD has at least one Closed Won/Lost Opportunity.
-    * @param rd The Recurring Donation to validate
-    * @param oldRd The previous version of the Recurring Donation
-    * @return void
-    */
-    private void validateCurrencyChange(npe03__Recurring_Donation__c rd, npe03__Recurring_Donation__c oldRd) {
-        if (!isMultiCurrencyEnabled) {
-            return;
-        }        
-
->>>>>>> 4c04e495
         //Prevent the RD update if the currency has changed and the record has a closed Opportunity
         if ((String) rd.get(CURRENCY_ISO_CODE_FIELD) != (String) oldRd.get(CURRENCY_ISO_CODE_FIELD)
             && !noClosedOppRDIds.contains(rd.Id)
         ) {
-<<<<<<< HEAD
             addError(rd, System.Label.RD2_CurrencyChangeIsRestrictedOnRD);
-=======
-            rd.addError(System.Label.RD2_CurrencyChangeIsRestrictedOnRD);
->>>>>>> 4c04e495
         }
     }
 
