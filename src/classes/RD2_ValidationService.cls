/*
    Copyright (c) 2019 Salesforce.org
    All rights reserved.

    Redistribution and use in source and binary forms, with or without
    modification, are permitted provided that the following conditions are met:

    * Redistributions of source code must retain the above copyright
      notice, this list of conditions and the following disclaimer.
    * Redistributions in binary form must reproduce the above copyright
      notice, this list of conditions and the following disclaimer in the
      documentation and/or other materials provided with the distribution.
    * Neither the name of Salesforce.org nor the names of
      its contributors may be used to endorse or promote products derived
      from this software without specific prior written permission.

    THIS SOFTWARE IS PROVIDED BY THE COPYRIGHT HOLDERS AND CONTRIBUTORS
    "AS IS" AND ANY EXPRESS OR IMPLIED WARRANTIES, INCLUDING, BUT NOT
    LIMITED TO, THE IMPLIED WARRANTIES OF MERCHANTABILITY AND FITNESS
    FOR A PARTICULAR PURPOSE ARE DISCLAIMED. IN NO EVENT SHALL THE
    COPYRIGHT HOLDER OR CONTRIBUTORS BE LIABLE FOR ANY DIRECT, INDIRECT,
    INCIDENTAL, SPECIAL, EXEMPLARY, OR CONSEQUENTIAL DAMAGES (INCLUDING,
    BUT NOT LIMITED TO, PROCUREMENT OF SUBSTITUTE GOODS OR SERVICES;
    LOSS OF USE, DATA, OR PROFITS; OR BUSINESS INTERRUPTION) HOWEVER
    CAUSED AND ON ANY THEORY OF LIABILITY, WHETHER IN CONTRACT, STRICT
    LIABILITY, OR TORT (INCLUDING NEGLIGENCE OR OTHERWISE) ARISING IN
    ANY WAY OUT OF THE USE OF THIS SOFTWARE, EVEN IF ADVISED OF THE
    POSSIBILITY OF SUCH DAMAGE.
*/
/**
* @author Salesforce.org
* @date 2019
* @group Recurring Donations
* @description Recurring Donations Validation Service
*
*/
public with sharing class RD2_ValidationService {

    /***
     * @description CurrencyIsoCode field name
     */
    private static final String CURRENCY_ISO_CODE_FIELD = UTIL_Currency.CURRENCY_ISO_CODE_FIELD;

    /***
    * @description Determines if multi-currency is enabled for the org
    */
    private Boolean isMultiCurrencyEnabled {
        get {
            if (isMultiCurrencyEnabled == null) {
                isMultiCurrencyEnabled = UserInfo.isMultiCurrencyOrganization();
            }
            return isMultiCurrencyEnabled;
        }
        set;
    }

    /**
    * @description New or updated Recurring Donation records
    */
    private List<npe03__Recurring_Donation__c> rds = new List<npe03__Recurring_Donation__c>();

    /**
    * @description Old Recurring Donation records available in the update/delete dml operation.
    * The list should have the same size and records the same index as the new/updated "rds" list.
    */
    private List<npe03__Recurring_Donation__c> oldRds = new List<npe03__Recurring_Donation__c>();

    /**
    * @description Accounts on provided Recurring Donations
    */
    private Map<Id, Account> accountById {
        get {
            if (accountById == null) {
                accountById = getAccounts();
            }
            return accountById;
        } set;
    }

    /***
<<<<<<< HEAD
    * @descripton Ids of Recurring Donations that can have donor modified
=======
    * @descripton Recurring Donations that do not have any Closed Won/Lost Opportunity assigned.
    * These records can have donor information modified
>>>>>>> e97bf911
    */
    private Set<Id> noClosedOppRDIds {
        get {
            if (noClosedOppRDIds == null) {
                noClosedOppRDIds = getNoClosedOppRDIds();
            }
            return noClosedOppRDIds;
        }
        set;
    }

    /**
    * @description Constructor for the RD2_ValidationService class
    * @param rds New rds that will be validated
    */
    public RD2_ValidationService(List<npe03__Recurring_Donation__c> rds) {
        this.rds = rds;
    }

    /**
    * @description Configure recurring donation trigger old list to the service class
    * @param oldRds ld Recurring Donation records available in the update/delete dml operation.
    * @return RD2_ValidationService
    */
    public RD2_ValidationService withOldRecurringDonations(List<npe03__Recurring_Donation__c> oldRds) {
        this.oldRds = oldRds;
        return this;
    }

    /**
    * @description Validate RD data on insert
    * @return void
    */
    public void validate() {
        for (npe03__Recurring_Donation__c rd : rds) {
            validateActiveRecurringDonation(rd);
            validateDonor(rd, accountById.get(rd.npe03__Organization__c));
        }
    }

    /**
    * @description Validates Recurring Donation on update DML
    * @return void
    */
    public void validateOnChange() {
         for (Integer i = 0; i < rds.size(); i++) {
            npe03__Recurring_Donation__c rd = rds[i];
            npe03__Recurring_Donation__c oldRd = oldRds[i];

            validateActiveRecurringDonation(rd);
<<<<<<< HEAD
=======
            validateCurrencyChange(rd, oldRd);
>>>>>>> e97bf911

            Boolean isValid = validateDonorChange(rd, oldRd);
            if (isValid) {
                validateDonor(rd, accountById.get(rd.npe03__Organization__c));
            }
        }
    }

    /***
    * @description Validates installment data on Recurring Donation
    * @param rd The Recurring Donation to validate
    * @return void
    */
    private void validateActiveRecurringDonation(npe03__Recurring_Donation__c rd) {
        if (rd.Status__c == RD2_Constants.STATUS_CLOSED) {
            return;
        }
        
        if (rd.npe03__Amount__c == null || rd.npe03__Amount__c == 0 || rd.npe03__Amount__c < 0) {
            rd.addError(System.Label.RD2_AmountMustBeValid);
        }

        if (!RD2_Constants.allInstallmentPeriods.contains(rd.npe03__Installment_Period__c)) {
            rd.addError(
                String.format(
                    System.Label.RD2_InstallmentPeriodMustBeValid,
                    new String[]{ rd.npe03__Installment_Period__c })
            );
        }

        validateDayOfMonth(rd);

        validateFixedLength(rd);
    }

    /***
    * @description Validates missing account or contact data on Recurring Donation
    * @param rd The Recurring Donation to validate
    * @param acct The associated account for the Recurring Donation
    * @return void
    */
    private void validateDonor(npe03__Recurring_Donation__c rd, Account acct) {
        //either Account or Contact must be specified
        if (rd.npe03__Organization__c == null && rd.npe03__Contact__c == null) {
            rd.addError(System.Label.RD_DonorIsRequired);
            return;
        }

        //no further check is required if the Contact is specified only or the Account is an Organization
        if (acct == null || acct.npe01__SYSTEMIsIndividual__c != true) {
            return;
        }

        if (rd.npe03__Contact__c == null) {
            rd.addError(System.Label.RD_ContactMustBelongToAccount);

        } else if (!UTIL_SObject.extractIds(acct.Contacts).contains(rd.npe03__Contact__c)) {
            rd.addError(System.Label.RD_ContactMustBelongToAccount);
        }
    }

    /**
    * @description Validate when contact or account change is permitted on update of the Recurring Donation
    * @param rd The Recurring Donation to validate
    * @param oldRd The previous version of the Recurring Donation
    * @return Boolean True when the validation pass, otherwise, false
    */
    private Boolean validateDonorChange(npe03__Recurring_Donation__c rd, npe03__Recurring_Donation__c oldRd) {
        if (rd.npe03__Organization__c == oldRd.npe03__Organization__c
<<<<<<< HEAD
                && rd.npe03__Contact__c == oldRd.npe03__Contact__c) {
            isValid = true;
=======
            && rd.npe03__Contact__c == oldRd.npe03__Contact__c
        ) {
            return true;
>>>>>>> e97bf911
        }

        if (noClosedOppRDIds.contains(rd.Id)
            || isOrganizationChange(accountById.get(rd.npe03__Organization__c), accountById.get(oldRd.npe03__Organization__c))
        ) {
            return true;
        }

        rd.addError(System.Label.RD2_ContactChangeIsRestricted);
        return false;
    }

<<<<<<< HEAD
        return isValid;


=======
    /**
    * @description Validate the currency change on the Recurring Donation
    * that is applicable when the multi-currency is enabled and 
    * the RD has at least one Closed Won/Lost Opportunity.
    * @param rd The Recurring Donation to validate
    * @param oldRd The previous version of the Recurring Donation
    * @return void
    */
    private void validateCurrencyChange(npe03__Recurring_Donation__c rd, npe03__Recurring_Donation__c oldRd) {
        if (!isMultiCurrencyEnabled) {
            return;
        }        

        //Prevent the RD update if the currency has changed and the record has a closed Opportunity
        if ((String) rd.get(CURRENCY_ISO_CODE_FIELD) != (String) oldRd.get(CURRENCY_ISO_CODE_FIELD)
            && !noClosedOppRDIds.contains(rd.Id)
        ) {
            rd.addError(System.Label.RD2_CurrencyChangeIsRestrictedOnRD);
        }
>>>>>>> e97bf911
    }

    /***
    * @description Return true when both new and old account on the RD are organization accounts.
    * @param newAcct Account on the DML new RD
    * @param oldAcct Acocunt on the DML old RD
    * @return Boolean True when both new and old account are organization accounts
    */
    private Boolean isOrganizationChange(Account newAcct, Account oldAcct) {
        return
            newAcct != null
            && oldAcct != null
            && newAcct.npe01__SYSTEMIsIndividual__c == false
            && oldAcct.npe01__SYSTEMIsIndividual__c == false;
    }

    /***
    * @description Validates Day of Month on Recurring Donation
    * @param rd The Recurring Donation to validate
    * @return void
    */
    private void validateDayOfMonth(npe03__Recurring_Donation__c rd) {
        if (rd.npe03__Installment_Period__c != RD2_Constants.INSTALLMENT_PERIOD_MONTHLY) {
            return;
        }

        if (String.IsBlank(rd.Day_of_Month__c)) {
            rd.addError(System.Label.RD2_DayOfMonthIsRequiredForMonthlyInstallment);
            return;
        }

        if (rd.Day_of_Month__c != RD2_Constants.DAY_OF_MONTH_LAST_DAY) {
            Integer dayOfMonth;
            try {
                dayOfMonth = Integer.valueOf(rd.Day_of_Month__c);

            } catch (Exception e) {
            }

            Boolean isValid = dayOfMonth > 0 && dayOfMonth < 29;

            if (!isValid) {
                rd.addError(
                    String.format(
                        System.Label.RD2_DayOfMonthMustBeValid,
                        new String[]{ rd.Day_of_Month__c })
                );
            }
        }
    }

    /**
     * @description Validate the NumberOfPlannedInstallments field value for Fixed Length and
     * Open Recurring Donations
     * @param rd The recurring donation to validate
     */
    private void validateFixedLength(npe03__Recurring_Donation__c rd) {
        if (rd.RecurringType__c == RD2_Constants.RECURRING_TYPE_OPEN
                && rd.npe03__Installments__c > 1) {
            rd.addError(System.Label.RD2_NumberInstallmentsNotAllowedWhenOpen);
        }

        if (rd.RecurringType__c != RD2_Constants.RECURRING_TYPE_FIXED) {
            return;
        }

        if (rd.npe03__Installments__c == null || rd.npe03__Installments__c < 0) {
            rd.addError(System.Label.RD2_NumberInstallmentsRequiredWhenFixed);

        } else if (rd.npe03__Total_Paid_Installments__c > 0
                && rd.npe03__Installments__c < rd.npe03__Total_Paid_Installments__c) {
            rd.addError(System.Label.RD2_NumberPlannedInstallmentsCannotBeLessThanPaid);
        }
    }

    /**
    * @description Get account map on the RDs from both new and old recurring donation context
    * @return Map<Id, Account>
    */
    private Map<Id, Account> getAccounts() {
        Set<Id> accountIds = UTIL_SObject.extractId(rds, npe03__Recurring_Donation__c.npe03__Organization__c);
        Set<Id> contactIds = UTIL_SObject.extractId(rds, npe03__Recurring_Donation__c.npe03__Contact__c);

        accountIds.addAll(UTIL_SObject.extractId(oldRds, npe03__Recurring_Donation__c.npe03__Organization__c));
        contactIds.addAll(UTIL_SObject.extractId(oldRds, npe03__Recurring_Donation__c.npe03__Contact__c));

        accountIds.remove(null);
        contactIds.remove(null);

        return new Map<Id, Account>([
            SELECT Id, npe01__SYSTEMIsIndividual__c,
            (
                SELECT Id
                FROM Contacts
                WHERE Id IN :contactIds
            )
            FROM Account
            WHERE Id IN :accountIds
        ]);
    }

    /***
    * @description Get Recurring Donation Ids that do not have any Closed Won/Lost Opportunity
    * @return Set<Id>
    */
    private Set<Id> getNoClosedOppRDIds() {
        Set<Id> rdIds = new Set<Id>();

        for (npe03__Recurring_Donation__c rd : [
            SELECT (
                SELECT Id
                FROM npe03__Donations__r
                WHERE IsClosed = true
                LIMIT 1
            )
            FROM npe03__Recurring_Donation__c
            WHERE Id IN : rds
        ]) {
            if (rd.npe03__Donations__r.isEmpty()) {
                rdIds.add(rd.Id);
            }
        }

        return rdIds;
    }
}<|MERGE_RESOLUTION|>--- conflicted
+++ resolved
@@ -78,12 +78,8 @@
     }
 
     /***
-<<<<<<< HEAD
-    * @descripton Ids of Recurring Donations that can have donor modified
-=======
     * @descripton Recurring Donations that do not have any Closed Won/Lost Opportunity assigned.
     * These records can have donor information modified
->>>>>>> e97bf911
     */
     private Set<Id> noClosedOppRDIds {
         get {
@@ -134,10 +130,7 @@
             npe03__Recurring_Donation__c oldRd = oldRds[i];
 
             validateActiveRecurringDonation(rd);
-<<<<<<< HEAD
-=======
             validateCurrencyChange(rd, oldRd);
->>>>>>> e97bf911
 
             Boolean isValid = validateDonorChange(rd, oldRd);
             if (isValid) {
@@ -207,14 +200,9 @@
     */
     private Boolean validateDonorChange(npe03__Recurring_Donation__c rd, npe03__Recurring_Donation__c oldRd) {
         if (rd.npe03__Organization__c == oldRd.npe03__Organization__c
-<<<<<<< HEAD
-                && rd.npe03__Contact__c == oldRd.npe03__Contact__c) {
-            isValid = true;
-=======
             && rd.npe03__Contact__c == oldRd.npe03__Contact__c
         ) {
             return true;
->>>>>>> e97bf911
         }
 
         if (noClosedOppRDIds.contains(rd.Id)
@@ -227,11 +215,6 @@
         return false;
     }
 
-<<<<<<< HEAD
-        return isValid;
-
-
-=======
     /**
     * @description Validate the currency change on the Recurring Donation
     * that is applicable when the multi-currency is enabled and 
@@ -251,7 +234,6 @@
         ) {
             rd.addError(System.Label.RD2_CurrencyChangeIsRestrictedOnRD);
         }
->>>>>>> e97bf911
     }
 
     /***
