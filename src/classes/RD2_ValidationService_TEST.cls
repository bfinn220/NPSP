--- conflicted
+++ resolved
@@ -821,13 +821,8 @@
         RD2_EnablementService_TEST.setRecurringDonations2Enabled();
 
         RD2_StatusMapper_TEST.Stub mapperStub = new RD2_StatusMapper_TEST.Stub()
-<<<<<<< HEAD
             .withMapping(RD2_Constants.STATUS_ACTIVE, RD2_Constants.STATUS_ACTIVE);
-        RD2_ValidationService.statusMapper = (RD2_StatusMapper) Test.createStub(
-=======
-            .withStatusMapping(RD2_Constants.STATUS_ACTIVE, RD2_Constants.STATUS_ACTIVE);
-            RD2_StatusMapper.statusMapper = (RD2_StatusMapper) Test.createStub(
->>>>>>> 25fa5533
+        RD2_StatusMapper.statusMapper = (RD2_StatusMapper) Test.createStub(
             RD2_StatusMapper.Class,
             mapperStub
         );
@@ -896,13 +891,8 @@
         RD2_EnablementService_TEST.setRecurringDonations2Enabled();
 
         RD2_StatusMapper_TEST.Stub mapperStub = new RD2_StatusMapper_TEST.Stub()
-<<<<<<< HEAD
             .withMapping(RD2_Constants.STATUS_ACTIVE, RD2_Constants.STATUS_ACTIVE);
-        RD2_ValidationService.statusMapper = (RD2_StatusMapper) Test.createStub(
-=======
-            .withStatusMapping(RD2_Constants.STATUS_ACTIVE, RD2_Constants.STATUS_ACTIVE);
-            RD2_StatusMapper.statusMapper = (RD2_StatusMapper) Test.createStub(
->>>>>>> 25fa5533
+        RD2_StatusMapper.statusMapper = (RD2_StatusMapper) Test.createStub(
             RD2_StatusMapper.Class,
             mapperStub
         );
