--- conflicted
+++ resolved
@@ -446,11 +446,6 @@
             .withContact(householdContacts[0].Id)
             .build();
         insert rd;
-<<<<<<< HEAD
-
-        rd.npe03__Contact__c = householdContacts[1].Id;
-=======
->>>>>>> e97bf911
 
         Test.startTest();
         rd.npe03__Contact__c = householdContacts[1].Id;
@@ -530,7 +525,6 @@
             'The RD should have the household contact as its primary contact');
     }
 
-<<<<<<< HEAD
     /***
     * @description Verifies if it displays error message when a fixed length RD has no value in
     * the NumberOfPlannedInstallments field
@@ -619,8 +613,6 @@
         }
         System.assert(errMessage.contains(System.Label.RD2_NumberPlannedInstallmentsCannotBeLessThanPaid), errMessage);
     }
-=======
->>>>>>> e97bf911
 
 
     // Helper Methods
