--- conflicted
+++ resolved
@@ -526,7 +526,6 @@
     }
 
     /***
-<<<<<<< HEAD
     * @description Verifies if it displays error message when a fixed length RD has no value in
     * the NumberOfPlannedInstallments field
     */
@@ -614,7 +613,8 @@
         }
         System.assert(errMessage.contains(System.Label.RD2_NumberInstallmentsCannotBeLessThanPaid), errMessage);
     }
-=======
+
+    /***
     * @description Verifies DML should fail when installment frequency is updated to null 
     */
     @isTest
@@ -695,7 +695,6 @@
             .build();
             
         insert rd;
->>>>>>> a54e11ce
 
         rd.InstallmentFrequency__c = 20;
 
