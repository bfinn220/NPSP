/*
    Copyright (c) 2013, Salesforce.com Foundation
    All rights reserved.
    
    Redistribution and use in source and binary forms, with or without
    modification, are permitted provided that the following conditions are met:
    
    * Redistributions of source code must retain the above copyright
      notice, this list of conditions and the following disclaimer.
    * Redistributions in binary form must reproduce the above copyright
      notice, this list of conditions and the following disclaimer in the
      documentation and/or other materials provided with the distribution.
    * Neither the name of the Salesforce.com Foundation nor the names of
      its contributors may be used to endorse or promote products derived
      from this software without specific prior written permission.
 
    THIS SOFTWARE IS PROVIDED BY THE COPYRIGHT HOLDERS AND CONTRIBUTORS
    "AS IS" AND ANY EXPRESS OR IMPLIED WARRANTIES, INCLUDING, BUT NOT 
    LIMITED TO, THE IMPLIED WARRANTIES OF MERCHANTABILITY AND FITNESS 
    FOR A PARTICULAR PURPOSE ARE DISCLAIMED. IN NO EVENT SHALL THE 
    COPYRIGHT HOLDER OR CONTRIBUTORS BE LIABLE FOR ANY DIRECT, INDIRECT, 
    INCIDENTAL, SPECIAL, EXEMPLARY, OR CONSEQUENTIAL DAMAGES (INCLUDING, 
    BUT NOT LIMITED TO, PROCUREMENT OF SUBSTITUTE GOODS OR SERVICES; 
    LOSS OF USE, DATA, OR PROFITS; OR BUSINESS INTERRUPTION) HOWEVER 
    CAUSED AND ON ANY THEORY OF LIABILITY, WHETHER IN CONTRACT, STRICT 
    LIABILITY, OR TORT (INCLUDING NEGLIGENCE OR OTHERWISE) ARISING IN 
    ANY WAY OUT OF THE USE OF THIS SOFTWARE, EVEN IF ADVISED OF THE 
    POSSIBILITY OF SUCH DAMAGE.
*/
/**
* @author Salesforce.com Foundation
* @date 2013
* @description tests specific to the Household Account model 
*/

@isTest
private with sharing class ACCT_HHAccounts_TEST {

    // if you only want to run one test in this class, fill in its name here.
    // if you want to run all tests, then use '*'
    private static string strTestOnly = '*';
    
    	
    /*********************************************************************************************************
    operation:
        create N new contacts, no accounts 
    verify:
        N hh accounts created
		accounts' name and naming fields set
		hh accounts' primary contact set to new contact
    **********************************************************************************************************/            
    static testMethod void NewContactsNoAccounts() {
    	if (strTestOnly != '*' && strTestOnly != 'NewContactsNoAccounts') return;
    	
        npe01__Contacts_and_Orgs_Settings__c contactSettingsForTests = UTIL_CustomSettingsFacade.getContactsSettings();
    
        list<Contact> listCon = UTIL_UnitTestData_TEST.CreateMultipleTestContacts(5);
        system.assertEquals(null, listCon[0].AccountId); 
        
        Test.startTest();      
        insert listCon;
        test.stopTest();    // to flush any future calls.
        
        list<Account> listAcc = [select Name, npe01__SYSTEM_AccountType__c, npo02__SYSTEM_CUSTOM_NAMING__c, npe01__SYSTEMIsIndividual__c, 
            npe01__One2OneContact__c, npo02__Formal_Greeting__c, npo02__Informal_Greeting__c, Number_of_Household_Members__c from Account];
        system.assertEquals(5, listAcc.size());
        
        for (Account acc : listAcc) {
        	system.assertNotEquals(null, acc.npe01__One2OneContact__c);
            system.assertNotEquals(null, acc.npo02__Formal_Greeting__c);
            system.assertNotEquals(null, acc.npo02__Informal_Greeting__c);
            system.assertEquals(null, acc.npo02__SYSTEM_CUSTOM_NAMING__c);
            system.assertEquals(CAO_Constants.HH_ACCOUNT_TYPE, acc.npe01__SYSTEM_AccountType__c);
            system.assertEquals(true, acc.npe01__SYSTEMIsIndividual__c);
            system.assertEquals(1, acc.Number_of_Household_Members__c);
            if (acc.npe01__One2OneContact__c == listCon[1].Id) {
            	system.assertEquals(listCon[1].LastName + ' Household', acc.Name);
                system.assertEquals(listCon[1].FirstName, acc.npo02__Informal_Greeting__c);
                system.assertEquals(listCon[1].FirstName + ' ' + listCon[1].LastName, acc.npo02__Formal_Greeting__c);
            }
        }
    
    }
    
    /*********************************************************************************************************
    operation:
        create N new contacts, M empty hh account supplied 
    verify:
        contacts added to existing hh accounts
        (N - M) accounts have multiple contacts
        accounts' name and naming fields updated
        hh accounts' primary contact updated to contact
    **********************************************************************************************************/            
    static testMethod void NewContactsEmptyHHAccounts() {
        if (strTestOnly != '*' && strTestOnly != 'NewContactsEmptyHHAccounts') return;

        npe01__Contacts_and_Orgs_Settings__c contactSettingsForTests = UTIL_CustomSettingsFacade.getContactsSettings();
    
        list<Contact> listCon = UTIL_UnitTestData_TEST.CreateMultipleTestContacts(5);
        system.assertEquals(null, listCon[0].AccountId); 
        list<Account> listAcc = UTIL_UnitTestData_TEST.CreateMultipleTestAccounts(3, CAO_Constants.HH_ACCOUNT_TYPE);
        insert listAcc;
        system.assertNotEquals(null, listAcc[0].Id);
        
        // specify the account for each contact, some sharing an account.
        listCon[0].AccountId = listAcc[0].Id;
        listCon[1].AccountId = listAcc[0].Id;
        listCon[2].AccountId = listAcc[1].Id;
        listCon[3].AccountId = listAcc[1].Id;
        listCon[4].AccountId = listAcc[2].Id;
        
        // lastname permutations
        system.assertEqualS(listCon[0].LastName, listCon[1].LastName);
        listCon[3].LastName = 'DifferentLastName';
        system.assertNotEquals(listCon[2].LastName, listCon[3].LastName);
        
        Test.startTest();      
        insert listCon;

        // Force the primary contact on each to ensure proper naming order
        // Update separately so that Name field doesn't accidentally get overwritten
        // Don't want to re-query first because the list may come back in a different order
        list<Account> updtAccts = new list<Account>{
            new Account(Id=listAcc[0].Id, npe01__One2OneContact__c = listCon[0].Id),
            new Account(Id=listAcc[1].Id, npe01__One2OneContact__c = listCon[2].Id),
            new Account(Id=listAcc[2].Id, npe01__One2OneContact__c = listCon[4].Id)
        };
        update updtAccts;        
        test.stopTest();    // to flush any future calls.

        listAcc = [select Name, npe01__SYSTEM_AccountType__c, npo02__SYSTEM_CUSTOM_NAMING__c, npe01__SYSTEMIsIndividual__c, 
            npe01__One2OneContact__c, npo02__Formal_Greeting__c, npo02__Informal_Greeting__c, Number_of_Household_Members__c from Account];
        system.assertEquals(3, listAcc.size());
        
        for (Account acc : listAcc) {
            system.assertNotEquals(null, acc.npe01__One2OneContact__c);
            system.assertNotEquals(null, acc.npo02__Formal_Greeting__c);
            system.assertNotEquals(null, acc.npo02__Informal_Greeting__c);
            system.assertEquals(null, acc.npo02__SYSTEM_CUSTOM_NAMING__c);
            system.assertEquals(CAO_Constants.HH_ACCOUNT_TYPE, acc.npe01__SYSTEM_AccountType__c);
            system.assertEquals(true, acc.npe01__SYSTEMIsIndividual__c);
            // single contact
            if (acc.Id == listCon[4].AccountId) {
            	system.assertEquals(listCon[4].Id, acc.npe01__One2OneContact__c);
                system.assertEquals(listCon[4].LastName + ' Household', acc.Name);
                system.assertEquals(listCon[4].FirstName, acc.npo02__Informal_Greeting__c);
                system.assertEquals(listCon[4].FirstName + ' ' + listCon[4].LastName, acc.npo02__Formal_Greeting__c);
                system.assertEquals(1, acc.Number_of_Household_Members__c);
            }
            // 2 contacts, same lastname
            if (acc.Id == listCon[0].AccountId) {
                system.assertEquals(listCon[0].LastName + ' Household', acc.Name);
                system.assertEquals(listCon[0].FirstName + ' and ' + listCon[1].FirstName, acc.npo02__Informal_Greeting__c);
                system.assertEquals(listCon[0].FirstName + ' and ' + listCon[1].FirstName + ' ' + listCon[0].LastName, acc.npo02__Formal_Greeting__c);
                system.assertEquals(2, acc.Number_of_Household_Members__c);
            }
            // 2 contacts, different lastname
            if (acc.Id == listCon[2].AccountId) {
                system.assertEquals(listCon[2].LastName + ' and ' + listCon[3].LastName + ' Household', acc.Name);
                system.assertEquals(listCon[2].FirstName + ' and ' + listCon[3].FirstName, acc.npo02__Informal_Greeting__c);
                system.assertEquals(listCon[2].FirstName + ' ' + listCon[2].LastName + ' and ' + listCon[3].FirstName + ' ' + listCon[3].LastName, acc.npo02__Formal_Greeting__c);
                system.assertEquals(2, acc.Number_of_Household_Members__c);
            }
        }
    
    }

    /*********************************************************************************************************
    operation:
        create N new contacts, M non-empty hh account supplied 
    verify:
        contacts added to existing hh accounts
        accounts' name and naming fields updated
        hh accounts' primary contact not updated
    **********************************************************************************************************/            
    static testMethod void NewContactsNonEmptyHHAccounts() {
        if (strTestOnly != '*' && strTestOnly != 'NewContactsNonEmptyHHAccounts') return;

        npe01__Contacts_and_Orgs_Settings__c contactSettingsForTests = UTIL_CustomSettingsFacade.getContactsSettings();
    
        list<Contact> listCon = UTIL_UnitTestData_TEST.CreateMultipleTestContacts(5);
        system.assertEquals(null, listCon[0].AccountId); 
        list<Account> listAcc = UTIL_UnitTestData_TEST.CreateMultipleTestAccounts(3, CAO_Constants.HH_ACCOUNT_TYPE);
        insert listAcc;
        system.assertNotEquals(null, listAcc[0].Id);
        
        // specify the account for each contact, some sharing an account.
        listCon[0].AccountId = listAcc[0].Id;
        listCon[1].AccountId = listAcc[0].Id;
        listCon[2].AccountId = listAcc[1].Id;
        listCon[3].AccountId = listAcc[1].Id;
        listCon[4].AccountId = listAcc[2].Id;
        
        // lastname permutations
        system.assertEqualS(listCon[0].LastName, listCon[1].LastName);
        listCon[3].LastName = 'DifferentLastName';
        system.assertNotEquals(listCon[2].LastName, listCon[3].LastName);
        
        // first insert 3 of the contacts and let them hook up to their accounts.
        list<Contact> listConA = new list<Contact>{ listCon[0], listCon[2], listCon[4] };
        insert listConA;
        
        // now we test creating the last two contacts with existing non-empty households
        list<Contact> listConB = new list<Contact>{ listCon[1], listCon[3] };
        Test.startTest();      
        insert listConB;
        test.stopTest();    // to flush any future calls.
        
        listAcc = [select Name, npe01__SYSTEM_AccountType__c, npo02__SYSTEM_CUSTOM_NAMING__c, npe01__SYSTEMIsIndividual__c, 
            npe01__One2OneContact__c, npo02__Formal_Greeting__c, npo02__Informal_Greeting__c, Number_of_Household_Members__c from Account];
        system.assertEquals(3, listAcc.size());
        
        for (Account acc : listAcc) {
            system.assertNotEquals(null, acc.npe01__One2OneContact__c);
            system.assertNotEquals(null, acc.npo02__Formal_Greeting__c);
            system.assertNotEquals(null, acc.npo02__Informal_Greeting__c);
            system.assertEquals(null, acc.npo02__SYSTEM_CUSTOM_NAMING__c);
            system.assertEquals(CAO_Constants.HH_ACCOUNT_TYPE, acc.npe01__SYSTEM_AccountType__c);
            system.assertEquals(true, acc.npe01__SYSTEMIsIndividual__c);
            // single contact
            if (acc.Id == listCon[4].AccountId) {
                system.assertEquals(listCon[4].Id, acc.npe01__One2OneContact__c);
                system.assertEquals(listCon[4].LastName + ' Household', acc.Name);
                system.assertEquals(listCon[4].FirstName, acc.npo02__Informal_Greeting__c);
                system.assertEquals(listCon[4].FirstName + ' ' + listCon[4].LastName, acc.npo02__Formal_Greeting__c);
                system.assertEquals(1, acc.Number_of_Household_Members__c);
            }
            // 2 contacts, same lastname
            if (acc.Id == listCon[0].AccountId) {
                system.assertEquals(listCon[0].LastName + ' Household', acc.Name);
                system.assertEquals(listCon[0].FirstName + ' and ' + listCon[1].FirstName, acc.npo02__Informal_Greeting__c);
                system.assertEquals(listCon[0].FirstName + ' and ' + listCon[1].FirstName + ' ' + listCon[0].LastName, acc.npo02__Formal_Greeting__c);
                system.assertEquals(2, acc.Number_of_Household_Members__c);
            }
            // 2 contacts, different lastname
            if (acc.Id == listCon[2].AccountId) {
                system.assertEquals(listCon[2].LastName + ' and ' + listCon[3].LastName + ' Household', acc.Name);
                system.assertEquals(listCon[2].FirstName + ' and ' + listCon[3].FirstName, acc.npo02__Informal_Greeting__c);
                system.assertEquals(listCon[2].FirstName + ' ' + listCon[2].LastName + ' and ' + listCon[3].FirstName + ' ' + listCon[3].LastName, acc.npo02__Formal_Greeting__c);
                system.assertEquals(2, acc.Number_of_Household_Members__c);
            }
        }
    
    }

    /*********************************************************************************************************
    operation:
        create N new contacts, household object supplied 
    verify:
        N hh accounts created
        accounts' name and naming fields set
        hh accounts' primary contact set to new contact
        UNDONE: household object ignored or set???
    **********************************************************************************************************/            
    static testMethod void NewContactsNoAccountsWithHHObj() {
        if (strTestOnly != '*' && strTestOnly != 'NewContactsNoAccountsWithHHObj') return;

        npe01__Contacts_and_Orgs_Settings__c contactSettingsForTests = UTIL_CustomSettingsFacade.getContactsSettings();
    
        list<Contact> listCon = UTIL_UnitTestData_TEST.CreateMultipleTestContacts(5);
        system.assertEquals(null, listCon[0].AccountId); 
        
        npo02__household__c hh = new npo02__household__c();
        insert hh;
        
        // assign a HH object to some of the new contacts
        listCon[0].npo02__Household__c = hh.Id;
        listCon[1].npo02__Household__c = hh.Id;
        listCon[3].npo02__Household__c = hh.Id;        
        
        Test.startTest();      
        insert listCon;
        test.stopTest();    // to flush any future calls.
        
        set<Id> setConId = new set<Id>();
        for (Contact con : listCon) 
            setConId.add(con.Id);
        list<Account> listAcc = [select Name, npe01__SYSTEM_AccountType__c, npo02__SYSTEM_CUSTOM_NAMING__c, npe01__SYSTEMIsIndividual__c, 
            npe01__One2OneContact__c, npo02__Formal_Greeting__c, npo02__Informal_Greeting__c, Number_of_Household_Members__c from Account
            where npe01__One2OneContact__c in :setConId];
        system.assertEquals(5, listAcc.size());
        
        for (Account acc : listAcc) {
            system.assertNotEquals(null, acc.npe01__One2OneContact__c);
            system.assertNotEquals(null, acc.npo02__Formal_Greeting__c);
            system.assertNotEquals(null, acc.npo02__Informal_Greeting__c);
            system.assertEquals(null, acc.npo02__SYSTEM_CUSTOM_NAMING__c);
            system.assertEquals(CAO_Constants.HH_ACCOUNT_TYPE, acc.npe01__SYSTEM_AccountType__c);
            system.assertEquals(true, acc.npe01__SYSTEMIsIndividual__c);
            if (acc.npe01__One2OneContact__c == listCon[1].Id) {
                system.assertEquals(listCon[1].LastName + ' Household', acc.Name);
                system.assertEquals(listCon[1].FirstName, acc.npo02__Informal_Greeting__c);
                system.assertEquals(listCon[1].FirstName + ' ' + listCon[1].LastName, acc.npo02__Formal_Greeting__c);
                system.assertEquals(1, acc.Number_of_Household_Members__c);
            }
        }
        
        list<Contact> listCon2 = [select Id, Name, npo02__Household__c from Contact where npo02__Household__c = :hh.Id];
        // UNDONE: what do we want to happen
        system.assertEquals(3, listCon2.size());
    
    }

    /*********************************************************************************************************
    operation:
        update N existing contacts w/ HH accounts to M different HH accounts 
    verify:
        N-M hh accounts originally created get deleted
        accounts' name and naming fields set
        hh accounts' primary contact set to one of the HH contacts
    **********************************************************************************************************/            
     static testMethod void UpdateContactsMergeHHAccounts() {
        if (strTestOnly != '*' && strTestOnly != 'UpdateContactsMergeHHAccounts') return;

        npe01__Contacts_and_Orgs_Settings__c contactSettingsForTests = UTIL_CustomSettingsFacade.getContactsSettings();
    
        list<Contact> listCon = UTIL_UnitTestData_TEST.CreateMultipleTestContacts(5);
        system.assertEquals(null, listCon[0].AccountId); 
        insert listCon;

        list<Account> listAcc = [select Name, npe01__SYSTEM_AccountType__c, npo02__SYSTEM_CUSTOM_NAMING__c, npe01__SYSTEMIsIndividual__c, 
            npe01__One2OneContact__c, npo02__Formal_Greeting__c, npo02__Informal_Greeting__c from Account];
        system.assertEquals(5, listAcc.size());
        
        // refresh our contacts to get their accounts
        listCon = [select Name, FirstName, LastName, AccountId from Contact];
        system.assertEquals(5, listCon.size());
        system.assertNotEquals(null, listCon[0].AccountId);
        
        // now merge some HH Accounts
        listCon[0].AccountId = listAcc[0].Id;
        listCon[1].AccountId = listAcc[0].Id;
        listCon[2].AccountId = listAcc[1].Id;
        listCon[3].AccountId = listAcc[1].Id;
        listCon[4].AccountId = listAcc[4].Id;
        
        // lastname permutations
        system.assertEqualS(listCon[0].LastName, listCon[1].LastName);
        listCon[3].LastName = 'DifferentLastName';
        system.assertNotEquals(listCon[2].LastName, listCon[3].LastName);

        // Force the primary contact on each to ensure proper naming order
        listAcc[0].npe01__One2OneContact__c = listCon[0].Id;
        listAcc[1].npe01__One2OneContact__c = listCon[2].Id;
        listAcc[2].npe01__One2OneContact__c = listCon[4].Id;
        update listAcc;
                
        Test.startTest();      
        update listCon;
        test.stopTest();    // to flush any future calls.
        
        listAcc = [select Name, npe01__SYSTEM_AccountType__c, npo02__SYSTEM_CUSTOM_NAMING__c, npe01__SYSTEMIsIndividual__c, 
            npe01__One2OneContact__c, npo02__Formal_Greeting__c, npo02__Informal_Greeting__c, Number_of_Household_Members__c from Account];
        system.assertEquals(3, listAcc.size());
        
        for (Account acc : listAcc) {
            system.assertNotEquals(null, acc.npe01__One2OneContact__c);
            system.assertNotEquals(null, acc.npo02__Formal_Greeting__c);
            system.assertNotEquals(null, acc.npo02__Informal_Greeting__c);
            system.assertEquals(null, acc.npo02__SYSTEM_CUSTOM_NAMING__c);
            system.assertEquals(CAO_Constants.HH_ACCOUNT_TYPE, acc.npe01__SYSTEM_AccountType__c);
            system.assertEquals(true, acc.npe01__SYSTEMIsIndividual__c);
            // single contact
            if (acc.Id == listCon[4].AccountId) {
                system.assertEquals(listCon[4].Id, acc.npe01__One2OneContact__c);
                system.assertEquals(listCon[4].LastName + ' Household', acc.Name);
                system.assertEquals(listCon[4].FirstName, acc.npo02__Informal_Greeting__c);
                system.assertEquals(listCon[4].FirstName + ' ' + listCon[4].LastName, acc.npo02__Formal_Greeting__c);
                system.assertEquals(1, acc.Number_of_Household_Members__c);
            }
            // 2 contacts, same lastname
            if (acc.Id == listCon[0].AccountId) {
                system.assertEquals(listCon[0].LastName + ' Household', acc.Name);
                system.assertEquals(listCon[0].FirstName + ' and ' + listCon[1].FirstName, acc.npo02__Informal_Greeting__c);
                system.assertEquals(listCon[0].FirstName + ' and ' + listCon[1].FirstName + ' ' + listCon[0].LastName, acc.npo02__Formal_Greeting__c);
                system.assertEquals(2, acc.Number_of_Household_Members__c);
            }
            // 2 contacts, different lastname
            if (acc.Id == listCon[2].AccountId) {
                system.assertEquals(listCon[2].LastName + ' and ' + listCon[3].LastName + ' Household', acc.Name);
                system.assertEquals(listCon[2].FirstName + ' and ' + listCon[3].FirstName, acc.npo02__Informal_Greeting__c);
                system.assertEquals(listCon[2].FirstName + ' ' + listCon[2].LastName + ' and ' + listCon[3].FirstName + ' ' + listCon[3].LastName, acc.npo02__Formal_Greeting__c);
                system.assertEquals(2, acc.Number_of_Household_Members__c);
            }
        }
    }
    
    /*********************************************************************************************************
    operation:
        split N multi member HH accounts into 2N HH accounts 
    verify:
        2N HH accounts remain
        accounts' name and naming fields set
        hh accounts' primary contact set to one of the HH contacts
    **********************************************************************************************************/            
     static testMethod void UpdateContactsSplitHHAccounts() {
        if (strTestOnly != '*' && strTestOnly != 'UpdateContactsSplitHHAccounts') return;

        npe01__Contacts_and_Orgs_Settings__c contactSettingsForTests = UTIL_CustomSettingsFacade.getContactsSettings();
    
        list<Contact> listCon = UTIL_UnitTestData_TEST.CreateMultipleTestContacts(5);
        system.assertEquals(null, listCon[0].AccountId); 

        list<Account> listAcc = UTIL_UnitTestData_TEST.CreateMultipleTestAccounts(3, CAO_Constants.HH_ACCOUNT_TYPE);
        insert listAcc;
        system.assertNotEquals(null, listAcc[0].Id);
 
        // setup HH Accounts
        listCon[0].AccountId = listAcc[0].Id;
        listCon[0].npo02__Household_Naming_Order__c = 0;
        listCon[1].AccountId = listAcc[0].Id;
        listCon[1].npo02__Household_Naming_Order__c = 1;
        listCon[2].AccountId = listAcc[1].Id;
        listCon[2].npo02__Household_Naming_Order__c = 2;
        listCon[3].AccountId = listAcc[1].Id;
        listCon[3].npo02__Household_Naming_Order__c = 3;
        listCon[4].AccountId = listAcc[1].Id;
        listCon[4].npo02__Household_Naming_Order__c = 4;
        
        insert listCon;
        
        // refresh our contacts to get their accounts
        listCon = [select Name, FirstName, LastName, AccountId from Contact order by FirstName];
        system.assertEquals(5, listCon.size());
        system.assertNotEquals(null, listCon[0].AccountId);        
        
        // lastname permutations
        system.assertEqualS(listCon[0].LastName, listCon[1].LastName);
        listCon[3].LastName = 'DifferentLastName';
        system.assertNotEquals(listCon[2].LastName, listCon[3].LastName);
        
        // now split the HH's
        listCon[1].AccountId = listAcc[2].Id;
        listCon[4].AccountId = listAcc[2].Id;
        
        // Force the primary contact on each to ensure proper naming order
        // Update separately so that Name field doesn't accidentally get overwritten
        // Don't want to re-query first because the list may come back in a different order
        list<Account> updtAccts = new list<Account>{
            new Account(Id=listCon[0].AccountId, npe01__One2OneContact__c = listCon[0].Id),
            new Account(Id=listCon[1].AccountId, npe01__One2OneContact__c = listCon[1].Id),
            new Account(Id=listCon[2].AccountId, npe01__One2OneContact__c = listCon[2].Id)
        };
        update updtAccts;        
        
        Test.startTest();      
        update listCon;
        test.stopTest();    // to flush any future calls.
        
        listAcc = [select Name, npe01__SYSTEM_AccountType__c, npo02__SYSTEM_CUSTOM_NAMING__c, npe01__SYSTEMIsIndividual__c, 
            npe01__One2OneContact__c, npo02__Formal_Greeting__c, npo02__Informal_Greeting__c, Number_of_Household_Members__c from Account order by Name];
        system.assertEquals(3, listAcc.size());
        
        for (Account acc : listAcc) {
            system.assertNotEquals(null, acc.npe01__One2OneContact__c);
            system.assertNotEquals(null, acc.npo02__Formal_Greeting__c);
            system.assertNotEquals(null, acc.npo02__Informal_Greeting__c);
            system.assertEquals(null, acc.npo02__SYSTEM_CUSTOM_NAMING__c);
            system.assertEquals(CAO_Constants.HH_ACCOUNT_TYPE, acc.npe01__SYSTEM_AccountType__c);
            system.assertEquals(true, acc.npe01__SYSTEMIsIndividual__c);
            // 2 contacts, same lastname
            if (acc.Id == listCon[1].AccountId) {
                system.assertEquals(listCon[1].LastName + ' Household', acc.Name);
                system.assertEquals(listCon[1].FirstName + ' and ' + listCon[4].FirstName, acc.npo02__Informal_Greeting__c);
                system.assertEquals(listCon[1].FirstName + ' and ' + listCon[4].FirstName + ' ' + listCon[4].LastName, acc.npo02__Formal_Greeting__c);
                system.assertEquals(2, acc.Number_of_Household_Members__c);
            }
            // now single contact
            if (acc.Id == listCon[0].AccountId) {
                system.assertEquals(listCon[0].Id, acc.npe01__One2OneContact__c);
                system.assertEquals(listCon[0].LastName + ' Household', acc.Name);
                system.assertEquals(listCon[0].FirstName, acc.npo02__Informal_Greeting__c);
                system.assertEquals(listCon[0].FirstName + ' ' + listCon[0].LastName, acc.npo02__Formal_Greeting__c);
                system.assertEquals(1, acc.Number_of_Household_Members__c);
            }
            // 2 contacts, different lastname
            if (acc.Id == listCon[2].AccountId) {
                system.assertEquals(listCon[2].LastName + ' and ' + listCon[3].LastName + ' Household', acc.Name);
                system.assertEquals(listCon[2].FirstName + ' and ' + listCon[3].FirstName, acc.npo02__Informal_Greeting__c);
                system.assertEquals(listCon[2].FirstName + ' ' + listCon[2].LastName + ' and ' + listCon[3].FirstName + ' ' + listCon[3].LastName, acc.npo02__Formal_Greeting__c);
                system.assertEquals(2, acc.Number_of_Household_Members__c);
            }
        }
    }

    /*********************************************************************************************************
    operation:
        delete contacts from single and multi-contact HH Accounts
    verify:
        HH Accounts with no remaining contacts are deleted
        HH Accounts with remaining contacts remain
        accounts' name and naming fields set
        hh accounts' primary contact set to one of the HH contacts
    **********************************************************************************************************/            
     static testMethod void DeleteContactsFromHHAccounts() {
        if (strTestOnly != '*' && strTestOnly != 'DeleteContactsFromHHAccounts') return;

        npe01__Contacts_and_Orgs_Settings__c contactSettingsForTests = UTIL_CustomSettingsFacade.getContactsSettings();
    
        list<Contact> listCon = UTIL_UnitTestData_TEST.CreateMultipleTestContacts(5);
        system.assertEquals(null, listCon[0].AccountId); 

        list<Account> listAcc = UTIL_UnitTestData_TEST.CreateMultipleTestAccounts(3, CAO_Constants.HH_ACCOUNT_TYPE);
        insert listAcc;
        system.assertNotEquals(null, listAcc[0].Id);
 
        // setup HH Accounts
        listCon[0].AccountId = listAcc[0].Id;
        listCon[1].AccountId = listAcc[0].Id;
        listCon[2].AccountId = listAcc[1].Id;
        listCon[3].AccountId = listAcc[1].Id;
        listCon[4].AccountId = listAcc[2].Id;
        
        insert listCon;
        
        // refresh our contacts to get their accounts
        listCon = [select Name, FirstName, LastName, AccountId from Contact];
        system.assertEquals(5, listCon.size());
        system.assertNotEquals(null, listCon[0].AccountId);        
        
        // lastname permutations
        system.assertEqualS(listCon[0].LastName, listCon[1].LastName);
        listCon[3].LastName = 'DifferentLastName';
        system.assertNotEquals(listCon[2].LastName, listCon[3].LastName);
        
        // create the list of Contacts to delete
        list<Contact> listConDel = new list<Contact>();
        listConDel.add(listCon[1]); // con0 remains in HH account
        listConDel.add(listCon[4]); // no contacts remain in single contact HH account
        listConDel.add(listCon[2]);
        listConDel.add(listCon[3]); // no contacts remain in multi-contact HH account
        
        Test.startTest();      
        delete listConDel;
        test.stopTest();    // to flush any future calls.
        
        listCon = [select Id, FirstName, LastName from Contact];
        system.assertEquals(1, listCon.size());
        
        listAcc = [select Name, npe01__SYSTEM_AccountType__c, npo02__SYSTEM_CUSTOM_NAMING__c, npe01__SYSTEMIsIndividual__c, 
            npe01__One2OneContact__c, npo02__Formal_Greeting__c, npo02__Informal_Greeting__c, Number_of_Household_Members__c from Account];
        system.assertEquals(1, listAcc.size());
        
        Account acc = listAcc[0];
        system.assertEquals(null, acc.npo02__SYSTEM_CUSTOM_NAMING__c);
        system.assertEquals(CAO_Constants.HH_ACCOUNT_TYPE, acc.npe01__SYSTEM_AccountType__c);
        system.assertEquals(true, acc.npe01__SYSTEMIsIndividual__c);
        system.assertEquals(listCon[0].Id, acc.npe01__One2OneContact__c);
        system.assertEquals(listCon[0].LastName + ' Household', acc.Name);
        system.assertEquals(listCon[0].FirstName, acc.npo02__Informal_Greeting__c);
        system.assertEquals(listCon[0].FirstName + ' ' + listCon[0].LastName, acc.npo02__Formal_Greeting__c);
        system.assertEquals(1, acc.Number_of_Household_Members__c);
    }

    /*********************************************************************************************************
    operation:
        delete and then undelete contacts from single and multi-contact HH Accounts
    verify:
        contacts added back to existing hh accounts
        accounts' name and naming fields updated
        hh accounts' primary contact valid
    **********************************************************************************************************/            
    static testMethod void UndeleteContactsFromHHAccounts() {
        if (strTestOnly != '*' && strTestOnly != 'UndeleteContactsFromHHAccounts') return;

        npe01__Contacts_and_Orgs_Settings__c contactSettingsForTests = UTIL_CustomSettingsFacade.getContactsSettings();
    
        list<Contact> listCon = UTIL_UnitTestData_TEST.CreateMultipleTestContacts(5);
        system.assertEquals(null, listCon[0].AccountId); 

        list<Account> listAcc = UTIL_UnitTestData_TEST.CreateMultipleTestAccounts(3, CAO_Constants.HH_ACCOUNT_TYPE);
        insert listAcc;
        system.assertNotEquals(null, listAcc[0].Id);
 
        // setup HH Accounts
        listCon[0].AccountId = listAcc[0].Id;
        listCon[1].AccountId = listAcc[0].Id;
        listCon[2].AccountId = listAcc[1].Id;
        listCon[3].AccountId = listAcc[1].Id;
        listCon[4].AccountId = listAcc[2].Id;
        
        insert listCon;
        
        // refresh our contacts to get their accounts
        listCon = [select Name, FirstName, LastName, AccountId from Contact order by Name];
        system.assertEquals(5, listCon.size());
        system.assertNotEquals(null, listCon[0].AccountId);        
        
        // lastname permutations
        system.assertEqualS(listCon[0].LastName, listCon[1].LastName);
        listCon[3].LastName = 'DifferentLastName';
        system.assertNotEquals(listCon[2].LastName, listCon[3].LastName);
        
        // create the list of Contacts to delete
        list<Contact> listConDel = new list<Contact>();
        listConDel.add(listCon[1]); // con0 remains in HH account
        listConDel.add(listCon[4]); // no contacts remain in single contact HH account
        listConDel.add(listCon[2]);
        listConDel.add(listCon[3]); // no contacts remain in multi-contact HH account
        
        Test.startTest();      
        delete listConDel;
        list<Contact> listCon2 = [select Id, Name from Contact order by Name];
        system.assertEquals(1, listCon2.size());
        list<Account> listAcc2 = [select Id, Name from Account];
        system.assertEquals(1, listAcc2.size());
             
        // unfortunately, we can't undelete any contact whose account was also deleted.
        // Salesforce defaultly supports deleting the contacts of deleted accounts, and
        // undeleting them when the account is undeleted.
        // but due to our trigger on contact delete, also deleting the hh account,
        // there is no way to undelete the contact.  we do have an issue in gitHub for this.
        // so for this test, only undelete the contacts whose account wasn't deleted.
        undelete listCon[1];
        test.stopTest();    // to flush any future calls.
       
        listCon = [select Id, FirstName, LastName, AccountId from Contact order by Name];
        system.assertEquals(2, listCon.size());
        
        listAcc = [select Name, npe01__SYSTEM_AccountType__c, npo02__SYSTEM_CUSTOM_NAMING__c, npe01__SYSTEMIsIndividual__c, 
            npe01__One2OneContact__c, npo02__Formal_Greeting__c, npo02__Informal_Greeting__c, Number_of_Household_Members__c from Account];
        system.assertEquals(1, listAcc.size());
        
        // Determine which contact is the primary contact
        Integer contact1 = (listAcc[0].npe01__One2OneContact__c == listCon[0].Id ? 0 : 1);
        Integer contact2 = (contact1 == 1 ? 0 : 1);

        for (Account acc : listAcc) {
            system.assertNotEquals(null, acc.npe01__One2OneContact__c);
            system.assertNotEquals(null, acc.npo02__Formal_Greeting__c);
            system.assertNotEquals(null, acc.npo02__Informal_Greeting__c);
            system.assertEquals(null, acc.npo02__SYSTEM_CUSTOM_NAMING__c);
            system.assertEquals(CAO_Constants.HH_ACCOUNT_TYPE, acc.npe01__SYSTEM_AccountType__c);
            system.assertEquals(true, acc.npe01__SYSTEMIsIndividual__c);
            // 2 contacts, same lastname
            if (acc.Id == listCon[0].AccountId) {
<<<<<<< HEAD
                system.assertEquals(listCon[0].LastName + ' Household', acc.Name);
                system.assertEquals(listCon[0].FirstName + ' and ' + listCon[1].FirstName, acc.npo02__Informal_Greeting__c);
                system.assertEquals(listCon[0].FirstName + ' and ' + listCon[1].FirstName + ' ' + listCon[0].LastName, acc.npo02__Formal_Greeting__c);
                system.assertEquals(2, acc.Number_of_Household_Members__c);
=======
                system.assertEquals(listCon[contact1].LastName + ' Household', acc.Name);
                system.assertEquals(listCon[contact1].FirstName + ' and ' + listCon[contact2].FirstName, acc.npo02__Informal_Greeting__c);
                system.assertEquals(listCon[contact1].FirstName + ' and ' + listCon[contact2].FirstName + ' ' + listCon[contact1].LastName, acc.npo02__Formal_Greeting__c);
>>>>>>> 19810aa7
            }
        }
    
    }

    /*********************************************************************************************************
    operation:
        updating existing contacts from 1:1 and bucket model to HH Accounts
    verify:
        1:1 accounts deleted, bucket account left alone
        accounts' name and naming fields updated
        hh accounts' primary contact valid
    **********************************************************************************************************/    
    static testmethod void UpdateOneToOneAndBucketContactsToHHAccounts() {
        if (strTestOnly != '*' && strTestOnly != 'UpdateOneToOneAndBucketContactsToHHAccounts') return;

        npe01__Contacts_and_Orgs_Settings__c contactSettingsForTests = UTIL_CustomSettingsFacade.getContactsSettings();
    
        list<Contact> listCon = UTIL_UnitTestData_TEST.CreateMultipleTestContacts(6);
        system.assertEquals(null, listCon[0].AccountId); 

        list<Account> listAccOne2One = UTIL_UnitTestData_TEST.CreateMultipleTestAccounts(3, CAO_Constants.ONE_TO_ONE_ORGANIZATION_TYPE);
        insert listAccOne2One;
        system.assertNotEquals(null, listAccOne2One[0].Id);
 
        ID bucketId = CAO_Constants.setIndividualAccountForTests(CAO_Constants.INDIVIDUAL_ACCOUNT_NAME_FOR_TESTS);
        system.assertNotEquals(null, bucketId);
        
        // create our 1:1 and Bucket contacts
        listCon[0].AccountId = listAccOne2One[0].Id;
        listCon[1].AccountId = listAccOne2One[1].Id;
        listCon[2].AccountId = listAccOne2One[2].Id;
        listCon[3].AccountId = bucketId;
        listCon[4].AccountId = bucketId;
        listCon[5].AccountId = bucketId;
        insert listCon;

        // refresh our contacts to get their accounts
        listCon = [select Name, FirstName, LastName, AccountId from Contact];
        system.assertEquals(6, listCon.size());
        system.assertNotEquals(null, listCon[0].AccountId);   
        
        list<Account> listAcc = [select Name, npe01__SYSTEM_AccountType__c, npo02__SYSTEM_CUSTOM_NAMING__c, npe01__SYSTEMIsIndividual__c, 
            npe01__One2OneContact__c, npo02__Formal_Greeting__c, npo02__Informal_Greeting__c from Account];
        system.debug(listAcc);
        system.assertEquals(4, listAcc.size()); // 3 1:1 and 1 Bucket
        
        // how clear out their accounts to cause them to get an HH Account
        listCon[0].AccountId = null;
        listCon[1].AccountId = null;     
        listCon[2].AccountId = null;     
        listCon[3].AccountId = null;
        listCon[4].AccountId = null;     
        listCon[5].AccountId = null;
            
        Test.startTest();
        update listCon;
        Test.stopTest();
        
        listAcc = [select Name, npe01__SYSTEM_AccountType__c, npo02__SYSTEM_CUSTOM_NAMING__c, npe01__SYSTEMIsIndividual__c, 
            npe01__One2OneContact__c, npo02__Formal_Greeting__c, npo02__Informal_Greeting__c, Number_of_Household_Members__c from Account];
        system.debug(listAcc);
        system.assertEquals(7, listAcc.size()); // 6 HH, and 1 Bucket.
        
        for (Account acc : listAcc) {
        	if (acc.npe01__SYSTEM_AccountType__c == CAO_Constants.BUCKET_ORGANIZATION_TYPE) 
        	   continue;
            system.assertNotEquals(null, acc.npe01__One2OneContact__c);
            system.assertNotEquals(null, acc.npo02__Formal_Greeting__c);
            system.assertNotEquals(null, acc.npo02__Informal_Greeting__c);
            system.assertEquals(null, acc.npo02__SYSTEM_CUSTOM_NAMING__c);
            system.assertEquals(CAO_Constants.HH_ACCOUNT_TYPE, acc.npe01__SYSTEM_AccountType__c);
            system.assertEquals(true, acc.npe01__SYSTEMIsIndividual__c);
            system.assertEquals(1, acc.Number_of_Household_Members__c);
            if (acc.npe01__One2OneContact__c == listCon[1].Id) {
                system.assertEquals(listCon[1].LastName + ' Household', acc.Name);
                system.assertEquals(listCon[1].FirstName, acc.npo02__Informal_Greeting__c);
                system.assertEquals(listCon[1].FirstName + ' ' + listCon[1].LastName, acc.npo02__Formal_Greeting__c);
            }
        }
    }

    /*********************************************************************************************************
    operation:
        change owner on N contacts with various types of accounts
    verify:
        accounts' owner changed to match
        works for 1:1 and HH accounts
        no change for HH accounts with multiple contacts
        no change for any other type of account
    **********************************************************************************************************/                
    static testMethod void changeContactOwners() {
        if (strTestOnly != '*' && strTestOnly != 'changeContactOwners') return;
        
        Id ownerId1 = UserInfo.getUserId();             
        User u2 = UTIL_UnitTestData_TEST.CreateNewUserForTests('changeContactOnwerTest@bar.com');

        npe01__Contacts_and_Orgs_Settings__c contactSettingsForTests = UTIL_CustomSettingsFacade.getContactsSettings();
        CAO_Constants.setIndividualAccountForTests(CAO_Constants.INDIVIDUAL_ACCOUNT_NAME_FOR_TESTS);
    
        list<Contact> listCon = UTIL_UnitTestData_TEST.CreateMultipleTestContacts(7);
        system.assertEquals(null, listCon[0].AccountId); 
        
        list<Account> listAcc = UTIL_UnitTestData_TEST.CreateMultipleTestAccounts(2, CAO_Constants.HH_ACCOUNT_TYPE);
        listAcc.addAll(UTIL_UnitTestData_TEST.CreateMultipleTestAccounts(2, CAO_Constants.ONE_TO_ONE_ORGANIZATION_TYPE));
        listAcc.addAll(UTIL_UnitTestData_TEST.CreateMultipleTestAccounts(1, CAO_Constants.BUCKET_ORGANIZATION_TYPE));
        listAcc.addAll(UTIL_UnitTestData_TEST.CreateMultipleTestAccounts(1, null));
        insert listAcc;
        
        listCon[0].AccountId = listAcc[0].Id;   // single HH
        listCon[1].AccountId = listAcc[1].Id;   // multi HH
        listCon[2].AccountId = listAcc[1].Id;   // multi HH
        listCon[3].AccountId = listAcc[2].Id;   // 1:1
        listCon[4].AccountId = listAcc[3].Id;   // 1:1
        listCon[5].AccountId = listAcc[4].Id;   // Bucket
        listCon[6].AccountId = listAcc[5].Id;   // Org
        
        insert listCon;

        // Force the primary contact on each to ensure proper naming order
        // Update separately so that Name field doesn't accidentally get overwritten
        // Don't want to re-query first because the list may come back in a different order
        list<Account> updtAccts = new list<Account>{
            new Account(Id=listAcc[1].Id, npe01__One2OneContact__c = listCon[1].Id)
        };
        update updtAccts;        

        listCon[0].ownerId = u2.Id;   // single HH
        listCon[1].ownerId = u2.Id;   // multi HH
        //listCon[2].ownerId = u2.Id;   // multi HH
        //listCon[3].ownerId = u2.Id;   // 1:1
        listCon[4].ownerId = u2.Id;   // 1:1
        listCon[5].ownerId = u2.Id;   // Bucket
        listCon[6].ownerId = u2.Id;   // Org
        
        Test.startTest();
        update listCon;
        Test.stopTest();
               
        list<Contact> listCon2 = [select Name, OwnerId, Account.Id, Account.OwnerId from Contact where Id in :listCon];
        system.assertEquals(listCon2.size(), listCon.size());
        
        system.debug('**** listCon2: ' + listCon2);
        for (Contact con : listCon2) {
            if (con.Id == listCon[0].Id || con.ID == listCon[4].Id) {
               system.assertEquals(con.OwnerId, con.Account.OwnerId);
               system.assertEquals(u2.Id, con.OwnerId);
            } else if (con.Id == listCon[2].Id || con.Id == listCon[3].Id) {
               system.assertEquals(con.OwnerId, con.Account.OwnerId);
               system.assertEquals(ownerId1, con.OwnerId);              
            } else {
               system.assertNotEquals(con.OwnerId, con.Account.OwnerId);
               system.assertEquals(u2.Id, con.OwnerId);                     
               system.assertEquals(ownerId1, con.Account.OwnerId);                     
            }
        }
    
    }

    /*********************************************************************************************************
    operation:
        change N contacts with HH accounts and primary opps to new HH accounts 
    verify:
        closed opps stay with old HH accounts
        open opps move to new HH accounts
    **********************************************************************************************************/            
    static testMethod void changeContactsCheckOpps() {
        if (strTestOnly != '*' && strTestOnly != 'changeContactsCheckOpps') return;

       npe01__Contacts_and_Orgs_Settings__c contactSettingsForTests = UTIL_CustomSettingsFacade.getContactsSettingsForTests(new npe01__Contacts_and_Orgs_Settings__c (
            npe01__Account_Processor__c = CAO_Constants.HH_ACCOUNT_PROCESSOR,
            npe01__Enable_Opportunity_Contact_Role_Trigger__c = true,
            npe01__Opportunity_Contact_Role_Default_role__c = 'Donor'
        ));
        
        npo02__Households_Settings__c householdSettingsForTests = UTIL_CustomSettingsFacade.getHouseholdsSettingsForTests(
            new npo02__Households_Settings__c (
                npo02__Household_Rules__c = HH_Households.NO_HOUSEHOLDS_PROCESSOR,
                npo02__Always_Rollup_to_Primary_Contact__c = false,
                npo02__Enable_Opp_Rollup_Triggers__c = true,
                npo02__Excluded_Account_Opp_Rectypes__c = null,
                npo02__Excluded_Account_Opp_Types__c = null,
                npo02__Excluded_Contact_Opp_Rectypes__c = null,
                npo02__Excluded_Contact_Opp_Types__c = null,
                npo02__Membership_Record_Types__c = null
            ));
  
        list<Contact> listCon = UTIL_UnitTestData_TEST.CreateMultipleTestContacts(5);
        system.assertEquals(null, listCon[0].AccountId); 
        insert listCon;
        listCon = [select Id, AccountId, Firstname, Lastname from Contact];
        system.assertNotEquals(null, listCon[0].AccountId);
        
        // give the contacts a mixture of open and closed opps
        string strClosed = UTIL_UnitTestData_TEST.getClosedWonStage();
        string strOpen = UTIL_UnitTestData_TEST.getOpenStage();
        list<Opportunity> listOpp = UTIL_UnitTestData_TEST.OppsForContactList(listCon, null, strClosed, system.Today(), 100, null, null);       
        listOpp.addAll(UTIL_UnitTestData_TEST.OppsForContactList(listCon, null, strOpen, system.Today(), 100, null, null)); 
        listOpp[0].AccountId = listCon[0].AccountId;
        listOpp[1].AccountId = listCon[1].AccountId;
        listOpp[2].AccountId = listCon[2].AccountId;
        listOpp[3].AccountId = listCon[3].AccountId;
        listOpp[4].AccountId = listCon[4].AccountId;
        
        listOpp[5].AccountId = listCon[0].AccountId;
        listOpp[6].AccountId = listCon[1].AccountId;
        listOpp[7].AccountId = listCon[2].AccountId;
        listOpp[8].AccountId = listCon[3].AccountId;
        listOpp[9].AccountId = listCon[4].AccountId;
        insert listOpp;
        
        // now do some merging of households
        listCon[1].AccountId = listCon[0].AccountId;
        listCon[3].AccountId = listCon[2].AccountId;
        listCon[4].AccountId = null;

        Test.startTest();
        update listCon;
        Test.stopTest();

        // make sure the open opps didn't stay with old accounts.
        list<Opportunity> listOpp2 = [select Id, AccountId, Amount from Opportunity where IsClosed = false];
        system.assertEquals(5, listOpp2.size());
        for (Opportunity opp : listOpp2) {
            system.assertNotEquals(opp.AccountId, listOpp[6].AccountId);
            system.assertNotEquals(opp.AccountId, listOpp[8].AccountId);
        }  
            
    }

    /*********************************************************************************************************
    operation:
        add a contact to an exiting HH Account that has a Primary Contact
    verify:
        the Account's Primary Contact doesn't change
    **********************************************************************************************************/            
    static testMethod void addContactCheckAccountPrimaryContact() {
        if (strTestOnly != '*' && strTestOnly != 'addContactCheckAccountPrimaryContact') return;

       npe01__Contacts_and_Orgs_Settings__c contactSettingsForTests = UTIL_CustomSettingsFacade.getContactsSettingsForTests(new npe01__Contacts_and_Orgs_Settings__c (
            npe01__Account_Processor__c = CAO_Constants.HH_ACCOUNT_PROCESSOR,
            npe01__Enable_Opportunity_Contact_Role_Trigger__c = true,
            npe01__Opportunity_Contact_Role_Default_role__c = 'Donor'
        ));
        
        list<Contact> listCon = UTIL_UnitTestData_TEST.CreateMultipleTestContacts(6);
        system.assertEquals(null, listCon[0].AccountId);
        insert listCon;
        listCon = [select Id, AccountId, Account.npe01__One2OneContact__c from Contact];
        for (integer i = 0; i < 6; i++) {
            system.assertNotEquals(null, listCon[i].AccountId);        
            system.assertNotEquals(null, listCon[i].Account.npe01__One2OneContact__c);        
        } 
        
        list<Contact> listCon2 = UTIL_UnitTestData_TEST.CreateMultipleTestContacts(6);
        system.assertEquals(null, listCon2[0].AccountId);
        for (integer i = 0; i < 6; i++) {
            listCon2[i].AccountId = listCon[i].AccountId;
        }
        insert listCon2;        
        listCon2 = [select Id, AccountId, Account.npe01__One2OneContact__c from Contact where Id in :listCon2];
        for (integer i = 0; i < 6; i++) {
            system.assertEquals(listCon2[i].AccountId, listCon[i].AccountId);        
            system.assertEquals(listCon2[i].Account.npe01__One2OneContact__c, listCon[i].Account.npe01__One2OneContact__c);        
        } 
    }
        
    /*********************************************************************************************************
    operation:
        create a new account with HH record type
    verify:
        the system fields on the account are set correctly
    **********************************************************************************************************/            
    static testMethod void newHHAccountWithRecordTypeOnly() {
        if (strTestOnly != '*' && strTestOnly != 'newHHAccountWithRecordTypeOnly') return;
        
        ID rtIdAccountHH = ACCT_IndividualAccounts_TDTM.rtIdForAccountModel(true);
        if (rtIdAccountHH != null) {
            Account acc = new Account(name='test', RecordTypeId = rtIdAccountHH);
            insert acc;
            acc = [select Id, Name, RecordTypeId, npe01__SYSTEMISINDIVIDUAL__c, npe01__SYSTEM_AccountType__c 
                from Account where Id = :acc.Id];
            system.assertEquals(true, acc.npe01__SYSTEMISINDIVIDUAL__c);
            system.assertEquals(CAO_Constants.HH_ACCOUNT_TYPE, acc.npe01__SYSTEM_AccountType__c);
        }
    }

    /*********************************************************************************************************
    operation:
        update an existing account to the HH record type
    verify:
        the system fields on the account are set correctly
    **********************************************************************************************************/            
    static testMethod void updateAccountToHHRecordType() {
        if (strTestOnly != '*' && strTestOnly != 'updateAccountToHHRecordType') return;
        
        ID rtIdAccountHH = ACCT_IndividualAccounts_TDTM.rtIdForAccountModel(true);
        if (rtIdAccountHH != null) {
            Account acc = new Account(name='test');
            insert acc;
            acc = [select Id, Name, RecordTypeId, npe01__SYSTEMISINDIVIDUAL__c, npe01__SYSTEM_AccountType__c 
                from Account where Id = :acc.Id];
            system.assertNotEquals(rtIdAccountHH, acc.RecordTypeId);
            system.assertEquals(false, acc.npe01__SYSTEMISINDIVIDUAL__c);
            system.assertEquals(null, acc.npe01__SYSTEM_AccountType__c);
            acc.RecordTypeId = rtIdAccountHH;
            update acc;
            acc = [select Id, Name, RecordTypeId, npe01__SYSTEMISINDIVIDUAL__c, npe01__SYSTEM_AccountType__c 
                from Account where Id = :acc.Id];
            system.assertEquals(true, acc.npe01__SYSTEMISINDIVIDUAL__c);
            system.assertEquals(CAO_Constants.HH_ACCOUNT_TYPE, acc.npe01__SYSTEM_AccountType__c);            
        }
    }

    /*********************************************************************************************************
    operation:
        add a contact to an exiting HH Account with auto-naming off
    verify:
        the Account's Number of Household Members is still updated
    **********************************************************************************************************/            
    static testMethod void addContactCheckNumberHHMembers() {
        if (strTestOnly != '*' && strTestOnly != 'addContactCheckNumberHHMembers') return;

        // turn off household naming        
        npo02__Households_Settings__c householdSettingsForTests = UTIL_CustomSettingsFacade.getHouseholdsSettingsForTests(
            new npo02__Households_Settings__c (
                npo02__Household_Rules__c = HH_Households.NO_HOUSEHOLDS_PROCESSOR,
                npo02__Advanced_Household_Naming__c = false
            ));
        
        list<Contact> listCon = UTIL_UnitTestData_TEST.CreateMultipleTestContacts(6);
        system.assertEquals(null, listCon[0].AccountId);
        insert listCon;
        listCon = [select Id, AccountId, Account.npe01__One2OneContact__c from Contact];
        for (integer i = 0; i < 6; i++) {
            system.assertNotEquals(null, listCon[i].AccountId);        
            system.assertNotEquals(null, listCon[i].Account.npe01__One2OneContact__c);        
        } 
        
        list<Contact> listCon2 = UTIL_UnitTestData_TEST.CreateMultipleTestContacts(6);
        system.assertEquals(null, listCon2[0].AccountId);
        for (integer i = 0; i < 6; i++) {
            listCon2[i].AccountId = listCon[i].AccountId;
        }
        Test.startTest();
        insert listCon2;
        Test.stopTest(); // needed for FutureUpdateNames to update number of household members
                
        listCon2 = [select Id, AccountId, Account.npe01__One2OneContact__c, Account.Number_of_Household_Members__c from Contact where Id in :listCon2];
        list<Account> listAcc = [select Id, Name, Number_of_Household_Members__c from Account];
        system.assertEquals(6, listAcc.size());
        for (integer i = 0; i < 6; i++) {
            system.assertEquals(listCon2[i].AccountId, listCon[i].AccountId);        
            system.assertEquals(listCon2[i].Account.npe01__One2OneContact__c, listCon[i].Account.npe01__One2OneContact__c);
            system.assertEquals(2, listAcc[i].Number_of_Household_Members__c);
            system.assertEquals(2, listCon2[i].Account.Number_of_Household_Members__c);
        } 
    }

    /*********************************************************************************************************
    WHAT IS NOT TESTED:
        updating existing contacts from HH Accounts to 1:1 and bucket
        deleting a mixture of 1:1, bucket, and HH Accounts
        ensuring that in all tests cases, HH accounts with rollups get rolled up correctly
        ensuring that in account delete scenarios, HH accounts with opps don't get deleted
        more extensive testing with Private__c field
        scenarios with both a HH Account and a HH object for the same contact(s)
        
    **********************************************************************************************************/            
}<|MERGE_RESOLUTION|>--- conflicted
+++ resolved
@@ -634,16 +634,10 @@
             system.assertEquals(true, acc.npe01__SYSTEMIsIndividual__c);
             // 2 contacts, same lastname
             if (acc.Id == listCon[0].AccountId) {
-<<<<<<< HEAD
-                system.assertEquals(listCon[0].LastName + ' Household', acc.Name);
-                system.assertEquals(listCon[0].FirstName + ' and ' + listCon[1].FirstName, acc.npo02__Informal_Greeting__c);
-                system.assertEquals(listCon[0].FirstName + ' and ' + listCon[1].FirstName + ' ' + listCon[0].LastName, acc.npo02__Formal_Greeting__c);
-                system.assertEquals(2, acc.Number_of_Household_Members__c);
-=======
                 system.assertEquals(listCon[contact1].LastName + ' Household', acc.Name);
                 system.assertEquals(listCon[contact1].FirstName + ' and ' + listCon[contact2].FirstName, acc.npo02__Informal_Greeting__c);
                 system.assertEquals(listCon[contact1].FirstName + ' and ' + listCon[contact2].FirstName + ' ' + listCon[contact1].LastName, acc.npo02__Formal_Greeting__c);
->>>>>>> 19810aa7
+                system.assertEquals(2, acc.Number_of_Household_Members__c);
             }
         }
     
