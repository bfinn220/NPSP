--- conflicted
+++ resolved
@@ -668,13 +668,8 @@
         Test.stopTest();
         
         listAcc = [select Name, npe01__SYSTEM_AccountType__c, npo02__SYSTEM_CUSTOM_NAMING__c, npe01__SYSTEMIsIndividual__c, 
-<<<<<<< HEAD
-            npe01__One2OneContact__c, npo02__Formal_Greeting__c, npo02__Informal_Greeting__c from Account];
+            npe01__One2OneContact__c, npo02__Formal_Greeting__c, npo02__Informal_Greeting__c, Number_of_Household_Members__c from Account];
         UTIL_Debug.debug('****' +listAcc);
-=======
-            npe01__One2OneContact__c, npo02__Formal_Greeting__c, npo02__Informal_Greeting__c, Number_of_Household_Members__c from Account];
-        system.debug(listAcc);
->>>>>>> d22dc894
         system.assertEquals(7, listAcc.size()); // 6 HH, and 1 Bucket.
         
         for (Account acc : listAcc) {
