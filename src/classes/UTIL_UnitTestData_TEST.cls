--- conflicted
+++ resolved
@@ -475,46 +475,27 @@
     //Utility method for creating a sample template.
     public static GE_Template.Template createSampleTemplate () {
 
-<<<<<<< HEAD
-        FORM_Template.Element field = new FORM_Template.Element('field',
-=======
         GE_Template.Element field = new GE_Template.Element('field',
->>>>>>> 72564ab5
                                               'True',
                                                null,
                                                'CustomLabel',
                                                new List<String>{'Account_1_Name','Account_1_Country'});
 
-<<<<<<< HEAD
-        FORM_Template.Element widget = new FORM_Template.Element('widget',
-=======
         GE_Template.Element widget = new GE_Template.Element('widget',
->>>>>>> 72564ab5
                                                'DisplayRule',
                                                'ComponentName',
                                                 new List<String>{'Contact_1_First_Name','Contact_1_Last_Name'});
 
-<<<<<<< HEAD
-        FORM_Template.Element[] elements = new FORM_Template.Element[]{field,widget};
-
-        FORM_Template.Section section = new FORM_Template.Section('SectionLabel',
-=======
         GE_Template.Element[] elements = new GE_Template.Element[]{field,widget};
 
         GE_Template.Section section = new GE_Template.Section('SectionLabel',
->>>>>>> 72564ab5
                                                 'Accordion',
                                                 'Expanded',
                                                 'True',
                                                 elements);
 
-<<<<<<< HEAD
-        FORM_Template.Layout layout = new FORM_Template.Layout('DefaultMappingSet',
-                                            new FORM_Template.Section[]{section});
-=======
         GE_Template.Layout layout = new GE_Template.Layout('DefaultMappingSet',
                                             new GE_Template.Section[]{section});
->>>>>>> 72564ab5
 
         GE_Template.Template template = new GE_Template.Template('Sample Template',
                                                    'This is the description.',
