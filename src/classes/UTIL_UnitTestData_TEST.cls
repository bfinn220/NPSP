--- conflicted
+++ resolved
@@ -420,15 +420,9 @@
     }
 
     /**
-<<<<<<< HEAD
-    * @description Returns Organization Account
-    * @return Account
-    */
-=======
      * @description Returns Organization Account
      * @return Account
      */
->>>>>>> 0c7ccd7d
     public static Account getOrgAccount() {
         return new Account(
             Name = UTIL_UnitTestData_TEST.getUniqueString(),
