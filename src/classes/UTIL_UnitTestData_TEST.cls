/*
    Copyright (c) 2011, Salesforce.org
    All rights reserved.
    
    Redistribution and use in source and binary forms, with or without
    modification, are permitted provided that the following conditions are met:
    
    * Redistributions of source code must retain the above copyright
      notice, this List of conditions and the following disclaimer.
    * Redistributions in binary form must reproduce the above copyright
      notice, this List of conditions and the following disclaimer in the
      documentation and/or other materials provided with the distribution.
    * Neither the name of Salesforce.org nor the names of
      its contributors may be used to endorse or promote products derived
      from this software without specific prior written permission.
 
    THIS SOFTWARE IS PROVIDED BY THE COPYRIGHT HOLDERS AND CONTRIBUTORS
    "AS IS" AND ANY EXPRESS OR IMPLIED WARRANTIES, INCLUDING, BUT NOT 
    LIMITED TO, THE IMPLIED WARRANTIES OF MERCHANTABILITY AND FITNESS 
    FOR A PARTICULAR PURPOSE ARE DISCLAIMED. IN NO EVENT SHALL THE 
    COPYRIGHT HOLDER OR CONTRIBUTORS BE LIABLE FOR ANY DIRECT, INDIRECT, 
    INCIDENTAL, SPECIAL, EXEMPLARY, OR CONSEQUENTIAL DAMAGES (INCLUDING, 
    BUT NOT LIMITED TO, PROCUREMENT OF SUBSTITUTE GOODS OR SERVICES; 
    LOSS OF USE, DATA, OR PROFITS; OR BUSINESS INTERRUPTION) HOWEVER 
    CAUSED AND ON ANY THEORY OF LIABILITY, WHETHER IN CONTRACT, STRICT 
    LIABILITY, OR TORT (INCLUDING NEGLIGENCE OR OTHERWISE) ARISING IN 
    ANY WAY OUT OF THE USE OF THIS SOFTWARE, EVEN IF ADVISED OF THE 
    POSSIBILITY OF SUCH DAMAGE.
*/
/**
* @author Salesforce.org
* @date 2011 (1.x)
* @group Utilities
* @description Provides automated generation of unit test data for tests throughout the org 
*/

@isTest(isParallel=True)
public class UTIL_UnitTestData_TEST { 

    /** @description A mock Account Id .*/
    public static final String MOCK_ACCOUNT_ID = Account.sObjectType.getDescribe().getKeyPrefix() + '000000000001AAA';
<<<<<<< HEAD

    /** @description Name of the Standard User profile shipped with Salesforce.com */
    public static final String PROFILE_STANDARD_USER = 'Standard User';

    /** @description An unique Name value to use in test code to create Accounts, Campaigns, Opportunities, etc. */
    public static final string TEST_NAME = 'TEST_' + getUniqueString();

    /** @description A contact's firstname to use in test code. */
    public static final string TEST_FIRSTNAME = 'TEST_' + getUniqueString();

    /** @description A contact's lastname to use in test code. */
    public static final string TEST_LASTNAME = 'CONTACT_' + getUniqueString();

    /** @description A contact's email to use in test code. */
    public static final string TEST_EMAIL = 'junk' + getUniqueString() + '@test.net';

    /** @description A contact's preferred email to use in test code. */
    public static final string TEST_PREFERRED_EMAIL = 'Work';

    /** @description A contact's phone number to use in test code. */
    public static final string TEST_PHONE = '206-777-' + getUniqueString().right(4);

    /** @description A contact's preferred phone to use in test code. */
    public static final string TEST_PREFERRED_PHONE = 'Work';

    /** @description The name to use for the Individual Bucket Account in test code. */
    public static final string TEST_INDIVIDUAL_ACCOUNT_NAME = 'IndividualAccountNameForTests';
=======
    
    public static final String PROFILE_STANDARD_USER = 'Standard User';
    public static final String PROFILE_READONLY_USER = 'Read Only';
>>>>>>> c90a7734

// create data for use in unit tests
// should not be referenced by production code
    public static string closedWonStage;
    public static string closedLostStage;
    public static string openStage;
    public static string closedTaskStatus;
    public static string openTaskStatus;
    
    public static String getClosedWonStage(){
        if (closedWonStage == null){
            List<OpportunityStage> closedWonStages = [select masterlabel from opportunitystage where isActive = true and iswon = true];
            
            if(closedWonStages.size()>0){
                closedWonStage = closedWonStages[0].masterlabel;
            } else {
                closedWonStage = '';
            }
        }
        
        return closedWonStage;
    }
    
    public static String getClosedLostStage(){
        if (closedLostStage == null){
            List<OpportunityStage> closedLostStages = [select masterlabel from opportunitystage where isActive = true and iswon = false and isClosed = true];
            
            if(closedLostStages.size()>0){
                closedLostStage = closedLostStages[0].masterlabel;
            } else {
                closedLostStage = '';
            }
        }
        
        return closedLostStage;
    }

    public static String getOpenStage(){
        if (openStage == null){
            List<OpportunityStage> openStages = [select masterlabel from opportunitystage where isActive = true and iswon = false];
            
            if(openStages.size()>0){
                openStage = openStages[0].masterlabel;
            } else {
                openStage = '';
            }
        }
        
        return openStage;
    }

    public static String getClosedTaskStatus(){
        if (closedTaskStatus == null){
            List<TaskStatus> closedTaskStatuses = [SELECT masterlabel FROM TaskStatus WHERE isClosed = true];
            
            if(closedTaskStatuses.size()>0){
                closedTaskStatus = closedTaskStatuses[0].masterlabel;
            } else {
                closedTaskStatus = '';
            }
        }
        
        return closedTaskStatus;
    }

    /**
     * @description Generate a unique string to append to indexed fields to make them unique
     */
    public static String getUniqueString() {
        return String.valueOf(Math.abs(Crypto.getRandomInteger()));
    }

    public static String getOpenTaskStatus(){
        if (openTaskStatus == null){
            List<TaskStatus> openTaskStatuses = [SELECT masterlabel FROM TaskStatus WHERE isClosed = false];
            
            if(openTaskStatuses.size()>0){
                openTaskStatus = openTaskStatuses[0].masterlabel;
            } else {
                openTaskStatus = '';
            }
        }
        
        return openTaskStatus;
    }

    private static Integer contactUniquenessCounter = 0;
    public static Contact getContact() {
    	return new Contact (
                FirstName = UTIL_UnitTestData_TEST.TEST_FIRSTNAME,
                LastName = UTIL_UnitTestData_TEST.TEST_LASTNAME + (contactUniquenessCounter++),
                npe01__Private__c = false,
                npe01__WorkEmail__c = contactUniquenessCounter + UTIL_UnitTestData_TEST.TEST_EMAIL,
                npe01__WorkPhone__c = contactUniquenessCounter + '-' + UTIL_UnitTestData_TEST.TEST_PHONE,
                npe01__Preferred_Email__c = UTIL_UnitTestData_TEST.TEST_PREFERRED_EMAIL,
                npe01__PreferredPhone__c = UTIL_UnitTestData_TEST.TEST_PREFERRED_PHONE/*,
                OtherCity = 'Seattle'*/
            );
    }

    /**
     * @description Create the specified number of Contact records with unique values in the FirstName, WorkEmail, and
     * WorkPhone fields. The LastName field is the same for all Contacts (needed for some Unit Tests)
     * @param n Number of Contacts to create
     * @return List of Contact records (not inserted)
     */
    public static List<Contact> CreateMultipleTestContacts (integer n) {
        
        List<contact> ContactsToAdd = New List<contact> ();
        
        for (integer i=0;i<n;i++) {
            Contact newCon = New Contact (
                FirstName= UTIL_UnitTestData_TEST.TEST_FIRSTNAME + '.' + i,
                LastName= UTIL_UnitTestData_TEST.TEST_LASTNAME, // LastName needs to be the same for most of the test that use this
                npe01__Private__c=false,
                npe01__WorkEmail__c = i + '.' + UTIL_UnitTestData_TEST.TEST_EMAIL,
                npe01__WorkPhone__c = i + '-' +UTIL_UnitTestData_TEST.TEST_PHONE,
                npe01__Preferred_Email__c = UTIL_UnitTestData_TEST.TEST_PREFERRED_EMAIL,
                npe01__PreferredPhone__c = UTIL_UnitTestData_TEST.TEST_PREFERRED_PHONE/*,
                OtherCity = 'Seattle'*/
            );
            //since we're running rollup code on a manually created contacts in RLLP_OppRollup_TEST, we have to manually set currency field in multicurrency
            if (RLLP_OppRollup_UTIL.isMultiCurrency()) {
                newCon.put(RLLP_OppRollup_UTIL.mcFieldValues.get('Contact'), RLLP_OppRollup_UTIL.currCorporate);
            }

            ContactsToAdd.add (newCon);
        }

        // testing doing the insert in the calling code - will maybe reinstate this
        //insert ContactsToAdd;
        
        return ContactsToAdd;
    }

    /**
     * @description Many of the Unit Tests that use the CreateMultipleTestContacts() method require that the
     * LastName field have the same value for all Contacts. However, there are some where it's better for Parallel
     * test executions to have them unique. This method will convert the contact's last names to unique values.
     * @param contacts
     * @return contacts
     */
    public static List<Contact> makeLastNamesUnique(List<Contact> contacts) {
        for (integer i=0;i< contacts.size();i++) {
            contacts[i].LastName = UTIL_UnitTestData_TEST.TEST_LASTNAME + '.' + i;
        }
        return contacts;
    }

    public static List<Opportunity> OppsForContactList (List<Contact> Cons, id CampId, string Stage, date Close, double Amt, string rectype, string oppType) {
        id rtid = UTIL_RecordTypes.GetRecordTypeId (Opportunity.sObjectType,rectype);
        return OppsForContactListByRecTypeId(Cons, CampId, Stage, Close, Amt, rtid, oppType);
    }

    public static List<Opportunity> OppsForContactListByRecTypeId (List<Contact> Cons, id CampId, string Stage, date Close, double Amt, Id rtid, string oppType) {
     
        // given a List of Contacts,
        // add one Opp per contact w/ the specified data
        // TBD should allow specifying rectype (optional)
    
        List<Opportunity> OppsToAdd = new List<Opportunity> ();
        UTIL_Debug.debug('recordtypeintest: ' + rtid);

        for ( Contact thisCon : Cons ) {
            Opportunity newOpp = New Opportunity (
                Name = 'Test Opp ' + thisCon.FirstName + thisCon.LastName,
                Amount = Amt,
                CloseDate = Close,
                StageName = Stage,
                CampaignId = CampId,
                Primary_Contact__c = thisCon.Id,
                type = oppType
            );
            if(rtid != null){
                newOpp.put('RecordTypeId',rtid);
            }
            oppsToAdd.add (newOpp);
        }
        return oppsToAdd;
    }

    /*******************************************************************************************************
    * @description Create an Opportunity for each Contact, using their Account as the Opportunity's Account.
    */
    public static List<Opportunity> OppsForContactWithAccountList (List<Contact> Cons, id CampId, string Stage, date Close, double Amt, string rectype, string oppType) {
        id rtid = UTIL_RecordTypes.GetRecordTypeId (Opportunity.sObjectType,rectype);
        return OppsForContactWithAccountListByRecTypeId(Cons, CampId, Stage, Close, Amt, rtid, oppType);
    }

    /*******************************************************************************************************
    * @description Create an Opportunity for each Contact, using their Account as the Opportunity's Account.
    */
    public static List<Opportunity> OppsForContactWithAccountListByRecTypeId (List<Contact> Cons, id CampId, string Stage, date Close, double Amt, Id rtid, string oppType) {
     
        // given a List of Contacts,
        // add one Opp per contact w/ the specified data
    
        List<Opportunity> OppsToAdd = new List<Opportunity> ();
        UTIL_Debug.debug('recordtypeintest: ' + rtid);

        Integer i=0;
        for ( Contact thisCon : Cons ) {
            Opportunity newOpp = New Opportunity (
                Name = 'Test Opp ' + thisCon.FirstName + thisCon.LastName + (i++),
                Amount = Amt,
                CloseDate = Close,
                StageName = Stage,
                CampaignId = CampId,
                AccountId = thisCon.AccountId,
                Primary_Contact__c = thisCon.Id,
                type = oppType
            );
            if(rtid != null){
                newOpp.put('RecordTypeId',rtid);
            }
            oppsToAdd.add (newOpp);
        }
        return oppsToAdd;
    }

    public static List<Opportunity> OppsForAccountList (List<Account> listAcc, id CampId, string Stage, date Close, double Amt, string rectype, string oppType) {
        id rtid = UTIL_RecordTypes.GetRecordTypeId (Opportunity.sObjectType,rectype);
        return OppsForAccountListByRecTypeId(listAcc, CampId, Stage, Close, Amt, rtid, oppType);
    }

    public static List<Opportunity> OppsForAccountListByRecTypeId (List<Account> listAcc, id CampId, string Stage, date Close, double Amt, Id rtid, string oppType) {
     
        // given a List of Accounts,
        // add one Opp per Account w/ the specified data
    
        List<Opportunity> OppsToAdd = new List<Opportunity> ();
        UTIL_Debug.debug('recordtypeintest: ' + rtid);

        Integer i=0;
        for (Account acc : listAcc) {
            Opportunity newOpp = New Opportunity (
                Name = 'Test Opp ' + acc.Name + (i++),
                AccountId = acc.Id,
                Amount = Amt,
                CloseDate = Close,
                StageName = Stage,
                CampaignId = CampId,
                type = oppType
            );
            if (rtid != null){
                newOpp.put('RecordTypeId',rtid);
            }
            oppsToAdd.add (newOpp);
        }
        return oppsToAdd;
    }

    public static List<Account> createMultipleTestAccounts (integer n, string strType) {
        
        List<Account> AcctsToAdd = New List<Account> ();
        
        for (integer i=0;i<n;i++) {
            Account newAcct = New Account (
                Name = UTIL_UnitTestData_TEST.TEST_NAME + i,
                npe01__SYSTEM_AccountType__c = strType
            );
            if (strType != null) {
                newAcct.npe01__SYSTEMIsIndividual__c = true;
                if (strType == CAO_Constants.BUCKET_ORGANIZATION_TYPE) {
                    newAcct.name = CAO_Constants.BUCKET_ACCOUNT_NAME;
                }
            }
            AcctsToAdd.add (newAcct);
        }
        
        return AcctsToAdd;
    }

    /**
     * @description Create Engagement Plan Templates for unit testing.
     * @param n The number of Engagement Plan Templates to be created
     * @return List of Engagement Plan Templates
     */
    public static List<Engagement_Plan_Template__c> createEPTemplates (integer n) {
        // Holds the list of EP Templates to be returned
        List<Engagement_Plan_Template__c> EPTemplatesToAdd = New List<Engagement_Plan_Template__c>();
        
        for (integer i=0 ;i<n; i++) {
            EPTemplatesToAdd.add(new Engagement_Plan_Template__c(Name = 'Test ' + getUniqueString() + i));
        }
        
        return EPTemplatesToAdd;
    }

    /**
     * @description Create Engagement Plan Tasks for unit testing.
     * @param n The number of Engagement Plan Tasks per Template to be created
     * @param listEPTemplates The templates the EP Tasks will belong to
     * @return List of Engagement Plan Templates
     */
    public static List<Engagement_Plan_Task__c> createEPTasksForTemplates (integer n, List<Engagement_Plan_Template__c> listEPTemplates) {
        // Holds the list of EP Tasks to be returned
        List<Engagement_Plan_Task__c> EPTasksToAdd = New List<Engagement_Plan_Task__c>();
        
        for (Engagement_Plan_Template__c epTemplate : listEPTemplates) {
            for (integer i=0 ;i<n; i++) {
                EPTasksToAdd.add(
                    new Engagement_Plan_Task__c(
                    Engagement_Plan_Template__c = epTemplate.Id,
                    Priority__c = 'Medium'
                    )
                );
            }
        }
        
        return EPTasksToAdd;
    }

    /**
     * @description Create a new user for unit testing.
     * @param strUsername The username for the user to be created
     * @param strRolename The name of the UserRole to associate with the user (will be created if does not exist)
     * @return User
     */
    public static User createNewUserWithRoleForTests(String strUsername, String strRolename) {
        Profile p = [
            SELECT Id
            FROM Profile
            WHERE Name = :PROFILE_STANDARD_USER
        ];

        UserRole r;
        User u;

        // to work around mixed DML errors during tests, you must
        // create user roles and accounts in their own transactions.
        // got this hack from the web.
        System.runAs(new User(Id = UserInfo.getUserId())) {
            Integer existingRoleCount = [
                SELECT COUNT()
                FROM UserRole
                WHERE Name = :strRolename
            ];

            if (existingRoleCount >= 1) {
                r = [
                    SELECT Id
                    FROM UserRole
                    WHERE Name = :strRolename
                    LIMIT 1
                ];
            } else {
                r = new UserRole(Name=strRolename);
                insert r;
            }

            u = new User(
                Alias = 'jsmith12',
                Email = 'jsmith@acme.com',
                EmailEncodingKey = 'UTF-8',
                LanguageLocaleKey = 'en_US',
                LastName = 'Smith12',
                LocaleSidKey = 'en_US',
                ProfileId = p.Id,
                TimeZoneSidKey = 'America/Los_Angeles',
                UserRoleId = r.Id,
                Username = strUsername
            );

            insert u;
        }
        return u;
    }

    /**
     * @description Create a new user for unit testing.
     * @param strUsername The username for the user to be created
     * @return User
     */
    public static User createNewUserForTests(String strUsername) {
        return createNewUserWithRoleForTests(strUsername, 'COO');
    }

    /**
     * @description Create a new inactive user for unit testing.  This user will have IsActive set to false.
     * @param strUsername The username for the user to be created
     * @return User
     */
    public static User createNewInactiveUserForTests(String strUsername) {
        User u = createNewUserForTests(strUsername);

        System.runAs(new User(Id = UserInfo.getUserId())) {
            u.isActive = false;
            update u;
        }

        return u;
    }

    /**
     * @description Create a User having Standard User profile assigned
     * @return User
     */
    public static User createStandardProfileUser() {
        return createUser(PROFILE_STANDARD_USER);
    }

    /**
     * @description Create a User having specified profile assigned
     * @param profileName Profile Name
     * @return Inserted User
     */
    public static User createUser(String profileName) {
        User u = createUserWithoutInsert(profileName);

        //create the user
        System.runAs(u) {}

        return u;      
    } 

    /**
     * @description Build a User having specified profile assigned, but do not insert
     * @param profileName Profile Name
     * @return User
     */
    public static User createUserWithoutInsert(String profileName) {
        return buildUser(buildUniqueLastName(), profileName);
    }

    /**
     * @description Construct a unique last name to be assigned to a User
     * @return String
     */
    static String buildUniqueLastName() {
        return UserInfo.getOrganizationId() +
            String.valueof(Datetime.now()).replace(' ','').replace(':','').replace('-','') +
            Integer.valueOf(math.rint(math.random()*2000000));
    }

    /**
     * @description Set new User fields
     * @param lastName Last Name
     * @param profileName Profile Name
     * @return User
     */
    static User buildUser(String lastName, String profileName) {
        Profile p = [SELECT Id FROM Profile WHERE name = :profileName];
        String alias = lastName.replaceAll(' ', '').leftPad(8, '0').right(8);
        String email = lastName.left(70) + '@email.npsp';

        return new User(
            LastName = lastName, 
            Email = email, 
            ProfileId = p.id,
            UserName = email,
            Alias = alias, 
            TimeZoneSidKey = 'America/Los_Angeles',
            LocaleSidKey = 'en_US', 
            LanguageLocaleKey = 'en_US',
            EmailEncodingKey = 'ISO-8859-1'
        );
    }

    /**
     * @description Assert a Visualforce page has an error message displayed
     * @param expectedMsg Expected error message
     * @return void
     */
    public static void assertPageHasError(String expectedMsg) {
        assertPageHasMessage(expectedMsg, ApexPages.Severity.ERROR);
    }

    /**
     * @description Assert a Visualforce page has a message displayed
     * @param expectedMsg Expected error message
     * @param expectedSeverity Expected severity level
     * @return void
     */
    public static void assertPageHasMessage(String expectedMsg, ApexPages.Severity expectedSeverity) {
        ApexPages.Message[] msgs = ApexPages.getMessages();

        System.assert(
            ApexPages.hasMessages(expectedSeverity), 
            'Expected page to contain at least one error message. Messages: ' + msgs
        );
 
        for (ApexPages.Message msg : msgs) {
            if (msg.getSummary().contains(expectedMsg) && msg.getSeverity() == expectedSeverity) {
                return;       
            }
        }

        System.assert(false, 
            String.format(
                'Cannot find "{0}" in the page messages: ' + msgs,
                new String[] { expectedMsg }
            )
        );
    }

    public static list<Account> listAccT;
    public static list<Contact> listConT;
    
    /*********************************************************************************************************
    * @description Creates x accounts of the given type, each with y Contacts.
    * @param accType The Account Type to create (CAO_Constants.HH_ACCOUNT_TYPE, etc.)
    * @param cAcc the number of Accounts to create
    * @param cCon the number of Contacts to create per Account
    * @param iUnique the number to start with when naming the contacts and addresses
    * @return  void
    **********************************************************************************************************/
    public static void createAccountContactTestData(string accType, integer cAcc, integer cCon, integer iUnique) {
        
        listConT = UTIL_UnitTestData_TEST.CreateMultipleTestContacts(cAcc * cCon);
        listAccT = UTIL_UnitTestData_TEST.CreateMultipleTestAccounts(cAcc, accType);
        insert listAccT;
        
        // set each contact's account, and give them a unique name and mailing address
        for (integer i = 0; i < cAcc; i++) {
            for (integer j = 0; j < cCon; j++) {
                integer iCon = (i * cCon) + j;
                Contact con = listConT[iCon];
                con.Firstname = 'TestFirstname.' + iUnique + iCon;
                con.Lastname = 'TestLastname' + iUnique + iCon;
                con.AccountId = listAccT[i].Id;
                con.MailingStreet = 'Street' + iUnique + iCon;
                con.MailingCity = 'City' + iUnique + iCon;
            }
        }        
        Database.DMLOptions dmlOptions = new Database.DMLOptions();
        dmlOptions.optAllOrNone = true;
        dmlOptions.DuplicateRuleHeader.AllowSave = true;
        Database.insert(listConT, dmlOptions);
    }

    private static testMethod void testCreateNewUserWithDefaultRole() {
        String randomUsername = 'test@test.com.' + Math.random();

        User returnedUser = createNewUserForTests(randomUsername);
        User queriedUser = [
            SELECT
                Username,
                UserRole.Name
            FROM User
            WHERE Id = :returnedUser.Id
        ];

        System.assert(randomUsername.equalsIgnoreCase(queriedUser.Username));
        System.assertEquals('COO', queriedUser.UserRole.Name);
    }

    private static testMethod void testCreateNewUserWithRandomRole() {
        String randomUsername = 'test@test.com.' + Math.random();
        String randomRolename = 'RoleName' + Math.random();

        User returnedUser = createNewUserWithRoleForTests(
            randomUsername,
            randomRolename
        );

        User queriedUser = [
            SELECT
                Username,
                UserRole.Name
            FROM User
            WHERE Id = :returnedUser.Id
        ];

        System.assert(randomUsername.equalsIgnoreCase(queriedUser.Username));
        System.assert(randomRoleName.equalsIgnoreCase(queriedUser.UserRole.Name));
    }

    private static testMethod void testCreateNewInactiveUserForTests() {
        String randomUsername = 'test@test.com.' + Math.random();

        User returnedUser = createNewInactiveUserForTests(randomUsername);

        User queriedUser = [
            SELECT IsActive
            FROM User
            WHERE Id = :returnedUser.Id
        ];

        System.assertEquals(false, returnedUser.IsActive);
        System.assertEquals(false, queriedUser.IsActive);
    }

    /*********************************************************************************************************
    * @description Turns on Automatic Household Naming
    * @return void
    **********************************************************************************************************/
    public static void turnOnAutomaticHHNaming() {
        setupAutomaticHHNaming(true);
    }

    /*********************************************************************************************************
    * @description Turns off Automatic Household Naming
    * @return void
    **********************************************************************************************************/
    public static void turnOffAutomaticHHNaming() {
        setupAutomaticHHNaming(false);
    }

    /*********************************************************************************************************
    * @description Configures Household Settings' Automatic Household Naming field
    * @param isOn Automatic Household Naming is turned on when parameter is true, otherwise, the settings is turned off
    * @return void
    **********************************************************************************************************/
    public static void setupAutomaticHHNaming(Boolean isOn) {
        UTIL_CustomSettingsFacade.getHouseholdsSettingsForTests(
            new npo02__Households_Settings__c (
                npo02__Household_Rules__c = HH_Households.NO_HOUSEHOLDS_PROCESSOR,
                npo02__Advanced_Household_Naming__c = isOn
            )
        );
    }

    /*********************************************************************************************************
    * @description Configures Household Naming Settings with invalid Name and Greetings formats
    * @return Household_Naming_Settings__c
    **********************************************************************************************************/
    public static Household_Naming_Settings__c setupInvalidHHNamingSettings() {
        return setupHHNamingSettings(
            '{!{!FirstName}} {!LastName}} Household',
            '{!{!Title} {!FirstName}}}{!LastName}',
            '{!{!FirstName}}}'
        );
    }

    /*********************************************************************************************************
    * @description Configures Household Naming Settings with valid Name and Greetings formats
    * @return Household_Naming_Settings__c
    **********************************************************************************************************/
    public static Household_Naming_Settings__c setupHHNamingSettings() {
        return setupHHNamingSettings(            
            '{!{!FirstName} {!LastName}} Household',
            '{!{!Title} {!FirstName}} {!LastName}',
            '{!{!FirstName}}'
        );
    }

    /*********************************************************************************************************
    * @description Configures Household Naming Settings 
    * @param hhNameFormat Household Naming Format
    * @param formalGreetingFormat Formal Greeting Format
    * @param informalGreetingFormat Informal Greeting Format
    * @return Household_Naming_Settings__c
    **********************************************************************************************************/
    public static Household_Naming_Settings__c setupHHNamingSettings(String hhNameFormat, String formalGreetingFormat, String informalGreetingFormat) {
        return UTIL_CustomSettingsFacade.getHouseholdNamingSettingsForTests(
            new Household_Naming_Settings__c(
                Household_Name_Format__c = hhNameFormat,
                Formal_Greeting_Format__c = formalGreetingFormat,
                Informal_Greeting_Format__c = informalGreetingFormat,
                Name_Connector__c = label.npo02.HouseholdNameConnector,
                Name_Overrun__c = label.npo02.HouseholdNameOverrun,
                Contact_Overrun_Count__c = 9,
                Implementing_Class__c = 'HH_NameSpec'
            )
        );
    }

    // =====================================================================================================
    // Methods to disable blocks of TDTM trigger handlers to aid in staying within unit test governor limits
    // =====================================================================================================

    /* @description Disable all Affiliations related trigger handlers when not needed to improve performance */
    public static void disableAffiliationsTriggers() {
        createDefaultTDTMHandlers();
        TDTM_ProcessControl.toggleTriggerState('Contact', 'AFFL_Affiliations_TDTM', false);
        TDTM_ProcessControl.toggleTriggerState('Account', 'AFFL_Affiliations_TDTM', false);
        TDTM_ProcessControl.toggleTriggerState('npe5__Affiliation__c', 'AFFL_Affiliations_TDTM', false);
    }
    /* @description Disable all Relationship related trigger handlers when not needed to improve performance */
    public static void disableRelationshipTriggers() {
        createDefaultTDTMHandlers();
        TDTM_ProcessControl.toggleTriggerState('CampaignMember', 'REL_Relationships_Cm_TDTM', false);
        TDTM_ProcessControl.toggleTriggerState('Contact', 'REL_Relationships_Con_TDTM', false);
        TDTM_ProcessControl.toggleTriggerState('npe4__Relationship__c', 'REL_Relationships_TDTM', false);
    }
    /* @description Disable all OppContactRole elated trigger handlers when not needed to improve performance */
    public static void disableOCRTriggers() {
        createDefaultTDTMHandlers();
        TDTM_ProcessControl.toggleTriggerState('Opportunity', 'OPP_OpportunityContactRoles_TDTM', false);
        TDTM_ProcessControl.toggleTriggerState('Opportunity', 'HH_OppContactRoles_TDTM', false);
    }
    /* @description Disable all non-OCR related Opportunity trigger handlers when not needed to improve performance */
    public static void disableOppNonOCRTriggers() {
        createDefaultTDTMHandlers();
        TDTM_ProcessControl.toggleTriggerState('Opportunity', 'MTCH_Opportunity_TDTM', false);
        TDTM_ProcessControl.toggleTriggerState('Opportunity', 'PSC_Opportunity_TDTM', false);
        TDTM_ProcessControl.toggleTriggerState('Opportunity', 'OPP_CampaignMember_TDTM', false);
    }
    /* @description Disable all OppRollup related trigger handlers when not needed to improve performance */
    public static void disableRollupTriggers() {
        createDefaultTDTMHandlers();
        TDTM_ProcessControl.toggleTriggerState('Opportunity', 'RLLP_OppRollup_TDTM', false);
        TDTM_ProcessControl.toggleTriggerState('Task', 'EP_TaskRollup_TDTM', false);
    }
    /* @description Disable all OppRollup related trigger handlers when not needed to improve performance */
    public static void disableCustomizableRollupTriggers() {
        createDefaultTDTMHandlers();
        TDTM_ProcessControl.toggleTriggerState('Opportunity', 'CRLP_Rollup_TDTM', false);
        TDTM_ProcessControl.toggleTriggerState('npe01__OppPayment__c', 'CRLP_Rollup_TDTM', false);
        TDTM_ProcessControl.toggleTriggerState('Allocation__c', 'CRLP_Rollup_TDTM', false);
    }
    /* @description Disable all Account/Contact Merge related trigger handlers when not needed to improve performance */
    public static void disableMergeTriggers() {
        createDefaultTDTMHandlers();
        TDTM_ProcessControl.toggleTriggerState('Contact', 'CON_ContactMerge_TDTM', false);
        TDTM_ProcessControl.toggleTriggerState('Account', 'ACCT_AccountMerge_TDTM', false);
    }
    /* @description Disable all HH Naming related trigger handlers and setting when not needed to improve performance */
    public static void disableHHNamingTriggers() {
        createDefaultTDTMHandlers();
        TDTM_ProcessControl.toggleTriggerState('Contact', 'HH_Households_TDTM', false);
        UTIL_UnitTestData_TEST.turnOffAutomaticHHNaming();
    }

    /*********************************************************************************************************
    * @description Extracts Ids of sObjects
    * @param sObjects List of sObjects
    * @return Set<Id> Set of sObjects' Ids
    **********************************************************************************************************/
    public static Set<Id> extractIds(List<sObject> sObjects) {
        return (new Map<Id, sObject>(sObjects)).keySet();
    }

    /*********************************************************************************************************
    * @description Sets the Fixed Search Results to the Ids of the sObjects
    * @param sObjects List of sObjects
    **********************************************************************************************************/
    public static void setFixedSearchResults(List<sObject> sObjects) {
        Test.setFixedSearchResults(new List<Id>(extractIds(sObjects)));
    }

    /**
     * @description Create the default trigger handler records if they haven't already been created
     */
    private static Boolean haveTriggerRecordsBeenCreated = false;
    private static void createDefaultTDTMHandlers() {
        if (!haveTriggerRecordsBeenCreated && TDTM_Config_API.getCachedRecords().size() == 0) {
            insert TDTM_DefaultConfig.getDefaultRecords();
            TDTM_ObjectDataGateway.ClearCachedTriggerHandlersForTest();
            haveTriggerRecordsBeenCreated = true;
        }
    }

    /**
     * @description Returns True if the Account.Name is encrypted.
     * It is mainly used in test methods with Individual Account model which is not supported when the Account.Name is encrypted.
     */
    public static Boolean isAccountNameEncrypted() {
        return !Schema.sObjectType.Account.fields.Name.isFilterable();
    }
}<|MERGE_RESOLUTION|>--- conflicted
+++ resolved
@@ -39,7 +39,6 @@
 
     /** @description A mock Account Id .*/
     public static final String MOCK_ACCOUNT_ID = Account.sObjectType.getDescribe().getKeyPrefix() + '000000000001AAA';
-<<<<<<< HEAD
 
     /** @description Name of the Standard User profile shipped with Salesforce.com */
     public static final String PROFILE_STANDARD_USER = 'Standard User';
@@ -67,11 +66,8 @@
 
     /** @description The name to use for the Individual Bucket Account in test code. */
     public static final string TEST_INDIVIDUAL_ACCOUNT_NAME = 'IndividualAccountNameForTests';
-=======
     
-    public static final String PROFILE_STANDARD_USER = 'Standard User';
     public static final String PROFILE_READONLY_USER = 'Read Only';
->>>>>>> c90a7734
 
 // create data for use in unit tests
 // should not be referenced by production code
