/*
    Copyright (c) 2015 Salesforce.org
    All rights reserved.
    
    Redistribution and use in source and binary forms, with or without
    modification, are permitted provided that the following conditions are met:
    
    * Redistributions of source code must retain the above copyright
      notice, this list of conditions and the following disclaimer.
    * Redistributions in binary form must reproduce the above copyright
      notice, this list of conditions and the following disclaimer in the
      documentation and/or other materials provided with the distribution.
    * Neither the name of Salesforce.org nor the names of
      its contributors may be used to endorse or promote products derived
      from this software without specific prior written permission.
 
    THIS SOFTWARE IS PROVIDED BY THE COPYRIGHT HOLDERS AND CONTRIBUTORS
    "AS IS" AND ANY EXPRESS OR IMPLIED WARRANTIES, INCLUDING, BUT NOT 
    LIMITED TO, THE IMPLIED WARRANTIES OF MERCHANTABILITY AND FITNESS 
    FOR A PARTICULAR PURPOSE ARE DISCLAIMED. IN NO EVENT SHALL THE 
    COPYRIGHT HOLDER OR CONTRIBUTORS BE LIABLE FOR ANY DIRECT, INDIRECT, 
    INCIDENTAL, SPECIAL, EXEMPLARY, OR CONSEQUENTIAL DAMAGES (INCLUDING, 
    BUT NOT LIMITED TO, PROCUREMENT OF SUBSTITUTE GOODS OR SERVICES; 
    LOSS OF USE, DATA, OR PROFITS; OR BUSINESS INTERRUPTION) HOWEVER 
    CAUSED AND ON ANY THEORY OF LIABILITY, WHETHER IN CONTRACT, STRICT 
    LIABILITY, OR TORT (INCLUDING NEGLIGENCE OR OTHERWISE) ARISING IN 
    ANY WAY OUT OF THE USE OF THIS SOFTWARE, EVEN IF ADVISED OF THE 
    POSSIBILITY OF SUCH DAMAGE.
*/
/**
* @author Salesforce.org
* @date 2015
* @group Opportunity
* @description Test class for the Send Acknowledgment buttons (single and list view) on Opportunities.  
*/
<<<<<<< HEAD
@isTest(isParallel=True)
=======
@isTest(isParallel=true)
>>>>>>> c1eaf7df
public with sharing class OPP_SendAcknowledgmentBTN_TEST {
    private static final String TO_BE_ACKNOWLEDGED_STATUS = 'To Be Acknowledged';

    /*********************************************************************************************************
    * @description verify the page attempts to send the acknowledgement
    */
    @isTest
    private static void testSendAcknowledgment() {        
        List<Opportunity> listOpp = setUpOpportunities(1);
        ApexPages.StandardSetController sc = new ApexPages.StandardSetController(listOpp);
        sc.setSelected(listOpp);
        OPP_SendAcknowledgmentBTN_CTRL ctrl = new OPP_SendAcknowledgmentBTN_CTRL(sc);
        
        Test.startTest();
        ctrl.SendAcknowledgment();
        Test.stopTest();
        
        listOpp = getOpps();

        System.assertEquals(1, listOpp.size());

        // we don't know if the workflow is active or not.
        System.assert(
            listOpp[0].Acknowledgment_Status__c == OPP_SendAcknowledgmentBTN_CTRL.ACKNOWLEDGEMENT_FAILED ||
            listOpp[0].Acknowledgment_Status__c == OPP_SendAcknowledgmentBTN_CTRL.ACKNOWLEDGED, 
            'Acknowledge Status Mismatch Expected: (' +  OPP_SendAcknowledgmentBTN_CTRL.ACKNOWLEDGEMENT_FAILED +
             ' OR ' + OPP_SendAcknowledgmentBTN_CTRL.ACKNOWLEDGED + ') ACTUAL: ' + listOpp[0].Acknowledgment_Status__c
        );  
        System.assertNotEquals(null, ctrl.oppsNotSent);
        System.assertNotEquals(ctrl.sentCount, ctrl.notSentCount);   
    }

    /*********************************************************************************************************
    @description verify the page will rollback the opportunity changes when an exception occurs     
    **********************************************************************************************************/ 
    private static testMethod void testSendAcknowledgmentRollsBackAllDmlsOnError() { 
        Test.setCurrentPage(Page.OPP_SendAcknowledgmentBTN);

        List<Opportunity> opps = setUpOpportunities(2);
        //fail an update
        opps[0].Id = Opportunity.sObjectType.getDescribe().getKeyPrefix() + '000000000001AAA';

        ApexPages.StandardSetController sc = new ApexPages.StandardSetController(opps);
        sc.setSelected(opps);
        OPP_SendAcknowledgmentBTN_CTRL ctrl = new OPP_SendAcknowledgmentBTN_CTRL(sc);
        ctrl.oppsToAcknowledge = opps;
        
        Test.startTest();
        ctrl.SendAcknowledgment();
        Test.stopTest();

        UTIL_UnitTestData_TEST.assertPageHasError('invalid cross reference');

        for (Opportunity opp : getOpps()) {
            System.assertEquals(
                TO_BE_ACKNOWLEDGED_STATUS, opp.Acknowledgment_Status__c, 
                'The Acknowledgment Status should be unchanged'
            );
        }    

        System.assertEquals(0, ctrl.sentCount, 'Sent Counter was not rolledback');
        System.assertEquals(1, ctrl.notSentCount, 'Not Sent Counter was not rolledback');

    }

    /*********************************************************************************************************
    @description verify the page will not attempt to send the acknowledgement when the opportunity is already 
    * acknowledged but will still attempt other opportunities
    **********************************************************************************************************/     
    @isTest
    private static void shouldNotSendAckWhenAlreadySent() { 
        final Integer totalOppsCreated = 5;
        final Integer oppsAlreadyAcknowledged = 3;

        final Date initialDate = Date.newInstance(2018, 1, 1);

        List<Opportunity> allOpps = setUpOpportunities(totalOppsCreated);
        Set<Id> resendOppIds = new Set<Id>();
        Set<Id> sendOppIds = new Set<Id>();
        
        for (Integer oppIndex=0; oppIndex < allOpps.size(); oppIndex++) {
            Opportunity o = allOpps[oppIndex];
            o.Acknowledgment_Date__c = initialDate;
            if (oppIndex < oppsAlreadyAcknowledged) {
                o.Acknowledgment_Status__c = OPP_SendAcknowledgmentBTN_CTRL.ACKNOWLEDGED;
                resendOppIds.add(o.Id);
            } else {
                sendOppIds.add(o.Id);
            }
        }     
        
        update allOpps;

        ApexPages.StandardSetController sc = new ApexPages.StandardSetController(allOpps);
        sc.setSelected(allOpps);
        OPP_SendAcknowledgmentBTN_CTRL ctrl = new OPP_SendAcknowledgmentBTN_CTRL(sc);                
        
        Test.startTest();
        ctrl.SendAcknowledgment();
        Test.stopTest();

        // check the resulting acknowledgement status 
        allOpps = getOpps();

        System.assertEquals(totalOppsCreated, allOpps.size(), 'Opportunity Size mismatch');     
        System.assertEquals(oppsAlreadyAcknowledged, ctrl.alreadySentCount, 'Incorrect # of acks already sent');

        Integer sentCount = 0;
        Integer notSentCount = 0;

        for (Opportunity o : allOpps) {
            if (resendOppIds.contains(o.Id)) {
                System.assertEquals(
                    OPP_SendAcknowledgmentBTN_CTRL.ACKNOWLEDGED, 
                    o.Acknowledgment_Status__c, 
                    'Acknowledgement status is wrong'
                );
                System.assertEquals(initialDate, o.Acknowledgment_Date__c, 'Acknowledgement date is wrong'); 
                continue;
            } 

            if (o.Acknowledgment_Status__c == OPP_SendAcknowledgmentBTN_CTRL.ACKNOWLEDGED) {
                sentCount++;
            }

            if (o.Acknowledgment_Status__c == OPP_SendAcknowledgmentBTN_CTRL.ACKNOWLEDGEMENT_FAILED) {
                notSentCount++;
            }                  
        }  

        System.assertEquals(notSentCount, ctrl.notSentCount, 'Incorrect # of not sent acks');
        System.assertEquals(sentCount, ctrl.sentCount, 'Incorrect # of sent acks');
                
    }


    /*********************************************************************************************************
    * @description Verify the page displays an error message if no opportunity is selected 
    **********************************************************************************************************/     
    @isTest
    private static void shouldDisplayErrorWhenNoOppSelected() { 
        Test.setCurrentPage(Page.OPP_SendAcknowledgmentBTN);

        List<Opportunity> opps = new List<Opportunity>();

        ApexPages.StandardSetController sc = new ApexPages.StandardSetController(opps);
        sc.setSelected(opps);
        OPP_SendAcknowledgmentBTN_CTRL ctrl = new OPP_SendAcknowledgmentBTN_CTRL(sc);
        
        Test.startTest();
        ctrl.sendAcknowledgment();
        Test.stopTest();

        UTIL_UnitTestData_TEST.assertPageHasError(System.Label.sendAcknowledgmentNoneSelected);
    }

    /*********************************************************************************************************
     * Helpers
     **********************************************************************************************************/

    /*********************************************************************************************************
    * @description Create Opportunities and Opportunity Contact Roles
    * @param oppCount Number of how many Opportunities should be created
    * @return List<Opportunity> List of Opportunities
    **********************************************************************************************************/
    private static List<Opportunity> setUpOpportunities(Integer oppCount) {
<<<<<<< HEAD
        Account account = new Account(Name = UTIL_UnitTestData_TEST.TEST_NAME);
        insert account;
        
        Contact contact = UTIL_UnitTestData_TEST.getContact();
        contact.AccountId = account.Id;
        insert contact;
=======
        Account acc = new Account(Name = 'SendAcknowledgement TestCompany');
        insert acc;
        
        Contact con = new Contact(
            AccountID = acc.Id, 
            FirstName = 'SendAcknowledgement', 
            LastName = 'TestCompany', 
            Email = 'SendAcknowledgement.TestCompany@example.com'
        );
        insert con;
>>>>>>> c1eaf7df
        
        List<Opportunity> opps = new List<Opportunity>();
        Date today = system.today();
        String closedWonStage = UTIL_UnitTestData_TEST.getClosedWonStage();

        for (Integer i = 0; i < oppCount; i++) {
<<<<<<< HEAD
            opps.add(new Opportunity(
                AccountId = account.Id,
                Primary_Contact__c = contact.Id,
                CloseDate = today,
                Amount = 100,
                Name = UTIL_UnitTestData_TEST.TEST_NAME,
                StageName = closedWonStage, Acknowledgment_Status__c = TO_BE_ACKNOWLEDGED_STATUS
            ));
=======
            opps.add(
                new Opportunity(
                    AccountId = acc.Id, 
                    Primary_Contact__c = con.Id,
                    CloseDate = today, 
                    Amount = 100, Name = 'Test Company Donation', 
                    StageName = closedWonStage, 
                    Acknowledgment_Status__c = TO_BE_ACKNOWLEDGED_STATUS
                )
            );
>>>>>>> c1eaf7df
        }
        insert opps;
              
        return opps;
    }

    /*********************************************************************************************************
    * @description Return all opportunities
    * @return List<Opportunity> List of Opportunities
    **********************************************************************************************************/
  
    private static List<Opportunity> getOpps() {
        return [
            SELECT 
                Id, 
                Name, 
                Acknowledgment_Status__c, 
                Acknowledgment_Date__c 
            FROM Opportunity
        ];
    }    
}<|MERGE_RESOLUTION|>--- conflicted
+++ resolved
@@ -33,11 +33,7 @@
 * @group Opportunity
 * @description Test class for the Send Acknowledgment buttons (single and list view) on Opportunities.  
 */
-<<<<<<< HEAD
-@isTest(isParallel=True)
-=======
 @isTest(isParallel=true)
->>>>>>> c1eaf7df
 public with sharing class OPP_SendAcknowledgmentBTN_TEST {
     private static final String TO_BE_ACKNOWLEDGED_STATUS = 'To Be Acknowledged';
 
@@ -204,52 +200,27 @@
     * @return List<Opportunity> List of Opportunities
     **********************************************************************************************************/
     private static List<Opportunity> setUpOpportunities(Integer oppCount) {
-<<<<<<< HEAD
         Account account = new Account(Name = UTIL_UnitTestData_TEST.TEST_NAME);
         insert account;
         
         Contact contact = UTIL_UnitTestData_TEST.getContact();
         contact.AccountId = account.Id;
         insert contact;
-=======
-        Account acc = new Account(Name = 'SendAcknowledgement TestCompany');
-        insert acc;
-        
-        Contact con = new Contact(
-            AccountID = acc.Id, 
-            FirstName = 'SendAcknowledgement', 
-            LastName = 'TestCompany', 
-            Email = 'SendAcknowledgement.TestCompany@example.com'
-        );
-        insert con;
->>>>>>> c1eaf7df
         
         List<Opportunity> opps = new List<Opportunity>();
         Date today = system.today();
         String closedWonStage = UTIL_UnitTestData_TEST.getClosedWonStage();
 
         for (Integer i = 0; i < oppCount; i++) {
-<<<<<<< HEAD
             opps.add(new Opportunity(
                 AccountId = account.Id,
                 Primary_Contact__c = contact.Id,
                 CloseDate = today,
                 Amount = 100,
                 Name = UTIL_UnitTestData_TEST.TEST_NAME,
-                StageName = closedWonStage, Acknowledgment_Status__c = TO_BE_ACKNOWLEDGED_STATUS
+                StageName = closedWonStage, 
+                Acknowledgment_Status__c = TO_BE_ACKNOWLEDGED_STATUS
             ));
-=======
-            opps.add(
-                new Opportunity(
-                    AccountId = acc.Id, 
-                    Primary_Contact__c = con.Id,
-                    CloseDate = today, 
-                    Amount = 100, Name = 'Test Company Donation', 
-                    StageName = closedWonStage, 
-                    Acknowledgment_Status__c = TO_BE_ACKNOWLEDGED_STATUS
-                )
-            );
->>>>>>> c1eaf7df
         }
         insert opps;
               
