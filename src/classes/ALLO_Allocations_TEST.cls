/*
    Copyright (c) 2014, Salesforce.org
    All rights reserved.
    
    Redistribution and use in source and binary forms, with or without
    modification, are permitted provided that the following conditions are met:
    
    * Redistributions of source code must retain the above copyright
      notice, this list of conditions and the following disclaimer.
    * Redistributions in binary form must reproduce the above copyright
      notice, this list of conditions and the following disclaimer in the
      documentation and/or other materials provided with the distribution.
    * Neither the name of Salesforce.org nor the names of
      its contributors may be used to endorse or promote products derived
      from this software without specific prior written permission.
 
    THIS SOFTWARE IS PROVIDED BY THE COPYRIGHT HOLDERS AND CONTRIBUTORS
    "AS IS" AND ANY EXPRESS OR IMPLIED WARRANTIES, INCLUDING, BUT NOT 
    LIMITED TO, THE IMPLIED WARRANTIES OF MERCHANTABILITY AND FITNESS 
    FOR A PARTICULAR PURPOSE ARE DISCLAIMED. IN NO EVENT SHALL THE 
    COPYRIGHT HOLDER OR CONTRIBUTORS BE LIABLE FOR ANY DIRECT, INDIRECT, 
    INCIDENTAL, SPECIAL, EXEMPLARY, OR CONSEQUENTIAL DAMAGES (INCLUDING, 
    BUT NOT LIMITED TO, PROCUREMENT OF SUBSTITUTE GOODS OR SERVICES; 
    LOSS OF USE, DATA, OR PROFITS; OR BUSINESS INTERRUPTION) HOWEVER 
    CAUSED AND ON ANY THEORY OF LIABILITY, WHETHER IN CONTRACT, STRICT 
    LIABILITY, OR TORT (INCLUDING NEGLIGENCE OR OTHERWISE) ARISING IN 
    ANY WAY OUT OF THE USE OF THIS SOFTWARE, EVEN IF ADVISED OF THE 
    POSSIBILITY OF SUCH DAMAGE.
*/
/**
* @author Salesforce.org
* @date 2014
* @group Allocations
* @group-content ../../ApexDocContent/Allocations.htm
* @description Tests specific to Allocations trigger based functionality. 
*/
@isTest(IsParallel=true)
private with sharing class ALLO_Allocations_TEST {
    
    /*******************************************************************************************************
    * @description Setup of allocations settings.
    * @param alloset An instance of Allocations_Settings__c custom setting. Calling this method with a null
    * parameter uses default settings.
    * @return void Modifies settings, returns nothing.
    ********************************************************************************************************/
    private static void setupSettings (Allocations_Settings__c alloset) {
        //set running user to avoid dml issue            
        System.runAs(new User(id = UserInfo.getUserId())){
            if (alloset!=null)
                UTIL_CustomSettingsFacade.getAllocationsSettingsForTests(alloset);
            else 
                UTIL_CustomSettingsFacade.getAllocationsSettingsForTests(new Allocations_Settings__c());

        }
    }

    /*******************************************************************************************************
    * @description When changing the amount of an Opportunity with Allocations: 
    * Increasing the amount will adjust the percentage allocations.
    * Decreasing the amount so that the total allocation amount is below the opportunity amount will adjust 
    * the percentage allocations.
    * Decreasing the amount so that the total allocation amount is greater than the opportunity amount, an 
    * error is thrown and the opportunity update is blocked.
    ********************************************************************************************************/
    static testMethod void oppAmountChange() {
        setupSettings(null);

        Account acc = new Account(Name=UTIL_UnitTestData_TEST.TEST_NAME);
        insert acc;
        Opportunity opp = new Opportunity(Name=UTIL_UnitTestData_TEST.TEST_NAME, Amount = 8, AccountID=acc.id, CloseDate=system.today(), StageName=UTIL_UnitTestData_TEST.getClosedWonStage());
        insert opp;
        General_Accounting_Unit__c gau = new General_Accounting_Unit__c(Name=UTIL_UnitTestData_TEST.TEST_NAME);
        insert gau;

        //resetting these manually as a test is considered a single context for static variables
        list<Allocation__c> alloForInsert = new list<Allocation__c>();

        Allocation__c percentAllo = new Allocation__c(Opportunity__c=opp.id, Percent__c = 50, General_Accounting_Unit__c = gau.id);
        alloForInsert.add(percentAllo);
        Allocation__c amountAllo = new Allocation__c(Opportunity__c=opp.id, Amount__c = 4, General_Accounting_Unit__c = gau.id);
        alloForInsert.add(amountAllo);
        insert alloForInsert;

        list<Allocation__c> queryAllo = getAllocationsOrderByPercent();
        system.assertEquals(50, queryAllo[1].Percent__c, 'The percentage allocation should be 50%.');
        system.assertEquals(4, queryAllo[1].Amount__c, 'The amount of the percentage allocation should be calculated based on the Opportunity amount.');
        system.assertEquals(4, queryAllo[0].Amount__c, 'The amount of the standard number allocation should be 4.');
        
        opp.Amount = 10;
        Test.startTest();
        update opp;
        Test.stopTest();
        
        queryAllo = getAllocationsOrderByPercent();
        system.assertEquals(5, queryAllo[1].Amount__c, 'The amount of the percentage allocation should increase proportionately with the Opportunity amount.');
        system.assertEquals(4, queryAllo[0].Amount__c, 'The amount of the standard number allocation should be unchanged at 4.');
        
        opp.Amount = 8;
        update opp;

        queryAllo = getAllocationsOrderByPercent();
        system.assertEquals(4, queryAllo[1].Amount__c, 'The amount of the percentage allocation should decrease proportionately with the Opportunity amount.');
        system.assertEquals(4, queryAllo[0].Amount__c, 'The amount of the standard number allocation should be unchanged at 4.');

        opp.Amount = 1;
        
        Exception ex = null;
        try {
            update opp;
        } catch (Exception e) {
            ex = e;
        }
        system.assertNotEquals(null,ex,'An exception should be caught.');
        //system.assert(ex.getMessage().contains(), ex.getMessage());

        list<Opportunity> queryOpps = [SELECT Id, Amount FROM opportunity WHERE Id = :opp.id];
        system.assertEquals(8, queryOpps[0].Amount, 'The opportunity amount should remain unchanged after the exception is caught.');
    }


    /*******************************************************************************************************
    * @description When changing the amount of a Payment with Allocations: 
    * Increasing the amount will adjust the percentage allocations.
    * Decreasing the amount so that the total allocation amount is below the payment amount will adjust 
    * the percentage allocations.
    * Decreasing the amount so that the total allocation amount is greater than the payment amount, an 
    * error is thrown and the payment update is blocked.
    ********************************************************************************************************/
    static testMethod void pmtAmountChange() {
        General_Accounting_Unit__c defaultGau = new General_Accounting_Unit__c(Name='default GAU');
        insert defaultGau;

        setupSettings(new Allocations_Settings__c(
            Payment_Allocations_Enabled__c = true,
            Default_Allocations_Enabled__c = true,
            Default__c = defaultGau.Id));

        Account acc = new Account(Name='Account-pmtAmountChange');
        insert acc;
        Opportunity opp = new Opportunity(Name='Opp-pmtAmountChange', Amount = 10, AccountID=acc.id, CloseDate=system.today(), StageName=UTIL_UnitTestData_TEST.getClosedWonStage());
        insert opp;
        npe01__OppPayment__c pmt = new npe01__OppPayment__c(npe01__Payment_Amount__c = 8, npe01__Opportunity__c = opp.Id);
        insert pmt;
        General_Accounting_Unit__c gau = new General_Accounting_Unit__c(Name='GAU-pmtAmountChange');
        insert gau;

        //resetting these manually as a test is considered a single context for static variables
        List<Allocation__c> alloForInsert = new List<Allocation__c>();

        Allocation__c percentAllo = new Allocation__c(Payment__c=pmt.id, Percent__c = 50, General_Accounting_Unit__c = gau.id);
        alloForInsert.add(percentAllo);
        Allocation__c amountAllo = new Allocation__c(Payment__c=pmt.id, Amount__c = 4, General_Accounting_Unit__c = gau.id);
        alloForInsert.add(amountAllo);
        insert alloForInsert;

        List<Allocation__c> queryAllo = getAllocationsOrderByPercent();
        System.assertEquals(50, queryAllo[3].Percent__c, 'The percentage allocation should be 50%.');
        System.assertEquals(4, queryAllo[3].Amount__c, 'The amount of the percentage allocation should be calculated based on the Payment amount.');
        System.assertEquals(4, queryAllo[1].Amount__c, 'The amount of the standard number allocation should be 4.');
        
        pmt.npe01__Payment_Amount__c = 10;
        Test.startTest();
        update pmt;
        Test.stopTest();
        
        queryAllo = getAllocationsOrderByPercent();
        System.assertEquals(5, queryAllo[4].Amount__c, 'The amount of the percentage allocation should increase proportionately with the Payment amount.');
        System.assertEquals(4, queryAllo[2].Amount__c, 'The amount of the standard number allocation should be unchanged at 4.');
        
        pmt.npe01__Payment_Amount__c = 8;
        update pmt;

        queryAllo = getAllocationsOrderByPercent();
        System.assertEquals(4, queryAllo[3].Amount__c, 'The amount of the percentage allocation should decrease proportionately with the Payment amount.');
        System.assertEquals(4, queryAllo[1].Amount__c, 'The amount of the standard number allocation should be unchanged at 4.');

        pmt.npe01__Payment_Amount__c = 1;
        
        try {
            update pmt;
            System.assert(false, 'An exception should be caught.');
        } catch (Exception ex) {
            System.assert(ex.getMessage().contains(Label.alloExceedsPmtAmount), 'Error message should indicate that allocs are greater than payment amount');
        }

        List<npe01__OppPayment__c> queryPmts = [SELECT Id, npe01__Payment_Amount__c FROM npe01__OppPayment__c WHERE Id = :pmt.id];
        System.assertEquals(8, queryPmts[0].npe01__Payment_Amount__c, 'The payment amount should remain unchanged after the exception is caught.');
    }

    /*******************************************************************************************************
    * @description When working with negative amount Payments: 
    * Updating the amount will adjust the percentage allocations.
    * Changing the amount sign from positive to negative and vice versa also flips the sign on the allocations 
    * Decreasing the amount so that the total allocation amount (absolute value) is greater than the payment
    * amount, an error is thrown and the payment update is blocked.
    ********************************************************************************************************/
    static testMethod void pmtsWithNegativeAmount() {
        General_Accounting_Unit__c defaultGau = new General_Accounting_Unit__c(Name='default GAU');
        insert defaultGau;

        setupSettings(new Allocations_Settings__c(
            Payment_Allocations_Enabled__c = true,
            Default_Allocations_Enabled__c = true,
            Default__c = defaultGau.Id));

        Account acc = new Account(Name='Account-pmtAmountChange');
        insert acc;
        Opportunity opp = new Opportunity(Name='Opp-pmtAmountChange', Amount = 10, AccountID=acc.id, CloseDate=system.today(), StageName=UTIL_UnitTestData_TEST.getClosedWonStage(), npe01__Do_Not_Automatically_Create_Payment__c=true);
        insert opp;
        npe01__OppPayment__c pmt = new npe01__OppPayment__c(npe01__Payment_Amount__c = -8, npe01__Opportunity__c = opp.Id);
        insert pmt;
        General_Accounting_Unit__c gau = new General_Accounting_Unit__c(Name='GAU-pmtAmountChange');
        insert gau;

        //resetting these manually as a test is considered a single context for static variables
        List<Allocation__c> alloForInsert = new List<Allocation__c>();

        Allocation__c percentAllo = new Allocation__c(Payment__c=pmt.id, Percent__c = 50, General_Accounting_Unit__c = gau.id);
        alloForInsert.add(percentAllo);
        Allocation__c amountAllo = new Allocation__c(Payment__c=pmt.id, Amount__c = -4, General_Accounting_Unit__c = gau.id);
        alloForInsert.add(amountAllo);
        insert alloForInsert;

        List<Allocation__c> queryAllo = [SELECT Id, Percent__c, Amount__c FROM Allocation__c WHERE Payment__c = :pmt.id]; ///getAllocationsOrderByPercent();
        System.assertEquals(50, queryAllo[0].Percent__c, 'The percentage allocation should be 50%.');
        System.assertEquals(-4, queryAllo[0].Amount__c, 'The amount of the percentage allocation should be calculated based on the Payment amount.');
        System.assertEquals(-4, queryAllo[1].Amount__c, 'The amount of the standard number allocation should be -4.');
        
        pmt.npe01__Payment_Amount__c = 20;
        Test.startTest();
        update pmt;
        Test.stopTest();
        
        queryAllo = [SELECT Id, Percent__c, Amount__c FROM Allocation__c WHERE Payment__c = :pmt.id]; ///getAllocationsOrderByPercent();
        System.assertEquals(10, queryAllo[0].Amount__c, 'The calculated amount of the % allocation should be positive in order to match the Payment.');
        System.assertEquals(4, queryAllo[1].Amount__c, 'The amount of the standard number allocation should be 4.');
        System.assertEquals(6, queryAllo[2].Amount__c, 'The amount of the default allocation should be to 6.');
        
        pmt.npe01__Payment_Amount__c = -10;
        update pmt;

        queryAllo = [SELECT Id, Percent__c, Amount__c FROM Allocation__c WHERE Payment__c = :pmt.id]; ///getAllocationsOrderByPercent();
        System.assertEquals(-5, queryAllo[0].Amount__c, 'The amount of the percentage allocation should be updated proportionately with the Payment amount and should match the sign.');
        System.assertEquals(-4, queryAllo[1].Amount__c, 'The amount of the standard number allocation should be -4.');
        System.assertEquals(-1, queryAllo[2].Amount__c, 'The amount of the default allocation should be -1.');

        pmt.npe01__Payment_Amount__c = -1;
        
        try {
            update pmt;
            System.assert(false, 'An exception should be caught.');
        } catch (Exception ex) {
            System.assert(ex.getMessage().contains(Label.alloExceedsPmtAmount), 'Error message should indicate that allocs are greater than payment amount');
        }

        List<npe01__OppPayment__c> queryPmts = [SELECT Id, npe01__Payment_Amount__c FROM npe01__OppPayment__c WHERE Id = :pmt.id];
        System.assertEquals(-10, queryPmts[0].npe01__Payment_Amount__c, 'The payment amount should remain unchanged after the exception is caught.');
    }

    /*******************************************************************************************************
    * @description With default General Accounting Units enabled, creating an Opportunity automatically 
    * creates a default allocation for the full amount of the opportunity.
    * Creating a new allocation for that opportunity decreases the default fund allocation.
    * Creating an allocation for the total amount deletes the default allocation.
    ********************************************************************************************************/
    static testMethod void defaultAllocations() {
<<<<<<< HEAD
        if (strTestOnly != '*' && strTestOnly != 'defaultAllocations') return;
        
        General_Accounting_Unit__c defaultGau = new General_Accounting_Unit__c(Name=UTIL_UnitTestData_TEST.TEST_NAME);
=======
        General_Accounting_Unit__c defaultGau = new General_Accounting_Unit__c(Name='General');
>>>>>>> bddf5713
        insert defaultGau;

        setupSettings(new Allocations_Settings__c(Default_Allocations_Enabled__c = true, Default__c = defaultGau.id));

        Account acc = new Account(Name=UTIL_UnitTestData_TEST.TEST_NAME);
        insert acc;
        Opportunity opp = new Opportunity(Name=UTIL_UnitTestData_TEST.TEST_NAME, Amount = 8, AccountID=acc.id, CloseDate=system.today(), StageName=UTIL_UnitTestData_TEST.getClosedWonStage());
        insert opp;

        General_Accounting_Unit__c gau = new General_Accounting_Unit__c(Name=UTIL_UnitTestData_TEST.TEST_NAME + '2');
        insert gau;

        list<Allocation__c> queryAllo = getAllocationsOrderByPercent();
        system.assertEquals(1,queryAllo.size(), 'An allocation to the default General Accounting Unit should be created.');
        system.assertEquals(8,queryAllo[0].Amount__c, 'The default allocation should be for the total amount of the Opportunity.');

        //resetting these manually as a test is considered a single context for static variables
        Allocation__c amountAllo = new Allocation__c(Opportunity__c=opp.id, Amount__c = 6, General_Accounting_Unit__c = gau.id);
        Test.startTest();
        insert amountAllo;
        Test.stopTest();

        queryAllo = getAllocationsOrderByAmount();
        system.assertEquals(2,queryAllo[0].Amount__c, 'The default allocation should be equal to the remainder of the total Opp amount after removing the new Allocation amount: ' + queryAllo);

        amountAllo.Amount__c = 8;
        update amountAllo;

        queryAllo = getAllocationsOrderByAmount();
        system.assertEquals(1,queryAllo.size(), 'The default fund allocation should be deleted.');
    }

    /*******************************************************************************************************
    * @description Campaign Allocations test:
    * Opportunity created with campaign allocation: allocations are created, default allocation covers the
    * remainder.
    * Opportunity created where campaign allocations exceed opp amount: exception thrown, only default 
    * allocation created
    ********************************************************************************************************/
    static testMethod void campaignAllocations() {
<<<<<<< HEAD
        if (strTestOnly != '*' && strTestOnly != 'campaignAllocations') return;
        
        General_Accounting_Unit__c defaultgau = new General_Accounting_Unit__c(Name=UTIL_UnitTestData_TEST.TEST_NAME);
=======
        General_Accounting_Unit__c defaultgau = new General_Accounting_Unit__c(Name='General');
>>>>>>> bddf5713
        insert defaultgau;

        setupSettings(new Allocations_Settings__c(Default_Allocations_Enabled__c = true, Default__c = defaultGau.id));

        Account acc = new Account(Name=UTIL_UnitTestData_TEST.TEST_NAME);
        insert acc;
        General_Accounting_Unit__c campaigngau = new General_Accounting_Unit__c(Name=UTIL_UnitTestData_TEST.TEST_NAME + '2');
        insert campaigngau;
        Campaign cam = new Campaign(Name=UTIL_UnitTestData_TEST.TEST_NAME, IsActive=true);
        insert cam;

        list<Allocation__c> alloForInsert = new list<Allocation__c>();
        Allocation__c percentAllo = new Allocation__c(Campaign__c=cam.id, Percent__c = 50, General_Accounting_Unit__c = campaigngau.id);
        alloForInsert.add(percentAllo);
        Allocation__c amountAllo = new Allocation__c(Campaign__c=cam.id, Amount__c = 4, General_Accounting_Unit__c = campaigngau.id);
        alloForInsert.add(amountAllo);
        insert alloForInsert;

        Opportunity opp = new Opportunity(Name=UTIL_UnitTestData_TEST.TEST_NAME, Amount = 10, AccountID=acc.id, CampaignId=cam.id, CloseDate=system.today(), StageName=UTIL_UnitTestData_TEST.getClosedWonStage());
        Test.startTest();
        insert opp;
        Test.stopTest();

        //verify campaign allocation and default allocation created
        list<Allocation__c> queryAllo = getAllocationsOrderByAmount(opp.id);
        system.assertEquals(3,queryAllo.size(), 'An allocation for the Campaign Opportunity should be created.');
        system.assertEquals(defaultgau.id, queryAllo[0].General_Accounting_Unit__c, 'A default allocation should be created.');
        system.assertEquals(1, queryAllo[0].Amount__c, 'The default allocation should cover the remainder of the amount.');
        system.assertEquals(campaigngau.id, queryAllo[1].General_Accounting_Unit__c, 'An allocation mirroring the Campaign Allocation should be created.');
        system.assertEquals(4, queryAllo[1].Amount__c, 'The allocation amount should mirror the Campaign allocation, and the percentage should be calculated based on the opportunity amount.');
        system.assertEquals(campaigngau.id, queryAllo[2].General_Accounting_Unit__c, 'An allocation mirroring the Campaign Allocation should be created.');
        system.assertEquals(5, queryAllo[2].Amount__c, 'The allocation amount should mirror the Campaign allocation.');

        Opportunity opp2 = new Opportunity(Name=UTIL_UnitTestData_TEST.TEST_NAME + '2', Amount = 6, AccountID=acc.id, CampaignId=cam.id, CloseDate=system.today(), StageName=UTIL_UnitTestData_TEST.getClosedWonStage());
        insert opp2;

        //verify percent allocation created
        queryAllo = getAllocationsOrderByPercent(opp2.id);
        system.assertEquals(2, queryAllo.size(), 'Only the percent based allocation should be created in the case where the allocation amount exceeded the Opportunity amount.');
        system.assertEquals(3, queryAllo[0].Amount__c, 'The percent allocation should should equal half the opportunity amount.');
        system.assertEquals(3, queryAllo[1].Amount__c, 'The default allocation should cover the remainder of the amount.');

    }

    /*********************************************************************************************************
    @description 
        Test Allocation on an Opportunity has the same GAU as the linked Campaign Allocation when
        NPSP Settings Default Allocations are enabled.
    verify:
        - The Campaign Allocation Amount covers Opportunity Amount 
        (the Campaign Allocation Amount must be <= Opportunity Amount) 
        - The Amount reminder is covered by the NPSP Default Allocation. 
    **********************************************************************************************************/ 
    private static testMethod void testOppAllocationGauMatchesCampaignGau() {
<<<<<<< HEAD
        if (strTestOnly != '*' && strTestOnly != 'testOppAllocationGauMatchesCampaignGau') return;

        General_Accounting_Unit__c defaultGau = new General_Accounting_Unit__c(Name = UTIL_UnitTestData_TEST.TEST_NAME + '1');
        General_Accounting_Unit__c campaignGau = new General_Accounting_Unit__c(Name = UTIL_UnitTestData_TEST.TEST_NAME + '2');
=======
        General_Accounting_Unit__c defaultGau = new General_Accounting_Unit__c(Name = 'Default');
        General_Accounting_Unit__c campaignGau = new General_Accounting_Unit__c(Name = 'Campaign');
>>>>>>> bddf5713
        insert new General_Accounting_Unit__c[] {
            defaultGau, campaignGau
        };
        
        setupSettings(new Allocations_Settings__c(Default_Allocations_Enabled__c = true, Default__c = defaultGau.id));

        Campaign campaign = new Campaign(Name = UTIL_UnitTestData_TEST.TEST_NAME, IsActive = true);
        insert campaign;

        Allocation__c campaignAllocation = new Allocation__c(
            Campaign__c = campaign.id, Amount__c = 100, General_Accounting_Unit__c = campaignGau.id
        );
        insert campaignAllocation;

        Account acc = new Account(Name=UTIL_UnitTestData_TEST.TEST_NAME);
        insert acc;

        Opportunity opp = new Opportunity(
            Name = UTIL_UnitTestData_TEST.TEST_NAME, AccountID = acc.id,
            CampaignId = campaign.Id, Amount = null,
            CloseDate = System.today(), StageName = UTIL_UnitTestData_TEST.getClosedWonStage()
        );
        insert opp;

        List<Allocation__c> oppAllocations = getAllocationsOrderByAmount(opp.Id);
        System.assertEquals(0, oppAllocations.size(), 'No Allocation should be created for an Opportunity without Amount: ' + oppAllocations);
        
        Decimal remainder = 25;
        opp.Amount = campaignAllocation.Amount__c + remainder;

        Test.startTest();
        update opp;
        Test.stopTest();
        
        oppAllocations = getAllocationsOrderByAmount(opp.Id);
        System.assertEquals(2, oppAllocations.size(), 'Allocations should be created for the Opportunity that now has an Amount: ' + oppAllocations);

        System.assertEquals(remainder, oppAllocations[0].Amount__c, 'The Allocation Amount should match the remainder: ' + oppAllocations);
        System.assertEquals(defaultGau.Id, oppAllocations[0].General_Accounting_Unit__c, 'The Allocation Gau should match the Default Gau: ' + oppAllocations);

        System.assertEquals(campaignAllocation.Amount__c, oppAllocations[1].Amount__c, 'The Allocation Amount should match the Campaign Amount: ' + oppAllocations);
        System.assertEquals(campaignGau.Id, oppAllocations[1].General_Accounting_Unit__c, 'The Allocation Gau should match the Campaign Gau: ' + oppAllocations);
   }

    /*******************************************************************************************************
    * @description Recurring Donation Allocations test:
    * Create recurring donation. Pledged opportunity is generated automatically with a default allocation.
    * Create allocations for the recurring donation, verify opp allocations are created, default opp 
    * allocation is deleted.
    * Set opp to closed/won, modify recurring donation allocations: closed opportunity's allocations are 
    * unchanged.
    * Create new opportunity for the recurring donation schedule: RD allocations are created.
    * Create a recurring donation allocation to exceed the opportunity amount: open opportunity only gets 
    * percent based allocations.
    * Remove allocation that exceed's opportunity amount: all RD allocations are created.
    * Delete a recurring donation allocation: corresponding opportunity allocation is also deleted.
    ********************************************************************************************************/
    static testMethod void recurringDonationsValidation() {
<<<<<<< HEAD
        if (strTestOnly != '*' && strTestOnly != 'recurringDonationsValidation') return;

        General_Accounting_Unit__c defaultgau = new General_Accounting_Unit__c(Name=UTIL_UnitTestData_TEST.TEST_NAME + '1');
=======
        General_Accounting_Unit__c defaultgau = new General_Accounting_Unit__c(Name='General');
>>>>>>> bddf5713
        insert defaultgau;

        setupSettings(new Allocations_Settings__c(Default_Allocations_Enabled__c = true, Default__c = defaultGau.id));

        Account acc = new Account(Name=UTIL_UnitTestData_TEST.TEST_NAME);
        insert acc;
        General_Accounting_Unit__c gau = new General_Accounting_Unit__c(Name = UTIL_UnitTestData_TEST.TEST_NAME + '2');
        insert gau;
        npe03__Recurring_Donation__c rd = new npe03__Recurring_Donation__c(
            Name = UTIL_UnitTestData_TEST.TEST_NAME, 
            npe03__Installment_Period__c = system.label.npe03.RecurringDonationInstallmentPeriodYearly, 
            npe03__Date_Established__c= system.today(),  
            npe03__Organization__c = acc.id, 
            npe03__Amount__c = 20,
            npe03__Schedule_Type__c = system.label.npe03.RecurringDonationMultiplyValue,
            npe03__Open_Ended_Status__c = system.label.npe03.RecurringDonationOpenStatus
        );
        // this initial creation of the RD with default allocations set up, which get copied to the opp
        // will be what we soql limit profile in this test (and thus the startTest/stopTest).
        Test.startTest();
        insert rd;
        Test.stopTest();
        
        //query for the opportunity automatically created by the schedule
        list<Opportunity> queryOpp = [SELECT Id, npe03__Recurring_Donation__c, Amount, CloseDate, StageName FROM Opportunity WHERE npe03__Recurring_Donation__c = :rd.id];
        system.assertEquals(1,queryOpp.size(),'A single opportunity should be created.');

        list<Allocation__c> queryAllo = getAllocationsOrderByPercent(queryOpp[0].id);
        system.assertEquals(1,queryAllo.size(),'A single default allocation should be created.');
        system.assertEquals(defaultgau.id,queryAllo[0].General_Accounting_Unit__c,'The allocation should be assigned to the default General Accounting Unit.');
        system.assertEquals(20,queryAllo[0].Amount__c,'The default allocation should be for the total amount of the Opportunity.');
        
        list<Allocation__c> alloForInsert = new list<Allocation__c>();
        Allocation__c percentAllo = new Allocation__c(Recurring_Donation__c = rd.id, Percent__c = 50, General_Accounting_Unit__c = gau.id);
        alloForInsert.add(percentAllo);
        Allocation__c amountAllo = new Allocation__c(Recurring_Donation__c = rd.id, Amount__c = 10, General_Accounting_Unit__c = gau.id);
        alloForInsert.add(amountAllo);
        insert alloForInsert;

        queryAllo = getAllocationsOrderByPercent(queryOpp[0].id);
        system.assertEquals(2,queryAllo.size(), 'Allocations for the open Recurring Donation Opportunity should be created automatically after they are created for the Recurring Donation.');
        system.assertEquals(gau.id,queryAllo[0].General_Accounting_Unit__c, 'Allocations should be to the non-default GAU.');
        system.assertEquals(gau.id,queryAllo[1].General_Accounting_Unit__c, 'Allocations should be to the non-default GAU.');
        system.assertEquals(10,queryAllo[1].Amount__c, 'The percentage based allocation amount should be set based on the opportunity amount.');

        queryOpp[0].StageName = UTIL_UnitTestData_TEST.getClosedWonStage();
        update queryOpp[0];

        percentAllo.Percent__c = 20;
        update percentAllo;
        queryAllo = getAllocationsOrderByPercent(queryOpp[0].id);
        system.assertEquals(2,queryAllo.size(), 'Allocations for the closed/won opportunity should be unchanged.');
        system.assertEquals(50,queryAllo[1].Percent__c, 'The percentage based allocation should be unchanged.');

        Opportunity opp = new Opportunity(Name=UTIL_UnitTestData_TEST.TEST_NAME, npe03__Recurring_Donation__c = rd.id, Amount = 20, AccountID=acc.id, CloseDate=system.today(), StageName=UTIL_UnitTestData_TEST.getOpenStage());
        insert opp;

        queryAllo = getAllocationsOrderByAmount(opp.id);
        system.assertEquals(3,queryAllo.size(), 'Allocations for the open Recurring Donation Opportunity should be created automatically when the opportunity is created.');

        Allocation__c exceedAllo = new Allocation__c(Recurring_Donation__c = rd.id, Amount__c = 10, General_Accounting_Unit__c = gau.id);
        insert exceedAllo;
        
        queryAllo = getAllocationsOrderByPercent(opp.id);
        system.assertEquals(2,queryAllo.size(), 'Only percent based Opportunity Allocation should exist: ' + queryAllo);
        system.assertEquals(16,queryAllo[0].Amount__c, 'The percentage based allocation amount should be set based on the opportunity amount: ' + queryAllo);

        delete exceedAllo;

        queryAllo = getAllocationsOrderByAmount(opp.id);
        system.assertEquals(3,queryAllo.size(), 'Allocations for the open Recurring Donation Opportunity should be created automatically when the opportunity is created.');

        delete amountAllo;

        queryAllo = getAllocationsOrderByPercent(opp.id);
        system.assertEquals(2,queryAllo.size(), 'Opportunity Allocation should be deleted along with the Recurring Donation allocation.');
        system.assertEquals(16,queryAllo[0].Amount__c, 'The percentage based allocation amount should be set based on the opportunity amount.');
    }
    
    /*******************************************************************************************************
    * @description Create a campaign with an allocation, and 100 opportunities, half of which are attributed
    * to the campaign. Verifies that default allocations and campaign allocations are created.
    * Updates all opportunity amounts to be equal to the campaign allocation amount, verifies that default
    * allocations were deleted when no longer needed.
    ********************************************************************************************************/
    static testMethod void bulkOppInsert() {
<<<<<<< HEAD
        if (strTestOnly != '*' && strTestOnly != 'bulkOppInsert') return;

        General_Accounting_Unit__c defaultgau = new General_Accounting_Unit__c(Name=UTIL_UnitTestData_TEST.TEST_NAME + '1');
=======
        General_Accounting_Unit__c defaultgau = new General_Accounting_Unit__c(Name='General');
>>>>>>> bddf5713
        insert defaultgau;

        setupSettings(new Allocations_Settings__c(Default_Allocations_Enabled__c = true, Default__c = defaultGau.id));

        Account acc = new Account(Name=UTIL_UnitTestData_TEST.TEST_NAME);
        insert acc;
        General_Accounting_Unit__c campaigngau = new General_Accounting_Unit__c(Name=UTIL_UnitTestData_TEST.TEST_NAME + '2');
        insert campaigngau;
        Campaign cam = new Campaign(Name=UTIL_UnitTestData_TEST.TEST_NAME, IsActive=true);
        insert cam;

        List<Allocation__c> alloForInsert = new List<Allocation__c>();
        Allocation__c percentAllo = new Allocation__c(Campaign__c=cam.id, Amount__c = 4, General_Accounting_Unit__c = campaigngau.id);
        alloForInsert.add(percentAllo);
        insert alloForInsert;

        List<Opportunity> oppList = new List<Opportunity>();
        for (integer i=0;i<100;i++) {
            oppList.add(new Opportunity(Name = UTIL_UnitTestData_TEST.TEST_NAME + i,
                    Amount = 8, AccountID = acc.id,
                    CampaignId = math.mod(i, 2) == 0 ? cam.id : null,
                    CloseDate = system.today(),
                    StageName = UTIL_UnitTestData_TEST.getClosedWonStage()));
        }
        Test.startTest();
        insert oppList;
        Test.stopTest();

        List<AggregateResult> queryAggResult = [SELECT count_distinct(Id), General_Accounting_Unit__r.Name
                FROM Allocation__c WHERE Opportunity__r.Name LIKE 'TEST_%'
                GROUP BY General_Accounting_Unit__r.Name ORDER BY count_distinct(Id)];
        system.assertEquals(50, queryAggResult[0].get('expr0'), 'Fifty campaign allocations should be created.');
        system.assertEquals(100, queryAggResult[1].get('expr0'), 'One hundred default allocations should be created.');

        for (Opportunity opp : oppList) {
            opp.Amount = 4;
        }

        update oppList;

        queryAggResult = [SELECT count_distinct(Id), General_Accounting_Unit__r.Name FROM Allocation__c
                WHERE Opportunity__r.Name LIKE 'TEST_%'
                GROUP BY General_Accounting_Unit__r.Name ORDER BY count_distinct(Id)];
        system.assertEquals(50, queryAggResult[0].get('expr0'), 'Fifty campaign allocations should still exist.');
        system.assertEquals(50, queryAggResult[1].get('expr0'), 'Fifty default allocations should remain.');

    }

    /*******************************************************************************************************
    * @description Inserts opportunities which excluded types and record types. Verifies no default 
    * allocations are created.
    ********************************************************************************************************/
    static testMethod void testExcludedOpps() {
<<<<<<< HEAD
        if (strTestOnly != '*' && strTestOnly != 'testExcludedOpps') return;

        General_Accounting_Unit__c defaultgau = new General_Accounting_Unit__c(Name=UTIL_UnitTestData_TEST.TEST_NAME);
=======
        General_Accounting_Unit__c defaultgau = new General_Accounting_Unit__c(Name='General');
>>>>>>> bddf5713
        insert defaultgau;

        string rtname = UTIL_RecordTypes.getRecordTypeNameForGiftsTests(Opportunity.sObjectType);
        id rtid = UTIL_RecordTypes.GetRecordTypeId(Opportunity.sObjectType,rtname);

        setupSettings(new Allocations_Settings__c(Default_Allocations_Enabled__c = true, Default__c = defaultGau.id, Excluded_Opp_Types__c='foo;bar', Excluded_Opp_RecTypes__c=rtid));
        Account acc = new Account(Name=UTIL_UnitTestData_TEST.TEST_NAME);
        insert acc;

        list<Opportunity> oppForInsert = new list<Opportunity>();
        oppForInsert.add(new Opportunity(Name=UTIL_UnitTestData_TEST.TEST_NAME, Type=UTIL_UnitTestData_TEST.TEST_NAME, Amount = 10, AccountID=acc.id, CloseDate=system.today(), StageName=UTIL_UnitTestData_TEST.getClosedWonStage()));
        //only test the record type exclusion if one exists.
        if (rtid!=null)
            oppForInsert.add(new Opportunity(Name=UTIL_UnitTestData_TEST.TEST_NAME, RecordTypeId=rtid, Amount = 10, AccountID=acc.id, CloseDate=system.today(), StageName=UTIL_UnitTestData_TEST.getClosedWonStage()));
        Test.startTest();
        insert oppForInsert;
        Test.stopTest();

        list<Allocation__c> queryAllo = getAllocationsOrderByAmount();
        system.assertEquals(0,queryAllo.size(), 'No default allocation should be created for an excluded opportunity type or an excluded opportunity record type.');

    }

    /*******************************************************************************************************
    * @description Inserts an opportunity with a null amount, verifies no default allocation is created.
    * Updates the amount, verifies default allocation was created. Nulls out the amount, verifies the 
    * default allocation was deleted.
    ********************************************************************************************************/
    static testMethod void testOppNullAmount() {
<<<<<<< HEAD
        if (strTestOnly != '*' && strTestOnly != 'testOppNullAmount') return;

        General_Accounting_Unit__c defaultgau = new General_Accounting_Unit__c(Name=UTIL_UnitTestData_TEST.TEST_NAME);
=======
        General_Accounting_Unit__c defaultgau = new General_Accounting_Unit__c(Name='General');
>>>>>>> bddf5713
        insert defaultgau;

        setupSettings(new Allocations_Settings__c(Default_Allocations_Enabled__c = true, Default__c = defaultGau.id));
        Account acc = new Account(Name=UTIL_UnitTestData_TEST.TEST_NAME);
        insert acc;

        Opportunity opp = new Opportunity(Name=UTIL_UnitTestData_TEST.TEST_NAME, Amount = null, AccountID=acc.id, CloseDate=system.today(), StageName=UTIL_UnitTestData_TEST.getClosedWonStage());
        Test.startTest();
        insert opp;
        Test.stopTest();

        list<Allocation__c> queryAllo = getAllocationsOrderByAmount(opp.id);
        system.assertEquals(0,queryAllo.size(),'No default allocation should be created for an opportunity with a null amount.');

        opp.Amount = 8;
        update opp;

        queryAllo = getAllocationsOrderByAmount(opp.id);
        system.assertEquals(1,queryAllo.size(),'A default allocation should be created for the opportunity that now has an amount.');

        opp.Amount = null;
        update opp;

        queryAllo = getAllocationsOrderByAmount(opp.id);
        system.assertEquals(0,queryAllo.size(),'A default allocation should be deleted for the opportunity that now has no amount.');
    }

    /*******************************************************************************************************
    * @description Creates a campaign allocation, marks that allocation's GAU as inactive. Insert an
    * opportunity assigned to the campaign, verify only default allocation is created and no error is
    * thrown. Deactivates the opportunity allocation's GAU, updates the opportunity amount, verifies the 
    * allocation to the inactive GAU isn't modified.
    ********************************************************************************************************/
    static testMethod void testInactiveGAU() {
        setupSettings(null);

        Account acc = new Account(Name=UTIL_UnitTestData_TEST.TEST_NAME);
        insert acc;

        list<General_Accounting_Unit__c> listGau = new list<General_Accounting_Unit__c>();
        listGau.add(new General_Accounting_Unit__c(Name=UTIL_UnitTestData_TEST.TEST_NAME + '1'));
        listGau.add(new General_Accounting_Unit__c(Name=UTIL_UnitTestData_TEST.TEST_NAME + '2'));
        insert listGau;

        Campaign cam = new Campaign(Name=UTIL_UnitTestData_TEST.TEST_NAME, IsActive=true);
        insert cam;

        list<Allocation__c> listAllo = new list<Allocation__c>();
        listAllo.add(new Allocation__c(Campaign__c=cam.id, Amount__c = 3, General_Accounting_Unit__c = listGau[0].id));
        listAllo.add(new Allocation__c(Campaign__c=cam.id, Percent__c = 50, General_Accounting_Unit__c = listGau[1].id));
        insert listAllo;

        listGau[0].Active__c = false;
        update listGau[0];

        Opportunity opp = new Opportunity(Name=UTIL_UnitTestData_TEST.TEST_NAME, CampaignId=cam.id, Amount = 8, AccountID=acc.id, CloseDate=system.today(), StageName=UTIL_UnitTestData_TEST.getClosedWonStage());
        Test.startTest();
        insert opp;
        Test.stopTest();

        list<Allocation__c>  queryAllo = getAllocationsOrderByAmount(opp.id);
        system.assertEquals(1,queryAllo.size(), 'A single allocation should be created.');
        system.assertEquals(listGau[1].id, queryAllo[0].General_Accounting_Unit__c, 'The single allocation should be assigned to the active GAU.');
        system.assertEquals(50, queryAllo[0].Percent__c, 'The allocation should be percent based.');

        listGau[1].Active__c = false;
        update listGau[1];

        opp.Amount = 80;

        Exception ex = null;
        try {
            update opp;
        } catch (Exception e) {
            ex = e;
        }
        system.assertNotEquals(null, ex, 'An exception should be thrown.');

        //ensure the allocations are not changed.
        queryAllo = getAllocationsOrderByAmount(opp.id);
        system.assertEquals(4,queryAllo[0].Amount__c, 'Allocation to inactive GAU should not be modified.');
        
    }

    /*******************************************************************************************************
    * @description Tests the ALLO_MakeDefaultAllocations_BATCH class. Creates two opportunities, one without
    * allocations and one with an allocation. Runs batch class. Verifies two default allocations are created;
    * one for the total amount, and one for the unallocated remainder.
    ********************************************************************************************************/
    static testMethod void testMakeDefaultAllocations() {
<<<<<<< HEAD
        if (strTestOnly != '*' && strTestOnly != 'testMakeDefaultAllocations') return;
        
        General_Accounting_Unit__c defaultGau = new General_Accounting_Unit__c(Name=UTIL_UnitTestData_TEST.TEST_NAME);
=======
        General_Accounting_Unit__c defaultGau = new General_Accounting_Unit__c(Name='General');
>>>>>>> bddf5713
        insert defaultGau;

        General_Accounting_Unit__c otherGau = new General_Accounting_Unit__c(Name=UTIL_UnitTestData_TEST.TEST_NAME+'2');
        insert otherGau;
        
        setupSettings(new Allocations_Settings__c(Default_Allocations_Enabled__c = true, Default__c = defaultGau.id));

        // disable the allocations trigger to prevent allocations from being created at all
        TDTM_ProcessControl.toggleTriggerState('Opportunity', 'ALLO_Allocations_TDTM', false);

        Account acc = new Account(Name=UTIL_UnitTestData_TEST.TEST_NAME);
        insert acc;
        Opportunity opp1 = new Opportunity(Name=UTIL_UnitTestData_TEST.TEST_NAME + '1', Amount = 8, AccountID=acc.id, CloseDate=system.today(), StageName=UTIL_UnitTestData_TEST.getClosedWonStage());
        Opportunity opp2 = new Opportunity(Name=UTIL_UnitTestData_TEST.TEST_NAME + '2', Amount = 8, AccountID=acc.id, CloseDate=system.today(), StageName=UTIL_UnitTestData_TEST.getClosedWonStage());
        insert opp1;
        insert opp2;

        list<Allocation__c>  queryAllo = getAllocationsOrderByAmount();
        system.assertEquals(0,queryAllo.size(), 'No default allocation should be created.');

        Allocation__c nonDefaultAllo = new Allocation__c(Opportunity__c=opp1.id, Amount__c = 4, General_Accounting_Unit__c = otherGau.id);
        insert nonDefaultAllo;

        Test.startTest();
        id batchProcessId = database.executeBatch(new ALLO_MakeDefaultAllocations_BATCH());
        Test.stopTest();

        queryAllo = [SELECT Id, Amount__c, Percent__c, General_Accounting_Unit__c FROM Allocation__c WHERE Opportunity__c = :opp1.id AND General_Accounting_Unit__c = :defaultGau.id];
        system.assertEquals(1,queryAllo.size(), 'A default allocation should be created.');
        system.assertEquals(4, queryAllo[0].Amount__c, 'The default allocation should be of the unallocated amount of the Opportunity.');

        queryAllo = getAllocationsOrderByAmount(opp2.id);
        system.assertEquals(1,queryAllo.size(), 'A default allocation should be created.');
        system.assertEquals(8, queryAllo[0].Amount__c, 'The default allocation should be of the total amount of the Opportunity.');
    }

    // Helpers
    ////////////

    /*********************************************************************************************************
    * @description Get all Allocations ordered by Amount
    * @return List<Allocation__c> A list of all Allocations 
    **********************************************************************************************************/
    private static List<Allocation__c> getAllocationsOrderByAmount() {
        return Database.query(getAllocationsQuery().build() + ' ORDER BY Amount__c');
    }

    /*********************************************************************************************************
    * @description Get all Allocations ordered by Percent
    * @return List<Allocation__c> A list of all Allocations 
    **********************************************************************************************************/
    private static List<Allocation__c> getAllocationsOrderByPercent() {
        return Database.query(getAllocationsQuery().build() + ' ORDER BY Percent__c');
    }

    /*********************************************************************************************************
    * @description Get Allocations for the Opportunity ordered by Amount
    * @param oppId An Opportunity Id
    * @return List<Allocation__c> A list of Allocations assigned to the Opportunity
    **********************************************************************************************************/
    private static List<Allocation__c> getAllocationsOrderByAmount(Id oppId) {
        return Database.query(getAllocationsQuery(oppId).build() + ' ORDER BY Amount__c');
    }

    /*********************************************************************************************************
    * @description Get Allocations for the Opportunity ordered by Percent
    * @param oppId An Opportunity Id
    * @return List<Allocation__c> A list of Allocations assigned to the Opportunity
    **********************************************************************************************************/
    private static List<Allocation__c> getAllocationsOrderByPercent(Id oppId) {
        return Database.query(getAllocationsQuery(oppId).build() + ' ORDER BY Percent__c');
    }

    /*********************************************************************************************************
    * @description Build query to retrieve Allocations for the Opportunity
    * @return UTIL_Query Allocation SOQL
    **********************************************************************************************************/
    private static UTIL_Query getAllocationsQuery(Id oppId) {
        return getAllocationsQuery()
            .withWhere(String.format('Opportunity__c = \'\'{0}\'\'', new String[] { oppId }));
    }

    /*********************************************************************************************************
    * @description Build query to retrieve all Allocations
    * @return UTIL_Query Allocation SOQL
    **********************************************************************************************************/
    private static UTIL_Query getAllocationsQuery() {
        return new UTIL_Query()
            .withSelectFields(new String[]{
                'General_Accounting_Unit__c', 
                'General_Accounting_Unit__r.Name', 
                'Amount__c', 
                'Percent__c' 
            })
            .withFrom('Allocation__c');
    }
}<|MERGE_RESOLUTION|>--- conflicted
+++ resolved
@@ -264,13 +264,7 @@
     * Creating an allocation for the total amount deletes the default allocation.
     ********************************************************************************************************/
     static testMethod void defaultAllocations() {
-<<<<<<< HEAD
-        if (strTestOnly != '*' && strTestOnly != 'defaultAllocations') return;
-        
         General_Accounting_Unit__c defaultGau = new General_Accounting_Unit__c(Name=UTIL_UnitTestData_TEST.TEST_NAME);
-=======
-        General_Accounting_Unit__c defaultGau = new General_Accounting_Unit__c(Name='General');
->>>>>>> bddf5713
         insert defaultGau;
 
         setupSettings(new Allocations_Settings__c(Default_Allocations_Enabled__c = true, Default__c = defaultGau.id));
@@ -311,13 +305,10 @@
     * allocation created
     ********************************************************************************************************/
     static testMethod void campaignAllocations() {
-<<<<<<< HEAD
         if (strTestOnly != '*' && strTestOnly != 'campaignAllocations') return;
         
         General_Accounting_Unit__c defaultgau = new General_Accounting_Unit__c(Name=UTIL_UnitTestData_TEST.TEST_NAME);
-=======
         General_Accounting_Unit__c defaultgau = new General_Accounting_Unit__c(Name='General');
->>>>>>> bddf5713
         insert defaultgau;
 
         setupSettings(new Allocations_Settings__c(Default_Allocations_Enabled__c = true, Default__c = defaultGau.id));
@@ -372,15 +363,9 @@
         - The Amount reminder is covered by the NPSP Default Allocation. 
     **********************************************************************************************************/ 
     private static testMethod void testOppAllocationGauMatchesCampaignGau() {
-<<<<<<< HEAD
-        if (strTestOnly != '*' && strTestOnly != 'testOppAllocationGauMatchesCampaignGau') return;
 
         General_Accounting_Unit__c defaultGau = new General_Accounting_Unit__c(Name = UTIL_UnitTestData_TEST.TEST_NAME + '1');
         General_Accounting_Unit__c campaignGau = new General_Accounting_Unit__c(Name = UTIL_UnitTestData_TEST.TEST_NAME + '2');
-=======
-        General_Accounting_Unit__c defaultGau = new General_Accounting_Unit__c(Name = 'Default');
-        General_Accounting_Unit__c campaignGau = new General_Accounting_Unit__c(Name = 'Campaign');
->>>>>>> bddf5713
         insert new General_Accounting_Unit__c[] {
             defaultGau, campaignGau
         };
@@ -439,13 +424,8 @@
     * Delete a recurring donation allocation: corresponding opportunity allocation is also deleted.
     ********************************************************************************************************/
     static testMethod void recurringDonationsValidation() {
-<<<<<<< HEAD
-        if (strTestOnly != '*' && strTestOnly != 'recurringDonationsValidation') return;
 
         General_Accounting_Unit__c defaultgau = new General_Accounting_Unit__c(Name=UTIL_UnitTestData_TEST.TEST_NAME + '1');
-=======
-        General_Accounting_Unit__c defaultgau = new General_Accounting_Unit__c(Name='General');
->>>>>>> bddf5713
         insert defaultgau;
 
         setupSettings(new Allocations_Settings__c(Default_Allocations_Enabled__c = true, Default__c = defaultGau.id));
@@ -532,13 +512,8 @@
     * allocations were deleted when no longer needed.
     ********************************************************************************************************/
     static testMethod void bulkOppInsert() {
-<<<<<<< HEAD
-        if (strTestOnly != '*' && strTestOnly != 'bulkOppInsert') return;
 
         General_Accounting_Unit__c defaultgau = new General_Accounting_Unit__c(Name=UTIL_UnitTestData_TEST.TEST_NAME + '1');
-=======
-        General_Accounting_Unit__c defaultgau = new General_Accounting_Unit__c(Name='General');
->>>>>>> bddf5713
         insert defaultgau;
 
         setupSettings(new Allocations_Settings__c(Default_Allocations_Enabled__c = true, Default__c = defaultGau.id));
@@ -592,13 +567,8 @@
     * allocations are created.
     ********************************************************************************************************/
     static testMethod void testExcludedOpps() {
-<<<<<<< HEAD
-        if (strTestOnly != '*' && strTestOnly != 'testExcludedOpps') return;
 
         General_Accounting_Unit__c defaultgau = new General_Accounting_Unit__c(Name=UTIL_UnitTestData_TEST.TEST_NAME);
-=======
-        General_Accounting_Unit__c defaultgau = new General_Accounting_Unit__c(Name='General');
->>>>>>> bddf5713
         insert defaultgau;
 
         string rtname = UTIL_RecordTypes.getRecordTypeNameForGiftsTests(Opportunity.sObjectType);
@@ -628,13 +598,8 @@
     * default allocation was deleted.
     ********************************************************************************************************/
     static testMethod void testOppNullAmount() {
-<<<<<<< HEAD
-        if (strTestOnly != '*' && strTestOnly != 'testOppNullAmount') return;
 
         General_Accounting_Unit__c defaultgau = new General_Accounting_Unit__c(Name=UTIL_UnitTestData_TEST.TEST_NAME);
-=======
-        General_Accounting_Unit__c defaultgau = new General_Accounting_Unit__c(Name='General');
->>>>>>> bddf5713
         insert defaultgau;
 
         setupSettings(new Allocations_Settings__c(Default_Allocations_Enabled__c = true, Default__c = defaultGau.id));
@@ -725,13 +690,8 @@
     * one for the total amount, and one for the unallocated remainder.
     ********************************************************************************************************/
     static testMethod void testMakeDefaultAllocations() {
-<<<<<<< HEAD
-        if (strTestOnly != '*' && strTestOnly != 'testMakeDefaultAllocations') return;
         
         General_Accounting_Unit__c defaultGau = new General_Accounting_Unit__c(Name=UTIL_UnitTestData_TEST.TEST_NAME);
-=======
-        General_Accounting_Unit__c defaultGau = new General_Accounting_Unit__c(Name='General');
->>>>>>> bddf5713
         insert defaultGau;
 
         General_Accounting_Unit__c otherGau = new General_Accounting_Unit__c(Name=UTIL_UnitTestData_TEST.TEST_NAME+'2');
