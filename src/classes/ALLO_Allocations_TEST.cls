--- conflicted
+++ resolved
@@ -196,8 +196,6 @@
         System.assertEquals(8, queryPmts[0].npe01__Payment_Amount__c, 'The payment amount should remain unchanged after the exception is caught.');
     }
 
-<<<<<<< HEAD
-=======
     /*******************************************************************************************************
     * @description When working with negative amount Payments: 
     * Updating the amount will adjust the percentage allocations.
@@ -270,7 +268,6 @@
         System.assertEquals(-10, queryPmts[0].npe01__Payment_Amount__c, 'The payment amount should remain unchanged after the exception is caught.');
     }
 
->>>>>>> 3ef99d8b
     /*******************************************************************************************************
     * @description With default General Accounting Units enabled, creating an Opportunity automatically 
     * creates a default allocation for the full amount of the opportunity.
