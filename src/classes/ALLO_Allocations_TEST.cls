/*
    Copyright (c) 2014, Salesforce.org
    All rights reserved.
    
    Redistribution and use in source and binary forms, with or without
    modification, are permitted provided that the following conditions are met:
    
    * Redistributions of source code must retain the above copyright
      notice, this list of conditions and the following disclaimer.
    * Redistributions in binary form must reproduce the above copyright
      notice, this list of conditions and the following disclaimer in the
      documentation and/or other materials provided with the distribution.
    * Neither the name of Salesforce.org nor the names of
      its contributors may be used to endorse or promote products derived
      from this software without specific prior written permission.
 
    THIS SOFTWARE IS PROVIDED BY THE COPYRIGHT HOLDERS AND CONTRIBUTORS
    "AS IS" AND ANY EXPRESS OR IMPLIED WARRANTIES, INCLUDING, BUT NOT 
    LIMITED TO, THE IMPLIED WARRANTIES OF MERCHANTABILITY AND FITNESS 
    FOR A PARTICULAR PURPOSE ARE DISCLAIMED. IN NO EVENT SHALL THE 
    COPYRIGHT HOLDER OR CONTRIBUTORS BE LIABLE FOR ANY DIRECT, INDIRECT, 
    INCIDENTAL, SPECIAL, EXEMPLARY, OR CONSEQUENTIAL DAMAGES (INCLUDING, 
    BUT NOT LIMITED TO, PROCUREMENT OF SUBSTITUTE GOODS OR SERVICES; 
    LOSS OF USE, DATA, OR PROFITS; OR BUSINESS INTERRUPTION) HOWEVER 
    CAUSED AND ON ANY THEORY OF LIABILITY, WHETHER IN CONTRACT, STRICT 
    LIABILITY, OR TORT (INCLUDING NEGLIGENCE OR OTHERWISE) ARISING IN 
    ANY WAY OUT OF THE USE OF THIS SOFTWARE, EVEN IF ADVISED OF THE 
    POSSIBILITY OF SUCH DAMAGE.
*/
/**
* @author Salesforce.org
* @date 2014
* @group Allocations
* @group-content ../../ApexDocContent/Allocations.htm
* @description Tests specific to Allocations trigger based functionality. 
*/
@isTest
private with sharing class ALLO_Allocations_TEST {
    
    /*********************************************************************************************************
    * @description If you only want to run a single test in this class, fill in its name here.
    * If you want to run all tests, then use '*'
    */
    private static string strTestOnly = '*';
    
    /*******************************************************************************************************
    * @description Setup of allocations settings.
    * @param alloset An instance of Allocations_Settings__c custom setting. Calling this method with a null
    * parameter uses default settings.
    * @return void Modifies settings, returns nothing.
    ********************************************************************************************************/
    private static void setupSettings (Allocations_Settings__c alloset) {
        //set running user to avoid dml issue            
        System.runAs(new User(id = UserInfo.getUserId())){
            if (alloset!=null)
                UTIL_CustomSettingsFacade.getAllocationsSettingsForTests(alloset);
            else 
                UTIL_CustomSettingsFacade.getAllocationsSettingsForTests(new Allocations_Settings__c());

        }
    }

    /*******************************************************************************************************
    * @description When changing the amount of an Opportunity with Allocations: 
    * Increasing the amount will adjust the percentage allocations.
    * Decreasing the amount so that the total allocation amount is below the opportunity amount will adjust 
    * the percentage allocations.
    * Decreasing the amount so that the total allocation amount is greater than the opportunity amount, an 
    * error is thrown and the opportunity update is blocked.
    ********************************************************************************************************/
    static testMethod void oppAmountChange() {
        if (strTestOnly != '*' && strTestOnly != 'oppAmountChange') return;
        setupSettings(null);

        Account acc = new Account(Name='foo');
        insert acc;
        Opportunity opp = new Opportunity(Name='foo', Amount = 8, AccountID=acc.id, CloseDate=system.today(), StageName=UTIL_UnitTestData_TEST.getClosedWonStage());
        insert opp;
        General_Accounting_Unit__c gau = new General_Accounting_Unit__c(Name='foo');
        insert gau;

        //resetting these manually as a test is considered a single context for static variables
        list<Allocation__c> alloForInsert = new list<Allocation__c>();

        Allocation__c percentAllo = new Allocation__c(Opportunity__c=opp.id, Percent__c = 50, General_Accounting_Unit__c = gau.id);
        alloForInsert.add(percentAllo);
        Allocation__c amountAllo = new Allocation__c(Opportunity__c=opp.id, Amount__c = 4, General_Accounting_Unit__c = gau.id);
        alloForInsert.add(amountAllo);
        insert alloForInsert;

        list<Allocation__c> queryAllo = getAllocationsOrderByPercent();
        system.assertEquals(50, queryAllo[1].Percent__c, 'The percentage allocation should be 50%.');
        system.assertEquals(4, queryAllo[1].Amount__c, 'The amount of the percentage allocation should be calculated based on the Opportunity amount.');
        system.assertEquals(4, queryAllo[0].Amount__c, 'The amount of the standard number allocation should be 4.');
        
        opp.Amount = 10;
        Test.startTest();
        update opp;
        Test.stopTest();
        
        queryAllo = getAllocationsOrderByPercent();
        system.assertEquals(5, queryAllo[1].Amount__c, 'The amount of the percentage allocation should increase proportionately with the Opportunity amount.');
        system.assertEquals(4, queryAllo[0].Amount__c, 'The amount of the standard number allocation should be unchanged at 4.');
        
        opp.Amount = 8;
        update opp;

        queryAllo = getAllocationsOrderByPercent();
        system.assertEquals(4, queryAllo[1].Amount__c, 'The amount of the percentage allocation should decrease proportionately with the Opportunity amount.');
        system.assertEquals(4, queryAllo[0].Amount__c, 'The amount of the standard number allocation should be unchanged at 4.');

        opp.Amount = 1;
        
        Exception ex = null;
        try {
            update opp;
        } catch (Exception e) {
            ex = e;
        }
        system.assertNotEquals(null,ex,'An exception should be caught.');
        //system.assert(ex.getMessage().contains(), ex.getMessage());

        list<Opportunity> queryOpps = [SELECT Id, Amount FROM opportunity WHERE Id = :opp.id];
        system.assertEquals(8, queryOpps[0].Amount, 'The opportunity amount should remain unchanged after the exception is caught.');
    }


    /*******************************************************************************************************
    * @description When changing the amount of a Payment with Allocations: 
    * Increasing the amount will adjust the percentage allocations.
    * Decreasing the amount so that the total allocation amount is below the payment amount will adjust 
    * the percentage allocations.
    * Decreasing the amount so that the total allocation amount is greater than the payment amount, an 
    * error is thrown and the payment update is blocked.
    ********************************************************************************************************/
    static testMethod void pmtAmountChange() {
        if (strTestOnly != '*' && strTestOnly != 'pmtAmountChange') return;
        
        General_Accounting_Unit__c defaultGau = new General_Accounting_Unit__c(Name='default GAU');
        insert defaultGau;

        setupSettings(new Allocations_Settings__c(
            Payment_Allocations_Enabled__c = true,
            Default_Allocations_Enabled__c = true,
            Default__c = defaultGau.Id));

<<<<<<< HEAD
        Account acc = new Account(Name='foo');
        insert acc;
        Opportunity opp = new Opportunity(Name='foo', Amount = 10, AccountID=acc.id, CloseDate=system.today(), StageName=UTIL_UnitTestData_TEST.getClosedWonStage());
        insert opp;
        npe01__OppPayment__c pmt = new npe01__OppPayment__c(npe01__Payment_Amount__c = 8, npe01__Opportunity__c = opp.Id);
        insert pmt;
        General_Accounting_Unit__c gau = new General_Accounting_Unit__c(Name='foo');
=======
        Account acc = new Account(Name='Account-pmtAmountChange');
        insert acc;
        Opportunity opp = new Opportunity(Name='Opp-pmtAmountChange', Amount = 10, AccountID=acc.id, CloseDate=system.today(), StageName=UTIL_UnitTestData_TEST.getClosedWonStage());
        insert opp;
        npe01__OppPayment__c pmt = new npe01__OppPayment__c(npe01__Payment_Amount__c = 8, npe01__Opportunity__c = opp.Id);
        insert pmt;
        General_Accounting_Unit__c gau = new General_Accounting_Unit__c(Name='GAU-pmtAmountChange');
>>>>>>> 69ade7ea
        insert gau;

        //resetting these manually as a test is considered a single context for static variables
        List<Allocation__c> alloForInsert = new List<Allocation__c>();

        Allocation__c percentAllo = new Allocation__c(Payment__c=pmt.id, Percent__c = 50, General_Accounting_Unit__c = gau.id);
        alloForInsert.add(percentAllo);
        Allocation__c amountAllo = new Allocation__c(Payment__c=pmt.id, Amount__c = 4, General_Accounting_Unit__c = gau.id);
        alloForInsert.add(amountAllo);
        insert alloForInsert;

        List<Allocation__c> queryAllo = getAllocationsOrderByPercent();
        System.assertEquals(50, queryAllo[3].Percent__c, 'The percentage allocation should be 50%.');
        System.assertEquals(4, queryAllo[3].Amount__c, 'The amount of the percentage allocation should be calculated based on the Payment amount.');
        System.assertEquals(4, queryAllo[1].Amount__c, 'The amount of the standard number allocation should be 4.');
        
        pmt.npe01__Payment_Amount__c = 10;
        Test.startTest();
        update pmt;
        Test.stopTest();
        
        queryAllo = getAllocationsOrderByPercent();
        System.assertEquals(5, queryAllo[4].Amount__c, 'The amount of the percentage allocation should increase proportionately with the Payment amount.');
        System.assertEquals(4, queryAllo[2].Amount__c, 'The amount of the standard number allocation should be unchanged at 4.');
        
        pmt.npe01__Payment_Amount__c = 8;
        update pmt;

        queryAllo = getAllocationsOrderByPercent();
        System.assertEquals(4, queryAllo[3].Amount__c, 'The amount of the percentage allocation should decrease proportionately with the Payment amount.');
        System.assertEquals(4, queryAllo[1].Amount__c, 'The amount of the standard number allocation should be unchanged at 4.');

        pmt.npe01__Payment_Amount__c = 1;
        
        try {
            update pmt;
            System.assert(false, 'An exception should be caught.');
        } catch (Exception ex) {
            System.assert(ex.getMessage().contains(Label.alloExceedsPmtAmount), 'Error message should indicate that allocs are greater than payment amount');
        }

        List<npe01__OppPayment__c> queryPmts = [SELECT Id, npe01__Payment_Amount__c FROM npe01__OppPayment__c WHERE Id = :pmt.id];
        System.assertEquals(8, queryPmts[0].npe01__Payment_Amount__c, 'The payment amount should remain unchanged after the exception is caught.');
    }

    /*******************************************************************************************************
    * @description With default General Accounting Units enabled, creating an Opportunity automatically 
    * creates a default allocation for the full amount of the opportunity.
    * Creating a new allocation for that opportunity decreases the default fund allocation.
    * Creating an allocation for the total amount deletes the default allocation.
    ********************************************************************************************************/
    static testMethod void defaultAllocations() {
        if (strTestOnly != '*' && strTestOnly != 'defaultAllocations') return;
        
        General_Accounting_Unit__c defaultGau = new General_Accounting_Unit__c(Name='General');
        insert defaultGau;

        setupSettings(new Allocations_Settings__c(Default_Allocations_Enabled__c = true, Default__c = defaultGau.id));

        Account acc = new Account(Name='foo');
        insert acc;
        Opportunity opp = new Opportunity(Name='foo', Amount = 8, AccountID=acc.id, CloseDate=system.today(), StageName=UTIL_UnitTestData_TEST.getClosedWonStage());
        insert opp;

        General_Accounting_Unit__c gau = new General_Accounting_Unit__c(Name='foo');
        insert gau;

        list<Allocation__c> queryAllo = getAllocationsOrderByPercent();
        system.assertEquals(1,queryAllo.size(), 'An allocation to the default General Accounting Unit should be created.');
        system.assertEquals(8,queryAllo[0].Amount__c, 'The default allocation should be for the total amount of the Opportunity.');

        //resetting these manually as a test is considered a single context for static variables
        Allocation__c amountAllo = new Allocation__c(Opportunity__c=opp.id, Amount__c = 6, General_Accounting_Unit__c = gau.id);
        Test.startTest();
        insert amountAllo;
        Test.stopTest();

        queryAllo = getAllocationsOrderByAmount();
        system.assertEquals(2,queryAllo[0].Amount__c, 'The default allocation should be equal to the remainder of the total Opp amount after removing the new Allocation amount: ' + queryAllo);

        amountAllo.Amount__c = 8;
        update amountAllo;

        queryAllo = getAllocationsOrderByAmount();
        system.assertEquals(1,queryAllo.size(), 'The default fund allocation should be deleted.');
    }

    /*******************************************************************************************************
    * @description Campaign Allocations test:
    * Opportunity created with campaign allocation: allocations are created, default allocation covers the
    * remainder.
    * Opportunity created where campaign allocations exceed opp amount: exception thrown, only default 
    * allocation created
    ********************************************************************************************************/
    static testMethod void campaignAllocations() {
        if (strTestOnly != '*' && strTestOnly != 'campaignAllocations') return;
        
        General_Accounting_Unit__c defaultgau = new General_Accounting_Unit__c(Name='General');
        insert defaultgau;

        setupSettings(new Allocations_Settings__c(Default_Allocations_Enabled__c = true, Default__c = defaultGau.id));

        Account acc = new Account(Name='foo');
        insert acc;
        General_Accounting_Unit__c campaigngau = new General_Accounting_Unit__c(Name='foo');
        insert campaigngau;
        Campaign cam = new Campaign(Name='Foo', IsActive=true);
        insert cam;

        list<Allocation__c> alloForInsert = new list<Allocation__c>();
        Allocation__c percentAllo = new Allocation__c(Campaign__c=cam.id, Percent__c = 50, General_Accounting_Unit__c = campaigngau.id);
        alloForInsert.add(percentAllo);
        Allocation__c amountAllo = new Allocation__c(Campaign__c=cam.id, Amount__c = 4, General_Accounting_Unit__c = campaigngau.id);
        alloForInsert.add(amountAllo);
        insert alloForInsert;

        Opportunity opp = new Opportunity(Name='success', Amount = 10, AccountID=acc.id, CampaignId=cam.id, CloseDate=system.today(), StageName=UTIL_UnitTestData_TEST.getClosedWonStage());
        Test.startTest();
        insert opp;
        Test.stopTest();

        //verify campaign allocation and default allocation created
        list<Allocation__c> queryAllo = getAllocationsOrderByAmount(opp.id);
        system.assertEquals(3,queryAllo.size(), 'An allocation for the Campaign Opportunity should be created.');
        system.assertEquals(defaultgau.id, queryAllo[0].General_Accounting_Unit__c, 'A default allocation should be created.');
        system.assertEquals(1, queryAllo[0].Amount__c, 'The default allocation should cover the remainder of the amount.');
        system.assertEquals(campaigngau.id, queryAllo[1].General_Accounting_Unit__c, 'An allocation mirroring the Campaign Allocation should be created.');
        system.assertEquals(4, queryAllo[1].Amount__c, 'The allocation amount should mirror the Campaign allocation, and the percentage should be calculated based on the opportunity amount.');
        system.assertEquals(campaigngau.id, queryAllo[2].General_Accounting_Unit__c, 'An allocation mirroring the Campaign Allocation should be created.');
        system.assertEquals(5, queryAllo[2].Amount__c, 'The allocation amount should mirror the Campaign allocation.');

        Opportunity opp2 = new Opportunity(Name='error', Amount = 6, AccountID=acc.id, CampaignId=cam.id, CloseDate=system.today(), StageName=UTIL_UnitTestData_TEST.getClosedWonStage());
        insert opp2;

        //verify percent allocation created
        queryAllo = getAllocationsOrderByPercent(opp2.id);
        system.assertEquals(2, queryAllo.size(), 'Only the percent based allocation should be created in the case where the allocation amount exceeded the Opportunity amount.');
        system.assertEquals(3, queryAllo[0].Amount__c, 'The percent allocation should should equal half the opportunity amount.');
        system.assertEquals(3, queryAllo[1].Amount__c, 'The default allocation should cover the remainder of the amount.');

    }

    /*********************************************************************************************************
    @description 
        Test Allocation on an Opportunity has the same GAU as the linked Campaign Allocation when
        NPSP Settings Default Allocations are enabled.
    verify:
        - The Campaign Allocation Amount covers Opportunity Amount 
        (the Campaign Allocation Amount must be <= Opportunity Amount) 
        - The Amount reminder is covered by the NPSP Default Allocation. 
    **********************************************************************************************************/ 
    private static testMethod void testOppAllocationGauMatchesCampaignGau() {
        if (strTestOnly != '*' && strTestOnly != 'testOppAllocationGauMatchesCampaignGau') return;

        General_Accounting_Unit__c defaultGau = new General_Accounting_Unit__c(Name = 'Default');
        General_Accounting_Unit__c campaignGau = new General_Accounting_Unit__c(Name = 'Campaign');
        insert new General_Accounting_Unit__c[] {
            defaultGau, campaignGau
        };
        
        setupSettings(new Allocations_Settings__c(Default_Allocations_Enabled__c = true, Default__c = defaultGau.id));

        Campaign campaign = new Campaign(Name = 'TestCampaign', IsActive = true);
        insert campaign;

        Allocation__c campaignAllocation = new Allocation__c(
            Campaign__c = campaign.id, Amount__c = 100, General_Accounting_Unit__c = campaignGau.id
        );
        insert campaignAllocation;

        Account acc = new Account(Name='TestAllocGauMatchesCampaignGau');
        insert acc;

        Opportunity opp = new Opportunity(
            Name = 'InitOppWithNullAmount', AccountID = acc.id, 
            CampaignId = campaign.Id, Amount = null,
            CloseDate = System.today(), StageName = UTIL_UnitTestData_TEST.getClosedWonStage()
        );
        insert opp;

        List<Allocation__c> oppAllocations = getAllocationsOrderByAmount(opp.Id);
        System.assertEquals(0, oppAllocations.size(), 'No Allocation should be created for an Opportunity without Amount: ' + oppAllocations);
        
        Decimal remainder = 25;
        opp.Amount = campaignAllocation.Amount__c + remainder;

        Test.startTest();
        update opp;
        Test.stopTest();
        
        oppAllocations = getAllocationsOrderByAmount(opp.Id);
        System.assertEquals(2, oppAllocations.size(), 'Allocations should be created for the Opportunity that now has an Amount: ' + oppAllocations);

        System.assertEquals(remainder, oppAllocations[0].Amount__c, 'The Allocation Amount should match the remainder: ' + oppAllocations);
        System.assertEquals(defaultGau.Id, oppAllocations[0].General_Accounting_Unit__c, 'The Allocation Gau should match the Default Gau: ' + oppAllocations);

        System.assertEquals(campaignAllocation.Amount__c, oppAllocations[1].Amount__c, 'The Allocation Amount should match the Campaign Amount: ' + oppAllocations);
        System.assertEquals(campaignGau.Id, oppAllocations[1].General_Accounting_Unit__c, 'The Allocation Gau should match the Campaign Gau: ' + oppAllocations);
   }

    /*******************************************************************************************************
    * @description Recurring Donation Allocations test:
    * Create recurring donation. Pledged opportunity is generated automatically with a default allocation.
    * Create allocations for the recurring donation, verify opp allocations are created, default opp 
    * allocation is deleted.
    * Set opp to closed/won, modify recurring donation allocations: closed opportunity's allocations are 
    * unchanged.
    * Create new opportunity for the recurring donation schedule: RD allocations are created.
    * Create a recurring donation allocation to exceed the opportunity amount: open opportunity only gets 
    * percent based allocations.
    * Remove allocation that exceed's opportunity amount: all RD allocations are created.
    * Delete a recurring donation allocation: corresponding opportunity allocation is also deleted.
    ********************************************************************************************************/
    static testMethod void recurringDonationsValidation() {
        if (strTestOnly != '*' && strTestOnly != 'recurringDonationsValidation') return;

        General_Accounting_Unit__c defaultgau = new General_Accounting_Unit__c(Name='General');
        insert defaultgau;

        setupSettings(new Allocations_Settings__c(Default_Allocations_Enabled__c = true, Default__c = defaultGau.id));

        Account acc = new Account(Name='foo');
        insert acc;
        General_Accounting_Unit__c gau = new General_Accounting_Unit__c(Name = 'foo');
        insert gau;
        npe03__Recurring_Donation__c rd = new npe03__Recurring_Donation__c(
            Name = 'foo', 
            npe03__Installment_Period__c = system.label.npe03.RecurringDonationInstallmentPeriodYearly, 
            npe03__Date_Established__c= system.today(),  
            npe03__Organization__c = acc.id, 
            npe03__Amount__c = 20,
            npe03__Schedule_Type__c = system.label.npe03.RecurringDonationMultiplyValue,
            npe03__Open_Ended_Status__c = system.label.npe03.RecurringDonationOpenStatus
        );
        // this initial creation of the RD with default allocations set up, which get copied to the opp
        // will be what we soql limit profile in this test (and thus the startTest/stopTest).
        Test.startTest();
        insert rd;
        Test.stopTest();
        
        //query for the opportunity automatically created by the schedule
        list<Opportunity> queryOpp = [SELECT Id, npe03__Recurring_Donation__c, Amount, CloseDate, StageName FROM Opportunity WHERE npe03__Recurring_Donation__c = :rd.id];
        system.assertEquals(1,queryOpp.size(),'A single opportunity should be created.');

        list<Allocation__c> queryAllo = getAllocationsOrderByPercent(queryOpp[0].id);
        system.assertEquals(1,queryAllo.size(),'A single default allocation should be created.');
        system.assertEquals(defaultgau.id,queryAllo[0].General_Accounting_Unit__c,'The allocation should be assigned to the default General Accounting Unit.');
        system.assertEquals(20,queryAllo[0].Amount__c,'The default allocation should be for the total amount of the Opportunity.');
        
        list<Allocation__c> alloForInsert = new list<Allocation__c>();
        Allocation__c percentAllo = new Allocation__c(Recurring_Donation__c = rd.id, Percent__c = 50, General_Accounting_Unit__c = gau.id);
        alloForInsert.add(percentAllo);
        Allocation__c amountAllo = new Allocation__c(Recurring_Donation__c = rd.id, Amount__c = 10, General_Accounting_Unit__c = gau.id);
        alloForInsert.add(amountAllo);
        insert alloForInsert;

        queryAllo = getAllocationsOrderByPercent(queryOpp[0].id);
        system.assertEquals(2,queryAllo.size(), 'Allocations for the open Recurring Donation Opportunity should be created automatically after they are created for the Recurring Donation.');
        system.assertEquals(gau.id,queryAllo[0].General_Accounting_Unit__c, 'Allocations should be to the non-default GAU.');
        system.assertEquals(gau.id,queryAllo[1].General_Accounting_Unit__c, 'Allocations should be to the non-default GAU.');
        system.assertEquals(10,queryAllo[1].Amount__c, 'The percentage based allocation amount should be set based on the opportunity amount.');

        queryOpp[0].StageName = UTIL_UnitTestData_TEST.getClosedWonStage();
        update queryOpp[0];

        percentAllo.Percent__c = 20;
        update percentAllo;
        queryAllo = getAllocationsOrderByPercent(queryOpp[0].id);
        system.assertEquals(2,queryAllo.size(), 'Allocations for the closed/won opportunity should be unchanged.');
        system.assertEquals(50,queryAllo[1].Percent__c, 'The percentage based allocation should be unchanged.');

        Opportunity opp = new Opportunity(Name='foo', npe03__Recurring_Donation__c = rd.id, Amount = 20, AccountID=acc.id, CloseDate=system.today(), StageName=UTIL_UnitTestData_TEST.getOpenStage());
        insert opp;

        queryAllo = getAllocationsOrderByAmount(opp.id);
        system.assertEquals(3,queryAllo.size(), 'Allocations for the open Recurring Donation Opportunity should be created automatically when the opportunity is created.');

        Allocation__c exceedAllo = new Allocation__c(Recurring_Donation__c = rd.id, Amount__c = 10, General_Accounting_Unit__c = gau.id);
        insert exceedAllo;
        
        queryAllo = getAllocationsOrderByPercent(opp.id);
        system.assertEquals(2,queryAllo.size(), 'Only percent based Opportunity Allocation should exist: ' + queryAllo);
        system.assertEquals(16,queryAllo[0].Amount__c, 'The percentage based allocation amount should be set based on the opportunity amount: ' + queryAllo);

        delete exceedAllo;

        queryAllo = getAllocationsOrderByAmount(opp.id);
        system.assertEquals(3,queryAllo.size(), 'Allocations for the open Recurring Donation Opportunity should be created automatically when the opportunity is created.');

        delete amountAllo;

        queryAllo = getAllocationsOrderByPercent(opp.id);
        system.assertEquals(2,queryAllo.size(), 'Opportunity Allocation should be deleted along with the Recurring Donation allocation.');
        system.assertEquals(16,queryAllo[0].Amount__c, 'The percentage based allocation amount should be set based on the opportunity amount.');
    }
    
    /*******************************************************************************************************
    * @description Create a campaign with an allocation, and 100 opportunities, half of which are attributed
    * to the campaign. Verifies that default allocations and campaign allocations are created.
    * Updates all opportunity amounts to be equal to the campaign allocation amount, verifies that default
    * allocations were deleted when no longer needed.
    ********************************************************************************************************/
    static testMethod void bulkOppInsert() {
        if (strTestOnly != '*' && strTestOnly != 'bulkOppInsert') return;

        General_Accounting_Unit__c defaultgau = new General_Accounting_Unit__c(Name='General');
        insert defaultgau;

        setupSettings(new Allocations_Settings__c(Default_Allocations_Enabled__c = true, Default__c = defaultGau.id));

        Account acc = new Account(Name='foo');
        insert acc;
        General_Accounting_Unit__c campaigngau = new General_Accounting_Unit__c(Name='Campaign Allocation');
        insert campaigngau;
        Campaign cam = new Campaign(Name='Foo', IsActive=true);
        insert cam;

        list<Allocation__c> alloForInsert = new list<Allocation__c>();
        Allocation__c percentAllo = new Allocation__c(Campaign__c=cam.id, Amount__c = 4, General_Accounting_Unit__c = campaigngau.id);
        alloForInsert.add(percentAllo);
        insert alloForInsert;

        list<Opportunity> oppList = new list<Opportunity>();
        for (integer i=0;i<100;i++)
            oppList.add(new Opportunity(Name='opp'+i, Amount = 8, AccountID=acc.id, CampaignId=math.mod(i,2)==0?cam.id:null, CloseDate=system.today(), StageName=UTIL_UnitTestData_TEST.getClosedWonStage()));
        Test.startTest();
        insert oppList;
        Test.stopTest();

        list<AggregateResult> queryAggResult = [SELECT count_distinct(Id), General_Accounting_Unit__r.Name FROM Allocation__c WHERE Opportunity__r.Name LIKE 'opp%' GROUP BY General_Accounting_Unit__r.Name ORDER BY count_distinct(Id)];
        system.assertEquals(50, queryAggResult[0].get('expr0'), 'Fifty campaign allocations should be created.');
        system.assertEquals(100, queryAggResult[1].get('expr0'), 'One hundred default allocations should be created.');

        for (Opportunity opp : oppList)
            opp.Amount = 4;

        update oppList;

        queryAggResult = [SELECT count_distinct(Id), General_Accounting_Unit__r.Name FROM Allocation__c WHERE Opportunity__r.Name LIKE 'opp%' GROUP BY General_Accounting_Unit__r.Name ORDER BY count_distinct(Id)];
        system.assertEquals(50, queryAggResult[0].get('expr0'), 'Fifty campaign allocations should still exist.');
        system.assertEquals(50, queryAggResult[1].get('expr0'), 'Fifty default allocations should remain.');

    }

    /*******************************************************************************************************
    * @description Inserts opportunities which excluded types and record types. Verifies no default 
    * allocations are created.
    ********************************************************************************************************/
    static testMethod void testExcludedOpps() {
        if (strTestOnly != '*' && strTestOnly != 'testExcludedOpps') return;

        General_Accounting_Unit__c defaultgau = new General_Accounting_Unit__c(Name='General');
        insert defaultgau;

        string rtname = UTIL_RecordTypes.getRecordTypeNameForGiftsTests(Opportunity.sObjectType);
        id rtid = UTIL_RecordTypes.GetRecordTypeId(Opportunity.sObjectType,rtname);

        setupSettings(new Allocations_Settings__c(Default_Allocations_Enabled__c = true, Default__c = defaultGau.id, Excluded_Opp_Types__c='foo;bar', Excluded_Opp_RecTypes__c=rtid));
        Account acc = new Account(Name='foo');
        insert acc;

        list<Opportunity> oppForInsert = new list<Opportunity>();
        oppForInsert.add(new Opportunity(Name='excluded type', Type='foo', Amount = 10, AccountID=acc.id, CloseDate=system.today(), StageName=UTIL_UnitTestData_TEST.getClosedWonStage()));
        //only test the record type exclusion if one exists.
        if (rtid!=null)
            oppForInsert.add(new Opportunity(Name='excluded record type', RecordTypeId=rtid, Amount = 10, AccountID=acc.id, CloseDate=system.today(), StageName=UTIL_UnitTestData_TEST.getClosedWonStage()));
        Test.startTest();
        insert oppForInsert;
        Test.stopTest();

        list<Allocation__c> queryAllo = getAllocationsOrderByAmount();
        system.assertEquals(0,queryAllo.size(), 'No default allocation should be created for an excluded opportunity type or an excluded opportunity record type.');

    }

    /*******************************************************************************************************
    * @description Inserts an opportunity with a null amount, verifies no default allocation is created.
    * Updates the amount, verifies default allocation was created. Nulls out the amount, verifies the 
    * default allocation was deleted.
    ********************************************************************************************************/
    static testMethod void testOppNullAmount() {
        if (strTestOnly != '*' && strTestOnly != 'testOppNullAmount') return;

        General_Accounting_Unit__c defaultgau = new General_Accounting_Unit__c(Name='General');
        insert defaultgau;

        setupSettings(new Allocations_Settings__c(Default_Allocations_Enabled__c = true, Default__c = defaultGau.id));
        Account acc = new Account(Name='foo');
        insert acc;

        Opportunity opp = new Opportunity(Name='foo', Amount = null, AccountID=acc.id, CloseDate=system.today(), StageName=UTIL_UnitTestData_TEST.getClosedWonStage());
        Test.startTest();
        insert opp;
        Test.stopTest();

        list<Allocation__c> queryAllo = getAllocationsOrderByAmount(opp.id);
        system.assertEquals(0,queryAllo.size(),'No default allocation should be created for an opportunity with a null amount.');

        opp.Amount = 8;
        update opp;

        queryAllo = getAllocationsOrderByAmount(opp.id);
        system.assertEquals(1,queryAllo.size(),'A default allocation should be created for the opportunity that now has an amount.');

        opp.Amount = null;
        update opp;

        queryAllo = getAllocationsOrderByAmount(opp.id);
        system.assertEquals(0,queryAllo.size(),'A default allocation should be deleted for the opportunity that now has no amount.');
    }

    /*******************************************************************************************************
    * @description Creates a campaign allocation, marks that allocation's GAU as inactive. Insert an
    * opportunity assigned to the campaign, verify only default allocation is created and no error is
    * thrown. Deactivates the opportunity allocation's GAU, updates the opportunity amount, verifies the 
    * allocation to the inactive GAU isn't modified.
    ********************************************************************************************************/
    static testMethod void testInactiveGAU() {
        if (strTestOnly != '*' && strTestOnly != 'testInactiveGAU') return;

        setupSettings(null);

        Account acc = new Account(Name='foo');
        insert acc;

        list<General_Accounting_Unit__c> listGau = new list<General_Accounting_Unit__c>();
        listGau.add(new General_Accounting_Unit__c(Name='Campaign Allocation 1'));
        listGau.add(new General_Accounting_Unit__c(Name='Campaign Allocation 2'));
        insert listGau;

        Campaign cam = new Campaign(Name='Foo', IsActive=true);
        insert cam;

        list<Allocation__c> listAllo = new list<Allocation__c>();
        listAllo.add(new Allocation__c(Campaign__c=cam.id, Amount__c = 3, General_Accounting_Unit__c = listGau[0].id));
        listAllo.add(new Allocation__c(Campaign__c=cam.id, Percent__c = 50, General_Accounting_Unit__c = listGau[1].id));
        insert listAllo;

        listGau[0].Active__c = false;
        update listGau[0];

        Opportunity opp = new Opportunity(Name='foo', CampaignId=cam.id, Amount = 8, AccountID=acc.id, CloseDate=system.today(), StageName=UTIL_UnitTestData_TEST.getClosedWonStage());
        Test.startTest();
        insert opp;
        Test.stopTest();

        list<Allocation__c>  queryAllo = getAllocationsOrderByAmount(opp.id);
        system.assertEquals(1,queryAllo.size(), 'A single allocation should be created.');
        system.assertEquals(listGau[1].id, queryAllo[0].General_Accounting_Unit__c, 'The single allocation should be assigned to the active GAU.');
        system.assertEquals(50, queryAllo[0].Percent__c, 'The allocation should be percent based.');

        listGau[1].Active__c = false;
        update listGau[1];

        opp.Amount = 80;

        Exception ex = null;
        try {
            update opp;
        } catch (Exception e) {
            ex = e;
        }
        system.assertNotEquals(null, ex, 'An exception should be thrown.');

        //ensure the allocations are not changed.
        queryAllo = getAllocationsOrderByAmount(opp.id);
        system.assertEquals(4,queryAllo[0].Amount__c, 'Allocation to inactive GAU should not be modified.');
        
    }

    /*******************************************************************************************************
    * @description Tests the ALLO_MakeDefaultAllocations_BATCH class. Creates two opportunities, one without
    * allocations and one with an allocation. Runs batch class. Verifies two default allocations are created;
    * one for the total amount, and one for the unallocated remainder.
    ********************************************************************************************************/
    static testMethod void testMakeDefaultAllocations() {
        if (strTestOnly != '*' && strTestOnly != 'testMakeDefaultAllocations') return;
        
        General_Accounting_Unit__c defaultGau = new General_Accounting_Unit__c(Name='General');
        insert defaultGau;

        General_Accounting_Unit__c otherGau = new General_Accounting_Unit__c(Name='Other');
        insert otherGau;
        
        setupSettings(new Allocations_Settings__c(Default_Allocations_Enabled__c = true, Default__c = defaultGau.id));

        // disable the allocations trigger to prevent allocations from being created at all
        TDTM_ProcessControl.toggleTriggerState('Opportunity', 'ALLO_Allocations_TDTM', false);

        Account acc = new Account(Name='foo');
        insert acc;
        Opportunity opp1 = new Opportunity(Name='foo', Amount = 8, AccountID=acc.id, CloseDate=system.today(), StageName=UTIL_UnitTestData_TEST.getClosedWonStage());
        Opportunity opp2 = new Opportunity(Name='foo2', Amount = 8, AccountID=acc.id, CloseDate=system.today(), StageName=UTIL_UnitTestData_TEST.getClosedWonStage());
        insert opp1;
        insert opp2;

        list<Allocation__c>  queryAllo = getAllocationsOrderByAmount();
        system.assertEquals(0,queryAllo.size(), 'No default allocation should be created.');

        Allocation__c nonDefaultAllo = new Allocation__c(Opportunity__c=opp1.id, Amount__c = 4, General_Accounting_Unit__c = otherGau.id);
        insert nonDefaultAllo;

        Test.startTest();
        id batchProcessId = database.executeBatch(new ALLO_MakeDefaultAllocations_BATCH());
        Test.stopTest();

        queryAllo = [SELECT Id, Amount__c, Percent__c, General_Accounting_Unit__c FROM Allocation__c WHERE Opportunity__c = :opp1.id AND General_Accounting_Unit__c = :defaultGau.id];
        system.assertEquals(1,queryAllo.size(), 'A default allocation should be created.');
        system.assertEquals(4, queryAllo[0].Amount__c, 'The default allocation should be of the unallocated amount of the Opportunity.');

        queryAllo = getAllocationsOrderByAmount(opp2.id);
        system.assertEquals(1,queryAllo.size(), 'A default allocation should be created.');
        system.assertEquals(8, queryAllo[0].Amount__c, 'The default allocation should be of the total amount of the Opportunity.');
    }

    // Helpers
    ////////////

    /*********************************************************************************************************
    * @description Get all Allocations ordered by Amount
    * @return List<Allocation__c> A list of all Allocations 
    **********************************************************************************************************/
    private static List<Allocation__c> getAllocationsOrderByAmount() {
        return Database.query(getAllocationsQuery().build() + ' ORDER BY Amount__c');
    }

    /*********************************************************************************************************
    * @description Get all Allocations ordered by Percent
    * @return List<Allocation__c> A list of all Allocations 
    **********************************************************************************************************/
    private static List<Allocation__c> getAllocationsOrderByPercent() {
        return Database.query(getAllocationsQuery().build() + ' ORDER BY Percent__c');
    }

    /*********************************************************************************************************
    * @description Get Allocations for the Opportunity ordered by Amount
    * @param oppId An Opportunity Id
    * @return List<Allocation__c> A list of Allocations assigned to the Opportunity
    **********************************************************************************************************/
    private static List<Allocation__c> getAllocationsOrderByAmount(Id oppId) {
        return Database.query(getAllocationsQuery(oppId).build() + ' ORDER BY Amount__c');
    }

    /*********************************************************************************************************
    * @description Get Allocations for the Opportunity ordered by Percent
    * @param oppId An Opportunity Id
    * @return List<Allocation__c> A list of Allocations assigned to the Opportunity
    **********************************************************************************************************/
    private static List<Allocation__c> getAllocationsOrderByPercent(Id oppId) {
        return Database.query(getAllocationsQuery(oppId).build() + ' ORDER BY Percent__c');
    }

    /*********************************************************************************************************
    * @description Build query to retrieve Allocations for the Opportunity
    * @return UTIL_Query Allocation SOQL
    **********************************************************************************************************/
    private static UTIL_Query getAllocationsQuery(Id oppId) {
        return getAllocationsQuery()
            .withWhere(String.format('Opportunity__c = \'\'{0}\'\'', new String[] { oppId }));
    }

    /*********************************************************************************************************
    * @description Build query to retrieve all Allocations
    * @return UTIL_Query Allocation SOQL
    **********************************************************************************************************/
    private static UTIL_Query getAllocationsQuery() {
        return new UTIL_Query()
            .withSelectFields(new String[]{
                'General_Accounting_Unit__c', 
                'General_Accounting_Unit__r.Name', 
                'Amount__c', 
                'Percent__c' 
            })
            .withFrom('Allocation__c');
    }
}<|MERGE_RESOLUTION|>--- conflicted
+++ resolved
@@ -144,15 +144,6 @@
             Default_Allocations_Enabled__c = true,
             Default__c = defaultGau.Id));
 
-<<<<<<< HEAD
-        Account acc = new Account(Name='foo');
-        insert acc;
-        Opportunity opp = new Opportunity(Name='foo', Amount = 10, AccountID=acc.id, CloseDate=system.today(), StageName=UTIL_UnitTestData_TEST.getClosedWonStage());
-        insert opp;
-        npe01__OppPayment__c pmt = new npe01__OppPayment__c(npe01__Payment_Amount__c = 8, npe01__Opportunity__c = opp.Id);
-        insert pmt;
-        General_Accounting_Unit__c gau = new General_Accounting_Unit__c(Name='foo');
-=======
         Account acc = new Account(Name='Account-pmtAmountChange');
         insert acc;
         Opportunity opp = new Opportunity(Name='Opp-pmtAmountChange', Amount = 10, AccountID=acc.id, CloseDate=system.today(), StageName=UTIL_UnitTestData_TEST.getClosedWonStage());
@@ -160,7 +151,6 @@
         npe01__OppPayment__c pmt = new npe01__OppPayment__c(npe01__Payment_Amount__c = 8, npe01__Opportunity__c = opp.Id);
         insert pmt;
         General_Accounting_Unit__c gau = new General_Accounting_Unit__c(Name='GAU-pmtAmountChange');
->>>>>>> 69ade7ea
         insert gau;
 
         //resetting these manually as a test is considered a single context for static variables
