--- conflicted
+++ resolved
@@ -88,16 +88,10 @@
     /// <name> insertAffiliation </name>
     /// <summary> Creates a new Affiliation record when a Contact is related to a new non-Individual Account </summary>
     /// <param name="Contact"> List of contacts meeting trigger criteria </param>
-<<<<<<< HEAD
     /*public static void insertAffiliation(Contact[] contacts) {
     	
         List<Id> accountIds = new List<Id>();
         for(Contact c : contacts) {
-=======
-    private static void insertAffiliation(Contact[] contacts) {
-        List<Id> accountIds = new List<Id>();
-        for (Contact c : contacts) {
->>>>>>> 4e445510
             accountIds.add(c.AccountId);
         }
         //get all the accounts associated wth these contacts
@@ -108,14 +102,9 @@
             String cName = c.FirstName;
             cName += ' ';
             cName += c.LastName;
-<<<<<<< HEAD
-            //check to see if this account isn't an individual. Can't use the real systemisindividual field on account
-            //because that would make this dependent on the Contacts and Organizations package
-            if ( accountMap.get(c.AccountId).Name != cName && accountMap.get(c.AccountId).Name != 'Individual') {
-=======
+
             //check to see if this account isn't an individual. 
             if (accountMap.get(c.AccountId).npe01__SYSTEMIsIndividual__c != true) {
->>>>>>> 4e445510
                 npe5__Affiliation__c a = new npe5__Affiliation__c();
                 a.npe5__Contact__c = c.Id;
                 a.npe5__Organization__c = c.AccountId;
@@ -138,12 +127,8 @@
     /// <name> updateAffiliation </name>
     /// <summary> Updates an existing Affiliation record when a Contact's Account is changed </summary>
     /// <param name="Contact"> List of original contacts before update that met trigger criteria </param>
-<<<<<<< HEAD
     /*public static void updateAffiliation(Contact[] contacts) {
-=======
-    private static void updateAffiliation(Contact[] contacts)
-    {
->>>>>>> 4e445510
+
         List<Id> accountIds = new List<Id>();
         List<Id> contactIds = new List<Id>();
         Map<String,Id> conAccMap = new Map<String,Id>();
