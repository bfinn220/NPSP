/*
    Copyright (c) 2014, Salesforce.org
    All rights reserved.
    
    Redistribution and use in source and binary forms, with or without
    modification, are permitted provided that the following conditions are met:
    
    * Redistributions of source code must retain the above copyright
      notice, this list of conditions and the following disclaimer.
    * Redistributions in binary form must reproduce the above copyright
      notice, this list of conditions and the following disclaimer in the
      documentation and/or other materials provided with the distribution.
    * Neither the name of Salesforce.org nor the names of
      its contributors may be used to endorse or promote products derived
      from this software without specific prior written permission.
 
    THIS SOFTWARE IS PROVIDED BY THE COPYRIGHT HOLDERS AND CONTRIBUTORS
    "AS IS" AND ANY EXPRESS OR IMPLIED WARRANTIES, INCLUDING, BUT NOT 
    LIMITED TO, THE IMPLIED WARRANTIES OF MERCHANTABILITY AND FITNESS 
    FOR A PARTICULAR PURPOSE ARE DISCLAIMED. IN NO EVENT SHALL THE 
    COPYRIGHT HOLDER OR CONTRIBUTORS BE LIABLE FOR ANY DIRECT, INDIRECT, 
    INCIDENTAL, SPECIAL, EXEMPLARY, OR CONSEQUENTIAL DAMAGES (INCLUDING, 
    BUT NOT LIMITED TO, PROCUREMENT OF SUBSTITUTE GOODS OR SERVICES; 
    LOSS OF USE, DATA, OR PROFITS; OR BUSINESS INTERRUPTION) HOWEVER 
    CAUSED AND ON ANY THEORY OF LIABILITY, WHETHER IN CONTRACT, STRICT 
    LIABILITY, OR TORT (INCLUDING NEGLIGENCE OR OTHERWISE) ARISING IN 
    ANY WAY OUT OF THE USE OF THIS SOFTWARE, EVEN IF ADVISED OF THE 
    POSSIBILITY OF SUCH DAMAGE.
*/
/**
* @author Salesforce.org
* @date 2014
* @group Allocations
* @group-content ../../ApexDocContent/Allocations.htm
* @description Class for multicurrency triggers and allocations rollup multicurrency related code.
*/
public class ALLO_Multicurrency_TDTM extends TDTM_Runnable {

    /** @description Map holds exchange rates to avoid multiple queries. */
    public static map<string, decimal> exchangeRates = new map<string,decimal>();
    
    /** @description This organization's default corporate currency. */
    public static string currCorporate = UTIL_Currency.getInstance().getOrgDefaultCurrency();

    /** @description DmlWrapper to hold object changes. */
    public DmlWrapper wrapper = new DmlWrapper();

    /*******************************************************************************************************
    * @description Trigger handler on Campaign and Recurring Donation for updating child allocation currency
    * when the parent currency is changed.
    * @param listNew The list of campaigns or recurring donations from trigger new. 
    * @param listOld The list of campaigns or recurring donations from trigger old. 
    * @param triggerAction Which action triggered the current context. (Before or After; Insert, Update, 
    * Delete, or Undelete.)
    * @param objResult The field describe object for the current trigger context. 
    * @return dmlWrapper Objects that need to be inserted or updated after the processing of the trigger.
    ********************************************************************************************************/
    public override DmlWrapper run(List<SObject> newlist, List<SObject> oldlist, 
        TDTM_Runnable.Action triggerAction, Schema.DescribeSObjectResult objResult) {

        //if this is a multicurrency org, update child objects 
<<<<<<< HEAD
        if (UTIL_Currency.getInstance().isMultiCurrencyOrganization()) {
            wrapper.objectsToUpdate.addAll((list<sObject>) updateAllocationCurrencyFromParent(newlist, oldlist));
        }
        return wrapper;
=======
        if (isMultiCurrency() && !TDTM_ProcessControl.isRecursive(TDTM_ProcessControl.flag.ALLOC)) {
            wrapper.objectsToUpdate.addAll((list<sObject>) updateAllocationCurrencyFromParent(newlist, oldlist));

            // Increment the recursion flag to prevent the allocation triggers from running,
            // process the DML, and then decrement the recursion flag
            TDTM_ProcessControl.setRecursionFlag(TDTM_ProcessControl.flag.ALLOC, true);
            TDTM_TriggerHandler.processDML(wrapper);
            TDTM_ProcessControl.setRecursionFlag(TDTM_ProcessControl.flag.ALLOC, false);
        }
        return null;
>>>>>>> 8e80bfa4
    }

    /*******************************************************************************************************
    * @description For any given list of allocation parent objects, (Opportunity, Campaign, or Recurring 
    * Donation,) queries for child allocations and updates currency to match parent.
    * @param listNew The list of opportunities, campaigns, or recurring donations from trigger new. 
    * @param listOld The list of opportunities, campaigns, or recurring donations from trigger old. 
    * @return list<Allocation__c> Allocations with modified currency that need updating via DML.
    ********************************************************************************************************/
    public static list<Allocation__c> updateAllocationCurrencyFromParent(list<sObject> newlist, list<sObject> oldlist) {
        list<Allocation__c> results = new list<Allocation__c>();
        //map holds object id to currency iso code
        map<id,string> mapIdToISO = new map<id,string>();

        //if the parent currency has changed, add to map
        for (integer i=0;i<newlist.size();i++) {
            if (newlist[i].get('CurrencyIsoCode')!=oldlist[i].get('CurrencyIsoCode')) {
                mapIdToISO.put((id)newlist[i].get('id'),(string)newlist[i].get('CurrencyIsoCode'));
            }
        }

        //can't put mapIdToISO.keySet() in dynamic soql query, so creating new set to hold the IDs
        set<id> parentIds = mapIdToISO.keySet();

        string alloQuery = 'SELECT Id, Amount__c, Opportunity__c, Campaign__c, Recurring_Donation__c, CurrencyIsoCode FROM Allocation__c '+
            'WHERE Opportunity__c IN :parentIds OR Campaign__c IN :parentIds OR Recurring_Donation__c IN :parentIds';
        
        //query all allocations associated with the parents, update their ISO code and their amount if needed 
        for (Allocation__c allo : database.query(alloQuery)) {
            string parentCurrency = mapIdToISO.get(ALLO_Allocations_TDTM.getParentId(allo));
            
            /*Not updating allocation amounts, as Salesforce only updates the currency and does not convert the amount
            if (allo.Amount__c!=null)
                allo.Amount__c = convertCurrency(parentCurrency, (string)allo.get('CurrencyIsoCode'), allo.Amount__c);
            */
            allo.put('CurrencyIsoCode', parentCurrency);
            results.add(allo);
        }

        return results;
    }

    /*******************************************************************************************************
    * @description For a list of allocations, set the currency based on the parent object.
    * @param listAllo The list of allocations. 
    * @return void This method modifies the list of allocations directly and returns nothing.
    ********************************************************************************************************/
    public static void updateAllocationCurrency(list<Allocation__c> listAllo) {
        map<id,string> mapIdToISO = new map<id,string>();

        //collect parent Ids
        for (Allocation__c allo : listAllo) {
            mapIdToISO.put(ALLO_Allocations_TDTM.getParentId(allo),null);
        }

        //get iso codes of parents
        mapIdToISO = getISOFromIdSet(mapIdToISO.keySet());

        //update allocation ISO code to match parent
        for (Allocation__c allo : listAllo) {
            allo.put('CurrencyIsoCode',mapIdToISO.get(ALLO_Allocations_TDTM.getParentId(allo)));
        }
    }

    /*******************************************************************************************************
    * @description For any set of ids of any sObject, gets the sObject's currency code.
    * @param setId A set of ids of any sObjects.
    * @return map<id,string> A map from the id of the object to the object's currency code string.
    ********************************************************************************************************/
    public static map<id,string> getISOFromIdSet (set<id> setId) {
        map<id,string> results = new map<id,string>();
        set<string> parentTypes = new set<string>();

        //get parent object names for query
        for (id thisId : setId)
            parentTypes.add(thisId.getSObjectType().getDescribe().getName());

        //query for ISO codes, fill out map
        for (string parent : parentTypes) {
            string query = 'SELECT Id, CurrencyIsoCode FROM ' + parent + ' WHERE Id IN :setId';
            for (sObject sobj : database.query(query))
                results.put((id)sobj.get('id'),(string)sobj.get('CurrencyIsoCode'));
        }

        return results;
    }
}<|MERGE_RESOLUTION|>--- conflicted
+++ resolved
@@ -59,13 +59,7 @@
         TDTM_Runnable.Action triggerAction, Schema.DescribeSObjectResult objResult) {
 
         //if this is a multicurrency org, update child objects 
-<<<<<<< HEAD
-        if (UTIL_Currency.getInstance().isMultiCurrencyOrganization()) {
-            wrapper.objectsToUpdate.addAll((list<sObject>) updateAllocationCurrencyFromParent(newlist, oldlist));
-        }
-        return wrapper;
-=======
-        if (isMultiCurrency() && !TDTM_ProcessControl.isRecursive(TDTM_ProcessControl.flag.ALLOC)) {
+        if (UTIL_Currency.getInstance().isMultiCurrencyOrganization() && !TDTM_ProcessControl.isRecursive(TDTM_ProcessControl.flag.ALLOC)) {
             wrapper.objectsToUpdate.addAll((list<sObject>) updateAllocationCurrencyFromParent(newlist, oldlist));
 
             // Increment the recursion flag to prevent the allocation triggers from running,
@@ -75,7 +69,6 @@
             TDTM_ProcessControl.setRecursionFlag(TDTM_ProcessControl.flag.ALLOC, false);
         }
         return null;
->>>>>>> 8e80bfa4
     }
 
     /*******************************************************************************************************
