--- conflicted
+++ resolved
@@ -116,17 +116,10 @@
         Test.startTest();
         npe03__Recurring_Donation__c rd = createRecurringDonation(acc);
         Test.stopTest();
-<<<<<<< HEAD
 
         List<Opportunity> opps = oppGateway.getRecords(rd);
         System.assertEquals(1, opps.size(), 'One Installment Opp should be created on RD insert: ' + opps);
 
-=======
-
-        List<Opportunity> opps = oppGateway.getRecords(rd);
-        System.assertEquals(1, opps.size(), 'One Installment Opp should be created on RD insert: ' + opps);
-
->>>>>>> a26826b2
         System.assertEquals(getExpectedOppName(rd, CLOSE_DATE), opps[0].Name, 'Opportunity Name should match');
         System.assertEquals(rd.npe03__Amount__c, opps[0].Amount);
         System.assertEquals(rd.npe03__Recurring_Donation_Campaign__c, opps[0].CampaignId);
@@ -298,7 +291,6 @@
     /***
     * @description Verifies an Opp with Close Date in past is not updated when RD is updated.
     * A new Opp with the next Close Date is created when RD is updated if the existing Opp Close Date is in past.
-<<<<<<< HEAD
     */
     @isTest
     private static void shouldNotUpdateOppWhenCloseDateInThePast() {
@@ -320,122 +312,6 @@
         update rd;
         Test.stopTest();
 
-        Map<Id, Opportunity> oppById = new Map<Id, Opportunity>(oppGateway.getRecords(rd));
-        System.assertEquals(2, oppById.size(), 
-            'New Opp for the next Close Date should be created on RD update: ' + oppById.values());
-
-        opp = oppById.remove(opp.Id);
-        System.assertEquals(RD_AMOUNT, opp.Amount, 'Existing Opp Amount should be unchanged');
-        System.assertEquals(CLOSE_DATE, opp.CloseDate, 'Existing Opp Close Date should be unchanged');
-
-        opp = oppById.values()[0];
-        System.assertEquals(RD_NEW_AMOUNT, opp.Amount, 'New Opp Amount should match RD Amount');
-        System.assertEquals(CLOSE_DATE.addMonths(1), opp.CloseDate, 'New Opp Close Date should be next Close Date');
-    }
-
-    /***
-    * @description Verify opportunity is updated with installment fields when Close Date is today
-    */
-    @isTest
-    private static void shouldUpdateOppWhenCloseDateIsToday() {
-        RD2_EnablementService_TEST.setRecurringDonations2Enabled();
-
-        setUpConfiguration();
-        
-        npe03__Recurring_Donation__c rd = createRecurringDonation();
-
-        insert getOpportunityBuilder(rd)
-            .withCloseDate(TODAY)
-            .withOpenStage()
-            .build();
-
-        Test.startTest();
-        rd.Day_Of_Month__c = String.valueOf(TODAY.day());
-=======
-    */
-    @isTest
-    private static void shouldNotUpdateOppWhenCloseDateInThePast() {
-        RD2_EnablementService_TEST.setRecurringDonations2Enabled();
-
-        setUpConfiguration();
-        RD2_ScheduleService.currentDate = CLOSE_DATE.addDays(1);
-        
-        npe03__Recurring_Donation__c rd = createRecurringDonation();
-
-        Opportunity opp = getOpportunityBuilder(rd)
-            .withCloseDate(CLOSE_DATE)
-            .withOpenStage()
-            .build();
-        insert opp;
-
-        Test.startTest();
->>>>>>> a26826b2
-        rd.npe03__Amount__c = RD_NEW_AMOUNT;
-        update rd;
-        Test.stopTest();
-
-<<<<<<< HEAD
-        List<Opportunity> opps = oppGateway.getRecords(rd);
-        System.assertEquals(1, opps.size(), 'One opportunity should exist: ' + opps);
-        System.assertEquals(RD_NEW_AMOUNT, opps[0].Amount, 'Amount should be changed: ' + opps[0]);
-    }
-
-    /***
-    * @description Verify current date and a future open Opp are updated with installment fields on RD update.
-    * This test verifies that current date and future Opps are matched correctly with the RD Schedule installments.
-    */
-    @isTest
-    private static void shouldUpdateOppWhenCloseDateIsInFutureAndTodayCloseDateOppExists() {
-        RD2_EnablementService_TEST.setRecurringDonations2Enabled();
-        RD2_ScheduleService scheduleService = new RD2_ScheduleService();
-
-        setUpConfiguration();
-
-        npe03__Recurring_Donation__c rd = createRecurringDonation();
-
-        TEST_OpportunityBuilder oppBuilder = getOpportunityBuilder(rd)
-            .withOpenStage();
-
-        List<Opportunity> opps = new List<Opportunity>{
-            oppBuilder
-                .withInstallmentNumber(1)
-                .withCloseDate(TODAY)
-                .build(),
-            oppBuilder
-                .withInstallmentNumber(2)
-                .withCloseDate(TODAY.addMonths(1))
-                .build()
-        };
-        insert opps;
-
-        Test.startTest();
-        rd.npe03__Amount__c = RD_NEW_AMOUNT;
-        rd.PaymentMethod__c = PAYMENT_CHECK;
-        update rd;
-        Test.stopTest();
-        
-        Map<Id, Opportunity> actualOppById = new Map<Id, Opportunity>(oppGateway.getRecords(rd));
-        System.assertEquals(opps.size(), actualOppById.size(), 'Opportunity number should match: ' + actualOppById);
-        for (Opportunity opp : actualOppById.values()) {
-            System.assertEquals(RD_NEW_AMOUNT, opp.Amount, 
-                opp.Id == opps[0].Id 
-                ? 'Amount should be updated for the Opp with Close Date = today'
-                : 'Amount should be updated for the future Opp');
-        }
-
-        List<npe01__OppPayment__c> payments = getPayments(opps);
-        System.assertEquals(opps.size(), payments.size(), 'Payment should exist for each Opp: ' + payments);
-
-        for (npe01__OppPayment__c payment : payments) {
-            System.assertEquals(PAYMENT_CHECK, payment.npe01__Payment_Method__c, 
-                payment.npe01__Opportunity__c == opps[0].Id 
-                ? 'Payment method should be updated for the Opp with Close Date = today'
-                : 'Payment method should be updated for the future Opp');
-        }
-    }
-
-    /***
-=======
         Map<Id, Opportunity> oppById = new Map<Id, Opportunity>(oppGateway.getRecords(rd));
         System.assertEquals(2, oppById.size(), 
             'New Opp for the next Close Date should be created on RD update: ' + oppById.values());
@@ -633,7 +509,6 @@
     }
 
     /***
->>>>>>> a26826b2
     * @description Verify Opportunity's campaign is not updated when there is update to the campaign on the RD
     * and the opportunity's status is closed
     */
