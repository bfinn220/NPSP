/*
    Copyright (c) 2014, Salesforce.com Foundation
    All rights reserved.

    Redistribution and use in source and binary forms, with or without
    modification, are permitted provided that the following conditions are met:

    * Redistributions of source code must retain the above copyright
      notice, this list of conditions and the following disclaimer.
    * Redistributions in binary form must reproduce the above copyright
      notice, this list of conditions and the following disclaimer in the
      documentation and/or other materials provided with the distribution.
    * Neither the name of the Salesforce.com Foundation nor the names of
      its contributors may be used to endorse or promote products derived
      from this software without specific prior written permission.

    THIS SOFTWARE IS PROVIDED BY THE COPYRIGHT HOLDERS AND CONTRIBUTORS
    "AS IS" AND ANY EXPRESS OR IMPLIED WARRANTIES, INCLUDING, BUT NOT
    LIMITED TO, THE IMPLIED WARRANTIES OF MERCHANTABILITY AND FITNESS
    FOR A PARTICULAR PURPOSE ARE DISCLAIMED. IN NO EVENT SHALL THE
    COPYRIGHT HOLDER OR CONTRIBUTORS BE LIABLE FOR ANY DIRECT, INDIRECT,
    INCIDENTAL, SPECIAL, EXEMPLARY, OR CONSEQUENTIAL DAMAGES (INCLUDING,
    BUT NOT LIMITED TO, PROCUREMENT OF SUBSTITUTE GOODS OR SERVICES;
    LOSS OF USE, DATA, OR PROFITS; OR BUSINESS INTERRUPTION) HOWEVER
    CAUSED AND ON ANY THEORY OF LIABILITY, WHETHER IN CONTRACT, STRICT
    LIABILITY, OR TORT (INCLUDING NEGLIGENCE OR OTHERWISE) ARISING IN
    ANY WAY OUT OF THE USE OF THIS SOFTWARE, EVEN IF ADVISED OF THE
    POSSIBILITY OF SUCH DAMAGE.
*/
/**
* @author Salesforce.com Foundation
* @date 2014
* @group Account Model Converter
* @description Account model conversion utility main class. This class holds all conversion logic
*/
global with sharing class CONV_Account_Conversion_BATCH implements Database.Batchable<SObject>{

    /*******************************************************************************************************
    * @description Query string set in the constructor
    */
    public String query {get; set;}
    /*******************************************************************************************************
    * @description Not yet implemented mapping of fields between the old Household object and new Household Account
    */
    public Map<String, String> fieldmap {get;set;}
    /*******************************************************************************************************
    * @description Field used to store the old Household Id on the Account
    */
    public String HouseholdIdField {get;set;}

    /*******************************************************************************************************
    * @description Constructs the class, sets the properties
    * @param q Query string
    * @param hhIdField Field for Household Id from the controller
    * @param Unimplemented map of fields to be copied
    */
    public CONV_Account_Conversion_BATCH(String q, String hhIdField, Map<String, String> fm) {
        fieldmap = fm;
        query = q;
        HouseholdIdField = hhIdField;
    }

    /*******************************************************************************************************
    * @description Turns off the TDTM triggers and returns the query locator
    * @param bc BatchableContext passed by the system call
    * @return database.Querylocator
    */
    global database.Querylocator start(Database.BatchableContext bc) {

        //turn off all existing TDTM-related trigger operations to avoid duplicative processing
        List<Trigger_Handler__c> updateTriggerHandlers = new List<Trigger_Handler__c>();
        for (Trigger_Handler__c t : [select Active__c from Trigger_Handler__c]){
            t.Active__c = false;
            updateTriggerHandlers.add(t);
        }
        update updateTriggerHandlers;

        return Database.getQueryLocator(query);
    }

    /*******************************************************************************************************
    * @description Executes the conversion process. This method contains all of the actual conversion logic
    * @param bc BatchableContext passed by the system call
    * @param result Results to be processed from the query
    */
    global void execute(Database.BatchableContext bc, Sobject[] result) {

        SavePoint sp = Database.setSavepoint();

        try{

            List<Contact> consForUpdate = new List<Contact>();
            List<OpportunityContactRole> ocrsForUpdate = new List<OpportunityContactRole>();
            List<Opportunity> oppsForUpdate = new List<Opportunity>();

            Map<Id, Account> hh2account = new Map<Id, Account>();
            Map<Id, Account> con2account = new Map<Id, Account>();
            Map<Id, npo02__Household__c> addressedHouseholds = new Map<Id, npo02__Household__c>();

            List<npo02__Household__c> hhscope = (List<npo02__Household__c>)result;

            consForUpdate = [select AccountId, Account.RecordTypeId, Account.Type, Account.npe01__SYSTEM_AccountType__c, Account.npe01__SYSTEMIsIndividual__c, Name, 
                            npo02__Household__c, npo02__TotalOppAmount__c, npe01__Primary_Address_Type__c, MailingStreet, MailingCity, MailingState, MailingCountry, 
                            MailingPostalCode from Contact where npo02__Household__c IN :hhscope ORDER BY CreatedDate];

            /********************************************************************/
            /** Generating a new Household Account for each Household in scope **/
            /********************************************************************/

            //remove hh that have existing hh accounts
            hhscope = removeHouseholdAccountsFromList(hhscope, consForUpdate);
            //use the filtered list of accounts to remove the cons
            consForUpdate = removeContactsWithHouseholdAccount(hhscope, consForUpdate);

            for (npo02__Household__c hh : hhscope){
                Account a = new Account(
                Name = hh.Name, npo02__TotalOppAmount__c = hh.npo02__TotalOppAmount__c,
                npo02__TotalMembershipOppAmount__c = hh.npo02__TotalMembershipOppAmount__c,
                npo02__SmallestAmount__c = hh.npo02__SmallestAmount__c, npo02__SYSTEM_CUSTOM_NAMING__c = hh.npo02__SYSTEM_CUSTOM_NAMING__c,
                npo02__OppsClosedThisYear__c = hh.npo02__OppsClosedThisYear__c, npo02__OppsClosedLastYear__c = hh.npo02__OppsClosedLastYear__c,
                npo02__OppsClosedLastNDays__c = hh.npo02__OppsClosedLastNDays__c, npo02__OppsClosed2YearsAgo__c = hh.npo02__OppsClosed2YearsAgo__c,
                npo02__OppAmountThisYear__c = hh.npo02__OppAmountThisYear__c, npo02__OppAmountLastYear__c = hh.npo02__OppAmountLastYear__c,
                npo02__OppAmountLastNDays__c = hh.npo02__OppAmountLastNDays__c, npo02__OppAmount2YearsAgo__c = hh.npo02__OppAmount2YearsAgo__c,
                npo02__NumberOfMembershipOpps__c = hh.npo02__NumberOfMembershipOpps__c, npo02__NumberOfClosedOpps__c = hh.npo02__NumberOfClosedOpps__c,
                npo02__MembershipJoinDate__c = hh.npo02__MembershipJoinDate__c, npo02__MembershipEndDate__c = hh.npo02__MembershipEndDate__c,
                npo02__LastOppAmount__c = hh.npo02__LastOppAmount__c, npo02__LastMembershipOrigin__c = hh.npo02__LastMembershipOrigin__c,
                npo02__LastMembershipLevel__c = hh.npo02__LastMembershipLevel__c, npo02__LastMembershipDate__c = hh.npo02__LastMembershipDate__c,
                npo02__LastMembershipAmount__c = hh.npo02__LastMembershipAmount__c, npo02__LastCloseDate__c = hh.npo02__LastCloseDate__c,
                npo02__LargestAmount__c = hh.npo02__LargestAmount__c, npo02__Informal_Greeting__c = hh.npo02__Informal_Greeting__c,
                npo02__HouseholdPhone__c = hh.npo02__HouseholdPhone__c, npo02__Formal_Greeting__c = hh.npo02__Formal_Greeting__c,
                npo02__FirstCloseDate__c = hh.npo02__FirstCloseDate__c, npo02__Best_Gift_Year__c = hh.npo02__Best_Gift_Year__c,
                npo02__Best_Gift_Year_Total__c = hh.npo02__Best_Gift_Year_Total__c, Type = 'Household', npe01__SYSTEM_AccountType__c = 'Household Account',
                npe01__SYSTEMIsIndividual__c = true);

                if (UTIL_CustomSettingsFacade.getContactsSettings().npe01__HH_Account_RecordTypeID__c != null)
                    a.RecordTypeId = UTIL_CustomSettingsFacade.getContactsSettings().npe01__HH_Account_RecordTypeID__c;

                if (HouseholdIdField != null && HouseholdIdField != ''){
                    a.put(HouseholdIdField, hh.Id);
                }

                if (hh.npo02__MailingStreet__c != null ||
                    hh.npo02__MailingPostalCode__c != null ||
                    hh.npo02__MailingCountry__c != null ||
                    hh.npo02__MailingState__c != null ||
                    hh.npo02__MailingCity__c != null){

                    a.BillingStreet = hh.npo02__MailingStreet__c;
                    a.BillingPostalCode = hh.npo02__MailingPostalCode__c;
                    a.BillingCountry = hh.npo02__MailingCountry__c;
                    a.BillingState = hh.npo02__MailingState__c;
                    a.BillingCity = hh.npo02__MailingCity__c;
                    addressedHouseholds.put(hh.Id, hh);
                }

                hh2Account.put(hh.id, a);
            }

            Database.insert(hh2Account.values(), true);

            //save the contact giving amount to determine the primary contact
            Map<Id, Double> conGiving = new Map<Id, Double>();
            //Map of the Account back to the all of the new Household members
            Map<Id, List<Contact>> consWithNewHousehold = new Map<Id, List<Contact>>();

            Map<Id, Map<Id,ContactAddress>> addressMap = new Map<Id, Map<Id,ContactAddress>>();

            /***********************************************************************/
            /** Attaching current Household members to the new Household Account  **/
            /***********************************************************************/

            Map<Id, npe5__Affiliation__c> conAffMap = new Map<Id, npe5__Affiliation__c>();
            Map<Id, Integer> hhMemberCount = new Map<Id, Integer>();

            for (Contact c : consForUpdate){
                Account a = hh2Account.get(c.npo02__Household__c);

                if (hhMemberCount.containsKey(a.Id)){
                    Integer currCount = hhMemberCount.get(a.Id);
                    currCount++;
                    hhMemberCount.put(a.Id, currCount);
                }
                else{
                    hhMemberCount.put(a.Id, 1);
                }

                //generate affiliations for any non 1x1/Individual accounts associated to this Contact
                if (!c.Account.npe01__SYSTEMIsIndividual__c){
                    npe5__Affiliation__c aff = new npe5__Affiliation__c(npe5__Status__c = 'Current', npe5__Primary__c = true, npe5__Organization__c = c.AccountId, npe5__Contact__c = c.Id);
                    conAffMap.put(c.Id, aff);
                }

                c.AccountId = a.Id;
                if (!conGiving.containsKey(a.Id) || (conGiving.containsKey(a.Id) && c.npo02__TotalOppAmount__c > conGiving.get(a.Id))){
                    a.npe01__One2OneContact__c = c.Id;
                    conGiving.put(a.Id, c.npo02__TotalOppAmount__c);
                }
                con2account.put(c.Id, a);

                //build a map of cons with the new household to use later for address
                if (consWithNewHousehold.containsKey(a.Id)){
                    consWithNewHousehold.get(a.Id).add(c);
                }
                else{
                    consWithNewHousehold.put(a.Id, new List<Contact>{c});
                }
            }

            //for any contacts that have an affiliation, update the primary affiliation for the contact
            if (!conAffMap.isEmpty()){
                Database.insert(conAffMap.values(), true);
                for (Contact c : consForUpdate){
                    if (conAffMap.containsKey(c.Id)){
                        c.Primary_Affiliation__c = conAffMap.get(c.Id).npe5__Organization__c;
                    }
                }
            }

            for (Account a : hh2Account.values()){
                a.Number_of_Household_Members__c = hhMemberCount.get(a.Id);
            }

            Database.update(consForUpdate, true);
            Database.update(hh2Account.values(), true);

            /***************************************************************/
            /** Porting all existing opportunities to the new hh accounts **/
            /***************************************************************/

            ocrsForUpdate = [select Opportunity.AccountId, Contact.npo02__Household__c, Opportunity.Id from OpportunityContactRole where isPrimary = true and ContactId IN :consForUpdate and Opportunity.npe01__Is_Opp_From_Individual__c = 'true'];

            for (OpportunityContactRole ocr : ocrsForUpdate) {
                Opportunity o = new Opportunity (id = ocr.OpportunityId);
                o.AccountId = con2Account.get(ocr.ContactId).Id;
                oppsForUpdate.add(o);
            }
            if (!oppsForUpdate.isEmpty())
                Database.update(oppsForUpdate, true);

            /******************************************************************************/
            /** Moving any activities and tasks from the Household object to the Account **/
            /******************************************************************************/

            List<Task> tasksForUpdate = new List<Task>();
            tasksForUpdate = [select WhatId from Task where WhatId IN :hhscope];

            for (Task t : tasksForUpdate)
                t.WhatId = hh2Account.get(t.WhatId).Id;

            Database.update(tasksForUpdate, true);

            /**********************************************************************/
            /** Address Mapping from existing Contacts to new Household Accounts **/
            /**********************************************************************/

            consForUpdate.clear();
            Map<Id, Address__c> addressesForInsert = new Map<Id, Address__c>();
            List<Account> hhAccountsForUpdate = new List<Account>();

            //insert addresses for any household accounts that have one
            for (Account a : hh2Account.values()){

                if (a.BillingStreet != null || a.BillingState != null || a.BillingPostalCode != null || a.BillingCountry != null || a.BillingCity != null){
                    Address__c ad = new Address__c(MailingStreet__c = a.BillingStreet,
                        MailingState__c = a.BillingState,
                        MailingPostalCode__c = a.BillingPostalCode,
                        MailingCountry__c = a.BillingCountry,
                        MailingCity__c = a.BillingCity,
                        Default_Address__c = true,
                        Address_Type__c = 'Home',
                        Household_Account__c = a.Id);
                    ADDR_Addresses_TDTM.handleMultilineStreet(ad);

                    addressesForInsert.put(a.Id, ad);
                }
            }

            for (Id accountId : consWithNewHousehold.keySet()){
                List<Contact> conList = consWithNewHousehold.get(accountId);

                //if its the only Contact decide if we need to use the household account address or the contacts...
                if (conList != null && conList.size() == 1){

                    ContactAddress cadd = new ContactAddress(conList[0]);
                    Account myHHAccount = con2Account.get(conList[0].Id);

                    //we have a household address, but the contact does not have one assign the values to the contact
                    //the address lookup will be populated later via the addressesForInsert based on the accountId
                    if (addressedHouseholds.containsKey(conList[0].npo02__Household__c) && !cadd.hasAddress()){
                        conList[0].MailingCity = myHHAccount.BillingCity;
                        conList[0].MailingState = myHHAccount.BillingState;
                        conList[0].MailingPostalCode = myHHAccount.BillingPostalCode;
                        conList[0].MailingStreet = myHHAccount.BillingStreet;
                        conList[0].MailingCountry = myHHAccount.BillingCountry;
                        consForUpdate.add(conList[0]);
                    }

                    //we have a household address and the contact has one
                    else if (addressedHouseholds.containsKey(conList[0].npo02__Household__c) && cadd.hasAddress()){
                        //if they're the same, do nothing, otherwise create a new contact address
                        if (myHHAccount.BillingCity != cadd.MailingCity ||
                            myHHAccount.BillingCountry != cadd.MailingCountry ||
                            myHHAccount.BillingPostalCode != cadd.MailingZip ||
                            myHHAccount.BillingState != cadd.MailingState ||
                            myHHAccount.BillingStreet != cadd.MailingStreet){

                            Address__c a = new Address__c(MailingStreet__c = cadd.MailingStreet,
                                MailingState__c = cadd.MailingState,
                                MailingPostalCode__c = cadd.MailingZip,
                                MailingCountry__c = cadd.MailingCountry,
                                MailingCity__c = cadd.MailingCity,
                                Default_Address__c = true,
                                Address_Type__c = conList[0].npe01__Primary_Address_Type__c,
                                Household_Account__c = accountId);
                            ADDR_Addresses_TDTM.handleMultilineStreet(a);

                            addressesForInsert.put(conList[0].Id, a);
                        }
                    }

                    //we do not have a household address, but the contact has one
                    //use the contact's address as the default and do not set the override for the
                    //contact
                    else if (!addressedHouseholds.containsKey(conList[0].npo02__Household__c) && cadd.hasAddress()){
                        Address__c a = new Address__c(MailingStreet__c = cadd.MailingStreet,
                            MailingState__c = cadd.MailingState,
                            MailingPostalCode__c = cadd.MailingZip,
                            MailingCountry__c = cadd.MailingCountry,
                            MailingCity__c = cadd.MailingCity,
                            Default_Address__c = true,
                            Address_Type__c = conList[0].npe01__Primary_Address_Type__c,
                            Household_Account__c = accountId);
                        ADDR_Addresses_TDTM.handleMultilineStreet(a);
                        addressesForInsert.put(AccountId, a);

                        myHHAccount.BillingStreet = cadd.MailingStreet;
                        myHHAccount.BillingState = cadd.MailingState;
                        myHHAccount.BillingPostalCode = cadd.MailingZip;
                        myHHAccount.BillingCountry = cadd.MailingCountry;
                        myHHAccount.BillingCity = cadd.MailingCity;
                        hhAccountsForUpdate.add(myHHAccount);
                    }
                }

                //multiple contacts
                else if (conList != null && conList.size() > 1){

                    Map<Contact, ContactAddress> HHaddresses = new Map<Contact, ContactAddress>();
                    Map<String, Integer> addressFrequency = new Map<String, Integer>();
                    Map<String, Double> addressHighestGiver = new Map<String, Double>();
                    Map<String, ContactAddress> uniqueContactAddress = new Map<String, ContactAddress>();

                    //build the list of new address__c objects that are present and grab some stats to
                    //determine the default address.  First frequency, then total giving amount
                    for (Contact c : conList){
                        ContactAddress cadd = new ContactAddress(c);

                        //if this contact has an address and the new household does not yet...
                        if (cadd.hasAddress() && !addressesForInsert.containsKey(c.AccountId)){
                            HHaddresses.put(c, cadd);
                            uniqueContactAddress.put(cadd.getMD5(), cadd);

                            if (!addressFrequency.containsKey(cadd.getMD5()))
                                addressFrequency.put(cadd.getMD5(),1);
                            else{
                                Integer addrCount = addressFrequency.get(cadd.getMd5());
                                addrCount++;
                                addressFrequency.put(cadd.getMD5(), addrCount);
                            }

                            if (!addressHighestGiver.containsKey(cadd.getMD5()))
                                addressHighestGiver.put(cadd.getMD5(), c.npo02__TotalOppAmount__c);
                            else{
                                Double OppTotal = addressHighestGiver.get(cadd.getMD5());
                                if (c.npo02__TotalOppAmount__c > OppTotal)
                                    addressHighestGiver.put(cadd.getMD5(), c.npo02__TotalOppAmount__c);
                           }
                        }
                        //if this contact has an address and the household does as well...
                        else if (cadd.hasAddress() && addressesForInsert.containsKey(c.AccountId)){
                            //if they're not the same address
                            if (!cadd.isSameAddress(addressesForInsert.get(c.AccountId))){
                                HHaddresses.put(c, cadd);
                            }
                        }
                        else
                            HHaddresses.put(c, null);
                    }//end conlist loop

                    //loop through the unique addresses create address objects and determine the master address
                    Boolean hasDefaultAddr = false;
                    Integer addresscount = uniqueContactAddress.keySet().size();
                    Integer counter = 0;
                    String masteraddresshash = null;

                    for (String MD5Hash : uniqueContactAddress.keySet()){
                        ContactAddress cadd = uniqueContactAddress.get(MD5Hash);
                        counter ++;

                        //is this the top address in this household?
                        if (!hasDefaultAddr){
                            //first try address frequency
                            Integer addCount = addressFrequency.get(MD5Hash);
                            for (Integer i : addressFrequency.values()){
                                if(addCount > i)
                                    hasDefaultAddr = true;
                                else
                                    hasDefaultAddr = false;
                            }
                            //if we can't determine based on the frequency, try the largest giver
                            if(!hasDefaultAddr){
                                Double giverAmount = addressHighestGiver.get(MD5Hash);
                                for (Double d : addressHighestGiver.values()){
                                    if (giverAmount > d)
                                        hasDefaultAddr = true;
                                    else
                                        hasDefaultAddr = false;
                                }
                            }
                        }

                        //finally, if this is the last address adn we still don't have a default, use this one
                        if(!hasDefaultAddr && counter == addresscount)
                            hasDefaultAddr = true;

                        // save our master address
                        if (hasDefaultAddr && masteraddresshash == null)
                            masteraddresshash = MD5Hash;

                        Address__c a = new Address__c(
                                            MailingStreet__c = cadd.MailingStreet,
                                            MailingState__c = cadd.MailingState,
                                            MailingPostalCode__c = cadd.MailingZip,
                                            MailingCountry__c = cadd.MailingCountry,
                                            MailingCity__c = cadd.MailingCity,
                                            Default_Address__c = (masteraddresshash == MD5Hash ? true : false),
                                            Address_Type__c = cadd.contact.npe01__Primary_Address_Type__c,
                                            Household_Account__c = cadd.contact.AccountId
                                            );
                        ADDR_Addresses_TDTM.handleMultilineStreet(a);

                        if (masteraddresshash == MD5Hash){
                            addressesForInsert.put(cadd.AccountId, a);
                            UTIL_Debug.debug('****DJH default address: ' + a);
                        }
                        else {
                            addressesForInsert.put(cadd.ConId, a);
                            UTIL_Debug.debug('****DJH not default address: ' + a);
                        }
                    }

                    //set the household address fields to the default address values
                    ContactAddress masteraddress = uniqueContactAddress.get(masteraddresshash);

                    if (masteraddress != null && masteraddress.hasAddress()){
                        Account a = con2Account.get(masteraddress.ConId);
                        a.BillingStreet = masteraddress.MailingStreet;
                        a.BillingCity = masteraddress.MailingCity;
                        a.BillingPostalCode = masteraddress.MailingZip;
                        a.BillingCountry = masteraddress.MailingCountry;
                        a.BillingState = masteraddress.MailingState;
                        hhAccountsForUpdate.add(a);
                    }

                    //set any non-addressed contacts to the default address
                    for (Contact c : HHaddresses.keySet()){
                        ContactAddress ca = HHAddresses.get(c);
                        if ((ca != null && !ca.hasAddress()) && (masteraddress != null && masteraddress.hasAddress())){
                            c.MailingStreet = masteraddress.MailingStreet;
                            c.MailingState = masteraddress.MailingState;
                            c.MailingPostalCode = masteraddress.MailingZip;
                            c.MailingCountry = masteraddress.MailingCountry;
                            c.MailingCity = masteraddress.MailingCity;
                            consForUpdate.add(c);
                        }
                    }
                }//close else
            }//close for household

            if (consForUpdate.size() > 0) Database.update(consForUpdate, true);
            if (addressesForInsert.values().size() > 0) Database.insert(addressesForInsert.values(), true);
            if (hhAccountsForUpdate.size() > 0) Database.update(hhAccountsForUpdate, true);

            consForUpdate.clear();
            hhAccountsForUpdate.clear();

            //set the lookup value and address override box on each contact for the address its current using
            //this has to happen after the other inserts as we need the address IDs for the lookups
            //also set primary contact for each household account
            for (Id accountId : consWithNewHousehold.keySet()){
                List<Contact> conList = consWithNewHousehold.get(accountId);

                Account myHHAccount = con2Account.get(conList[0].Id);

                //setting primary contact
                if (conList != null && conList.size() == 1){
                    myHHAccount.npe01__One2OneContact__c = conList[0].Id;
                    hhAccountsForUpdate.add(myHHAccount);
                }
                else if (conList != null && conList.size() > 1){
                    Double maxOppAmount = conList[0].npo02__TotalOppAmount__c;
                    myHHAccount.npe01__One2OneContact__c = conList[0].Id;
                    for (Contact con : conList){
                        if (con.npo02__TotalOppAmount__c > maxOppAmount){
                            myHHAccount.npe01__One2OneContact__c = con.Id;
                            maxOppAmount = con.npo02__TotalOppAmount__c;
                        }
                    }
                    hhAccountsForUpdate.add(myHHAccount);
                }

                //setting lookup address and overrides
                for (Contact c : conList){
                    //this contact address is not the master address, associate contact with other address and set override
                    if (addressesForInsert.containsKey(c.Id)){
                        c.Current_Address__c = addressesForInsert.get(c.Id).Id;
                        c.is_Address_Override__c = true;
                        consForUpdate.add(c);
                    }
                    //This Contact ID is not in the 'unique address' list, so set it to the hh address
                    else if (addressesForInsert.containsKey(accountId)){
                        c.Current_Address__c = addressesForInsert.get(accountId).Id;
                        consForUpdate.add(c);
                    }
                }
            }

            //update the contacts with the correct address lookup
            if (consForUpdate.size() > 0) Database.update(consForUpdate, true);
            if (hhAccountsForUpdate.size() > 0) Database.update(hhAccountsForUpdate, true);

        //rollback the entire transaction on any failure, DML or otherwise
        }catch (Exception e){
            Database.rollback(sp);
            ERR_Handler.processError(e, ERR_Handler.Context.CONV);
            //crash the transaction
            throw new AccountModelConversionException(e.getMessage());
        }

    }//close execute method

    /*******************************************************************************************************
    * @description Cleans up after the conversion process.  Resets settings, resets TDTM records
    * @param bc BatchableContext passed by the system call
    */
    global void finish(Database.BatchableContext bc) {
        //restore the trigger handlers
        List<Trigger_Handler__c> updateTriggerHandlers = new List<Trigger_Handler__c>();
        for (Trigger_Handler__c t : [select Active__c from Trigger_Handler__c]){
            t.Active__c = true;
            updateTriggerHandlers.add(t);
        }
        update updateTriggerHandlers;

        //update the custom setting
        npe01__Contacts_and_Orgs_Settings__c ContactsSettings = UTIL_CustomSettingsFacade.getContactsSettings();
        ContactsSettings.npe01__Account_Processor__c = 'Household Account';

        Recordtypeinfo householdAccount = Schema.SObjectType.Account.getRecordTypeInfosByName().get('Household Account');
        if(householdAccount != null)
            ContactsSettings.npe01__HH_Account_RecordTypeID__c = householdAccount.getRecordTypeId();

        update ContactsSettings;

        npo02__Households_Settings__c HHSettings = UTIL_CustomSettingsFacade.getHouseholdsSettings();
        HHSettings.npo02__Household_Rules__c = HH_Households.NO_HOUSEHOLDS_PROCESSOR;
        update HHSettings;
    }

    /*******************************************************************************************************
    * @description Utility method to remove Households that already have Household Accounts from the batch scope
    * @param hhList List of Households to remove from the conversion scope
    * @param conList List of Contacts to possibly be removed
    * @return List<npo02__Household__c>
    */
    private List<npo02__Household__c> removeHouseholdAccountsFromList(List<npo02__Household__c> hhList, List<Contact> conList){
        Map<Id, npo02__Household__c> hhScopeMap = new Map<Id, npo02__Household__c>(hhList);
        for (Contact c : conList){
            if (c.Account.RecordTypeID == UTIL_CustomSettingsFacade.getContactsSettings().npe01__HH_Account_RecordTypeID__c &&
                c.Account.npe01__SYSTEM_AccountType__c == 'Household Account' &&
                c.Account.npe01__SYSTEMIsIndividual__c == true &&
                c.Account.Type == 'Household' &&
                hhScopeMap.containsKey(c.npo02__Household__c)){
                    hhScopeMap.remove(c.npo02__Household__c);
            }
        }
        return hhScopeMap.values();
    }

    /*******************************************************************************************************
    * @description Utility method to remove Contacts that already have Household Accounts from the batch scope
    * @param hhList List of Households to remove from the conversion scope
    * @param conList List of Contacts to possibly be removed
    * @return List<Contact>
    */
    private List<Contact> removeContactsWithHouseholdAccount(List<npo02__Household__c> hhList, List<Contact> cList){
        Map<Id, Contact> filteredMap = new Map<Id, Contact>(cList);
        Map<Id, npo02__Household__c> hhScopeMap = new Map<Id, npo02__Household__c>(hhList);

        for (Contact c : cList){
            if (!hhScopeMap.containsKey(c.npo02__Household__c)){
                filteredMap.remove(c.Id);
            }
        }
        return filteredMap.values();
    }

    /*******************************************************************************************************
    * @description Holds information about addresses.  Used for determining primacy of Contact addresses and deduplication
    */
    public class ContactAddress{

        public ContactAddress(Contact c){
            this.contact = c;
            this.ConId = c.Id;
            this.AccountId = c.AccountId;
            this.MailingStreet = c.MailingStreet;
            this.MailingCity = c.MailingCity;
            this.MailingState = c.MailingState;
            this.MailingZip = c.MailingPostalCode;
            this.MailingCountry = c.MailingCountry;
            this.AddressBlob = Blob.valueOf(c.MailingStreet + c.MailingCity + c.MailingState + c.MailingPostalCode + c.MailingCountry);
        }

        public Contact contact;
        public Id ConId;
        public Id AccountId;
        public String MailingStreet;
        public String MailingCity;
        public String MailingState;
        public String MailingZip;
        public String MailingCountry;
        private Blob AddressBlob;
        private String MD5;

        /*******************************************************************************************************
        * @description Compares a CONV_Account_Conversion_BATCH.ContactAddress object with the current object
        * @param ca A ContactAddress object
        * @return Boolean
        */
        public Boolean isSameAddress(CONV_Account_Conversion_BATCH.ContactAddress ca){
            if(this.MailingStreet == ca.MailingStreet &&
               this.MailingCity == ca.MailingCity &&
               this.MailingState == ca.MailingState &&
               this.MailingZip == ca.MailingZip &&
               this.MailingCountry == ca.MailingCountry)
                return true;
            else
                return false;
        }

        /*******************************************************************************************************
        * @description Compares an Address__c object with the current object
        * @param ca An Address__c object
        * @return Boolean
        */
        public Boolean isSameAddress(Address__c add){
<<<<<<< HEAD
            string strStreet = add.MailingStreet__c;
            if (add.MailingStreet2__c != null && add.MailingStreet2__c.length() > 0)
               strStreet += '\n' + add.MailingStreet2__c;
            if(this.MailingStreet == strStreet && 
               this.MailingCity == add.MailingCity__c && 
=======
        	string strStreet = add.MailingStreet__c;
        	if (add.MailingStreet2__c != null && add.MailingStreet2__c.length() > 0)
        	   strStreet += '\n' + add.MailingStreet2__c;
            if(this.MailingStreet == strStreet &&
               this.MailingCity == add.MailingCity__c &&
>>>>>>> 45ec1964
               this.MailingState == add.MailingState__c &&
               this.MailingZip == add.MailingPostalCode__c &&
               this.MailingCountry == add.MailingCountry__c)
                return true;
            else
                return false;
        }

        /*******************************************************************************************************
        * @description Gets the MD5 hash of this addresses information. Used for equality comparisons
        * @return String
        */
        public String getMD5(){
            if (MD5 != null){
                return MD5;
            }
            else{
                Blob MD5Hash;
                MD5Hash = System.Crypto.generateDigest('MD5', AddressBlob);
                MD5 = EncodingUtil.base64Encode(MD5Hash);
                return MD5;
            }
        }

        /*******************************************************************************************************
        * @description Determines of there is an address value passed
        * @return Boolean
        */
        public Boolean hasAddress(){
            if(MailingStreet != null ||
               MailingCity != null ||
               MailingState != null ||
               MailingZip != null ||
               MailingCountry != null)
                return true;
            else
                return false;
        }
    }
    /*******************************************************************************************************
    * @description Thrown after the rollback when a batch fails
    */
    public class AccountModelConversionException extends Exception {}
}<|MERGE_RESOLUTION|>--- conflicted
+++ resolved
@@ -655,19 +655,11 @@
         * @return Boolean
         */
         public Boolean isSameAddress(Address__c add){
-<<<<<<< HEAD
             string strStreet = add.MailingStreet__c;
             if (add.MailingStreet2__c != null && add.MailingStreet2__c.length() > 0)
                strStreet += '\n' + add.MailingStreet2__c;
             if(this.MailingStreet == strStreet && 
                this.MailingCity == add.MailingCity__c && 
-=======
-        	string strStreet = add.MailingStreet__c;
-        	if (add.MailingStreet2__c != null && add.MailingStreet2__c.length() > 0)
-        	   strStreet += '\n' + add.MailingStreet2__c;
-            if(this.MailingStreet == strStreet &&
-               this.MailingCity == add.MailingCity__c &&
->>>>>>> 45ec1964
                this.MailingState == add.MailingState__c &&
                this.MailingZip == add.MailingPostalCode__c &&
                this.MailingCountry == add.MailingCountry__c)
