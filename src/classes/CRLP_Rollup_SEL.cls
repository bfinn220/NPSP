/*
    Copyright (c) 2018, Salesforce.org
    All rights reserved.

    Redistribution and use in source and binary forms, with or without
    modification, are permitted provided that the following conditions are met:

    * Redistributions of source code must retain the above copyright
      notice, this list of conditions and the following disclaimer.
    * Redistributions in binary form must reproduce the above copyright
      notice, this list of conditions and the following disclaimer in the
      documentation and/or other materials provided with the distribution.
    * Neither the name of Salesforce.org nor the names of
      its contributors may be used to endorse or promote products derived
      from this software without specific prior written permission.

    THIS SOFTWARE IS PROVIDED BY THE COPYRIGHT HOLDERS AND CONTRIBUTORS
    "AS IS" AND ANY EXPRESS OR IMPLIED WARRANTIES, INCLUDING, BUT NOT
    LIMITED TO, THE IMPLIED WARRANTIES OF MERCHANTABILITY AND FITNESS
    FOR A PARTICULAR PURPOSE ARE DISCLAIMED. IN NO EVENT SHALL THE
    COPYRIGHT HOLDER OR CONTRIBUTORS BE LIABLE FOR ANY DIRECT, INDIRECT,
    INCIDENTAL, SPECIAL, EXEMPLARY, OR CONSEQUENTIAL DAMAGES (INCLUDING,
    BUT NOT LIMITED TO, PROCUREMENT OF SUBSTITUTE GOODS OR SERVICES;
    LOSS OF USE, DATA, OR PROFITS; OR BUSINESS INTERRUPTION) HOWEVER
    CAUSED AND ON ANY THEORY OF LIABILITY, WHETHER IN CONTRACT, STRICT
    LIABILITY, OR TORT (INCLUDING NEGLIGENCE OR OTHERWISE) ARISING IN
    ANY WAY OUT OF THE USE OF THIS SOFTWARE, EVEN IF ADVISED OF THE
    POSSIBILITY OF SUCH DAMAGE.
*/
/**
* @author Salesforce.org
* @date 2018
* @group Rollups
* @group-content ../../ApexDocContent/Rollups2.htm
* @description Selector class for Rollup definition custom metadata.
*/
public class CRLP_Rollup_SEL {

    /**
     * @description Private static var to cache the Custom Metadata Type records.
     * In terms of limits, these DO use up Query Rows, but NOT Queries.
     * This are testVisible to allow unit tests to mock the contents of the static var
     */
    @TestVisible
    public static List<Rollup__mdt> cachedRollups {
        get {
            if (cachedRollups == null) {
                cachedRollups = [
                        SELECT Id, DeveloperName, MasterLabel, Active__c, Use_Fiscal_Year__c, Filter_Group__r.DeveloperName,
                                Description__c, Filter_Group__c, Filter_Group__r.MasterLabel, Operation__c, Integer__c,
                                Amount_Field__r.QualifiedApiName, Amount_Object__r.QualifiedApiName, Yearly_Operation_Type__c,
                                Date_Field__r.QualifiedApiName, Date_Object__r.QualifiedApiName,
                                Detail_Field__r.QualifiedApiName, Detail_Field__r.Label,
                                Detail_Object__r.QualifiedApiName, Detail_Object__r.Label,
                                Summary_Field__r.QualifiedApiName, Summary_Field__r.Label,
                                Summary_Object__r.QualifiedApiName, Summary_Object__r.Label
                        FROM Rollup__mdt
<<<<<<< HEAD
                        ORDER BY Summary_Object__c, Operation__c DESC];
=======
                        ORDER BY Summary_Object__c, MasterLabel];
>>>>>>> 24708487
            }
            return cachedRollups;
        } private set;
    }

    /**
     * @description Return a simple list of all Rollup definition CMT records
     */
    public static List<Rollup__mdt> getRollupDefinitions() {
        return cachedRollups;
    }

    /**
     * @description Return a map of Rollup Definitions with a key of the Summary object and a list of
     * all rollups for each Summary object
     */
    private static Map<Schema.SObjectType, List<Rollup__mdt>> rollupsBySummaryType;
    public static Map<Schema.SObjectType, List<Rollup__mdt>> getRollupsBySummaryType() {
        if (rollupsBySummaryType == null) {
            rollupsBySummaryType = new Map<Schema.SObjectType, List<Rollup__mdt>>();
            for (Rollup__mdt rollup : cachedRollups) {
                Schema.SObjectType objType = UTIL_Describe.getObjectDescribe(rollup.Summary_Object__r.QualifiedApiName).getSObjectType();
                if (!rollupsBySummaryType.containsKey(objType)) {
                    rollupsBySummaryType.put(objType, new List<Rollup__mdt>());
                }
                rollupsBySummaryType.get(objType).add(rollup);
            }
        }
        return rollupsBySummaryType;
    }

    /**
     * @description Return a map of Rollup Definitions with a key of the Detail object and a list of
     * all rollups for each Detail object
     */
    private static Map<Schema.SObjectType, List<Rollup__mdt>> rollupsByDetailType;
    public static Map<Schema.SObjectType, List<Rollup__mdt>> getRollupsByDetailType() {
        if (rollupsByDetailType == null) {
            rollupsByDetailType = new Map<Schema.SObjectType, List<Rollup__mdt>>();
            for (Rollup__mdt rollup : cachedRollups) {
                Schema.SObjectType objType = UTIL_Describe.getObjectDescribe(rollup.Detail_Object__r.QualifiedApiName).getSObjectType();
                if (!rollupsByDetailType.containsKey(objType)) {
                    rollupsByDetailType.put(objType, new List<Rollup__mdt>());
                }
                rollupsByDetailType.get(objType).add(rollup);
            }
        }
        return rollupsByDetailType;
    }

    /**
     * @description Return a map of Rollup Definitions with a key of the FilterGroup Id and a list of
     * all rollups for each FilterGroup
     */
    private static Map<Id, List<Rollup__mdt>> rollupsByFilterGroup;
    public static Map<Id, List<Rollup__mdt>> getRollupsByFilterGroup() {
        if (rollupsByFilterGroup == null) {
            rollupsByFilterGroup = new Map<Id, List<Rollup__mdt>>();
            for (Rollup__mdt rollup : cachedRollups) {
                if (!rollupsByFilterGroup.containsKey(rollup.Filter_Group__c)) {
                    rollupsByFilterGroup.put(rollup.Filter_Group__c, new List<Rollup__mdt>());
                }
                rollupsByFilterGroup.get(rollup.Filter_Group__c).add(rollup);
            }
        }
        return rollupsByFilterGroup;
    }

    /**
     * @description Creates a list of all fields for a given object that are referenced in any way on an
     *  existing Rollup. This list can be used when building a query of the needed fields to retrieve
     *  for an object.
     * @param objType The type of object to retrieve referenced fields for
     * @return List<DescribeFieldResult>
     */
    public static List<Schema.DescribeFieldResult> getReferencedFieldsByObject(SObjectType objType) {
        String objName = objType.getDescribe().getName();
        Map<String, Schema.DescribeFieldResult> allFields = UTIL_Describe.getAllFieldsDescribe(objName);
        Map<String, Schema.DescribeFieldResult> referencedFields = new Map<String, Schema.DescribeFieldResult>();
        for (Rollup__mdt rollup : cachedRollups) {
            if (rollup.Active__c == true) {
                if (rollup.Summary_Object__r.QualifiedApiName == objName) {
                    String fldName = rollup.Summary_Field__r.QualifiedApiName;
                    referencedFields.put(fldName, allFields.get(fldName.toLowerCase()));
                }
                if (rollup.Detail_Object__r.QualifiedApiName == objName && rollup.Detail_Field__c != null) {
                    String fldName = rollup.Detail_Field__r.QualifiedApiName;
                    referencedFields.put(fldName, allFields.get(fldName.toLowerCase()));
                }
                if (rollup.Amount_Object__r.QualifiedApiName == objName && rollup.Amount_Field__r != null) {
                    String fldName = rollup.Amount_Field__r.QualifiedApiName;
                    referencedFields.put(fldName, allFields.get(fldName.toLowerCase()));
                }
                if (rollup.Date_Object__r.QualifiedApiName == objName && rollup.Date_Field__r != null) {
                    String fldName = rollup.Date_Field__r.QualifiedApiName;
                    referencedFields.put(fldName, allFields.get(fldName.toLowerCase()));
                }
            }
        }
        // Always include the CurrencyIsoCode field if it's available for the object
        if (UserInfo.isMultiCurrencyOrganization() && allFields.containsKey('currencyisocode')) {
            referencedFields.put('CurrencyIsoCode', allFields.get('currencyisocode'));
        }
        // Always add the AccountId and PrimaryContactId for the Opportunity object
        if (objType == Opportunity.SObjectType) {
            String fldName = SObjectType.Opportunity.fields.AccountId.getName();
            referencedFields.put(fldName, allFields.get(fldName.toLowerCase()));
            fldName = SObjectType.Opportunity.fields.Primary_Contact__c.getName();
            referencedFields.put(fldName, allFields.get(fldName.toLowerCase()));
        }

        validateReferencedFields(referencedFields, objName);
        return referencedFields.values();
    }

    /**
     * @description If the field describe for a given field is null, assert a false to allow for debugging
     * @param referencedFields Map<String, DescribeFieldResult>
     * @param objName Object Name
     */
    public static void validateReferencedFields(Map<String, Schema.DescribeFieldResult> referencedFields, String objName) {
        for (String fld : referencedFields.keySet()) {
            if (referencedFields.get(fld) == null) {
                throw new CRLP_Rollup_SVC.CRLP_Exception('Field ' + fld + ' not found in allFields collection for ' + objName);
            }
        }
    }

    /**
     * @description Returns a simple comma separated string list of field names to add to a SOQL Query
     * @param objType The type of object to retrieve referenced fields for
     * @return String list of fields to append to a SOQL query
     */
    public static String getReferencedFieldsByObjectAsString(SObjectType objType) {
        String soql = '';
        for (DescribeFieldResult dfr : getReferencedFieldsByObject(objType)) {
            soql += dfr.getName() + ',';
        }
        return soql.removeEnd(',');
    }

    /** @description Static cache of filtered rollups by RollupType and Applied Filter */
    private static Map<String, List<Rollup__mdt>> cachedRollupsByTypeAndFilter = new Map<String, List<Rollup__mdt>>();

    /**
     * @description Used to populate the cache with the saved value from the Batch stateful property.
     * @param rollupType Enum of the job type (AccountHardCredit, ContactHardCredit, etc.)
     * @param typeFilter Enum of the rollup filter to apply (All, DaysAgoOnly, NonDaysAgoOnly, etc.)
     * @param rollups List of Rollup__mdt records to store
     */
    public static void stuffRollupsByTypeCache(CRLP_RollupProcessingOptions.RollupType rollupType,
            CRLP_RollupProcessingOptions.RollupTypeFilter typeFilter, List<Rollup__mdt> rollups) {
        cachedRollupsByTypeAndFilter.put(rollupType.name() + typeFilter.name(), rollups);
    }

    /**
     * @description Return a list of Rollup__mdt records based on the Rollup Job Type (Account Hard Credit, etc.)
     * and the Rollup Type Filter (if there is one defined). This is called by each of the Rollup Job Handler
     * classes as well as the initial batch class.
     * @param rollupType Enum of the job type (AccountHardCredit, ContactHardCredit, etc.)
     * @param typeFilter Enum of the rollup filter to apply (All, DaysAgoOnly, NonDaysAgoOnly, etc.)
     * @return List<Rollup__mdt>
     */
    public static List<Rollup__mdt> getRollupDefinitionsToUse(CRLP_RollupProcessingOptions.RollupType rollupType,
            CRLP_RollupProcessingOptions.RollupTypeFilter typeFilter) {

        // If the list exists in the cache, just return it
        if (cachedRollupsByTypeAndFilter != null && cachedRollupsByTypeAndFilter.containsKey(rollupType.name() + typeFilter.name())) {
            return cachedRollupsByTypeAndFilter.get(rollupType.name() + typeFilter.name());
        }

        List<Rollup__mdt> filteredRollups = new List<Rollup__mdt>();

        String oppObjectName = UTIL_Describe.getObjectDescribe('Opportunity').getName();
        String pmtObjectName = UTIL_Describe.getObjectDescribe('npe01__OppPayment__c').getName();
        String pscObjectName = UTIL_Describe.getObjectDescribe(UTIL_Namespace.StrAllNSPrefix('Partial_Soft_Credit__c')).getName();

        // Determine the correct base summary object based on the Rollup Type
        SObjectType summaryObjectType;
        if (rollupType == CRLP_RollupProcessingOptions.RollupType.AccountHardCredit ||
                rollupType == CRLP_RollupProcessingOptions.RollupType.AccountSoftCredit) {
            summaryObjectType = Account.SObjectType;
        } else if (rollupType == CRLP_RollupProcessingOptions.RollupType.ContactHardCredit ||
                rollupType == CRLP_RollupProcessingOptions.RollupType.ContactSoftCredit) {
            summaryObjectType = Contact.SObjectType;
        } else if (rollupType == CRLP_RollupProcessingOptions.RollupType.GAU) {
            summaryObjectType = General_Accounting_Unit__c.SObjectType;
        }

        // Retrieve all the Rollup Definitions for the summary object
        List<Rollup__mdt> rlps = CRLP_Rollup_SEL.getRollupsBySummaryType().get(summaryObjectType);
        if (rlps != null) {
            // Loop through each Rollup__mdt and determine whether the record should be included based on the
            // Rollup Type Job AND the Type Filter if there is one.
            for (Rollup__mdt r : rlps) {
                Boolean includeRollupDefinition=false;
                if (rollupType == CRLP_RollupProcessingOptions.RollupType.AccountHardCredit ||
                        rollupType == CRLP_RollupProcessingOptions.RollupType.ContactHardCredit) {
                    includeRollupDefinition = ((r.Detail_Object__r.QualifiedApiName == oppObjectName || r.Detail_Object__r.QualifiedApiName == pmtObjectName)
                            && r.Amount_Object__r.QualifiedApiName != pscObjectName);
                } else if (rollupType == CRLP_RollupProcessingOptions.RollupType.ContactSoftCredit ||
                        rollupType == CRLP_RollupProcessingOptions.RollupType.AccountSoftCredit) {
                    includeRollupDefinition = (r.Amount_Object__r.QualifiedApiName == pscObjectName);
                } else if (rollupType == CRLP_RollupProcessingOptions.RollupType.GAU) {
                    includeRollupDefinition = true;
                }
                if (includeRollupDefinition) {
                    if (typeFilter == CRLP_RollupProcessingOptions.RollupTypeFilter.NonDaysAgo &&
                            r.Yearly_Operation_Type__c == CRLP_Operation.YearlyOperationType.DAYS_BACK.name()) {
                        includeRollupDefinition = false;
                    } else if (typeFilter == CRLP_RollupProcessingOptions.RollupTypeFilter.DaysAgoOnly &&
                            r.Yearly_Operation_Type__c != CRLP_Operation.YearlyOperationType.DAYS_BACK.name()) {
                        includeRollupDefinition = false;
                    } else if (typeFilter == CRLP_RollupProcessingOptions.RollupTypeFilter.MembershipsOnly &&
                            !r.Summary_Field__r.QualifiedApiName.containsIgnoreCase('Membership')) {
                        includeRollupDefinition = false;
                    }
                }
                if (includeRollupDefinition) {
                    filteredRollups.add(r);
                }
            }
        }

        // Save the list in the cache
        cachedRollupsByTypeAndFilter.put(rollupType.name() + typeFilter.name(), filteredRollups);
        return filteredRollups;
    }
}<|MERGE_RESOLUTION|>--- conflicted
+++ resolved
@@ -55,11 +55,7 @@
                                 Summary_Field__r.QualifiedApiName, Summary_Field__r.Label,
                                 Summary_Object__r.QualifiedApiName, Summary_Object__r.Label
                         FROM Rollup__mdt
-<<<<<<< HEAD
-                        ORDER BY Summary_Object__c, Operation__c DESC];
-=======
                         ORDER BY Summary_Object__c, MasterLabel];
->>>>>>> 24708487
             }
             return cachedRollups;
         } private set;
