--- conflicted
+++ resolved
@@ -189,28 +189,7 @@
 
                 if (existingDefaultFieldMapping == null) {
                     // New Field Mapping, not part of our initial config
-<<<<<<< HEAD
-                    fieldMapping.setParentRelationshipFields(
-                        existingDefaultObjectMapping,
-                        MIGRATED_CUSTOM_FIELD_MAPPING_SET_RECORD_NAME);
-
-                    // Add metadata record to queue for deployment
-                    pendingMappings.add(fieldMapping);
-
-                } else if (hasDefaultFieldMapping) {
-                    // Existing Field Mapping, check if CMTs field values match Help Text field values
-                    Boolean invalidFieldMapping = hasDefaultFieldMappingMismatch(fieldMapping,
-                            existingDefaultFieldMapping, 
-                            existingDefaultObjectMapping);
-
-                    fieldMapping.setParentRelationshipFields(
-                        existingDefaultObjectMapping,
-                        MIGRATED_CUSTOM_FIELD_MAPPING_SET_RECORD_NAME);
-
-                    if (invalidFieldMapping) {
-                        fieldMapping.setRecordName(existingDefaultFieldMapping.DeveloperName);
-                        conflictingMappings.add(fieldMapping);
-=======
+
                     fieldMapping.setInstance(
                         existingDefaultObjectMapping,
                         MIGRATED_CUSTOM_FIELD_MAPPING_SET_RECORD_NAME);
@@ -226,7 +205,6 @@
                         overwrittenMapping.setInstance(existingDefaultObjectMapping, MIGRATED_CUSTOM_FIELD_MAPPING_SET_RECORD_NAME, fieldMapping.targetFieldAPIName);
 
                         queuedMetadataTypesForDeploy.add(overwrittenMapping.getMetadataRecord());
->>>>>>> a8cccbe2
                     } else {
                         // Existing Field Mapping, check if CMTs field values match Help Text field values
                         Boolean hasConflictingValues = compareFieldMappings(fieldMapping,
@@ -266,14 +244,6 @@
         }
     }
 
-<<<<<<< HEAD
-    /**
-     * @description Check if Field Mapping Metadata Type field values are out of sync with default values
-     * @return Boolean
-     */
-    private Boolean hasDefaultFieldMappingMismatch(
-        BDI_HelpTextCMT.DataImportFieldMapping newFieldMapping,
-=======
     /*******************************************************************************************************
     * @description Method for converting non help text mapped standard field mappings to
     * instances of BDI_HelpTextCMT.DataImportFieldMapping so that we can update field values
@@ -303,7 +273,6 @@
     * @return Boolean
     */
     private Boolean compareFieldMappings(BDI_HelpTextCMT.DataImportFieldMapping newFieldMapping,
->>>>>>> a8cccbe2
         Data_Import_Field_Mapping__mdt existingFieldMapping,
         Data_Import_Object_Mapping__mdt existingDefaultObjectMapping) {
 
