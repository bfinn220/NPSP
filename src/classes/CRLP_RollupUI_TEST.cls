--- conflicted
+++ resolved
@@ -174,11 +174,7 @@
         ));
 
         String recordName = CRLP_Rollup_SEL.cachedRollups[0].DeveloperName;
-<<<<<<< HEAD
-        String resultString = CRLP_RollupUI_SVC.getDeploymentStatus('jobId', recordName, 'Rollup', 'create');
-=======
         String resultString = CRLP_RollupUI_SVC.getDeploymentStatus('jobId', recordName, 'Rollup', 'edit');
->>>>>>> ce6b9d9f
         System.debug(resultString);
         CRLP_RollupUI_SVC.DeploymentResult response = (CRLP_RollupUI_SVC.DeploymentResult)JSON.deserialize(resultString, CRLP_RollupUI_SVC.DeploymentResult.class);
 
