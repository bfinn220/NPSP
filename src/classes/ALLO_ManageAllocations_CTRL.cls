/*
    Copyright (c) 2014, Salesforce.org
    All rights reserved.
    
    Redistribution and use in source and binary forms, with or without
    modification, are permitted provided that the following conditions are met:
    
    * Redistributions of source code must retain the above copyright
      notice, this list of conditions and the following disclaimer.
    * Redistributions in binary form must reproduce the above copyright
      notice, this list of conditions and the following disclaimer in the
      documentation and/or other materials provided with the distribution.
    * Neither the name of Salesforce.org nor the names of
      its contributors may be used to endorse or promote products derived
      from this software without specific prior written permission.
 
    THIS SOFTWARE IS PROVIDED BY THE COPYRIGHT HOLDERS AND CONTRIBUTORS
    "AS IS" AND ANY EXPRESS OR IMPLIED WARRANTIES, INCLUDING, BUT NOT 
    LIMITED TO, THE IMPLIED WARRANTIES OF MERCHANTABILITY AND FITNESS 
    FOR A PARTICULAR PURPOSE ARE DISCLAIMED. IN NO EVENT SHALL THE 
    COPYRIGHT HOLDER OR CONTRIBUTORS BE LIABLE FOR ANY DIRECT, INDIRECT, 
    INCIDENTAL, SPECIAL, EXEMPLARY, OR CONSEQUENTIAL DAMAGES (INCLUDING, 
    BUT NOT LIMITED TO, PROCUREMENT OF SUBSTITUTE GOODS OR SERVICES; 
    LOSS OF USE, DATA, OR PROFITS; OR BUSINESS INTERRUPTION) HOWEVER 
    CAUSED AND ON ANY THEORY OF LIABILITY, WHETHER IN CONTRACT, STRICT 
    LIABILITY, OR TORT (INCLUDING NEGLIGENCE OR OTHERWISE) ARISING IN 
    ANY WAY OUT OF THE USE OF THIS SOFTWARE, EVEN IF ADVISED OF THE 
    POSSIBILITY OF SUCH DAMAGE.
*/
/**
* @author Salesforce.org
* @date 2014
* @group Allocations
* @group-content ../../ApexDocContent/Allocations.htm
* @description Controller for the Manage Allocations page.
*/
public with sharing class ALLO_ManageAllocations_CTRL {

    /** @description The current list of allocations we're managing, as displayed on the page.*/
    public list<Allocation__c> listAllo {get;set;}
    /** @description If defaults are enabled, the default allocation is here, and not in listAllo. */
    public Allocation__c defaultAllo {get;set;}
    /** @description The number of allocations in listAllo. */
    public integer listAlloSize {
        get{
            return listAllo.size();
        }
        set;
    }
    /** @description The set of allowed object types this page should be used with */
    private Set<sObjectType> sObjTypesAllowed = new Set<sObjectType> {
        Opportunity.sObjectType,
        Campaign.sObjectType,
        npe03__Recurring_Donation__c.sObjectType
    };
    /** @description The sObjectType of the record the button was called from */
    private sObjectType sObjType;
    /** @description List of allocations to delete when the user clicks Save.*/
    public list<Allocation__c> listAlloForDelete = new list<Allocation__c>();

    /** @description The id of the parent object; Opportunity, Campaign, or Recurring Donation.*/
    public id parentId {get;set;}
    /** @description The parent opportunity, if we're dealing with opportunity allocations.*/
    public Opportunity opp {get;set;}
    /** @description The parent campaign, if we're dealing with campaign allocations.*/
    public Campaign cam {get;set;}
    /** @description The parent recurring donation, if we're dealing with recurring donation allocations.*/
    public npe03__Recurring_Donation__c rd {get;set;}
    /** @description The amount of the parent opportunity, if these are opportunity allocations.*/
    public decimal parentAmount {get;set;}
    /** @description The allocations settings object. */
    public Allocations_Settings__c settings {
        get {
            if (settings==null) {
                settings = UTIL_CustomSettingsFacade.getAllocationsSettings();
            }
            return settings;
        }
        set;
    }

    /** @description The page title based on which type of allocation we're using. */
    public string pageTitle {get;set;}
    /** @description The name of the object we're adding allocations to. */
    public string objectName {get;set;}
    /** @description The key prefix for the object, for navigation. */
    public string keyPrefix {get;set;}
    /** @description The API name of the object. */
    public string objectAPIName {get;set;}
    /** @description The API name of the object. */
    public string objectLabelPlural {get;set;}

    /** @description Row number sent back by page for add and delete row methods.*/
    public integer rowNumber {get;set;}

    /**
     * @description The currency symbol or ISO code of the related record or
     * org default
     */
    @TestVisible
    private String currencySymbol;

    /**
     * @description Query of the Parent Records CurrencyIsoCode value to use when retrieving the currency symbol.
     */
    @TestVisible
    private String parentCurrencyCode;

    /** @description Constructor queries for the parent object and the allocations, and fills out attributes.*/
    public ALLO_ManageAllocations_CTRL(ApexPages.StandardSetController ssc) {

        parentId = ApexPages.currentPage().getParameters().get('id');
        sObjType = parentId.getSObjectType();
        parentAmount = 0;

<<<<<<< HEAD
        String soql = 'SELECT Id, Name ';
        if (parentId.getSObjectType() == Opportunity.sObjectType) {
            if (UserInfo.isMultiCurrencyOrganization()) {
                soql += ', CurrencyIsoCode ';
            }
            soql += ', Amount FROM Opportunity WHERE Id = :parentId LIMIT 1';
            opp = database.query(soql);
=======
        if (sObjType == Opportunity.sObjectType) {
            opp = [SELECT Id, Name, Amount FROM Opportunity WHERE Id = :parentId];
>>>>>>> e4c82bb2

            pageTitle = Label.alloManageOppAllocations;
            objectName = opp.Name;

            populateObjectParameters(Opportunity.sObjectType);

            //only Opportunities have parent amounts and enforce being below this amount
            if (opp.Amount!=null) {
                parentAmount = opp.Amount;
            }
<<<<<<< HEAD
            if (UserInfo.isMultiCurrencyOrganization()) {
                this.parentCurrencyCode = (String)opp.get('CurrencyIsoCode');
            }
            if (parentAmount==0) {
                ApexPages.addMessage(new ApexPages.Message(ApexPages.Severity.Warning, Label.alloCantAllocateNothing));
            }
        } else if (parentId.getSObjectType() == Campaign.sObjectType) {
            if (UserInfo.isMultiCurrencyOrganization()) {
                soql += ', CurrencyIsoCode ';
            }
            soql += ' FROM Campaign WHERE Id = :parentId LIMIT 1';
            cam = database.query(soql);
=======
        } else if (sObjType == Campaign.sObjectType) {
            cam = [SELECT Id, Name FROM Campaign WHERE Id = :parentId];
>>>>>>> e4c82bb2

            pageTitle = Label.alloManageCampaignAllocations;
            objectName = cam.Name;
            if (UserInfo.isMultiCurrencyOrganization()) {
                this.parentCurrencyCode = (String)cam.get('CurrencyIsoCode');
            }

            populateObjectParameters(Campaign.sObjectType);

<<<<<<< HEAD
        } else if (parentId.getSObjectType() == npe03__Recurring_Donation__c.sObjectType) {
            if (UserInfo.isMultiCurrencyOrganization()) {
                soql += ', CurrencyIsoCode ';
            }
            soql += ' FROM npe03__Recurring_Donation__c WHERE Id = :parentId LIMIT 1';
            rd = database.query(soql);
=======
        } else if (sObjType == npe03__Recurring_Donation__c.sObjectType) {
            rd = [SELECT Id, Name FROM npe03__Recurring_Donation__c WHERE Id = :parentId];
>>>>>>> e4c82bb2

            pageTitle = Label.alloManageRecurringDonationAllocations;
            objectName = rd.Name;
            if (UserInfo.isMultiCurrencyOrganization()) {
                this.parentCurrencyCode = (String)rd.get('CurrencyIsoCode');
            }

            populateObjectParameters(npe03__Recurring_Donation__c.sObjectType);
        }

        defaultAllo = new Allocation__c();
        listAllo = [SELECT Id, Name, Amount__c, Percent__c, General_Accounting_Unit__c FROM Allocation__c WHERE Opportunity__c = :parentId OR Campaign__c = :parentId OR Recurring_Donation__c = :parentId];

        //find default allocation if enabled, remove from list
        if (settings.Default_Allocations_Enabled__c && opp!=null) {
            for (integer i=0; i<listAllo.size(); i++) {
                if (listAllo[i].General_Accounting_Unit__c == settings.Default__c) {
                    defaultAllo = listAllo[i];
                    listAllo.remove(i);
                    break;
                }
            }
        }

        if (listAllo.isEmpty())
            addRow();
    }

    /**
     * @description Private default constructor
     */
    @TestVisible
    private ALLO_ManageAllocations_CTRL() {}

    /** @description Adds an empty row to the bottom of the list and refreshes the page.*/
    private void populateObjectParameters(Schema.sObjectType st) {
        DescribeSObjectResult describe = st.getDescribe();
        keyPrefix = describe.getKeyPrefix();
        objectAPIName = describe.getName();
        objectLabelPlural = describe.getLabelPlural();
    }

    /*******************************************************************************************************
    * @description Verify data conditions and add any necessary page messages that need to be rendered on load.
    */
    public void getPageLoadValidationMessages() {
        if (parentAmount == 0 && sObjType == Opportunity.sObjectType) {
            ApexPages.addMessage(new ApexPages.Message(ApexPages.Severity.WARNING, Label.alloCantAllocateNothing));
        } else if (!getIsSupportedObject()) {
            ApexPages.addMessage(new ApexPages.Message(ApexPages.Severity.WARNING, Label.alloObjectUnsupported));
        }
    }

    /*******************************************************************************************************
    * @description Verify the parent object is a supported sObject type for this page
    */
    public boolean getIsSupportedObject() {
        return sObjTypesAllowed.contains(sObjType);
    }

    /**
     * @description Return the currency symbol appropriate for the current
     * user/org/record.  If the org is multi currency enabled, it will use the
     * currency iso code from the related record.  If the org is not multi
     * currency enabled, it will return the symbol for the currency of the org,
     * or the currency iso code if no symbol is known.
     *
     * @return String A currency symbol or currency ISO code
     */
    public String getCurrencySymbol() {
        if (currencySymbol == null && parentCurrencyCode != null) {
            currencySymbol = UTIL_Currency.getInstance().getCurrencySymbol(this.parentCurrencyCode);
        }
        return currencySymbol;
    }

    /** @description Adds an empty row to the bottom of the list and refreshes the page.*/
    public pageReference addRow() {
        Allocation__c allo = new Allocation__c();

        if (opp!=null)
            allo.Opportunity__c = parentId;
        else if (cam!=null)
            allo.Campaign__c = parentId;
        else if (rd!=null)
            allo.Recurring_Donation__c = parentId;

        //enable adding to the last row
        if (rowNumber == null || rowNumber >= listAllo.size()-1)
            listAllo.add(allo);
        else
            listAllo.add(rowNumber+1, allo);

        return null;
    }

    /** @description Removes a row from the page, and adds to the list for deletion once the user saves.*/
    public pageReference delRow() {
        //add to deletion list if the allocation has an id
        if (listAllo[rowNumber].id!=null)
            listAlloForDelete.add(listAllo[rowNumber]);
        listAllo.remove(rowNumber);

        return null;
    }

    /** @description Saves changes and returns user to parent object detail page.*/
    public pageReference saveClose() {
        list<Allocation__c> listAlloForInsert = new list<Allocation__c>();
        list<Allocation__c> listAlloForUpdate = new list<Allocation__c>();
        pageReference source = new pageReference('/'+parentId);
        source.setRedirect(true);
        source.getParameters().put('t',''+(System.currentTimeMillis()));

        //split into insert and update cases so we can reset recursion flags for each operation
        for (Allocation__c allo : listAllo) {
            if (allo.id!=null) listAlloForUpdate.add(allo);
            else listAlloForInsert.add(allo);
        }

        try {
            if (!listAlloForDelete.isEmpty()) {
                TDTM_ProcessControl.setRecursionFlag(TDTM_ProcessControl.flag.ALLOC, false);
                delete listAlloForDelete;

                //allow user to delete all GAUs and save with one empty GAU
                if (listAllo.size()==1 && listAllo[0].General_Accounting_Unit__c==null && listAllo[0].Amount__c==null && listAllo[0].Percent__c==null)
                    return source;
            }
            if (!listAlloForUpdate.isEmpty()) {
                TDTM_ProcessControl.setRecursionFlag(TDTM_ProcessControl.flag.ALLOC, false);
                update listAlloForUpdate;
            }
            if (!listAlloForInsert.isEmpty()) {
                TDTM_ProcessControl.setRecursionFlag(TDTM_ProcessControl.flag.ALLOC, false);
                insert listAlloForInsert;
            }
            
            return source;
        } catch (Exception e) {
            ApexPages.addMessages(e);
            return null;
        }
    }

    /** @description Discards all changes and returns user to parent object detail page.*/
    public pageReference cancel() {
        pageReference source = new pageReference('/'+parentId);
        return source;
    }

    /** @description Returns the decimal separator character in use for the Users current Locale setting */
    public String getDecimalSeparator() {
        return (1.5).format().subString(1,2);
    }

    /** @description Returns the thousands separator character in use for the Users current Locale setting */
    public String getThousandsSeparator() {
        return (1000).format().subString(1,2);
    }

}<|MERGE_RESOLUTION|>--- conflicted
+++ resolved
@@ -113,7 +113,6 @@
         sObjType = parentId.getSObjectType();
         parentAmount = 0;
 
-<<<<<<< HEAD
         String soql = 'SELECT Id, Name ';
         if (parentId.getSObjectType() == Opportunity.sObjectType) {
             if (UserInfo.isMultiCurrencyOrganization()) {
@@ -121,10 +120,6 @@
             }
             soql += ', Amount FROM Opportunity WHERE Id = :parentId LIMIT 1';
             opp = database.query(soql);
-=======
-        if (sObjType == Opportunity.sObjectType) {
-            opp = [SELECT Id, Name, Amount FROM Opportunity WHERE Id = :parentId];
->>>>>>> e4c82bb2
 
             pageTitle = Label.alloManageOppAllocations;
             objectName = opp.Name;
@@ -135,7 +130,7 @@
             if (opp.Amount!=null) {
                 parentAmount = opp.Amount;
             }
-<<<<<<< HEAD
+
             if (UserInfo.isMultiCurrencyOrganization()) {
                 this.parentCurrencyCode = (String)opp.get('CurrencyIsoCode');
             }
@@ -148,10 +143,6 @@
             }
             soql += ' FROM Campaign WHERE Id = :parentId LIMIT 1';
             cam = database.query(soql);
-=======
-        } else if (sObjType == Campaign.sObjectType) {
-            cam = [SELECT Id, Name FROM Campaign WHERE Id = :parentId];
->>>>>>> e4c82bb2
 
             pageTitle = Label.alloManageCampaignAllocations;
             objectName = cam.Name;
@@ -161,17 +152,12 @@
 
             populateObjectParameters(Campaign.sObjectType);
 
-<<<<<<< HEAD
         } else if (parentId.getSObjectType() == npe03__Recurring_Donation__c.sObjectType) {
             if (UserInfo.isMultiCurrencyOrganization()) {
                 soql += ', CurrencyIsoCode ';
             }
             soql += ' FROM npe03__Recurring_Donation__c WHERE Id = :parentId LIMIT 1';
             rd = database.query(soql);
-=======
-        } else if (sObjType == npe03__Recurring_Donation__c.sObjectType) {
-            rd = [SELECT Id, Name FROM npe03__Recurring_Donation__c WHERE Id = :parentId];
->>>>>>> e4c82bb2
 
             pageTitle = Label.alloManageRecurringDonationAllocations;
             objectName = rd.Name;
