/*
    Copyright (c) 2014, Salesforce.org
    All rights reserved.
    
    Redistribution and use in source and binary forms, with or without
    modification, are permitted provided that the following conditions are met:
    
    * Redistributions of source code must retain the above copyright
      notice, this list of conditions and the following disclaimer.
    * Redistributions in binary form must reproduce the above copyright
      notice, this list of conditions and the following disclaimer in the
      documentation and/or other materials provided with the distribution.
    * Neither the name of Salesforce.org nor the names of
      its contributors may be used to endorse or promote products derived
      from this software without specific prior written permission.
 
    THIS SOFTWARE IS PROVIDED BY THE COPYRIGHT HOLDERS AND CONTRIBUTORS
    "AS IS" AND ANY EXPRESS OR IMPLIED WARRANTIES, INCLUDING, BUT NOT 
    LIMITED TO, THE IMPLIED WARRANTIES OF MERCHANTABILITY AND FITNESS 
    FOR A PARTICULAR PURPOSE ARE DISCLAIMED. IN NO EVENT SHALL THE 
    COPYRIGHT HOLDER OR CONTRIBUTORS BE LIABLE FOR ANY DIRECT, INDIRECT, 
    INCIDENTAL, SPECIAL, EXEMPLARY, OR CONSEQUENTIAL DAMAGES (INCLUDING, 
    BUT NOT LIMITED TO, PROCUREMENT OF SUBSTITUTE GOODS OR SERVICES; 
    LOSS OF USE, DATA, OR PROFITS; OR BUSINESS INTERRUPTION) HOWEVER 
    CAUSED AND ON ANY THEORY OF LIABILITY, WHETHER IN CONTRACT, STRICT 
    LIABILITY, OR TORT (INCLUDING NEGLIGENCE OR OTHERWISE) ARISING IN 
    ANY WAY OUT OF THE USE OF THIS SOFTWARE, EVEN IF ADVISED OF THE 
    POSSIBILITY OF SUCH DAMAGE.
*/
/**
* @author Salesforce.org
* @date 2014
* @group Allocations
* @group-content ../../ApexDocContent/Allocations.htm
* @description Controller for the Manage Allocations page.
*/
public with sharing class ALLO_ManageAllocations_CTRL {

    /** @description The current list of allocations we're managing, as displayed on the page.*/
    public list<Allocation__c> listAllo {get;set;}
    /** @description If defaults are enabled, the default allocation is here, and not in listAllo. */
    public Allocation__c defaultAllo {get;set;}

    /** @description The number of allocations in listAllo. */
    public integer listAlloSize {
        get{
            return listAllo.size();
        }
        set;
    }

    /** @description List of allocations to delete when the user clicks Save.*/
    public list<Allocation__c> listAlloForDelete = new list<Allocation__c>();

    /** @description The id of the parent object; Opportunity, Campaign, or Recurring Donation.*/
    public id parentId {get;set;}
    /** @description The parent opportunity, if we're dealing with opportunity allocations.*/
    public Opportunity opp {get;set;}
    /** @description The parent campaign, if we're dealing with campaign allocations.*/
    public Campaign cam {get;set;}
    /** @description The parent recurring donation, if we're dealing with recurring donation allocations.*/
    public npe03__Recurring_Donation__c rd {get;set;}
    /** @description The amount of the parent opportunity, if these are opportunity allocations.*/
    public decimal parentAmount {get;set;}
    /** @description The allocations settings object. */
    public Allocations_Settings__c settings {
        get {
            if (settings==null) {
                settings = UTIL_CustomSettingsFacade.getAllocationsSettings();
            }
            return settings;
        }
        set;
    }

    /** @description The page title based on which type of allocation we're using. */
    public string pageTitle {get;set;}
    /** @description The name of the object we're adding allocations to. */
    public string objectName {get;set;}
    /** @description The key prefix for the object, for navigation. */
    public string keyPrefix {get;set;}
    /** @description The API name of the object. */
    public string objectAPIName {get;set;}
    /** @description The API name of the object. */
    public string objectLabelPlural {get;set;}

    /** @description Row number sent back by page for add and delete row methods.*/
    public integer rowNumber {get;set;}

    /** Constructor queries for the parent object and the allocations, and fills out attributes.*/
    public ALLO_ManageAllocations_CTRL(ApexPages.StandardSetController ssc) {

        parentId = ApexPages.currentPage().getParameters().get('id');

<<<<<<< HEAD
        map<string,string> params = ApexPages.currentPage().getParameters();
        parentAmount = 0;        
        
        if (params.containsKey('opp')) {
            parentId = String.escapeSingleQuotes(params.get('opp'));
=======
        settings = UTIL_CustomSettingsFacade.getAllocationsSettings();

        parentAmount = 0;

        if (parentId.getSObjectType() == Opportunity.sObjectType) {
>>>>>>> 4fab8d0e
            opp = [SELECT Id, Name, Amount FROM Opportunity WHERE Id = :parentId];

            pageTitle = Label.alloManageOppAllocations;
            objectName = opp.Name;

            populateObjectParameters(Opportunity.sObjectType.getDescribe());

            //only Opportunities have parent amounts and enforce being below this amount
            if (opp.Amount!=null) {
                parentAmount = opp.Amount;
<<<<<<< HEAD
            }
            if (parentAmount==0) {
                ApexPages.addMessage(new ApexPages.Message(ApexPages.Severity.Warning, Label.alloCantAllocateNothing));
            }
        } else if (params.containsKey('cam')) {
            parentId = String.escapeSingleQuotes(params.get('cam'));
            cam = [SELECT Id, Name FROM Campaign WHERE Id = :parentId];

            pageTitle = Label.alloManageCampaignAllocations;
            objectName = cam.Name;

            populateObjectParameters(Campaign.sObjectType.getDescribe());

        } else if (params.containsKey('rd')) {
            parentId = string.escapeSingleQuotes(params.get('rd'));
=======
        } else if (parentId.getSObjectType() == Campaign.sObjectType) {
            cam = [SELECT Id, Name FROM Campaign WHERE Id = :parentId];
        } else if (parentId.getSObjectType() == npe03__Recurring_Donation__c.sObjectType) {
>>>>>>> 4fab8d0e
            rd = [SELECT Id, Name FROM npe03__Recurring_Donation__c WHERE Id = :parentId];

            pageTitle = Label.alloManageRecurringDonationAllocations;
            objectName = rd.Name;

            populateObjectParameters(npe03__Recurring_Donation__c.sObjectType.getDescribe());
        }

        defaultAllo = new Allocation__c();
        listAllo = [SELECT Id, Name, Amount__c, Percent__c, General_Accounting_Unit__c FROM Allocation__c WHERE Opportunity__c = :parentId OR Campaign__c = :parentId OR Recurring_Donation__c = :parentId];

        //find default allocation if enabled, remove from list
        if (settings.Default_Allocations_Enabled__c && opp!=null) {
            for (integer i=0; i<listAllo.size(); i++) {
                if (listAllo[i].General_Accounting_Unit__c == settings.Default__c) {
                    defaultAllo = listAllo[i];
                    listAllo.remove(i);
                    break;
                }
            }
        }

        if (listAllo.isEmpty())
            addRow();
    }

    private void populateObjectParameters(Schema.DescribeSObjectResult sa) {
        keyPrefix = sa.getKeyPrefix();
        objectAPIName = sa.getName();
        objectLabelPlural = sa.getLabelPlural();
    }

    /** @description Adds an empty row to the bottom of the list and refreshes the page.*/
    public pageReference addRow() {
        Allocation__c allo = new Allocation__c();

        if (opp!=null)
            allo.Opportunity__c = parentId;
        else if (cam!=null)
            allo.Campaign__c = parentId;
        else if (rd!=null)
            allo.Recurring_Donation__c = parentId;

        //enable adding to the last row
        if (rowNumber == null || rowNumber >= listAllo.size()-1)
            listAllo.add(allo);
        else
            listAllo.add(rowNumber+1, allo);

        return null;
    }

    /** @description Removes a row from the page, and adds to the list for deletion once the user saves.*/
    public pageReference delRow() {
        //add to deletion list if the allocation has an id
        if (listAllo[rowNumber].id!=null)
            listAlloForDelete.add(listAllo[rowNumber]);
        listAllo.remove(rowNumber);

        return null;
    }

    /** @description Saves changes and returns user to parent object detail page.*/
    public pageReference saveClose() {
        list<Allocation__c> listAlloForInsert = new list<Allocation__c>();
        list<Allocation__c> listAlloForUpdate = new list<Allocation__c>();
        pageReference source = new pageReference('/'+parentId);

        //split into insert and update cases so we can reset recursion flags for each operation
        for (Allocation__c allo : listAllo) {
            if (allo.id!=null) listAlloForUpdate.add(allo);
            else listAlloForInsert.add(allo);
        }

        try {
            if (!listAlloForDelete.isEmpty()) {
                ALLO_Allocations_TDTM.resetFlags(false);
                delete listAlloForDelete;

                //allow user to delete all GAUs and save with one empty GAU
                if (listAllo.size()==1 && listAllo[0].General_Accounting_Unit__c==null && listAllo[0].Amount__c==null && listAllo[0].Percent__c==null)
                    return source;
            }
            if (!listAlloForUpdate.isEmpty()) {
                ALLO_Allocations_TDTM.resetFlags(false);
                update listAlloForUpdate;
            }
            if (!listAlloForInsert.isEmpty()) {
                ALLO_Allocations_TDTM.resetFlags(false);
                insert listAlloForInsert;
            }
            
            return source;
        } catch (Exception e) {
            ApexPages.addMessages(e);
            ApexPages.addMessage(new ApexPages.Message(ApexPages.Severity.Warning, ''+listAllo));
            return null;
        }
    }

    /** @description Discards all changes and returns user to parent object detail page.*/
    public pageReference cancel() {
        pageReference source = new pageReference('/'+parentId);
        return source;
    }
}<|MERGE_RESOLUTION|>--- conflicted
+++ resolved
@@ -90,21 +90,10 @@
     /** Constructor queries for the parent object and the allocations, and fills out attributes.*/
     public ALLO_ManageAllocations_CTRL(ApexPages.StandardSetController ssc) {
 
-        parentId = ApexPages.currentPage().getParameters().get('id');
-
-<<<<<<< HEAD
-        map<string,string> params = ApexPages.currentPage().getParameters();
-        parentAmount = 0;        
-        
-        if (params.containsKey('opp')) {
-            parentId = String.escapeSingleQuotes(params.get('opp'));
-=======
-        settings = UTIL_CustomSettingsFacade.getAllocationsSettings();
-
+        parentId = (id)String.escapeSingleQuotes(ApexPages.currentPage().getParameters().get('id'));
         parentAmount = 0;
 
         if (parentId.getSObjectType() == Opportunity.sObjectType) {
->>>>>>> 4fab8d0e
             opp = [SELECT Id, Name, Amount FROM Opportunity WHERE Id = :parentId];
 
             pageTitle = Label.alloManageOppAllocations;
@@ -115,13 +104,11 @@
             //only Opportunities have parent amounts and enforce being below this amount
             if (opp.Amount!=null) {
                 parentAmount = opp.Amount;
-<<<<<<< HEAD
             }
             if (parentAmount==0) {
                 ApexPages.addMessage(new ApexPages.Message(ApexPages.Severity.Warning, Label.alloCantAllocateNothing));
             }
-        } else if (params.containsKey('cam')) {
-            parentId = String.escapeSingleQuotes(params.get('cam'));
+        } else if (parentId.getSObjectType() == Campaign.sObjectType) {
             cam = [SELECT Id, Name FROM Campaign WHERE Id = :parentId];
 
             pageTitle = Label.alloManageCampaignAllocations;
@@ -129,13 +116,7 @@
 
             populateObjectParameters(Campaign.sObjectType.getDescribe());
 
-        } else if (params.containsKey('rd')) {
-            parentId = string.escapeSingleQuotes(params.get('rd'));
-=======
-        } else if (parentId.getSObjectType() == Campaign.sObjectType) {
-            cam = [SELECT Id, Name FROM Campaign WHERE Id = :parentId];
         } else if (parentId.getSObjectType() == npe03__Recurring_Donation__c.sObjectType) {
->>>>>>> 4fab8d0e
             rd = [SELECT Id, Name FROM npe03__Recurring_Donation__c WHERE Id = :parentId];
 
             pageTitle = Label.alloManageRecurringDonationAllocations;
