/*
    Copyright (c) 2014, Salesforce.org
    All rights reserved.
    
    Redistribution and use in source and binary forms, with or without
    modification, are permitted provided that the following conditions are met:
    
    * Redistributions of source code must retain the above copyright
      notice, this list of conditions and the following disclaimer.
    * Redistributions in binary form must reproduce the above copyright
      notice, this list of conditions and the following disclaimer in the
      documentation and/or other materials provided with the distribution.
    * Neither the name of Salesforce.org nor the names of
      its contributors may be used to endorse or promote products derived
      from this software without specific prior written permission.
 
    THIS SOFTWARE IS PROVIDED BY THE COPYRIGHT HOLDERS AND CONTRIBUTORS
    "AS IS" AND ANY EXPRESS OR IMPLIED WARRANTIES, INCLUDING, BUT NOT 
    LIMITED TO, THE IMPLIED WARRANTIES OF MERCHANTABILITY AND FITNESS 
    FOR A PARTICULAR PURPOSE ARE DISCLAIMED. IN NO EVENT SHALL THE 
    COPYRIGHT HOLDER OR CONTRIBUTORS BE LIABLE FOR ANY DIRECT, INDIRECT, 
    INCIDENTAL, SPECIAL, EXEMPLARY, OR CONSEQUENTIAL DAMAGES (INCLUDING, 
    BUT NOT LIMITED TO, PROCUREMENT OF SUBSTITUTE GOODS OR SERVICES; 
    LOSS OF USE, DATA, OR PROFITS; OR BUSINESS INTERRUPTION) HOWEVER 
    CAUSED AND ON ANY THEORY OF LIABILITY, WHETHER IN CONTRACT, STRICT 
    LIABILITY, OR TORT (INCLUDING NEGLIGENCE OR OTHERWISE) ARISING IN 
    ANY WAY OUT OF THE USE OF THIS SOFTWARE, EVEN IF ADVISED OF THE 
    POSSIBILITY OF SUCH DAMAGE.
*/
/**
* @author Salesforce.org
* @date 2013
* @group Address Management
* @description Tests specific to Address Management. 
*/

@isTest(IsParallel=true)
public class ADDR_Addresses_TEST {

    /*********************************************************************************************************
    * @description Holds the number of Households to create in tests.
    */
    private static final Integer cHH = 2;

    /*********************************************************************************************************
    * @description Holds the number of Contacts per Household to create in tests.
    */
    static Integer cCon = 2;    

    /*********************************************************************************************************
    * @description The list of created test Contacts.
    */
    public static List<Contact> listConT;

    /*********************************************************************************************************
    * @description The list of created test Accounts.
    */
    public static List<Account> listAccT;            

    /*********************************************************************************************************
    * @description The list of created test Addresses.
    */
    public static List<Address__c> listAddrT;


    /*********************************************************************************************************
    @description
        create N new default Addresses for N Households (with M Contacts)
    verify:
        N addresses created
        N household billing address fields updated
        M contact Mailing address fields updated
    **********************************************************************************************************/
    @isTest
    private static void newDefaultAddr() {

        // this creates a default Address for each HH
        createHHTestData(cHH, cCon);
        Test.startTest();
        Test.stopTest();

        // verify that the HH and Contacts share the same address
        map<Id, Account> mapAccIdAcc = new map<Id, Account>([select Id, Name, BillingStreet, BillingCity, BillingState, BillingPostalCode, BillingCountry, BillingLatitude, BillingLongitude from Account]);
        List<Contact> listCon = [select Id, Name, AccountId, is_Address_Override__c, Current_Address__c, MailingStreet, MailingCity, MailingState, MailingPostalCode, MailingCountry, MailingLatitude, MailingLongitude from Contact];

        for (Contact con : listCon) {
            Account acc = mapAccIdAcc.get(con.AccountId);
            system.assertEquals(true, isMatchAddressAccCon(acc, con));
            system.assertEquals(false, con.is_Address_Override__c);
            system.assertNotEquals(null, con.Current_Address__c);
        }
    }

    /*********************************************************************************************************
    @description
        insert contact w/ address
    verify:
        new default Address created
        contact address lookup updated to new address
        the contact gets the new Address
    **********************************************************************************************************/
    @isTest
    private static void insertContactWithAddress() {
        //skip the test if Advancement is installed
        if (ADV_PackageInfo_SVC.useAdv()) return;

        npe01__Contacts_and_Orgs_Settings__c contactSettingsForTests = UTIL_CustomSettingsFacade.getContactsSettings();

        listConT = UTIL_UnitTestData_TEST.CreateMultipleTestContacts(cCon);
        for (Contact con : listConT) {
            con.MailingStreet = 'new street';
            con.MailingCity = 'new city';
            con.npe01__Primary_Address_Type__c = 'Other';
        }
        Test.startTest();
        insert listConT;
        Test.stopTest();

        // verify that the HH and Contacts share the same address
        map<Id, Account> mapAccIdAcc = new map<Id, Account>([select Id, Name, BillingStreet, BillingCity, BillingState, BillingPostalCode, BillingCountry, BillingLatitude, BillingLongitude from Account]);
        List<Contact> listCon = [select Id, Name, AccountId, is_Address_Override__c, Current_Address__c, npe01__Primary_Address_Type__c, MailingStreet, MailingCity, MailingState, MailingPostalCode, MailingCountry, MailingLatitude, MailingLongitude from Contact];

        for (Contact con : listCon) {
            Account acc = mapAccIdAcc.get(con.AccountId);
            system.assertEquals(true, isMatchAddressAccCon(acc, con));
            system.assertEquals(false, con.is_Address_Override__c);
            system.assertNotEquals(null, con.Current_Address__c);
            system.assertEquals('Other', con.npe01__Primary_Address_Type__c);
        }

        List<Address__c> listAddr = [
                select Id, Default_Address__c, MailingStreet__c, Household_Account__c, Address_Type__c
                from Address__c
                where Default_Address__c = true
        ];
        system.assertEquals(cCon, listAddr.size());
        for (Address__c addr : listAddr) {
            system.assertEquals('Other', addr.Address_Type__c);
        }
    }

    /*********************************************************************************************************
    @description
        insert contact w/ address, and force recreate of hh account
    verify:
        new default Address created
        contact address lookup updated to new address
        the contact gets the new Address
        the household account gets the new Address
    **********************************************************************************************************/
    @isTest
    private static void insertContactWithAddressRecreateAccount() {
        //skip the test if Advancement is installed
        if (ADV_PackageInfo_SVC.useAdv()) return;

        TDTM_DefaultConfig.startTestDataInit();
        npe01__Contacts_and_Orgs_Settings__c contactSettingsForTests = UTIL_CustomSettingsFacade.getContactsSettings();

        listConT = UTIL_UnitTestData_TEST.CreateMultipleTestContacts(cCon);
        for (Contact con : listConT) {
            con.MailingStreet = 'new street';
            con.MailingCity = 'new city';
        }
        insert listConT;
        TDTM_DefaultConfig.stopTestDataInit();

        // null out account, so a new account will be created.
        Test.startTest();
        for (Contact con : listConT)
            con.AccountId = null;
        update listConT;
        Test.stopTest();

        // verify that the HH and Contacts share the same address
        map<Id, Account> mapAccIdAcc = new map<Id, Account>([select Id, Name, BillingStreet, BillingCity, BillingState, BillingPostalCode, BillingCountry, BillingLatitude, BillingLongitude from Account]);
        List<Contact> listCon = [select Id, Name, AccountId, is_Address_Override__c, Current_Address__c, MailingStreet, MailingCity, MailingState, MailingPostalCode, MailingCountry, MailingLatitude, MailingLongitude from Contact];

        for (Contact con : listCon) {
            Account acc = mapAccIdAcc.get(con.AccountId);
            system.assertEquals(true, isMatchAddressAccCon(acc, con));
            system.assertEquals(false, con.is_Address_Override__c);
            system.assertNotEquals(null, con.Current_Address__c);
        }
    }

    /*********************************************************************************************************
    @description
        insert contact w/ new address override
    verify:
        new non-default Address created
        contact address lookup updated to new address
        the contact gets the new Address
    **********************************************************************************************************/
    @isTest
    private static void insertContactWithAddressOverride() {
        //skip the test if Advancement is installed
        if (ADV_PackageInfo_SVC.useAdv()) return;

        npe01__Contacts_and_Orgs_Settings__c contactSettingsForTests = UTIL_CustomSettingsFacade.getContactsSettings();

        listConT = UTIL_UnitTestData_TEST.CreateMultipleTestContacts(cCon);
        Integer i = 1;
        for (Contact con : listConT) {
            con.MailingStreet = 'new street' + i;
            con.MailingCity = 'new city' + i;
            con.is_Address_Override__c = true;
            i++;
        }
        Test.startTest();
        insert listConT;
        Test.stopTest();

        // verify that the HH and Contacts share the same address
        map<Id, Account> mapAccIdAcc = new map<Id, Account>([select Id, Name, BillingStreet, BillingCity, BillingState, BillingPostalCode, BillingCountry, BillingLatitude, BillingLongitude from Account]);
        List<Contact> listCon = [select Id, Name, AccountId, is_Address_Override__c, Current_Address__c, MailingStreet, MailingCity, MailingState, MailingPostalCode, MailingCountry, MailingLatitude, MailingLongitude from Contact];

        for (Contact con : listCon) {
            Account acc = mapAccIdAcc.get(con.AccountId);
            system.assertEquals(false, isMatchAddressAccCon(acc, con));
            system.assertEquals(null, acc.BillingStreet);
            system.assertEquals(true, con.is_Address_Override__c);
            system.assertNotEquals(null, con.Current_Address__c);
        }
    }

    /*********************************************************************************************************
    @description
        update existing default Addresses
    verify:
        household billing address fields updated
        contact Mailing address fields updated
    **********************************************************************************************************/
    @isTest
    private static void updateDefaultAddr() {

        // this creates a default Address for each HH
        createHHTestData(cHH, cCon);

        // now let's update the Addresses
        for (Integer i = 0; i < cHH; i++) {
            Address__c addr = listAddrT[i];
            addr.MailingStreet__c = 'New Street' + i;
            addr.MailingCity__c = 'New City' + i;
        }
        Test.startTest();
        update listAddrT;
        Test.stopTest();

        // verify that the HH and Contacts share the same address and it's new!
        map<Id, Account> mapAccIdAcc = new map<Id, Account>([select Id, Name, BillingStreet, BillingCity, BillingState, BillingPostalCode, BillingCountry, BillingLatitude, BillingLongitude from Account]);
        List<Contact> listCon = [select Id, Name, AccountId, is_Address_Override__c, Current_Address__c, MailingStreet, MailingCity, MailingState, MailingPostalCode, MailingCountry, MailingLatitude, MailingLongitude from Contact];
        system.assertEquals(cHH * cCon, listCon.size());

        for (Contact con : listCon) {
            Account acc = mapAccIdAcc.get(con.AccountId);
            system.assertEquals(true, isMatchAddressAccCon(acc, con));
            system.assert(con.MailingStreet.contains('New Street'));
            system.assert(con.MailingCity.contains('New City'));
            system.assertEquals(false, con.is_Address_Override__c);
            system.assertNotEquals(null, con.Current_Address__c);
        }
    }

    /*********************************************************************************************************
    @description
        delete existing default Addresses
    verify:
        household billing address fields cleared
        contact Mailing address fields cleared
    **********************************************************************************************************/
    @isTest
    private static void deleteDefaultAddr() {

        // this creates a default Address for each HH
        createHHTestData(cHH, cCon);

        // now let's delete the Addresses
        Test.startTest();
        delete listAddrT;
        Test.stopTest();

        // verify that the HH and Contacts' address fields are cleared
        map<Id, Account> mapAccIdAcc = new map<Id, Account>([select Id, Name, BillingStreet, BillingCity, BillingState, BillingPostalCode, BillingCountry, BillingLatitude, BillingLongitude from Account]);
        List<Contact> listCon = [select Id, Name, AccountId, is_Address_Override__c, Current_Address__c, MailingStreet, MailingCity, MailingState, MailingPostalCode, MailingCountry, MailingLatitude, MailingLongitude from Contact];
        system.assertEquals(cHH * cCon, listCon.size());

        for (Contact con : listCon) {
            Account acc = mapAccIdAcc.get(con.AccountId);
            system.assertEquals(true, isMatchAddressAccCon(acc, con));
            system.assertEquals(null, con.MailingStreet);
            system.assertEquals(null, con.MailingCity);
            system.assertEquals(false, con.is_Address_Override__c);
            system.assertEquals(null, con.Current_Address__c);
            system.assertEquals(null, acc.BillingStreet);
            system.assertEquals(null, acc.BillingCity);
        }
    }

    /*********************************************************************************************************
    @description
        delete existing non-default override Addresses
    verify:
        household billing address fields not changed
        contact Mailing address fields reset to default
    **********************************************************************************************************/
    @isTest
    private static void deleteNonDefaultOverrideAddr() {

        // this creates a default Address for each HH
        createHHTestData(cHH, cCon);

        // create additional addresses
        initTestAddr(cHH);
        for (Integer i = 0; i < cHH; i++) {
            listAddrT[i].Household_Account__c = listAccT[i].Id;
            listAddrT[i].Default_Address__c = false;
            listAddrT[i].MailingStreet__c = 'override' + i;
            listAddrT[i].MailingCity__c = 'override' + i;
        }
        insert listAddrT;

        // set the contacts' address overrides
        List<Contact> listCon = new List<Contact>();
        for (Integer i = 0; i < cHH; i++) {
            Contact con = listConT[i * cHH + i];
            con.Current_Address__c = listAddrT[i].Id;
            con.is_Address_Override__c = true;
            listCon.add(con);
        }
        update listCon;

        // now let's delete the override Addresses
        Test.startTest();
        delete listAddrT;
        Test.stopTest();

        // verify that the HH and Contacts' address fields the default
        map<Id, Account> mapAccIdAcc = new map<Id, Account>([select Id, Name, BillingStreet, BillingCity, BillingState, BillingPostalCode, BillingCountry, BillingLatitude, BillingLongitude from Account]);
        listCon = [select Id, Name, AccountId, is_Address_Override__c, Current_Address__c, MailingStreet, MailingCity, MailingState, MailingPostalCode, MailingCountry, MailingLatitude, MailingLongitude from Contact];
        system.assertEquals(cHH * cCon, listCon.size());

        for (Contact con : listCon) {
            Account acc = mapAccIdAcc.get(con.AccountId);
            system.assertEquals(true, isMatchAddressAccCon(acc, con));
            system.assertEquals(false, con.is_Address_Override__c);
            system.assertNotEquals(null, con.Current_Address__c);
            system.assert(con.MailingStreet.contains('Street'));
            system.assert(con.MailingCity.contains('City'));
        }
    }

    /*********************************************************************************************************
    @description
        update existing non-default Addresses
    verify:
        no change to HH and contact addresses
    **********************************************************************************************************/
    @isTest
    private static void updateNonDefaultAddr() {
        // this creates a default Address for each HH
        createHHTestData(cHH, cCon);

        // now let's update the Addresses
        for (Integer i = 0; i < cHH; i++) {
            Address__c addr = listAddrT[i];
            addr.Default_Address__c = false;
            addr.MailingStreet__c = 'New Street' + i;
            addr.MailingCity__c = 'New City' + i;
        }
        Test.startTest();
        update listAddrT;
        Test.stopTest();

        // verify that the HH and Contacts share the same address and it's new!
        map<Id, Account> mapAccIdAcc = new map<Id, Account>([select Id, Name, BillingStreet, BillingCity, BillingState, BillingPostalCode, BillingCountry, BillingLatitude, BillingLongitude from Account]);
        List<Contact> listCon = [select Id, Name, AccountId, is_Address_Override__c, Current_Address__c, MailingStreet, MailingCity, MailingState, MailingPostalCode, MailingCountry, MailingLatitude, MailingLongitude from Contact];
        system.assertEquals(cHH * cCon, listCon.size());

        for (Contact con : listCon) {
            Account acc = mapAccIdAcc.get(con.AccountId);
            system.assertEquals(true, isMatchAddressAccCon(acc, con));
            system.assert(!con.MailingStreet.contains('New Street'));
            system.assert(!con.MailingCity.contains('New City'));
            system.assertEquals(false, con.is_Address_Override__c);
            system.assertNotEquals(null, con.Current_Address__c);
        }
    }

    /*********************************************************************************************************
    @description
        set contact address override
    verify:
        contact's address matches override
    **********************************************************************************************************/
    @isTest
    private static void setConAddrOverride() {

        // this creates a default Address for each HH
        createHHTestData(cHH, cCon);

        // create a new non-default address
        Address__c addrNew = new Address__c();
        addrNew.MailingStreet__c = 'street override';
        addrNew.MailingCity__c = 'city override';
        addrNew.Default_Address__c = false;
        addrNew.Household_Account__c = listAccT[0].Id;
        insert addrNew;

        // set a contact's address override
        listConT[0].Current_Address__c = addrNew.Id;
        listConT[0].is_Address_Override__c = true;
        update listConT[0];

        // now let's update the default Addresses
        for (Integer i = 0; i < cHH; i++) {
            Address__c addr = listAddrT[i];
            addr.MailingStreet__c = 'New Street' + i;
            addr.MailingCity__c = 'New City' + i;
        }
        Test.startTest();
        update listAddrT;
        Test.stopTest();

        // verify that the HH and Contacts share the same address and it's new!
        map<Id, Account> mapAccIdAcc = new map<Id, Account>([select Id, Name, BillingStreet, BillingCity, BillingState, BillingPostalCode, BillingCountry, BillingLatitude, BillingLongitude from Account]);
        List<Contact> listCon = [select Id, Name, AccountId, is_Address_Override__c, Current_Address__c, MailingStreet, MailingCity, MailingState, MailingPostalCode, MailingCountry, MailingLatitude, MailingLongitude from Contact];
        system.assertEquals(cHH * cCon, listCon.size());

        for (Contact con : listCon) {
            Account acc = mapAccIdAcc.get(con.AccountId);
            if (con.is_Address_Override__c) {
                system.assertEquals(con.Current_Address__c, addrNew.Id);
                system.assertEquals(false, isMatchAddressAccCon(acc, con), 'The Household address should not have been updated from the Contact');
                system.assert(!con.MailingStreet.contains('New Street'));
                system.assert(!con.MailingCity.contains('New City'));
            } else {
                system.assertEquals(true, isMatchAddressAccCon(acc, con), 'The Household address should have been updated from the Contact');
                system.assert(con.MailingStreet.contains('New Street'));
                system.assert(con.MailingCity.contains('New City'));
                system.assertEquals(false, con.is_Address_Override__c);
                system.assertNotEquals(null, con.Current_Address__c);
            }
        }
    }

    /*********************************************************************************************************
    @description
        set contact current address, but not override
    verify:
        contact's address updated, but not overriden; the household accounts address remains unchanged
    **********************************************************************************************************/
    @isTest
    private static void setConAddrNoOverride() {
        //skip the test if Advancement is installed
        if (ADV_PackageInfo_SVC.useAdv()) return;

        // this creates a default Address for each HH
        createHHTestData(cHH, cCon);

        // create additional addresses
        initTestAddr(cHH);
        for (Integer i = 0; i < cHH; i++) {
            listAddrT[i].Household_Account__c = listAccT[i].Id;
            listAddrT[i].Default_Address__c = false;
            listAddrT[i].MailingStreet__c = 'not override' + i;
            listAddrT[i].MailingCity__c = 'not override' + i;
        }
        insert listAddrT;

        // set the contacts' "Current Address" to the new 'not override' address, but don't check "Is Address Override"
        List<Contact> listCon = new List<Contact>();
        for (Integer i = 0; i < cHH; i++) {
            Contact con = listConT[i * cHH + i];
            con.Current_Address__c = listAddrT[i].Id;
            con.is_Address_Override__c = false;
            listCon.add(con);
        }
        Test.startTest();
        update listCon;
        Test.stopTest();

        map<Id, Account> mapAccIdAcc = new map<Id, Account>([select Id, Name, BillingStreet, BillingCity, BillingState, BillingPostalCode, BillingCountry, BillingLatitude, BillingLongitude from Account]);
        listCon = [select Id, Name, AccountId, is_Address_Override__c, Current_Address__c, Current_Address__r.Default_Address__c, MailingStreet, MailingCity, MailingState, MailingPostalCode, MailingCountry, MailingLatitude, MailingLongitude from Contact];

        system.assertEquals(cHH, [SELECT Count() FROM Address__c WHERE MailingCity__c LIKE 'not%' AND Default_Address__c = False],
                'There should be one "not override" address per Household not set as default address');

        Integer cNotOverride = 0;
        for (Contact con : listCon) {
            Account acc = mapAccIdAcc.get(con.AccountId);
            if (con.MailingStreet.contains('not override') == true) {
                cNotOverride++;
                system.assertEquals(false, con.Current_Address__r.Default_Address__c);
                system.assertEquals(false, isMatchAddressAccCon(acc, con), 'The Household address should not have been updated from the Contact');
                system.assert(con.MailingStreet.contains('not override'));
                system.assert(con.MailingCity.contains('not override'));
                system.assertEquals(false, con.is_Address_Override__c);
                system.assertNotEquals(null, con.Current_Address__c);
            } else {
                system.assertEquals(true, con.Current_Address__r.Default_Address__c);
                system.assertEquals(true, isMatchAddressAccCon(acc, con), 'The Household address should remain unchanged from before and match the Contact that was not updated');
                system.assert(con.MailingStreet.contains('Street'));
                system.assert(con.MailingCity.contains('City'));
                system.assertEquals(false, con.is_Address_Override__c);
                system.assertNotEquals(null, con.Current_Address__c);
            }
        }
        system.assertEquals(cHH, cNotOverride, 'There should be one Contact per Household with the "not override" address');
    }

    /*********************************************************************************************************
    @description
        insert new default addresses to HH w/ existing default addresses
    verify:
        contact's && hh address matches new default
        old default addresses no longer marked default
    **********************************************************************************************************/
    @isTest
    private static void insertNewDefaultAddr() {

        // this creates a default Address for each HH
        createHHTestData(cHH, cCon);

        // create additional addresses
        initTestAddr(cHH);
        for (Integer i = 0; i < cHH; i++) {
            listAddrT[i].Household_Account__c = listAccT[i].Id;
            listAddrT[i].Default_Address__c = true;
            listAddrT[i].MailingStreet__c = 'New Default Street' + i;
            listAddrT[i].MailingCity__c = 'New Default City' + i;
        }
        Test.startTest();
        insert listAddrT;
        Test.stopTest();

        // verify that the HH and Contacts share the same address and it's new!
        map<Id, Account> mapAccIdAcc = new map<Id, Account>([select Id, Name, BillingStreet, BillingCity, BillingState, BillingPostalCode, BillingCountry, BillingLatitude, BillingLongitude from Account]);
        List<Contact> listCon = [select Id, Name, AccountId, is_Address_Override__c, Current_Address__c, MailingStreet, MailingCity, MailingState, MailingPostalCode, MailingCountry, MailingLatitude, MailingLongitude from Contact];
        system.assertEquals(cHH * cCon, listCon.size());

        for (Contact con : listCon) {
            Account acc = mapAccIdAcc.get(con.AccountId);
            system.assertEquals(true, isMatchAddressAccCon(acc, con));
            system.assert(con.MailingStreet.contains('New Default Street'));
            system.assert(con.MailingCity.contains('New Default City'));
            system.assertEquals(false, con.is_Address_Override__c);
            system.assertNotEquals(null, con.Current_Address__c);
        }

        // verify the previous addresses got Default cleared.
        // and verify latest start date and latest end date appropriately set.
        List<Address__c> listAddr = [select Id, Default_Address__c, MailingStreet__c, Household_Account__c, Latest_Start_Date__c, Latest_End_Date__c from Address__c];
        system.assertEquals(cHH * 2, listAddr.size());
        for (Address__c addr : listAddr) {
            boolean fNewDefault = (addr.MailingStreet__c.contains('New Default Street'));
            system.assertEquals(fNewDefault, addr.Default_Address__c);
            if (fNewDefault) {
                system.assertEquals(system.today(), addr.Latest_Start_Date__c);
                system.assertEquals(null, addr.Latest_End_Date__c);
            } else {
                system.assertEquals(system.today(), addr.Latest_End_Date__c);
            }
        }
    }

    /*********************************************************************************************************
    @description
        insert new default addresses to HH w/ existing default addresses, and then go back
    verify:
        contact's && hh address matches original default
        new default addresses no longer marked default
    **********************************************************************************************************/
    @isTest
    private static void insertNewDefaultAddrAndReset() {

        // this creates a default Address for each HH
        createHHTestData(cHH, cCon);
        List<Address__c> listAddrOriginal = listAddrT;

        // create additional addresses
        initTestAddr(cHH);
        for (Integer i = 0; i < cHH; i++) {
            listAddrT[i].Household_Account__c = listAccT[i].Id;
            listAddrT[i].Default_Address__c = true;
            listAddrT[i].MailingStreet__c = 'New Default Street' + i;
            listAddrT[i].MailingCity__c = 'New Default City' + i;
        }
        insert listAddrT;

        // go back to original default addresses
        // added this extra set to test fix where we didn't use the correct default
        for (Integer i = 0; i < cHH; i++) {
            listAddrOriginal[i].Default_Address__c = true;
            listAddrOriginal[i].MailingStreet__c = 'Original Default Street' + i;
            listAddrOriginal[i].MailingCity__c = 'Original Default City' + i;
        }
        Test.startTest();
        update listAddrOriginal;
        Test.stopTest();

        // verify that the HH and Contacts share the same address and it's new!
        map<Id, Account> mapAccIdAcc = new map<Id, Account>([select Id, Name, BillingStreet, BillingCity, BillingState, BillingPostalCode, BillingCountry, BillingLatitude, BillingLongitude from Account]);
        List<Contact> listCon = [select Id, Name, AccountId, is_Address_Override__c, Current_Address__c, MailingStreet, MailingCity, MailingState, MailingPostalCode, MailingCountry, MailingLatitude, MailingLongitude from Contact];
        system.assertEquals(cHH * cCon, listCon.size());

        for (Contact con : listCon) {
            Account acc = mapAccIdAcc.get(con.AccountId);
            system.assertEquals(true, isMatchAddressAccCon(acc, con));
            system.assert(con.MailingStreet.contains('Original Default Street'));
            system.assert(con.MailingCity.contains('Original Default City'));
            system.assertEquals(false, con.is_Address_Override__c);
            system.assertNotEquals(null, con.Current_Address__c);
        }

        // verify the previous addresses got Default cleared.
        // and verify latest start date and latest end date appropriately set.
        List<Address__c> listAddr = [select Id, Default_Address__c, MailingStreet__c, Household_Account__c, Latest_Start_Date__c, Latest_End_Date__c from Address__c];
        system.assertEquals(cHH * 2, listAddr.size());
        for (Address__c addr : listAddr) {
            boolean fNewDefault = (addr.MailingStreet__c.contains('Original Default Street'));
            system.assertEquals(fNewDefault, addr.Default_Address__c);
            if (fNewDefault) {
                system.assertEquals(system.today(), addr.Latest_Start_Date__c);
                system.assertEquals(null, addr.Latest_End_Date__c);
            } else {
                system.assertEquals(system.today(), addr.Latest_End_Date__c);
            }
        }
    }

    /*********************************************************************************************************
    @description
        update contacts' Address Override
    verify:
        contacts' Mailing address fields updated to the Address Override's fields.
    **********************************************************************************************************/
    @isTest
    private static void updateAddrOverride() {
        //skip the test if Advancement is installed
        if (ADV_PackageInfo_SVC.useAdv()) return;

        // this creates a default Address for each HH
        createHHTestData(cHH, cCon);

        // create additional addresses
        initTestAddr(cHH);
        for (Integer i = 0; i < cHH; i++) {
            listAddrT[i].Household_Account__c = listAccT[i].Id;
            listAddrT[i].Default_Address__c = false;
            listAddrT[i].MailingStreet__c = 'override' + i;
            listAddrT[i].MailingCity__c = 'override' + i;
        }
        insert listAddrT;

        // set the contacts' address overrides
        List<Contact> listCon = new List<Contact>();
        for (Integer i = 0; i < cHH; i++) {
            Contact con = listConT[i * cHH + i];
            con.Current_Address__c = listAddrT[i].Id;
            con.is_Address_Override__c = true;
            listCon.add(con);
        }
        Test.startTest();
        update listCon;
        Test.stopTest();

        // verify that the HH and Contacts share the same address
        map<Id, Account> mapAccIdAcc = new map<Id, Account>([select Id, Name, BillingStreet, BillingCity, BillingState, BillingPostalCode, BillingCountry, BillingLatitude, BillingLongitude from Account]);
        listCon = [select Id, Name, AccountId, is_Address_Override__c, Current_Address__c, MailingStreet, MailingCity, MailingState, MailingPostalCode, MailingCountry, MailingLatitude, MailingLongitude from Contact];

        for (Contact con : listCon) {
            Account acc = mapAccIdAcc.get(con.AccountId);
            if (con.is_Address_Override__c) {
                system.assertNotEquals(null, con.Current_Address__c);
                system.assertEquals(false, isMatchAddressAccCon(acc, con));
                system.assert(con.MailingStreet.contains('override'));
                system.assert(con.MailingCity.contains('override'));
            } else {
                system.assertEquals(true, isMatchAddressAccCon(acc, con));
                system.assert(con.MailingStreet.contains('Street'));
                system.assert(con.MailingCity.contains('City'));
                system.assertEquals(false, con.is_Address_Override__c);
                system.assertNotEquals(null, con.Current_Address__c);
            }
        }

        // verify address overrides have latest start date and latest end date appropriately set.
        List<Address__c> listAddr = [select Id, Latest_Start_Date__c, Latest_End_Date__c from Address__c where Id in :listAddrT];
        system.assertEquals(cHH, listAddr.size());
        for (Address__c addr : listAddr) {
            system.assertEquals(system.today(), addr.Latest_Start_Date__c);
            system.assertEquals(null, addr.Latest_End_Date__c);
        }
    }

    /*********************************************************************************************************
    @description
        clear contacts' Address Override
    verify:
        contacts' Mailing address fields updated to the HH default address
    **********************************************************************************************************/
    @isTest
    private static void clearAddrOverride() {
        //skip the test if Advancement is installed
        if (ADV_PackageInfo_SVC.useAdv()) return;

        // this creates a default Address for each HH
        createHHTestData(cHH, cCon);

        // create additional addresses
        initTestAddr(cHH);
        for (Integer i = 0; i < cHH; i++) {
            listAddrT[i].Household_Account__c = listAccT[i].Id;
            listAddrT[i].Default_Address__c = false;
            listAddrT[i].MailingStreet__c = 'override' + i;
            listAddrT[i].MailingCity__c = 'override' + i;
        }
        insert listAddrT;

        // set the contacts' address overrides
        List<Contact> listCon = new List<Contact>();
        for (Integer i = 0; i < cHH; i++) {
            Contact con = listConT[i * cHH + i];
            con.Current_Address__c = listAddrT[i].Id;
            con.is_Address_Override__c = true;
            listCon.add(con);
        }
        update listCon;

        // now clear out the contacts' address overrides
        for (Contact con : listCon) {
            con.is_Address_Override__c = false;
        }
        Test.startTest();
        update listCon;
        Test.stopTest();

        // verify that the HH and Contacts share the same address
        map<Id, Account> mapAccIdAcc = new map<Id, Account>([select Id, Name, BillingStreet, BillingCity, BillingState, BillingPostalCode, BillingCountry, BillingLatitude, BillingLongitude from Account]);
        listCon = [select Id, Name, AccountId, is_Address_Override__c, Current_Address__c, MailingStreet, MailingCity, MailingState, MailingPostalCode, MailingCountry, MailingLatitude, MailingLongitude from Contact];

        for (Contact con : listCon) {
            Account acc = mapAccIdAcc.get(con.AccountId);
            system.assertEquals(false, con.is_Address_Override__c);
            system.assertNotEquals(null, con.Current_Address__c);
            system.assertEquals(true, isMatchAddressAccCon(acc, con));
            system.assert(con.MailingStreet.contains('Street'));
            system.assert(con.MailingCity.contains('City'));
        }

        // verify address overrides have latest start date and latest end date appropriately set.
        List<Address__c> listAddr = [select Id, Latest_Start_Date__c, Latest_End_Date__c from Address__c where Id in :listAddrT];
        system.assertEquals(cHH, listAddr.size());
        for (Address__c addr : listAddr) {
            system.assertEquals(system.today(), addr.Latest_Start_Date__c);
            system.assertEquals(system.today(), addr.Latest_End_Date__c);
        }
    }

   /*********************************************************************************************************
    @description
        clear contacts' Address Override and modify a new address
    verify:
        new default address created
    **********************************************************************************************************/
    @isTest
    private static void clearAddrOverrideNewAddr() {
        //skip the test if Advancement is installed
        if (ADV_PackageInfo_SVC.useAdv()) return;

        // this creates a default Address for each HH
        createHHTestData(cHH, cCon);

        // create additional addresses
        initTestAddr(cHH);
        for (Integer i = 0; i < cHH; i++) {
            listAddrT[i].Household_Account__c = listAccT[i].Id;
            listAddrT[i].Default_Address__c = false;
            listAddrT[i].MailingStreet__c = 'override' + i;
            listAddrT[i].MailingCity__c = 'override' + i;
        }
        insert listAddrT;

        // set the contacts' address overrides
        List<Contact> listCon = new List<Contact>();
        for (Integer i = 0; i < cHH; i++) {
            Contact con = listConT[i * cHH + i];
            con.Current_Address__c = listAddrT[i].Id;
            con.is_Address_Override__c = true;
            listCon.add(con);
        }
        update listCon;

        // now clear out the contacts' address overrides,
        // but modify the address also!
        for (Contact con : listCon) {
            con.is_Address_Override__c = false;
            con.MailingStreet = 'New Street';
            con.MailingCity = 'New City';
        }
        Test.startTest();
        update listCon;
        Test.stopTest();

        // verify that the HH and Contacts share the same address
        map<Id, Account> mapAccIdAcc = new map<Id, Account>([select Id, Name, BillingStreet, BillingCity, BillingState, BillingPostalCode, BillingCountry, BillingLatitude, BillingLongitude from Account]);
        listCon = [select Id, Name, AccountId, is_Address_Override__c, Current_Address__c, MailingStreet, MailingCity, MailingState, MailingPostalCode, MailingCountry, MailingLatitude, MailingLongitude from Contact];

        for (Contact con : listCon) {
            Account acc = mapAccIdAcc.get(con.AccountId);
            system.assertEquals(false, con.is_Address_Override__c);
            system.assertNotEquals(null, con.Current_Address__c);
            system.assertEquals(true, isMatchAddressAccCon(acc, con));
            system.assert(con.MailingStreet.contains('Street'));
            system.assert(con.MailingCity.contains('City'));
        }

    }

    /*********************************************************************************************************
    @description
        update contacts' mailing address to cause creation of new default Address object
    verify:
        new Default Address created
        HH and Contacts get new Address
    **********************************************************************************************************/
    @isTest
    private static void updateConAddrNew() {
        //skip the test if Advancement is installed
        if (ADV_PackageInfo_SVC.useAdv()) return;

        // this creates a default Address for each HH
        createHHTestData(cHH, cCon);

        // modify some of the contact addresses directly
        List<Contact> listCon = new List<Contact>();
        for (Integer i = 0; i < cHH; i++) {
            Contact con = listConT[i * cHH + i];
            con.MailingStreet = 'Direct Street Edit';
            con.MailingCity = 'Direct City Edit';
            listCon.add(con);
        }
        update listCon;

        for (Integer i = 0; i < cHH; i++) {
            Contact con = listConT[i * cHH + i];
            con.MailingStreet = 'another Street Edit';
            con.MailingCity = 'another City Edit';
        }
        update listCon;

        for (Integer i = 0; i < cHH; i++) {
            Contact con = listConT[i * cHH + i];
            con.MailingStreet = 'final Street Edit';
            con.MailingCity = 'final City Edit';
        }
        Test.startTest();
        update listCon;
        Test.stopTest();

        // verify that the HH and Contacts share the same address
        map<Id, Account> mapAccIdAcc = new map<Id, Account>([select Id, Name, BillingStreet, BillingCity, BillingState, BillingPostalCode, BillingCountry, BillingLatitude, BillingLongitude from Account]);
        listCon = [select Id, Name, AccountId, is_Address_Override__c, Current_Address__c, MailingStreet, MailingCity, MailingState, MailingPostalCode, MailingCountry, MailingLatitude, MailingLongitude from Contact];

        for (Contact con : listCon) {
            Account acc = mapAccIdAcc.get(con.AccountId);
            system.assertEquals(true, isMatchAddressAccCon(acc, con));
            system.assert(con.MailingStreet.contains('final Street Edit'));
            system.assert(con.MailingCity.contains('final City Edit'));
            system.assertEquals(false, con.is_Address_Override__c);
            system.assertNotEquals(null, con.Current_Address__c);
        }

        // verify the previous addresses got Default cleared.
        List<Address__c> listAddr = [select Id, Default_Address__c, MailingStreet__c, Household_Account__c from Address__c];
        // each set of edits created a new address object
        system.assertEquals(cHH * 4, listAddr.size());
        for (Address__c addr : listAddr) {
            boolean fNewDefault = (addr.MailingStreet__c.contains('final Street Edit'));
            system.assertEquals(fNewDefault, addr.Default_Address__c);
        }
    }

    /*********************************************************************************************************
    @description
        update contacts' mailing address and mark it as override, to cause creation of new non-default Address object
    verify:
        new Address created
        HH sticks with default Address
        contact gets new address
    **********************************************************************************************************/
    @isTest
    private static void updateConAddrMarkOverride() {
        //skip the test if Advancement is installed
        if (ADV_PackageInfo_SVC.useAdv()) return;

        // this creates a default Address for each HH
        createHHTestData(cHH, cCon);

        // modify the contact addresses directly, and set override
        List<Contact> listCon = new List<Contact>();
        for (Integer i = 0; i < cHH * cCon; i++) {
            Contact con = listConT[i];
            con.MailingStreet = 'Direct Street Edit';
            con.MailingCity = 'Direct City Edit';
            con.is_Address_Override__c = true;
            listCon.add(con);
        }
        Test.startTest();
        update listCon;
        Test.stopTest();

        // verify that the HH and Contacts do not share the same address
        map<Id, Account> mapAccIdAcc = new map<Id, Account>([select Id, Name, BillingStreet, BillingCity, BillingState, BillingPostalCode, BillingCountry, BillingLatitude, BillingLongitude from Account]);
        listCon = [select Id, Name, AccountId, is_Address_Override__c, Current_Address__c, MailingStreet, MailingCity, MailingState, MailingPostalCode, MailingCountry, MailingLatitude, MailingLongitude from Contact];

        for (Contact con : listCon) {
            Account acc = mapAccIdAcc.get(con.AccountId);
            system.assertEquals(false, isMatchAddressAccCon(acc, con));
            system.assertEquals(true, con.MailingStreet.contains('Direct Street Edit'));
            system.assertEquals(true, con.MailingCity.contains('Direct City Edit'));
            system.assertEquals(false, acc.BillingStreet.contains('Direct Street Edit'));
            system.assertEquals(false, acc.BillingCity.contains('Direct City Edit'));
            system.assertEquals(true, con.is_Address_Override__c);
            system.assertNotEquals(null, con.Current_Address__c);
        }

        // verify the previous addresses got Default cleared.
        List<Address__c> listAddr = [select Id, Default_Address__c, MailingStreet__c, Household_Account__c from Address__c];
        system.assertEquals(cHH * cCon + cHH, listAddr.size());
        for (Address__c addr : listAddr) {
            boolean isNewEdit = (addr.MailingStreet__c.contains('Direct Street Edit'));
            system.assertNotEquals(isNewEdit, addr.Default_Address__c);
        }
    }

    /*********************************************************************************************************
    @description
        Update Contact's mailing address and mark it as override, to cause creation of a new non-default Address 
        record with the Mailing State value set as expected when State & Country Picklists are enabled.
    verify:
        Contact gets new Address
        HH sticks with default Address
        New Address created with State value set as expected
    **********************************************************************************************************/
    @isTest
    private static void testAddressOverrideCreatesNewAddressWhenStateCodeIsChanged() {
        if (!ADDR_Addresses_TDTM.isStateCountryPicklistsEnabled) {
            return;
        }

        Integer hhSize = 1;
        Integer contactSize = 1;
        String state = 'California';
        String stateCode = 'CA';

        // This creates a default Address for each HH
        createHHTestData(hhSize, contactSize);
        System.assertEquals(1, getAddresses().size());

        // Modify the Contact addresses directly, and set override
        Contact con = listConT[0];
        con.put('MailingStateCode', stateCode);
        con.is_Address_Override__c = true;

        Test.startTest();
        update con;
        Test.stopTest();

        // Verify a new Address record was created
        List<Address__c> retrievedAddresses = getAddresses();
        System.assertEquals(2, retrievedAddresses.size());

        // Find the default Address
        Address__c defaultAddress = null;
        Address__c newAddress = null;
        for (Address__c eachAddress : retrievedAddresses) {
            if (eachAddress.Default_Address__c) {
                defaultAddress = eachAddress;
            } else {
                newAddress = eachAddress;
            }
        }

        // Verify the Account's Billing Address info matches the Default Address record
        assertEquals(listAddrT[0], defaultAddress);

        // Verify the Contact's Address was updated as expected and that the Household and Contact Addresses are different.
        List<Account> retrievedAccounts = Database.query(buildAccountSoql());
        Map<Id, Account> accountIdToAccount = new Map<Id, Account>(retrievedAccounts);
        List<Contact> listCon = Database.query(buildContactSoql());

        System.assertEquals(state, listCon[0].MailingState);
        System.assertEquals(true, listCon[0].is_Address_Override__c);
        System.assertNotEquals(null, listCon[0].Current_Address__c);

        Account eachContactAccount = accountIdToAccount.get(listCon[0].AccountId);
        System.assertEquals(false, isMatchAddressAccCon(eachContactAccount, listCon[0]));

        // Verify the new Address Mailing State matches Contact's MailingStateCode and not set as the Default
        System.assertEquals(stateCode, newAddress.MailingState__c);
        System.assertEquals(false, newAddress.Default_Address__c);
    }


    /*********************************************************************************************************
    @description
        Update Address' Mailing Country when it is empty and State & Country Picklists are enabled.
    verify:
        Does not populate the Address' Mailing Country if the source sObject's CountryCode is empty
        Populates the Address' Mailing Country with the source sObject's CountryCode value if the Mailing Country is empty
    **********************************************************************************************************/
    @isTest
    private static void testEmptyAddressCountryIsPopulatedFromCountryCode() {
        if (!ADDR_Addresses_TDTM.isStateCountryPicklistsEnabled) {
            return;
        }

        Contact con = new Contact();
        con.put('MailingCountryCode', null);
        Address__c addressEmptyCountry = new Address__c(MailingCountry__c = null);

        Test.startTest();

        String countryCode = 'US';
        String country = 'United States';

        ADDR_Addresses_TDTM.populateAddressCountryFromCountryCode(con, 'Mailing', addressEmptyCountry);
        System.assertEquals(null, addressEmptyCountry.MailingCountry__c);

        con.put('MailingCountryCode', countryCode);
        ADDR_Addresses_TDTM.populateAddressCountryFromCountryCode(con, 'Mailing', addressEmptyCountry);
        System.assertEquals(country, addressEmptyCountry.MailingCountry__c);

        Test.stopTest();
    }


    /*********************************************************************************************************
    @description
        Update the Address' Mailing State when it is empty or does not match the source sObject's StateCode 
        and State & Country Picklists are enabled.
    verify:
        Does not populate the Address' Mailing State if the source sObject's StateCode is empty
        Populate the Address' Mailing State with the source sObject's StateCode value if the Mailing State is empty
        Populate the Address' Mailing State with the source sObject's StateCode value if the Mailing State does not match the StateCode
    **********************************************************************************************************/
    @isTest
    private static void testEmptyAddressStateIsPopulatedFromStateCode() {
        if (!ADDR_Addresses_TDTM.isStateCountryPicklistsEnabled) {
            return;
        }

        Contact con = new Contact();
        con.put('MailingStateCode', null);
        Address__c addressEmptyState = new Address__c(MailingState__c = null);

        Test.startTest();

        String stateCode = 'CA';

        ADDR_Addresses_TDTM.populateAddressStateFromStateCode(con, 'Mailing', addressEmptyState);
        System.assertEquals(null, addressEmptyState.MailingState__c);

        con.put('MailingStateCode', stateCode);
        ADDR_Addresses_TDTM.populateAddressStateFromStateCode(con, 'Mailing', addressEmptyState);
        System.assertEquals(stateCode, addressEmptyState.MailingState__c);

        addressEmptyState.MailingState__c = 'NY';
        ADDR_Addresses_TDTM.populateAddressStateFromStateCode(con, 'Mailing', addressEmptyState);
        System.assertEquals(stateCode, addressEmptyState.MailingState__c);

        Test.stopTest();
    }


    /*********************************************************************************************************
    @description
        Checks if the Mailing State matches the source sObject's StateCode.
    verify:
        Returns false if the Address Mailing State is empty
        Returns false if the Address Mailing State does not match the StateCode
        Returns true if the Address Mailing State matches the StateCode
    **********************************************************************************************************/
    @isTest
    private static void testIsMatchingStateCode() {
        if (!ADDR_Addresses_TDTM.isStateCountryPicklistsEnabled) {
            return;
        }

        Address__c addressMatch = new Address__c();

        Test.startTest();

        String stateCode = 'CA';

        addressMatch.MailingState__c = null;
        System.assertEquals(false, ADDR_Addresses_TDTM.isMatchingStateCode(stateCode, addressMatch.MailingState__c));

        addressMatch.MailingState__c = 'Hawaii';
        System.assertEquals(false, ADDR_Addresses_TDTM.isMatchingStateCode(stateCode, addressMatch.MailingState__c));

        addressMatch.MailingState__c = 'California';
        System.assertEquals(true, ADDR_Addresses_TDTM.isMatchingStateCode(stateCode, addressMatch.MailingState__c));

        Test.stopTest();
    }


    /*********************************************************************************************************
    @description
        update contacts' mailing address to cause an update to default Address object
    verify:
        existing Default Address updated
        HH and Contacts get updated Address
    **********************************************************************************************************/
    @isTest
    private static void updateConAddrExisting() {
        //skip the test if Advancement is installed
        if (ADV_PackageInfo_SVC.useAdv()) return;

        npe01__Contacts_and_Orgs_Settings__c contactSettingsForTests = UTIL_CustomSettingsFacade.getContactsSettingsForTests(
                new npe01__Contacts_and_Orgs_Settings__c(
                        npe01__Account_Processor__c = CAO_Constants.HH_ACCOUNT_PROCESSOR,
                        Simple_Address_Change_Treated_as_Update__c = true
                ));

        // this creates a default Address for each HH
        createHHTestData(cHH, cCon);

        // modify some of the contact addresses directly
        // NOTE: we only modify 1 field, so it will be treated as an update to an existing address!
        List<Contact> listCon = new List<Contact>();
        for (Integer i = 0; i < cHH; i++) {
            Contact con = listConT[i * cHH + i];
            con.MailingStreet = 'Direct Street Edit';
            listCon.add(con);
        }
        update listCon;

        for (Integer i = 0; i < cHH; i++) {
            Contact con = listConT[i * cHH + i];
            con.MailingState = 'Washington';
        }
        update listCon;

        for (Integer i = 0; i < cHH; i++) {
            Contact con = listConT[i * cHH + i];
            con.MailingStreet = ' direct street  edit ';  // whitespace and casing should not count as a real edit.
            con.MailingState = 'Oregon';
        }
        Test.startTest();
        update listCon;

        Test.stopTest();

        // verify that the HH and Contacts share the same address
        map<Id, Account> mapAccIdAcc = new map<Id, Account>([select Id, Name, BillingStreet, BillingCity, BillingState, BillingPostalCode, BillingCountry, BillingLatitude, BillingLongitude from Account]);
        listCon = [select Id, Name, AccountId, is_Address_Override__c, Current_Address__c, MailingStreet, MailingCity, MailingState, MailingPostalCode, MailingCountry, MailingLatitude, MailingLongitude from Contact];

        for (Contact con : listCon) {
            Account acc = mapAccIdAcc.get(con.AccountId);
            system.assertEquals(true, isMatchAddressAccCon(acc, con));
            system.assert(con.MailingStreet.contains('direct street  edit'));
            system.assertEquals(false, con.is_Address_Override__c);
            system.assertNotEquals(null, con.Current_Address__c);
        }

        // verify that no new address was created
        List<Address__c> listAddr = [select Id, Default_Address__c, MailingStreet__c, Household_Account__c from Address__c];
        system.assertEquals(cHH, listAddr.size());
        for (Address__c addr : listAddr) {
            system.assertEquals('direct street  edit', addr.MailingStreet__c);
        }
    }

    /*********************************************************************************************************
    @description
        update contacts' address type to cause an update to default Address object
    verify:
        existing Default Address updated
        HH and Contacts get updated Address
    **********************************************************************************************************/
    @isTest
    private static void updateConAddrExistingAddrType() {
        //skip the test if Advancement is installed
        if (ADV_PackageInfo_SVC.useAdv()) return;

        npe01__Contacts_and_Orgs_Settings__c contactSettingsForTests = UTIL_CustomSettingsFacade.getContactsSettingsForTests(
                new npe01__Contacts_and_Orgs_Settings__c(
                        npe01__Account_Processor__c = CAO_Constants.HH_ACCOUNT_PROCESSOR,
                        Simple_Address_Change_Treated_as_Update__c = true
                ));

        // this creates a default Address for each HH
        createHHTestData(cHH, cCon);

        // modify some of the contact addresses directly
        // NOTE: we only modify 1 field, so it will be treated as an update to an existing address!
        List<Contact> listCon = new List<Contact>();
        for (Integer i = 0; i < cHH; i++) {
            Contact con = listConT[i * cHH + i];
            con.npe01__Primary_Address_Type__c = 'Other';
            listCon.add(con);
        }
        update listCon;

        for (Integer i = 0; i < cHH; i++) {
            Contact con = listConT[i * cHH + i];
            con.MailingStreet = ' direct street edit ';
        }
        update listCon;

        for (Integer i = 0; i < cHH; i++) {
            Contact con = listConT[i * cHH + i];
            con.MailingState = 'Washington';
        }
        update listCon;

        for (Integer i = 0; i < cHH; i++) {
            Contact con = listConT[i * cHH + i];
            con.MailingStreet = ' direct street  edit ';  // whitespace and casing should not count as a real edit.
            con.MailingState = 'Oregon';
        }
        Test.startTest();
        update listCon;

        Test.stopTest();

        // verify that the HH and Contacts share the same address
        map<Id, Account> mapAccIdAcc = new map<Id, Account>([select Id, Name, BillingStreet, BillingCity, BillingState, BillingPostalCode, BillingCountry, BillingLatitude, BillingLongitude from Account]);
        listCon = [select Id, Name, AccountId, is_Address_Override__c, Current_Address__c, npe01__Primary_Address_Type__c, MailingStreet, MailingCity, MailingState, MailingPostalCode, MailingCountry, MailingLatitude, MailingLongitude from Contact];

        for (Contact con : listCon) {
            Account acc = mapAccIdAcc.get(con.AccountId);
            system.assertEquals(true, isMatchAddressAccCon(acc, con));
            system.assert(con.MailingStreet.contains('direct street  edit'));
            system.assertEquals(false, con.is_Address_Override__c);
            system.assertNotEquals(null, con.Current_Address__c);
            system.assertEquals('Other', con.npe01__Primary_Address_Type__c);
        }

        // verify that no new address was created
        List<Address__c> listAddr = [select Id, Default_Address__c, MailingStreet__c, Household_Account__c, Address_Type__c from Address__c];
        system.assertEquals(cHH, listAddr.size());
        for (Address__c addr : listAddr) {
            system.assertEquals('direct street  edit', addr.MailingStreet__c);
            system.assertEquals('Other', addr.Address_Type__c);
        }
    }

    /*********************************************************************************************************
    @description
        Add an existing Contact to a Household.
        Pre-populate the Contact's address with the Household Address
        in the same way Manage Household pre-populates Contact's Mailing Address with Account's Billing Address.
    verify:
        The Contact's current Address is equal to the new Household Address.
        Contact's "Primary Address Type" is the same as the Address' "Address Type".
    **********************************************************************************************************/
    @isTest
    private static void addExistingContactToNewHouseholdShouldSyncPrimaryAddressTypeWithAddressType() {
        //skip the test if Advancement is installed
        if (ADV_PackageInfo_SVC.useAdv()) return;

        UTIL_CustomSettingsFacade.getContactsSettingsForTests(
                new npe01__Contacts_and_Orgs_Settings__c (
                        npe01__Account_Processor__c = CAO_Constants.HH_ACCOUNT_PROCESSOR,
                        Simple_Address_Change_Treated_as_Update__c = true
                )
        );

        Integer hhSize = 1;
        Integer contactSize = 1;
        createHHTestData(hhSize, contactSize);

        Account account = new Account(Name = UTIL_UnitTestData_TEST.TEST_NAME);
        insert account;
        Contact contact = new Contact(LastName = UTIL_UnitTestData_TEST.TEST_LASTNAME, AccountId = account.Id);
        insert contact;

        Test.startTest();

        contact.accountId = listAccT[0].Id;
        populateContactAddress(contact, listAddrT[0]);
        update contact;

        Test.stopTest();

        Map<Id, Address__c[]> addressesByHh = getAddressesByHousehold();
        System.assertEquals(hhSize, addressesByHh.size());

        for (Address__c addr : listAddrT) {
            Address__c[] addresses = addressesByHh.get(addr.Household_Account__c);
            System.assert(addresses != null && addresses.size() == 1, addresses);

            assertEquals(addr, addresses[0]);
        }

        Contact[] contacts = getContacts();
        System.assertEquals(listConT.size() + 1, contacts.size());

        for (Contact c : contacts) {
            System.assertEquals(listAccT[0].id, c.AccountId);

            Address__c[] addresses = addressesByHh.get(c.AccountId);
            System.assert(addresses != null && addresses.size() == 1, addresses);

            System.assertNotEquals(null, c.npe01__Primary_Address_Type__c);
            assertEqualAddresses(addresses[0], c);
        }
    }

    /*********************************************************************************************************
    @description
        Add a new Contact to a Household.
        Pre-populate the Contact's address with the Household Address
        in the same way standard Salesforce pre-populates Contact's Mailing Address with Account's Billing Address.
    verify:
        The Contact's current Address is equal to the new Household Address.
        Contact's "Primary Address Type" is the same as the Address' "Address Type".
    **********************************************************************************************************/
    @isTest
    private static void addNewContactToHouseholdShouldSyncPrimaryAddressTypeWithAddressType() {
        //skip the test if Advancement is installed
        if (ADV_PackageInfo_SVC.useAdv()) return;

        UTIL_CustomSettingsFacade.getContactsSettingsForTests(
                new npe01__Contacts_and_Orgs_Settings__c (
                        npe01__Account_Processor__c = CAO_Constants.HH_ACCOUNT_PROCESSOR,
                        Simple_Address_Change_Treated_as_Update__c = true
                )
        );

        Integer hhSize = 1;
        Integer contactSize = 1;
        createHHTestData(hhSize, contactSize);

        Test.startTest();

        Contact contact = new Contact(LastName = UTIL_UnitTestData_TEST.TEST_LASTNAME, AccountId = listAccT[0].Id);
        populateContactAddress(contact, listAddrT[0]);
        insert contact;

        Test.stopTest();

        Map<Id, Address__c[]> addressesByHh = getAddressesByHousehold();
        System.assertEquals(hhSize, addressesByHh.size());

        for (Address__c addr : listAddrT) {
            Address__c[] addresses = addressesByHh.get(addr.Household_Account__c);
            System.assert(addresses != null && addresses.size() == 1, addresses);

            assertEquals(addr, addresses[0]);
        }

        Contact[] contacts = getContacts();
        System.assertEquals(listConT.size() + 1, contacts.size());

        for (Contact c : contacts) {
            Address__c[] addresses = addressesByHh.get(c.AccountId);
            System.assert(addresses != null && addresses.size() == 1, addresses);

            System.assertNotEquals(null, c.npe01__Primary_Address_Type__c);
            assertEqualAddresses(addresses[0], c);
        }
    }

    /*********************************************************************************************************
    @description
        update contacts' mailing address with just a case change, to cause an update to default Address object
    verify:
        existing Default Address updated
        HH and Contacts get updated Address
    **********************************************************************************************************/
    @isTest
    private static void updateConAddrExistingCaseOnly() {
        //skip the test if Advancement is installed
        if (ADV_PackageInfo_SVC.useAdv()) return;

        npe01__Contacts_and_Orgs_Settings__c contactSettingsForTests = UTIL_CustomSettingsFacade.getContactsSettingsForTests(
                new npe01__Contacts_and_Orgs_Settings__c(
                        npe01__Account_Processor__c = CAO_Constants.HH_ACCOUNT_PROCESSOR,
                        Simple_Address_Change_Treated_as_Update__c = true
                ));

        // this creates a default Address for each HH
        createHHTestData(cHH, cCon);

        // modify some of the contact addresses directly
        // NOTE: we only modify 1 field, so it will be treated as an update to an existing address!
        List<Contact> listCon = new List<Contact>();
        for (Integer i = 0; i < cHH; i++) {
            Contact con = listConT[i * cHH + i];
            con.MailingStreet = 'Direct Street Edit';
            listCon.add(con);
        }
        update listCon;

        for (Integer i = 0; i < cHH; i++) {
            Contact con = listConT[i * cHH + i];
            con.MailingState = 'Washington';
        }
        update listCon;

        for (Integer i = 0; i < cHH; i++) {
            Contact con = listConT[i * cHH + i];
            con.MailingStreet = ' direct street  edit ';  // whitespace and casing should not count as a real edit.
            con.MailingState = 'Oregon';
        }
        update listCon;

        for (Integer i = 0; i < cHH; i++) {
            Contact con = listConT[i * cHH + i];
            con.MailingStreet = ' DIRECT STREET  EDIT ';  // only change casing.
        }
        update listCon;

        // verify that the HH and Contacts share the same address
        map<Id, Account> mapAccIdAcc = new map<Id, Account>([select Id, Name, BillingStreet, BillingCity, BillingState, BillingPostalCode, BillingCountry, BillingLatitude, BillingLongitude from Account]);
        listCon = [select Id, Name, AccountId, is_Address_Override__c, Current_Address__c, MailingStreet, MailingCity, MailingState, MailingPostalCode, MailingCountry, MailingLatitude, MailingLongitude from Contact];

        for (Contact con : listCon) {
            Account acc = mapAccIdAcc.get(con.AccountId);
            system.assertEquals(true, isMatchAddressAccCon(acc, con));
            system.assert(con.MailingStreet.equals('DIRECT STREET  EDIT'));
            system.assertEquals(false, con.is_Address_Override__c);
            system.assertNotEquals(null, con.Current_Address__c);
        }

        // verify that no new address was created
        List<Address__c> listAddr = [select Id, Default_Address__c, MailingStreet__c, Household_Account__c from Address__c];
        system.assertEquals(cHH, listAddr.size());
        for (Address__c addr : listAddr) {
            system.assert(addr.MailingStreet__c.equals('DIRECT STREET  EDIT'));
        }

        // now test that changing the case from the account updates all addresses
        for (Integer i = 0; i < cHH; i++) {
            Account acc = listAccT[i];
            acc.BillingStreet = 'direct street  edit';
        }
        Test.startTest();
        update listAccT;
        Test.stopTest();

        // verify that the HH and Contacts share the same address
        mapAccIdAcc = new map<Id, Account>([select Id, Name, BillingStreet, BillingCity, BillingState, BillingPostalCode, BillingCountry, BillingLatitude, BillingLongitude from Account]);
        listCon = [select Id, Name, AccountId, is_Address_Override__c, Current_Address__c, MailingStreet, MailingCity, MailingState, MailingPostalCode, MailingCountry, MailingLatitude, MailingLongitude from Contact];

        for (Contact con : listCon) {
            Account acc = mapAccIdAcc.get(con.AccountId);
            system.assertEquals(true, isMatchAddressAccCon(acc, con));
            system.assert(con.MailingStreet.equals('direct street  edit'));
            system.assertEquals(false, con.is_Address_Override__c);
            system.assertNotEquals(null, con.Current_Address__c);
        }

        // verify that no new address was created
        listAddr = [select Id, Default_Address__c, MailingStreet__c, Household_Account__c from Address__c];
        system.assertEquals(cHH, listAddr.size());
        for (Address__c addr : listAddr) {
            system.assert(addr.MailingStreet__c.equals('direct street  edit'));
        }


    }

    /*********************************************************************************************************
    @description
        update accounts' billing address to cause creation of new default Address object
    verify:
        new Default Address created
        HH and Contacts get new Address
    **********************************************************************************************************/
    @isTest
    private static void updateAccAddrNew() {
        //skip the test if Advancement is installed
        if (ADV_PackageInfo_SVC.useAdv()) return;

        // this creates a default Address for each HH
        createHHTestData(cHH, cCon);

        // modify some of the account addresses directly
        for (Integer i = 0; i < cHH; i++) {
            Account acc = listAccT[i];
            acc.BillingStreet = 'Direct Street Edit';
            acc.BillingCity = 'Direct City Edit';
        }
        update listAccT;

        for (Integer i = 0; i < cHH; i++) {
            Account acc = listAccT[i];
            acc.BillingStreet = 'another Street Edit';
            acc.BillingCity = 'another City Edit';
        }
        update listAccT;

        for (Integer i = 0; i < cHH; i++) {
            Account acc = listAccT[i];
            acc.BillingStreet = 'final Street Edit';
            acc.BillingCity = 'final City Edit';
        }
        Test.startTest();
        update listAccT;
        Test.stopTest();

        // verify that the HH and Contacts share the same address
        map<Id, Account> mapAccIdAcc = new map<Id, Account>([select Id, Name, BillingStreet, BillingCity, BillingState, BillingPostalCode, BillingCountry, BillingLatitude, BillingLongitude from Account]);
        List<Contact> listCon = [select Id, Name, AccountId, is_Address_Override__c, Current_Address__c, MailingStreet, MailingCity, MailingState, MailingPostalCode, MailingCountry, MailingLatitude, MailingLongitude from Contact];

        for (Contact con : listCon) {
            Account acc = mapAccIdAcc.get(con.AccountId);
            system.assertEquals(true, isMatchAddressAccCon(acc, con));
            system.assert(acc.BillingStreet.contains('final Street Edit'));
            system.assert(con.MailingStreet.contains('final Street Edit'));
            system.assertEquals(false, con.is_Address_Override__c);
            system.assertNotEquals(null, con.Current_Address__c);
        }

        // verify the previous addresses got Default cleared.
        List<Address__c> listAddr = [select Id, Default_Address__c, MailingStreet__c, Household_Account__c from Address__c];
        // each set of edits created a new address object
        system.assertEquals(cHH * 4, listAddr.size());
        for (Address__c addr : listAddr) {
            boolean fNewDefault = (addr.MailingStreet__c.contains('final Street Edit'));
            system.assertEquals(fNewDefault, addr.Default_Address__c);
        }
    }

    /*********************************************************************************************************
    @description
        update accounts' billing address to cause an update of the default Address object
    verify:
        existing Default Address updated
        HH and Contacts get updated Address
    **********************************************************************************************************/
    @isTest
    private static void updateAccAddrExisting() {
        //skip the test if Advancement is installed
        if (ADV_PackageInfo_SVC.useAdv()) return;

        npe01__Contacts_and_Orgs_Settings__c contactSettingsForTests = UTIL_CustomSettingsFacade.getContactsSettingsForTests(
                new npe01__Contacts_and_Orgs_Settings__c(
                        npe01__Account_Processor__c = CAO_Constants.HH_ACCOUNT_PROCESSOR,
                        Simple_Address_Change_Treated_as_Update__c = true
                ));

        // this creates a default Address for each HH
        createHHTestData(cHH, cCon);

        // modify some of the account addresses directly
        // NOTE: we only modify 1 field, so it will be treated as an update to an existing address!
        for (Integer i = 0; i < cHH; i++) {
            Account acc = listAccT[i];
            acc.BillingStreet = 'Direct Street Edit';
        }
        update listAccT;

        for (Integer i = 0; i < cHH; i++) {
            Account acc = listAccT[i];
            acc.BillingState = 'Washington';
        }
        update listAccT;

        for (Integer i = 0; i < cHH; i++) {
            Account acc = listAccT[i];
            acc.BillingStreet = ' direct street  edit ';    // whitespace and casing should not count as real edit.
            acc.BillingState = 'Oregon';
        }
        Test.startTest();
        update listAccT;
        Test.stopTest();

        // verify that the HH and Contacts share the same address
        map<Id, Account> mapAccIdAcc = new map<Id, Account>([select Id, Name, BillingStreet, BillingCity, BillingState, BillingPostalCode, BillingCountry, BillingLatitude, BillingLongitude from Account]);
        List<Contact> listCon = [select Id, Name, AccountId, is_Address_Override__c, Current_Address__c, MailingStreet, MailingCity, MailingState, MailingPostalCode, MailingCountry, MailingLatitude, MailingLongitude from Contact];

        for (Contact con : listCon) {
            Account acc = mapAccIdAcc.get(con.AccountId);
            system.assertEquals(true, isMatchAddressAccCon(acc, con));
            system.assert(acc.BillingStreet.contains('direct street  edit'));
            system.assert(con.MailingStreet.contains('direct street  edit'));
            system.assertEquals(false, con.is_Address_Override__c);
            system.assertNotEquals(null, con.Current_Address__c);
        }

        // verify that no new address was created
        List<Address__c> listAddr = [select Id, Default_Address__c, MailingStreet__c, Household_Account__c from Address__c];
        system.assertEquals(cHH, listAddr.size());
        for (Address__c addr : listAddr) {
            system.assertEquals('direct street  edit', addr.MailingStreet__c);
        }
    }

    /*********************************************************************************************************
    @description
        create an Address with no Account
    verify:
        runtime error
    **********************************************************************************************************/
    @isTest
    private static void newAddrNoAccount() {
        initTestAddr(cHH);
        for (Integer i = 0; i < cHH; i++) {
            system.assertEquals(null, listAddrT[i].Household_Account__c);
        }

        try {
            insert listAddrT;
        } catch (Exception ex) {
            system.assert(ex.getMessage().contains(Label.addrHHAccountOnly));
            return;
        }
        system.assert(false); //we shouldn't get here!
    }


    /*********************************************************************************************************
    @description
        create an Address with a NON-Household Account
    verify:
        runtime error
    **********************************************************************************************************/
    @isTest
    private static void newAddrNotHHAccount() {
        listAccT = UTIL_UnitTestData_TEST.CreateMultipleTestAccounts(cHH, CAO_Constants.ONE_TO_ONE_ORGANIZATION_TYPE);
        insert listAccT;

        initTestAddr(cHH);
        for (Integer i = 0; i < cHH; i++) {
            system.assertEquals(null, listAddrT[i].Household_Account__c);
            listAddrT[i].Household_Account__c = listAccT[i].Id;
        }

        try {
            Test.startTest();
            insert listAddrT;
            Test.stopTest();
        } catch (Exception ex) {
            system.assert(ex.getMessage().contains(Label.addrHHAccountOnly));
        }
        Integer insertedAddrCount = [select count() from Address__c];
        System.assertEquals(0, insertedAddrCount);

        /* We cannot verify error record was created because the usage of addError causes the whole transaction
        to be rolled back.
        List<Error__c> errors = [select Id, Full_Message__c, Stack_Trace__c, Email_Sent__c from Error__c];
        UTIL_Debug.debug('****Errors: ' + JSON.serializePretty(errors));
        System.assertEquals(1, errors.size());*/
    }

    /*********************************************************************************************************
    @description
        insert new seasonal addresses to HH w/ existing default addresses
    verify:
        contact's && hh address matches new seasonal
        old default addresses still marked default
    **********************************************************************************************************/
    @isTest
    private static void insertNewSeasonalAddr() {
        // this creates a default Address for each HH
        createHHTestData(cHH, cCon);

        // create additional addresses
        initTestAddr(cHH);
        for (Integer i = 0; i < cHH; i++) {
            listAddrT[i].Household_Account__c = listAccT[i].Id;
            listAddrT[i].Default_Address__c = false;
            listAddrT[i].Seasonal_Start_Month__c = String.valueOf(system.today().addMonths(-1).month());
            listAddrT[i].Seasonal_Start_Day__c = '1';
            listAddrT[i].Seasonal_End_Month__c = String.valueOf(system.today().addMonths(1).month());
            listAddrT[i].Seasonal_End_Day__c = '28';
            listAddrT[i].MailingStreet__c = 'New Seasonal Street' + i;
            listAddrT[i].MailingCity__c = 'New Seasonal City' + i;
        }
        Test.startTest();
        insert listAddrT;
        Test.stopTest();

        // verify that the HH and Contacts share the same address and it's new!
        map<Id, Account> mapAccIdAcc = new map<Id, Account>([select Id, Name, BillingStreet, BillingCity, BillingState, BillingPostalCode, BillingCountry, BillingLatitude, BillingLongitude from Account]);
        List<Contact> listCon = [select Id, Name, AccountId, is_Address_Override__c, Current_Address__c, MailingStreet, MailingCity, MailingState, MailingPostalCode, MailingCountry, MailingLatitude, MailingLongitude from Contact];
        system.assertEquals(cHH * cCon, listCon.size());

        for (Contact con : listCon) {
            Account acc = mapAccIdAcc.get(con.AccountId);
            system.assertEquals(true, isMatchAddressAccCon(acc, con));
            system.assert(con.MailingStreet.contains('New Seasonal Street'));
            system.assert(con.MailingCity.contains('New Seasonal City'));
            system.assertEquals(false, con.is_Address_Override__c);
            system.assertNotEquals(null, con.Current_Address__c);
        }

        // verify the previous addresses still are Default
        List<Address__c> listAddr = [select Id, Default_Address__c, MailingStreet__c, Household_Account__c, Latest_Start_Date__c, Latest_End_Date__c from Address__c];
        system.assertEquals(cHH * 2, listAddr.size());
        for (Address__c addr : listAddr) {
            boolean fSeasonal = (addr.MailingStreet__c.contains('New Seasonal Street'));
            system.assertEquals(!fSeasonal, addr.Default_Address__c);
        }
    }

    /*********************************************************************************************************
    @description
        insert new seasonal addresses, not current, to HH w/ existing default addresses
    verify:
        contact's && hh address stay with default
        old default addresses still marked default
    **********************************************************************************************************/
    @isTest
    private static void insertNewSeasonalAddrNotCurrent() {
        // this creates a default Address for each HH
        createHHTestData(cHH, cCon);

        // create additional addresses
        initTestAddr(cHH);
        for (Integer i = 0; i < cHH; i++) {
            listAddrT[i].Household_Account__c = listAccT[i].Id;
            listAddrT[i].Default_Address__c = false;
            listAddrT[i].Seasonal_Start_Month__c = String.valueOf(system.today().addMonths(1).month());
            listAddrT[i].Seasonal_Start_Day__c = '1';
            listAddrT[i].Seasonal_End_Month__c = String.valueOf(system.today().addMonths(2).month());
            listAddrT[i].Seasonal_End_Day__c = '28';
            listAddrT[i].MailingStreet__c = 'New Seasonal Street' + i;
            listAddrT[i].MailingCity__c = 'New Seasonal City' + i;
        }
        Test.startTest();
        insert listAddrT;
        Test.stopTest();

        // verify that the HH and Contacts share the same address and it's new!
        map<Id, Account> mapAccIdAcc = new map<Id, Account>([select Id, Name, BillingStreet, BillingCity, BillingState, BillingPostalCode, BillingCountry, BillingLatitude, BillingLongitude from Account]);
        List<Contact> listCon = [select Id, Name, AccountId, is_Address_Override__c, Current_Address__c, MailingStreet, MailingCity, MailingState, MailingPostalCode, MailingCountry, MailingLatitude, MailingLongitude from Contact];
        system.assertEquals(cHH * cCon, listCon.size());

        for (Contact con : listCon) {
            Account acc = mapAccIdAcc.get(con.AccountId);
            system.assertEquals(true, isMatchAddressAccCon(acc, con));
            system.assert(!con.MailingStreet.contains('New Seasonal Street'));
            system.assert(!con.MailingCity.contains('New Seasonal City'));
            system.assertEquals(false, con.is_Address_Override__c);
            system.assertNotEquals(null, con.Current_Address__c);
        }

        // verify the previous addresses still are Default
        List<Address__c> listAddr = [select Id, Default_Address__c, MailingStreet__c, Household_Account__c, Latest_Start_Date__c, Latest_End_Date__c from Address__c];
        system.assertEquals(cHH * 2, listAddr.size());
        for (Address__c addr : listAddr) {
            boolean fSeasonal = (addr.MailingStreet__c.contains('New Seasonal Street'));
            system.assertEquals(!fSeasonal, addr.Default_Address__c);
        }
    }

    /*********************************************************************************************************
    @description
        Execute ContactRepository.getContacts() for an Account not having any Contact
    verify:
        Method returns empty Contact list
    **********************************************************************************************************/
<<<<<<< HEAD
    static testMethod void ContactRepository_getContactsShouldReturnEmptyListWhenAccountHasNoContacts() {
        if (strTestOnly != '*' && strTestOnly != 'ContactRepository_getContactsShouldReturnEmptyListWhenAccountHasNoContacts') return;

        Account account = new Account(Name = UTIL_UnitTestData_TEST.TEST_NAME);
=======
    @isTest
    private static void ContactRepository_getContactsShouldReturnEmptyListWhenAccountHasNoContacts() {
        Account account = new Account(Name = 'AccountWithoutContacts');
>>>>>>> 8a3d356f
        insert account;

        ADDR_Addresses_TDTM.ContactRepository contactRepo = new ADDR_Addresses_TDTM.ContactRepository(new Set<Id>{ account.Id });

        Contact[] contacts = contactRepo.getContacts(account.Id);
        System.assertEquals(0, contacts.size());
    }

    /*********************************************************************************************************
    @description
        Execute ContactRepository.getContacts() for Acconts having Contacts
    verify:
        Method returns expected Contact list for each Account
    **********************************************************************************************************/
    @isTest
    private static void ContactRepository_getContactsShouldReturnContactsWhenAccountHasContacts() {
        Integer hhSize = 2;
        Integer contactSize = 2;
        createHHTestData(hhSize, contactSize);

        ADDR_Addresses_TDTM.ContactRepository contactRepo = new ADDR_Addresses_TDTM.ContactRepository(extractIds(listAccT));

        testAndAssertContactRepositoryGetContacts(contactRepo, listAccT, listConT);
    }

    /*********************************************************************************************************
    @description
        Execute ContactRepository.getContacts() for an Account not passed to the ContactRepository constructor
    verify:
        Method returns expected Contact list for each Account
    **********************************************************************************************************/
    @isTest
    private static void ContactRepository_getContactsShouldReturnContactsWhenAccountHasNotBeenPassedToConstructor() {
        Integer hhSize = 2;
        Integer contactSize = 2;
        createHHTestData(hhSize, contactSize);

        ADDR_Addresses_TDTM.ContactRepository contactRepo = new ADDR_Addresses_TDTM.ContactRepository(new Set<Id>());
        testAndAssertContactRepositoryGetContacts(contactRepo, listAccT, listConT);

        contactRepo = new ADDR_Addresses_TDTM.ContactRepository(new Set<Id>{ listAccT[0].Id });
        testAndAssertContactRepositoryGetContacts(contactRepo, listAccT, listConT);
    }

    /*********************************************************************************************************
    @description
        Execute ContactRepository.getContacts() for each Account in the input argument Account list
    verify:
        Method returns expected Contact list for each Account
    **********************************************************************************************************/
    static void testAndAssertContactRepositoryGetContacts(ADDR_Addresses_TDTM.ContactRepository contactRepo, List<Account> accounts, List<Contact> contacts) {
        Map<Id, Contact[]> contactsByAccountId = new Map<Id, Contact[]>();
        for (Contact c : contacts) {
            if (!contactsByAccountId.containsKey(c.AccountId)) {
                contactsByAccountId.put(c.AccountId, new Contact[0]);
            }
            contactsByAccountId.get(c.AccountId).add(c);
        }

        for (Account account : accounts) {
            Contact[] expectedContacts = contactsByAccountId.get(account.Id);
            Contact[] actualContacts = contactRepo.getContacts(account.Id);

            System.assertEquals(expectedContacts.size(), actualContacts.size());
            System.assert(extractIds(expectedContacts).containsAll(extractIds(actualContacts)));
        }
    }

<<<<<<< HEAD
=======
    /*********************************************************************************************************
    @description
        Insert more than 200 addresses to require multiple trigger calls, and to ensure our static counters 
        are handled appropriately.
    verify:
        Addresses are propagated to all contacts and accounts
    **********************************************************************************************************/
    @isTest
    private static void addressShouldBePropagatedToAccountsAndContactsOnMultipleTriggerCalls() {
        Integer totalHH = 210;
        Integer totalContactPerHH = 1;

        UTIL_Debug.disableDebugLogging();     
        UTIL_UnitTestData_TEST.disableAffiliationsTriggers();
        UTIL_UnitTestData_TEST.disableRelationshipTriggers();
        UTIL_UnitTestData_TEST.disableMergeTriggers();
        UTIL_UnitTestData_TEST.disableHHNamingTriggers();

        createHHTestData(totalHH, totalContactPerHH);

        // verify that the HH and Contacts share the same address
        Map<Id, Account> accountById = new Map<Id, Account>([
            SELECT Id, Name, BillingStreet, BillingCity, 
                BillingState, BillingPostalCode, BillingCountry, 
                BillingLatitude, BillingLongitude 
            FROM Account]);
        List<Contact> contacts = getContacts();
        System.assertEquals(totalHH * totalContactPerHH, contacts.size());

        for (Contact con : contacts) {
            Account acc = accountById.get(con.AccountId);

            System.assertEquals(true, isMatchAddressAccCon(acc, con));
            System.assertEquals(false, con.is_Address_Override__c);
            System.assertNotEquals(null, con.Current_Address__c);
        }
    }

>>>>>>> 8a3d356f
    // Helpers
    ////////////


    /*********************************************************************************************************
    * @description
    * utility to set up common test data for the Address tests.
    *    - this will create & insert N household Accounts, each with M contacts
    *    - also will create a Default Addresses for each HH Account
    *    - will also setup the default Account Processor to be HH Accounts
    * @param cHHT the number of Household Accounts to create
    * @param cConT the number of Contacts to create per Household
    * @return  void
    **********************************************************************************************************/
    public static void createHHTestData(Integer cHHT, Integer cConT) {

        // we are creating a bunch of test data that relies on no async behavior.
        TDTM_DefaultConfig.startTestDataInit();

        npe01__Contacts_and_Orgs_Settings__c contactSettingsForTests = UTIL_CustomSettingsFacade.getContactsSettings();

        listAccT = UTIL_UnitTestData_TEST.CreateMultipleTestAccounts(cHHT, CAO_Constants.HH_ACCOUNT_TYPE);
        insert listAccT;

        listConT = UTIL_UnitTestData_TEST.CreateMultipleTestContacts(cHHT * cConT);
        for (Integer i = 0; i < cHHT; i++) {
            for (Integer j = 0; j < cConT; j++) {
                listConT[(i * cConT) + j].AccountId = listAccT[i].Id;
            }
        }
        insert listConT;

        initTestAddr(cHHT);
        for (Integer i = 0; i < cHHT; i++) {
            listAddrT[i].Household_Account__c = listAccT[i].Id;
            listAddrT[i].Default_Address__c = true;
        }
        insert listAddrT;

        // restore async behavior as appropriate
        TDTM_DefaultConfig.stopTestDataInit();
    }
    
    /*********************************************************************************************************
    * @description Initializes (but not inserts) N new Address objects.
    * @param cAddr the number of Address objects to create
    * @return  void
    **********************************************************************************************************/
    public static void initTestAddr(Integer cAddr) {
        listAddrT = new List<Address__c>();
        for (Integer i = 0; i < cAddr; i++) {
            Address__c addr = new Address__c();
            addr.Address_Type__c = 'Home';
            addr.MailingStreet__c = 'Street' + i;
            addr.MailingCity__c = 'City' + i;
            addr.MailingState__c = 'Washington';
            addr.MailingPostalCode__c = 'Zip' + i;
            addr.MailingCountry__c = 'United States';
            addr.Geolocation__Latitude__s = math.min(47.6097 + i, 90);
            addr.Geolocation__Longitude__s = math.min(-122.3331 + i, 90);
            listAddrT.add(addr);
        }
    }

    /*********************************************************************************************************
    * @description Populates Contact's Mailing Address from the Address
    * @param c Contact
    * @param sourceAddress Address
    **********************************************************************************************************/
    static void populateContactAddress(Contact c, Address__c sourceAddress) {
        c.MailingStreet = sourceAddress.MailingStreet__c;
        c.MailingCity = sourceAddress.MailingCity__c;
        c.MailingState = sourceAddress.MailingState__c;
        c.MailingPostalCode = sourceAddress.MailingPostalCode__c;
        c.MailingCountry = sourceAddress.MailingCountry__c;
    }

    /*********************************************************************************************************
    * @description Creates mapping of Addresses by a Household
    * @return Map<Id, Address__c[]> Map of Addresses by a Household
    **********************************************************************************************************/
    static Map<Id, Address__c[]> getAddressesByHousehold() {
        Map<Id, Address__c[]> addressesByHh = new Map<Id, Address__c[]>();

        for (Address__c addr : getAddresses()) {
            if (!addressesByHh.containsKey(addr.Household_Account__c)) {
                addressesByHh.put(addr.Household_Account__c, new Address__c[0]);
            }

            addressesByHh.get(addr.Household_Account__c).add(addr);
        }

        return addressesByHh;
    }

    /*********************************************************************************************************
    * @description Retrieves all Addresses from database
    * @return Address__c[] List of all Addresses
    **********************************************************************************************************/
    static Address__c[] getAddresses() {
        return [
            SELECT Id, Default_Address__c, Household_Account__c, Address_Type__c,
                MailingStreet__c, MailingCity__c, MailingState__c,
                MailingPostalCode__c, MailingCountry__c
            FROM Address__c
        ];
    }

    /*********************************************************************************************************
    * @description Retrieves all Contacts from database
    * @return Contact[] List of all Contacts
    **********************************************************************************************************/
    static Contact[] getContacts() {
        return [
            SELECT Id, Name, AccountId, is_Address_Override__c,
                Current_Address__c, npe01__Primary_Address_Type__c,
                MailingStreet, MailingCity, MailingState, MailingPostalCode,
                MailingCountry, MailingLatitude, MailingLongitude
            FROM Contact
        ];
    }

    /*********************************************************************************************************
    * @description Extracts Ids of Sobjects
    * @param sobjects List of Sobjects
    * @return Set<Id> Set of Sobjects' Ids
    **********************************************************************************************************/
    static Set<Id> extractIds(List<Sobject> sobjects) {
        return (new Map<Id, Sobject>(sobjects)).keySet();
    }

    /*********************************************************************************************************
    * @description Asserts that an actual Address has the same values as the expected Address
    * @param expected An Address with expected values
    * @param actual An Address that needs to be verified
    * @return void
    **********************************************************************************************************/
    static void assertEquals(Address__c expected, Address__c actual) {
        System.assertEquals(expected.Address_Type__c, actual.Address_Type__c);
        System.assertEquals(expected.MailingStreet__c, actual.MailingStreet__c);
        System.assertEquals(expected.MailingCity__c, actual.MailingCity__c);
        System.assertEquals(expected.MailingState__c, actual.MailingState__c);
        System.assertEquals(expected.MailingPostalCode__c, actual.MailingPostalCode__c);
        System.assertEquals(expected.MailingCountry__c, actual.MailingCountry__c);
    }

    /*********************************************************************************************************
    * @description Asserts that a Contact's Address is the same as the expected Address
    * @param expected An Address with expected values
    * @param c Contact for which Mailing Address needs to be verified
    * @return void
    **********************************************************************************************************/
    static void assertEqualAddresses(Address__c expected, Contact c) {
        System.assertEquals(expected.Id, c.Current_Address__c);
        System.assertEquals(expected.Address_Type__c, c.npe01__Primary_Address_Type__c);
        System.assertEquals(expected.MailingStreet__c, c.MailingStreet);
        System.assertEquals(expected.MailingCity__c, c.MailingCity);
        System.assertEquals(expected.MailingState__c, c.MailingState);
        System.assertEquals(expected.MailingPostalCode__c, c.MailingPostalCode);
        System.assertEquals(expected.MailingCountry__c, c.MailingCountry);
    }

    /*********************************************************************************************************
    * @description Returns whether an Account Billing address matches a Contact Mailing address
    * @return  boolean 
    **********************************************************************************************************/
    public static boolean isMatchAddressAccCon(Account acc, Contact con) {
        return (acc.BillingStreet == con.MailingStreet &&
                acc.BillingCity == con.MailingCity &&
                acc.BillingState == con.MailingState &&
                acc.BillingPostalCode == con.MailingPostalCode &&
                acc.BillingCountry == con.MailingCountry &&
                acc.BillingLatitude == con.MailingLatitude &&
                acc.BillingLongitude == con.MailingLongitude
        );
    }

    /*******************************************************************************************************
    * @description Builds SOQL for Contact sObject. Fields include standard Mailing fields as well as the one for State and Country Picklist enabled.
    * @return String SOQL
    */
    private static String buildContactSoql() {
        List<String> selectFields = new List<String>{
            'Id', 'AccountId', 'is_Address_Override__c', 'Current_Address__c',
            'MailingStreet', 'MailingCity', 'MailingState', 'MailingCountry', 'MailingPostalCode',
            'MailingLatitude', 'MailingLongitude', 'npe01__Primary_Address_Type__c'};

        if (ADDR_Addresses_TDTM.isStateCountryPicklistsEnabled) {
            selectFields.add('MailingCountryCode');
            selectFields.add('MailingStateCode');
            selectFields.add('OtherCountryCode');
            selectFields.add('OtherStateCode');
        }

        return new UTIL_Query()
            .withSelectFields(selectFields)
            .withFrom('Contact')
            .build();
    }


    /*******************************************************************************************************
    * @description Builds SOQL for Account sObject. Fields include standard Billing fields as well as the one for State and Country Picklist enabled.
    * @return String SOQL
    */
    private static String buildAccountSoql() {
        List<String> selectFields = new List<String>{
            'Id', 'BillingStreet', 'BillingCity', 'BillingState',  'BillingCountry',
            'BillingPostalCode', 'BillingLatitude', 'BillingLongitude'};

        if (ADDR_Addresses_TDTM.isStateCountryPicklistsEnabled) {
            selectFields.add('BillingCountryCode');
            selectFields.add('BillingStateCode');
        }

        return new UTIL_Query()
            .withSelectFields(selectFields)
            .withFrom('Account')
            .build();
    }


}<|MERGE_RESOLUTION|>--- conflicted
+++ resolved
@@ -1758,16 +1758,9 @@
     verify:
         Method returns empty Contact list
     **********************************************************************************************************/
-<<<<<<< HEAD
-    static testMethod void ContactRepository_getContactsShouldReturnEmptyListWhenAccountHasNoContacts() {
-        if (strTestOnly != '*' && strTestOnly != 'ContactRepository_getContactsShouldReturnEmptyListWhenAccountHasNoContacts') return;
-
+    @isTest
+    private static void ContactRepository_getContactsShouldReturnEmptyListWhenAccountHasNoContacts() {
         Account account = new Account(Name = UTIL_UnitTestData_TEST.TEST_NAME);
-=======
-    @isTest
-    private static void ContactRepository_getContactsShouldReturnEmptyListWhenAccountHasNoContacts() {
-        Account account = new Account(Name = 'AccountWithoutContacts');
->>>>>>> 8a3d356f
         insert account;
 
         ADDR_Addresses_TDTM.ContactRepository contactRepo = new ADDR_Addresses_TDTM.ContactRepository(new Set<Id>{ account.Id });
@@ -1836,8 +1829,6 @@
         }
     }
 
-<<<<<<< HEAD
-=======
     /*********************************************************************************************************
     @description
         Insert more than 200 addresses to require multiple trigger calls, and to ensure our static counters 
@@ -1876,7 +1867,6 @@
         }
     }
 
->>>>>>> 8a3d356f
     // Helpers
     ////////////
 
