--- conflicted
+++ resolved
@@ -133,18 +133,18 @@
     **********************************************************************************************************/
     public static boolean isMatchAddressAccCon(Account acc, Contact con) {
         return (acc.BillingStreet == con.MailingStreet &&
-            acc.BillingCity == con.MailingCity &&
-            acc.BillingState == con.MailingState &&
-            acc.BillingPostalCode == con.MailingPostalCode &&
-            acc.BillingCountry == con.MailingCountry &&
-            acc.BillingLatitude == con.MailingLatitude &&
-            acc.BillingLongitude == con.MailingLongitude
+                acc.BillingCity == con.MailingCity &&
+                acc.BillingState == con.MailingState &&
+                acc.BillingPostalCode == con.MailingPostalCode &&
+                acc.BillingCountry == con.MailingCountry &&
+                acc.BillingLatitude == con.MailingLatitude &&
+                acc.BillingLongitude == con.MailingLongitude
         );
     }
-        
-    /*********************************************************************************************************
-    @description
-        create N new default Addresses for N Households (with M Contacts)  
+
+    /*********************************************************************************************************
+    @description
+        create N new default Addresses for N Households (with M Contacts)
     verify:
         N addresses created
         N household billing address fields updated
@@ -206,16 +206,16 @@
         }
 
         list<Address__c> listAddr = [
-            select Id, Default_Address__c, MailingStreet__c, Household_Account__c, Address_Type__c
-            from Address__c
-            where Default_Address__c = true
+                select Id, Default_Address__c, MailingStreet__c, Household_Account__c, Address_Type__c
+                from Address__c
+                where Default_Address__c = true
         ];
         system.assertEquals(cCon, listAddr.size());
         for (Address__c addr : listAddr) {
             system.assertEquals('Other', addr.Address_Type__c);
         }
     }
-        
+
     /*********************************************************************************************************
     @description
         insert contact w/ address, and force recreate of hh account
@@ -295,10 +295,10 @@
             system.assertNotEquals(null, con.Current_Address__c);
         }
     }
-        
-    /*********************************************************************************************************
-    @description
-        update existing default Addresses  
+
+    /*********************************************************************************************************
+    @description
+        update existing default Addresses
     verify:
         household billing address fields updated
         contact Mailing address fields updated
@@ -336,7 +336,7 @@
 
     /*********************************************************************************************************
     @description
-        delete existing default Addresses  
+        delete existing default Addresses
     verify:
         household billing address fields cleared
         contact Mailing address fields cleared
@@ -371,7 +371,7 @@
 
     /*********************************************************************************************************
     @description
-        delete existing non-default override Addresses  
+        delete existing non-default override Addresses
     verify:
         household billing address fields not changed
         contact Mailing address fields reset to default
@@ -424,7 +424,7 @@
 
     /*********************************************************************************************************
     @description
-        update existing non-default Addresses  
+        update existing non-default Addresses
     verify:
         no change to HH and contact addresses
     **********************************************************************************************************/
@@ -462,7 +462,7 @@
 
     /*********************************************************************************************************
     @description
-        set contact address override  
+        set contact address override
     verify:
         contact's address matches override
     **********************************************************************************************************/
@@ -519,7 +519,7 @@
 
     /*********************************************************************************************************
     @description
-        set contact current address, but not override  
+        set contact current address, but not override
     verify:
         contact's address updated, but not overriden; the household accounts address remains unchanged
     **********************************************************************************************************/
@@ -582,7 +582,7 @@
 
     /*********************************************************************************************************
     @description
-        insert new default addresses to HH w/ existing default addresses  
+        insert new default addresses to HH w/ existing default addresses
     verify:
         contact's && hh address matches new default
         old default addresses no longer marked default
@@ -634,10 +634,10 @@
             }
         }
     }
-    
-    /*********************************************************************************************************
-    @description
-        insert new default addresses to HH w/ existing default addresses, and then go back  
+
+    /*********************************************************************************************************
+    @description
+        insert new default addresses to HH w/ existing default addresses, and then go back
     verify:
         contact's && hh address matches original default
         new default addresses no longer marked default
@@ -702,7 +702,7 @@
 
     /*********************************************************************************************************
     @description
-        update contacts' Address Override  
+        update contacts' Address Override
     verify:
         contacts' Mailing address fields updated to the Address Override's fields.
     **********************************************************************************************************/
@@ -762,10 +762,10 @@
             system.assertEquals(null, addr.Latest_End_Date__c);
         }
     }
-        
-    /*********************************************************************************************************
-    @description
-        clear contacts' Address Override  
+
+    /*********************************************************************************************************
+    @description
+        clear contacts' Address Override
     verify:
         contacts' Mailing address fields updated to the HH default address
     **********************************************************************************************************/
@@ -827,7 +827,7 @@
 
    /*********************************************************************************************************
     @description
-        clear contacts' Address Override and modify a new address 
+        clear contacts' Address Override and modify a new address
     verify:
         new default address created
     **********************************************************************************************************/
@@ -885,7 +885,7 @@
 
     /*********************************************************************************************************
     @description
-        update contacts' mailing address to cause creation of new default Address object  
+        update contacts' mailing address to cause creation of new default Address object
     verify:
         new Default Address created
         HH and Contacts get new Address
@@ -937,7 +937,7 @@
 
         // verify the previous addresses got Default cleared.
         list<Address__c> listAddr = [select Id, Default_Address__c, MailingStreet__c, Household_Account__c from Address__c];
-        // each set of edits created a new address object 
+        // each set of edits created a new address object
         system.assertEquals(cHH * 4, listAddr.size());
         for (Address__c addr : listAddr) {
             boolean fNewDefault = (addr.MailingStreet__c.contains('final Street Edit'));
@@ -947,7 +947,7 @@
 
     /*********************************************************************************************************
     @description
-        update contacts' mailing address and mark it as override, to cause creation of new non-default Address object  
+        update contacts' mailing address and mark it as override, to cause creation of new non-default Address object
     verify:
         new Address created
         HH sticks with default Address
@@ -998,7 +998,7 @@
 
     /*********************************************************************************************************
     @description
-        update contacts' mailing address to cause an update to default Address object  
+        update contacts' mailing address to cause an update to default Address object
     verify:
         existing Default Address updated
         HH and Contacts get updated Address
@@ -1007,10 +1007,10 @@
         if (strTestOnly != '*' && strTestOnly != 'updateConAddrExisting') return;
 
         npe01__Contacts_and_Orgs_Settings__c contactSettingsForTests = UTIL_CustomSettingsFacade.getContactsSettingsForTests(
-            new npe01__Contacts_and_Orgs_Settings__c(
-                npe01__Account_Processor__c = CAO_Constants.HH_ACCOUNT_PROCESSOR,
-                Simple_Address_Change_Treated_as_Update__c = true
-            ));
+                new npe01__Contacts_and_Orgs_Settings__c(
+                        npe01__Account_Processor__c = CAO_Constants.HH_ACCOUNT_PROCESSOR,
+                        Simple_Address_Change_Treated_as_Update__c = true
+                ));
 
         // this creates a default Address for each HH
         createHHTestData(cHH, cCon);
@@ -1063,7 +1063,7 @@
 
     /*********************************************************************************************************
     @description
-        update contacts' address type to cause an update to default Address object  
+        update contacts' address type to cause an update to default Address object
     verify:
         existing Default Address updated
         HH and Contacts get updated Address
@@ -1072,10 +1072,10 @@
         if (strTestOnly != '*' && strTestOnly != 'updateConAddrExistingAddrType') return;
 
         npe01__Contacts_and_Orgs_Settings__c contactSettingsForTests = UTIL_CustomSettingsFacade.getContactsSettingsForTests(
-            new npe01__Contacts_and_Orgs_Settings__c(
-                npe01__Account_Processor__c = CAO_Constants.HH_ACCOUNT_PROCESSOR,
-                Simple_Address_Change_Treated_as_Update__c = true
-            ));
+                new npe01__Contacts_and_Orgs_Settings__c(
+                        npe01__Account_Processor__c = CAO_Constants.HH_ACCOUNT_PROCESSOR,
+                        Simple_Address_Change_Treated_as_Update__c = true
+                ));
 
         // this creates a default Address for each HH
         createHHTestData(cHH, cCon);
@@ -1136,25 +1136,25 @@
 
     /*********************************************************************************************************
     @description
-        Add an existing Contact to a Household. 
+        Add an existing Contact to a Household.
         Pre-populate the Contact's address with the Household Address
-        in the same way Manage Household pre-populates Contact's Mailing Address with Account's Billing Address.  
+        in the same way Manage Household pre-populates Contact's Mailing Address with Account's Billing Address.
     verify:
         The Contact's current Address is equal to the new Household Address.
         Contact's "Primary Address Type" is the same as the Address' "Address Type".
-    **********************************************************************************************************/        
+    **********************************************************************************************************/
     static testMethod void addExistingContactToNewHouseholdShouldSyncPrimaryAddressTypeWithAddressType() {
         if (strTestOnly != '*' && strTestOnly != 'addExistingContactToNewHouseholdShouldSyncPrimaryAddressTypeWithAddressType') return;
-        
+
         UTIL_CustomSettingsFacade.getContactsSettingsForTests(
-            new npe01__Contacts_and_Orgs_Settings__c (
-                npe01__Account_Processor__c = CAO_Constants.HH_ACCOUNT_PROCESSOR,
-                Simple_Address_Change_Treated_as_Update__c = true
-            )
+                new npe01__Contacts_and_Orgs_Settings__c (
+                        npe01__Account_Processor__c = CAO_Constants.HH_ACCOUNT_PROCESSOR,
+                        Simple_Address_Change_Treated_as_Update__c = true
+                )
         );
 
         Integer hhSize = 1;
-        Integer contactSize = 1; 
+        Integer contactSize = 1;
         createHHTestData(hhSize, contactSize);
 
         Account account = new Account(Name = 'AccountWithoutAddress');
@@ -1188,7 +1188,7 @@
 
             Address__c[] addresses = addressesByHh.get(c.AccountId);
             System.assert(addresses != null && addresses.size() == 1, addresses);
-            
+
             System.assertNotEquals(null, c.npe01__Primary_Address_Type__c);
             assertEqualAddresses(addresses[0], c);
         }
@@ -1196,25 +1196,25 @@
 
     /*********************************************************************************************************
     @description
-        Add a new Contact to a Household. 
+        Add a new Contact to a Household.
         Pre-populate the Contact's address with the Household Address
-        in the same way standard Salesforce pre-populates Contact's Mailing Address with Account's Billing Address.  
+        in the same way standard Salesforce pre-populates Contact's Mailing Address with Account's Billing Address.
     verify:
         The Contact's current Address is equal to the new Household Address.
         Contact's "Primary Address Type" is the same as the Address' "Address Type".
     **********************************************************************************************************/
     static testMethod void addNewContactToHouseholdShouldSyncPrimaryAddressTypeWithAddressType() {
         if (strTestOnly != '*' && strTestOnly != 'addNewContactToHouseholdShouldSyncPrimaryAddressTypeWithAddressType') return;
-        
+
         UTIL_CustomSettingsFacade.getContactsSettingsForTests(
-            new npe01__Contacts_and_Orgs_Settings__c (
-                npe01__Account_Processor__c = CAO_Constants.HH_ACCOUNT_PROCESSOR,
-                Simple_Address_Change_Treated_as_Update__c = true
-            )
+                new npe01__Contacts_and_Orgs_Settings__c (
+                        npe01__Account_Processor__c = CAO_Constants.HH_ACCOUNT_PROCESSOR,
+                        Simple_Address_Change_Treated_as_Update__c = true
+                )
         );
 
         Integer hhSize = 1;
-        Integer contactSize = 1; 
+        Integer contactSize = 1;
         createHHTestData(hhSize, contactSize);
 
         Test.startTest();
@@ -1241,7 +1241,7 @@
         for (Contact c : contacts) {
             Address__c[] addresses = addressesByHh.get(c.AccountId);
             System.assert(addresses != null && addresses.size() == 1, addresses);
-            
+
             System.assertNotEquals(null, c.npe01__Primary_Address_Type__c);
             assertEqualAddresses(addresses[0], c);
         }
@@ -1249,7 +1249,7 @@
 
     /*********************************************************************************************************
     @description
-        update contacts' mailing address with just a case change, to cause an update to default Address object  
+        update contacts' mailing address with just a case change, to cause an update to default Address object
     verify:
         existing Default Address updated
         HH and Contacts get updated Address
@@ -1258,10 +1258,10 @@
         if (strTestOnly != '*' && strTestOnly != 'updateConAddrExistingCaseOnly') return;
 
         npe01__Contacts_and_Orgs_Settings__c contactSettingsForTests = UTIL_CustomSettingsFacade.getContactsSettingsForTests(
-            new npe01__Contacts_and_Orgs_Settings__c(
-                npe01__Account_Processor__c = CAO_Constants.HH_ACCOUNT_PROCESSOR,
-                Simple_Address_Change_Treated_as_Update__c = true
-            ));
+                new npe01__Contacts_and_Orgs_Settings__c(
+                        npe01__Account_Processor__c = CAO_Constants.HH_ACCOUNT_PROCESSOR,
+                        Simple_Address_Change_Treated_as_Update__c = true
+                ));
 
         // this creates a default Address for each HH
         createHHTestData(cHH, cCon);
@@ -1347,7 +1347,7 @@
 
     /*********************************************************************************************************
     @description
-        update accounts' billing address to cause creation of new default Address object  
+        update accounts' billing address to cause creation of new default Address object
     verify:
         new Default Address created
         HH and Contacts get new Address
@@ -1397,7 +1397,7 @@
 
         // verify the previous addresses got Default cleared.
         list<Address__c> listAddr = [select Id, Default_Address__c, MailingStreet__c, Household_Account__c from Address__c];
-        // each set of edits created a new address object 
+        // each set of edits created a new address object
         system.assertEquals(cHH * 4, listAddr.size());
         for (Address__c addr : listAddr) {
             boolean fNewDefault = (addr.MailingStreet__c.contains('final Street Edit'));
@@ -1407,7 +1407,7 @@
 
     /*********************************************************************************************************
     @description
-        update accounts' billing address to cause an update of the default Address object  
+        update accounts' billing address to cause an update of the default Address object
     verify:
         existing Default Address updated
         HH and Contacts get updated Address
@@ -1416,10 +1416,10 @@
         if (strTestOnly != '*' && strTestOnly != 'updateAccAddrExisting') return;
 
         npe01__Contacts_and_Orgs_Settings__c contactSettingsForTests = UTIL_CustomSettingsFacade.getContactsSettingsForTests(
-            new npe01__Contacts_and_Orgs_Settings__c(
-                npe01__Account_Processor__c = CAO_Constants.HH_ACCOUNT_PROCESSOR,
-                Simple_Address_Change_Treated_as_Update__c = true
-            ));
+                new npe01__Contacts_and_Orgs_Settings__c(
+                        npe01__Account_Processor__c = CAO_Constants.HH_ACCOUNT_PROCESSOR,
+                        Simple_Address_Change_Treated_as_Update__c = true
+                ));
 
         // this creates a default Address for each HH
         createHHTestData(cHH, cCon);
@@ -1470,7 +1470,7 @@
 
     /*********************************************************************************************************
     @description
-        create an Address with no Account 
+        create an Address with no Account
     verify:
         runtime error
     **********************************************************************************************************/
@@ -1494,7 +1494,7 @@
 
     /*********************************************************************************************************
     @description
-        create an Address with a NON-Household Account 
+        create an Address with a NON-Household Account
     verify:
         runtime error
     **********************************************************************************************************/
@@ -1519,9 +1519,9 @@
         }
         Integer insertedAddrCount = [select count() from Address__c];
         System.assertEquals(0, insertedAddrCount);
-        
+
         /* We cannot verify error record was created because the usage of addError causes the whole transaction
-        to be rolled back. 
+        to be rolled back.
         List<Error__c> errors = [select Id, Full_Message__c, Stack_Trace__c, Email_Sent__c from Error__c];
         UTIL_Debug.debug('****Errors: ' + JSON.serializePretty(errors));
         System.assertEquals(1, errors.size());*/
@@ -1529,7 +1529,7 @@
 
     /*********************************************************************************************************
     @description
-        insert new seasonal addresses to HH w/ existing default addresses  
+        insert new seasonal addresses to HH w/ existing default addresses
     verify:
         contact's && hh address matches new seasonal
         old default addresses still marked default
@@ -1581,7 +1581,7 @@
 
     /*********************************************************************************************************
     @description
-        insert new seasonal addresses, not current, to HH w/ existing default addresses  
+        insert new seasonal addresses, not current, to HH w/ existing default addresses
     verify:
         contact's && hh address stay with default
         old default addresses still marked default
@@ -1628,76 +1628,72 @@
         for (Address__c addr : listAddr) {
             boolean fSeasonal = (addr.MailingStreet__c.contains('New Seasonal Street'));
             system.assertEquals(!fSeasonal, addr.Default_Address__c);
-<<<<<<< HEAD
-        }
-    }   
-=======
-        }        
-    } 
-         
-    /*********************************************************************************************************
-    @description
-        Execute ContactRepository.getContacts() for an Account not having any Contact 
+        }
+    }
+
+    /*********************************************************************************************************
+    @description
+        Execute ContactRepository.getContacts() for an Account not having any Contact
     verify:
         Method returns empty Contact list
-    **********************************************************************************************************/       
+    **********************************************************************************************************/
     static testMethod void ContactRepository_getContactsShouldReturnEmptyListWhenAccountHasNoContacts() {
         if (strTestOnly != '*' && strTestOnly != 'ContactRepository_getContactsShouldReturnEmptyListWhenAccountHasNoContacts') return;
 
         Account account = new Account(Name = 'AccountWithoutContacts');
         insert account;
 
-        ADDR_Addresses_TDTM.ContactRepository contactRepo = new ADDR_Addresses_TDTM.ContactRepository(new Set<Id>{ account.Id });   
+        ADDR_Addresses_TDTM.ContactRepository contactRepo = new ADDR_Addresses_TDTM.ContactRepository(new Set<Id>{ account.Id });
 
         Contact[] contacts = contactRepo.getContacts(account.Id);
         System.assertEquals(0, contacts.size());
-    }  
-
-    /*********************************************************************************************************
-    @description
-        Execute ContactRepository.getContacts() for Acconts having Contacts 
+    }
+
+    /*********************************************************************************************************
+    @description
+        Execute ContactRepository.getContacts() for Acconts having Contacts
     verify:
         Method returns expected Contact list for each Account
-    **********************************************************************************************************/  
+    **********************************************************************************************************/
     static testMethod void ContactRepository_getContactsShouldReturnContactsWhenAccountHasContacts() {
-        if (strTestOnly != '*' && strTestOnly != 'ContactRepository_getContactsShouldReturnContactsWhenAccountHasContacts') return;        
-        
+        if (strTestOnly != '*' && strTestOnly != 'ContactRepository_getContactsShouldReturnContactsWhenAccountHasContacts') return;
+
         Integer hhSize = 2;
-        Integer contactSize = 2; 
+        Integer contactSize = 2;
         createHHTestData(hhSize, contactSize);
 
-        ADDR_Addresses_TDTM.ContactRepository contactRepo = new ADDR_Addresses_TDTM.ContactRepository(extractIds(listAccT)); 
-       
-        testAndAssertContactRepositoryGetContacts(contactRepo, listAccT, listConT);      
-    }
-
-    /*********************************************************************************************************
-    @description
-        Execute ContactRepository.getContacts() for an Account not passed to the ContactRepository constructor 
+        ADDR_Addresses_TDTM.ContactRepository contactRepo = new ADDR_Addresses_TDTM.ContactRepository(extractIds(listAccT));
+
+        testAndAssertContactRepositoryGetContacts(contactRepo, listAccT, listConT);
+    }
+
+    /*********************************************************************************************************
+    @description
+        Execute ContactRepository.getContacts() for an Account not passed to the ContactRepository constructor
     verify:
         Method returns expected Contact list for each Account
-    **********************************************************************************************************/  
+    **********************************************************************************************************/
     static testMethod void ContactRepository_getContactsShouldReturnContactsWhenAccountHasNotBeenPassedToConstructor() {
-        if (strTestOnly != '*' && strTestOnly != 'ContactRepository_getContactsShouldReturnContactsWhenAccountHasNotBeenPassedToConstructor') return;        
-        
+        if (strTestOnly != '*' && strTestOnly != 'ContactRepository_getContactsShouldReturnContactsWhenAccountHasNotBeenPassedToConstructor') return;
+
         Integer hhSize = 2;
-        Integer contactSize = 2; 
+        Integer contactSize = 2;
         createHHTestData(hhSize, contactSize);
 
-        ADDR_Addresses_TDTM.ContactRepository contactRepo = new ADDR_Addresses_TDTM.ContactRepository(new Set<Id>()); 
-        testAndAssertContactRepositoryGetContacts(contactRepo, listAccT, listConT);   
-
-        contactRepo = new ADDR_Addresses_TDTM.ContactRepository(new Set<Id>{ listAccT[0].Id }); 
-        testAndAssertContactRepositoryGetContacts(contactRepo, listAccT, listConT);    
-    }
-
-    /*********************************************************************************************************
-    @description
-        Execute ContactRepository.getContacts() for each Account in the input argument Account list 
+        ADDR_Addresses_TDTM.ContactRepository contactRepo = new ADDR_Addresses_TDTM.ContactRepository(new Set<Id>());
+        testAndAssertContactRepositoryGetContacts(contactRepo, listAccT, listConT);
+
+        contactRepo = new ADDR_Addresses_TDTM.ContactRepository(new Set<Id>{ listAccT[0].Id });
+        testAndAssertContactRepositoryGetContacts(contactRepo, listAccT, listConT);
+    }
+
+    /*********************************************************************************************************
+    @description
+        Execute ContactRepository.getContacts() for each Account in the input argument Account list
     verify:
         Method returns expected Contact list for each Account
-    **********************************************************************************************************/  
-    static void testAndAssertContactRepositoryGetContacts(ADDR_Addresses_TDTM.ContactRepository contactRepo, List<Account> accounts, List<Contact> contacts) { 
+    **********************************************************************************************************/
+    static void testAndAssertContactRepositoryGetContacts(ADDR_Addresses_TDTM.ContactRepository contactRepo, List<Account> accounts, List<Contact> contacts) {
         Map<Id, Contact[]> contactsByAccountId = new Map<Id, Contact[]>();
         for (Contact c : contacts) {
             if (!contactsByAccountId.containsKey(c.AccountId)) {
@@ -1712,9 +1708,8 @@
 
             System.assertEquals(expectedContacts.size(), actualContacts.size());
             System.assert(extractIds(expectedContacts).containsAll(extractIds(actualContacts)));
-        }    
-    }
->>>>>>> 16f69af0
+        }
+    }
 
     /*********************************************************************************************************
     @description
@@ -1782,10 +1777,10 @@
     **********************************************************************************************************/
     static Address__c[] getAddresses() {
         return [
-            SELECT Id, Default_Address__c, Household_Account__c, Address_Type__c,
-                MailingStreet__c, MailingCity__c, MailingState__c,
-                MailingPostalCode__c, MailingCountry__c
-            FROM Address__c
+                SELECT Id, Default_Address__c, Household_Account__c, Address_Type__c,
+                        MailingStreet__c, MailingCity__c, MailingState__c,
+                        MailingPostalCode__c, MailingCountry__c
+                FROM Address__c
         ];
     }
 
@@ -1795,12 +1790,12 @@
     **********************************************************************************************************/
     static Contact[] getContacts() {
         return [
-            SELECT Id, Name, AccountId, is_Address_Override__c, 
-                Current_Address__c, npe01__Primary_Address_Type__c,
-                MailingStreet, MailingCity, MailingState, MailingPostalCode, 
-                MailingCountry, MailingLatitude, MailingLongitude 
-            FROM Contact
-        ];        
+                SELECT Id, Name, AccountId, is_Address_Override__c,
+                        Current_Address__c, npe01__Primary_Address_Type__c,
+                        MailingStreet, MailingCity, MailingState, MailingPostalCode,
+                        MailingCountry, MailingLatitude, MailingLongitude
+                FROM Contact
+        ];
     }
 
     /*********************************************************************************************************
