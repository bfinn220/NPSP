/*
    Copyright (c) 2018, Salesforce.org
    All rights reserved.

    Redistribution and use in source and binary forms, with or without
    modification, are permitted provided that the following conditions are met:

    * Redistributions of source code must retain the above copyright
      notice, this list of conditions and the following disclaimer.
    * Redistributions in binary form must reproduce the above copyright
      notice, this list of conditions and the following disclaimer in the
      documentation and/or other materials provided with the distribution.
    * Neither the name of Salesforce.org nor the names of
      its contributors may be used to endorse or promote products derived
      from this software without specific prior written permission.

    THIS SOFTWARE IS PROVIDED BY THE COPYRIGHT HOLDERS AND CONTRIBUTORS
    "AS IS" AND ANY EXPRESS OR IMPLIED WARRANTIES, INCLUDING, BUT NOT
    LIMITED TO, THE IMPLIED WARRANTIES OF MERCHANTABILITY AND FITNESS
    FOR A PARTICULAR PURPOSE ARE DISCLAIMED. IN NO EVENT SHALL THE
    COPYRIGHT HOLDER OR CONTRIBUTORS BE LIABLE FOR ANY DIRECT, INDIRECT,
    INCIDENTAL, SPECIAL, EXEMPLARY, OR CONSEQUENTIAL DAMAGES (INCLUDING,
    BUT NOT LIMITED TO, PROCUREMENT OF SUBSTITUTE GOODS OR SERVICES;
    LOSS OF USE, DATA, OR PROFITS; OR BUSINESS INTERRUPTION) HOWEVER
    CAUSED AND ON ANY THEORY OF LIABILITY, WHETHER IN CONTRACT, STRICT
    LIABILITY, OR TORT (INCLUDING NEGLIGENCE OR OTHERWISE) ARISING IN
    ANY WAY OUT OF THE USE OF THIS SOFTWARE, EVEN IF ADVISED OF THE
    POSSIBILITY OF SUCH DAMAGE.
*/
/**
* @author Salesforce.org
* @date 2018
* @group BGE
* @group-content 
* @description BGE Wizard Component Controller.
*/
public with sharing class BGE_ConfigurationWizard_CTRL {

    /*******************************************************************************************************
    * @description These fields are required only if at least 1 field from its object group is selected
    */
    private static Set<String> conditionallyRequiredFields = new Set<String>{
        'Account1_Name__c',
        'Account2_Name__c',
        'Contact1_LastName__c',
        'Contact2_LastName__c'
    };

    /*******************************************************************************************************
    * @description Checks for field permissions to create a new Batch/Template
    * @param sObjectName string of the sObjectName retrieved with force:hasSObjectName
    * @return void; throws an AuraHandledException if any fields fail FLS check
    */
    @AuraEnabled
    public static void checkFieldPermissions() {
        BGE_BatchGiftEntry_UTIL.checkFieldPermissionsNeededForBatch();
    }

    /*******************************************************************************************************
    * @description Retrieves the Template Details information, the related list of fields, and component labels.
    * @param sObjectName string of the sObjectName retrieved with force:hasSObjectName
    * @param recordId Id of the record to be queried
    * @return JSON model of all template details data.
    */
    @AuraEnabled
    public static String getRecordDetails(Id recordId) {
        // instantiate DI field map from UTIL_Describe so field order is guaranteed
        Map<String, Schema.DescribeFieldResult> fieldMap = UTIL_Describe.getAllFieldsDescribe(UTIL_Namespace.StrTokenNSPrefix('DataImport__c'));

        BGEDetailsModel model = new BGEDetailsModel();

        List<String> fields = BGE_BatchGiftEntry_UTIL.getBatchFieldNames();

        if (recordId != null) {
            try {

                String soql = 'SELECT ' +
                    String.join(fields, ', ') +
                    ' FROM DataImportBatch__c'+
                    ' WHERE Id=:recordId' +
                    ' LIMIT 1';

                DataImportBatch__c recordDetails = Database.query(soql);

                model.name = recordDetails.Name;
                model.id = recordDetails.Id;
                model.description = recordDetails.Batch_Description__c;
                model.requireTotalMatch = recordDetails.RequireTotalMatch__c;
                model.activeFields = recordDetails.Active_Fields__c;
                model.batchProcessSize = recordDetails.Batch_Process_Size__c;
                model.donationDateRange = recordDetails.Donation_Date_Range__c;
                model.donationMatchingBehavior = recordDetails.Donation_Matching_Behavior__c;
                model.donationMatchingClass = recordDetails.Donation_Matching_Implementing_Class__c;
                model.donationMatchingRule = recordDetails.Donation_Matching_Rule__c.split(';');
                model.postProcessClass = recordDetails.Post_Process_Implementing_Class__c;
                model.runOpportunityRollupsWhileProcessing = recordDetails.Run_Opportunity_Rollups_while_Processing__c;
                model.expectedCount = (Integer)recordDetails.Expected_Count_of_Gifts__c;
                model.expectedTotal = recordDetails.Expected_Total_Batch_Amount__c;

            } catch (Exception ex) {
                throw new AuraHandledException('ERROR: ' + ex.getMessage());
            }

            model.recordCount = [SELECT COUNT() FROM DataImport__c WHERE NPSP_Data_Import_Batch__c = :recordId];

        }

        setDefaultValuesOnBGEDetailsModel(model);

        model.donationMatchingOptions = getDonationMatchingOptions();
        model.availableFields = getAvailableFields();

        model.labels = getLabels('DataImportBatch__c');

        return JSON.serialize(model);
    }

    /*******************************************************************************************************
    * @description Retrieves the related list of fields.
    * @return list of Template Fields with sObjectName and Name.
    */
    public static List<BGEField> getAvailableFields() {

        List<BGEField> fields = new List<BGEField>();

        Set<String> allowedObjects = new Set<String>{
            'Opportunity',
            'Payment'
        };

        List<DescribeFieldResult> dfrs = getRelevantFields(allowedObjects);

        for (DescribeFieldResult dfr : dfrs) {

            String dataImportFieldMappedObject = BDI_DataImportService.getTargetObject(dfr.getName());

            BGEField field = new BGEField();

            // TODO: make these localized with schema describes
            field.sObjectName = dataImportFieldMappedObject;

            // TODO: pull these labels from target fields' schema based on help text mapping
            Boolean fieldHasSpacesAndObjName = dfr.getLabel().contains(' ') && dfr.getLabel().split(' ',2)[0] == field.sObjectName;
            field.label = (fieldHasSpacesAndObjName) ? dfr.getLabel().split(' ',2)[1] : dfr.getLabel();
            field.name = dfr.getName();

            String unnamespacedField = UTIL_Namespace.StrTokenRemoveNSPrefix(field.name);
            if (conditionallyRequiredFields.contains(unnamespacedField)) {
                field.conditionallyRequired = true;
            }

            String rawFieldType = dfr.getType().name().toLowerCase();
            field.type = getLightningFieldType(rawFieldType);
            if (rawFieldType == 'currency') {
                field.formatter = 'currency';
            }

            field.options = getPicklistOptions(field.name);

            fields.add(field);
        }
        return fields;
    }

    /*******************************************************************************************************
    * @description Returns the Data Import DFRs for a set of target objects
    * @return list of DescribeFieldResults
    */
    public static List<DescribeFieldResult> getRelevantFields(Set<String> allowedObjects) {

        List<DescribeFieldResult> dfrs = new List<DescribeFieldResult>();

        Map<String, Schema.DescribeFieldResult> fieldMap = UTIL_Describe.getAllFieldsDescribe(UTIL_Namespace.StrTokenNSPrefix('DataImport__c'));
        Set<String> bannedFields = new Set<String>{
            'Account1Imported__c',
            'Account1ImportStatus__c',
            'Account2Imported__c',
            'Account2ImportStatus__c',
            'ApexJobId__c',
            'Contact1Imported__c',
            'Contact1ImportStatus__c',
            'Contact2Imported__c',
            'Contact2ImportStatus__c',
            'DonationImported__c',
            'DonationImportStatus__c',
            'Donation_Possible_Matches__c',
            'FailureInformation__c',
            'HomeAddressImported__c',
            'HomeAddressImportStatus__c',
            'HouseholdAccountImported__c',
            'ImportedDate__c',
            'NPSP_Data_Import_Batch__c',
            'PaymentImported__c',
            'PaymentImportStatus__c',
            'Payment_Possible_Matches__c',
            'Status__c',
            'Account2ImportStatus__c'
        };

        List<String> sortedFieldNames = new List<String>(fieldMap.keySet());
        sortedFieldNames.sort();

        // these data types have been whitelisted since they already work with BGE
        Set<String> allowedDataTypes = new Set<String>{
            'CURRENCY',
            'DATE',
            'STRING',
            'TEXTAREA',
            'DOUBLE',
            'PICKLIST'
        };

        // looping through the fields on DataImport__c and remove unsupported data types
        for (String fieldName : sortedFieldNames) {
            DescribeFieldResult dfr = fieldMap.get(fieldName);
            String dataImportFieldApiName = UTIL_Namespace.StrTokenRemoveNSPrefix(dfr.getName());

            String dataImportFieldMappedObject = BDI_DataImportService.getTargetObject(dfr.getName());
            Boolean fieldAllowed = allowedObjects.contains(dataImportFieldMappedObject)
                && allowedDataTypes.contains(dfr.getType().name())
                && !bannedFields.contains(dataImportFieldApiName)
                && dfr.getInlineHelpText() != null;

            if (fieldAllowed) {
                dfrs.add(dfr);
            }
        }

        BGE_BatchGiftEntry_UTIL.checkFieldPermissions(dfrs);

        return dfrs;
    }

    /*******************************************************************************************************
    * @description Returns the corresponding Lightning field type from an Apex field type
    */
    public static String getLightningFieldType(String apexFieldType) {
        if (apexFieldType == 'currency') {
            return 'number';
        } else if (apexFieldType == 'string') {
            return 'text';
        } else if (apexFieldType == 'boolean') {
            return 'checkbox';
        } else {
            return apexFieldType;
        }
    }

    /*******************************************************************************************************
    * @description Returns the source field's options formatted for lightning:select if the source field is a picklist
    * or the target field's options formatted for lightning:select if the source field is a string and the target
    * field is a picklist
    * Returns an empty map if neither case applies
    */
    public static List<Map<String, String>> getPicklistOptions(String dataImportField){
        List<Map<String, String>> options = new List<Map<String, String>>();

        String dataImportObject = UTIL_Namespace.StrTokenNSPrefix('DataImport__c');

        String rawSourceFieldType = UTIL_Describe.getFieldDisplaytype(dataImportObject, dataImportField.toLowerCase()).name().toLowerCase();

        if (rawSourceFieldType == 'picklist') {
            options = UTIL_Describe.getLightningSelectOptions(dataImportObject, dataImportField);

        } else if (rawSourceFieldType == 'string') {

            String targetObject = BDI_DataImportService.getTargetObject(dataImportField);
            if (targetObject == 'Payment') {
                targetObject = 'npe01__OppPayment__c';
            }

            String targetField = BDI_DataImportService.getTargetField(dataImportField);
            Schema.DisplayType targetFieldType = UTIL_Describe.getFieldDisplaytype(targetObject, targetField);

            if (targetFieldType == Schema.DisplayType.PICKLIST) {
                options = UTIL_Describe.getLightningSelectOptions(targetObject, targetField);
            }
        }

        return options;
    }

    /*******************************************************************************************************
    * @description Retrieves the default active fields for a new Batch or Template in a JSON String
    */
    public static String getDefaultActiveFields() {
        List<BGEField> fields = new List<BGEField>();

        BGEField donationAmount = new BGEField();
        donationAmount.name = UTIL_Namespace.StrTokenNSPrefix('Donation_Amount__c');
        donationAmount.label = 'Donation Amount';
        donationAmount.sObjectName = 'Opportunity';
        donationAmount.defaultValue = null;
        donationAmount.requiredInEntryForm = true;
        donationAmount.hide = false;
        donationAmount.type = getLightningFieldType('number');
        donationAmount.formatter = 'currency';
        donationAmount.sortOrder = 0;
        donationAmount.alwaysRequired = true;
        fields.add(donationAmount);

        BGEField donationDate = new BGEField();
        donationDate.name = UTIL_Namespace.StrTokenNSPrefix('Donation_Date__c');
        donationDate.label = 'Donation Date';
        donationDate.sObjectName = 'Opportunity';
        donationDate.defaultValue = null;
        donationDate.requiredInEntryForm = true;
        donationDate.hide = false;
        donationDate.type = getLightningFieldType('date');
        donationDate.sortOrder = 1;
        donationDate.alwaysRequired = true;
        fields.add(donationDate);

        BGEField paymentMethod = new BGEField();
        paymentMethod.name = UTIL_Namespace.StrTokenNSPrefix('Payment_Method__c');
        paymentMethod.label = 'Method';
        paymentMethod.sObjectName = 'Payment';
        paymentMethod.defaultValue = null;
        paymentMethod.requiredInEntryForm = false;
        paymentMethod.hide = false;
        paymentMethod.type = getLightningFieldType('string');
        // TODO: figure out why this next line is breaking things and not matching to the existing payment method field in available fields.
        paymentMethod.options = getPicklistOptions(UTIL_Namespace.StrTokenNSPrefix('Payment_Method__c'));
        paymentMethod.sortOrder = 2;
        fields.add(paymentMethod);

        BGEField checkNumber = new BGEField();
        checkNumber.name = UTIL_Namespace.StrTokenNSPrefix('Payment_Check_Reference_Number__c');
        checkNumber.label = 'Check/Reference Number';
        checkNumber.sObjectName = 'Payment';
        checkNumber.defaultValue = null;
        checkNumber.requiredInEntryForm = false;
        checkNumber.hide = false;
        checkNumber.type = getLightningFieldType('string');
        checkNumber.sortOrder = 3;
        fields.add(checkNumber);

        return JSON.serialize(fields);
    }

    /*******************************************************************************************************
    * @description Gets the BGEDetailsModel's default values for Batch Gift Entry
    */
    public static BGEDetailsModel getDefaultBGEDetailsModel() {
        BGEDetailsModel model = new BGEDetailsModel();

        model.expectedCount = 0;
        model.expectedTotal = 0;
        model.requireTotalMatch = false;
        model.availableFields = new List<BGEField>();
        model.batchProcessSize = 50;
        model.contactMatchingRule = 'Firstname,Lastname,Email';
        model.donationDateRange = 0;
        model.donationMatchingBehavior = BDI_DataImport_API.ExactMatchOrCreate;
<<<<<<< HEAD
        model.donationMatchingClass = null;
        model.postProcessClass = null;
        model.runOpportunityRollupsWhileProcessing = false;
=======
        model.donationMatchingClass = '';
        model.postProcessClass = '';
        model.runOpportunityRollupsWhileProcessing = true;
>>>>>>> 254b93ea
        model.activeFields = getDefaultActiveFields();

        List<String> donationMatchingRules = new List<String>();
        donationMatchingRules.add(UTIL_Namespace.StrAllNSPrefix('Donation_Amount__c').toLowerCase());
        donationMatchingRules.add(UTIL_Namespace.StrAllNSPrefix('Donation_Date__c').toLowerCase());
        model.donationMatchingRule = donationMatchingRules;

        return model;
    }

    /*******************************************************************************************************
    * @description Sets default values on BGEDetails Model to avoid returning any null values
    */
    private static void setDefaultValuesOnBGEDetailsModel(BGEDetailsModel model) {

        BGEDetailsModel defaultModel = getDefaultBGEDetailsModel();

        if (model.expectedCount == null) {
            model.expectedCount = defaultModel.expectedCount;
        }

        if (model.expectedTotal == null) {
            model.expectedTotal = defaultModel.expectedTotal;
        }

        if (model.requireTotalMatch == null) {
            model.requireTotalMatch = defaultModel.requireTotalMatch;
        }

        if (model.availableFields == null) {
            model.availableFields = defaultModel.availableFields;
        }

        if (model.batchProcessSize == null) {
            model.batchProcessSize = defaultModel.batchProcessSize;
        }

        if (model.runOpportunityRollupsWhileProcessing == null) {
            model.runOpportunityRollupsWhileProcessing = defaultModel.runOpportunityRollupsWhileProcessing;
        }

        if (model.contactMatchingRule == null) {
            model.contactMatchingRule = defaultModel.contactMatchingRule;
        }

        if (model.donationMatchingBehavior == null) {
            model.donationMatchingBehavior = defaultModel.donationMatchingBehavior;
        }

        if (model.donationMatchingRule == null) {
            model.donationMatchingRule = defaultModel.donationMatchingRule;
        }

        if (model.donationMatchingClass == null) {
            model.donationMatchingClass = defaultModel.donationMatchingClass;
        }

        if (model.donationDateRange == null) {
            model.donationDateRange = defaultModel.donationDateRange;
        }

        if (model.postProcessClass == null) {
            model.postProcessClass = defaultModel.postProcessClass;
        }

        if (model.activeFields == null) {
            model.activeFields = defaultModel.activeFields;
        }
    }

    /*******************************************************************************************************
    * @description Sets donation field options for BGEDetailsModel
    * @return List<Map<String,String>> donationMatchingOptions
    */
    private static List<Map<String, String>> getDonationMatchingOptions() {
        List<Map<String, String>> donationMatchingOptions = new List<Map<String, String>>();

        Set<String> donationObjects = new Set<String>{
            'Opportunity',
            'Payment'
        };
        List<DescribeFieldResult> dfrs = getRelevantFields(donationObjects);

        for (DescribeFieldResult donationField: dfrs) {
            Map<String, String> option = new Map<String, String>();
            option.put('value', donationField.Name.toLowerCase());
            option.put('label', donationField.Label);
            donationMatchingOptions.add(option);
        }
        return donationMatchingOptions;
    }

    /*******************************************************************************************************
    * @description Retrieves the object and field labels for the component.
    * @param sObjectName the object being used by the component (already stripped of the namespace prefix)
    * @return Map of object and field name keys to their labels.
    */
    public static Map<String, String> getLabels(String sObjectName) {

        if (sObjectName == 'DataImportBatch__c') {
            Map<String, String> labels = getBatchLabels();
            return labels;
        } else {
            throw new AuraHandledException('ERROR: ' + 'Only Batch_Template__c and DataImportBatch__c are supported objects.');
        }
    }

    /*******************************************************************************************************
    * @description Retrieves the object and field labels for the batch object.
    * @return Map of object and field name keys to their labels.
    */
    public static Map<String, String> getBatchLabels() {
        Map<String, String> labels = new Map<String, String> {
            'objectLabel' => Schema.SObjectType.DataImportBatch__c.getLabel(),
            'sObjectName' => Schema.SObjectType.DataImportBatch__c.getName(),
            'sObjectNameNoNamespace' => UTIL_Namespace.StrTokenRemoveNSPrefix(Schema.SObjectType.DataImportBatch__c.getName()),
            'missingNameDescriptionError' => Label.exceptionRequiredField + ' ' + Schema.DataImportBatch__c.Name.getDescribe().getLabel() + ', ' + Schema.DataImportBatch__c.Batch_Description__c.getDescribe().getLabel(),
            'description' => Schema.DataImportBatch__c.Batch_Description__c.getDescribe().getLabel(),
            'totalMatchHelp' => Schema.DataImportBatch__c.RequireTotalMatch__c.getDescribe().getInlineHelpText(),
            'totalMatchLabel' => Schema.DataImportBatch__c.RequireTotalMatch__c.getDescribe().getLabel(),
            'recordInfoLabel' => Label.bgeBatchInfoWizard,
            'expectedCountField' => Schema.SObjectType.DataImportBatch__c.fields.Expected_Count_of_Gifts__c.getName(),
            'expectedCountLabel' => Schema.SObjectType.DataImportBatch__c.fields.Expected_Count_of_Gifts__c.getLabel(),
            'expectedTotalField' => Schema.SObjectType.DataImportBatch__c.fields.Expected_Total_Batch_Amount__c.getName(),
            'expectedTotalLabel' => Schema.SObjectType.DataImportBatch__c.fields.Expected_Total_Batch_Amount__c.getLabel(),
            'batchProcessSizeLabel' => Schema.DataImportBatch__c.Batch_Process_Size__c.getDescribe().getLabel(),
            'donationDateRangeLabel' => Schema.DataImportBatch__c.Donation_Date_Range__c.getDescribe().getLabel(),
            'donationMatchingBehaviorLabel' => Schema.DataImportBatch__c.Donation_Matching_Behavior__c.getDescribe().getLabel(),
            'donationMatchingClassLabel' => Schema.DataImportBatch__c.Donation_Matching_Implementing_Class__c.getDescribe().getLabel(),
            'donationMatchingRuleLabel' => Schema.DataImportBatch__c.Donation_Matching_Rule__c.getDescribe().getLabel(),
            'postProcessClassLabel' => Schema.DataImportBatch__c.Post_Process_Implementing_Class__c.getDescribe().getLabel(),
            'runOpportunityRollupsWhileProcessingLabel' => Schema.DataImportBatch__c.Run_Opportunity_Rollups_while_Processing__c.getDescribe().getLabel()
        };
        labels.putAll(getMatchingValues());
        return labels;
    }

    /*******************************************************************************************************
    * @description Retrieves Matching string values from BDI_DataImport_API
    * @return Map of object and field name keys to their labels.
    */
    private static Map<String, String> getMatchingValues() {
        Map<String, String> labels = new Map<String, String> {
            'DoNotMatch' => BDI_DataImport_API.DoNotMatch,
            'RequireNoMatch' => BDI_DataImport_API.RequireNoMatch,
            'RequireExactMatch' => BDI_DataImport_API.RequireExactMatch,
            'ExactMatchOrCreate' => BDI_DataImport_API.ExactMatchOrCreate,
            'RequireBestMatch' => BDI_DataImport_API.RequireBestMatch,
            'BestMatchOrCreate' => BDI_DataImport_API.BestMatchOrCreate
        };
        return labels;
    }

    /*******************************************************************************************************
    * @description Gets list view to display on the BGE Batch Gift Entry Tab Controller
    * @return Map<String, String> listView with namespaced attributes to use to create correctly namespaced list view
    */
    @AuraEnabled
    public static Map<String, String> getNamespacedListView() {
        Map<String, String> listView = new Map<String, String>();
        listView.put('objectApiName', UTIL_Namespace.StrTokenNSPrefix('DataImportBatch__c'));
        listView.put('listName', UTIL_Namespace.StrTokenNSPrefix('Gift_Batches'));
        return listView;
    }

    /*******************************************************************************************************
    * @description Deserializes information to the model and selects which record to save.
    * @param sObjectName the non-namespaced sObjectName
    * @param recordInfo JSON string of the record information
    * @param activeFields JSON string of the active fields to be saved to the record
    * @return string of the record information with the Id
    */
    @AuraEnabled
    public static String saveRecord(String recordInfo, String activeFields) {
        try {
            BGEDetailsModel recordDetails = (BGEDetailsModel) JSON.deserialize(recordInfo, BGEDetailsModel.class);
            recordDetails.activeFields = activeFields;

            DataImportBatch__c dataImportBatch = new DataImportBatch__c();

            if (recordDetails.id != null) {
                dataImportBatch.Id = recordDetails.id;
            }
            dataImportBatch.Name = recordDetails.name;
            dataImportBatch.Batch_Description__c = recordDetails.description;
            dataImportBatch.RequireTotalMatch__c = recordDetails.requireTotalMatch;
            dataImportBatch.Active_Fields__c = recordDetails.activeFields;
            dataImportBatch.Batch_Process_Size__c = recordDetails.batchProcessSize;
            dataImportBatch.Donation_Date_Range__c = recordDetails.donationDateRange;
            dataImportBatch.Donation_Matching_Behavior__c = recordDetails.donationMatchingBehavior;
            dataImportBatch.Donation_Matching_Implementing_Class__c = recordDetails.donationMatchingClass;
            dataImportBatch.Donation_Matching_Rule__c = String.join(recordDetails.donationMatchingRule, ';');
            dataImportBatch.Post_Process_Implementing_Class__c = recordDetails.postProcessClass;
            dataImportBatch.Run_Opportunity_Rollups_while_Processing__c = recordDetails.runOpportunityRollupsWhileProcessing;
            dataImportBatch.Expected_Count_of_Gifts__c = recordDetails.expectedCount;
            dataImportBatch.Expected_Total_Batch_Amount__c = recordDetails.expectedTotal;
            dataImportBatch.Active_Fields__c = recordDetails.activeFields;
            dataImportBatch.GiftBatch__c = true;
            dataImportBatch.Process_Using_Scheduled_Job__c = false;

            upsert dataImportBatch;

            recordDetails.id = dataImportBatch.Id;

            return JSON.serialize(recordDetails);

        } catch (Exception ex) {
            //TODO: is BDI right to use here?
            ERR_Handler.processError(ex, ERR_Handler_API.Context.BDI);
            throw new AuraHandledException('ERROR: ' + ex.getMessage());
        }
    }

    /*******************************************************************************************************
    * @description a class to retrieve and save the required information for the BGE_ConfigurationWizard component.
    */
    public class BGEDetailsModel {
        @AuraEnabled public String name;
        @AuraEnabled public String description;
        @AuraEnabled public Id id;
        @AuraEnabled public Boolean requireTotalMatch;
        @AuraEnabled public Integer expectedCount;
        @AuraEnabled public Decimal expectedTotal;
        @AuraEnabled public List<BGEField> availableFields;
        @AuraEnabled public String activeFields;
        @AuraEnabled public Map<String, String> labels;
        @AuraEnabled public Decimal batchProcessSize;
        @AuraEnabled public String contactMatchingRule;
        @AuraEnabled public Decimal donationDateRange;
        @AuraEnabled public String donationMatchingBehavior;
        @AuraEnabled public String donationMatchingClass;
        @AuraEnabled public List<String> donationMatchingRule;
        @AuraEnabled public List<Map<String,String>> donationMatchingOptions;
        @AuraEnabled public String postProcessClass;
        @AuraEnabled public Boolean runOpportunityRollupsWhileProcessing;
        @AuraEnabled public Integer recordCount;

        public BGEDetailsModel() {
            requireTotalMatch = false;
            expectedCount = 0;
            expectedTotal = 0;
            availableFields = new List<BGEField>();
        }
    }

    /*******************************************************************************************************
    * @description a class to retrieve and save information related to Active and Available fields.
    */
    public class BGEField {
        @AuraEnabled public Boolean alwaysRequired; // always required in BGE (e.g., Donation Amount and Donation Date)
        @AuraEnabled public Boolean conditionallyRequired; // required if any other field on its object is selected (e.g., Account Name and Contact Last Name)
        @AuraEnabled public String defaultValue;
        @AuraEnabled public String formatter;
        @AuraEnabled public Boolean hide;
        @AuraEnabled public Boolean isActive;
        @AuraEnabled public String label;
        @AuraEnabled public String name;
        @AuraEnabled public List<Map<String, String>> options;
        @AuraEnabled public String sObjectName;
        @AuraEnabled public Integer sortOrder;
        @AuraEnabled public String type;
        @AuraEnabled public Boolean requiredInEntryForm; // BGE user marked this field as "required" when setting up the batch

        public BGEField() {
            isActive = false;
            hide = false;
            alwaysRequired = false;
            requiredInEntryForm = false;
            conditionallyRequired = false;
        }
    }
}<|MERGE_RESOLUTION|>--- conflicted
+++ resolved
@@ -352,15 +352,9 @@
         model.contactMatchingRule = 'Firstname,Lastname,Email';
         model.donationDateRange = 0;
         model.donationMatchingBehavior = BDI_DataImport_API.ExactMatchOrCreate;
-<<<<<<< HEAD
         model.donationMatchingClass = null;
         model.postProcessClass = null;
-        model.runOpportunityRollupsWhileProcessing = false;
-=======
-        model.donationMatchingClass = '';
-        model.postProcessClass = '';
         model.runOpportunityRollupsWhileProcessing = true;
->>>>>>> 254b93ea
         model.activeFields = getDefaultActiveFields();
 
         List<String> donationMatchingRules = new List<String>();
