/*
    Copyright (c) 2019, Salesforce.org
    All rights reserved.

    Redistribution and use in source and binary forms, with or without
    modification, are permitted provided that the following conditions are met:

    * Redistributions of source code must retain the above copyright
      notice, this list of conditions and the following disclaimer.
    * Redistributions in binary form must reproduce the above copyright
      notice, this list of conditions and the following disclaimer in the
      documentation and/or other materials provided with the distribution.
    * Neither the name of Salesforce.org nor the names of
      its contributors may be used to endorse or promote products derived
      from this software without specific prior written permission.

    THIS SOFTWARE IS PROVIDED BY THE COPYRIGHT HOLDERS AND CONTRIBUTORS
    "AS IS" AND ANY EXPRESS OR IMPLIED WARRANTIES, INCLUDING, BUT NOT
    LIMITED TO, THE IMPLIED WARRANTIES OF MERCHANTABILITY AND FITNESS
    FOR A PARTICULAR PURPOSE ARE DISCLAIMED. IN NO EVENT SHALL THE
    COPYRIGHT HOLDER OR CONTRIBUTORS BE LIABLE FOR ANY DIRECT, INDIRECT,
    INCIDENTAL, SPECIAL, EXEMPLARY, OR CONSEQUENTIAL DAMAGES (INCLUDING,
    BUT NOT LIMITED TO, PROCUREMENT OF SUBSTITUTE GOODS OR SERVICES;
    LOSS OF USE, DATA, OR PROFITS; OR BUSINESS INTERRUPTION) HOWEVER
    CAUSED AND ON ANY THEORY OF LIABILITY, WHETHER IN CONTRACT, STRICT
    LIABILITY, OR TORT (INCLUDING NEGLIGENCE OR OTHERWISE) ARISING IN
    ANY WAY OUT OF THE USE OF THIS SOFTWARE, EVEN IF ADVISED OF THE
    POSSIBILITY OF SUCH DAMAGE.
*/
/**
* @author Salesforce.org
* @date 2019
* @group BGE
* @group-content 
* @description BGE Wizard Component Controller.
*/
public with sharing class BGE_ConfigurationWizard_CTRL {

    /*******************************************************************************************************
    * @description These fields are required only if at least 1 field from its object group is selected
    */
    private static Set<String> conditionallyRequiredFields = new Set<String>{
        'Account1_Name__c',
        'Account2_Name__c',
        'Contact1_LastName__c',
        'Contact2_LastName__c'
    };

    /*******************************************************************************************************
    * @description Retrieves the Template Details information, the related list of fields, and component labels.
    * @param recordId Id of the record to be queried
    * @return JSON model of all template details data.
    */
    @AuraEnabled
    public static String getRecordDetails(Id recordId) {
        // instantiate DI field map from UTIL_Describe so field order is guaranteed
        Map<String, Schema.DescribeFieldResult> fieldMap = UTIL_Describe.getAllFieldsDescribe(UTIL_Namespace.StrTokenNSPrefix('DataImport__c'));

        BGEDetailsModel model = new BGEDetailsModel();

        List<String> fields = BGE_BatchGiftEntry_UTIL.getBatchFieldNames();

        if (recordId != null) {
            try {

                String soql = 'SELECT ' +
                    String.join(fields, ', ') +
                    ' FROM DataImportBatch__c'+
                    ' WHERE Id=:recordId' +
                    ' LIMIT 1';

                DataImportBatch__c recordDetails = Database.query(soql);

                model.name = recordDetails.Name;
                model.id = recordDetails.Id;
                model.description = recordDetails.Batch_Description__c;
                model.requireTotalMatch = recordDetails.RequireTotalMatch__c;
                model.activeFields = recordDetails.Active_Fields__c;
                model.batchProcessSize = recordDetails.Batch_Process_Size__c;
                model.donationDateRange = recordDetails.Donation_Date_Range__c;
                model.donationMatchingBehavior = recordDetails.Donation_Matching_Behavior__c;
                model.donationMatchingClass = recordDetails.Donation_Matching_Implementing_Class__c;
                model.donationMatchingRule = recordDetails.Donation_Matching_Rule__c.split(';');
                model.postProcessClass = recordDetails.Post_Process_Implementing_Class__c;
                model.runOpportunityRollupsWhileProcessing = recordDetails.Run_Opportunity_Rollups_while_Processing__c;
                model.expectedCount = (Integer)recordDetails.Expected_Count_of_Gifts__c;
                model.expectedTotal = recordDetails.Expected_Total_Batch_Amount__c;

            } catch (Exception ex) {
                throw new AuraHandledException('ERROR: ' + ex.getMessage());
            }

            model.recordCount = [SELECT COUNT() FROM DataImport__c WHERE NPSP_Data_Import_Batch__c = :recordId];

        }

        setDefaultValuesOnBGEDetailsModel(model);

        model.namespacePrefix = UTIL_Namespace.getNamespace();
        model.donationMatchingOptions = getDonationMatchingOptions();
        model.availableFields = getAvailableFields();

        model.labels = getBatchLabels();

        return JSON.serialize(model);
    }

    /*******************************************************************************************************
    * @description Retrieves the related list of fields.
    * @return list of BGE Fields.
    */
    public static List<BGEField> getAvailableFields() {

        List<BGEField> fields = new List<BGEField>();

        Set<String> allowedObjects = new Set<String>{
            'Opportunity',
            'npe01__OppPayment__c'
        };

        List<DescribeFieldResult> dfrs = getRelevantFields(allowedObjects);

        for (DescribeFieldResult dfr : dfrs) {

            BGEField field = new BGEField();
            field.name = dfr.getName();
            // TODO: pull these labels from target fields' schema based on help text mapping
            Boolean fieldHasSpacesAndObjName = dfr.getLabel().contains(' ') && dfr.getLabel().split(' ',2)[0] == field.sObjectName;
            field.label = (fieldHasSpacesAndObjName) ? dfr.getLabel().split(' ',2)[1] : dfr.getLabel();

            field.sObjectName = BDI_DataImportService.getTargetObject(dfr.getName());
            field.sObjectLabel = UTIL_Describe.getObjectLabel(field.sObjectName);

            if (conditionallyRequiredFields.contains(field.name)) {
                field.conditionallyRequired = true;
            }

<<<<<<< HEAD
            String rawDataType = dfr.getType().name();
            field.type = UTIL_LightningComponentSupport.getLightningInputDataType(rawDataType);
=======
            String rawFieldType = dfr.getType().name().toLowerCase();
            field.type = UTIL_LightningComponentSupport.getLightningInputDataType(dfr.getType());
            if (rawFieldType == 'currency') {
                field.formatter = 'currency';
            }
>>>>>>> 0a6c227e

            field.options = BGE_BatchGiftEntry_UTIL.getPicklistOptions(field.name);

            fields.add(field);
        }
        return fields;
    }

    /*******************************************************************************************************
    * @description Returns the Data Import DFRs for a set of target objects
    * @return list of DescribeFieldResults
    */
    public static List<Schema.DescribeFieldResult> getRelevantFields(Set<String> allowedObjects) {

        Map<String, Schema.DescribeFieldResult> dfrMap = new Map<String, Schema.DescribeFieldResult>();

        Map<String, Schema.DescribeFieldResult> fieldMap =
                UTIL_Describe.getAllFieldsDescribe(UTIL_Namespace.StrTokenNSPrefix('DataImport__c'));

        Set<String> bannedFields = new Set<String>{
            'Account1Imported__c',
            'Account1ImportStatus__c',
            'Account2Imported__c',
            'Account2ImportStatus__c',
            'ApexJobId__c',
            'Contact1Imported__c',
            'Contact1ImportStatus__c',
            'Contact2Imported__c',
            'Contact2ImportStatus__c',
            'DonationImported__c',
            'DonationImportStatus__c',
            'Donation_Possible_Matches__c',
            'FailureInformation__c',
            'HomeAddressImported__c',
            'HomeAddressImportStatus__c',
            'HouseholdAccountImported__c',
            'ImportedDate__c',
            'NPSP_Data_Import_Batch__c',
            'PaymentImported__c',
            'PaymentImportStatus__c',
            'Payment_Possible_Matches__c',
            'Status__c',
            'Account2ImportStatus__c'
        };

        // these data types have been whitelisted since they already work with BGE
        Set<String> allowedDataTypes = new Set<String>{
            'CURRENCY',
            'DATE',
            'STRING',
            'TEXTAREA',
            'DOUBLE',
            'PICKLIST',
            'EMAIL',
            'MULTIPICKLIST',
            'PHONE',
            'URL'
        };

        // these fields have been whitelisted since they have special handling in BDI
        Set<String> allowedFields = new Set<String>{
            'DonationCampaignImported__c'
        };

        // looping through the fields on DataImport__c and remove unsupported data types
        for (Schema.DescribeFieldResult dfr : fieldMap.values()) {
            String dataImportFieldApiName = UTIL_Namespace.StrTokenRemoveNSPrefix(dfr.getName());

            String dataImportFieldMappedObject = BDI_DataImportService.getTargetObject(dfr.getName());
            Boolean fieldAllowed = (allowedObjects.contains(dataImportFieldMappedObject)
                && allowedDataTypes.contains(dfr.getType().name())
                && !bannedFields.contains(dataImportFieldApiName)
                && dfr.getInlineHelpText() != null)
                || allowedFields.contains(dataImportFieldApiName);

            if (fieldAllowed) {
                dfrMap.put(dfr.label, dfr);
            }
        }

        BGE_BatchGiftEntry_UTIL.checkFieldPermissions(dfrMap.values());

        List<String> sortedFieldLabels = new List<String>(dfrMap.keySet());
        sortedFieldLabels.sort();

        List<Schema.DescribeFieldResult> sortedDFRs = new List<Schema.DescribeFieldResult>();
        for (String fieldLabel : sortedFieldLabels) {
            sortedDFRs.add(dfrMap.get(fieldLabel));
        }

        return sortedDFRs;
    }

    /*******************************************************************************************************
    * @description Retrieves the default active fields for a new Batch or Template in a JSON String
    */
    public static String getDefaultActiveFields() {
        List<BGEField> fields = new List<BGEField>();

        String dataImportApiName = UTIL_Namespace.StrTokenNSPrefix('DataImport__c');
        String opportunityName = 'Opportunity';
        String opportunityLabel = UTIL_Describe.getObjectLabel(opportunityName);
        String paymentName = 'npe01__OppPayment__c';
        String paymentLabel = UTIL_Describe.getObjectLabel(paymentName);

        BGEField donationAmount = new BGEField();
        String donationAmountApiName = UTIL_Namespace.StrTokenNSPrefix('Donation_Amount__c');
        donationAmount.name = donationAmountApiName;
        donationAmount.label = UTIL_Describe.getFieldLabel(dataImportApiName, donationAmountApiName.toLowerCase());
        donationAmount.sObjectName = opportunityName;
        donationAmount.sObjectLabel = opportunityLabel;
        donationAmount.defaultValue = null;
        donationAmount.isActive = true;
        donationAmount.requiredInEntryForm = true;
        donationAmount.hide = false;
<<<<<<< HEAD
        donationAmount.type = UTIL_LightningComponentSupport.getLightningInputDataType('currency');
=======
        donationAmount.type = UTIL_LightningComponentSupport.getLightningInputDataType(Schema.DisplayType.CURRENCY);
        donationAmount.formatter = 'currency';
>>>>>>> 0a6c227e
        donationAmount.sortOrder = 0;
        donationAmount.alwaysRequired = true;
        fields.add(donationAmount);

        BGEField donationDate = new BGEField();
        String donationDateApiName = UTIL_Namespace.StrTokenNSPrefix('Donation_Date__c');
        donationDate.name = donationDateApiName;
        donationDate.label = UTIL_Describe.getFieldLabel(dataImportApiName, donationDateApiName.toLowerCase());
        donationDate.sObjectName = opportunityName;
        donationDate.sObjectLabel = opportunityLabel;
        donationDate.defaultValue = null;
        donationDate.isActive = true;
        donationDate.requiredInEntryForm = true;
        donationDate.hide = false;
<<<<<<< HEAD
        donationDate.type = UTIL_LightningComponentSupport.getLightningInputDataType('date');
=======
        donationDate.type = UTIL_LightningComponentSupport.getLightningInputDataType(Schema.DisplayType.DATE);
>>>>>>> 0a6c227e
        donationDate.sortOrder = 1;
        donationDate.alwaysRequired = true;
        fields.add(donationDate);

        BGEField paymentMethod = new BGEField();
        String paymentMethodApiName = UTIL_Namespace.StrTokenNSPrefix('Payment_Method__c');
        paymentMethod.name = paymentMethodApiName;
        paymentMethod.label = UTIL_Describe.getFieldLabel(dataImportApiName, paymentMethodApiName.toLowerCase());
        paymentMethod.sObjectName = paymentName;
        paymentMethod.sObjectLabel = paymentLabel;
        paymentMethod.defaultValue = null;
        paymentMethod.isActive = true;
        paymentMethod.requiredInEntryForm = false;
        paymentMethod.hide = false;
<<<<<<< HEAD
        paymentMethod.type = UTIL_LightningComponentSupport.getLightningInputDataType('string');
=======
        paymentMethod.type = UTIL_LightningComponentSupport.getLightningInputDataType(Schema.DisplayType.STRING);
>>>>>>> 0a6c227e
        paymentMethod.options = BGE_BatchGiftEntry_UTIL.getPicklistOptions(paymentMethodApiName);
        paymentMethod.sortOrder = 2;
        fields.add(paymentMethod);

        BGEField checkNumber = new BGEField();
        String checkNumberApiName = UTIL_Namespace.StrTokenNSPrefix('Payment_Check_Reference_Number__c');
        checkNumber.name = checkNumberApiName;
        checkNumber.label = UTIL_Describe.getFieldLabel(dataImportApiName, checkNumberApiName.toLowerCase());
        checkNumber.sObjectName = paymentName;
        checkNumber.sObjectLabel = paymentLabel;
        checkNumber.defaultValue = null;
        checkNumber.isActive = true;
        checkNumber.requiredInEntryForm = false;
        checkNumber.hide = false;
<<<<<<< HEAD
        checkNumber.type = UTIL_LightningComponentSupport.getLightningInputDataType('string');
=======
        checkNumber.type = UTIL_LightningComponentSupport.getLightningInputDataType(Schema.DisplayType.STRING);
>>>>>>> 0a6c227e
        checkNumber.sortOrder = 3;
        fields.add(checkNumber);

        return JSON.serialize(fields);
    }

    /*******************************************************************************************************
    * @description Gets the BGEDetailsModel's default values for Batch Gift Entry
    */
    public static BGEDetailsModel getDefaultBGEDetailsModel() {
        BGEDetailsModel model = new BGEDetailsModel();

        model.expectedCount = 0;
        model.expectedTotal = 0;
        model.requireTotalMatch = false;
        model.availableFields = new List<BGEField>();
        model.batchProcessSize = 50;
        model.contactMatchingRule = 'Firstname,Lastname,Email';
        model.donationDateRange = 0;
        model.donationMatchingBehavior = BDI_DataImport_API.ExactMatchOrCreate;
        model.donationMatchingClass = null;
        model.postProcessClass = null;
        model.runOpportunityRollupsWhileProcessing = true;
        model.namespacePrefix = UTIL_Namespace.getNamespace();
        model.activeFields = getDefaultActiveFields();

        List<String> donationMatchingRules = new List<String>();
        donationMatchingRules.add(UTIL_Namespace.StrAllNSPrefix('Donation_Amount__c').toLowerCase());
        donationMatchingRules.add(UTIL_Namespace.StrAllNSPrefix('Donation_Date__c').toLowerCase());
        model.donationMatchingRule = donationMatchingRules;

        return model;
    }

    /*******************************************************************************************************
    * @description Sets default values on BGEDetails Model to avoid returning any null values
    */
    private static void setDefaultValuesOnBGEDetailsModel(BGEDetailsModel model) {

        BGEDetailsModel defaultModel = getDefaultBGEDetailsModel();

        if (model.expectedCount == null) {
            model.expectedCount = defaultModel.expectedCount;
        }

        if (model.expectedTotal == null) {
            model.expectedTotal = defaultModel.expectedTotal;
        }

        if (model.requireTotalMatch == null) {
            model.requireTotalMatch = defaultModel.requireTotalMatch;
        }

        if (model.availableFields == null) {
            model.availableFields = defaultModel.availableFields;
        }

        if (model.batchProcessSize == null) {
            model.batchProcessSize = defaultModel.batchProcessSize;
        }

        if (model.runOpportunityRollupsWhileProcessing == null) {
            model.runOpportunityRollupsWhileProcessing = defaultModel.runOpportunityRollupsWhileProcessing;
        }

        if (model.contactMatchingRule == null) {
            model.contactMatchingRule = defaultModel.contactMatchingRule;
        }

        if (model.donationMatchingBehavior == null) {
            model.donationMatchingBehavior = defaultModel.donationMatchingBehavior;
        }

        if (model.donationMatchingRule == null) {
            model.donationMatchingRule = defaultModel.donationMatchingRule;
        }

        if (model.donationMatchingClass == null) {
            model.donationMatchingClass = defaultModel.donationMatchingClass;
        }

        if (model.donationDateRange == null) {
            model.donationDateRange = defaultModel.donationDateRange;
        }

        if (model.postProcessClass == null) {
            model.postProcessClass = defaultModel.postProcessClass;
        }

        if (model.activeFields == null) {
            model.activeFields = defaultModel.activeFields;
        }
    }

    /*******************************************************************************************************
    * @description Sets donation field options for BGEDetailsModel
    * @return List<Map<String,String>> donationMatchingOptions
    */
    private static List<Map<String, String>> getDonationMatchingOptions() {
        List<Map<String, String>> donationMatchingOptions = new List<Map<String, String>>();

        Set<String> donationObjects = new Set<String>{
            'Opportunity',
            'npe01__OppPayment__c'
        };
        List<DescribeFieldResult> dfrs = getRelevantFields(donationObjects);

        for (DescribeFieldResult donationField : dfrs) {
            Map<String, String> option = new Map<String, String>();
            option.put('value', donationField.Name.toLowerCase());
            option.put('label', donationField.Label);
            donationMatchingOptions.add(option);
        }
        return donationMatchingOptions;
    }

    /*******************************************************************************************************
    * @description Retrieves the object and field labels for the batch object.
    * @return Map of object and field name keys to their labels.
    */
    public static Map<String, String> getBatchLabels() {
        Map<String, String> labels = new Map<String, String> {
            'objectLabel' => Schema.SObjectType.DataImportBatch__c.getLabel(),
            'sObjectName' => Schema.SObjectType.DataImportBatch__c.getName(),
            'opportunitySObjectName' => Schema.SObjectType.Opportunity.getName(),
            'paymentSObjectName' => Schema.SObjectType.npe01__OppPayment__c.getName(),
            'dataImportSObjectName' => Schema.SObjectType.DataImport__c.getName(),
            'sObjectNameNoNamespace' => UTIL_Namespace.StrTokenRemoveNSPrefix(Schema.SObjectType.DataImportBatch__c.getName()),
            'missingNameError' => Label.exceptionRequiredField + ' ' + Schema.DataImportBatch__c.Name.getDescribe().getLabel(),
            'missingFieldsError' => Label.exceptionRequiredField,
            'description' => Schema.DataImportBatch__c.Batch_Description__c.getDescribe().getLabel(),
            'totalMatchHelp' => Schema.DataImportBatch__c.RequireTotalMatch__c.getDescribe().getInlineHelpText(),
            'totalMatchLabel' => Schema.DataImportBatch__c.RequireTotalMatch__c.getDescribe().getLabel(),
            'recordInfoLabel' => Label.bgeBatchInfoWizard,
            'expectedCountField' => Schema.SObjectType.DataImportBatch__c.fields.Expected_Count_of_Gifts__c.getName(),
            'expectedCountLabel' => Schema.SObjectType.DataImportBatch__c.fields.Expected_Count_of_Gifts__c.getLabel(),
            'expectedTotalField' => Schema.SObjectType.DataImportBatch__c.fields.Expected_Total_Batch_Amount__c.getName(),
            'expectedTotalLabel' => Schema.SObjectType.DataImportBatch__c.fields.Expected_Total_Batch_Amount__c.getLabel(),
            'batchProcessSizeLabel' => Schema.DataImportBatch__c.Batch_Process_Size__c.getDescribe().getLabel(),
            'donationDateRangeLabel' => Schema.DataImportBatch__c.Donation_Date_Range__c.getDescribe().getLabel(),
            'donationMatchingBehaviorLabel' => Schema.DataImportBatch__c.Donation_Matching_Behavior__c.getDescribe().getLabel(),
            'donationMatchingClassLabel' => Schema.DataImportBatch__c.Donation_Matching_Implementing_Class__c.getDescribe().getLabel(),
            'donationMatchingRuleLabel' => Schema.DataImportBatch__c.Donation_Matching_Rule__c.getDescribe().getLabel(),
            'postProcessClassLabel' => Schema.DataImportBatch__c.Post_Process_Implementing_Class__c.getDescribe().getLabel(),
            'runOpportunityRollupsWhileProcessingLabel' => Schema.DataImportBatch__c.Run_Opportunity_Rollups_while_Processing__c.getDescribe().getLabel()
        };
        labels.putAll(getMatchingValues());
        return labels;
    }

    /*******************************************************************************************************
    * @description Retrieves Matching string values from BDI_DataImport_API
    * @return Map of object and field name keys to their labels.
    */
    private static Map<String, String> getMatchingValues() {
        Map<String, String> labels = new Map<String, String> {
            'DoNotMatch' => BDI_DataImport_API.DoNotMatch,
            'RequireNoMatch' => BDI_DataImport_API.RequireNoMatch,
            'RequireExactMatch' => BDI_DataImport_API.RequireExactMatch,
            'ExactMatchOrCreate' => BDI_DataImport_API.ExactMatchOrCreate,
            'RequireBestMatch' => BDI_DataImport_API.RequireBestMatch,
            'BestMatchOrCreate' => BDI_DataImport_API.BestMatchOrCreate
        };
        return labels;
    }

    /*******************************************************************************************************
    * @description Deserializes information to the model and selects which record to save.
    * @param recordInfo JSON string of the record information
    * @param activeFields JSON string of the active fields to be saved to the record
    * @return string of the record information with the Id
    */
    @AuraEnabled
    public static String saveRecord(String recordInfo, String activeFields) {
        try {
            BGEDetailsModel recordDetails = (BGEDetailsModel) JSON.deserialize(recordInfo, BGEDetailsModel.class);
            recordDetails.activeFields = activeFields;

            DataImportBatch__c dataImportBatch = new DataImportBatch__c();

            if (recordDetails.id != null) {
                dataImportBatch.Id = recordDetails.id;
            }
            dataImportBatch.Name = recordDetails.name;
            dataImportBatch.Batch_Description__c = recordDetails.description;
            dataImportBatch.RequireTotalMatch__c = recordDetails.requireTotalMatch;
            dataImportBatch.Active_Fields__c = recordDetails.activeFields;
            dataImportBatch.Batch_Process_Size__c = recordDetails.batchProcessSize;
            dataImportBatch.Donation_Date_Range__c = recordDetails.donationDateRange;
            dataImportBatch.Donation_Matching_Behavior__c = recordDetails.donationMatchingBehavior;
            dataImportBatch.Donation_Matching_Implementing_Class__c = recordDetails.donationMatchingClass;
            dataImportBatch.Donation_Matching_Rule__c = String.join(recordDetails.donationMatchingRule, ';');
            dataImportBatch.Post_Process_Implementing_Class__c = recordDetails.postProcessClass;
            dataImportBatch.Run_Opportunity_Rollups_while_Processing__c = recordDetails.runOpportunityRollupsWhileProcessing;
            dataImportBatch.Expected_Count_of_Gifts__c = recordDetails.expectedCount;
            dataImportBatch.Expected_Total_Batch_Amount__c = recordDetails.expectedTotal;
            dataImportBatch.Active_Fields__c = recordDetails.activeFields;
            dataImportBatch.GiftBatch__c = true;
            dataImportBatch.Process_Using_Scheduled_Job__c = false;

            upsert dataImportBatch;

            recordDetails.id = dataImportBatch.Id;

            return JSON.serialize(recordDetails);

        } catch (Exception ex) {
            //TODO: is BDI right to use here?
            ERR_Handler.processError(ex, ERR_Handler_API.Context.BDI);
            throw new AuraHandledException('ERROR: ' + ex.getMessage());
        }
    }

    /*******************************************************************************************************
    * @description a class to retrieve and save the required information for the BGE_ConfigurationWizard component.
    */
    public class BGEDetailsModel {
        @AuraEnabled public String name;
        @AuraEnabled public String description;
        @AuraEnabled public Id id;
        @AuraEnabled public Boolean requireTotalMatch;
        @AuraEnabled public Integer expectedCount;
        @AuraEnabled public Decimal expectedTotal;
        @AuraEnabled public List<BGEField> availableFields;
        @AuraEnabled public String activeFields;
        @AuraEnabled public Map<String, String> labels;
        @AuraEnabled public Decimal batchProcessSize;
        @AuraEnabled public String contactMatchingRule;
        @AuraEnabled public Decimal donationDateRange;
        @AuraEnabled public String donationMatchingBehavior;
        @AuraEnabled public String donationMatchingClass;
        @AuraEnabled public List<String> donationMatchingRule;
        @AuraEnabled public List<Map<String,String>> donationMatchingOptions;
        @AuraEnabled public String namespacePrefix;
        @AuraEnabled public String postProcessClass;
        @AuraEnabled public Boolean runOpportunityRollupsWhileProcessing;
        @AuraEnabled public Integer recordCount;

        public BGEDetailsModel() {
            requireTotalMatch = false;
            expectedCount = 0;
            expectedTotal = 0;
            availableFields = new List<BGEField>();
        }
    }

    /*******************************************************************************************************
    * @description a class to retrieve and save information related to Active and Available fields.
    */
    public class BGEField {
        @AuraEnabled public Boolean alwaysRequired; // always required in BGE (e.g., Donation Amount and Donation Date)
        @AuraEnabled public Boolean conditionallyRequired; // required if any other field on its object is selected (e.g., Account Name and Contact Last Name)
        @AuraEnabled public String defaultValue;
        @AuraEnabled public Boolean hide;
        @AuraEnabled public Boolean isActive;
        @AuraEnabled public String label;
        @AuraEnabled public String name;
        @AuraEnabled public List<Map<String, String>> options;
        @AuraEnabled public String sObjectName;
        @AuraEnabled public String sObjectLabel;
        @AuraEnabled public Integer sortOrder;
        @AuraEnabled public String type;
        @AuraEnabled public Boolean requiredInEntryForm; // BGE user marked this field as "required" when setting up the batch

        public BGEField() {
            isActive = false;
            hide = false;
            alwaysRequired = false;
            requiredInEntryForm = false;
            conditionallyRequired = false;
        }
    }
}<|MERGE_RESOLUTION|>--- conflicted
+++ resolved
@@ -135,17 +135,7 @@
                 field.conditionallyRequired = true;
             }
 
-<<<<<<< HEAD
-            String rawDataType = dfr.getType().name();
-            field.type = UTIL_LightningComponentSupport.getLightningInputDataType(rawDataType);
-=======
-            String rawFieldType = dfr.getType().name().toLowerCase();
             field.type = UTIL_LightningComponentSupport.getLightningInputDataType(dfr.getType());
-            if (rawFieldType == 'currency') {
-                field.formatter = 'currency';
-            }
->>>>>>> 0a6c227e
-
             field.options = BGE_BatchGiftEntry_UTIL.getPicklistOptions(field.name);
 
             fields.add(field);
@@ -260,12 +250,7 @@
         donationAmount.isActive = true;
         donationAmount.requiredInEntryForm = true;
         donationAmount.hide = false;
-<<<<<<< HEAD
-        donationAmount.type = UTIL_LightningComponentSupport.getLightningInputDataType('currency');
-=======
         donationAmount.type = UTIL_LightningComponentSupport.getLightningInputDataType(Schema.DisplayType.CURRENCY);
-        donationAmount.formatter = 'currency';
->>>>>>> 0a6c227e
         donationAmount.sortOrder = 0;
         donationAmount.alwaysRequired = true;
         fields.add(donationAmount);
@@ -280,11 +265,7 @@
         donationDate.isActive = true;
         donationDate.requiredInEntryForm = true;
         donationDate.hide = false;
-<<<<<<< HEAD
-        donationDate.type = UTIL_LightningComponentSupport.getLightningInputDataType('date');
-=======
         donationDate.type = UTIL_LightningComponentSupport.getLightningInputDataType(Schema.DisplayType.DATE);
->>>>>>> 0a6c227e
         donationDate.sortOrder = 1;
         donationDate.alwaysRequired = true;
         fields.add(donationDate);
@@ -299,11 +280,7 @@
         paymentMethod.isActive = true;
         paymentMethod.requiredInEntryForm = false;
         paymentMethod.hide = false;
-<<<<<<< HEAD
-        paymentMethod.type = UTIL_LightningComponentSupport.getLightningInputDataType('string');
-=======
         paymentMethod.type = UTIL_LightningComponentSupport.getLightningInputDataType(Schema.DisplayType.STRING);
->>>>>>> 0a6c227e
         paymentMethod.options = BGE_BatchGiftEntry_UTIL.getPicklistOptions(paymentMethodApiName);
         paymentMethod.sortOrder = 2;
         fields.add(paymentMethod);
@@ -318,11 +295,7 @@
         checkNumber.isActive = true;
         checkNumber.requiredInEntryForm = false;
         checkNumber.hide = false;
-<<<<<<< HEAD
-        checkNumber.type = UTIL_LightningComponentSupport.getLightningInputDataType('string');
-=======
         checkNumber.type = UTIL_LightningComponentSupport.getLightningInputDataType(Schema.DisplayType.STRING);
->>>>>>> 0a6c227e
         checkNumber.sortOrder = 3;
         fields.add(checkNumber);
 
