--- conflicted
+++ resolved
@@ -76,15 +76,12 @@
                     model.requireTotalMatch = (Boolean)recordDetails.get('RequireTotalMatch__c');
                     model.activeFields = (String)recordDetails.get('Active_Fields__c');
 
-<<<<<<< HEAD
                     // TODO: If/When users are able to change the processing settings, we will need to retrieve their defined values here as well.
 
-=======
                     if (sObjectName == 'DataImportBatch__c') {
                         model.expectedCount = (Integer)recordDetails.get('Expected_Count_of_Gifts__c');
                         model.expectedTotal = (Decimal)recordDetails.get('Expected_Total_Batch_Amount__c');
                     }
->>>>>>> 6d31788e
                 }
                 catch (Exception ex){
                     throw new AuraHandledException('ERROR: ' + ex.getMessage());
@@ -198,6 +195,8 @@
     public static BGEDetailsModel getDefaultBGEDetailsModel() {
         BGEDetailsModel model = new BGEDetailsModel();
 
+        model.expectedCount = 0;
+        model.expectedTotal = 0;
         model.requireTotalMatch = false;
         model.templateFields = new List<AvailableField>();
         model.batchProcessSize = 50;
@@ -215,6 +214,14 @@
     * @description Sets default values on BGEDetails Model to avoid returning any null values
     */
     private static void setDefaultValuesOnBGEDetailsModel(BGEDetailsModel model) {
+
+        if (model.expectedCount == null) {
+            model.expectedCount = 0;
+        }
+
+        if (model.expectedTotal == null) {
+            model.expectedTotal = 0;
+        }
 
         if (model.requireTotalMatch == null) {
             model.requireTotalMatch = false;
@@ -370,7 +377,6 @@
         dataImportBatch.Name = recordDetails.name;
         dataImportBatch.Batch_Description__c = recordDetails.description;
         dataImportBatch.RequireTotalMatch__c = recordDetails.requireTotalMatch;
-<<<<<<< HEAD
         dataImportBatch.Active_Fields__c = recordDetails.activeFields;
         dataImportBatch.Batch_Process_Size__c = recordDetails.batchProcessSize;
         dataImportBatch.Run_Opportunity_Rollups_while_Processing__c = recordDetails.runOpportunityRollupsWhileProcessing;
@@ -379,11 +385,9 @@
         dataImportBatch.Donation_Matching_Rule__c = recordDetails.donationMatchingRule;
         dataImportBatch.Donation_Date_Range__c = recordDetails.donationDateRange;
         dataImportBatch.Process_Using_Scheduled_Job__c = recordDetails.processUsingScheduledJob;
-=======
         dataImportBatch.Expected_Count_of_Gifts__c = recordDetails.expectedCount;
         dataImportBatch.Expected_Total_Batch_Amount__c = recordDetails.expectedTotal;
         dataImportBatch.Active_Fields__c = activeFields;
->>>>>>> 6d31788e
 
         upsert dataImportBatch;
 
@@ -432,7 +436,6 @@
         @AuraEnabled public List<AvailableField> templateFields;
         @AuraEnabled public String activeFields;
         @AuraEnabled public Map<String, String> labels;
-<<<<<<< HEAD
         @AuraEnabled public Integer batchProcessSize;
         @AuraEnabled public Boolean runOpportunityRollupsWhileProcessing;
         @AuraEnabled public String contactMatchingRule;
@@ -441,16 +444,7 @@
         @AuraEnabled public Integer donationDateRange;
         @AuraEnabled public Boolean processUsingScheduledJob;
         @AuraEnabled public List<Batch_Template__c> availableBatchTemplates;
-=======
-
-        public BGEDetailsModel() {
-            enableTotalEntry = false;
-            requireTotalMatch = false;
-            expectedCount = 0;
-            expectedTotal = 0;
-            templateFields = new List<AvailableField>();
-        }
->>>>>>> 6d31788e
+
     }
 
     /*******************************************************************************************************
