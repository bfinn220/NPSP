/*
    Copyright (c) 2018, Salesforce.org
    All rights reserved.

    Redistribution and use in source and binary forms, with or without
    modification, are permitted provided that the following conditions are met:

    * Redistributions of source code must retain the above copyright
      notice, this list of conditions and the following disclaimer.
    * Redistributions in binary form must reproduce the above copyright
      notice, this list of conditions and the following disclaimer in the
      documentation and/or other materials provided with the distribution.
    * Neither the name of Salesforce.org nor the names of
      its contributors may be used to endorse or promote products derived
      from this software without specific prior written permission.

    THIS SOFTWARE IS PROVIDED BY THE COPYRIGHT HOLDERS AND CONTRIBUTORS
    "AS IS" AND ANY EXPRESS OR IMPLIED WARRANTIES, INCLUDING, BUT NOT
    LIMITED TO, THE IMPLIED WARRANTIES OF MERCHANTABILITY AND FITNESS
    FOR A PARTICULAR PURPOSE ARE DISCLAIMED. IN NO EVENT SHALL THE
    COPYRIGHT HOLDER OR CONTRIBUTORS BE LIABLE FOR ANY DIRECT, INDIRECT,
    INCIDENTAL, SPECIAL, EXEMPLARY, OR CONSEQUENTIAL DAMAGES (INCLUDING,
    BUT NOT LIMITED TO, PROCUREMENT OF SUBSTITUTE GOODS OR SERVICES;
    LOSS OF USE, DATA, OR PROFITS; OR BUSINESS INTERRUPTION) HOWEVER
    CAUSED AND ON ANY THEORY OF LIABILITY, WHETHER IN CONTRACT, STRICT
    LIABILITY, OR TORT (INCLUDING NEGLIGENCE OR OTHERWISE) ARISING IN
    ANY WAY OUT OF THE USE OF THIS SOFTWARE, EVEN IF ADVISED OF THE
    POSSIBILITY OF SUCH DAMAGE.
*/
/**
* @author Salesforce.org
* @date 2018
* @group BGE
* @group-content 
* @description BGE Wizard Component Controller.
*/
public with sharing class BGE_ConfigurationWizard_CTRL {

    /*******************************************************************************************************
    * @description These fields are required only if at least 1 field from its object group is selected
    */
    private static Set<String> systemRequiredFields = new Set<String>{
        'Account1_Name__c',
        'Account2_Name__c',
        'Donation_Amount__c',
        'Contact1_LastName__c',
        'Contact2_LastName__c'
    };

    /*******************************************************************************************************
    * @description Checks for field permissions to create a new Batch/Template
    * @param sObjectName string of the sObjectName retrieved with force:hasSObjectName
    * @return void; throws an AuraHandledException if any fields fail FLS check
    */
    @AuraEnabled
    public static void checkFieldPermissions() {
        BGE_BatchGiftEntry_UTIL.checkFieldPermissionsNeededForBatch();
    }

    /*******************************************************************************************************
    * @description Retrieves the Template Details information, the related list of fields, and component labels.
    * @param sObjectName string of the sObjectName retrieved with force:hasSObjectName
    * @param recordId Id of the record to be queried
    * @return JSON model of all template details data.
    */
    @AuraEnabled
    public static String getRecordDetails(Id recordId) {
        // instantiate DI field map from UTIL_Describe so field order is guaranteed
        Map<String, Schema.DescribeFieldResult> fieldMap = UTIL_Describe.getAllFieldsDescribe(UTIL_Namespace.StrTokenNSPrefix('DataImport__c'));

        BGEDetailsModel model = new BGEDetailsModel();

        List<String> fields = BGE_BatchGiftEntry_UTIL.getBatchFieldNames();

        if (recordId != null) {
            try {

                String soql = 'SELECT ' +
                    String.join(fields, ', ') +
                    ' FROM DataImportBatch__c'+
                    ' WHERE Id=:recordId' +
                    ' LIMIT 1';

                DataImportBatch__c recordDetails = Database.query(soql);

                model.name = recordDetails.Name;
                model.id = recordDetails.Id;
                model.description = recordDetails.Batch_Description__c;
                model.requireTotalMatch = recordDetails.RequireTotalMatch__c;
                model.activeFields = recordDetails.Active_Fields__c;
                model.batchProcessSize = recordDetails.Batch_Process_Size__c;
                model.donationDateRange = recordDetails.Donation_Date_Range__c;
                model.donationMatchingBehavior = recordDetails.Donation_Matching_Behavior__c;
                model.donationMatchingClass = recordDetails.Donation_Matching_Implementing_Class__c;
                model.donationMatchingRule = recordDetails.Donation_Matching_Rule__c.split(';');
                model.postProcessClass = recordDetails.Post_Process_Implementing_Class__c;
                model.processUsingScheduledJob = recordDetails.Process_Using_Scheduled_Job__c;
                model.runOpportunityRollupsWhileProcessing = recordDetails.Run_Opportunity_Rollups_while_Processing__c;
                model.expectedCount = (Integer)recordDetails.Expected_Count_of_Gifts__c;
                model.expectedTotal = recordDetails.Expected_Total_Batch_Amount__c;

            } catch (Exception ex) {
                throw new AuraHandledException('ERROR: ' + ex.getMessage());
            }

            model.recordCount = [SELECT COUNT() FROM DataImport__c WHERE NPSP_Data_Import_Batch__c = :recordId];

        }

        setDefaultValuesOnBGEDetailsModel(model);

        model.donationMatchingOptions = getDonationMatchingOptions();
        model.availableFields = getAvailableFields();

        model.labels = getLabels('DataImportBatch__c');

        return JSON.serialize(model);
    }

    /*******************************************************************************************************
    * @description Retrieves the related list of fields.
    * @return list of Template Fields with sObjectName and Name.
    */
    public static List<BGEField> getAvailableFields() {

        List<BGEField> fields = new List<BGEField>();

        Set<String> allowedObjects = new Set<String>{
            'Opportunity',
            'Payment'
        };

        List<DescribeFieldResult> dfrs = getRelevantFields(allowedObjects);

        for (DescribeFieldResult dfr : dfrs) {

            String dataImportFieldMappedObject = BDI_DataImportService.getTargetObject(dfr.getName());

            BGEField field = new BGEField();

            // TODO: make these localized with schema describes
            field.sObjectName = dataImportFieldMappedObject;

            // TODO: pull these labels from target fields' schema based on help text mapping
            Boolean fieldHasSpacesAndObjName = dfr.getLabel().contains(' ') && dfr.getLabel().split(' ',2)[0] == field.sObjectName;
            field.label = (fieldHasSpacesAndObjName) ? dfr.getLabel().split(' ',2)[1] : dfr.getLabel();
            field.name = dfr.getName();

            String unnamespacedField = UTIL_Namespace.StrTokenRemoveNSPrefix(field.name);
            if (systemRequiredFields.contains(unnamespacedField)) {
                field.systemRequired = true;
            }

            String rawFieldType = dfr.getType().name().toLowerCase();
            field.type = getLightningFieldType(rawFieldType);
            if (rawFieldType == 'currency') {
                field.formatter = 'currency';
            }

            field.options = getPicklistOptions(field.name);

            fields.add(field);
        }
        return fields;
    }

    /*******************************************************************************************************
    * @description Returns the Data Import DFRs for a set of target objects
    * @return list of DescribeFieldResults
    */
    public static List<DescribeFieldResult> getRelevantFields(Set<String> allowedObjects) {

        List<DescribeFieldResult> dfrs = new List<DescribeFieldResult>();

        Map<String, Schema.DescribeFieldResult> fieldMap = UTIL_Describe.getAllFieldsDescribe(UTIL_Namespace.StrTokenNSPrefix('DataImport__c'));
        Set<String> bannedFields = new Set<String>{
            'Account1Imported__c',
            'Account1ImportStatus__c',
            'Account2Imported__c',
            'Account2ImportStatus__c',
            'ApexJobId__c',
            'Contact1Imported__c',
            'Contact1ImportStatus__c',
            'Contact2Imported__c',
            'Contact2ImportStatus__c',
            'DonationImported__c',
            'DonationImportStatus__c',
            'Donation_Possible_Matches__c',
            'FailureInformation__c',
            'HomeAddressImported__c',
            'HomeAddressImportStatus__c',
            'HouseholdAccountImported__c',
            'ImportedDate__c',
            'NPSP_Data_Import_Batch__c',
            'PaymentImported__c',
            'PaymentImportStatus__c',
            'Payment_Possible_Matches__c',
            'Status__c',
            'Account2ImportStatus__c'
        };

<<<<<<< HEAD
        Set<String> allowedObjects = new Set<String>{
            'Opportunity',
            'Payment'
        };

/*
        // these fields are required only if at least 1 field from its object group is selected
        Set<String> systemRequiredFields = new Set<String>{
            'Account1_Name__c',
            'Account2_Name__c',
            'Contact1_LastName__c',
            'Contact2_LastName__c'
        };
*/
=======
        List<String> sortedFieldNames = new List<String>(fieldMap.keySet());
        sortedFieldNames.sort();
>>>>>>> 70f792e8

        // these data types have been whitelisted since they already work with BGE
        Set<String> allowedDataTypes = new Set<String>{
            'CURRENCY',
            'DATE',
            'STRING',
            'TEXTAREA',
            'DOUBLE',
            'PICKLIST'
        };

        // looping through the fields on DataImport__c
        for (String fieldName : sortedFieldNames) {
            DescribeFieldResult dfr = fieldMap.get(fieldName);
            String dataImportFieldApiName = UTIL_Namespace.StrTokenRemoveNSPrefix(dfr.getName());

            String dataImportFieldMappedObject = BDI_DataImportService.getTargetObject(dfr.getName());
            Boolean fieldAllowed = allowedObjects.contains(dataImportFieldMappedObject)
                && allowedDataTypes.contains(dfr.getType().name())
                && !bannedFields.contains(dataImportFieldApiName)
                && dfr.getInlineHelpText() != null
                && BGE_BatchGiftEntry_UTIL.canUpdateField(dfr);

            if (fieldAllowed) {
<<<<<<< HEAD

                BGEField field = new BGEField();

                // TODO: make these localized with schema describes
                field.sObjectName = dataImportFieldMappedObject;

                // TODO: pull these labels from target fields' schema based on help text mapping
                Boolean fieldHasSpacesAndObjName = fieldResult.getLabel().contains(' ') && fieldResult.getLabel().split(' ',2)[0] == field.sObjectName;
                field.label = (fieldHasSpacesAndObjName) ? fieldResult.getLabel().split(' ',2)[1] : fieldResult.getLabel();
                field.name = fieldResult.getName();

/*
                String unnamespacedField = UTIL_Namespace.StrTokenRemoveNSPrefix(field.name);
                if (systemRequiredFields.contains(unnamespacedField)) {
                    field.systemRequired = true;
                }
*/

                String rawFieldType = fieldResult.getType().name().toLowerCase();
                field.type = getLightningFieldType(rawFieldType);
                if (rawFieldType == 'currency') {
                    field.formatter = 'currency';
                }

                field.options = getPicklistOptions(field.name);

                fields.add(field);
=======
                dfrs.add(dfr);
>>>>>>> 70f792e8
            }
        }

        return dfrs;
    }

    /*******************************************************************************************************
    * @description Returns the corresponding Lightning field type from an Apex field type
    */
    public static String getLightningFieldType(String apexFieldType) {
        if (apexFieldType == 'currency') {
            return 'number';
        } else if (apexFieldType == 'string') {
            return 'text';
        } else if (apexFieldType == 'boolean') {
            return 'checkbox';
        } else {
            return apexFieldType;
        }
    }

    /*******************************************************************************************************
    * @description Returns the source field's options formatted for lightning:select if the source field is a picklist
    * or the target field's options formatted for lightning:select if the source field is a string and the target
    * field is a picklist
    * Returns an empty map if neither case applies
    */
    public static List<Map<String, String>> getPicklistOptions(String dataImportField){
        List<Map<String, String>> options = new List<Map<String, String>>();

        String dataImportObject = UTIL_Namespace.StrTokenNSPrefix('DataImport__c');

        String rawSourceFieldType = UTIL_Describe.getFieldDisplaytype(dataImportObject, dataImportField.toLowerCase()).name().toLowerCase();

        if (rawSourceFieldType == 'picklist') {
            options = UTIL_Describe.getLightningSelectOptions(dataImportObject, dataImportField);

        } else if (rawSourceFieldType == 'string') {

            String targetObject = BDI_DataImportService.getTargetObject(dataImportField);
            if (targetObject == 'Payment') {
                targetObject = 'npe01__OppPayment__c';
            }

            String targetField = BDI_DataImportService.getTargetField(dataImportField);
            Schema.DisplayType targetFieldType = UTIL_Describe.getFieldDisplaytype(targetObject, targetField);

            if (targetFieldType == Schema.DisplayType.PICKLIST) {
                options = UTIL_Describe.getLightningSelectOptions(targetObject, targetField);
            }
        }

        return options;
    }

    /*******************************************************************************************************
    * @description Retrieves the default active fields for a new Batch or Template in a JSON String
    */
    public static String getDefaultActiveFields() {
        List<BGEField> fields = new List<BGEField>();

        BGEField donationAmount = new BGEField();
        donationAmount.name = UTIL_Namespace.StrTokenNSPrefix('Donation_Amount__c');
        donationAmount.label = 'Donation Amount';
        donationAmount.sObjectName = 'Opportunity';
        donationAmount.defaultValue = null;
        donationAmount.required = true;
        donationAmount.hide = false;
        donationAmount.type = getLightningFieldType('number');
        donationAmount.formatter = 'currency';
        donationAmount.sortOrder = 0;
        donationAmount.locked = true;
        fields.add(donationAmount);

        BGEField donationDate = new BGEField();
        donationDate.name = UTIL_Namespace.StrTokenNSPrefix('Donation_Date__c');
        donationDate.label = 'Donation Date';
        donationDate.sObjectName = 'Opportunity';
        donationDate.defaultValue = null;
        donationDate.required = false;
        donationDate.hide = false;
        donationDate.type = getLightningFieldType('date');
        donationDate.sortOrder = 1;
        donationDate.locked = true;
        fields.add(donationDate);

        BGEField paymentMethod = new BGEField();
        paymentMethod.name = UTIL_Namespace.StrTokenNSPrefix('Payment_Method__c');
        paymentMethod.label = 'Method';
        paymentMethod.sObjectName = 'Payment';
        paymentMethod.defaultValue = null;
        paymentMethod.required = false;
        paymentMethod.hide = false;
        paymentMethod.type = getLightningFieldType('string');
        // TODO: figure out why this next line is breaking things and not matching to the existing payment method field in available fields.
        paymentMethod.options = getPicklistOptions(UTIL_Namespace.StrTokenNSPrefix('Payment_Method__c'));
        paymentMethod.sortOrder = 2;
        fields.add(paymentMethod);

        BGEField checkNumber = new BGEField();
        checkNumber.name = UTIL_Namespace.StrTokenNSPrefix('Payment_Check_Reference_Number__c');
        checkNumber.label = 'Check/Reference Number';
        checkNumber.sObjectName = 'Payment';
        checkNumber.defaultValue = null;
        checkNumber.required = false;
        checkNumber.hide = false;
        checkNumber.type = getLightningFieldType('string');
        checkNumber.sortOrder = 3;
        fields.add(checkNumber);

        return JSON.serialize(fields);
    }

    /*******************************************************************************************************
    * @description Gets the BGEDetailsModel's default values for Batch Gift Entry
    */
    public static BGEDetailsModel getDefaultBGEDetailsModel() {
        BGEDetailsModel model = new BGEDetailsModel();

        model.expectedCount = 0;
        model.expectedTotal = 0;
        model.requireTotalMatch = false;
        model.availableFields = new List<BGEField>();
        model.batchProcessSize = 50;
        model.contactMatchingRule = 'Firstname,Lastname,Email';
        model.donationDateRange = 0;
        model.donationMatchingBehavior = BDI_DataImport_API.ExactMatchOrCreate;
        model.donationMatchingClass = '';
        model.processUsingScheduledJob = false;
        model.postProcessClass = '';
        model.runOpportunityRollupsWhileProcessing = false;
        model.activeFields = getDefaultActiveFields();

        List<String> donationMatchingRules = new List<String>();
        donationMatchingRules.add(UTIL_Namespace.StrAllNSPrefix('Donation_Amount__c').toLowerCase());
        donationMatchingRules.add(UTIL_Namespace.StrAllNSPrefix('Donation_Date__c').toLowerCase());
        model.donationMatchingRule = donationMatchingRules;

        return model;
    }

    /*******************************************************************************************************
    * @description Sets default values on BGEDetails Model to avoid returning any null values
    */
    private static void setDefaultValuesOnBGEDetailsModel(BGEDetailsModel model) {

        BGEDetailsModel defaultModel = getDefaultBGEDetailsModel();

        if (model.expectedCount == null) {
            model.expectedCount = defaultModel.expectedCount;
        }

        if (model.expectedTotal == null) {
            model.expectedTotal = defaultModel.expectedTotal;
        }

        if (model.requireTotalMatch == null) {
            model.requireTotalMatch = defaultModel.requireTotalMatch;
        }

        if (model.availableFields == null) {
            model.availableFields = defaultModel.availableFields;
        }

        if (model.batchProcessSize == null) {
            model.batchProcessSize = defaultModel.batchProcessSize;
        }

        if (model.runOpportunityRollupsWhileProcessing == null) {
            model.runOpportunityRollupsWhileProcessing = defaultModel.runOpportunityRollupsWhileProcessing;
        }

        if (model.contactMatchingRule == null) {
            model.contactMatchingRule = defaultModel.contactMatchingRule;
        }

        if (model.donationMatchingBehavior == null) {
            model.donationMatchingBehavior = defaultModel.donationMatchingBehavior;
        }

        if (model.donationMatchingRule == null) {
            model.donationMatchingRule = defaultModel.donationMatchingRule;
        }

        if (model.donationMatchingClass == null) {
            model.donationMatchingClass = defaultModel.donationMatchingClass;
        }

        if (model.donationDateRange == null) {
            model.donationDateRange = defaultModel.donationDateRange;
        }

        if (model.postProcessClass == null) {
            model.postProcessClass = defaultModel.postProcessClass;
        }

        if (model.processUsingScheduledJob == null) {
            model.processUsingScheduledJob = defaultModel.processUsingScheduledJob;
        }

        if (model.activeFields == null) {
            model.activeFields = defaultModel.activeFields;
        }
    }

    /*******************************************************************************************************
    * @description Sets donation field options for BGEDetailsModel
    * @return List<Map<String,String>> donationMatchingOptions
    */
    private static List<Map<String, String>> getDonationMatchingOptions() {
        List<Map<String, String>> donationMatchingOptions = new List<Map<String, String>>();

        Set<String> donationObjects = new Set<String>{
            'Opportunity',
            'Payment'
        };
        List<DescribeFieldResult> dfrs = getRelevantFields(donationObjects);

        for (DescribeFieldResult donationField: dfrs) {
            Map<String, String> option = new Map<String, String>();
            option.put('value', donationField.Name.toLowerCase());
            option.put('label', donationField.Label);
            donationMatchingOptions.add(option);
        }
        return donationMatchingOptions;
    }

    /*******************************************************************************************************
    * @description Retrieves the object and field labels for the component.
    * @param sObjectName the object being used by the component (already stripped of the namespace prefix)
    * @return Map of object and field name keys to their labels.
    */
    public static Map<String, String> getLabels(String sObjectName) {

        if (sObjectName == 'DataImportBatch__c') {
            Map<String, String> labels = getBatchLabels();
            return labels;
        } else {
            throw new AuraHandledException('ERROR: ' + 'Only Batch_Template__c and DataImportBatch__c are supported objects.');
        }
    }

    /*******************************************************************************************************
    * @description Retrieves the object and field labels for the batch object.
    * @return Map of object and field name keys to their labels.
    */
    public static Map<String, String> getBatchLabels() {
        Map<String, String> labels = new Map<String, String> {
            'objectLabel' => Schema.SObjectType.DataImportBatch__c.getLabel(),
            'sObjectName' => Schema.SObjectType.DataImportBatch__c.getName(),
            'sObjectNameNoNamespace' => UTIL_Namespace.StrTokenRemoveNSPrefix(Schema.SObjectType.DataImportBatch__c.getName()),
            'missingNameDescriptionError' => Label.exceptionRequiredField + ' ' + Schema.DataImportBatch__c.Name.getDescribe().getLabel() + ', ' + Schema.DataImportBatch__c.Batch_Description__c.getDescribe().getLabel(),
            'description' => Schema.DataImportBatch__c.Batch_Description__c.getDescribe().getLabel(),
            'totalMatchHelp' => Schema.DataImportBatch__c.RequireTotalMatch__c.getDescribe().getInlineHelpText(),
            'totalMatchLabel' => Schema.DataImportBatch__c.RequireTotalMatch__c.getDescribe().getLabel(),
            'recordInfoLabel' => Label.bgeBatchInfoWizard,
            'expectedCountField' => Schema.SObjectType.DataImportBatch__c.fields.Expected_Count_of_Gifts__c.getName(),
            'expectedCountLabel' => Schema.SObjectType.DataImportBatch__c.fields.Expected_Count_of_Gifts__c.getLabel(),
            'expectedTotalField' => Schema.SObjectType.DataImportBatch__c.fields.Expected_Total_Batch_Amount__c.getName(),
            'expectedTotalLabel' => Schema.SObjectType.DataImportBatch__c.fields.Expected_Total_Batch_Amount__c.getLabel(),
            'batchProcessSizeLabel' => Schema.DataImportBatch__c.Batch_Process_Size__c.getDescribe().getLabel(),
            'donationDateRangeLabel' => Schema.DataImportBatch__c.Donation_Date_Range__c.getDescribe().getLabel(),
            'donationMatchingBehaviorLabel' => Schema.DataImportBatch__c.Donation_Matching_Behavior__c.getDescribe().getLabel(),
            'donationMatchingClassLabel' => Schema.DataImportBatch__c.Donation_Matching_Implementing_Class__c.getDescribe().getLabel(),
            'donationMatchingRuleLabel' => Schema.DataImportBatch__c.Donation_Matching_Rule__c.getDescribe().getLabel(),
            'postProcessClassLabel' => Schema.DataImportBatch__c.Post_Process_Implementing_Class__c.getDescribe().getLabel(),
            'processUsingScheduledJobLabel' => Schema.DataImportBatch__c.Process_Using_Scheduled_Job__c.getDescribe().getLabel(),
            'runOpportunityRollupsWhileProcessingLabel' => Schema.DataImportBatch__c.Run_Opportunity_Rollups_while_Processing__c.getDescribe().getLabel()
        };
        labels.putAll(getMatchingValues());
        return labels;
    }

    /*******************************************************************************************************
    * @description Retrieves Matching string values from BDI_DataImport_API
    * @return Map of object and field name keys to their labels.
    */
    private static Map<String, String> getMatchingValues() {
        Map<String, String> labels = new Map<String, String> {
            'DoNotMatch' => BDI_DataImport_API.DoNotMatch,
            'RequireNoMatch' => BDI_DataImport_API.RequireNoMatch,
            'RequireExactMatch' => BDI_DataImport_API.RequireExactMatch,
            'ExactMatchOrCreate' => BDI_DataImport_API.ExactMatchOrCreate,
            'RequireBestMatch' => BDI_DataImport_API.RequireBestMatch,
            'BestMatchOrCreate' => BDI_DataImport_API.BestMatchOrCreate
        };
        return labels;
    }

    /*******************************************************************************************************
    * @description Gets list view to display on the BGE Batch Gift Entry Tab Controller
    * @return Map<String, String> listView with namespaced attributes to use to create correctly namespaced list view
    */
    @AuraEnabled
    public static Map<String, String> getNamespacedListView() {
        Map<String, String> listView = new Map<String, String>();
        listView.put('objectApiName', UTIL_Namespace.StrTokenNSPrefix('DataImportBatch__c'));
        listView.put('listName', UTIL_Namespace.StrTokenNSPrefix('Gift_Batches'));
        return listView;
    }

    /*******************************************************************************************************
    * @description Deserializes information to the model and selects which record to save.
    * @param sObjectName the non-namespaced sObjectName
    * @param recordInfo JSON string of the record information
    * @param activeFields JSON string of the active fields to be saved to the record
    * @return string of the record information with the Id
    */
    @AuraEnabled
    public static String saveRecord(String recordInfo, String activeFields) {
        try {
            BGEDetailsModel recordDetails = (BGEDetailsModel) JSON.deserialize(recordInfo, BGEDetailsModel.class);
            recordDetails.activeFields = activeFields;

            DataImportBatch__c dataImportBatch = new DataImportBatch__c();

            if (recordDetails.id != null) {
                dataImportBatch.Id = recordDetails.id;
            }
            dataImportBatch.Name = recordDetails.name;
            dataImportBatch.Batch_Description__c = recordDetails.description;
            dataImportBatch.RequireTotalMatch__c = recordDetails.requireTotalMatch;
            dataImportBatch.Active_Fields__c = recordDetails.activeFields;
            dataImportBatch.Batch_Process_Size__c = recordDetails.batchProcessSize;
            dataImportBatch.Donation_Date_Range__c = recordDetails.donationDateRange;
            dataImportBatch.Donation_Matching_Behavior__c = recordDetails.donationMatchingBehavior;
            dataImportBatch.Donation_Matching_Implementing_Class__c = recordDetails.donationMatchingClass;
            dataImportBatch.Donation_Matching_Rule__c = String.join(recordDetails.donationMatchingRule, ';');
            dataImportBatch.Post_Process_Implementing_Class__c = recordDetails.postProcessClass;
            dataImportBatch.Process_Using_Scheduled_Job__c = recordDetails.processUsingScheduledJob;
            dataImportBatch.Run_Opportunity_Rollups_while_Processing__c = recordDetails.runOpportunityRollupsWhileProcessing;
            dataImportBatch.Expected_Count_of_Gifts__c = recordDetails.expectedCount;
            dataImportBatch.Expected_Total_Batch_Amount__c = recordDetails.expectedTotal;
            dataImportBatch.Active_Fields__c = recordDetails.activeFields;
            dataImportBatch.GiftBatch__c = true;

            upsert dataImportBatch;

            recordDetails.id = dataImportBatch.Id;

            return JSON.serialize(recordDetails);

        } catch (Exception ex) {
            //TODO: is BDI right to use here?
            ERR_Handler.processError(ex, ERR_Handler_API.Context.BDI);
            throw new AuraHandledException('ERROR: ' + ex.getMessage());
        }
    }

    /*******************************************************************************************************
    * @description a class to retrieve and save the required information for the BGE_ConfigurationWizard component.
    */
    public class BGEDetailsModel {
        @AuraEnabled public String name;
        @AuraEnabled public String description;
        @AuraEnabled public Id id;
        @AuraEnabled public Boolean requireTotalMatch;
        @AuraEnabled public Integer expectedCount;
        @AuraEnabled public Decimal expectedTotal;
        @AuraEnabled public List<BGEField> availableFields;
        @AuraEnabled public String activeFields;
        @AuraEnabled public Map<String, String> labels;
        @AuraEnabled public Decimal batchProcessSize;
        @AuraEnabled public String contactMatchingRule;
        @AuraEnabled public Decimal donationDateRange;
        @AuraEnabled public String donationMatchingBehavior;
        @AuraEnabled public String donationMatchingClass;
        @AuraEnabled public List<String> donationMatchingRule;
        @AuraEnabled public List<Map<String,String>> donationMatchingOptions;
        @AuraEnabled public String postProcessClass;
        @AuraEnabled public Boolean processUsingScheduledJob;
        @AuraEnabled public Boolean runOpportunityRollupsWhileProcessing;
        @AuraEnabled public Integer recordCount;

        public BGEDetailsModel() {
            requireTotalMatch = false;
            expectedCount = 0;
            expectedTotal = 0;
            availableFields = new List<BGEField>();
        }
    }

    /*******************************************************************************************************
    * @description a class to retrieve and save information related to Active and Available fields.
    */
    public class BGEField {
        @AuraEnabled public String defaultValue;
        @AuraEnabled public String formatter;
        @AuraEnabled public Boolean hide;
        @AuraEnabled public Boolean isActive;
        @AuraEnabled public String label;
        @AuraEnabled public Boolean locked;
        @AuraEnabled public String name;
        @AuraEnabled public List<Map<String, String>> options;
        @AuraEnabled public Boolean required;
        @AuraEnabled public String sObjectName;
        @AuraEnabled public Integer sortOrder;
        @AuraEnabled public Boolean systemRequired;
        @AuraEnabled public String type;

        public BGEField() {
            isActive = false;
            hide = false;
            locked = false;
            required = false;
            systemRequired = false;
        }
    }
}<|MERGE_RESOLUTION|>--- conflicted
+++ resolved
@@ -42,7 +42,6 @@
     private static Set<String> systemRequiredFields = new Set<String>{
         'Account1_Name__c',
         'Account2_Name__c',
-        'Donation_Amount__c',
         'Contact1_LastName__c',
         'Contact2_LastName__c'
     };
@@ -199,25 +198,8 @@
             'Account2ImportStatus__c'
         };
 
-<<<<<<< HEAD
-        Set<String> allowedObjects = new Set<String>{
-            'Opportunity',
-            'Payment'
-        };
-
-/*
-        // these fields are required only if at least 1 field from its object group is selected
-        Set<String> systemRequiredFields = new Set<String>{
-            'Account1_Name__c',
-            'Account2_Name__c',
-            'Contact1_LastName__c',
-            'Contact2_LastName__c'
-        };
-*/
-=======
         List<String> sortedFieldNames = new List<String>(fieldMap.keySet());
         sortedFieldNames.sort();
->>>>>>> 70f792e8
 
         // these data types have been whitelisted since they already work with BGE
         Set<String> allowedDataTypes = new Set<String>{
@@ -242,37 +224,7 @@
                 && BGE_BatchGiftEntry_UTIL.canUpdateField(dfr);
 
             if (fieldAllowed) {
-<<<<<<< HEAD
-
-                BGEField field = new BGEField();
-
-                // TODO: make these localized with schema describes
-                field.sObjectName = dataImportFieldMappedObject;
-
-                // TODO: pull these labels from target fields' schema based on help text mapping
-                Boolean fieldHasSpacesAndObjName = fieldResult.getLabel().contains(' ') && fieldResult.getLabel().split(' ',2)[0] == field.sObjectName;
-                field.label = (fieldHasSpacesAndObjName) ? fieldResult.getLabel().split(' ',2)[1] : fieldResult.getLabel();
-                field.name = fieldResult.getName();
-
-/*
-                String unnamespacedField = UTIL_Namespace.StrTokenRemoveNSPrefix(field.name);
-                if (systemRequiredFields.contains(unnamespacedField)) {
-                    field.systemRequired = true;
-                }
-*/
-
-                String rawFieldType = fieldResult.getType().name().toLowerCase();
-                field.type = getLightningFieldType(rawFieldType);
-                if (rawFieldType == 'currency') {
-                    field.formatter = 'currency';
-                }
-
-                field.options = getPicklistOptions(field.name);
-
-                fields.add(field);
-=======
                 dfrs.add(dfr);
->>>>>>> 70f792e8
             }
         }
 
