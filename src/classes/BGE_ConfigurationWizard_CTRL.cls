--- conflicted
+++ resolved
@@ -233,7 +233,7 @@
         model.expectedCount = 0;
         model.expectedTotal = 0;
         model.requireTotalMatch = false;
-        model.templateFields = new List<AvailableField>();
+        model.templateFields = new List<BGEField>();
         model.batchProcessSize = 50;
         model.runOpportunityRollupsWhileProcessing = false;
         model.contactMatchingRule = 'Firstname,Lastname,Email';
@@ -484,16 +484,12 @@
         @AuraEnabled public Boolean processUsingScheduledJob;
         @AuraEnabled public List<Batch_Template__c> availableBatchTemplates;
 
-<<<<<<< HEAD
         public BGEDetailsModel() {
-            enableTotalEntry = false;
             requireTotalMatch = false;
             expectedCount = 0;
             expectedTotal = 0;
             templateFields = new List<BGEField>();
         }
-=======
->>>>>>> b01c7647
     }
 
     /*******************************************************************************************************
