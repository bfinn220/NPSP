--- conflicted
+++ resolved
@@ -52,29 +52,8 @@
     * @return void; throws an AuraHandledException if any fields fail FLS check
     */
     @AuraEnabled
-    public static void checkFieldPermissions(String sObjectName) {
-
-        BGE_BatchGiftEntry_UTIL.checkFieldPermissions(sObjectName);
-
-/*
-        List<DescribeFieldResult> fieldsToCheck = new List<DescribeFieldResult>();
-
-        List<String> fieldNames = getRecordFieldNames(sObjectName);
-        for (String field : fieldNames) {
-            if (field != 'Id') {
-                fieldsToCheck.add(UTIL_Describe.getFieldDescribe(sObjectName, UTIL_Namespace.StrTokenNSPrefix(field)));
-            }
-        }
-
-        // Donation Amount is also required
-        fieldsToCheck.add(UTIL_Describe.getFieldDescribe(UTIL_Namespace.StrTokenNSPrefix('DataImport__c'), UTIL_Namespace.StrTokenNSPrefix('Donation_Amount__c')));
-
-        for (DescribeFieldResult dfr : fieldsToCheck) {
-            if (!canUpdateField(dfr)) {
-                throw new AuraHandledException(Label.bgeFLSError);
-            }
-        }
-*/
+    public static void checkFieldPermissions() {
+        BGE_BatchGiftEntry_UTIL.checkFieldPermissions();
     }
 
     /*******************************************************************************************************
@@ -90,70 +69,10 @@
 
         BGEDetailsModel model = new BGEDetailsModel();
 
-<<<<<<< HEAD
-        sObjectName = UTIL_Namespace.StrTokenRemoveNSPrefix(sObjectName);
-
-        List<String> fields = BGE_BatchGiftEntry_UTIL.getRecordFieldNames(sObjectName);
-
-        if (recordId != null) {
-
-            if (sObjectName == 'Batch_Template__c' || sObjectName == 'DataImportBatch__c') {
-                try {
-                    String namespacedSObjectName = UTIL_Namespace.StrTokenNSPrefix(sObjectName);
-
-                    String soql = 'SELECT ' +
-                            String.join(fields, ', ') +
-                            ' FROM ' + namespacedSObjectName +
-                            ' WHERE Id=:recordId';
-
-                    SObject recordDetails = Database.query(soql);
-
-                    String descriptionField = (sObjectName == 'DataImportBatch__c') ? 'Batch_Description__c' : 'Description__c';
-
-                    model.name = (String)recordDetails.get('Name');
-                    model.id = (String)recordDetails.get('Id');
-                    model.description = (String)recordDetails.get(descriptionField);
-                    model.requireTotalMatch = (Boolean)recordDetails.get('RequireTotalMatch__c');
-                    model.activeFields = (String)recordDetails.get('Active_Fields__c');
-                    model.batchProcessSize = (Decimal)recordDetails.get('Batch_Process_Size__c');
-                    model.donationDateRange = (Decimal)recordDetails.get('Donation_Date_Range__c');
-                    model.donationMatchingBehavior = (String)recordDetails.get('Donation_Matching_Behavior__c');
-                    model.donationMatchingClass = (String)recordDetails.get('Donation_Matching_Implementing_Class__c');
-                    model.donationMatchingRule = ((String)recordDetails.get('Donation_Matching_Rule__c')).split(';');
-                    model.postProcessClass = (String)recordDetails.get('Post_Process_Implementing_Class__c');
-                    model.processUsingScheduledJob = (Boolean)recordDetails.get('Process_Using_Scheduled_Job__c');
-                    model.runOpportunityRollupsWhileProcessing = (Boolean)recordDetails.get('Run_Opportunity_Rollups_while_Processing__c');
-
-                    if (sObjectName == 'DataImportBatch__c') {
-                        model.expectedCount = Integer.valueOf(recordDetails.get('Expected_Count_of_Gifts__c'));
-                        model.expectedTotal = (Decimal)recordDetails.get('Expected_Total_Batch_Amount__c');
-                    }
-                } catch (Exception e) {
-                    throw new AuraHandledException('ERROR: ' + e.getMessage());
-                }
-            } else {
-                throw new AuraHandledException('ERROR: Only Batch_Template__c and DataImportBatch__c are supported objects.');
-=======
+        List<String> fields = BGE_BatchGiftEntry_UTIL.getBatchFieldNames();
+
         if (recordId != null) {
             try {
-                List<String> fields = new List<String>{
-                    'Batch_Description__c',
-                    'Name',
-                    'Id',
-                    'RequireTotalMatch__c',
-                    'Active_Fields__c',
-                    'Batch_Process_Size__c',
-                    'Run_Opportunity_Rollups_while_Processing__c',
-                    'Contact_Matching_Rule__c',
-                    'Donation_Matching_Behavior__c',
-                    'Donation_Matching_Implementing_Class__c',
-                    'Donation_Matching_Rule__c',
-                    'Donation_Date_Range__c',
-                    'Post_Process_Implementing_Class__c',
-                    'Process_Using_Scheduled_Job__c',
-                    'Expected_Count_of_Gifts__c',
-                    'Expected_Total_Batch_Amount__c'
-                };
 
                 String soql = 'SELECT ' +
                     String.join(fields, ', ') +
@@ -181,7 +100,6 @@
 
             } catch (Exception ex) {
                 throw new AuraHandledException('ERROR: ' + ex.getMessage());
->>>>>>> 757c0015
             }
 
             model.recordCount = [SELECT COUNT() FROM DataImport__c WHERE NPSP_Data_Import_Batch__c = :recordId];
@@ -254,36 +172,6 @@
         List<DescribeFieldResult> dfrs = new List<DescribeFieldResult>();
 
         Map<String, Schema.DescribeFieldResult> fieldMap = UTIL_Describe.getAllFieldsDescribe(UTIL_Namespace.StrTokenNSPrefix('DataImport__c'));
-<<<<<<< HEAD
-        Set<String> bannedFields = new Set<String>{
-                'Account1Imported__c',
-                'Account1ImportStatus__c',
-                'Account2Imported__c',
-                'Account2ImportStatus__c',
-                'ApexJobId__c',
-                'Contact1Imported__c',
-                'Contact1ImportStatus__c',
-                'Contact2Imported__c',
-                'Contact2ImportStatus__c',
-                'DonationImported__c',
-                'DonationImportStatus__c',
-                'Donation_Possible_Matches__c',
-                'FailureInformation__c',
-                'HomeAddressImported__c',
-                'HomeAddressImportStatus__c',
-                'HouseholdAccountImported__c',
-                'ImportedDate__c',
-                'NPSP_Data_Import_Batch__c',
-                'PaymentImported__c',
-                'PaymentImportStatus__c',
-                'Payment_Possible_Matches__c',
-                'Status__c',
-                'Account2ImportStatus__c'
-        };
-
-        List<String> sortedFieldNames = new List<String>(fieldMap.keySet());
-        sortedFieldNames.sort();
-=======
         Set<String> bannedFields = new Set<String>{'Account1Imported__c',
             'Account1ImportStatus__c',
             'Account2Imported__c',
@@ -309,20 +197,8 @@
             'Account2ImportStatus__c'
         };
 
-        Set<String> allowedObjects = new Set<String>{
-            'Opportunity',
-            'Payment'
-        };
-
-        // these fields are required only if at least 1 field from its object group is selected
-        Set<String> systemRequiredFields = new Set<String>{
-            'Account1_Name__c',
-            'Account2_Name__c',
-            'Donation_Amount__c',
-            'Contact1_LastName__c',
-            'Contact2_LastName__c'
-        };
->>>>>>> 757c0015
+        List<String> sortedFieldNames = new List<String>(fieldMap.keySet());
+        sortedFieldNames.sort();
 
         // these data types have been whitelisted since they already work with BGE
         Set<String> allowedDataTypes = new Set<String>{
@@ -341,16 +217,10 @@
 
             String dataImportFieldMappedObject = BDI_DataImportService.getTargetObject(dfr.getName());
             Boolean fieldAllowed = allowedObjects.contains(dataImportFieldMappedObject)
-<<<<<<< HEAD
                     && allowedDataTypes.contains(dfr.getType().name())
                     && !bannedFields.contains(dataImportFieldApiName)
                     && dfr.getInlineHelpText() != null
                     && BGE_BatchGiftEntry_UTIL.canUpdateField(dfr);
-=======
-                && allowedDataTypes.contains(fieldResult.getType().name())
-                && !bannedFields.contains(dataImportFieldApiName)
-                && fieldResult.getInlineHelpText() != null;
->>>>>>> 757c0015
 
             if (fieldAllowed) {
                 dfrs.add(dfr);
