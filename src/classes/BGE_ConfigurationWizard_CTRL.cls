/*
    Copyright (c) 2018, Salesforce.org
    All rights reserved.

    Redistribution and use in source and binary forms, with or without
    modification, are permitted provided that the following conditions are met:

    * Redistributions of source code must retain the above copyright
      notice, this list of conditions and the following disclaimer.
    * Redistributions in binary form must reproduce the above copyright
      notice, this list of conditions and the following disclaimer in the
      documentation and/or other materials provided with the distribution.
    * Neither the name of Salesforce.org nor the names of
      its contributors may be used to endorse or promote products derived
      from this software without specific prior written permission.

    THIS SOFTWARE IS PROVIDED BY THE COPYRIGHT HOLDERS AND CONTRIBUTORS
    "AS IS" AND ANY EXPRESS OR IMPLIED WARRANTIES, INCLUDING, BUT NOT
    LIMITED TO, THE IMPLIED WARRANTIES OF MERCHANTABILITY AND FITNESS
    FOR A PARTICULAR PURPOSE ARE DISCLAIMED. IN NO EVENT SHALL THE
    COPYRIGHT HOLDER OR CONTRIBUTORS BE LIABLE FOR ANY DIRECT, INDIRECT,
    INCIDENTAL, SPECIAL, EXEMPLARY, OR CONSEQUENTIAL DAMAGES (INCLUDING,
    BUT NOT LIMITED TO, PROCUREMENT OF SUBSTITUTE GOODS OR SERVICES;
    LOSS OF USE, DATA, OR PROFITS; OR BUSINESS INTERRUPTION) HOWEVER
    CAUSED AND ON ANY THEORY OF LIABILITY, WHETHER IN CONTRACT, STRICT
    LIABILITY, OR TORT (INCLUDING NEGLIGENCE OR OTHERWISE) ARISING IN
    ANY WAY OUT OF THE USE OF THIS SOFTWARE, EVEN IF ADVISED OF THE
    POSSIBILITY OF SUCH DAMAGE.
*/
/**
* @author Salesforce.org
* @date 2018
* @group BGE
* @group-content 
* @description BGE Wizard Component Controller.
*/
public with sharing class BGE_ConfigurationWizard_CTRL {

    /*******************************************************************************************************
    * @description These fields are required only if at least 1 field from its object group is selected
    */
    private static Set<String> systemRequiredFields = new Set<String>{
        'Account1_Name__c',
        'Account2_Name__c',
        'Donation_Amount__c',
        'Contact1_LastName__c',
        'Contact2_LastName__c'
    };

    /*******************************************************************************************************
    * @description Checks for field permissions to create a new Batch/Template
    * @param sObjectName string of the sObjectName retrieved with force:hasSObjectName
    * @return void; throws an AuraHandledException if any fields fail FLS check
    */
    @AuraEnabled
    public static void checkFieldPermissions() {
        BGE_BatchGiftEntry_UTIL.checkFieldPermissionsNeededForBatch();
    }

    /*******************************************************************************************************
    * @description Retrieves the Template Details information, the related list of fields, and component labels.
    * @param recordId Id of the record to be queried
    * @return JSON model of all template details data.
    */
    @AuraEnabled
    public static String getRecordDetails(Id recordId) {
        // instantiate DI field map from UTIL_Describe so field order is guaranteed
        Map<String, Schema.DescribeFieldResult> fieldMap = UTIL_Describe.getAllFieldsDescribe(UTIL_Namespace.StrTokenNSPrefix('DataImport__c'));

        BGEDetailsModel model = new BGEDetailsModel();

        List<String> fields = BGE_BatchGiftEntry_UTIL.getBatchFieldNames();

        if (recordId != null) {
            try {

                String soql = 'SELECT ' +
                    String.join(fields, ', ') +
                    ' FROM DataImportBatch__c'+
                    ' WHERE Id=:recordId' +
                    ' LIMIT 1';

                DataImportBatch__c recordDetails = Database.query(soql);

                model.name = recordDetails.Name;
                model.id = recordDetails.Id;
                model.description = recordDetails.Batch_Description__c;
                model.requireTotalMatch = recordDetails.RequireTotalMatch__c;
                model.activeFields = recordDetails.Active_Fields__c;
                model.batchProcessSize = recordDetails.Batch_Process_Size__c;
                model.donationDateRange = recordDetails.Donation_Date_Range__c;
                model.donationMatchingBehavior = recordDetails.Donation_Matching_Behavior__c;
                model.donationMatchingClass = recordDetails.Donation_Matching_Implementing_Class__c;
                model.donationMatchingRule = recordDetails.Donation_Matching_Rule__c.split(';');
                model.postProcessClass = recordDetails.Post_Process_Implementing_Class__c;
                model.processUsingScheduledJob = recordDetails.Process_Using_Scheduled_Job__c;
                model.runOpportunityRollupsWhileProcessing = recordDetails.Run_Opportunity_Rollups_while_Processing__c;
                model.expectedCount = (Integer)recordDetails.Expected_Count_of_Gifts__c;
                model.expectedTotal = recordDetails.Expected_Total_Batch_Amount__c;

            } catch (Exception ex) {
                throw new AuraHandledException('ERROR: ' + ex.getMessage());
            }

            model.recordCount = [SELECT COUNT() FROM DataImport__c WHERE NPSP_Data_Import_Batch__c = :recordId];

        }

        setDefaultValuesOnBGEDetailsModel(model);

        model.donationMatchingOptions = getDonationMatchingOptions();
        model.availableFields = getAvailableFields();

        model.labels = getBatchLabels();

        return JSON.serialize(model);
    }

    /*******************************************************************************************************
    * @description Retrieves the related list of fields.
    * @return list of BGE Fields.
    */
    public static List<BGEField> getAvailableFields() {

        List<BGEField> fields = new List<BGEField>();

        Set<String> allowedObjects = new Set<String>{
            'Opportunity',
            'Payment'
        };

        List<DescribeFieldResult> dfrs = getRelevantFields(allowedObjects);

        for (DescribeFieldResult dfr : dfrs) {

            String dataImportFieldMappedObject = BDI_DataImportService.getTargetObject(dfr.getName());

            BGEField field = new BGEField();

            // TODO: make these localized with schema describes
            field.sObjectName = dataImportFieldMappedObject;

            // TODO: pull these labels from target fields' schema based on help text mapping
            Boolean fieldHasSpacesAndObjName = dfr.getLabel().contains(' ') && dfr.getLabel().split(' ',2)[0] == field.sObjectName;
            field.label = (fieldHasSpacesAndObjName) ? dfr.getLabel().split(' ',2)[1] : dfr.getLabel();
            field.name = dfr.getName();

            String unnamespacedField = UTIL_Namespace.StrTokenRemoveNSPrefix(field.name);
            if (systemRequiredFields.contains(unnamespacedField)) {
                field.systemRequired = true;
            }

            String rawFieldType = dfr.getType().name().toLowerCase();
            field.type = getLightningFieldType(rawFieldType);
            if (rawFieldType == 'currency') {
                field.formatter = 'currency';
            }

            field.options = getPicklistOptions(field.name);

            fields.add(field);
        }
        return fields;
    }

    /*******************************************************************************************************
    * @description Returns the Data Import DFRs for a set of target objects
    * @return list of DescribeFieldResults
    */
    public static List<DescribeFieldResult> getRelevantFields(Set<String> allowedObjects) {

        List<DescribeFieldResult> dfrs = new List<DescribeFieldResult>();

        Map<String, Schema.DescribeFieldResult> fieldMap = UTIL_Describe.getAllFieldsDescribe(UTIL_Namespace.StrTokenNSPrefix('DataImport__c'));
        Set<String> bannedFields = new Set<String>{
            'Account1Imported__c',
            'Account1ImportStatus__c',
            'Account2Imported__c',
            'Account2ImportStatus__c',
            'ApexJobId__c',
            'Contact1Imported__c',
            'Contact1ImportStatus__c',
            'Contact2Imported__c',
            'Contact2ImportStatus__c',
            'DonationImported__c',
            'DonationImportStatus__c',
            'Donation_Possible_Matches__c',
            'FailureInformation__c',
            'HomeAddressImported__c',
            'HomeAddressImportStatus__c',
            'HouseholdAccountImported__c',
            'ImportedDate__c',
            'NPSP_Data_Import_Batch__c',
            'PaymentImported__c',
            'PaymentImportStatus__c',
            'Payment_Possible_Matches__c',
            'Status__c',
            'Account2ImportStatus__c'
        };

<<<<<<< HEAD
        Set<String> allowedObjects = new Set<String>{
            'Opportunity',
            'Payment'
        };

        // these fields are required only if at least 1 field from its object group is selected
        Set<String> systemRequiredFields = new Set<String>{
            'Account1_Name__c',
            'Account2_Name__c',
            'Contact1_LastName__c',
            'Contact2_LastName__c'
        };
=======
        List<String> sortedFieldNames = new List<String>(fieldMap.keySet());
        sortedFieldNames.sort();
>>>>>>> 1e57e23f

        // these data types have been whitelisted since they already work with BGE
        Set<String> allowedDataTypes = new Set<String>{
            'CURRENCY',
            'DATE',
            'STRING',
            'TEXTAREA',
            'DOUBLE',
            'PICKLIST'
        };

        // looping through the fields on DataImport__c
        for (String fieldName : sortedFieldNames) {
            DescribeFieldResult dfr = fieldMap.get(fieldName);
            String dataImportFieldApiName = UTIL_Namespace.StrTokenRemoveNSPrefix(dfr.getName());

            String dataImportFieldMappedObject = BDI_DataImportService.getTargetObject(dfr.getName());
            Boolean fieldAllowed = allowedObjects.contains(dataImportFieldMappedObject)
                && allowedDataTypes.contains(dfr.getType().name())
                && !bannedFields.contains(dataImportFieldApiName)
                && dfr.getInlineHelpText() != null
                && BGE_BatchGiftEntry_UTIL.canUpdateField(dfr);

            if (fieldAllowed) {
<<<<<<< HEAD

                BGEField field = new BGEField();

                // this will require iteration if/when we allow objects beyond Opp and Payment
                String translatedObjectLabel;
                if (dataImportFieldMappedObject == 'Opportunity') {
                    translatedObjectLabel = UTIL_Describe.getObjectLabel(dataImportFieldMappedObject);
                } else if (dataImportFieldMappedObject == 'Payment') {
                    translatedObjectLabel = UTIL_Describe.getObjectLabel('npe01__OppPayment__c');
                }
                field.sObjectLabel = translatedObjectLabel;

                // TODO: pull these labels from target fields' schema based on help text mapping
                Boolean fieldHasSpacesAndObjName = fieldResult.getLabel().contains(' ') && fieldResult.getLabel().split(' ',2)[0] == field.sObjectLabel;
                field.label = (fieldHasSpacesAndObjName) ? fieldResult.getLabel().split(' ',2)[1] : fieldResult.getLabel();
                field.name = fieldResult.getName();

                String unnamespacedField = UTIL_Namespace.StrTokenRemoveNSPrefix(field.name);
                if (systemRequiredFields.contains(unnamespacedField)) {
                    field.systemRequired = true;
                }

                String rawFieldType = fieldResult.getType().name().toLowerCase();
                field.type = getLightningFieldType(rawFieldType);
                if (rawFieldType == 'currency') {
                    field.formatter = 'currency';
                }

                field.options = getPicklistOptions(field.name);

                fields.add(field);
=======
                dfrs.add(dfr);
>>>>>>> 1e57e23f
            }
        }

        return dfrs;
    }

    /*******************************************************************************************************
    * @description Returns the corresponding Lightning field type from an Apex field type
    */
    public static String getLightningFieldType(String apexFieldType) {
        if (apexFieldType == 'currency') {
            return 'number';
        } else if (apexFieldType == 'string') {
            return 'text';
        } else if (apexFieldType == 'boolean') {
            return 'checkbox';
        } else {
            return apexFieldType;
        }
    }

    /*******************************************************************************************************
    * @description Returns the source field's options formatted for lightning:select if the source field is a picklist
    * or the target field's options formatted for lightning:select if the source field is a string and the target
    * field is a picklist
    * Returns an empty map if neither case applies
    */
    public static List<Map<String, String>> getPicklistOptions(String dataImportField){
        List<Map<String, String>> options = new List<Map<String, String>>();

        String dataImportObject = UTIL_Namespace.StrTokenNSPrefix('DataImport__c');

        String rawSourceFieldType = UTIL_Describe.getFieldDisplaytype(dataImportObject, dataImportField.toLowerCase()).name().toLowerCase();

        if (rawSourceFieldType == 'picklist') {
            options = UTIL_Describe.getLightningSelectOptions(dataImportObject, dataImportField);

        } else if (rawSourceFieldType == 'string') {

            String targetObject = BDI_DataImportService.getTargetObject(dataImportField);
            if (targetObject == 'Payment') {
                targetObject = 'npe01__OppPayment__c';
            }

            String targetField = BDI_DataImportService.getTargetField(dataImportField);
            Schema.DisplayType targetFieldType = UTIL_Describe.getFieldDisplaytype(targetObject, targetField);

            if (targetFieldType == Schema.DisplayType.PICKLIST) {
                options = UTIL_Describe.getLightningSelectOptions(targetObject, targetField);
            }
        }

        return options;
    }

    /*******************************************************************************************************
    * @description Retrieves the default active fields for a new Batch or Template in a JSON String
    */
    public static String getDefaultActiveFields() {
        List<BGEField> fields = new List<BGEField>();

        String dataImportApiName = UTIL_Namespace.StrTokenNSPrefix('DataImport__c');
        String opportunityLabel = UTIL_Describe.getObjectLabel(UTIL_Namespace.StrTokenNSPrefix('Opportunity'));
        String paymentLabel = UTIL_Describe.getObjectLabel('npe01__OppPayment__c');

        BGEField donationAmount = new BGEField();
        String donationAmountApiName = UTIL_Namespace.StrTokenNSPrefix('Donation_Amount__c');
        donationAmount.name = donationAmountApiName;
        donationAmount.label = UTIL_Describe.getFieldLabel(dataImportApiName, donationAmountApiName.toLowerCase());
        donationAmount.sObjectLabel = opportunityLabel;
        donationAmount.defaultValue = null;
        donationAmount.required = true;
        donationAmount.isActive = true;
        donationAmount.hide = false;
        donationAmount.type = getLightningFieldType('number');
        donationAmount.formatter = 'currency';
        donationAmount.sortOrder = 0;
        fields.add(donationAmount);

        BGEField donationDate = new BGEField();
        String donationDateApiName = UTIL_Namespace.StrTokenNSPrefix('Donation_Date__c');
        donationDate.name = donationDateApiName;
        donationDate.label = UTIL_Describe.getFieldLabel(dataImportApiName, donationDateApiName.toLowerCase());
        donationDate.sObjectLabel = opportunityLabel;
        donationDate.defaultValue = null;
        donationDate.required = false;
        donationDate.isActive = true;
        donationDate.hide = false;
        donationDate.type = getLightningFieldType('date');
        donationDate.sortOrder = 1;
        fields.add(donationDate);

        BGEField paymentMethod = new BGEField();
        String paymentMethodApiName = UTIL_Namespace.StrTokenNSPrefix('Payment_Method__c');
        paymentMethod.name = paymentMethodApiName;
        paymentMethod.label = UTIL_Describe.getFieldLabel(dataImportApiName, paymentMethodApiName.toLowerCase());
        paymentMethod.sObjectLabel = paymentLabel;
        paymentMethod.defaultValue = null;
        paymentMethod.required = false;
        paymentMethod.isActive = true;
        paymentMethod.hide = false;
        paymentMethod.type = getLightningFieldType('string');
        paymentMethod.options = getPicklistOptions(paymentMethodApiName);
        paymentMethod.sortOrder = 2;
        fields.add(paymentMethod);

        BGEField checkNumber = new BGEField();
        String checkNumberApiName = UTIL_Namespace.StrTokenNSPrefix('Payment_Check_Reference_Number__c');
        checkNumber.name = checkNumberApiName;
        checkNumber.label = UTIL_Describe.getFieldLabel(dataImportApiName, checkNumberApiName.toLowerCase());
        checkNumber.sObjectLabel = paymentLabel;
        checkNumber.defaultValue = null;
        checkNumber.required = false;
        checkNumber.isActive = true;
        checkNumber.hide = false;
        checkNumber.type = getLightningFieldType('string');
        checkNumber.sortOrder = 3;
        fields.add(checkNumber);

        return JSON.serialize(fields);
    }

    /*******************************************************************************************************
    * @description Gets the BGEDetailsModel's default values for Batch Gift Entry
    */
    public static BGEDetailsModel getDefaultBGEDetailsModel() {
        BGEDetailsModel model = new BGEDetailsModel();

        model.expectedCount = 0;
        model.expectedTotal = 0;
        model.requireTotalMatch = false;
        model.availableFields = new List<BGEField>();
        model.batchProcessSize = 50;
        model.contactMatchingRule = 'Firstname,Lastname,Email';
        model.donationDateRange = 0;
        model.donationMatchingBehavior = BDI_DataImport_API.ExactMatchOrCreate;
        model.donationMatchingClass = '';
        model.processUsingScheduledJob = false;
        model.postProcessClass = '';
        model.runOpportunityRollupsWhileProcessing = false;
        model.activeFields = getDefaultActiveFields();

        List<String> donationMatchingRules = new List<String>();
        donationMatchingRules.add(UTIL_Namespace.StrAllNSPrefix('Donation_Amount__c').toLowerCase());
        donationMatchingRules.add(UTIL_Namespace.StrAllNSPrefix('Donation_Date__c').toLowerCase());
        model.donationMatchingRule = donationMatchingRules;

        return model;
    }

    /*******************************************************************************************************
    * @description Sets default values on BGEDetails Model to avoid returning any null values
    */
    private static void setDefaultValuesOnBGEDetailsModel(BGEDetailsModel model) {

        BGEDetailsModel defaultModel = getDefaultBGEDetailsModel();

        if (model.expectedCount == null) {
            model.expectedCount = defaultModel.expectedCount;
        }

        if (model.expectedTotal == null) {
            model.expectedTotal = defaultModel.expectedTotal;
        }

        if (model.requireTotalMatch == null) {
            model.requireTotalMatch = defaultModel.requireTotalMatch;
        }

        if (model.availableFields == null) {
            model.availableFields = defaultModel.availableFields;
        }

        if (model.batchProcessSize == null) {
            model.batchProcessSize = defaultModel.batchProcessSize;
        }

        if (model.runOpportunityRollupsWhileProcessing == null) {
            model.runOpportunityRollupsWhileProcessing = defaultModel.runOpportunityRollupsWhileProcessing;
        }

        if (model.contactMatchingRule == null) {
            model.contactMatchingRule = defaultModel.contactMatchingRule;
        }

        if (model.donationMatchingBehavior == null) {
            model.donationMatchingBehavior = defaultModel.donationMatchingBehavior;
        }

        if (model.donationMatchingRule == null) {
            model.donationMatchingRule = defaultModel.donationMatchingRule;
        }

        if (model.donationMatchingClass == null) {
            model.donationMatchingClass = defaultModel.donationMatchingClass;
        }

        if (model.donationDateRange == null) {
            model.donationDateRange = defaultModel.donationDateRange;
        }

        if (model.postProcessClass == null) {
            model.postProcessClass = defaultModel.postProcessClass;
        }

        if (model.processUsingScheduledJob == null) {
            model.processUsingScheduledJob = defaultModel.processUsingScheduledJob;
        }

        if (model.activeFields == null) {
            model.activeFields = defaultModel.activeFields;
        }
    }

    /*******************************************************************************************************
    * @description Sets donation field options for BGEDetailsModel
    * @return List<Map<String,String>> donationMatchingOptions
    */
    private static List<Map<String, String>> getDonationMatchingOptions() {
        List<Map<String, String>> donationMatchingOptions = new List<Map<String, String>>();

        Set<String> donationObjects = new Set<String>{
            'Opportunity',
            'Payment'
        };
        List<DescribeFieldResult> dfrs = getRelevantFields(donationObjects);

        for (DescribeFieldResult donationField: dfrs) {
            Map<String, String> option = new Map<String, String>();
            option.put('value', donationField.Name);
            option.put('label', donationField.Label);
            donationMatchingOptions.add(option);
        }
        return donationMatchingOptions;
    }

<<<<<<< HEAD
=======
    /*******************************************************************************************************
    * @description Retrieves the object and field labels for the component.
    * @param sObjectName the object being used by the component (already stripped of the namespace prefix)
    * @return Map of object and field name keys to their labels.
    */
    public static Map<String, String> getLabels(String sObjectName) {

        if (sObjectName == 'DataImportBatch__c') {
            Map<String, String> labels = getBatchLabels();
            return labels;
        } else {
            throw new AuraHandledException('ERROR: ' + 'Only Batch_Template__c and DataImportBatch__c are supported objects.');
        }
    }

>>>>>>> 1e57e23f
    /*******************************************************************************************************
    * @description Retrieves the object and field labels for the batch object.
    * @return Map of object and field name keys to their labels.
    */
    public static Map<String, String> getBatchLabels() {
        Map<String, String> labels = new Map<String, String> {
            'objectLabel' => Schema.SObjectType.DataImportBatch__c.getLabel(),
            'sObjectName' => Schema.SObjectType.DataImportBatch__c.getName(),
            'sObjectNameNoNamespace' => UTIL_Namespace.StrTokenRemoveNSPrefix(Schema.SObjectType.DataImportBatch__c.getName()),
            'missingNameDescriptionError' => Label.exceptionRequiredField + ' ' + Schema.DataImportBatch__c.Name.getDescribe().getLabel() + ', ' + Schema.DataImportBatch__c.Batch_Description__c.getDescribe().getLabel(),
            'description' => Schema.DataImportBatch__c.Batch_Description__c.getDescribe().getLabel(),
            'totalMatchHelp' => Schema.DataImportBatch__c.RequireTotalMatch__c.getDescribe().getInlineHelpText(),
            'totalMatchLabel' => Schema.DataImportBatch__c.RequireTotalMatch__c.getDescribe().getLabel(),
            'recordInfoLabel' => Label.bgeBatchInfoWizard,
            'expectedCountField' => Schema.SObjectType.DataImportBatch__c.fields.Expected_Count_of_Gifts__c.getName(),
            'expectedCountLabel' => Schema.SObjectType.DataImportBatch__c.fields.Expected_Count_of_Gifts__c.getLabel(),
            'expectedTotalField' => Schema.SObjectType.DataImportBatch__c.fields.Expected_Total_Batch_Amount__c.getName(),
            'expectedTotalLabel' => Schema.SObjectType.DataImportBatch__c.fields.Expected_Total_Batch_Amount__c.getLabel(),
            'batchProcessSizeLabel' => Schema.DataImportBatch__c.Batch_Process_Size__c.getDescribe().getLabel(),
            'donationDateRangeLabel' => Schema.DataImportBatch__c.Donation_Date_Range__c.getDescribe().getLabel(),
            'donationMatchingBehaviorLabel' => Schema.DataImportBatch__c.Donation_Matching_Behavior__c.getDescribe().getLabel(),
            'donationMatchingClassLabel' => Schema.DataImportBatch__c.Donation_Matching_Implementing_Class__c.getDescribe().getLabel(),
            'donationMatchingRuleLabel' => Schema.DataImportBatch__c.Donation_Matching_Rule__c.getDescribe().getLabel(),
            'postProcessClassLabel' => Schema.DataImportBatch__c.Post_Process_Implementing_Class__c.getDescribe().getLabel(),
            'processUsingScheduledJobLabel' => Schema.DataImportBatch__c.Process_Using_Scheduled_Job__c.getDescribe().getLabel(),
            'runOpportunityRollupsWhileProcessingLabel' => Schema.DataImportBatch__c.Run_Opportunity_Rollups_while_Processing__c.getDescribe().getLabel()
        };
        labels.putAll(getMatchingValues());
        return labels;
    }

    /*******************************************************************************************************
    * @description Retrieves Matching string values from BDI_DataImport_API
    * @return Map of object and field name keys to their labels.
    */
    private static Map<String, String> getMatchingValues() {
        Map<String, String> labels = new Map<String, String> {
            'DoNotMatch' => BDI_DataImport_API.DoNotMatch,
            'RequireNoMatch' => BDI_DataImport_API.RequireNoMatch,
            'RequireExactMatch' => BDI_DataImport_API.RequireExactMatch,
            'ExactMatchOrCreate' => BDI_DataImport_API.ExactMatchOrCreate,
            'RequireBestMatch' => BDI_DataImport_API.RequireBestMatch,
            'BestMatchOrCreate' => BDI_DataImport_API.BestMatchOrCreate
        };
        return labels;
    }

    /*******************************************************************************************************
    * @description Gets list view to display on the BGE Batch Gift Entry Tab Controller
    * @return Map<String, String> listView with namespaced attributes to use to create correctly namespaced list view
    */
    @AuraEnabled
    public static Map<String, String> getNamespacedListView() {
        Map<String, String> listView = new Map<String, String>();
        listView.put('objectApiName', UTIL_Namespace.StrTokenNSPrefix('DataImportBatch__c'));
        listView.put('listName', UTIL_Namespace.StrTokenNSPrefix('Gift_Batches'));
        return listView;
    }

    /*******************************************************************************************************
    * @description Deserializes information to the model and selects which record to save.
    * @param recordInfo JSON string of the record information
    * @param activeFields JSON string of the active fields to be saved to the record
    * @return string of the record information with the Id
    */
    @AuraEnabled
    public static String saveRecord(String recordInfo, String activeFields) {
        try {
            BGEDetailsModel recordDetails = (BGEDetailsModel) JSON.deserialize(recordInfo, BGEDetailsModel.class);
            recordDetails.activeFields = activeFields;

            DataImportBatch__c dataImportBatch = new DataImportBatch__c();

            if (recordDetails.id != null) {
                dataImportBatch.Id = recordDetails.id;
            }
            dataImportBatch.Name = recordDetails.name;
            dataImportBatch.Batch_Description__c = recordDetails.description;
            dataImportBatch.RequireTotalMatch__c = recordDetails.requireTotalMatch;
            dataImportBatch.Active_Fields__c = recordDetails.activeFields;
            dataImportBatch.Batch_Process_Size__c = recordDetails.batchProcessSize;
            dataImportBatch.Donation_Date_Range__c = recordDetails.donationDateRange;
            dataImportBatch.Donation_Matching_Behavior__c = recordDetails.donationMatchingBehavior;
            dataImportBatch.Donation_Matching_Implementing_Class__c = recordDetails.donationMatchingClass;
            dataImportBatch.Donation_Matching_Rule__c = String.join(recordDetails.donationMatchingRule, ';');
            dataImportBatch.Post_Process_Implementing_Class__c = recordDetails.postProcessClass;
            dataImportBatch.Process_Using_Scheduled_Job__c = recordDetails.processUsingScheduledJob;
            dataImportBatch.Run_Opportunity_Rollups_while_Processing__c = recordDetails.runOpportunityRollupsWhileProcessing;
            dataImportBatch.Expected_Count_of_Gifts__c = recordDetails.expectedCount;
            dataImportBatch.Expected_Total_Batch_Amount__c = recordDetails.expectedTotal;
            dataImportBatch.Active_Fields__c = recordDetails.activeFields;
            dataImportBatch.GiftBatch__c = true;

            upsert dataImportBatch;

            recordDetails.id = dataImportBatch.Id;

            return JSON.serialize(recordDetails);

        } catch (Exception ex) {
            //TODO: is BDI right to use here?
            ERR_Handler.processError(ex, ERR_Handler_API.Context.BDI);
            throw new AuraHandledException('ERROR: ' + ex.getMessage());
        }
    }

    /*******************************************************************************************************
    * @description a class to retrieve and save the required information for the BGE_ConfigurationWizard component.
    */
    public class BGEDetailsModel {
        @AuraEnabled public String name;
        @AuraEnabled public String description;
        @AuraEnabled public Id id;
        @AuraEnabled public Boolean requireTotalMatch;
        @AuraEnabled public Integer expectedCount;
        @AuraEnabled public Decimal expectedTotal;
        @AuraEnabled public List<BGEField> availableFields;
        @AuraEnabled public String activeFields;
        @AuraEnabled public Map<String, String> labels;
        @AuraEnabled public Decimal batchProcessSize;
        @AuraEnabled public String contactMatchingRule;
        @AuraEnabled public Decimal donationDateRange;
        @AuraEnabled public String donationMatchingBehavior;
        @AuraEnabled public String donationMatchingClass;
        @AuraEnabled public List<String> donationMatchingRule;
        @AuraEnabled public List<Map<String,String>> donationMatchingOptions;
        @AuraEnabled public String postProcessClass;
        @AuraEnabled public Boolean processUsingScheduledJob;
        @AuraEnabled public Boolean runOpportunityRollupsWhileProcessing;
        @AuraEnabled public Integer recordCount;

        public BGEDetailsModel() {
            requireTotalMatch = false;
            expectedCount = 0;
            expectedTotal = 0;
            availableFields = new List<BGEField>();
        }
    }

    /*******************************************************************************************************
    * @description a class to retrieve and save information related to Active and Available fields.
    */
    public class BGEField {
        @AuraEnabled public String label;
        @AuraEnabled public String name;
        @AuraEnabled public String sObjectLabel;
        @AuraEnabled public Boolean isActive;
        @AuraEnabled public String defaultValue;
        @AuraEnabled public Boolean required;
        @AuraEnabled public Boolean systemRequired;
        @AuraEnabled public Boolean hide;
        @AuraEnabled public String type;
        @AuraEnabled public String formatter;
        @AuraEnabled public List<Map<String, String>> options;
        @AuraEnabled public Integer sortOrder;

        public BGEField() {
            isActive = false;
            required = false;
            hide = false;
            systemRequired = false;
        }
    }
}<|MERGE_RESOLUTION|>--- conflicted
+++ resolved
@@ -42,7 +42,6 @@
     private static Set<String> systemRequiredFields = new Set<String>{
         'Account1_Name__c',
         'Account2_Name__c',
-        'Donation_Amount__c',
         'Contact1_LastName__c',
         'Contact2_LastName__c'
     };
@@ -137,8 +136,14 @@
 
             BGEField field = new BGEField();
 
-            // TODO: make these localized with schema describes
-            field.sObjectName = dataImportFieldMappedObject;
+            // this will require iteration if/when we allow objects beyond Opp and Payment
+            String translatedObjectLabel;
+            if (dataImportFieldMappedObject == 'Opportunity') {
+                translatedObjectLabel = UTIL_Describe.getObjectLabel(dataImportFieldMappedObject);
+            } else if (dataImportFieldMappedObject == 'Payment') {
+                translatedObjectLabel = UTIL_Describe.getObjectLabel('npe01__OppPayment__c');
+            }
+            field.sObjectLabel = translatedObjectLabel;
 
             // TODO: pull these labels from target fields' schema based on help text mapping
             Boolean fieldHasSpacesAndObjName = dfr.getLabel().contains(' ') && dfr.getLabel().split(' ',2)[0] == field.sObjectName;
@@ -198,23 +203,8 @@
             'Account2ImportStatus__c'
         };
 
-<<<<<<< HEAD
-        Set<String> allowedObjects = new Set<String>{
-            'Opportunity',
-            'Payment'
-        };
-
-        // these fields are required only if at least 1 field from its object group is selected
-        Set<String> systemRequiredFields = new Set<String>{
-            'Account1_Name__c',
-            'Account2_Name__c',
-            'Contact1_LastName__c',
-            'Contact2_LastName__c'
-        };
-=======
         List<String> sortedFieldNames = new List<String>(fieldMap.keySet());
         sortedFieldNames.sort();
->>>>>>> 1e57e23f
 
         // these data types have been whitelisted since they already work with BGE
         Set<String> allowedDataTypes = new Set<String>{
@@ -239,41 +229,7 @@
                 && BGE_BatchGiftEntry_UTIL.canUpdateField(dfr);
 
             if (fieldAllowed) {
-<<<<<<< HEAD
-
-                BGEField field = new BGEField();
-
-                // this will require iteration if/when we allow objects beyond Opp and Payment
-                String translatedObjectLabel;
-                if (dataImportFieldMappedObject == 'Opportunity') {
-                    translatedObjectLabel = UTIL_Describe.getObjectLabel(dataImportFieldMappedObject);
-                } else if (dataImportFieldMappedObject == 'Payment') {
-                    translatedObjectLabel = UTIL_Describe.getObjectLabel('npe01__OppPayment__c');
-                }
-                field.sObjectLabel = translatedObjectLabel;
-
-                // TODO: pull these labels from target fields' schema based on help text mapping
-                Boolean fieldHasSpacesAndObjName = fieldResult.getLabel().contains(' ') && fieldResult.getLabel().split(' ',2)[0] == field.sObjectLabel;
-                field.label = (fieldHasSpacesAndObjName) ? fieldResult.getLabel().split(' ',2)[1] : fieldResult.getLabel();
-                field.name = fieldResult.getName();
-
-                String unnamespacedField = UTIL_Namespace.StrTokenRemoveNSPrefix(field.name);
-                if (systemRequiredFields.contains(unnamespacedField)) {
-                    field.systemRequired = true;
-                }
-
-                String rawFieldType = fieldResult.getType().name().toLowerCase();
-                field.type = getLightningFieldType(rawFieldType);
-                if (rawFieldType == 'currency') {
-                    field.formatter = 'currency';
-                }
-
-                field.options = getPicklistOptions(field.name);
-
-                fields.add(field);
-=======
                 dfrs.add(dfr);
->>>>>>> 1e57e23f
             }
         }
 
@@ -510,24 +466,6 @@
         return donationMatchingOptions;
     }
 
-<<<<<<< HEAD
-=======
-    /*******************************************************************************************************
-    * @description Retrieves the object and field labels for the component.
-    * @param sObjectName the object being used by the component (already stripped of the namespace prefix)
-    * @return Map of object and field name keys to their labels.
-    */
-    public static Map<String, String> getLabels(String sObjectName) {
-
-        if (sObjectName == 'DataImportBatch__c') {
-            Map<String, String> labels = getBatchLabels();
-            return labels;
-        } else {
-            throw new AuraHandledException('ERROR: ' + 'Only Batch_Template__c and DataImportBatch__c are supported objects.');
-        }
-    }
-
->>>>>>> 1e57e23f
     /*******************************************************************************************************
     * @description Retrieves the object and field labels for the batch object.
     * @return Map of object and field name keys to their labels.
