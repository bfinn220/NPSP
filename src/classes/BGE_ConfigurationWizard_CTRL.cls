--- conflicted
+++ resolved
@@ -74,26 +74,6 @@
 
         if (recordId != null) {
             try {
-<<<<<<< HEAD
-                List<String> fields = new List<String>{
-                    'Batch_Description__c',
-                    'Name',
-                    'Id',
-                    'RequireTotalMatch__c',
-                    'Active_Fields__c',
-                    'Batch_Process_Size__c',
-                    'Run_Opportunity_Rollups_while_Processing__c',
-                    'Contact_Matching_Rule__c',
-                    'Donation_Matching_Behavior__c',
-                    'Donation_Matching_Implementing_Class__c',
-                    'Donation_Matching_Rule__c',
-                    'Donation_Date_Range__c',
-                    'Post_Process_Implementing_Class__c',
-                    'Expected_Count_of_Gifts__c',
-                    'Expected_Total_Batch_Amount__c'
-                };
-=======
->>>>>>> f7ebc3cf
 
                 String soql = 'SELECT ' +
                     String.join(fields, ', ') +
