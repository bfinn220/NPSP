--- conflicted
+++ resolved
@@ -133,11 +133,7 @@
         Gift_Entry_Settings__c giftEntryCustomSetting = new Gift_Entry_Settings__c();
         Form_Template__c defaultTemplate = returnFormTemplate();
 
-<<<<<<< HEAD
-        FORM_Template template = UTIL_UnitTestData_TEST.createSampleTemplate();
-=======
         GE_Template.Template template = UTIL_UnitTestData_TEST.createSampleTemplate();
->>>>>>> 72564ab5
 
         String templateJSON = JSON.serialize(template);
         defaultTemplate.Template_JSON__c = templateJSON;
@@ -228,8 +224,6 @@
         System.assertEquals(25,dynSource2.sourceObj.get('GAU_Allocation_1_Percent__c'));
     }
 
-<<<<<<< HEAD
-=======
     /*******************************************************************************************************
     * @description Confirming that method returns the correct number of records
     */
@@ -624,5 +618,4 @@
         }
     }
 
->>>>>>> 72564ab5
 }