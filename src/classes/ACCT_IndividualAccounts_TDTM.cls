--- conflicted
+++ resolved
@@ -430,40 +430,6 @@
         return null;
     }
 
-<<<<<<< HEAD
-    /*******************************************************************************************************
-    * @description for the list of AccountId's, recalc their rollups 
-    * @param accountIds the list of Account (Id's) that need updating.
-    * @return void
-    */ 
-    public static void rollupAccounts(List<Id> accountIds) {
-        Boolean isImmediate = accountIds.size() == 1 || System.isFuture() || System.isBatch() || System.isQueueable();
-
-        if (isImmediate) {
-            RLLP_OppRollup_UTIL oppRollupUtil = new RLLP_OppRollup_UTIL();
-            String query = new RLLP_OppRollup_UTIL().buildAccountQuery() + ' WHERE Id IN :accountIds';
-            Map<Id, Account> accountsById = new Map<Id, Account>((List<Account>)Database.query(query));
-            RLLP_OppRollup oppRollup = new RLLP_OppRollup();
-
-            oppRollup.rollupAccounts(accountsById);
-
-        } else {
-            RLLP_OppRollup.rollupAccountsFuture(new set<Id>(accountIds));
-        }
-    }
-    
-    /*******************************************************************************************************
-    * @description for the list of HH AccountId's, update their Household Names 
-    * @param listAccountId the list of Account (Id's) that need updating.
-    * @return void
-    */ 
-    public static void renameHHAccounts(list<Id> listAccountId) {
-        if (listAccountId.size() == 1 || system.isFuture() || system.isBatch()) {
-            HH_HouseholdNaming hhName = new HH_HouseholdNaming();
-            hhName.UpdateNames(listAccountId);
-        } else {
-            HH_HouseholdNaming.FutureUpdateNames(listAccountId);
-=======
     /**
      * addHouseholdIds Adds the account ids from all of the contacts belonging to a household
      * @param  householdIds           The collection of householdIds to add the account ids to
@@ -474,7 +440,6 @@
         if (contactRecord.npe01__Organization_Type__c == CAO_Constants.HH_ACCOUNT_TYPE) {
             householdIds.add(contactRecord.AccountId);
             householdIdByContactId.put(contactRecord.Id, contactRecord.AccountId);
->>>>>>> a8542462
         }
     }
 
