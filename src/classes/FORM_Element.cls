--- conflicted
+++ resolved
@@ -51,11 +51,8 @@
     @AuraEnabled public String sectionId;
     @AuraEnabled public String defaultValue;
     @AuraEnabled public String dataType;
-<<<<<<< HEAD
-=======
     // TODO: Potentially include this in unified wrapper class or another solution
     @AuraEnabled public GE_TemplateBuilderCtrl.PicklistOptionWrapper[] picklistOptions;
->>>>>>> 592abe33
     /* END */
 
     //Constructor for form field
