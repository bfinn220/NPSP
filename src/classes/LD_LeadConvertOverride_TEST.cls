/*
    Copyright (c) 2009, Salesforce.org
    All rights reserved.

    Redistribution and use in source and binary forms, with or without
    modification, are permitted provided that the following conditions are met:

    * Redistributions of source code must retain the above copyright
      notice, this list of conditions and the following disclaimer.
    * Redistributions in binary form must reproduce the above copyright
      notice, this list of conditions and the following disclaimer in the
      documentation and/or other materials provided with the distribution.
    * Neither the name of Salesforce.org nor the names of
      its contributors may be used to endorse or promote products derived
      from this software without specific prior written permission.

    THIS SOFTWARE IS PROVIDED BY THE COPYRIGHT HOLDERS AND CONTRIBUTORS
    "AS IS" AND ANY EXPRESS OR IMPLIED WARRANTIES, INCLUDING, BUT NOT
    LIMITED TO, THE IMPLIED WARRANTIES OF MERCHANTABILITY AND FITNESS
    FOR A PARTICULAR PURPOSE ARE DISCLAIMED. IN NO EVENT SHALL THE
    COPYRIGHT HOLDER OR CONTRIBUTORS BE LIABLE FOR ANY DIRECT, INDIRECT,
    INCIDENTAL, SPECIAL, EXEMPLARY, OR CONSEQUENTIAL DAMAGES (INCLUDING,
    BUT NOT LIMITED TO, PROCUREMENT OF SUBSTITUTE GOODS OR SERVICES;
    LOSS OF USE, DATA, OR PROFITS; OR BUSINESS INTERRUPTION) HOWEVER
    CAUSED AND ON ANY THEORY OF LIABILITY, WHETHER IN CONTRACT, STRICT
    LIABILITY, OR TORT (INCLUDING NEGLIGENCE OR OTHERWISE) ARISING IN
    ANY WAY OUT OF THE USE OF THIS SOFTWARE, EVEN IF ADVISED OF THE
    POSSIBILITY OF SUCH DAMAGE.
*/
/**
* @author Salesforce.org
* @date 2011 (2.x)
* @group Lead Conversion
* @description Tests for the lead conversion override page and logic
*/
@isTest(isParallel=True)
private class LD_LeadConvertOverride_TEST {

    /*******************************************************************************************************
    * @description Sets the test methods in the class you want to run for development testing purposes
    */
    private static string strTestOnly = '*';

    private static final String SPECIAL_ACCOUNT_NAME = 'Self';

    /*******************************************************************************************************
    * @description Runs newLead_Conversion_Test with the 1x1 account model
    */
    static testMethod void newLeadConversion_TestOne2One(){
        //skip the test if Advancement is installed
        if(ADV_PackageInfo_SVC.useAdv()) return;

        newLeadConversion_Test(CAO_Constants.ONE_TO_ONE_PROCESSOR);
    }
    /*******************************************************************************************************
    * @description Runs newLead_Conversion_Test with the Household account model
    */
    static testMethod void newLeadConversion_TestHHAccount(){
        //skip the test if Advancement is installed
        if(ADV_PackageInfo_SVC.useAdv()) return;
        
        newLeadConversion_Test(CAO_Constants.HH_ACCOUNT_PROCESSOR);
    }
    /*******************************************************************************************************
    * @description Runs newLead_Conversion_Test with the Individual account model
    */
    static testMethod void newLeadConversion_TestBucketAccount(){
        if (UTIL_UnitTestData_TEST.isAccountNameEncrypted()) return;

        newLeadConversion_Test(CAO_Constants.BUCKET_PROCESSOR);
    }
    /*******************************************************************************************************
    * @description Runs Lead Conversion with a new Contact selection for the conversion
    */
    public static void newLeadConversion_Test(string strProcessor) {
        if (strTestOnly != '*' && strTestOnly != 'newLeadConversion_Test') return;

        npe01__Contacts_and_Orgs_Settings__c contactSettingsForTests = UTIL_CustomSettingsFacade.getContactsSettingsForTests(
            new npe01__Contacts_and_Orgs_Settings__c (npe01__Account_Processor__c = strProcessor));
        CAO_Constants.setIndividualAccountForTests(UTIL_UnitTestData_TEST.TEST_INDIVIDUAL_ACCOUNT_NAME);

        Test.setCurrentPageReference(new PageReference('Page.LD_LeadConvertOverride'));
        string companyName = SPECIAL_ACCOUNT_NAME;
        String leadFirstName = 'Leady';
        String leadLastName = 'lead for tests_987';
        Lead l = new Lead();
        l.FirstName = leadFirstName;
        l.LastName = leadLastName;
        l.Company = companyName;
        insert l;

        system.currentPageReference().getParameters().put('id', l.id);

        ApexPages.StandardController sc = new ApexPages.standardController(l);
        LD_LeadConvertOverride_CTRL ext = new LD_LeadConvertOverride_CTRL(sc);

        // fill the lists (for coverage)
        ext.getConList();

        assertNoContactIsRetrieved(ext);
        assertNoAccountIsRetrieved(ext);

        // this selects the "New" option in the Contact box
        ext.strConId = 'NEW_CONTACT';
        ext.strAccountId = 'AUTO';

        Test.startTest();
        for (SelectOption lcStatus : ext.lcStatuses) {
            ext.l.Status = lcStatus.getValue();
            if (ext.convertLeadNow() != null)
                break;
        }
        Test.stopTest();

        Contact[] convertedContacts = getContacts();
        //one contact should have been created
        system.assertEquals(1,convertedContacts.size());
        system.assertEquals(true,convertedContacts[0].Account.npe01__Systemisindividual__c);

        String accountName = convertedContacts[0].FirstName + ' ' + convertedContacts[0].lastname;
        if (CAO_Constants.isOneToOne()) {
            system.assertEquals(accountName, convertedContacts[0].Account.Name);
            assertAccountWithName(accountName);

        } else if (CAO_Constants.isHHAccountModel()) {
            system.assertEquals(convertedContacts[0].lastname + ' Household', convertedContacts[0].Account.Name);
        } else if (CAO_Constants.isBucketModel()) {
            system.assertEquals(UTIL_UnitTestData_TEST.TEST_INDIVIDUAL_ACCOUNT_NAME, convertedContacts[0].Account.Name);
        }
                        
        // make sure no affilations created
        system.assertEquals(0, [select count() from npe5__Affiliation__c]);
    }

    /*******************************************************************************************************
    * @description Runs newLeadConversionMerge_Test with the 1x1 account model
    */
    static testMethod void newLeadConversionMerge_TestOne2One() {
        newLeadConversionMerge_Test(CAO_Constants.ONE_TO_ONE_PROCESSOR);
    }
    /*******************************************************************************************************
    * @description Runs newLeadConversionMerge_Test with the Household account model
    */
    static testMethod void newLeadConversionMerge_TestHHAccount(){
        newLeadConversionMerge_Test(CAO_Constants.HH_ACCOUNT_PROCESSOR);
    }
    /*******************************************************************************************************
    * @description Runs newLeadConversionMerge_Test with the Individual account model
    */
    static testMethod void newLeadConversionMerge_TestBucketAccount(){
        if (UTIL_UnitTestData_TEST.isAccountNameEncrypted()) return;

        //skip the test if Advancement is installed - Bucket Account not supported in ADV
        if(ADV_PackageInfo_SVC.useAdv()) return;

        newLeadConversionMerge_Test(CAO_Constants.BUCKET_PROCESSOR);
    }
    /*******************************************************************************************************
    * @description Runs Lead conversion when a merge into an existing Contact is chosen by the user
    */
    public static void newLeadConversionMerge_Test(string strProcessor) {
        if (strTestOnly != '*' && strTestOnly != 'newLeadConversionMerge_Test') return;

        npe01__Contacts_and_Orgs_Settings__c contactSettingsForTests = UTIL_CustomSettingsFacade.getContactsSettingsForTests(
            new npe01__Contacts_and_Orgs_Settings__c (npe01__Account_Processor__c = strProcessor));
        CAO_Constants.setIndividualAccountForTests(UTIL_UnitTestData_TEST.TEST_INDIVIDUAL_ACCOUNT_NAME);

        Test.setCurrentPageReference(new PageReference('Page.LD_LeadConvertOverride'));

        // create a contact to merge into
        contact c = new contact(
            FirstName=UTIL_UnitTestData_TEST.TEST_FIRSTNAME,
            LastName=UTIL_UnitTestData_TEST.TEST_LASTNAME
        );
        insert c;

        Lead l = new Lead();
        l.FirstName = UTIL_UnitTestData_TEST.TEST_FIRSTNAME;
        l.LastName = UTIL_UnitTestData_TEST.TEST_LASTNAME;
        l.Company = SPECIAL_ACCOUNT_NAME;
        insert l;

        system.currentPageReference().getParameters().put('id', l.id);

        ApexPages.StandardController sc = new ApexPages.standardController(l);

        Test.setFixedSearchResults(new List<Id>{ c.Id });
        LD_LeadConvertOverride_CTRL ext = new LD_LeadConvertOverride_CTRL(sc);

        ext.getConList();

        assertContactIsReturned(ext);
        assertNoAccountIsRetrieved(ext);

        // this selects the Merge to <contact> option in the Contact box
        ext.strConId = c.id;
        ext.strAccountId = 'AUTO';
        Test.startTest();
        for (SelectOption lcStatus : ext.lcStatuses) {
            ext.l.Status = lcStatus.getValue();
            if (ext.convertLeadNow() != null)
                break;
        }
        Test.stopTest();

        Contact[] convertedContacts = getContacts();
        lead[] unconvertedLeads = getUnconvertedLeads();
        //no lead still unconverted
        system.assertEquals(0,unconvertedLeads.size());
        //one contact should have been created
        system.assertEquals(1,convertedContacts.size());
        //the account for this contact should be an individual account, no matter the model
        system.assertEquals(true, convertedContacts[0].Account.npe01__Systemisindividual__c);

        // make sure no affilations created
        system.assertEquals(0, [select count() from npe5__Affiliation__c]);
    }

    /*******************************************************************************************************
    * @description Runs newLeadConversionNewNameCompany with the 1x1 account model
    */
    static testMethod void newLeadConversionNewNamedCompany_TestOne2One(){
        newLeadConversionNewNamedCompany_Test(CAO_Constants.ONE_TO_ONE_PROCESSOR);
    }
    /*******************************************************************************************************
    * @description Runs newLeadConversionNewNameCompany with the Household account model
    */
    static testMethod void newLeadConversionNewNamedCompany_TestHHAccount(){
        newLeadConversionNewNamedCompany_Test(CAO_Constants.HH_ACCOUNT_PROCESSOR);
    }
    /*******************************************************************************************************
    * @description Runs newLeadConversionNewNameCompany with the Individual account model
    */
    static testMethod void newLeadConversionNewNamedCompany_TestBucketAccount(){
        if (UTIL_UnitTestData_TEST.isAccountNameEncrypted()) return;

        newLeadConversionNewNamedCompany_Test(CAO_Constants.BUCKET_PROCESSOR);
    }
    /*******************************************************************************************************
    * @description Tests Lead conversion with a non-existant Account name in the Company field
    */
    public static void newLeadConversionNewNamedCompany_Test(string strProcessor) {
        if (strTestOnly != '*' && strTestOnly != 'newLeadConversionNewNamedCompany_Test') return;

        npe01__Contacts_and_Orgs_Settings__c contactSettingsForTests = UTIL_CustomSettingsFacade.getContactsSettingsForTests(
            new npe01__Contacts_and_Orgs_Settings__c (npe01__Account_Processor__c = strProcessor));
        CAO_Constants.setIndividualAccountForTests(UTIL_UnitTestData_TEST.TEST_INDIVIDUAL_ACCOUNT_NAME);

        Test.setCurrentPageReference(new PageReference('Page.LD_LeadConvertOverride'));

        string companyName = 'Junky company for tests';
        Lead l = new Lead();
        l.FirstName = UTIL_UnitTestData_TEST.TEST_FIRSTNAME;
        l.LastName = UTIL_UnitTestData_TEST.TEST_LASTNAME;
        l.Company = companyName;
        l.Status = 'Open';
        insert l;

        system.currentPageReference().getParameters().put('id', l.id);

        ApexPages.StandardController sc = new ApexPages.standardController(l);
        LD_LeadConvertOverride_CTRL ext = new LD_LeadConvertOverride_CTRL(sc);  
        
        assertNewOptionAndNoAccountIsRetrieved(ext);
        
        // this selects the "New" option in the Contact box
        ext.strConId = 'NEW_CONTACT';
        ext.strAccountId = 'NEW';
        ext.strAfflAccountID = 'NEW'; 
        Test.startTest();
        for (SelectOption lcStatus : ext.lcStatuses) {
            ext.l.Status = lcStatus.getValue();
            if (ext.convertLeadNow() != null)
                break;
        }
        Test.stopTest();

        Contact[] convertedContacts = getContacts();
        lead[] unconvertedLeads = getUnconvertedLeads();
        //no lead still unconverted
        system.assertEquals(0,unconvertedLeads.size());
        //one contact should have been created
        system.assertEquals(1,convertedContacts.size());
        //the account for this contact should be a normal account, no matter the model
        system.assertEquals(false, convertedContacts[0].Account.npe01__Systemisindividual__c);
        system.assertEquals(companyName, convertedContacts[0].Account.Name);

        // make sure affilation created (and only 1 even though strAfflAccountId also says New!)
        system.assertEquals(1, [select count() from npe5__Affiliation__c]);
    }

    /*******************************************************************************************************
    * @description Runs newLeadConversionExistingNamedCompany with the 1x1 account model
    */
    static testMethod void newLeadConversionExistingNamedCompany_TestOne2One(){
        newLeadConversionExistingNamedCompany_Test(CAO_Constants.ONE_TO_ONE_PROCESSOR);
    }
    /*******************************************************************************************************
    * @description Runs newLeadConversionExistingNamedCompany with the Household account model
    */
    static testMethod void newLeadConversionExistingNamedCompany_TestHHAccount(){
        newLeadConversionExistingNamedCompany_Test(CAO_Constants.HH_ACCOUNT_PROCESSOR);
    }
    /*******************************************************************************************************
    * @description Runs newLeadConversionExistingNamedCompany with the Individual account model
    */
    static testMethod void newLeadConversionExistingNamedCompany_TestBucketAccount(){
        if (UTIL_UnitTestData_TEST.isAccountNameEncrypted()) return;

        newLeadConversionExistingNamedCompany_Test(CAO_Constants.BUCKET_PROCESSOR);
    }
    /*******************************************************************************************************
    * @description Tests merging a Lead into a an existing Account name set in the Company field
    */
    public static void newLeadConversionExistingNamedCompany_Test(string strProcessor) {
        if (strTestOnly != '*' && strTestOnly != 'newLeadConversionExistingNamedCompany_Test') return;

        npe01__Contacts_and_Orgs_Settings__c contactSettingsForTests = UTIL_CustomSettingsFacade.getContactsSettingsForTests(
            new npe01__Contacts_and_Orgs_Settings__c (npe01__Account_Processor__c = strProcessor));
        CAO_Constants.setIndividualAccountForTests(UTIL_UnitTestData_TEST.TEST_INDIVIDUAL_ACCOUNT_NAME);

        Test.setCurrentPageReference(new PageReference('Page.LD_LeadConvertOverride'));

        string companyName = 'Junky company for tests';
        //create a real company account
        Account acc = new Account();
        acc.Name = companyName;
        insert acc;

        Lead l = new Lead();
        l.FirstName = UTIL_UnitTestData_TEST.TEST_FIRSTNAME;
        l.LastName = UTIL_UnitTestData_TEST.TEST_LASTNAME;
        l.Company = companyName;
        l.Status = 'Open';
        insert l;

        system.currentPageReference().getParameters().put('id', l.id);

        ApexPages.StandardController sc = new ApexPages.standardController(l);

        Test.setFixedSearchResults(new List<Id>{ acc.Id });
        LD_LeadConvertOverride_CTRL ext = new LD_LeadConvertOverride_CTRL(sc);

        assertAccountIsReturned(ext);

        // this selects the "New" option in the Contact box
        ext.strConId = 'NEW_CONTACT';
        ext.strAccountId = acc.Id;
        Test.startTest();
        for (SelectOption lcStatus : ext.lcStatuses) {
            ext.l.Status = lcStatus.getValue();
            if (ext.convertLeadNow() != null)
                break;
        }
        Test.stopTest();

        Contact[] convertedContacts = getContacts();
        lead[] unconvertedLeads = getUnconvertedLeads();
        //no lead still unconverted
        system.assertEquals(0,unconvertedLeads.size());
        //one contact should have been created
        system.assertEquals(1,convertedContacts.size());
        //the account for this contact should be a normal account, no matter the model
        system.assertEquals(false, convertedContacts[0].Account.npe01__Systemisindividual__c);
        system.assertEquals(companyName, convertedContacts[0].Account.Name);

        // make sure affilation created
        system.assertEquals(1, [select count() from npe5__Affiliation__c]);
    }

    /*******************************************************************************************************
    * @description Runs newLeadConversionExistingNamedCompanyAffl with the 1x1 account model
    */
    static testMethod void newLeadConversionExistingNamedCompanyAffl_TestOne2One(){
        newLeadConversionExistingNamedCompanyAffl_Test(CAO_Constants.ONE_TO_ONE_PROCESSOR);
    }
    /*******************************************************************************************************
    * @description Runs newLeadConversionExistingNamedCompanyAffl with the Household account model
    */
    static testMethod void newLeadConversionExistingNamedCompanyAffl_TestHHAccount(){
        newLeadConversionExistingNamedCompanyAffl_Test(CAO_Constants.HH_ACCOUNT_PROCESSOR);
    }
    /*******************************************************************************************************
    * @description Runs newLeadConversionExistingNamedCompany with the Individual account model
    */
    static testMethod void newLeadConversionExistingNamedCompanyAffl_TestBucketAccount(){
        if (UTIL_UnitTestData_TEST.isAccountNameEncrypted()) return;

        newLeadConversionExistingNamedCompanyAffl_Test(CAO_Constants.BUCKET_PROCESSOR);
    }
    /*******************************************************************************************************
    * @description Tests merging a Lead into auto created account and creating an affilation to
    * an existing Account name set in the Company field
    */
    public static void newLeadConversionExistingNamedCompanyAffl_Test(string strProcessor) {
        if (strTestOnly != '*' && strTestOnly != 'newLeadConversionExistingNamedCompanyAffl_Test') return;

        npe01__Contacts_and_Orgs_Settings__c contactSettingsForTests = UTIL_CustomSettingsFacade.getContactsSettingsForTests(
            new npe01__Contacts_and_Orgs_Settings__c (npe01__Account_Processor__c = strProcessor));
        CAO_Constants.setIndividualAccountForTests(UTIL_UnitTestData_TEST.TEST_INDIVIDUAL_ACCOUNT_NAME);

        Test.setCurrentPageReference(new PageReference('Page.LD_LeadConvertOverride'));

        string companyName = 'Junky company for tests';
        //create a real company account
        Account acc = new Account();
        acc.Name = companyName;
        insert acc;

        Lead l = new Lead();
        l.FirstName = UTIL_UnitTestData_TEST.TEST_FIRSTNAME;
        l.LastName = UTIL_UnitTestData_TEST.TEST_LASTNAME;
        l.Company = companyName;
        l.Status = 'Open';
        insert l;

        system.currentPageReference().getParameters().put('id', l.id);

        ApexPages.StandardController sc = new ApexPages.standardController(l);

        Test.setFixedSearchResults(new List<Id>{ acc.Id });
        LD_LeadConvertOverride_CTRL ext = new LD_LeadConvertOverride_CTRL(sc);

        assertAccountIsReturned(ext);

        // this selects the "New" option in the Contact box
        ext.strConId = 'NEW_CONTACT';
        ext.strAccountId = 'AUTO';
        ext.strAfflAccountId = acc.Id;
        Test.startTest();
        for (SelectOption lcStatus : ext.lcStatuses) {
            ext.l.Status = lcStatus.getValue();
            if (ext.convertLeadNow() != null)
                break;
        }
        Test.stopTest();

        Contact[] convertedContacts = getContacts();
        lead[] unconvertedLeads = getUnconvertedLeads();
        //no lead still unconverted
        system.assertEquals(0,unconvertedLeads.size());
        //one contact should have been created
        system.assertEquals(1,convertedContacts.size());
        //the account for this contact should an individual account
        system.assertEquals(true, convertedContacts[0].Account.npe01__Systemisindividual__c);
        system.assertNotEquals(companyName, convertedContacts[0].Account.Name);

        // make sure affilation created to the original company
        system.assertEquals(1, [select count() from npe5__Affiliation__c where npe5__Organization__c = :acc.Id]);
    }

    /*******************************************************************************************************
    * @description Runs newLeadConversionHHObj with the 1x1 account model
    */
    static testMethod void newLeadConversionHHObjOne2One(){
        //skip the test if Advancement is installed
        if(ADV_PackageInfo_SVC.useAdv()) return;

        newLeadConversionHHObj(CAO_Constants.ONE_TO_ONE_PROCESSOR);
    }
    /*******************************************************************************************************
    * @description Runs newLeadConversionHHObj with the Individual account model
    */
    static testMethod void newLeadConversionHHObjBucket(){
        if (UTIL_UnitTestData_TEST.isAccountNameEncrypted()) return;

        newLeadConversionHHObj(CAO_Constants.BUCKET_PROCESSOR);
    }
    /*******************************************************************************************************
    * @description Tests if it's a regular lead conversion and HH Objects are in use, we still get Household Object
    */
    public static void newLeadConversionHHObj(string strProcessor) {
        if (strTestOnly != '*' && strTestOnly != 'newLeadConversionHHObj') return;

        npe01__Contacts_and_Orgs_Settings__c contactSettingsForTests = UTIL_CustomSettingsFacade.getContactsSettingsForTests(
            new npe01__Contacts_and_Orgs_Settings__c (npe01__Account_Processor__c = strProcessor));
        CAO_Constants.setIndividualAccountForTests(UTIL_UnitTestData_TEST.TEST_INDIVIDUAL_ACCOUNT_NAME);

        npo02__Households_Settings__c householdSettingsForTests = UTIL_CustomSettingsFacade.getHouseholdsSettingsForTests(
            new npo02__Households_Settings__c (npo02__Household_Rules__c = HH_Households.ALL_INDIVIDUALS_PROCESSOR));

        Test.setCurrentPageReference(new PageReference('Page.LD_LeadConvertOverride'));

        string companyName = SPECIAL_ACCOUNT_NAME;
        Lead l = new Lead();
        l.FirstName = UTIL_UnitTestData_TEST.TEST_FIRSTNAME;
        l.LastName = UTIL_UnitTestData_TEST.TEST_LASTNAME;
        l.Company = companyName;
        insert l;

        system.currentPageReference().getParameters().put('id', l.id);

        ApexPages.StandardController sc = new ApexPages.standardController(l);
        LD_LeadConvertOverride_CTRL ext = new LD_LeadConvertOverride_CTRL(sc);

        assertNoAccountIsRetrieved(ext);

        // fill the lists (for coverage)
        ext.getConList();

        assertNoContactIsRetrieved(ext);

        // this selects the "New" option in the Contact box
        ext.strConId = 'NEW_CONTACT';
        ext.strAccountId = 'AUTO';
        Test.startTest();
        for (SelectOption lcStatus : ext.lcStatuses) {
            ext.l.Status = lcStatus.getValue();
            if (ext.convertLeadNow() != null)
                break;
        }
        Test.stopTest();

        Contact[] convertedContacts = getContacts();
        lead[] unconvertedLeads = getUnconvertedLeads();
        //no lead still unconverted
        system.assertEquals(0,unconvertedLeads.size());
        //one contact should have been created
        system.assertEquals(1,convertedContacts.size());
        //the account for this contact should be an individual account, no matter the model
        system.assertEquals(true, convertedContacts[0].Account.npe01__Systemisindividual__c);

        // make sure HH created
        list<npo02__Household__c> listHH = [select Id, Name from npo02__Household__c];
        system.assertEquals(1, listHH.size());
        system.assertEquals(convertedContacts[0].npo02__Household__c, listHH[0].Id);

        // make sure no affilation created
        system.assertEquals(0, [select count() from npe5__Affiliation__c]);
    }


    /*******************************************************************************************************
    * @description Runs newLead_Conversion_Test with the 1x1 account model
    */
    static testMethod void newNativeLeadConversion_TestOne2One(){
        //skip the test if Advancement is installed
        if(ADV_PackageInfo_SVC.useAdv()) return;

        if (strTestOnly != '*' && strTestOnly != 'newNativeLeadConversion_TestOne2One') return;
        newNativeLeadConversion_Test(CAO_Constants.ONE_TO_ONE_PROCESSOR);
    }
    /*******************************************************************************************************
    * @description Runs newLead_Conversion_Test with the Household account model
    */
    static testMethod void newNativeLeadConversion_TestHHAccount(){
        //skip the test if Advancement is installed
        if(ADV_PackageInfo_SVC.useAdv()) return;

        if (strTestOnly != '*' && strTestOnly != 'newNativeLeadConversion_TestHHAccount') return;
        newNativeLeadConversion_Test(CAO_Constants.HH_ACCOUNT_PROCESSOR);
    }
    /*******************************************************************************************************
    * @description Runs newLead_Conversion_Test with the Individual account model
    */
    static testMethod void newNativeLeadConversion_TestBucketAccount(){
        //skip the test if Advancement is installed
        if(ADV_PackageInfo_SVC.useAdv()) return;

        if (strTestOnly != '*' && strTestOnly != 'newNativeLeadConversion_TestBucketAccount') return;

        if (UTIL_UnitTestData_TEST.isAccountNameEncrypted()) return;

        newNativeLeadConversion_Test(CAO_Constants.BUCKET_PROCESSOR);
    }
    /*******************************************************************************************************
    * @description Runs Native Lead Conversion with an existing Contact selection for the conversion
    */
    public static void newNativeLeadConversion_Test(String strProcessor) {
        npe01__Contacts_and_Orgs_Settings__c contactSettingsForTests = UTIL_CustomSettingsFacade.getContactsSettingsForTests(
            new npe01__Contacts_and_Orgs_Settings__c (npe01__Account_Processor__c = strProcessor));
<<<<<<< HEAD
        //CAO_Constants.setIndividualAccountForTests(UTIL_UnitTestData_TEST.TEST_INDIVIDUAL_ACCOUNT_NAME);
=======
>>>>>>> 2c571447

        Contact con = new Contact(Firstname = 'Test', Lastname = 'NativeLead');
        insert con;

        con = getContacts()[0];

        Lead leadToConvert = new Lead(
            FirstName = 'Test',
            LastName = 'NativeLead',
            Company = 'NativeLead Household',
            Street = '123 Native Ld',
            City = 'Bellevue',
            PostalCode = '98005'
        );
        insert leadToConvert;

        Database.LeadConvert leadConv = new Database.LeadConvert();
        leadConv.setLeadId(leadToConvert.Id);
        leadConv.setContactId(con.Id);
        leadConv.setAccountId(con.AccountId);

        Test.startTest();
        Database.LeadConvertResult leadConvResult;
        Boolean brkLoop;

        // Updating ctrl and test to allow for different recordtype defaults and conversion statuses
        for (LeadStatus convertStatus : [SELECT Id, ApiName FROM LeadStatus WHERE IsConverted = true]) {
            brkLoop = true;
            leadConv.setConvertedStatus(convertStatus.ApiName);

            try {
                leadConvResult = Database.convertLead(leadConv);
            } catch(Exception ex) {
                  brkLoop = false;
            }

            if (brkLoop) {
                break;
            }
        }

        Test.stopTest();
        System.assert(leadConvResult.isSuccess(), 'The lead convert should be successful.');

        List<Contact> convertedContacts = getContacts();
        System.assertEquals(1, convertedContacts.size(), 'Only one contact should exist after convert.');
        System.assert(convertedContacts[0].Account.npe01__Systemisindividual__c, 'System is individual should be true.');
        System.assertEquals(leadToConvert.Street, convertedContacts[0].MailingStreet, 'The contacts street should match the lead street.');
        System.assertEquals(leadToConvert.City, convertedContacts[0].MailingCity, 'The contacts city should match the lead city.');
        System.assertEquals(leadToConvert.PostalCode, convertedContacts[0].MailingPostalCode, 'The contacts postal code should match the lead postal code.');

        String accountName = convertedContacts[0].FirstName + ' ' + convertedContacts[0].LastName;
        if (CAO_Constants.isOneToOne()) {
            System.assertEquals(accountName, convertedContacts[0].Account.Name, 'The one to one account name should be as expected.');
            assertAccountWithName(accountName);

        } else if (CAO_Constants.isHHAccountModel()) {
            System.assertEquals(convertedContacts[0].LastName + ' Household', convertedContacts[0].Account.Name, 'The hh account name should be as expected.');
            System.assertEquals(1, [SELECT count() FROM Address__c], 'There should only be 1 address created.');
            System.assertEquals(1, [SELECT count() FROM Address__c WHERE Default_Address__c = true], 'There should be 1 default address');

        } else if (CAO_Constants.isBucketModel()) {
            System.assertEquals(CAO_Constants.BUCKET_ACCOUNT_NAME, convertedContacts[0].Account.Name, 'The bucket account name should be as expected.');
        }

        System.assertEquals(0, [SELECT count() FROM npe5__Affiliation__c], 'An affiliation record should not be created.');
    }

    /*******************************************************************************************************
    * @description Runs Lead Conversion with a new Contact selection for the conversion, and verify
    * address object created correctly in the Household Account model.
    */
    public static void newLeadConvert_HHAddressTest() {
        if (strTestOnly != '*' && strTestOnly != 'newLeadConvert_HHAddressTest') return;

        npe01__Contacts_and_Orgs_Settings__c contactSettingsForTests = UTIL_CustomSettingsFacade.getContactsSettingsForTests(
            new npe01__Contacts_and_Orgs_Settings__c (npe01__Account_Processor__c = CAO_Constants.HH_ACCOUNT_PROCESSOR));

        Test.setCurrentPageReference(new PageReference('Page.LD_LeadConvertOverride'));
        string companyName = SPECIAL_ACCOUNT_NAME;
        String leadFirstName = 'Leady';
        String leadLastName = 'lead for tests_987';
        Lead l = new Lead();
        l.FirstName = leadFirstName;
        l.LastName = leadLastName;
        l.Company = companyName;
        l.Street = '123 45th NE';
        l.City = 'Seattle';
        l.State = 'WA';
        l.PostalCode = '98005';
        insert l;

        system.currentPageReference().getParameters().put('id', l.id);

        ApexPages.StandardController sc = new ApexPages.standardController(l);
        LD_LeadConvertOverride_CTRL ext = new LD_LeadConvertOverride_CTRL(sc);

        // fill the lists (for coverage)
        ext.getConList();

        assertNoContactIsRetrieved(ext);
        assertNoAccountIsRetrieved(ext);

        // this selects the "New" option in the Contact box
        ext.strConId = 'NEW_CONTACT';
        ext.strAccountId = 'AUTO';
        Test.startTest();
        for (SelectOption lcStatus : ext.lcStatuses) {
            ext.l.Status = lcStatus.getValue();
            if (ext.convertLeadNow() != null)
                break;
        }
        Test.stopTest();

        Contact[] convertedContacts = getContacts();
        //one contact should have been created
        system.assertEquals(1,convertedContacts.size());
        system.assertEquals(true,convertedContacts[0].Account.npe01__Systemisindividual__c);

        String accountName = convertedContacts[0].FirstName + ' ' + convertedContacts[0].lastname;
        if (CAO_Constants.isOneToOne()) {
            system.assertEquals(accountName, convertedContacts[0].Account.Name);
            assertAccountWithName(accountName);

        } else if (CAO_Constants.isHHAccountModel()) {
            system.assertEquals(convertedContacts[0].lastname + ' Household', convertedContacts[0].Account.Name);
        } else if (CAO_Constants.isBucketModel()) {
            system.assertEquals(UTIL_UnitTestData_TEST.TEST_INDIVIDUAL_ACCOUNT_NAME, convertedContacts[0].Account.Name);
        }
        
        // make sure no affilations created
        system.assertEquals(0, [select count() from npe5__Affiliation__c]);
        
        // verify address
        list<Address__c> listAddr = [select Id, MailingStreet__c, MailingCity__c, MailingState__c, MailingPostalCode__c from Address__c];
        system.assertEquals(1, listAddr.size());
        system.assertEquals(convertedContacts[0].Current_Address__c, listAddr[0].Id);
        system.assertEquals(convertedContacts[0].MailingStreet, listAddr[0].MailingStreet__c);
        system.assertEquals(convertedContacts[0].MailingCity, listAddr[0].MailingCity__c);
        system.assertEquals(convertedContacts[0].MailingState, listAddr[0].MailingState__c);
        system.assertEquals(convertedContacts[0].MailingPostalCode, listAddr[0].MailingPostalCode__c);
    }

    /*******************************************************************************************************
    * @description Runs newLead_Conversion_Test with the 1x1 account model and verify Opp OCRs and Primary Contact are correct.
    */
    static testMethod void newLeadConversion_TestOne2OneOppOCR(){
        newLeadConversion_TestOppOCR(CAO_Constants.ONE_TO_ONE_PROCESSOR);
    }
    /*******************************************************************************************************
    * @description Runs newLead_Conversion_Test with the Household account model and verify Opp OCRs and Primary Contact are correct.
    */
    static testMethod void newLeadConversion_TestHHAccountOppOCR(){
        //skip the test if Advancement is installed
        if(ADV_PackageInfo_SVC.useAdv()) return;

        newLeadConversion_TestOppOCR(CAO_Constants.HH_ACCOUNT_PROCESSOR);
    }
    /*******************************************************************************************************
    * @description Runs newLead_Conversion_Test with the Individual account model and verify Opp OCRs and Primary Contact are correct.
    */
    static testMethod void newLeadConversion_TestBucketAccountOppOCR(){
        if (UTIL_UnitTestData_TEST.isAccountNameEncrypted()) return;

        newLeadConversion_TestOppOCR(CAO_Constants.BUCKET_PROCESSOR);
    }
    /*******************************************************************************************************
    * @description Runs Lead Conversion with a new Contact selection for the conversion and verify Opp OCRs and Primary Contact are correct.
    */
    public static void newLeadConversion_TestOppOCR(string strProcessor) {
        if (strTestOnly != '*' && strTestOnly != 'newLeadConversion_TestOppOCR') return;

        npe01__Contacts_and_Orgs_Settings__c contactSettingsForTests = UTIL_CustomSettingsFacade.getContactsSettingsForTests(
            new npe01__Contacts_and_Orgs_Settings__c (npe01__Account_Processor__c = strProcessor));
        CAO_Constants.setIndividualAccountForTests(UTIL_UnitTestData_TEST.TEST_INDIVIDUAL_ACCOUNT_NAME);
        
        Test.setCurrentPageReference(new PageReference('Page.LD_LeadConvertOverride'));
        string companyName = SPECIAL_ACCOUNT_NAME;
        String leadFirstName = 'Leady';
        String leadLastName = 'lead for tests_987';
        Lead l = new Lead();
        l.FirstName = leadFirstName;
        l.LastName = leadLastName;
        l.Company = companyName;
        insert l;

        system.currentPageReference().getParameters().put('id', l.id);

        ApexPages.StandardController sc = new ApexPages.standardController(l);
        LD_LeadConvertOverride_CTRL ext = new LD_LeadConvertOverride_CTRL(sc);

        // fill the lists (for coverage)
        ext.getConList();

        assertNoContactIsRetrieved(ext);
        assertNoAccountIsRetrieved(ext);

        // this selects the "New" option in the Contact box
        ext.strConId = 'NEW_CONTACT';
        ext.strAccountId = 'AUTO';
        ext.OppName = 'Test Opp';
        ext.doNotCreateOpp = false;
        Test.startTest();
        for (SelectOption lcStatus : ext.lcStatuses) {
            ext.l.Status = lcStatus.getValue();
            if (ext.convertLeadNow() != null)
                break;
        }
        Test.stopTest();

        Contact[] convertedContacts = getContacts();
        //one contact should have been created
        system.assertEquals(1,convertedContacts.size());
        system.assertEquals(true,convertedContacts[0].Account.npe01__Systemisindividual__c);

        String accountName = convertedContacts[0].FirstName + ' ' + convertedContacts[0].lastname;
        if (CAO_Constants.isOneToOne()) {
            system.assertEquals(accountName, convertedContacts[0].Account.Name);
            assertAccountWithName(accountName);

        } else if (CAO_Constants.isHHAccountModel()) {
            system.assertEquals(convertedContacts[0].lastname + ' Household', convertedContacts[0].Account.Name);
        } else if (CAO_Constants.isBucketModel()) {
            system.assertEquals(UTIL_UnitTestData_TEST.TEST_INDIVIDUAL_ACCOUNT_NAME, convertedContacts[0].Account.Name);
        }
        
        // verify Opp 
        list<Opportunity> listOpp = [select Id, AccountId, Name, Primary_Contact__c from Opportunity];
        system.assertEquals(1, listOpp.size());
        system.assertEquals(ext.OppName, listOpp[0].Name);        

        // verify Opp OCR's
        list<OpportunityContactRole> listOCR = [select Id, OpportunityId, ContactId, Role, IsPrimary from OpportunityContactRole];
        system.assertEquals(1, listOCR.size());        
        system.assertEquals(true, listOCR[0].IsPrimary);
        
        // verify Primary Contact
        system.assertEquals(convertedContacts[0].Id, listOpp[0].Primary_Contact__c);
    }

    /*******************************************************************************************************
    * @description Runs mergeLeadConversion_TestOppOCR with the 1x1 account model and verify Opp OCRs and Primary Contact are correct.
    */
    static testMethod void mergeLeadConversion_TestOne2OneOppOCR(){
        //skip the test if Advancement is installed
        if(ADV_PackageInfo_SVC.useAdv()) return;

        mergeLeadConversion_TestOppOCR(CAO_Constants.ONE_TO_ONE_PROCESSOR);
    }
    /*******************************************************************************************************
    * @description Runs mergeLeadConversion_TestOppOCR with the Household account model and verify  Opp OCRs and Primary Contact are correct.
    */
    static testMethod void mergeLeadConversion_TestHHAccountOppOCR(){
        //skip the test if Advancement is installed
        if(ADV_PackageInfo_SVC.useAdv()) return;

        mergeLeadConversion_TestOppOCR(CAO_Constants.HH_ACCOUNT_PROCESSOR);
    }
    /*******************************************************************************************************
    * @description Runs mergeLeadConversion_TestOppOCR with the Individual account model and verify Opp OCRs and Primary Contact are correct.
    */
    static testMethod void mergeLeadConversion_TestBucketAccountOppOCR(){
        //skip the test if Advancement is installed
        if(ADV_PackageInfo_SVC.useAdv()) return;

        if (UTIL_UnitTestData_TEST.isAccountNameEncrypted()) return;

        mergeLeadConversion_TestOppOCR(CAO_Constants.BUCKET_PROCESSOR);
    }
    /*******************************************************************************************************
    * @description Runs Lead Conversion with a merge to existing Contact selection for the conversion and verify Opp OCRs and Primary Contact are correct.
    */
    public static void mergeLeadConversion_TestOppOCR(string strProcessor) {
        if (strTestOnly != '*' && strTestOnly != 'mergeLeadConversion_TestOppOCR') return;

        npe01__Contacts_and_Orgs_Settings__c contactSettingsForTests = UTIL_CustomSettingsFacade.getContactsSettingsForTests(
            new npe01__Contacts_and_Orgs_Settings__c (npe01__Account_Processor__c = strProcessor));
        CAO_Constants.setIndividualAccountForTests(UTIL_UnitTestData_TEST.TEST_INDIVIDUAL_ACCOUNT_NAME);
        
        // create an existing contact
        Contact con = new Contact();
        con.firstname = 'Testy';
        con.lastname = 'Testy';
        insert con;
        con = getContacts()[0];
        system.assertNotEquals(null, con.AccountId);

        Test.setCurrentPageReference(new PageReference('Page.LD_LeadConvertOverride'));
        string companyName = SPECIAL_ACCOUNT_NAME;
        String leadFirstName = 'Testy';
        String leadLastName = 'Testy';
        Lead l = new Lead();
        l.FirstName = leadFirstName;
        l.LastName = leadLastName;
        l.Company = companyName;
        insert l;

        system.currentPageReference().getParameters().put('id', l.id);

        //pass lead into the controller
        ApexPages.StandardController sc = new ApexPages.standardController(l);

        Test.setFixedSearchResults(new List<Id>{ con.Id });
        LD_LeadConvertOverride_CTRL ext = new LD_LeadConvertOverride_CTRL(sc);

        // fill the lists (for coverage)
        ext.getConList();
        
        assertContactIsReturned(ext);
        assertNoAccountIsRetrieved(ext);

        // this selects the existing contact option in the Contact box
        ext.strConId = con.id;
        ext.strAccountId = 'AUTO';        
        ext.OppName = 'Test Opp';
        ext.doNotCreateOpp = false;
        Test.startTest();
        for (SelectOption lcStatus : ext.lcStatuses) {
            ext.l.Status = lcStatus.getValue();
            if (ext.convertLeadNow() != null)
                break;
        }
        Test.stopTest();

        Contact[] convertedContacts = getContacts();
        //one contact should have been created
        system.assertEquals(1,convertedContacts.size());
        system.assertEquals(true,convertedContacts[0].Account.npe01__Systemisindividual__c);

        String accountName = convertedContacts[0].FirstName + ' ' + convertedContacts[0].lastname;
        if (CAO_Constants.isOneToOne()) {
            system.assertEquals(accountName, convertedContacts[0].Account.Name);
            List<Account> createdAccount2 = [select id from Account WHERE Id != :con.AccountId];
            system.assertEquals(1,createdAccount2.size());
        } else if (CAO_Constants.isHHAccountModel()) {
            system.assertEquals(convertedContacts[0].lastname + ' Household', convertedContacts[0].Account.Name);
        } else if (CAO_Constants.isBucketModel()) {
            system.assertEquals(UTIL_UnitTestData_TEST.TEST_INDIVIDUAL_ACCOUNT_NAME, convertedContacts[0].Account.Name);
        }
        
        // verify Opp 
        list<Opportunity> listOpp = [select Id, AccountId, Name, Primary_Contact__c from Opportunity];
        system.assertEquals(1, listOpp.size());
        system.assertEquals(ext.OppName, listOpp[0].Name);        

        // verify Opp OCR's
        list<OpportunityContactRole> listOCR = [select Id, OpportunityId, ContactId, Role, IsPrimary from OpportunityContactRole];
        system.assertEquals(1, listOCR.size());        
        system.assertEquals(true, listOCR[0].IsPrimary);
        
        // verify Primary Contact
        system.assertEquals(convertedContacts[0].Id, listOpp[0].Primary_Contact__c);
    }
    
    
    /*******************************************************************************************************
    * @description Runs newLeadConversion_TestOppAFF with the 1x1 account model and verify Opp created for affiliation.
    */
    static testMethod void newLeadConversion_TestOne2OneOppAFF(){
        //skip the test if Advancement is installed
        if(ADV_PackageInfo_SVC.useAdv()) return;

        newLeadConversion_TestOppAFF(CAO_Constants.ONE_TO_ONE_PROCESSOR);
    }
    /*******************************************************************************************************
    * @description Runs newLeadConversion_TestOppAFF with the Household account model and verify Opp created for affiliation.
    */
    static testMethod void newLeadConversion_TestHHAccountOppAFF(){
        //skip the test if Advancement is installed
        if(ADV_PackageInfo_SVC.useAdv()) return;

        newLeadConversion_TestOppAFF(CAO_Constants.HH_ACCOUNT_PROCESSOR);
    }
    /*******************************************************************************************************
    * @description Runs newLeadConversion_TestOppAFF with the Individual account model and verify Opp created for affiliation.
    */
    static testMethod void newLeadConversion_TestBucketAccountOppAFF(){
        if (UTIL_UnitTestData_TEST.isAccountNameEncrypted()) return;

        newLeadConversion_TestOppAFF(CAO_Constants.BUCKET_PROCESSOR);
    }
    /*******************************************************************************************************
    * @description Runs Lead Conversion with a new Contact selection for the conversion and verify Opp created for affiliation.
    */
    public static void newLeadConversion_TestOppAFF(string strProcessor) {
        if (strTestOnly != '*' && strTestOnly != 'newLeadConversion_TestOppAFF') return;

        npe01__Contacts_and_Orgs_Settings__c contactSettingsForTests = UTIL_CustomSettingsFacade.getContactsSettingsForTests(
            new npe01__Contacts_and_Orgs_Settings__c (npe01__Account_Processor__c = strProcessor));
        CAO_Constants.setIndividualAccountForTests(UTIL_UnitTestData_TEST.TEST_INDIVIDUAL_ACCOUNT_NAME);
        
        Test.setCurrentPageReference(new PageReference('Page.LD_LeadConvertOverride'));
        string companyName = 'Super Co';
        String leadFirstName = 'Leady';
        String leadLastName = 'lead for tests_987';
        Lead l = new Lead();
        l.FirstName = leadFirstName;
        l.LastName = leadLastName;
        l.Company = companyName;
        l.CompanyStreet__c = '112 Company St';
        l.CompanyCity__c = 'Home Town';
        l.CompanyState__c = 'WA';
        l.CompanyPostalCode__c = '98122';
        l.CompanyCountry__c = 'United States';
        insert l;

        system.currentPageReference().getParameters().put('id', l.id);

        ApexPages.StandardController sc = new ApexPages.standardController(l);
        LD_LeadConvertOverride_CTRL ext = new LD_LeadConvertOverride_CTRL(sc);

        // fill the lists (for coverage)
        System.assertEquals(2, ext.getOppAccChoices().size());

        // this selects the "New" option in the Contact box
        ext.strConId = 'NEW_CONTACT';
        ext.strOppAccChoice = 'AFF_ACC';
        ext.strAccountId = 'AUTO';
        ext.OppName = 'Test Opp';
        ext.strAfflAccountId = 'NEW';
        ext.doNotCreateOpp = false;
        Test.startTest();
        for (SelectOption lcStatus : ext.lcStatuses) {
            ext.l.Status = lcStatus.getValue();
            if (ext.convertLeadNow() != null)
                break;
        }
        Test.stopTest();

        Contact[] convertedContacts = getContacts();
        //one contact should have been created
        system.assertEquals(1,convertedContacts.size());
        system.assertEquals(true,convertedContacts[0].Account.npe01__Systemisindividual__c);
        system.assertNotEquals(null, convertedContacts[0].Primary_Affiliation__c);
        system.assertEquals('112 Company St', convertedContacts[0].Primary_Affiliation__r.BillingStreet);

        String accountName = convertedContacts[0].FirstName + ' ' + convertedContacts[0].lastname;
        if (CAO_Constants.isOneToOne()) {
            system.assertEquals(accountName, convertedContacts[0].Account.Name);
            assertAccountWithName(accountName);

        } else if (CAO_Constants.isHHAccountModel()) {
            system.assertEquals(convertedContacts[0].lastname + ' Household', convertedContacts[0].Account.Name);
        } else if (CAO_Constants.isBucketModel()) {
            system.assertEquals(UTIL_UnitTestData_TEST.TEST_INDIVIDUAL_ACCOUNT_NAME, convertedContacts[0].Account.Name);
        }
        
        // verify Opp Affiliation
        npe5__Affiliation__c  aff = [select npe5__Organization__c  from npe5__Affiliation__c LIMIT 1][0];
        system.assertNotEquals(null, aff, 'Affiliation should be created.');

        list<Opportunity> listOpp = [select Id, AccountId, Name, Primary_Contact__c from Opportunity];
        system.assertEquals(1, listOpp.size());
        system.assertEquals(aff.npe5__Organization__c , listOpp[0].AccountId);        
    }
    
    /*******************************************************************************************************
    * @description Runs lead conversion to create a company and test Lead.CompanyAddress bhvr
    */
    public testmethod static void convertCompanyLead_Test() {
        if (strTestOnly != '*' && strTestOnly != 'convertCompanyLead_Test') return;

        Lead l = new Lead();
        l.FirstName = 'Test';
        l.LastName = 'TestContact';
        l.Company = 'TestContact Company';
        l.Street = '123 ABC';
        l.City = 'Bellevue';
        l.PostalCode = '98005';
        l.CompanyStreet__c = '112 Company St';
        l.CompanyCity__c = 'Home Town';
        l.CompanyState__c = 'WA';
        l.CompanyPostalCode__c = '98122';
        l.CompanyCountry__c = 'United States';
        insert l;
        
        Test.setCurrentPageReference(new PageReference('Page.LD_LeadConvertOverride'));
        system.currentPageReference().getParameters().put('id', l.id);

        ApexPages.StandardController sc = new ApexPages.standardController(l);
        LD_LeadConvertOverride_CTRL ext = new LD_LeadConvertOverride_CTRL(sc);

        // fill the lists (for coverage)
        System.assertEquals(2, ext.getOppAccChoices().size());

        // this selects the "New" option in the Contact box
        ext.strConId = 'NEW_CONTACT';
        ext.strAccountId = 'NEW';
        ext.doNotCreateOpp = true;
        Test.startTest();
        for (SelectOption lcStatus : ext.lcStatuses) {
            ext.l.Status = lcStatus.getValue();
            if (ext.convertLeadNow() != null)
                break;
        }
        Test.stopTest();
        
        Account result = [SELECT Id,Name,BillingStreet FROM Account LIMIT 1][0];
        System.assertEquals(l.CompanyStreet__c,result.BillingStreet);
    }

    /*******************************************************************************************************
    * @description Verifies correct Contacts are retrieved when SOQL is used (all fields are filterable)
    */
    @isTest private static void contactFinderBuildsCorrectSOQLQuery() {
        UTIL_CustomSettingsFacade.getContactsSettingsForTests(
            new npe01__Contacts_and_Orgs_Settings__c (npe01__Account_Processor__c = CAO_Constants.ONE_TO_ONE_PROCESSOR));
        CAO_Constants.setIndividualAccountForTests(CAO_Constants.INDIVIDUAL_ACCOUNT_NAME_FOR_TESTS);
        
        Lead l = new Lead();
        l.FirstName = 'Jane';
        l.LastName = 'Smith Soql';
        l.Company = SPECIAL_ACCOUNT_NAME;
        l.Email = 'jane.smithsoql@example.com';
        insert l;

        List<Contact> contacts = new List<Contact>{
            new Contact(FirstName = l.FirstName, LastName = 'Clark'),
            new Contact(FirstName = 'John', LastName = l.LastName),
            new Contact(FirstName = l.FirstName, LastName = l.LastName, Email = 'notmatchemail@example.com'),
            new Contact(FirstName = 'Kent', LastName = l.LastName, Email = l.Email)
        };
        insert contacts;

        ApexPages.StandardController sc = new ApexPages.standardController(l);
        LD_LeadConvertOverride_CTRL ext = new LD_LeadConvertOverride_CTRL(sc);
        
        if (!ext.contactFinder.isSoql()) {
            return;
        }

        Map<Id, Contact> actual = new Map<Id, Contact>((List<Contact>) ext.contactFinder.find());

        System.assertEquals(2, actual.size(), 'Contact finder should return Contacts: ' + actual);
        System.assert(actual.containsKey(contacts[2].Id), 'Contact with the same First and Last Names should be returned: ' + actual);
        System.assert(actual.containsKey(contacts[3].Id), 'Contact with the same Email should be returned: ' + actual);
    }

    /*******************************************************************************************************
    * @description Verifies correct Contacts are retrieved when search is used (a field is not filterable)
    */
    @isTest private static void contactFinderBuildsCorrectSearchQuery() {
        UTIL_CustomSettingsFacade.getContactsSettingsForTests(
            new npe01__Contacts_and_Orgs_Settings__c (npe01__Account_Processor__c = CAO_Constants.ONE_TO_ONE_PROCESSOR));
        CAO_Constants.setIndividualAccountForTests(CAO_Constants.INDIVIDUAL_ACCOUNT_NAME_FOR_TESTS);
        
        Lead l = new Lead();
        l.FirstName = 'Jane';
        l.LastName = 'Smith Sosl';
        l.Company = SPECIAL_ACCOUNT_NAME;
        l.Email = 'jane.smithsosl@example.com';
        insert l;

        ApexPages.StandardController sc = new ApexPages.standardController(l);
        LD_LeadConvertOverride_CTRL ext = new LD_LeadConvertOverride_CTRL(sc);

        ext.contactFinder.criteria.isFilterable = false;
        System.assert(!ext.contactFinder.isSoql(), 'Search query should be executed'); 
        List<sObject> actual = ext.contactFinder.find();  //no need to return any data, validate the SOSL only
        
        UTIL_Finder.SearchBuilder searchBuilder = ext.contactFinder.searchBuilder();

        Set<String> fieldSetFields = new Set<String>();
        for (FieldSetMember member : ext.conFieldSet) {
            fieldSetFields.add(member.getFieldPath());
        }
        System.assert(ext.contactFinder.selectFields.containsAll(fieldSetFields));

        String sosl = searchBuilder.build();
        System.assert(sosl.startsWith(
            'FIND \'(Smith Sosl AND Jane) OR jane.smithsosl@example.com*\' IN ALL FIELDS RETURNING Contact(Id, Name, FirstName, LastName, Email'), 
            'SOSL should search expected values: ' + sosl
        );
    }

    /*******************************************************************************************************
    * @description Verifies correct SOQL or SOSL is used to retrieve Accounts
    */
    @isTest private static void accFinderBuildsCorrectSearchQuery() {
        UTIL_CustomSettingsFacade.getContactsSettingsForTests(
            new npe01__Contacts_and_Orgs_Settings__c (npe01__Account_Processor__c = CAO_Constants.ONE_TO_ONE_PROCESSOR));
        CAO_Constants.setIndividualAccountForTests(CAO_Constants.INDIVIDUAL_ACCOUNT_NAME_FOR_TESTS);
        
        Lead l = new Lead();
        l.FirstName = 'Jane';
        l.LastName = 'Smith AccFinder';
        l.Company = SPECIAL_ACCOUNT_NAME;
        insert l;

        ApexPages.StandardController sc = new ApexPages.standardController(l);
        LD_LeadConvertOverride_CTRL ext = new LD_LeadConvertOverride_CTRL(sc);

        ext.accountFinder.criteria.isFilterable = true;
        String soql = ext.accountFinder.queryBuilder().build();
        SYstem.assertEquals('SELECT Id, Name, BillingCity FROM Account WHERE Name = \'' + l.Company + '\' LIMIT 50', soql, 'SOQL should be as expected');

        ext.accountFinder.criteria.isFilterable = false;
        String sosl = ext.accountFinder.searchBuilder().build();
        SYstem.assertEquals('FIND \'' + l.Company + '*\' IN NAME FIELDS RETURNING Account(Id, Name, BillingCity)', sosl, 'Search should be as expected');
    }


    // Helpers
    /////////////

    /*********************************************************************************************************
    * @description Asserts the controller's list of Accounts contains no existing Account 
    * @param ext The controller
    * @return void
    */
    private static void assertNoAccountIsRetrieved(LD_LeadConvertOverride_CTRL ext) {
        System.assertEquals(1, ext.listSOAccounts.size(), 'An AUTO select option should exist: ' + ext.listSOAccounts);
        System.assertEquals(1, ext.listSOAfflAccounts.size(), 'Label None should exist: ' + ext.listSOAfflAccounts);
        System.assertEquals(0, ext.mapIdAccountMatches.size(), 'No Account should be returned: ' + ext.mapIdAccountMatches);
    }

    /*********************************************************************************************************
    * @description Asserts the controller's list of Accounts contains New option and has no existing Account 
    * @param ext The controller
    * @return void
    */
    private static void assertNewOptionAndNoAccountIsRetrieved(LD_LeadConvertOverride_CTRL ext) {
        System.assertEquals(2, ext.listSOAccounts.size(), 'AUTO and New select options should exist: ' + ext.listSOAccounts);
        System.assertEquals(2, ext.listSOAfflAccounts.size(), 'None and NEW select options should exist: ' + ext.listSOAfflAccounts);
        System.assertEquals(0, ext.mapIdAccountMatches.size(), 'No Account should exist: ' + ext.mapIdAccountMatches);
    }

    /*********************************************************************************************************
    * @description Asserts the controller's list of Accounts contains existing Account 
    * @param ext The controller
    * @return void
    */
    private static void assertAccountIsReturned(LD_LeadConvertOverride_CTRL ext) {
        System.assertEquals(3, ext.listSOAccounts.size(), 'The existing Account should be returned among select options: ' + ext.listSOAccounts);
        System.assertEquals(3, ext.listSOAfflAccounts.size(), 'The existing Account should be returned among select options: ' + ext.listSOAfflAccounts);
        System.assertEquals(1, ext.mapIdAccountMatches.size(), 'The Account should be returned: ' + ext.mapIdAccountMatches);
    }

    /*********************************************************************************************************
    * @description Asserts the controller's list of Contacts contains no existing Contact 
    * @param ext The controller
    * @return void
    */
    private static void assertNoContactIsRetrieved(LD_LeadConvertOverride_CTRL ext) {
        System.assertEquals(0, ext.conMap.size(), 'Expected no Contact for the Special Account: ' + ext.conMap);
        System.assertEquals(2, ext.conList.size(), 'Labels None and New Contact should exist: ' + ext.conList);
        System.assert(ext.lcStatuses.size() > 0);
    }

    /*********************************************************************************************************
    * @description Asserts the controller's list of Contacts contains existing Contact 
    * @param ext The controller
    * @return void
    */
    private static void assertContactIsReturned(LD_LeadConvertOverride_CTRL ext) {
        System.assertEquals(1, ext.conMap.size(), 'Contact should be retrieved: ' + ext.conMap);
        System.assertEquals(3, ext.conList.size(), 'Labels None, New Contact and existing Contact name should exist: ' + ext.conList);
        System.assert(ext.lcStatuses.size() > 0);
    }

    /*********************************************************************************************************
    * @description Asserts only one Account exists with the provided name
    * @param accountName The Account name
    * @return void
    */
    private static void assertAccountWithName(String accountName) {
        assertAccountWithName(accountName, 1);
    }

    /*********************************************************************************************************
    * @description Asserts specified number of Accounts exist with the provided name
    * @param accountName The Account name
    * @return void
    */
    private static void assertAccountWithName(String accountName, Integer size) {
        UTIL_Finder finder = new UTIL_Finder(Account.SObjectType).withWhere(new UTIL_Where.FieldExpression(Account.Name).equals(accountName));

        List<Account> actual = new List<Account>();
        if (finder.isSoql()) {
            actual = finder.find();
        } else {
            for (Account acc : [SELECT Name FROM Account]) {
                if (acc.Name.equalsIgnoreCase(accountName)) {
                    actual.add(acc);
                }
            }           
        }

        System.assertEquals(size, actual.size(), 'Actual Accounts: ' + actual);
    }

    /*********************************************************************************************************
    * @description Returns existing Contacts 
    * @return List<Contact> Contacts
    */
    private static List<Contact> getContacts() {
        return [
            SELECT Id, FirstName, LastName, 
                AccountId, Account.Name, Account.npe01__Systemisindividual__c, 
                Primary_Affiliation__c, Primary_Affiliation__r.BillingStreet,
                MailingStreet, MailingCity, MailingState, MailingPostalCode, 
                Current_Address__c, npo02__Household__c
            FROM Contact
        ];
    }

    /*********************************************************************************************************
    * @description Returns existing Leads that are not converted 
    * @return List<Lead> Leads
    */
    private static List<Lead> getUnconvertedLeads() {
        return [
            SELECT Id, FirstName, LastName 
            FROM Lead 
            WHERE isConverted = false
        ];
    }
}<|MERGE_RESOLUTION|>--- conflicted
+++ resolved
@@ -569,10 +569,6 @@
     public static void newNativeLeadConversion_Test(String strProcessor) {
         npe01__Contacts_and_Orgs_Settings__c contactSettingsForTests = UTIL_CustomSettingsFacade.getContactsSettingsForTests(
             new npe01__Contacts_and_Orgs_Settings__c (npe01__Account_Processor__c = strProcessor));
-<<<<<<< HEAD
-        //CAO_Constants.setIndividualAccountForTests(UTIL_UnitTestData_TEST.TEST_INDIVIDUAL_ACCOUNT_NAME);
-=======
->>>>>>> 2c571447
 
         Contact con = new Contact(Firstname = 'Test', Lastname = 'NativeLead');
         insert con;
