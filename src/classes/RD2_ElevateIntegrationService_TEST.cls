--- conflicted
+++ resolved
@@ -40,10 +40,6 @@
     private static final String CURRENCY_CAD = 'CAD';
     private static final String CURRENCY_USD = 'USD';
 
-<<<<<<< HEAD
-    private static final TEST_SObjectGateway.RecurringDonationGateway rdGateway = new TEST_SObjectGateway.RecurringDonationGateway();
-    private static final TEST_SObjectGateway.OpportunityGateway oppGateway = new TEST_SObjectGateway.OpportunityGateway();
-=======
     private static final String RD_SOBJECT_TYPE = String.valueOf(npe03__Recurring_Donation__c.SObjectType);
     private static final String LOG_TYPE_COMMITMENT_CREATE = RD2_ElevateIntegrationService.LOG_TYPE_COMMITMENT_CREATE;
     private static final String LOG_TYPE_COMMITMENT_CANCEL = RD2_ElevateIntegrationService.LOG_TYPE_COMMITMENT_CANCEL;
@@ -51,7 +47,6 @@
     private static final TEST_SObjectGateway.RecurringDonationGateway rdGateway = new TEST_SObjectGateway.RecurringDonationGateway();
     private static final TEST_SObjectGateway.OpportunityGateway oppGateway = new TEST_SObjectGateway.OpportunityGateway();
     private static final TEST_SObjectGateway.ErrorGateway errorGateway = new TEST_SObjectGateway.ErrorGateway();
->>>>>>> 6edfa3bf
 
     /****
     * @description Creates data required for unit tests
