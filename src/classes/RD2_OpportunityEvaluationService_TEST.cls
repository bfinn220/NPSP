--- conflicted
+++ resolved
@@ -190,17 +190,10 @@
         RD2_OpportunityEvaluationService evalService = new RD2_OpportunityEvaluationService();
         evalService.rds = new List<npe03__Recurring_Donation__c>{ rdNew, rdOld };
 
-<<<<<<< HEAD
-        System.assertEquals(true, evalService.needNextInstallment(rdNew),
-            'RD having Schedules and no related Opp should be eligible for an Installment Opp');
-
-        System.assertEquals(false, evalService.needNextInstallment(rdOld),
-=======
         System.assertEquals(true, evalService.isNewInstallmentCandidate(rdNew), 
             'RD having Schedules and no related Opp should be eligible for an Installment Opp');
 
         System.assertEquals(false, evalService.isNewInstallmentCandidate(rdOld), 
->>>>>>> eec9f54c
             'RD having Schedules and a related Opp should not be eligible for an Installment Opp');
     }
 
@@ -259,9 +252,63 @@
         System.assertEquals(false, oppById.get(oldOpps[1].Id).isClosed, 'Open Opp should stay open');
     }
 
-    /**
-    * @description When Installment Auto Creation Setting is set to Disable First Installment, 
-    * the installment should not be created on insert of RD
+
+    /**
+     * @description Sets up data to test open Installment Opportunity behaviour on RD close
+     * @param closeAction Recurring Donation settings Open Opportunity Behaviour close action
+     * @return npe03__Recurring_Donation__c Created Recurring Donation with related Opps
+     */
+    private static npe03__Recurring_Donation__c setupDataAndCloseRD(String closeAction) {        
+        RD2_Settings_TEST.setUpConfiguration(new Map<String, Object> {
+            'npe03__Open_Opportunity_Behavior__c' => closeAction
+        });
+
+        RD2_EnablementService_TEST.setRecurringDonations2Enabled();
+
+        npe03__Recurring_Donation__c rd = getRecurringDonationBuilder(getContact())
+            .withDayOfMonth('20')
+            .withCalculateNextDonationDate()
+            .build();
+        insert rd;
+
+        TEST_OpportunityBuilder oppBuilder = getOpportunityBuilder(rd);
+
+        List<Opportunity> opps = new List<Opportunity>{
+            oppBuilder
+                .withName()
+                .withCloseDate(rd.npe03__Next_Payment_Date__c.addMonths(-1))
+                .withClosedWonStage()
+                .build(),
+            oppBuilder
+                .withName()
+                .withCloseDate(rd.npe03__Next_Payment_Date__c)
+                .withOpenStage()
+                .build()
+        };
+        insert opps;
+
+        Map<Id, Opportunity> oppById = new Map<Id, Opportunity>(oppGateway.getRecords(rd));
+        System.assertEquals(2, oppById.size(), 'The number of returned Opps should match');
+
+        opps[0] = oppById.get(opps[0].Id);
+        opps[1] = oppById.get(opps[1].Id);
+
+        System.assertEquals(true, opps[0].isClosed, 'The first Opp should be closed');
+        System.assertEquals(true, opps[0].isWon, 'The first Opp should be won');
+        System.assertEquals(false, opps[1].isClosed, 'The second Opp should be open');
+
+        Test.startTest();
+        rd.Status__c = RD2_Constants.STATUS_CLOSED;
+        update rd;
+        Test.stopTest();
+
+        rd = mockRecurringDonationFullQueryResult(rd, oppById.values(), null);
+        return rd;
+    }
+
+    /**
+    * @description Verifies on installment Opportunity is created on RD insert
+    * when Installment Auto Creation Setting is set to Disable First Installment.
     */
     @IsTest
     private static void shouldNotCreateOppOnRDInsertWhenDisableFirstInstallment() {
@@ -280,15 +327,15 @@
         List<Opportunity> opps = oppGateway.getRecords(rd);
 
         System.assertEquals(0, opps.size(),
-            'No installment opp should be created on insert of RD when the auto Creation setting is ' + OPTION_NAME_DISABLE_FIRST);
-    }
-
-    /**
-    * @description When Installment Auto Creation Setting is set to Disable All Installments, 
-    * no installment should be created on inserted of RD and during nightly batch job
+            'No installment Opportunity should be created: ' + opps);
+    }
+
+    /**
+    * @description Verifies on installment Opportunity is not created on RD insert
+    * when Installment Auto Creation Setting is set to Disable All Installments.
     */
     @IsTest
-    private static void shouldNotCreateOppOnInsertWhenDiableAllInstallment() {
+    private static void shouldNotCreateOppOnRDInsertWhenDisableAllInstallments() {
         RD2_EnablementService_TEST.setRecurringDonations2Enabled();
 
         RD2_Settings_TEST.setUpConfiguration(new Map<String, Object> {
@@ -304,15 +351,16 @@
         List<Opportunity> opps = oppGateway.getRecords(rd);
 
         System.assertEquals(0, opps.size(),
-            'The installment opportunity should not be created when the Auto Creation Setting is' + OPTION_NAME_DISABLE_ALL);
-    }
-
-    /**
-    * @description When installment Creation Setting is Set to disable First On Create, a new isntallment opp
-    * should be created when the RD is updated and there is already a Installment Opp existed with CloseDate before today
+            'No installment Opportunity should be created: ' + opps);
+    }
+
+    /**
+    * @description Verifies on installment Opportunity is created
+    * when RD is updated, there is already a Closed current Opp 
+    * and Installment Auto Creation Setting is set to Disable First Installment.
     */
     @IsTest
-    private static void shouldCreateOppOnUpdateOfRDWhenClosedOppExistAndDisableFirstInstallment() {
+    private static void shouldCreateOppOnRDUpdateWhenClosedOppExistsAndDisableFirstInstallment() {
         RD2_EnablementService_TEST.setRecurringDonations2Enabled();
 
         RD2_Settings_TEST.setUpConfiguration(new Map<String, Object> {
@@ -337,15 +385,15 @@
         List<Opportunity> opps = oppGateway.getRecords(rd);
 
         System.assertEquals(2, opps.size(), 
-            'A new opportunity should be created when recurring donation is update and Auto Creation Setting is' + OPTION_NAME_DISABLE_FIRST);
-    }
-
-    /**
-    * @description When Installment Auto Creation Setting is set to Always Create Next Installment, 
-    * the installment should be created on inserted of RD and during nightly batch job
+            'A new Opportunity should be created: ' + opps);
+    }
+
+    /**
+    * @description Verifies on installment Opportunity is created on RD insert
+    * when Installment Auto Creation Setting is set to Always Create Next Installment.
     */
     @IsTest
-    private static void shouldCreateOppWhenAlwaysCreateNextInstallment() {
+    private static void shouldCreateOppOnRDInsertWhenAlwaysCreateNextInstallment() {
         RD2_EnablementService_TEST.setRecurringDonations2Enabled();
 
         RD2_Settings_TEST.setUpConfiguration(new Map<String, Object> {
@@ -361,15 +409,16 @@
         List<Opportunity> opps = oppGateway.getRecords(rd);
 
         System.assertEquals(1, opps.size(),
-            'The installment opportunity should be created when the Auto Creation Setting is ' + OPTION_NAME_ALWAYS_CREATE_NEXT);
+            'The installment Opportunity should be created: ' + opps);
     }
 
     /***
-    * @description When Installment Auto Creation Setting is a random string that does not matched against any of the
-    * default value, the auto creation process will be treated the same as Always Create Next Installment 
+    * @description Verifies on installment Opportunity is created on RD insert
+    * when Installment Auto Creation Setting is a random string that does not matched against any of the
+    * default value. The auto creation process will be treated the same as Always Create Next Installment.
     */
     @IsTest
-    private static void shouldCreateOppWhenInstallmentAutoCreationIsRandomText() {
+    private static void shouldCreateOppOnRDInsertWhenInstallmentCreateOptionIsRandomText() {
         String randomText = 'RANDOM';
 
         RD2_EnablementService_TEST.setRecurringDonations2Enabled();
@@ -387,65 +436,7 @@
         List<Opportunity> opps = oppGateway.getRecords(rd);
 
         System.assertEquals(1, opps.size(),
-            'The installment opportunity automation process should be treated as Always Create Next Installment when the system cannot regonize the text');
-    }
-
-    /**
-     * @description Sets up data to test open Installment Opportunity behaviour on RD close
-     * @param closeAction Recurring Donation settings Open Opportunity Behaviour close action
-     * @return npe03__Recurring_Donation__c Created Recurring Donation with related Opps
-     */
-<<<<<<< HEAD
-    private static npe03__Recurring_Donation__c setupDataAndCloseRD(String closeAction) {
-        RD2_Settings_TEST.setUpConfiguration(new Map<String, Object>{
-=======
-    private static npe03__Recurring_Donation__c setupDataAndCloseRD(String closeAction) {        
-        RD2_Settings_TEST.setUpConfiguration(new Map<String, Object> {
->>>>>>> eec9f54c
-            'npe03__Open_Opportunity_Behavior__c' => closeAction
-        });
-
-        RD2_EnablementService_TEST.setRecurringDonations2Enabled();
-
-        npe03__Recurring_Donation__c rd = getRecurringDonationBuilder(getContact())
-            .withDayOfMonth('20')
-            .withCalculateNextDonationDate()
-            .build();
-        insert rd;
-
-        TEST_OpportunityBuilder oppBuilder = getOpportunityBuilder(rd);
-
-        List<Opportunity> opps = new List<Opportunity>{
-            oppBuilder
-                .withName()
-                .withCloseDate(rd.npe03__Next_Payment_Date__c.addMonths(-1))
-                .withClosedWonStage()
-                .build(),
-            oppBuilder
-                .withName()
-                .withCloseDate(rd.npe03__Next_Payment_Date__c)
-                .withOpenStage()
-                .build()
-        };
-        insert opps;
-
-        Map<Id, Opportunity> oppById = new Map<Id, Opportunity>(oppGateway.getRecords(rd));
-        System.assertEquals(2, oppById.size(), 'The number of returned Opps should match');
-
-        opps[0] = oppById.get(opps[0].Id);
-        opps[1] = oppById.get(opps[1].Id);
-
-        System.assertEquals(true, opps[0].isClosed, 'The first Opp should be closed');
-        System.assertEquals(true, opps[0].isWon, 'The first Opp should be won');
-        System.assertEquals(false, opps[1].isClosed, 'The second Opp should be open');
-
-        Test.startTest();
-        rd.Status__c = RD2_Constants.STATUS_CLOSED;
-        update rd;
-        Test.stopTest();
-
-        rd = mockRecurringDonationFullQueryResult(rd, oppById.values(), null);
-        return rd;
+            'The installment Opportunity should be created: ' + opps);
     }
 
     /**
@@ -455,18 +446,10 @@
     @IsTest
     private static void shouldNotThrowExceptionWhenRDIsClosedAndHasNoOpp() {
         Exception actualException;
-
-<<<<<<< HEAD
-        RD2_Settings_TEST.setUpConfiguration(new Map<String, Object>{
-            'npe03__Open_Opportunity_Behavior__c' => closeAction
+        
+        RD2_Settings_TEST.setUpConfiguration(new Map<String, Object> {
+            'npe03__Open_Opportunity_Behavior__c' => RD2_Constants.CloseActions.Mark_Opportunities_Closed_Lost.name()
         });
-=======
-        Map<String, Object> rdSettingFieldMap = new Map<String, Object> {
-            'npe03__Open_Opportunity_Behavior__c' => RD2_Constants.CloseActions.Mark_Opportunities_Closed_Lost.name()
-        };
-        
-        RD2_Settings_TEST.setUpConfiguration(rdSettingFieldMap);
->>>>>>> eec9f54c
 
         RD2_EnablementService_TEST.setRecurringDonations2Enabled();
 
