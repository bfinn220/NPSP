/*
    Copyright (c) 2019 Salesforce.org
    All rights reserved.

    Redistribution and use in source and binary forms, with or without
    modification, are permitted provided that the following conditions are met:

    * Redistributions of source code must retain the above copyright
      notice, this list of conditions and the following disclaimer.
    * Redistributions in binary form must reproduce the above copyright
      notice, this list of conditions and the following disclaimer in the
      documentation and/or other materials provided with the distribution.
    * Neither the name of Salesforce.org nor the names of
      its contributors may be used to endorse or promote products derived
      from this software without specific prior written permission.

    THIS SOFTWARE IS PROVIDED BY THE COPYRIGHT HOLDERS AND CONTRIBUTORS
    "AS IS" AND ANY EXPRESS OR IMPLIED WARRANTIES, INCLUDING, BUT NOT
    LIMITED TO, THE IMPLIED WARRANTIES OF MERCHANTABILITY AND FITNESS
    FOR A PARTICULAR PURPOSE ARE DISCLAIMED. IN NO EVENT SHALL THE
    COPYRIGHT HOLDER OR CONTRIBUTORS BE LIABLE FOR ANY DIRECT, INDIRECT,
    INCIDENTAL, SPECIAL, EXEMPLARY, OR CONSEQUENTIAL DAMAGES (INCLUDING,
    BUT NOT LIMITED TO, PROCUREMENT OF SUBSTITUTE GOODS OR SERVICES;
    LOSS OF USE, DATA, OR PROFITS; OR BUSINESS INTERRUPTION) HOWEVER
    CAUSED AND ON ANY THEORY OF LIABILITY, WHETHER IN CONTRACT, STRICT
    LIABILITY, OR TORT (INCLUDING NEGLIGENCE OR OTHERWISE) ARISING IN
    ANY WAY OUT OF THE USE OF THIS SOFTWARE, EVEN IF ADVISED OF THE
    POSSIBILITY OF SUCH DAMAGE.
*/
/**
* @author Salesforce.org
* @date 2019
* @group Recurring Donations
* @description Unit tests for the Enhanced RD Opportunity Evaluation Services
*
*/
@IsTest(IsParallel=true)
private class RD2_OpportunityEvaluationService_TEST {

    private static final TEST_SObjectGateway.RecurringDonationGateway rdGateway = new TEST_SObjectGateway.RecurringDonationGateway();
    private static final TEST_SObjectGateway.OpportunityGateway oppGateway = new TEST_SObjectGateway.OpportunityGateway();

    private static final Date START_DATE = Date.newInstance(2019, 9, 15);

    /****
    * @description Creates data required for unit tests
    */
    @TestSetup
    private static void setUp() {
        Contact contact = UTIL_UnitTestData_TEST.getContact();
        insert contact;
    }

    /**
     * @description Verifies that creating a new Open Recurring Donation creates an Installment Opportunity
     */
    @IsTest
    private static void shouldCreateAnInstallmentOpportunity() {
        Contact contact = getContact();
        RD2_EnablementService_TEST.setRecurringDonations2Enabled();

        npe03__Recurring_Donation__c rd = getRecurringDonationBuilder(contact)
            .withDayOfMonth('20')
            .withCalculateNextDonationDate()
            .build();

        Test.startTest();
        insert rd;
        Test.stopTest();

        rd = rdGateway.getRecord(rd.Id);
        List<Opportunity> opps = oppGateway.getRecords(rd);

        System.assertEquals(1, opps.size(), 'The number of returned Opp should match');
        System.assertEquals(rd.npe03__Amount__c, opps[0].Amount, 'The Opportunity Amount does not match the RD Amount');
        System.assertEquals(rd.npe03__Contact__c, opps[0].Primary_Contact__c, 'The Opportunity Contact does not match the RD Contact');
        System.assertEquals(rd.npe03__Next_Payment_Date__c, opps[0].CloseDate, 'The Opportunity CloseDate does not match the RD NextDonationDate');
    }

    /**
     * @description Verifies that inserting a Closed Recurring Donation does not create an Installment Opportunity
     */
    @IsTest
    private static void shouldNotCreateAnInstallmentOpportunityIfClosedWhenCreated() {
        Contact contact = getContact();
        RD2_EnablementService_TEST.setRecurringDonations2Enabled();

        npe03__Recurring_Donation__c rd = getRecurringDonationBuilder(contact)
            .withStatusClosed()
            .withDayOfMonth('20')
            .withCalculateNextDonationDate()
            .build();

        Test.startTest();
        insert rd;
        Test.stopTest();

        rd = rdGateway.getRecord(rd.Id);

        List<Opportunity> opps = oppGateway.getRecords(rd);
        System.assertEquals(0, opps.size(), 'There should not have been any Installment Opps created for this RD');
    }

    /**
     * @description Verify that the Recurring Donations are NOT eligible to have an installment opportunity created
     */
    @IsTest
    private static void shouldNotBeEligibleForNewInstallmentOpp() {
        RD2_EnablementService_TEST.setRecurringDonations2Enabled();
        RD2_ScheduleService scheduleService = new RD2_ScheduleService();

        // Closed Recurring Donation
        npe03__Recurring_Donation__c rd1 = getRecurringDonationBuilder()
            .withStatusClosed()
            .withDayOfMonth('20')
            .withCalculateNextDonationDate()
            .build();
        rd1 = mockRecurringDonationFullQueryResult(rd1, new List<Opportunity>(), scheduleService.getNewSchedules(rd1));

        // Recurring Donation with no Schedule records
        npe03__Recurring_Donation__c rd2 = getRecurringDonationBuilder()
            .withInstallmentPeriodWeekly()
            .withInstallmentFrequency(3)
            .withCalculateNextDonationDate()
            .build();
        rd2 = mockRecurringDonationFullQueryResult(rd2, new List<Opportunity>(), new List<RecurringDonationSchedule__c>());

        // Recurring Donation with an empty NextDonationDate
        npe03__Recurring_Donation__c rd3 = getRecurringDonationBuilder()
            .withInstallmentPeriodYearly()
            .withInstallmentFrequency(1)
            .withStartDate(Date.newInstance(2019, 6, 1))
            .withCalculateNextDonationDate()
            .build();
        rd3.npe03__Next_Payment_Date__c = null;
        rd3 = mockRecurringDonationFullQueryResult(rd3, new List<Opportunity>(), scheduleService.getNewSchedules(rd3));

        RD2_OpportunityEvaluationService evalService = new RD2_OpportunityEvaluationService();
        evalService.rds = new List<npe03__Recurring_Donation__c>{ rd1, rd2, rd3 };

        System.assertEquals(false, evalService.needNewInstallment(rd1), 'Closed RD should not be eligible for an Installment Opp');
        System.assertEquals(false, evalService.needNewInstallment(rd2), 'RD with no Schedules should not be eligible for an Installment Opp');
        System.assertEquals(false, evalService.needNewInstallment(rd3), 'RD without a Next Donation Date should not be eligible for an Installment Opp');
    }

    /**
     * @description Verify that the Recurring Donations are recognized as "New" if there are no related Opps
     * or "Not New" if there have related Opps.
     */
    @IsTest
    private static void shouldDetermineIfNewOrPreExistingRecurringDonation() {
        RD2_EnablementService_TEST.setRecurringDonations2Enabled();
        RD2_ScheduleService scheduleService = new RD2_ScheduleService();

        // New Opportunity - Is New RD
        npe03__Recurring_Donation__c rdNew = getRecurringDonationBuilder()
            .withDayOfMonth('20')
            .withCalculateNextDonationDate()
            .build();
        rdNew = mockRecurringDonationFullQueryResult(rdNew, new List<Opportunity>(), scheduleService.getNewSchedules(rdNew));

        // Old Opportunity (has related Opps) - Not New RD
        npe03__Recurring_Donation__c rdOld = getRecurringDonationBuilder()
            .withInstallmentPeriodWeekly()
            .withInstallmentFrequency(3)
            .withCalculateNextDonationDate()
            .build();

        List<Opportunity> opps = new List<Opportunity>{
            new TEST_OpportunityBuilder()
                .withAccount(rdOld.npe03__Organization__c)
                .withContact(rdOld.npe03__Contact__c)
                .withRecurringDonation(rdOld.Id)
                .withAmount(rdOld.npe03__Amount__c)
                .withOpenStage()
                .withCloseDate(rdOld.npe03__Next_Payment_Date__c)
                .build()
        };
        rdOld = mockRecurringDonationFullQueryResult(rdOld, opps, scheduleService.getNewSchedules(rdOld));

        RD2_OpportunityEvaluationService evalService = new RD2_OpportunityEvaluationService();
        evalService.rds = new List<npe03__Recurring_Donation__c>{ rdNew, rdOld };

<<<<<<< HEAD
        System.assertEquals(true, evalService.needNewInstallment(rdNew), 
            'RD having Schedules and no related Opp should be eligible for an Installment Opp');

        System.assertEquals(false, evalService.needNewInstallment(rdOld), 
=======
        System.assertEquals(true, evalService.isNewRecurringDonation(rdNew),
            'RD having Schedules and no related Opp should be eligible for an Installment Opp');

        System.assertEquals(false, evalService.isNewRecurringDonation(rdOld),
>>>>>>> b76cca82
            'RD having Schedules and a related Opp should not be eligible for an Installment Opp');
    }

    /**
     * @description Verifies open Opportunities are marked as Closed Lost when RD is closed and
     * Recurring Donation settings Open Opportunity Behaviour is set to mark open Opps as Closed Lost
     */
    @IsTest
    private static void shouldMarkOpenOppsAsClosedLostWhenRDIsClosed() {
        String closeAction = RD2_Constants.CloseActions.Mark_Opportunities_Closed_Lost.name();

        npe03__Recurring_Donation__c rd = setupDataAndCloseRD(closeAction);
        List<Opportunity> oldOpps = rd.npe03__Donations__r;

        Map<Id, Opportunity> oppById = new Map<Id, Opportunity>(oppGateway.getRecords(rd));

        System.assertEquals(oldOpps.size(), oppById.size(), 'The number of Opps should match');
        System.assertEquals(true, oppById.get(oldOpps[0].Id).isWon, 'The closed Opp should stay won');
        System.assertEquals(true, oppById.get(oldOpps[1].Id).isClosed, 'Open Opp should be closed now');
        System.assertEquals(false, oppById.get(oldOpps[1].Id).isWon, 'Open Opp should be lost won now');
    }

    /**
     * @description Verifies open Opportunities are deleted when RD is closed and
     * Recurring Donation settings Open Opportunity Behaviour is set to delete open Opps
     */
    @IsTest
    private static void shouldDeleteOpenOppsWhenRDIsClosed() {
        String closeAction = RD2_Constants.CloseActions.Delete_Open_Opportunities.name();

        npe03__Recurring_Donation__c rd = setupDataAndCloseRD(closeAction);
        List<Opportunity> oldOpps = rd.npe03__Donations__r;

        List<Opportunity> opps = oppGateway.getRecords(rd);

        System.assertEquals(1, opps.size(), 'The number of Opps should match');
        System.assertEquals(oldOpps[0].Name, opps[0].Name, 'The closed won Opp should not be deleted');
        System.assertEquals(true, opps[0].isWon, 'The closed won Opp should be unchanged');
    }

    /**
     * @description Verifies open Opportunities are unchanged when RD is closed and
     * Recurring Donation settings Open Opportunity Behaviour is set to not change open Opps
     */
    @IsTest
    private static void shouldNotChangeOpenOppsWhenRDIsClosed() {
        String closeAction = RD2_Constants.CloseActions.No_Action.name();

        npe03__Recurring_Donation__c rd = setupDataAndCloseRD(closeAction);
        List<Opportunity> oldOpps = rd.npe03__Donations__r;

        Map<Id, Opportunity> oppById = new Map<Id, Opportunity>(oppGateway.getRecords(rd));

        System.assertEquals(oldOpps.size(), oppById.size(), 'The number of Opps should match');
        System.assertEquals(true, oppById.get(oldOpps[0].Id).isWon, 'Closed Opp should be unchanged');
        System.assertEquals(false, oppById.get(oldOpps[1].Id).isClosed, 'Open Opp should stay open');
    }

    /**
    * @description When Installment Auto Creation Setting is set to Disable First Installment, 
    * the installment should be created on existing RD when the nightly batch job run
    */
    @IsTest
    private static void shouldCreateSecondInstallmentWhenBatchRunWhenAutoCreationIsDisableFirst() {
        setUpRD2AndInstallmentAutoCreation(RD2_Constants.InstallmentCreation.Disable_First_Installment.name());
        
        npe03__Recurring_Donation__c rd = getRecurringDonationBuilder(getContact()).build();
        insert rd;
        
        Opportunity pastInstallment = new TEST_OpportunityBuilder()
            .withContact(rd.npe03__Contact__c)
            .withRecurringDonation(rd.Id)
            .withAmount(rd.npe03__Amount__c)
            .withCloseDate(Date.today().addDays(-10))
            .withClosedLostStage()
            .build();

        insert pastInstallment;

        rd.npe03__Next_Payment_Date__c = Date.today().addDays(10);
        update rd;

        Test.startTest();
        Database.executeBatch(new RD2_OpportunityEvaluation_BATCH());
        Test.stopTest();

        List<Opportunity> installments = oppGateway.getRecords(rd);

        System.assertEquals(2, installments.size(),
            'The next installment should be created when Installment Auto Creation setting is set to Disable First Installment');
    }

    /**
    * @description When Installment Auto Creation Setting is set to Disable All Installments, 
    * no installment should be created on inserted of RD and during nightly batch job
    */
    @IsTest
    private static void shouldNotCreateInstallmentWhenInstallmentAutoCreationIsDiableAll() {
        setUpRD2AndInstallmentAutoCreation(RD2_Constants.InstallmentCreation.Disable_All_Installments.name());

        npe03__Recurring_Donation__c rd = getRecurringDonationBuilder(getContact()).build();

        Test.startTest();
        insert rd;
        Test.stopTest();
        
        List<Opportunity> installments = oppGateway.getRecords(rd);

        System.assertEquals(0, installments.size(),
            'The installment opportunity should not be created when the Auto Creation Setting is set to disalbe all Installments');
    }

    /**
    * @description When Installment Auto Creation Setting is set to Always Create Next Installment, 
    * the installment should be created on inserted of RD and during nightly batch job
    */
    @IsTest
    private static void shouldCreateInstallmentWhenInstallmentAutoCreationIsAlwaysCreate() {
        setUpRD2AndInstallmentAutoCreation(RD2_Constants.InstallmentCreation.Always_Create_Next_Installment.name());

        npe03__Recurring_Donation__c rd = getRecurringDonationBuilder(getContact()).build();

        Test.startTest();
        insert rd;
        Test.stopTest();
        
        List<Opportunity> installments = oppGateway.getRecords(rd);

        System.assertEquals(1, installments.size(),
            'The installment opportunity should be created when the Auto Creation Setting is set to always create installments');
    }

    /**
    * @description When Installment Auto Creation Setting is set to Disabled First Installment, 
    * the installment should not be created if there is no existing opportunity in the system
    */
    @IsTest
    private static void shouldNotCreateInstallmentOnRDInsertWhenInstallmentAutoCreationIsDisableFirst() {
        setUpRD2AndInstallmentAutoCreation(RD2_Constants.InstallmentCreation.Disable_First_Installment.name());

        npe03__Recurring_Donation__c rd = getRecurringDonationBuilder(getContact()).build();

        Test.startTest();
        insert rd;
        Test.stopTest();
        List<Opportunity> installments = oppGateway.getRecords(rd);

        System.assertEquals(0, installments.size(),
            'The installment opportunity should be created when the Auto Creation Setting is set to disalbe first installment');
    }

    @IsTest
    private static void shouldNotCreateInstallmentWhenBatchRunWhenAutoCreationIsDisableAll() {
         setUpRD2AndInstallmentAutoCreation(RD2_Constants.InstallmentCreation.Disable_All_Installments.name());

        npe03__Recurring_Donation__c rd = getRecurringDonationBuilder(getContact()).build();
        insert rd;

        Test.startTest();
        Database.executeBatch(new RD2_OpportunityEvaluation_BATCH());
        Test.stopTest();
        
        List<Opportunity> installments = oppGateway.getRecords(rd);

        System.assertEquals(0, installments.size(),
            'The installment opportunity should not be created when the Auto Creation Setting is set to disalbe all Installments');
    }

    /**
     * @description Sets up data to test open Installment Opportunity behaviour on RD close
     * @param closeAction Recurring Donation settings Open Opportunity Behaviour close action
     * @return npe03__Recurring_Donation__c Created Recurring Donation with related Opps
     */
    private static npe03__Recurring_Donation__c setupDataAndCloseRD(String closeAction) {
        Map<String, Object> rdSettingFieldMap = new Map<String, Object> {
            'npe03__Open_Opportunity_Behavior__c' => closeAction
        };
        
        setUpConfiguration(rdSettingFieldMap);

        RD2_EnablementService_TEST.setRecurringDonations2Enabled();

        npe03__Recurring_Donation__c rd = getRecurringDonationBuilder(getContact())
            .withDayOfMonth('20')
            .withCalculateNextDonationDate()
            .build();
        insert rd;

        TEST_OpportunityBuilder oppBuilder = new TEST_OpportunityBuilder()
            .withContact(rd.npe03__Contact__c)
            .withRecurringDonation(rd.Id)
            .withAmount(rd.npe03__Amount__c);

        List<Opportunity> opps = new List<Opportunity>{
            oppBuilder
                .withName()
                .withCloseDate(rd.npe03__Next_Payment_Date__c.addMonths(-1))
                .withClosedWonStage()
                .build(),
            oppBuilder
                .withName()
                .withCloseDate(rd.npe03__Next_Payment_Date__c)
                .withOpenStage()
                .build()
        };
        insert opps;

        Map<Id, Opportunity> oppById = new Map<Id, Opportunity>(oppGateway.getRecords(rd));
        System.assertEquals(2, oppById.size(), 'The number of returned Opps should match');

        opps[0] = oppById.get(opps[0].Id);
        opps[1] = oppById.get(opps[1].Id);

        System.assertEquals(true, opps[0].isClosed, 'The first Opp should be closed');
        System.assertEquals(true, opps[0].isWon, 'The first Opp should be won');
        System.assertEquals(false, opps[1].isClosed, 'The second Opp should be open');

        Test.startTest();
        rd.Status__c = RD2_Constants.STATUS_CLOSED;
        update rd;
        Test.stopTest();

        rd = mockRecurringDonationFullQueryResult(rd, oppById.values(), null);
        return rd;
    }

    /**
     * @description Verifies no exception is thrown when RD is closed and
     * has no Opportunities
     */
    @IsTest
    private static void shouldNotThrowExceptionWhenRDWithoutOppsIsClosed() {
        Exception actualException;

        Map<String, Object> rdSettingFieldMap = new Map<String, Object> {
            'npe03__Open_Opportunity_Behavior__c' => RD2_Constants.CloseActions.Mark_Opportunities_Closed_Lost.name()
        };
        
        setUpConfiguration(rdSettingFieldMap);

        RD2_EnablementService_TEST.setRecurringDonations2Enabled();

        npe03__Recurring_Donation__c rd = getRecurringDonationBuilder(getContact())
            .withDayOfMonth('20')
            .withCalculateNextDonationDate()
            .build();
        insert rd;

        Test.startTest();
        rd.Status__c = RD2_Constants.STATUS_CLOSED;
        try {
            update rd;

        } catch (Exception e) {
            actualException = e;
        }
        Test.stopTest();

        System.assertEquals(null, actualException, 'No exception should be thrown when closed RD has no Opps');
    }

    /**
    * @description Ensures that when the DisableRollupsWhenCreatingInstallments__c flag is NOT set
    * and CRLP is enabled, the rollups do execute properly when the RD Batch Job is run
    */
    @IsTest
    private static void shouldRecalcRollupsOnRdAfterBatchJobWithCRLP() {

        configureForBatchJobWithRollupDisableTests(false);
        npe03__Recurring_Donation__c rd = createTestDataForRollupRecalcTest();
        System.assertEquals(null, rd.npe03__Paid_Amount__c, 'The PaidAmount field should be null instead of zero');

        Database.executeBatch(new RD2_OpportunityEvaluation_BATCH());
        Test.stopTest();

        System.assertEquals(1, [SELECT Count() FROM Opportunity WHERE npe03__Recurring_Donation__c = :rd.Id],
            'There should be 1 installment Opportunities created for this RD');

        rd = rdGateway.getRecord(rd.Id);
        System.assertEquals(0, rd.npe03__Paid_Amount__c, 'The PaidAmount field should be zero instead of null');
    }

    /**
    * @description Ensures that when the DisableRollupsWhenCreatingInstallments__c flag IS set
    * and CRLP is enabled, the rollups do NOT execute when the RD Batch Job is run
    */
    @IsTest
    private static void shouldNotRecalcRollupsOnRdAfterBatchJobWithCRLP() {

        configureForBatchJobWithRollupDisableTests(true);
        npe03__Recurring_Donation__c rd = createTestDataForRollupRecalcTest();

        System.assertEquals(null, rd.npe03__Paid_Amount__c, 'The PaidAmount field should be null instead of zero');

        Database.executeBatch(new RD2_OpportunityEvaluation_BATCH());
        Test.stopTest();

        System.assertEquals(1, [SELECT Count() FROM Opportunity WHERE npe03__Recurring_Donation__c = :rd.Id],
            'There should be 1 installment Opportunities created for this RD');

        rd = rdGateway.getRecord(rd.Id);
        System.assertEquals(null, rd.npe03__Paid_Amount__c, 'The PaidAmount field should still be null instead of zero');
    }


    // Helpers
    ///////////////////

    /****
    * @description Returns contact record
    * @return Contact
    */
    private static Contact getContact() {
        return [
            SELECT FirstName, LastName, AccountId, Account.Name
            FROM Contact
            LIMIT 1
        ];
    }

    /**
     * @description Base common RecurringDonation test structure for all test methods to start from
     * @return TEST_RecurringDonationBuilder instance
     */
    private static TEST_RecurringDonationBuilder getRecurringDonationBuilder() {
        return getRecurringDonationBuilder(UTIL_UnitTestData_TEST.mockId(Contact.SObjectType));
    }

    /**
     * @description Base common RecurringDonation test structure for all test methods to start from
     * @param c Contact
     * @return TEST_RecurringDonationBuilder instance
     */
    private static TEST_RecurringDonationBuilder getRecurringDonationBuilder(Contact c) {
        return getRecurringDonationBuilder(c.Id);
    }

    /**
     * @description Base common RecurringDonation test structure for all test methods to start from
     * @param contactId Contact Id
     * @return TEST_RecurringDonationBuilder instance
     */
    private static TEST_RecurringDonationBuilder getRecurringDonationBuilder(Id contactId) {
        return TEST_RecurringDonationBuilder.constructEnhancedBuilder()
            .withDefaultValues()
            .withContact(contactId)
            .withAmount(100)
            .withPaymentMethod('Check')
            .withDateEstablished(START_DATE)
            .withStartDate(START_DATE)
            .withCalculateNextDonationDate();
    }

    /**
     * @description Builds a fully mocked RecurringDonation record with subqueries on Opportunities and Schedules. This is
     * used to support mocked tests against the RD2_EvaluationService without having to insert any records.
     * @param rd Mocked Recurring Donation using TEST_RecurringDonationBuilder
     * @param opps Mocked Related Opportunties (or an empty collection)
     * @param schedules Mockked RecurringDonationSchedule records (can be built using the RD2_ScheduleService)
     * @return RecurringDonation with the Subqueries fully populated.
     */
    private static npe03__Recurring_Donation__c mockRecurringDonationFullQueryResult(npe03__Recurring_Donation__c rd,
            List<Opportunity> opps, List<RecurringDonationSchedule__c> schedules) {

        if (opps == null) {
            opps = new List<Opportunity>();
        }

        if (schedules == null) {
            schedules = new List<RecurringDonationSchedule__c>();
        }

        Contact contact = new Contact(
            Id = rd.npe03__Contact__c,
            AccountId = UTIL_UnitTestData_TEST.mockId(Account.SObjectType),
            LastName = UTIL_UnitTestData_TEST.getUniqueString()
        );

        rd = TEST_RecurringDonationBuilder.addForeignKey(rd, 'npe03__Contact__r', contact);
        rd = TEST_RecurringDonationBuilder.addRelatedList(rd, 'npe03__Donations__r', opps);
        rd = TEST_RecurringDonationBuilder.addRelatedList(rd, UTIL_Namespace.StrTokenNSPrefix('RecurringDonationSchedules__r'), schedules);

        return rd;
    }

<<<<<<< HEAD
    private static void setUpRD2AndInstallmentAutoCreation(String autoCreationSettingString) {
        RD2_EnablementService_TEST.setRecurringDonations2Enabled();

        Map<String, Object> rdSettingMap = new Map<String, Object> {
            'InstallmentOppAutoCreateOption__c' => autoCreationSettingString
        };
        setUpConfiguration(rdSettingMap);
    }
    /***
    * @description Generic version of creating Recurring Donations Settings
    * Apply current date override for the Opp service.
    *
    * @param valueByField A map of field name to value
    * @return void
    */
    private static void setUpConfiguration(Map<String, Object> valueByField) {
        //create RD settings
        npe03__Recurring_Donations_Settings__c rdSetting = new npe03__Recurring_Donations_Settings__c(
            npe03__Add_Campaign_to_All_Opportunites__c = true,//default
            IsRecurringDonations2Enabled__c = true,
            npe03__Open_Opportunity_Behavior__c = RD2_Constants.CloseActions.Mark_Opportunities_Closed_Lost.name()
        );

        for (String field : valueByField.keySet()) {
            rdSetting.put(field, valueByField.get(field));
        }

        UTIL_CustomSettingsFacade.reloadCustomSettingsOnRecordTypeCleanup();
        UTIL_CustomSettingsFacade.getRecurringDonationsSettingsForTest(rdSetting);
=======
    /**
    * @description Configure Settings for validating the behavior of the DisableRollupsWhenCreatingInstallments__c
    * setting in the RD Batch Job. Also mocks the CRLP settings for Enhanced Recurring Donations, and
    * disables the internal setting that would normally prevent a null field from being updated to a zero
    * value during rollups. This is used to tell that rollups did or did not run in the batch job.
    */
    private static void configureForBatchJobWithRollupDisableTests(Boolean isDisableRollups) {

        UTIL_CustomSettingsFacade.getRollupSettingsForTests(new Customizable_Rollup_Settings__c (
            Customizable_Rollups_Enabled__c = true
        ));
        CMT_UnitTestData_TEST.mockEnhancedRecurringDonationRollupCMTValues();
        CRLP_Rollup_SVC.UPDATE_NULL_TO_ZERO = true;

        RD2_EnablementService_TEST.setRecurringDonations2Enabled();
        UTIL_CustomSettingsFacade.getRecurringDonationsSettingsForTest(new npe03__Recurring_Donations_Settings__c(
            DisableRollupsWhenCreatingInstallments__c = isDisableRollups,
            IsRecurringDonations2Enabled__c = true,
            npe03__Open_Opportunity_Behavior__c = RD_RecurringDonations.RecurringDonationCloseOptions.Mark_Opportunities_Closed_Lost.name(),
            npe03__Add_Campaign_to_All_Opportunites__c = true
        ));

    }

    /**
    * @description Create a single Enhanced Recurring Donation to use for validating
    * the behavior of the DisableRollupsWhenCreatingInstallments__c setting in the RD Batch Job.
    * Triggers are disabled to prevent an installment opp from being created since that is what we want to
    * test in the batch job logic. However, the schedule records still need to be created
    * @return Created Recurring Donation Record
    */
    private static npe03__Recurring_Donation__c createTestDataForRollupRecalcTest() {
        Contact c = UTIL_UnitTestData_TEST.getContact();
        insert c;

        npe03__Recurring_Donation__c rd = TEST_RecurringDonationBuilder.constructEnhancedBuilder()
            .withContact(c.Id)
            .withAmount(100)
            .withDateEstablished(Date.today())
            .withStartDate(Date.today())
            .withStatusActive()
            .withInstallmentPeriodMonthly()
            .withInstallmentFrequency(1)
            .withDayOfMonth('1')
            .withCalculateNextDonationDate()
            .build();
        rd.npe03__Installments__c = null;   // force this to null because the default is 1
        Test.startTest();

        TDTM_TriggerHandler.disableTDTM = true;
        Database.insert(rd);
        TDTM_TriggerHandler.disableTDTM = false;

        RD2_ScheduleService scheduleService = new RD2_ScheduleService();
        Database.insert(scheduleService.getNewSchedules(rd));

        System.assertEquals(0, [SELECT Count() FROM Opportunity WHERE npe03__Recurring_Donation__c = :rd.Id],
            'There should be no installment Opportunities created for this RD');
        System.assertEquals(1, [SELECT Count() FROM RecurringDonationSchedule__c WHERE RecurringDonation__c = :rd.Id],
            'There should be 1 RD Schedule record created for this RD');
        System.assertEquals(null, rd.npe03__Paid_Amount__c, 'The PaidAmount field should be null instead of zero');

        return rdGateway.getRecord(rd.Id);
>>>>>>> b76cca82
    }

}<|MERGE_RESOLUTION|>--- conflicted
+++ resolved
@@ -181,17 +181,10 @@
         RD2_OpportunityEvaluationService evalService = new RD2_OpportunityEvaluationService();
         evalService.rds = new List<npe03__Recurring_Donation__c>{ rdNew, rdOld };
 
-<<<<<<< HEAD
         System.assertEquals(true, evalService.needNewInstallment(rdNew), 
             'RD having Schedules and no related Opp should be eligible for an Installment Opp');
 
         System.assertEquals(false, evalService.needNewInstallment(rdOld), 
-=======
-        System.assertEquals(true, evalService.isNewRecurringDonation(rdNew),
-            'RD having Schedules and no related Opp should be eligible for an Installment Opp');
-
-        System.assertEquals(false, evalService.isNewRecurringDonation(rdOld),
->>>>>>> b76cca82
             'RD having Schedules and a related Opp should not be eligible for an Installment Opp');
     }
 
@@ -577,7 +570,6 @@
         return rd;
     }
 
-<<<<<<< HEAD
     private static void setUpRD2AndInstallmentAutoCreation(String autoCreationSettingString) {
         RD2_EnablementService_TEST.setRecurringDonations2Enabled();
 
@@ -607,7 +599,7 @@
 
         UTIL_CustomSettingsFacade.reloadCustomSettingsOnRecordTypeCleanup();
         UTIL_CustomSettingsFacade.getRecurringDonationsSettingsForTest(rdSetting);
-=======
+    }
     /**
     * @description Configure Settings for validating the behavior of the DisableRollupsWhenCreatingInstallments__c
     * setting in the RD Batch Job. Also mocks the CRLP settings for Enhanced Recurring Donations, and
@@ -671,7 +663,6 @@
         System.assertEquals(null, rd.npe03__Paid_Amount__c, 'The PaidAmount field should be null instead of zero');
 
         return rdGateway.getRecord(rd.Id);
->>>>>>> b76cca82
     }
 
 }