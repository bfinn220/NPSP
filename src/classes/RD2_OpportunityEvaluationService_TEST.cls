/*
    Copyright (c) 2019 Salesforce.org
    All rights reserved.

    Redistribution and use in source and binary forms, with or without
    modification, are permitted provided that the following conditions are met:

    * Redistributions of source code must retain the above copyright
      notice, this list of conditions and the following disclaimer.
    * Redistributions in binary form must reproduce the above copyright
      notice, this list of conditions and the following disclaimer in the
      documentation and/or other materials provided with the distribution.
    * Neither the name of Salesforce.org nor the names of
      its contributors may be used to endorse or promote products derived
      from this software without specific prior written permission.

    THIS SOFTWARE IS PROVIDED BY THE COPYRIGHT HOLDERS AND CONTRIBUTORS
    "AS IS" AND ANY EXPRESS OR IMPLIED WARRANTIES, INCLUDING, BUT NOT
    LIMITED TO, THE IMPLIED WARRANTIES OF MERCHANTABILITY AND FITNESS
    FOR A PARTICULAR PURPOSE ARE DISCLAIMED. IN NO EVENT SHALL THE
    COPYRIGHT HOLDER OR CONTRIBUTORS BE LIABLE FOR ANY DIRECT, INDIRECT,
    INCIDENTAL, SPECIAL, EXEMPLARY, OR CONSEQUENTIAL DAMAGES (INCLUDING,
    BUT NOT LIMITED TO, PROCUREMENT OF SUBSTITUTE GOODS OR SERVICES;
    LOSS OF USE, DATA, OR PROFITS; OR BUSINESS INTERRUPTION) HOWEVER
    CAUSED AND ON ANY THEORY OF LIABILITY, WHETHER IN CONTRACT, STRICT
    LIABILITY, OR TORT (INCLUDING NEGLIGENCE OR OTHERWISE) ARISING IN
    ANY WAY OUT OF THE USE OF THIS SOFTWARE, EVEN IF ADVISED OF THE
    POSSIBILITY OF SUCH DAMAGE.
*/
/**
* @author Salesforce.org
* @date 2019
* @group Recurring Donations
* @description Unit tests for the Enhanced RD Opportunity Evaluation Services
*
*/
@IsTest(IsParallel=true)
private class RD2_OpportunityEvaluationService_TEST {

    private static final TEST_SObjectGateway.RecurringDonationGateway rdGateway = new TEST_SObjectGateway.RecurringDonationGateway();
    private static final TEST_SObjectGateway.OpportunityGateway oppGateway = new TEST_SObjectGateway.OpportunityGateway();
    private static final TEST_SObjectGateway.ErrorGateway errorGateway = new TEST_SObjectGateway.ErrorGateway();

    /***
    * @description Installment Opportunities Auto Creation Setting API value 
    */
    private static final String OPTION_NAME_DISABLE_FIRST = RD2_Constants.InstallmentCreateOptions.Disable_First_Installment.name();
    private static final String OPTION_NAME_DISABLE_ALL = RD2_Constants.InstallmentCreateOptions.Disable_All_Installments.name();
    private static final String OPTION_NAME_ALWAYS_CREATE_NEXT = RD2_Constants.InstallmentCreateOptions.Always_Create_Next_Installment.name();

    private static final Date START_DATE = Date.newInstance(2019, 9, 15);
    private static final Integer MONTHS_TO_DEC = START_DATE.monthsBetween(Date.newInstance(2019, 12, 15));
    private static final Integer MONTHS_TO_YEAR_END = START_DATE.monthsBetween(Date.newInstance(2020, 1, 1));
    private static final String PAYMENT_CREDIT_CARD = 'Credit Card';
    private static final String PAYMENT_CHECK = 'Check';
    private static final Decimal RD_AMOUNT = 100;
    private static final Decimal RD_NEW_AMOUNT = 200;


    /****
    * @description Creates data required for unit tests
    */
    @TestSetup
    private static void setUp() {
        insert UTIL_UnitTestData_TEST.getContact();
    }

    /**
     * @description Verifies that creating a new Open Recurring Donation creates an Installment Opportunity
     */
    @IsTest
    private static void shouldCreateAnInstallmentOppWhenActiveRDIsCreated() {
        RD2_EnablementService_TEST.setRecurringDonations2Enabled();

        npe03__Recurring_Donation__c rd = getRecurringDonationBuilder(getContact())
            .withDayOfMonth('20')
            .withCalculateNextDonationDate()
            .build();

        Test.startTest();
        insert rd;
        Test.stopTest();

        rd = rdGateway.getRecord(rd.Id);
        List<Opportunity> opps = oppGateway.getRecords(rd);

        System.assertEquals(1, opps.size(), 'The number of returned Opp should match');
        System.assertEquals(rd.npe03__Amount__c, opps[0].Amount, 'The Opportunity Amount does not match the RD Amount');
        System.assertEquals(rd.npe03__Contact__c, opps[0].Primary_Contact__c, 'The Opportunity Contact does not match the RD Contact');
        System.assertEquals(rd.npe03__Next_Payment_Date__c, opps[0].CloseDate, 'The Opportunity CloseDate does not match the RD NextDonationDate');
    }

    /**
     * @description Verifies that inserting a Closed Recurring Donation does not create an Installment Opportunity
     */
    @IsTest
    private static void shouldNotCreateAnInstallmentOppWhenClosedRDIsCreated() {
        RD2_EnablementService_TEST.setRecurringDonations2Enabled();

        npe03__Recurring_Donation__c rd = getRecurringDonationBuilder(getContact())
            .withStatusClosed()
            .withDayOfMonth('20')
            .withCalculateNextDonationDate()
            .build();

        Test.startTest();
        insert rd;
        Test.stopTest();

        rd = rdGateway.getRecord(rd.Id);

        List<Opportunity> opps = oppGateway.getRecords(rd);
        System.assertEquals(0, opps.size(), 'There should not have been any Installment Opps created for this RD');
    }

    /**
     * @description Verify that the Recurring Donations are NOT eligible to have an installment opportunity created
     */
    @IsTest
    private static void shouldFilterOutRDsNotEligibleForNewInstallmentOpp() {
        RD2_EnablementService_TEST.setRecurringDonations2Enabled();
        RD2_ScheduleService scheduleService = new RD2_ScheduleService();

        // Closed Recurring Donation
        npe03__Recurring_Donation__c rd1 = getRecurringDonationBuilder()
            .withStatusClosed()
            .withDayOfMonth('20')
            .withCalculateNextDonationDate()
            .build();
        rd1 = mockRecurringDonationFullQueryResult(rd1, new List<Opportunity>(), scheduleService.buildNewSchedules(rd1));

        // Recurring Donation with no Schedule records
        npe03__Recurring_Donation__c rd2 = getRecurringDonationBuilder()
            .withInstallmentPeriodWeekly()
            .withInstallmentFrequency(3)
            .withCalculateNextDonationDate()
            .build();
        rd2 = mockRecurringDonationFullQueryResult(rd2, new List<Opportunity>(), new List<RecurringDonationSchedule__c>());

        // Recurring Donation with an empty NextDonationDate
        npe03__Recurring_Donation__c rd3 = getRecurringDonationBuilder()
            .withInstallmentPeriodYearly()
            .withInstallmentFrequency(1)
            .withStartDate(Date.newInstance(2019, 6, 1))
            .withCalculateNextDonationDate()
            .build();
        rd3.npe03__Next_Payment_Date__c = null;
        rd3 = mockRecurringDonationFullQueryResult(rd3, new List<Opportunity>(), scheduleService.buildNewSchedules(rd3));

        RD2_OpportunityEvaluationService evalService = new RD2_OpportunityEvaluationService();
        evalService.rds = new List<npe03__Recurring_Donation__c>{ rd1, rd2, rd3 };

        System.assertEquals(false, evalService.isNewOpportunityCandidate(rd1), 'Closed RD should not be eligible for an Installment Opp');
        System.assertEquals(false, evalService.isNewOpportunityCandidate(rd2), 'RD with no Schedules should not be eligible for an Installment Opp');
        System.assertEquals(false, evalService.isNewOpportunityCandidate(rd3), 'RD without a Next Donation Date should not be eligible for an Installment Opp');
    }

    /**
     * @description Verify that the Recurring Donations are recognized as "New" if there are no related Opps
     * or "Not New" if there have related Opps.
     */
    @IsTest
    private static void shouldDetermineIfNewOrPreExistingRecurringDonation() {
        RD2_EnablementService_TEST.setRecurringDonations2Enabled();
        RD2_ScheduleService scheduleService = new RD2_ScheduleService();

        // New Opp - Is New RD
        npe03__Recurring_Donation__c rdNew = getRecurringDonationBuilder()
            .withDayOfMonth('20')
            .withCalculateNextDonationDate()
            .build();
        rdNew = mockRecurringDonationFullQueryResult(rdNew, new List<Opportunity>(), scheduleService.buildNewSchedules(rdNew));

        // Old Opportunity (has related Opps) - Not New RD
        npe03__Recurring_Donation__c rdOld = getRecurringDonationBuilder()
            .withInstallmentPeriodWeekly()
            .withInstallmentFrequency(3)
            .withCalculateNextDonationDate()
            .build();

        List<Opportunity> opps = new List<Opportunity>{
            getOpportunityBuilder(rdOld)
                .withAccount(rdOld.npe03__Organization__c)
                .withOpenStage()
                .withCloseDate(rdOld.npe03__Next_Payment_Date__c)
                .build()
        };
        rdOld = mockRecurringDonationFullQueryResult(rdOld, opps, scheduleService.buildNewSchedules(rdOld));

        RD2_OpportunityEvaluationService evalService = new RD2_OpportunityEvaluationService();
        evalService.rds = new List<npe03__Recurring_Donation__c>{ rdNew, rdOld };

        System.assertEquals(true, evalService.isNewOpportunityCandidate(rdNew), 
            'RD having Schedules and no related Opp should be eligible for an Installment Opp');

        System.assertEquals(false, evalService.isNewOpportunityCandidate(rdOld), 
            'RD having Schedules and a related Opp should not be eligible for an Installment Opp');
    }

    /**
     * @description Verifies open Opportunities are marked as Closed Lost when RD is closed and
     * Recurring Donation settings Open Opportunity Behaviour is set to mark open Opps as Closed Lost
     */
    @IsTest
    private static void shouldMarkOpenOppsAsClosedLostWhenRDIsClosedAndCloseActionIsClosedLost() {
        String closeAction = RD2_Constants.CloseActions.Mark_Opportunities_Closed_Lost.name();

        npe03__Recurring_Donation__c rd = setupDataAndCloseRD(closeAction);
        List<Opportunity> oldOpps = rd.npe03__Donations__r;

        Map<Id, Opportunity> oppById = new Map<Id, Opportunity>(oppGateway.getRecords(rd));

        System.assertEquals(oldOpps.size(), oppById.size(), 'The number of Opps should be unchanged');
        System.assertEquals(true, oppById.get(oldOpps[0].Id).isWon, 'The closed Opp should stay won');
        System.assertEquals(true, oppById.get(oldOpps[1].Id).isClosed && !oppById.get(oldOpps[1].Id).isWon,
            'The Open Opp should be Closed Lost now');
    }

    /**
     * @description Verifies open Opportunities are deleted when RD is closed and
     * Recurring Donation settings Open Opportunity Behaviour is set to delete open Opps
     */
    @IsTest
    private static void shouldDeleteOpenOppsWhenRDIsClosedAndCloseActionIsDeletion() {
        String closeAction = RD2_Constants.CloseActions.Delete_Open_Opportunities.name();

        npe03__Recurring_Donation__c rd = setupDataAndCloseRD(closeAction);
        List<Opportunity> oldOpps = rd.npe03__Donations__r;

        List<Opportunity> opps = oppGateway.getRecords(rd);

        System.assertEquals(1, opps.size(), 'Only closed won Opp should exist: ' + opps);
        System.assertEquals(oldOpps[0].Name, opps[0].Name, 'The closed won Opp should not be deleted');
        System.assertEquals(true, opps[0].isWon, 'The closed won Opp should be unchanged');
    }

    /**
     * @description Verifies open Opportunities are unchanged when RD is closed and
     * Recurring Donation settings Open Opportunity Behaviour is set to not change open Opps
     */
    @IsTest
    private static void shouldNotChangeOpenOppsWhenRDIsClosedAndCloseActionIsNoAction() {
        String closeAction = RD2_Constants.CloseActions.No_Action.name();

        npe03__Recurring_Donation__c rd = setupDataAndCloseRD(closeAction);
        List<Opportunity> oldOpps = rd.npe03__Donations__r;

        Map<Id, Opportunity> oppById = new Map<Id, Opportunity>(oppGateway.getRecords(rd));

        System.assertEquals(oldOpps.size(), oppById.size(), 'The number of Opps should match');
        System.assertEquals(true, oppById.get(oldOpps[0].Id).isWon, 'Closed Opp should be unchanged');
        System.assertEquals(false, oppById.get(oldOpps[1].Id).isClosed, 'Open Opp should stay open');
    }


    /**
     * @description Sets up data to test open Installment Opportunity behaviour on RD close
     * @param closeAction Recurring Donation settings Open Opportunity Behaviour close action
     * @return npe03__Recurring_Donation__c Created Recurring Donation with related Opps
     */
    private static npe03__Recurring_Donation__c setupDataAndCloseRD(String closeAction) {        
        RD2_Settings_TEST.setUpConfiguration(new Map<String, Object> {
            'npe03__Open_Opportunity_Behavior__c' => closeAction
        });

        RD2_EnablementService_TEST.setRecurringDonations2Enabled();

        npe03__Recurring_Donation__c rd = getRecurringDonationBuilder(getContact())
            .withDayOfMonth('20')
            .withCalculateNextDonationDate()
            .build();
        insert rd;

        TEST_OpportunityBuilder oppBuilder = getOpportunityBuilder(rd);

        List<Opportunity> opps = new List<Opportunity>{
            oppBuilder
                .withName()
                .withCloseDate(rd.npe03__Next_Payment_Date__c.addMonths(-1))
                .withClosedWonStage()
                .build(),
            oppBuilder
                .withName()
                .withCloseDate(rd.npe03__Next_Payment_Date__c)
                .withOpenStage()
                .build()
        };
        insert opps;

        Map<Id, Opportunity> oppById = new Map<Id, Opportunity>(oppGateway.getRecords(rd));
        System.assertEquals(2, oppById.size(), 'The number of returned Opps should match');

        opps[0] = oppById.get(opps[0].Id);
        opps[1] = oppById.get(opps[1].Id);

        System.assertEquals(true, opps[0].isClosed, 'The first Opp should be closed');
        System.assertEquals(true, opps[0].isWon, 'The first Opp should be won');
        System.assertEquals(false, opps[1].isClosed, 'The second Opp should be open');

        Test.startTest();
        rd.Status__c = RD2_Constants.STATUS_CLOSED;
        update rd;
        Test.stopTest();

        rd = mockRecurringDonationFullQueryResult(rd, oppById.values(), null);
        return rd;
    }

    /**
    * @description Verifies on installment Opportunity is created on RD insert
    * when Installment Auto Creation Setting is set to Disable First Installment.
    */
    @IsTest
    private static void shouldNotCreateOppOnRDInsertWhenDisableFirstInstallment() {
        RD2_EnablementService_TEST.setRecurringDonations2Enabled();

        RD2_Settings_TEST.setUpConfiguration(new Map<String, Object> {
            'InstallmentOppAutoCreateOption__c' => OPTION_NAME_DISABLE_FIRST
        });
        
        npe03__Recurring_Donation__c rd = getRecurringDonationBuilder(getContact()).build();
        
        Test.startTest();
        insert rd;
        Test.stopTest();

        List<Opportunity> opps = oppGateway.getRecords(rd);

        System.assertEquals(0, opps.size(),
            'No installment Opportunity should be created: ' + opps);
    }

    /**
    * @description Verifies on installment Opportunity is not created on RD insert
    * when Installment Auto Creation Setting is set to Disable All Installments.
    */
    @IsTest
    private static void shouldNotCreateOppOnRDInsertWhenDisableAllInstallments() {
        RD2_EnablementService_TEST.setRecurringDonations2Enabled();

        RD2_Settings_TEST.setUpConfiguration(new Map<String, Object> {
            'InstallmentOppAutoCreateOption__c' => OPTION_NAME_DISABLE_ALL
        });

        npe03__Recurring_Donation__c rd = getRecurringDonationBuilder(getContact()).build();

        Test.startTest();
        insert rd;
        Test.stopTest();
        
        List<Opportunity> opps = oppGateway.getRecords(rd);

        System.assertEquals(0, opps.size(),
            'No installment Opportunity should be created: ' + opps);
    }

    /**
    * @description Verifies on installment Opportunity is created
    * when RD is updated, there is already a Closed current Opp 
    * and Installment Auto Creation Setting is set to Disable First Installment.
    */
    @IsTest
    private static void shouldCreateOppOnRDUpdateWhenClosedOppExistsAndDisableFirstInstallment() {
        RD2_EnablementService_TEST.setRecurringDonations2Enabled();

        RD2_Settings_TEST.setUpConfiguration(new Map<String, Object> {
            'InstallmentOppAutoCreateOption__c' => OPTION_NAME_DISABLE_FIRST
        });
        
        npe03__Recurring_Donation__c rd = getRecurringDonationBuilder(getContact()).build();
        insert rd;

        insert getOpportunityBuilder(rd)
            .withName()
            .withCloseDate(START_DATE.addMonths(1))
            .withClosedWonStage()
            .build();

        rd.npe03__Amount__c = 2000;
        
        Test.startTest();
        update rd;
        Test.stopTest();

        List<Opportunity> opps = oppGateway.getRecords(rd);

        System.assertEquals(2, opps.size(), 
            'A new Opportunity should be created: ' + opps);
    }

    /**
    * @description Verifies on installment Opportunity is created on RD insert
    * when Installment Auto Creation Setting is set to Always Create Next Installment.
    */
    @IsTest
    private static void shouldCreateOppOnRDInsertWhenAlwaysCreateNextInstallment() {
        RD2_EnablementService_TEST.setRecurringDonations2Enabled();

        RD2_Settings_TEST.setUpConfiguration(new Map<String, Object> {
            'InstallmentOppAutoCreateOption__c' => OPTION_NAME_ALWAYS_CREATE_NEXT
        });

        npe03__Recurring_Donation__c rd = getRecurringDonationBuilder(getContact()).build();

        Test.startTest();
        insert rd;
        Test.stopTest();
        
        List<Opportunity> opps = oppGateway.getRecords(rd);

        System.assertEquals(1, opps.size(),
            'The installment Opportunity should be created: ' + opps);
    }

    /***
    * @description Verifies on installment Opportunity is created on RD insert
    * when Installment Auto Creation Setting is a random string that does not matched against any of the
    * default value. The auto creation process will be treated the same as Always Create Next Installment.
    */
    @IsTest
    private static void shouldCreateOppOnRDInsertWhenInstallmentCreateOptionIsRandomText() {
        String randomText = 'RANDOM';

        RD2_EnablementService_TEST.setRecurringDonations2Enabled();

        RD2_Settings_TEST.setUpConfiguration(new Map<String, Object> {
            'InstallmentOppAutoCreateOption__c' => randomText
        });

        npe03__Recurring_Donation__c rd = getRecurringDonationBuilder(getContact()).build();

        Test.startTest();
        insert rd;
        Test.stopTest();
        
        List<Opportunity> opps = oppGateway.getRecords(rd);

        System.assertEquals(1, opps.size(),
            'The installment Opportunity should be created: ' + opps);
    }

    /**
     * @description Verifies no exception is thrown when RD is closed and
     * has no Opportunities
     */
    @IsTest
    private static void shouldNotThrowExceptionWhenRDIsClosedAndHasNoOpp() {
        Exception actualException;
        
        RD2_Settings_TEST.setUpConfiguration(new Map<String, Object> {
            'npe03__Open_Opportunity_Behavior__c' => RD2_Constants.CloseActions.Mark_Opportunities_Closed_Lost.name()
        });

        RD2_EnablementService_TEST.setRecurringDonations2Enabled();

        npe03__Recurring_Donation__c rd = getRecurringDonationBuilder(getContact())
            .withDayOfMonth('20')
            .withCalculateNextDonationDate()
            .build();
        insert rd;

        Test.startTest();
        rd.Status__c = RD2_Constants.STATUS_CLOSED;
        try {
            update rd;

        } catch (Exception e) {
            actualException = e;
        }
        Test.stopTest();

        System.assertEquals(null, actualException, 'No exception should be thrown when closed RD has no Opps');
    }

    /**
     * @description Verifies Opps are not processed when override is set
     */
    @IsTest
    private static void shouldNotEvaluateOppsWhenOverrideIsSet() {
        RD2_EnablementService_TEST.setRecurringDonations2Enabled();

        RD2_OpportunityEvaluationService.skipEvaluationService = true;

        npe03__Recurring_Donation__c rd = getRecurringDonationBuilder(getContact().Id).build();

        Test.startTest();
        insert rd;
        Test.stopTest();

        List<Opportunity> opps = oppGateway.getRecords(rd);
        System.assertEquals(0, opps.size(), 'No Installment Opp should be created if override is checked: ' + opps);

        List<Error__c> errors = errorGateway.getRecords();
        System.assertEquals(0, errors.size(), 'No error should be created: ' + errors);
    }

    /**
     * @description Verifies Opps are processed when override is not set
     */
    @IsTest
    private static void shouldEvaluateOppsWhenOverrideIsNotSet() {
        RD2_EnablementService_TEST.setRecurringDonations2Enabled();

        System.assertEquals(false, RD2_OpportunityEvaluationService.skipEvaluationService, 'Override should be false by default');

        npe03__Recurring_Donation__c rd = getRecurringDonationBuilder(getContact().Id).build();

        Test.startTest();
        insert rd;
        Test.stopTest();

        List<Opportunity> opps = oppGateway.getRecords(rd);
        System.assertEquals(1, opps.size(), 'An Installment Opp should be created: ' + opps);

        List<Error__c> errors = errorGateway.getRecords();
        System.assertEquals(0, errors.size(), 'No error should be created: ' + errors);
    }
     
    /**
     * @description Verifies Opps are processed when currency on RD is changed only
     */
    @IsTest
    private static void shouldEvaluateOppsWhenRDCurrencyIsChanged() {
        if (!UserInfo.isMultiCurrencyOrganization()) {
            return;
        }

        RD2_EnablementService_TEST.setRecurringDonations2Enabled();

        npe03__Recurring_Donation__c rd = getRecurringDonationBuilder(getContact().Id)
            .withCurrencyIsoCode('CAD')
            .build();

        Test.startTest();
        insert rd;
        Test.stopTest();

        npe03__Recurring_Donation__c updatedRD = rd.clone();
        rd.put(UTIL_Currency.CURRENCY_ISO_CODE_FIELD, 'USD');

        RD2_OpportunityEvaluationService evalService = new RD2_OpportunityEvaluationService();
        System.assertEquals(true, evalService.hasKeyFieldChanged(updatedRd, rd),
            'Opps should be evaluated when currency on related RD is changed only');
    }

    /**
     * @description Verifies future open Opp is updated when an active RD is updated
     */
    @IsTest
    private static void shouldUpdateFutureOpenOppWhenRDIsUpdated() {
        //set current date override
        final Date today = START_DATE.addDays(1);
        RD2_ScheduleService.currentDate = today;

        RD2_EnablementService_TEST.setRecurringDonations2Enabled();

        npe03__Recurring_Donation__c rd = getRecurringDonationBuilder(getContact().Id)
            .withCalculateNextDonationDate()
            .build();
        insert rd;

        insert getOpportunityBuilder(rd)
            .withCloseDate(today.addDays(1))
            .withOpenStage()
            .build();

        Date nextCloseDate = today.addDays(2);

        Test.startTest();
        rd.Day_Of_Month__c = String.valueOf(nextCloseDate.day());
        rd.npe03__Amount__c = RD_NEW_AMOUNT;
        update rd;
        Test.stopTest();

        List<Opportunity> opps = oppGateway.getRecords(rd);
        System.assertEquals(1, opps.size(), 'An Installment Opp should exist: ' + opps);
        System.assertEquals(RD_NEW_AMOUNT, opps[0].Amount, 'Amount should be updated');
        System.assertEquals(nextCloseDate, opps[0].CloseDate, 'Close Date should be updated');

        List<Error__c> errors = errorGateway.getRecords();
        System.assertEquals(0, errors.size(), 'No error should be created: ' + errors);
    }

    /**
     * @description Verifies past open Opp matching future projected installment
     * is not updated when an active RD is updated
     */
    @IsTest
    private static void shouldNotUpdatePastOpenOppMatchingFutureInstallmentWhenRDIsUpdated() {
        //set current date override
        final Date today = START_DATE.addDays(1);
        RD2_ScheduleService.currentDate = today;

        RD2_EnablementService_TEST.setRecurringDonations2Enabled();

        npe03__Recurring_Donation__c rd = getRecurringDonationBuilder(getContact().Id)
            .withCalculateNextDonationDate()
            .build();
        insert rd;

        insert getOpportunityBuilder(rd)
            .withCloseDate(START_DATE)
            .withOpenStage()
            .build();

        Test.startTest();
        rd.Day_Of_Month__c = String.valueOf(today.addDays(1).day());
        rd.npe03__Amount__c = RD_NEW_AMOUNT;
        update rd;
        Test.stopTest();

        List<Opportunity> opps = oppGateway.getRecords(rd);
        System.assertEquals(1, opps.size(), 'No new Opp should be created: ' + opps);
        System.assertEquals(RD_AMOUNT, opps[0].Amount, 'Amount should not be updated on a past open Opp');
        System.assertEquals(START_DATE, opps[0].CloseDate, 'Close Date should not be updated on a past open Opp');

        List<Error__c> errors = errorGateway.getRecords();
        System.assertEquals(0, errors.size(), 'No error should be created: ' + errors);
    }

    /**
     * @description Verifies future open Opp is updated when an active RD is updated.
     * The future Closed Won Opp is not updated.
     */
    @IsTest
    private static void shouldNotUpdateFutureOpenOppCloseDateWhenRDNextDonationDateIsNotUpdated() {
        //set current date override
        final Date today = START_DATE.addDays(-1);
        RD2_ScheduleService.currentDate = today;

        RD2_EnablementService_TEST.setRecurringDonations2Enabled();

        npe03__Recurring_Donation__c rd = getRecurringDonationBuilder(getContact().Id).build();
        insert rd;

        TEST_OpportunityBuilder oppBuilder = getOpportunityBuilder(rd);
        List<Opportunity> opps = new List<Opportunity>{
            oppBuilder
                .withName()
                .withCloseDate(START_DATE)
                .withClosedWonStage()
                .build(),
            oppBuilder
                .withName()
                .withCloseDate(START_DATE.addMonths(1))
                .withOpenStage()
                .build()
        };
        insert opps;

        Test.startTest();
        rd.npe03__Amount__c = RD_NEW_AMOUNT;
        rd.StartDate__c = START_DATE;
        update rd;
        Test.stopTest();

        Map<Id, Opportunity> oppById = new Map<Id, Opportunity>(oppGateway.getRecords(rd));
        System.assertEquals(opps.size(), oppById.size(), 'The number of returned Opps should match');

        Opportunity opp = oppById.get(opps[0].Id);
        System.assertEquals(true, opp.isClosed && opp.isWon, 'The first Opp should stay Closed Won');
        System.assertEquals(START_DATE, opp.CloseDate, 'The first Opp Close Date should be unchanged');
        System.assertEquals(RD_AMOUNT, opp.Amount, 'The first Opp Amount should be unchanged');

        opp = oppById.get(opps[1].Id);
        System.assertEquals(false, opp.isClosed, 'The second Opp should stay open');
        System.assertEquals(START_DATE.addMonths(1), opp.CloseDate, 'The second Opp Close Date should be unchanged');
        System.assertEquals(RD_NEW_AMOUNT, opp.Amount, 'The second Opp Amount should be updated');

        List<Error__c> errors = errorGateway.getRecords();
        System.assertEquals(0, errors.size(), 'No error should be created: ' + errors);
    }

    /**
     * @description Verifies the calendar Current and Next Year Values 
     * should be calculated when a Recurring Donation is created
     */
    @IsTest
    private static void yearValuesShouldBeCalculatedWhenRDIsCreated() {
        //set current date override
        final Date today = START_DATE;
        RD2_ScheduleService.currentDate = today;

        RD2_EnablementService_TEST.setRecurringDonations2Enabled();

        npe03__Recurring_Donation__c rd = getRecurringDonationBuilder(getContact().Id).build();

        Test.startTest();
        insert rd;
        Test.stopTest();

        rd = rdGateway.getRecord(rd.Id);

        System.assertEquals(rd.npe03__Amount__c * MONTHS_TO_YEAR_END, rd.CurrentYearValue__c,
            'Current Year Value should be calculated when RD is created');
        System.assertEquals(rd.npe03__Amount__c * 12, rd.NextYearValue__c,
            'Next Year Value should be calculated when RD is created');
    }

    /**
     * @description The Current and Next Year Value should include past/future Closed Won and Open Opps.
     * The value in this test is calculated when Recurring Donation is updated.
     */
    @IsTest
    private static void yearValuesShouldIncludeOpenAndClosedWonOpps() {
        //set current date override
        final Date today = START_DATE.addMonths(MONTHS_TO_DEC).addDays(-1);
        RD2_ScheduleService.currentDate = today;

        RD2_EnablementService_TEST.setRecurringDonations2Enabled();

        npe03__Recurring_Donation__c rd = getRecurringDonationBuilder(getContact().Id).build();
        insert rd;

        TEST_OpportunityBuilder oppBuilder = getOpportunityBuilder(rd);
        List<Opportunity> opps = new List<Opportunity>();
        for (Integer i = 0; i < MONTHS_TO_YEAR_END + 2; i++) {
            oppBuilder = oppBuilder
                .withName()
                .withCloseDate(START_DATE.addMonths(i));

            if (i < MONTHS_TO_DEC || i == MONTHS_TO_YEAR_END + 1) {
                opps.add(
                    oppBuilder.withClosedWonStage().build()
                );
            } else {
                opps.add(
                    oppBuilder.withOpenStage().build()
                );
            }
        }    
        insert opps;

        Test.startTest();
        rd.npe03__Amount__c = RD_NEW_AMOUNT;
        rd.StartDate__c = today;
        update rd;
        Test.stopTest();

        rd = rdGateway.getRecord(rd.Id);

        System.assertEquals(RD_AMOUNT * MONTHS_TO_DEC + RD_NEW_AMOUNT, rd.CurrentYearValue__c,//Open Opp in Dec has the new amount applied
            'Current Year Value should include current year past and future Open/Closed Won Opps');
        System.assertEquals(RD_AMOUNT + RD_NEW_AMOUNT * 11, rd.NextYearValue__c,//Closed Won Opp in Jan has the old amount
            'Next Year Value should include next year Open/Closed Won Opps and projected installments');
    }

    /**
     * @description Current and Next Year Value should exclude past and future Closed Lost Opps.
     * The value in this test is calculated when Recurring Donation is updated.
     */
    @IsTest
    private static void yearValuesShouldExcludeClosedLostOpps() {
        //set current date override
        final Date today = START_DATE.addMonths(MONTHS_TO_DEC).addDays(-1);
        RD2_ScheduleService.currentDate = today;

        RD2_EnablementService_TEST.setRecurringDonations2Enabled();

        npe03__Recurring_Donation__c rd = getRecurringDonationBuilder(getContact().Id).build();
        insert rd;

        TEST_OpportunityBuilder oppBuilder = getOpportunityBuilder(rd);
        List<Opportunity> opps = new List<Opportunity>();
        for (Integer i = 0; i < MONTHS_TO_YEAR_END + 1; i++) {
            oppBuilder = oppBuilder
                .withName()
                .withCloseDate(START_DATE.addMonths(i));

            if (i < MONTHS_TO_DEC) {
                opps.add(
                    oppBuilder.withClosedWonStage().build()
                );
            } else {
                opps.add(
                    oppBuilder.withClosedLostStage().build()
                );
            }
        }        
        insert opps;

        Test.startTest();
        rd.npe03__Amount__c = RD_NEW_AMOUNT;
        rd.StartDate__c = today;
        update rd;
        Test.stopTest();

        rd = rdGateway.getRecord(rd.Id);

        System.assertEquals(RD_AMOUNT * MONTHS_TO_DEC, rd.CurrentYearValue__c,
            'Current Year Value should exclude current year Closed Lost Opps');
        System.assertEquals(RD_NEW_AMOUNT * 11, rd.NextYearValue__c,
            'Next Year Value should exclude next year Closed Lost Opps');
    }

    /**
     * @description Current and Next Year Value should ignore Closed Lost Opps during data migration.
     * The value in this test is calculated when Recurring Donation is updated.
     */
    @IsTest
    private static void yearValuesShouldIgnoreClosedLostOppsInDataMigration() {
        final Integer monthsToMigration = 1;
        final Date today = START_DATE.addMonths(MONTHS_TO_DEC).addDays(-1);
        RD2_ScheduleService.currentDate = today;

        RD2_EnablementService_TEST.setRecurringDonations2Enabled();

        npe03__Recurring_Donation__c rd = getRecurringDonationBuilder(getContact().Id).build();
        insert rd;

        TEST_OpportunityBuilder oppBuilder = getOpportunityBuilder(rd);
        List<Opportunity> opps = new List<Opportunity>{
            oppBuilder
                .withName()
                .withCloseDate(START_DATE)//Sep Closed Won Opp
                .withClosedWonStage()
                .build(),
            oppBuilder
                .withName()
                .withCloseDate(START_DATE.addMonths(monthsToMigration))//Oct Closed Lost Opp
                .withClosedLostStage()
                .build(),
            oppBuilder
                .withName()
                .withCloseDate(START_DATE.addMonths(monthsToMigration + 1))//Nov Open Opp
                .withOpenStage()
                .build()
        };
        for (Integer i = monthsToMigration; i < MONTHS_TO_YEAR_END + 2; i++) {//data migration applied in Oct
            opps.add(oppBuilder
                .withName()
                .withCloseDate(START_DATE.addMonths(i))   
                .withClosedLostStage()             
                .withInstallmentNumberMigrationFlag()
                .build()
            );
        }        
        insert opps;

        Test.startTest();
        rd.npe03__Amount__c = RD_NEW_AMOUNT;
        rd.StartDate__c = today;
        update rd;
        Test.stopTest();

        rd = rdGateway.getRecord(rd.Id);

        System.assertEquals(RD_AMOUNT * 2 + RD_NEW_AMOUNT, rd.CurrentYearValue__c, //Sep/Nov amounts + Dec new amount
            'Current Year Value should ignore Closed Lost Opps in data migration');
        System.assertEquals(RD_NEW_AMOUNT * 12, rd.NextYearValue__c,
            'Next Year Value should ignore Closed Lost Opps in data migration');
    }

    /**
     * @description The Current Year Value should include current year Opps and projected installments.
     * It should exclude previous year Opps and the future year projected installments.
     */
    @IsTest
    private static void yearValueCurrentShouldIncludeOppsAndInstallmentsWithinCurrentYear() {
        //set current date override
        final Date startDate = Date.newInstance(2018, 9, 1);
        final Date today = Date.newInstance(2019, 3, 1);
        RD2_ScheduleService.currentDate = today;

        RD2_EnablementService_TEST.setRecurringDonations2Enabled();

        npe03__Recurring_Donation__c rd = getRecurringDonationBuilder(getContact().Id)
            .withDateEstablished(startDate)
            .withStartDate(startDate)
            .withDayOfMonth(String.valueOf(startDate.day()))
            .build();
        insert rd;

        TEST_OpportunityBuilder oppBuilder = getOpportunityBuilder(rd);
        List<Opportunity> opps = new List<Opportunity>();

        Date closeDate = startDate;
        while (closeDate <= today) {
            opps.add(oppBuilder
                .withName()
                .withCloseDate(closeDate)
                .withClosedWonStage()
                .build()
            );
            closeDate = closeDate.addMonths(1);
        }
        System.assertEquals(7, opps.size(),
            'There should be four past and three current year Closed Won Opps: ' + opps);
        insert opps;

        Test.startTest();
        rd.npe03__Amount__c = RD_NEW_AMOUNT;
        rd.StartDate__c = today;
        update rd;
        Test.stopTest();

        rd = rdGateway.getRecord(rd.Id);

        System.assertEquals(RD_AMOUNT * 3 + RD_NEW_AMOUNT * 9, rd.CurrentYearValue__c,
            'Current Year Value should include current year Opps and projected installments');
        System.assertEquals(RD_NEW_AMOUNT * 12, rd.NextYearValue__c,
            'Next Year Value should include next year projected installments');
    }

    /**
     * @description The Current and Next Year Value should not double count existing future Opps
     * with their matching projected installments
     */
    @IsTest
    private static void yearValuesShouldExcludeInstallmentWhenMatchingOppExists() {        
        //set current date override
        final Date nextCloseDate = START_DATE.addMonths(MONTHS_TO_DEC);
        final Date today = nextCloseDate.addDays(-1);
        RD2_ScheduleService.currentDate = today;

        RD2_EnablementService_TEST.setRecurringDonations2Enabled();

        npe03__Recurring_Donation__c rd = getRecurringDonationBuilder(getContact().Id).build();
        insert rd;

        TEST_OpportunityBuilder oppBuilder = getOpportunityBuilder(rd);
        List<Opportunity> opps = new List<Opportunity>();
        for (Integer i = 0; i < MONTHS_TO_YEAR_END + 2; i++) {
            oppBuilder = oppBuilder
                .withName()
                .withCloseDate(START_DATE.addMonths(i));

            if (i < MONTHS_TO_DEC) {
                opps.add(
                    oppBuilder.withClosedWonStage().build()
                );
            } else {                
                opps.add(
                    oppBuilder.withOpenStage().build()
                );
            }
        }        
        insert opps;

        Test.startTest();
        rd.npe03__Amount__c = RD_NEW_AMOUNT;
        rd.Day_of_Month__c = String.valueOf(nextCloseDate.addDays(1).day());
        rd.StartDate__c = today;
        update rd;
        Test.stopTest();

        rd = rdGateway.getRecord(rd.Id);

        System.assertEquals(RD_AMOUNT * MONTHS_TO_DEC + RD_NEW_AMOUNT, rd.CurrentYearValue__c,//Open Opp in Dec has the new amount applied
            'Current Year Value should not double count an installment when the matching Opp exists');
        System.assertEquals(RD_NEW_AMOUNT * 12, rd.NextYearValue__c,
            'Next Year Value should not double count an installment when the matching Opp exists');
    }

    /**
     * @description The Current and Next Year Value should exclude future Closed Lost Opps.
     */
    @IsTest
    private static void yearValuesShouldExcludeFutureClosedLostOpp() {        
        //set current date override
        final Date today = START_DATE.addMonths(1).addDays(1);
        RD2_ScheduleService.currentDate = today;

        RD2_EnablementService_TEST.setRecurringDonations2Enabled();

        npe03__Recurring_Donation__c rd = getRecurringDonationBuilder(getContact().Id).build();
        insert rd;

        TEST_OpportunityBuilder oppBuilder = getOpportunityBuilder(rd);
        List<Opportunity> opps = new List<Opportunity>{
            oppBuilder
                .withName()
                .withCloseDate(START_DATE.addMonths(1))//past Opp
                .withOpenStage()
                .build(),
            oppBuilder
                .withName()
                .withCloseDate(START_DATE.addMonths(2))//future Opp but Closed Lost
                .withClosedLostStage()
                .build(),
            oppBuilder
                .withName()
                .withCloseDate(START_DATE.addMonths(3))//Dec Opp
                .withOpenStage()
                .build()
        };
        insert opps;

        Test.startTest();
        rd.npe03__Amount__c = RD_NEW_AMOUNT;
        rd.StartDate__c = today;
        update rd;
        Test.stopTest();

        rd = rdGateway.getRecord(rd.Id);

        Decimal expectedValue = RD_AMOUNT//Opp with the past Close Date is not updated
            + 0//the next future Closed Lost Opp is excluded
            + RD_NEW_AMOUNT;//future Opp with Close Date in Dec is updated

        System.assertEquals(expectedValue, rd.CurrentYearValue__c,
            'Current Year Value should not include future Closed Lost Opp');
        System.assertEquals(RD_NEW_AMOUNT * 12, rd.NextYearValue__c,
            'Next Year Value should not double count an installment when the matching Opp exists');
    }

    /**
     * @description The calendar Current and Next Year Value should not count projected installments after RD is Closed
     */
    @IsTest
    private static void yearValuesShouldExcludeInstallmentsWhenRDIsClosed() {
        //set current date override
        final Date today = START_DATE.addMonths(MONTHS_TO_DEC).addDays(-1);
        RD2_ScheduleService.currentDate = today;

        RD2_EnablementService_TEST.setRecurringDonations2Enabled();

        npe03__Recurring_Donation__c rd = getRecurringDonationBuilder(getContact().Id).build();
        insert rd;

        TEST_OpportunityBuilder oppBuilder = getOpportunityBuilder(rd).withClosedWonStage();
        List<Opportunity> opps = new List<Opportunity>();
        for (Integer i = 0; i < MONTHS_TO_YEAR_END + 1; i++) {
            opps.add(oppBuilder
                .withName()
                .withCloseDate(START_DATE.addMonths(i))
                .build()
            );
        }
        opps.add(oppBuilder
            .withName()
            .withCloseDate(START_DATE.addMonths(MONTHS_TO_YEAR_END + 1))//Open Opp in Feb next year
            .withOpenStage()
            .build()
        );
        insert opps;

        Test.startTest();
        rd.Status__c = RD2_Constants.STATUS_CLOSED;
        update rd;
        Test.stopTest();

        rd = rdGateway.getRecord(rd.Id);

        System.assertEquals(rd.npe03__Amount__c * MONTHS_TO_YEAR_END, rd.CurrentYearValue__c,
            'Current Year Value should include current year Closed Won amounts when RD is Closed');
        System.assertEquals(rd.npe03__Amount__c, rd.NextYearValue__c,//Open Opp in Feb is voided when RD is closed
            'Next Year Value should include next year Closed Won amounts when RD is Closed');
    }

    /**
     * @description Verifies the fiscal year Current and Next Year Values
     * should be calculated when custom settings Use Fiscal Year is checked
     * and a Recurring Donation is created
     */
    @IsTest
    private static void fiscalYearValuesShouldBeCalculatedWhenConfiguredAndRDIsCreated() {
        final Date today = START_DATE;
        RD2_ScheduleService.currentDate = today;
        RD2_EnablementService_TEST.setRecurringDonations2Enabled();

        setUpUseFiscalYear(true);
        UTIL_FiscalYearInfo.fiscalYearInfo = new UTIL_FiscalYearInfo(11, true);

        npe03__Recurring_Donation__c rd = getRecurringDonationBuilder(getContact().Id).build();

        Test.startTest();
        insert rd;
        Test.stopTest();

        rd = rdGateway.getRecord(rd.Id);

        System.assertEquals(rd.npe03__Amount__c * 2, rd.CurrentYearValue__c,
            'Current Year Value should be calculated when RD is created');
        System.assertEquals(rd.npe03__Amount__c * 12, rd.NextYearValue__c,
            'Next Year Value should be calculated when RD is created');
    }

    /**
     * @description Verifies the fiscal year Current and Next Year Values
     * should be calculated when custom settings Use Fiscal Year is checked
     * and a Recurring Donation is updated
     */
    @IsTest
    private static void fiscalYearValuesShouldBeCalculatedWhenConfiguredAndRDIsUpdated() {
        //set current date override
        final Date startDate = Date.newInstance(2019, 7, 1);
        final Date today = Date.newInstance(2020, 1, 15);
        RD2_ScheduleService.currentDate = today;

        setUpUseFiscalYear(true);
        UTIL_FiscalYearInfo.fiscalYearInfo = new UTIL_FiscalYearInfo(4, true);

        RD2_EnablementService_TEST.setRecurringDonations2Enabled();

        npe03__Recurring_Donation__c rd = getRecurringDonationBuilder(getContact().Id)
            .withDateEstablished(startDate)
            .withStartDate(startDate)
            .withDayOfMonth(String.valueOf(startDate.day()))
            .build();
        insert rd;

        TEST_OpportunityBuilder oppBuilder = getOpportunityBuilder(rd).withClosedWonStage();
        List<Opportunity> opps = new List<Opportunity>();

        Date closeDate = startDate;
        while (closeDate <= Date.newInstance(2019, 11, 1)) {
            opps.add(oppBuilder
                .withName()
                .withCloseDate(closeDate)
                .build()
            );
            closeDate = closeDate.addMonths(1);
        }
        opps.add(oppBuilder
            .withName()
            .withAmount(RD_AMOUNT + 10)//$10 more donated for a past closed Opp
            .withCloseDate(Date.newInstance(2019, 12, 1))
            .build()
        );
        opps.add(oppBuilder
            .withName()
            .withAmount(RD_AMOUNT)
            .withCloseDate(Date.newInstance(2020, 1, 1))//past open Opp
            .withOpenStage()
            .build()
        );
        opps.add(oppBuilder
            .withName()
            .withCloseDate(Date.newInstance(2020, 2, 1))//future open Opp
            .build()
        );
        insert opps;

        Test.startTest();
        rd.npe03__Amount__c = RD_NEW_AMOUNT;
        rd.StartDate__c = today;
        update rd;
        Test.stopTest();

        rd = rdGateway.getRecord(rd.Id);

        System.assertEquals(RD_AMOUNT * 7 + 10 + RD_NEW_AMOUNT * 2, rd.CurrentYearValue__c,
            'Current Year Value should include July 2019 - Jan 2020 past Opps, ' 
            + 'a Feb 2020 open Opp with updated Amount and March 1st projected installment '
            + 'for the current fiscal year ending on March 31, 2020');
        System.assertEquals(RD_NEW_AMOUNT * 12, rd.NextYearValue__c,
            'Next Year Value should include next fiscal year projected installments');
    }

    /**
     * @description The fiscal Current and Next Year Value should not count projected installments after RD is Closed
     */
    @IsTest
    private static void fiscalYearValuesShouldExcludeInstallmentsWhenRDIsClosed() {
        //set current date override
        final Date today = START_DATE.addMonths(1).addDays(-1);
        RD2_ScheduleService.currentDate = today;

        setUpUseFiscalYear(true);
        UTIL_FiscalYearInfo.fiscalYearInfo = new UTIL_FiscalYearInfo(11, true);

        RD2_EnablementService_TEST.setRecurringDonations2Enabled();

        npe03__Recurring_Donation__c rd = getRecurringDonationBuilder(getContact().Id).build();
        insert rd;

        TEST_OpportunityBuilder oppBuilder = getOpportunityBuilder(rd).withClosedWonStage();
        List<Opportunity> opps = new List<Opportunity>();
        for (Integer i = 0; i < MONTHS_TO_YEAR_END + 1; i++) {
            opps.add(oppBuilder
                .withName()
                .withCloseDate(START_DATE.addMonths(i))
                .build()
            );
        }
        opps.add(oppBuilder
            .withName()
            .withCloseDate(START_DATE.addMonths(MONTHS_TO_YEAR_END + 1))//Open Opp in Feb next year
            .withOpenStage()
            .build()
        );
        insert opps;

        Test.startTest();
        rd.Status__c = RD2_Constants.STATUS_CLOSED;
        update rd;
        Test.stopTest();

        rd = rdGateway.getRecord(rd.Id);

        System.assertEquals(rd.npe03__Amount__c * 2, rd.CurrentYearValue__c,
            'Current Year Value should include Sep-Oct 2019 Opps for the current fiscal year ending on Oct 31, 2019');
        System.assertEquals(rd.npe03__Amount__c * 3, rd.NextYearValue__c,//Open Opp in Feb is voided when RD is closed
            'Next Year Value should include Nov-Dec 2019 and Jan 2020 closed Opps when RD is Closed');
    }

    /**
     * @description Verifies the calendar year Current and Next Year Values
     * should be calculated when custom settings Use Fiscal Year is unchecked
     */
    @IsTest
    private static void calendarYearValuesShouldBeCalculatedWhenFiscalYearIsNotConfigured() {
        final Date today = START_DATE;
        RD2_ScheduleService.currentDate = today;
        RD2_EnablementService_TEST.setRecurringDonations2Enabled();

        setUpUseFiscalYear(false);//do not use fiscal year
        UTIL_FiscalYearInfo.fiscalYearInfo = new UTIL_FiscalYearInfo(11, true);

        npe03__Recurring_Donation__c rd = getRecurringDonationBuilder(getContact().Id).build();

        Test.startTest();
        insert rd;
        Test.stopTest();

        rd = rdGateway.getRecord(rd.Id);

        System.assertEquals(rd.npe03__Amount__c * MONTHS_TO_YEAR_END, rd.CurrentYearValue__c,
            'Current Year Value should be calculated when RD is created');
        System.assertEquals(rd.npe03__Amount__c * 12, rd.NextYearValue__c,
            'Next Year Value should be calculated when RD is created');
    }
    
    /**
     * @description Verifies the calendar year Current and Next Year Values
     * should be calculated when custom settings Use Fiscal Year is checked
     * but the custom fiscal year has been enabled
     */
    @IsTest
    private static void calendarYearValuesShouldBeCalculatedWhenCustomFiscalYearIsEnabled() {
        final Date today = START_DATE;
        RD2_ScheduleService.currentDate = today;
        RD2_EnablementService_TEST.setRecurringDonations2Enabled();

        setUpUseFiscalYear(true);//configuration is set to use the fiscal year
        UTIL_FiscalYearInfo.fiscalYearInfo = new UTIL_FiscalYearInfo(11, true);
        //however, the custom (not standard) fiscal year is enabled
        UTIL_FiscalYearInfo.fiscalYearInfo.isCustomFiscalYearEnabled = true;

        npe03__Recurring_Donation__c rd = getRecurringDonationBuilder(getContact().Id).build();

        Test.startTest();
        insert rd;
        Test.stopTest();

        rd = rdGateway.getRecord(rd.Id);

        //values are calculated as per calendar year, since RD2 does not support the custom fiscal year
        System.assertEquals(rd.npe03__Amount__c * MONTHS_TO_YEAR_END, rd.CurrentYearValue__c,
            'Current Year Value should be calculated when RD is created');
        System.assertEquals(rd.npe03__Amount__c * 12, rd.NextYearValue__c,
            'Next Year Value should be calculated when RD is created');
    }

    /**
<<<<<<< HEAD
     * @description Verifies field values from Recurring Donation 
     * are copied into mapped fields on Opportunity record when RD is created
     */
    @IsTest
    private static void shouldPopulateOppFieldsOnRDInsertWhenCustomFieldMappingIsDefined() {
        final Date today = START_DATE;
        RD2_ScheduleService.currentDate = today;

        RD2_EnablementService_TEST.setRecurringDonations2Enabled();
        RD2_CustomFieldMapper_TEST.createCustomFieldMapping('Name', 'Description');

        npe03__Recurring_Donation__c rd = getRecurringDonationBuilder(getContact()).build();

        Test.startTest();
        insert rd;
        Test.stopTest();

        rd = rdGateway.getRecord(rd.Id);
        List<Opportunity> opps = oppGateway.getRecords(rd);

        System.assertEquals(1, opps.size(), 'The number of returned Opps should match');
        System.assertEquals(rd.Name, opps[0].Description, 
            'The RD Name should be copied into the Opportunity record Description field');
    }

    /**
     * @description Verifies field values from Recurring Donation 
     * are copied into mapped fields on Opportunity record when RD is updated
    */
    @IsTest
    private static void shouldPopulateOppFieldsOnRDUpdateWhenCustomFieldMappingIsDefined() {
        final Date today = START_DATE;
        RD2_ScheduleService.currentDate = today;

        RD2_EnablementService_TEST.setRecurringDonations2Enabled();
        RD2_CustomFieldMapper_TEST.createCustomFieldMapping('Name', 'Description');
        
        npe03__Recurring_Donation__c rd = getRecurringDonationBuilder(getContact()).build();
        insert rd;

        insert getOpportunityBuilder(rd)
            .withName()
            .withCloseDate(START_DATE.addMonths(1))
            .withOpenStage()
            .build();

        List<Opportunity> opps = oppGateway.getRecords(rd);
        System.assert(String.isBlank(opps[0].Description), 'Description should not be specified');        
       
        Test.startTest();
        rd.npe03__Amount__c = 2000; 
        update rd;
        Test.stopTest();

        opps = oppGateway.getRecords(rd);
        System.assertEquals(1, opps.size(), 'The number of returned Opps should match');
        System.assertEquals(rd.Name, opps[0].Description, 
            'The RD Name should be copied into the Opportunity record Description field');
    }
=======
     * @description Verifies the fiscal/calendar year Current and Next Year Values
     * should be calculated based on the Opp Close Date even though it matches a
     * projected installment in the next year
     */
    @IsTest
    private static void yearValuesShouldMatchByActualDateWhenOppIsMatchedWithInstallmentOutsideOfTheYear() {
        //set current date override
        final Date startDate = Date.newInstance(2020, 1, 1);
        Date today = Date.newInstance(2020, 3, 1);
        RD2_ScheduleService.currentDate = today;

        setUpUseFiscalYear(true);
        UTIL_FiscalYearInfo.fiscalYearInfo = new UTIL_FiscalYearInfo(4, true);

        RD2_EnablementService_TEST.setRecurringDonations2Enabled(); 
>>>>>>> 74a47d6b

        npe03__Recurring_Donation__c rd = getRecurringDonationBuilder(getContact().Id)
            .withStartDate(startDate)
            .withDateEstablished(startDate)
            .withDayOfMonth('1')
            .build();
        insert rd;

        TEST_OpportunityBuilder oppBuilder = getOpportunityBuilder(rd).withClosedWonStage();
        List<Opportunity> opps = new List<Opportunity>();
        for (Integer month = 1; month <= 3; month++) {
            opps.add(oppBuilder
                .withName()
                .withCloseDate(Date.newInstance(2020, month, 1))
                .build()
            );
        }
        //add an Opp with Close Date March 31 instead of the April 1
        opps.add(oppBuilder
            .withName()
            .withCloseDate(Date.newInstance(2020, 3, 31))
            .withOpenStage()
            .build()
        );
        insert opps;

        new RD2_OpportunityEvaluationService()
            .withRds(new Set<Id>{ rd.Id })
            .handleOutdatedRecurringDonations();
        rd = rdGateway.getRecord(rd.Id);

        System.assertEquals(RD_AMOUNT * 4, rd.CurrentYearValue__c,
            'Current Year Value should include actual Opps with Close Date <= March 31, 2020');
        System.assertEquals(RD_AMOUNT * 11, rd.NextYearValue__c,
            'Next Year Value should exclude April 1 Opp since it is already included in the Current Year Value');

        today = Date.newInstance(2020, 4, 1);//the next fiscal year is starting today
        RD2_ScheduleService.currentDate = today;

        new RD2_OpportunityEvaluationService()
            .withRds(new Set<Id>{ rd.Id })
            .handleOutdatedRecurringDonations();
        rd = rdGateway.getRecord(rd.Id);

        System.assertEquals(RD_AMOUNT * 11, rd.CurrentYearValue__c,
            'Current Year Value should exclude April 1 Opp since it was included in the past Year Value');
        System.assertEquals(RD_AMOUNT * 12, rd.NextYearValue__c,
            'Next Year Value should match with projected installments');
    }



    // Helpers
    ///////////////////

    /****
    * @description Returns contact record
    * @return Contact
    */
    private static Contact getContact() {
        return [
            SELECT FirstName, LastName, AccountId, Account.Name
            FROM Contact
            LIMIT 1
        ];
    }

    /**
     * @description Instantiate an Opp builder for the specified Recurring Donation
     * @param rd Recurring Donation
     * @return TEST_OpportunityBuilder New Opp builder
     */
    private static TEST_OpportunityBuilder getOpportunityBuilder(npe03__Recurring_Donation__c rd) {
        return new TEST_OpportunityBuilder()
            .withContact(rd.npe03__Contact__c)
            .withRecurringDonation(rd.Id)
            .withAmount(rd.npe03__Amount__c)
            .withInstallmentNumber(1);
    }

    /**
     * @description Base common RecurringDonation test structure for all test methods to start from
     * @return TEST_RecurringDonationBuilder instance
     */
    private static TEST_RecurringDonationBuilder getRecurringDonationBuilder() {
        return getRecurringDonationBuilder(UTIL_UnitTestData_TEST.mockId(Contact.SObjectType));
    }

    /**
     * @description Base common RecurringDonation test structure for all test methods to start from
     * @param c Contact
     * @return TEST_RecurringDonationBuilder instance
     */
    private static TEST_RecurringDonationBuilder getRecurringDonationBuilder(Contact c) {
        return getRecurringDonationBuilder(c.Id);
    }

    /**
     * @description Base common RecurringDonation test structure for all test methods to start from
     * @param contactId Contact Id
     * @return TEST_RecurringDonationBuilder instance
     */
    private static TEST_RecurringDonationBuilder getRecurringDonationBuilder(Id contactId) {
        return TEST_RecurringDonationBuilder.constructEnhancedBuilder()
            .withDefaultValues()
            .withContact(contactId)
            .withAmount(RD_AMOUNT)
            .withPaymentMethod(PAYMENT_CHECK)
            .withDateEstablished(START_DATE)
            .withStartDate(START_DATE)
            .withCalculateNextDonationDate();
    }

    /**
     * @description Builds a fully mocked RecurringDonation record with subqueries on Opportunities and Schedules. This is
     * used to support mocked tests against the RD2_EvaluationService without having to insert any records.
     * @param rd Mocked Recurring Donation using TEST_RecurringDonationBuilder
     * @param opps Mocked Related Opportunties (or an empty collection)
     * @param schedules Mockked RecurringDonationSchedule records (can be built using the RD2_ScheduleService)
     * @return RecurringDonation with the Subqueries fully populated.
     */
    private static npe03__Recurring_Donation__c mockRecurringDonationFullQueryResult(npe03__Recurring_Donation__c rd,
            List<Opportunity> opps, List<RecurringDonationSchedule__c> schedules) {

        if (opps == null) {
            opps = new List<Opportunity>();
        }

        if (schedules == null) {
            schedules = new List<RecurringDonationSchedule__c>();
        }

        Contact contact = new Contact(
            Id = rd.npe03__Contact__c,
            AccountId = UTIL_UnitTestData_TEST.mockId(Account.SObjectType),
            LastName = UTIL_UnitTestData_TEST.getUniqueString()
        );

        rd = TEST_RecurringDonationBuilder.addForeignKey(rd, 'npe03__Contact__r', contact);
        rd = TEST_RecurringDonationBuilder.addRelatedList(rd, 'npe03__Donations__r', opps);
        rd = TEST_RecurringDonationBuilder.addRelatedList(rd, UTIL_Namespace.StrTokenNSPrefix('RecurringDonationSchedules__r'), schedules);

        return rd;
    }

    /**
     * @description Sets up fiscal year usage configuration
     * @param isEnabled Indicates if the fiscal year should used in the calculations
     * @return void
     */
    private static void setUpUseFiscalYear(Boolean isEnabled) {
        RD2_Settings_TEST.setUpConfiguration(
            new Map<String, Object>{ 'UseFiscalYearForRecurringDonationValue__c' => isEnabled }
        );
    }
}<|MERGE_RESOLUTION|>--- conflicted
+++ resolved
@@ -1254,67 +1254,6 @@
     }
 
     /**
-<<<<<<< HEAD
-     * @description Verifies field values from Recurring Donation 
-     * are copied into mapped fields on Opportunity record when RD is created
-     */
-    @IsTest
-    private static void shouldPopulateOppFieldsOnRDInsertWhenCustomFieldMappingIsDefined() {
-        final Date today = START_DATE;
-        RD2_ScheduleService.currentDate = today;
-
-        RD2_EnablementService_TEST.setRecurringDonations2Enabled();
-        RD2_CustomFieldMapper_TEST.createCustomFieldMapping('Name', 'Description');
-
-        npe03__Recurring_Donation__c rd = getRecurringDonationBuilder(getContact()).build();
-
-        Test.startTest();
-        insert rd;
-        Test.stopTest();
-
-        rd = rdGateway.getRecord(rd.Id);
-        List<Opportunity> opps = oppGateway.getRecords(rd);
-
-        System.assertEquals(1, opps.size(), 'The number of returned Opps should match');
-        System.assertEquals(rd.Name, opps[0].Description, 
-            'The RD Name should be copied into the Opportunity record Description field');
-    }
-
-    /**
-     * @description Verifies field values from Recurring Donation 
-     * are copied into mapped fields on Opportunity record when RD is updated
-    */
-    @IsTest
-    private static void shouldPopulateOppFieldsOnRDUpdateWhenCustomFieldMappingIsDefined() {
-        final Date today = START_DATE;
-        RD2_ScheduleService.currentDate = today;
-
-        RD2_EnablementService_TEST.setRecurringDonations2Enabled();
-        RD2_CustomFieldMapper_TEST.createCustomFieldMapping('Name', 'Description');
-        
-        npe03__Recurring_Donation__c rd = getRecurringDonationBuilder(getContact()).build();
-        insert rd;
-
-        insert getOpportunityBuilder(rd)
-            .withName()
-            .withCloseDate(START_DATE.addMonths(1))
-            .withOpenStage()
-            .build();
-
-        List<Opportunity> opps = oppGateway.getRecords(rd);
-        System.assert(String.isBlank(opps[0].Description), 'Description should not be specified');        
-       
-        Test.startTest();
-        rd.npe03__Amount__c = 2000; 
-        update rd;
-        Test.stopTest();
-
-        opps = oppGateway.getRecords(rd);
-        System.assertEquals(1, opps.size(), 'The number of returned Opps should match');
-        System.assertEquals(rd.Name, opps[0].Description, 
-            'The RD Name should be copied into the Opportunity record Description field');
-    }
-=======
      * @description Verifies the fiscal/calendar year Current and Next Year Values
      * should be calculated based on the Opp Close Date even though it matches a
      * projected installment in the next year
@@ -1330,7 +1269,6 @@
         UTIL_FiscalYearInfo.fiscalYearInfo = new UTIL_FiscalYearInfo(4, true);
 
         RD2_EnablementService_TEST.setRecurringDonations2Enabled(); 
->>>>>>> 74a47d6b
 
         npe03__Recurring_Donation__c rd = getRecurringDonationBuilder(getContact().Id)
             .withStartDate(startDate)
@@ -1380,6 +1318,66 @@
         System.assertEquals(RD_AMOUNT * 12, rd.NextYearValue__c,
             'Next Year Value should match with projected installments');
     }
+    /**
+     * @description Verifies field values from Recurring Donation 
+     * are copied into mapped fields on Opportunity record when RD is created
+     */
+    @IsTest
+    private static void shouldPopulateOppFieldsOnRDInsertWhenCustomFieldMappingIsDefined() {
+        final Date today = START_DATE;
+        RD2_ScheduleService.currentDate = today;
+
+        RD2_EnablementService_TEST.setRecurringDonations2Enabled();
+        RD2_CustomFieldMapper_TEST.createCustomFieldMapping('Name', 'Description');
+
+        npe03__Recurring_Donation__c rd = getRecurringDonationBuilder(getContact()).build();
+
+        Test.startTest();
+        insert rd;
+        Test.stopTest();
+
+        rd = rdGateway.getRecord(rd.Id);
+        List<Opportunity> opps = oppGateway.getRecords(rd);
+
+        System.assertEquals(1, opps.size(), 'The number of returned Opps should match');
+        System.assertEquals(rd.Name, opps[0].Description, 
+            'The RD Name should be copied into the Opportunity record Description field');
+    }
+
+    /**
+     * @description Verifies field values from Recurring Donation 
+     * are copied into mapped fields on Opportunity record when RD is updated
+    */
+    @IsTest
+    private static void shouldPopulateOppFieldsOnRDUpdateWhenCustomFieldMappingIsDefined() {
+        final Date today = START_DATE;
+        RD2_ScheduleService.currentDate = today;
+
+        RD2_EnablementService_TEST.setRecurringDonations2Enabled();
+        RD2_CustomFieldMapper_TEST.createCustomFieldMapping('Name', 'Description');
+        
+        npe03__Recurring_Donation__c rd = getRecurringDonationBuilder(getContact()).build();
+        insert rd;
+
+        insert getOpportunityBuilder(rd)
+            .withName()
+            .withCloseDate(START_DATE.addMonths(1))
+            .withOpenStage()
+            .build();
+
+        List<Opportunity> opps = oppGateway.getRecords(rd);
+        System.assert(String.isBlank(opps[0].Description), 'Description should not be specified');        
+       
+        Test.startTest();
+        rd.npe03__Amount__c = 2000; 
+        update rd;
+        Test.stopTest();
+
+        opps = oppGateway.getRecords(rd);
+        System.assertEquals(1, opps.size(), 'The number of returned Opps should match');
+        System.assertEquals(rd.Name, opps[0].Description, 
+            'The RD Name should be copied into the Opportunity record Description field');
+    }
 
 
 
