/*
    Copyright (c) 2019 Salesforce.org
    All rights reserved.
    Redistribution and use in source and binary forms, with or without
    modification, are permitted provided that the following conditions are met:
    * Redistributions of source code must retain the above copyright
      notice, this list of conditions and the following disclaimer.
    * Redistributions in binary form must reproduce the above copyright
      notice, this list of conditions and the following disclaimer in the
      documentation and/or other materials provided with the distribution.
    * Neither the name of Salesforce.org nor the names of
      its contributors may be used to endorse or promote products derived
      from this software without specific prior written permission.
    THIS SOFTWARE IS PROVIDED BY THE COPYRIGHT HOLDERS AND CONTRIBUTORS
    "AS IS" AND ANY EXPRESS OR IMPLIED WARRANTIES, INCLUDING, BUT NOT
    LIMITED TO, THE IMPLIED WARRANTIES OF MERCHANTABILITY AND FITNESS
    FOR A PARTICULAR PURPOSE ARE DISCLAIMED. IN NO EVENT SHALL THE
    COPYRIGHT HOLDER OR CONTRIBUTORS BE LIABLE FOR ANY DIRECT, INDIRECT,
    INCIDENTAL, SPECIAL, EXEMPLARY, OR CONSEQUENTIAL DAMAGES (INCLUDING,
    BUT NOT LIMITED TO, PROCUREMENT OF SUBSTITUTE GOODS OR SERVICES;
    LOSS OF USE, DATA, OR PROFITS; OR BUSINESS INTERRUPTION) HOWEVER
    CAUSED AND ON ANY THEORY OF LIABILITY, WHETHER IN CONTRACT, STRICT
    LIABILITY, OR TORT (INCLUDING NEGLIGENCE OR OTHERWISE) ARISING IN
    ANY WAY OUT OF THE USE OF THIS SOFTWARE, EVEN IF ADVISED OF THE
    POSSIBILITY OF SUCH DAMAGE.
*/
/**
* @author Salesforce.org
* @date 2019
* @group Recurring Donations
* @description Unit tests for the Enhanced RD Opportunity Evaluation Services
*
*/
@IsTest(IsParallel=true)
private class RD2_OpportunityEvaluationService_TEST {

    private static final TEST_SObjectGateway.RecurringDonationGateway rdGateway = new TEST_SObjectGateway.RecurringDonationGateway();
    private static final TEST_SObjectGateway.OpportunityGateway oppGateway = new TEST_SObjectGateway.OpportunityGateway();
    private static final TEST_SObjectGateway.ErrorGateway errorGateway = new TEST_SObjectGateway.ErrorGateway();

    /***
    * @description Installment Opportunities Auto Creation Setting API value 
    */
    private static final String OPTION_NAME_DISABLE_FIRST = RD2_Constants.InstallmentCreateOptions.Disable_First_Installment.name();
    private static final String OPTION_NAME_DISABLE_ALL = RD2_Constants.InstallmentCreateOptions.Disable_All_Installments.name();
    private static final String OPTION_NAME_ALWAYS_CREATE_NEXT = RD2_Constants.InstallmentCreateOptions.Always_Create_Next_Installment.name();

    private static final Date START_DATE = Date.newInstance(2019, 9, 15);
    private static final Integer MONTHS_TO_DEC = START_DATE.monthsBetween(Date.newInstance(2019, 12, 15));
    private static final Integer MONTHS_TO_YEAR_END = START_DATE.monthsBetween(Date.newInstance(2020, 1, 1));
    private static final String PAYMENT_CREDIT_CARD = 'Credit Card';
    private static final String PAYMENT_CHECK = 'Check';
    private static final Decimal RD_AMOUNT = 100;
    private static final Decimal RD_NEW_AMOUNT = 200;


    /****
    * @description Creates data required for unit tests
    */
    @TestSetup
    private static void setUp() {
        insert UTIL_UnitTestData_TEST.getContact();
    }

    /**
     * @description Verifies that creating a new Open Recurring Donation creates an Installment Opportunity
     */
    @IsTest
    private static void shouldCreateAnInstallmentOppWhenActiveRDIsCreated() {
        RD2_EnablementService_TEST.setRecurringDonations2Enabled();

        npe03__Recurring_Donation__c rd = getRecurringDonationBuilder(getContact())
            .withDayOfMonth('20')
            .withCalculateNextDonationDate()
            .build();

        Test.startTest();
        insert rd;
        Test.stopTest();

        rd = rdGateway.getRecord(rd.Id);
        List<Opportunity> opps = oppGateway.getRecords(rd);

        System.assertEquals(1, opps.size(), 'The number of returned Opp should match');
        System.assertEquals(rd.npe03__Amount__c, opps[0].Amount, 'The Opportunity Amount does not match the RD Amount');
        System.assertEquals(rd.npe03__Contact__c, opps[0].Primary_Contact__c, 'The Opportunity Contact does not match the RD Contact');
        System.assertEquals(rd.npe03__Next_Payment_Date__c, opps[0].CloseDate, 'The Opportunity CloseDate does not match the RD NextDonationDate');
    }

    /**
     * @description Verifies that inserting a Closed Recurring Donation does not create an Installment Opportunity
     */
    @IsTest
    private static void shouldNotCreateAnInstallmentOppWhenClosedRDIsCreated() {
        RD2_EnablementService_TEST.setRecurringDonations2Enabled();

        npe03__Recurring_Donation__c rd = getRecurringDonationBuilder(getContact())
            .withStatusClosed()
            .withDayOfMonth('20')
            .withCalculateNextDonationDate()
            .build();

        Test.startTest();
        insert rd;
        Test.stopTest();

        rd = rdGateway.getRecord(rd.Id);

        List<Opportunity> opps = oppGateway.getRecords(rd);
        System.assertEquals(0, opps.size(), 'There should not have been any Installment Opps created for this RD');
    }

    /**
     * @description Verify that the Recurring Donations are NOT eligible to have an installment opportunity created
     */
    @IsTest
    private static void shouldFilterOutRDsNotEligibleForNewInstallmentOpp() {
        RD2_EnablementService_TEST.setRecurringDonations2Enabled();
        RD2_ScheduleService scheduleService = new RD2_ScheduleService();

        // Closed Recurring Donation
        npe03__Recurring_Donation__c rd1 = getRecurringDonationBuilder()
            .withStatusClosed()
            .withDayOfMonth('20')
            .withCalculateNextDonationDate()
            .build();
        rd1 = TEST_RecurringDonationBuilder.mockRecurringDonationFullQueryResult(rd1, new List<Opportunity>(), scheduleService.buildNewSchedules(rd1));

        // Recurring Donation with no Schedule records
        npe03__Recurring_Donation__c rd2 = getRecurringDonationBuilder()
            .withInstallmentPeriodWeekly()
            .withInstallmentFrequency(3)
            .withCalculateNextDonationDate()
            .build();
        rd2 = TEST_RecurringDonationBuilder.mockRecurringDonationFullQueryResult(rd2, new List<Opportunity>(), new List<RecurringDonationSchedule__c>());

        // Recurring Donation with an empty NextDonationDate
        npe03__Recurring_Donation__c rd3 = getRecurringDonationBuilder()
            .withInstallmentPeriodYearly()
            .withInstallmentFrequency(1)
            .withStartDate(Date.newInstance(2019, 6, 1))
            .withCalculateNextDonationDate()
            .build();
        rd3.npe03__Next_Payment_Date__c = null;
        rd3 = TEST_RecurringDonationBuilder.mockRecurringDonationFullQueryResult(rd3, new List<Opportunity>(), scheduleService.buildNewSchedules(rd3));

        RD2_OpportunityEvaluationService evalService = new RD2_OpportunityEvaluationService();
        evalService.rds = new List<npe03__Recurring_Donation__c>{ rd1, rd2, rd3 };

        System.assertEquals(false, evalService.isNewOpportunityCandidate(rd1), 'Closed RD should not be eligible for an Installment Opp');
        System.assertEquals(false, evalService.isNewOpportunityCandidate(rd2), 'RD with no Schedules should not be eligible for an Installment Opp');
        System.assertEquals(false, evalService.isNewOpportunityCandidate(rd3), 'RD without a Next Donation Date should not be eligible for an Installment Opp');
    }

    /**
     * @description Verify that the Recurring Donations are recognized as "New" if there are no related Opps
     * or "Not New" if there have related Opps.
     */
    @IsTest
    private static void shouldDetermineIfNewOrPreExistingRecurringDonation() {
        RD2_EnablementService_TEST.setRecurringDonations2Enabled();
        RD2_ScheduleService scheduleService = new RD2_ScheduleService();

        // New Opp - Is New RD
        npe03__Recurring_Donation__c rdNew = getRecurringDonationBuilder()
            .withDayOfMonth('20')
            .withCalculateNextDonationDate()
            .build();
        rdNew = TEST_RecurringDonationBuilder.mockRecurringDonationFullQueryResult(rdNew, new List<Opportunity>(), scheduleService.buildNewSchedules(rdNew));

        // Old Opportunity (has related Opps) - Not New RD
        npe03__Recurring_Donation__c rdOld = getRecurringDonationBuilder()
            .withInstallmentPeriodWeekly()
            .withInstallmentFrequency(3)
            .withCalculateNextDonationDate()
            .build();

        List<Opportunity> opps = new List<Opportunity>{
            getOpportunityBuilder(rdOld)
                .withMockId()
                .withAccount(rdOld.npe03__Organization__c)
                .withOpenStage()
                .withCloseDate(rdOld.npe03__Next_Payment_Date__c)
                .build()
        };
        rdOld = TEST_RecurringDonationBuilder.mockRecurringDonationFullQueryResult(rdOld, opps, scheduleService.buildNewSchedules(rdOld));

        RD2_OpportunityEvaluationService evalService = new RD2_OpportunityEvaluationService();
        evalService.rds = new List<npe03__Recurring_Donation__c>{ rdNew, rdOld };

        System.assertEquals(true, evalService.isNewOpportunityCandidate(rdNew), 
            'RD having Schedules and no related Opp should be eligible for an Installment Opp');

        System.assertEquals(false, evalService.isNewOpportunityCandidate(rdOld), 
            'RD having Schedules and a related Opp should not be eligible for an Installment Opp');
    }

    /**
     * @description Verifies open Opportunities are marked as Closed Lost when RD is closed and
     * Recurring Donation settings Open Opportunity Behaviour is set to mark open Opps as Closed Lost
     */
    @IsTest
    private static void shouldMarkOpenOppsAsClosedLostWhenRDIsClosedAndCloseActionIsClosedLost() {
        String closeAction = RD2_Constants.CloseActions.Mark_Opportunities_Closed_Lost.name();

        npe03__Recurring_Donation__c rd = setupDataAndCloseRD(closeAction);
        List<Opportunity> oldOpps = rd.npe03__Donations__r;

        Map<Id, Opportunity> oppById = new Map<Id, Opportunity>(oppGateway.getRecords(rd));

        System.assertEquals(oldOpps.size(), oppById.size(), 'The number of Opps should be unchanged');
        System.assertEquals(true, oppById.get(oldOpps[0].Id).isWon, 'The closed Opp should stay won');
        System.assertEquals(true, oppById.get(oldOpps[1].Id).isClosed && !oppById.get(oldOpps[1].Id).isWon,
            'The Open Opp should be Closed Lost now');
    }

    /**
     * @description Verifies open Opportunities are deleted when RD is closed and
     * Recurring Donation settings Open Opportunity Behaviour is set to delete open Opps
     */
    @IsTest
    private static void shouldDeleteOpenOppsWhenRDIsClosedAndCloseActionIsDeletion() {
        String closeAction = RD2_Constants.CloseActions.Delete_Open_Opportunities.name();

        npe03__Recurring_Donation__c rd = setupDataAndCloseRD(closeAction);
        List<Opportunity> oldOpps = rd.npe03__Donations__r;

        List<Opportunity> opps = oppGateway.getRecords(rd);

        System.assertEquals(1, opps.size(), 'Only closed won Opp should exist: ' + opps);
        System.assertEquals(oldOpps[0].Name, opps[0].Name, 'The closed won Opp should not be deleted');
        System.assertEquals(true, opps[0].isWon, 'The closed won Opp should be unchanged');
    }

    /**
     * @description Verifies open Opportunities are unchanged when RD is closed and
     * Recurring Donation settings Open Opportunity Behaviour is set to not change open Opps
     */
    @IsTest
    private static void shouldNotChangeOpenOppsWhenRDIsClosedAndCloseActionIsNoAction() {
        String closeAction = RD2_Constants.CloseActions.No_Action.name();

        npe03__Recurring_Donation__c rd = setupDataAndCloseRD(closeAction);
        List<Opportunity> oldOpps = rd.npe03__Donations__r;

        Map<Id, Opportunity> oppById = new Map<Id, Opportunity>(oppGateway.getRecords(rd));

        System.assertEquals(oldOpps.size(), oppById.size(), 'The number of Opps should match');
        System.assertEquals(true, oppById.get(oldOpps[0].Id).isWon, 'Closed Opp should be unchanged');
        System.assertEquals(false, oppById.get(oldOpps[1].Id).isClosed, 'Open Opp should stay open');
    }


    /**
     * @description Sets up data to test open Installment Opportunity behaviour on RD close
     * @param closeAction Recurring Donation settings Open Opportunity Behaviour close action
     * @return npe03__Recurring_Donation__c Created Recurring Donation with related Opps
     */
    private static npe03__Recurring_Donation__c setupDataAndCloseRD(String closeAction) {        
        RD2_Settings_TEST.setUpConfiguration(new Map<String, Object> {
            'npe03__Open_Opportunity_Behavior__c' => closeAction
        });

        RD2_EnablementService_TEST.setRecurringDonations2Enabled();

        npe03__Recurring_Donation__c rd = getRecurringDonationBuilder(getContact())
            .withDayOfMonth('20')
            .withCalculateNextDonationDate()
            .build();
        insert rd;

        TEST_OpportunityBuilder oppBuilder = getOpportunityBuilder(rd);

        List<Opportunity> opps = new List<Opportunity>{
            oppBuilder
                .withName()
                .withCloseDate(rd.npe03__Next_Payment_Date__c.addMonths(-1))
                .withClosedWonStage()
                .build(),
            oppBuilder
                .withName()
                .withCloseDate(rd.npe03__Next_Payment_Date__c)
                .withOpenStage()
                .build()
        };
        insert opps;

        Map<Id, Opportunity> oppById = new Map<Id, Opportunity>(oppGateway.getRecords(rd));
        System.assertEquals(2, oppById.size(), 'The number of returned Opps should match');

        opps[0] = oppById.get(opps[0].Id);
        opps[1] = oppById.get(opps[1].Id);

        System.assertEquals(true, opps[0].isClosed, 'The first Opp should be closed');
        System.assertEquals(true, opps[0].isWon, 'The first Opp should be won');
        System.assertEquals(false, opps[1].isClosed, 'The second Opp should be open');

        Test.startTest();
        rd.Status__c = RD2_Constants.STATUS_CLOSED;
        update rd;
        Test.stopTest();

        rd = TEST_RecurringDonationBuilder.mockRecurringDonationFullQueryResult(rd, oppById.values(), null);
        return rd;
    }

    /**
    * @description Verifies on installment Opportunity is created on RD insert
    * when Installment Auto Creation Setting is set to Disable First Installment.
    */
    @IsTest
    private static void shouldNotCreateOppOnRDInsertWhenDisableFirstInstallment() {
        RD2_EnablementService_TEST.setRecurringDonations2Enabled();

        RD2_Settings_TEST.setUpConfiguration(new Map<String, Object> {
            'InstallmentOppAutoCreateOption__c' => OPTION_NAME_DISABLE_FIRST
        });
        
        npe03__Recurring_Donation__c rd = getRecurringDonationBuilder(getContact()).build();
        
        Test.startTest();
        insert rd;
        Test.stopTest();

        List<Opportunity> opps = oppGateway.getRecords(rd);

        System.assertEquals(0, opps.size(),
            'No installment Opportunity should be created: ' + opps);
    }

    /**
    * @description Verifies on installment Opportunity is not created on RD insert
    * when Installment Auto Creation Setting is set to Disable All Installments.
    */
    @IsTest
    private static void shouldNotCreateOppOnRDInsertWhenDisableAllInstallments() {
        RD2_EnablementService_TEST.setRecurringDonations2Enabled();

        RD2_Settings_TEST.setUpConfiguration(new Map<String, Object> {
            'InstallmentOppAutoCreateOption__c' => OPTION_NAME_DISABLE_ALL
        });

        npe03__Recurring_Donation__c rd = getRecurringDonationBuilder(getContact()).build();

        Test.startTest();
        insert rd;
        Test.stopTest();
        
        List<Opportunity> opps = oppGateway.getRecords(rd);

        System.assertEquals(0, opps.size(),
            'No installment Opportunity should be created: ' + opps);
    }

    /**
    * @description Verifies on installment Opportunity is created
    * when RD is updated, there is already a Closed current Opp 
    * and Installment Auto Creation Setting is set to Disable First Installment.
    */
    @IsTest
    private static void shouldCreateOppOnRDUpdateWhenClosedOppExistsAndDisableFirstInstallment() {
        RD2_EnablementService_TEST.setRecurringDonations2Enabled();

        RD2_Settings_TEST.setUpConfiguration(new Map<String, Object> {
            'InstallmentOppAutoCreateOption__c' => OPTION_NAME_DISABLE_FIRST
        });
        
        npe03__Recurring_Donation__c rd = getRecurringDonationBuilder(getContact()).build();
        insert rd;

        insert getOpportunityBuilder(rd)
            .withName()
            .withCloseDate(START_DATE.addMonths(1))
            .withClosedWonStage()
            .build();

        rd.npe03__Amount__c = 2000;
        
        Test.startTest();
        update rd;
        Test.stopTest();

        List<Opportunity> opps = oppGateway.getRecords(rd);

        System.assertEquals(2, opps.size(), 
            'A new Opportunity should be created: ' + opps);
    }

    /**
    * @description Verifies on installment Opportunity is created on RD insert
    * when Installment Auto Creation Setting is set to Always Create Next Installment.
    */
    @IsTest
    private static void shouldCreateOppOnRDInsertWhenAlwaysCreateNextInstallment() {
        RD2_EnablementService_TEST.setRecurringDonations2Enabled();

        RD2_Settings_TEST.setUpConfiguration(new Map<String, Object> {
            'InstallmentOppAutoCreateOption__c' => OPTION_NAME_ALWAYS_CREATE_NEXT
        });

        npe03__Recurring_Donation__c rd = getRecurringDonationBuilder(getContact()).build();

        Test.startTest();
        insert rd;
        Test.stopTest();
        
        List<Opportunity> opps = oppGateway.getRecords(rd);

        System.assertEquals(1, opps.size(),
            'The installment Opportunity should be created: ' + opps);
    }

    /***
    * @description Verifies on installment Opportunity is created on RD insert
    * when Installment Auto Creation Setting is a random string that does not matched against any of the
    * default value. The auto creation process will be treated the same as Always Create Next Installment.
    */
    @IsTest
    private static void shouldCreateOppOnRDInsertWhenInstallmentCreateOptionIsRandomText() {
        String randomText = 'RANDOM';

        RD2_EnablementService_TEST.setRecurringDonations2Enabled();

        RD2_Settings_TEST.setUpConfiguration(new Map<String, Object> {
            'InstallmentOppAutoCreateOption__c' => randomText
        });

        npe03__Recurring_Donation__c rd = getRecurringDonationBuilder(getContact()).build();

        Test.startTest();
        insert rd;
        Test.stopTest();
        
        List<Opportunity> opps = oppGateway.getRecords(rd);

        System.assertEquals(1, opps.size(),
            'The installment Opportunity should be created: ' + opps);
    }

    /**
     * @description Verifies no exception is thrown when RD is closed and
     * has no Opportunities
     */
    @IsTest
    private static void shouldNotThrowExceptionWhenRDIsClosedAndHasNoOpp() {
        Exception actualException;
        
        RD2_Settings_TEST.setUpConfiguration(new Map<String, Object> {
            'npe03__Open_Opportunity_Behavior__c' => RD2_Constants.CloseActions.Mark_Opportunities_Closed_Lost.name()
        });

        RD2_EnablementService_TEST.setRecurringDonations2Enabled();

        npe03__Recurring_Donation__c rd = getRecurringDonationBuilder(getContact())
            .withDayOfMonth('20')
            .withCalculateNextDonationDate()
            .build();
        insert rd;

        Test.startTest();
        rd.Status__c = RD2_Constants.STATUS_CLOSED;
        try {
            update rd;

        } catch (Exception e) {
            actualException = e;
        }
        Test.stopTest();

        System.assertEquals(null, actualException, 'No exception should be thrown when closed RD has no Opps');
    }

    /**
     * @description Verifies Opps are not processed when override is set
     */
    @IsTest
    private static void shouldNotEvaluateOppsWhenOverrideIsSet() {
        RD2_EnablementService_TEST.setRecurringDonations2Enabled();

        RD2_OpportunityEvaluationService.skipEvaluationService = true;

        npe03__Recurring_Donation__c rd = getRecurringDonationBuilder(getContact().Id).build();

        Test.startTest();
        insert rd;
        Test.stopTest();

        List<Opportunity> opps = oppGateway.getRecords(rd);
        System.assertEquals(0, opps.size(), 'No Installment Opp should be created if override is checked: ' + opps);

        List<Error__c> errors = errorGateway.getRecords();
        System.assertEquals(0, errors.size(), 'No error should be created: ' + errors);
    }

    /**
     * @description Verifies Opps are processed when override is not set
     */
    @IsTest
    private static void shouldEvaluateOppsWhenOverrideIsNotSet() {
        RD2_EnablementService_TEST.setRecurringDonations2Enabled();

        System.assertEquals(false, RD2_OpportunityEvaluationService.skipEvaluationService, 'Override should be false by default');

        npe03__Recurring_Donation__c rd = getRecurringDonationBuilder(getContact().Id).build();

        Test.startTest();
        insert rd;
        Test.stopTest();

        List<Opportunity> opps = oppGateway.getRecords(rd);
        System.assertEquals(1, opps.size(), 'An Installment Opp should be created: ' + opps);

        List<Error__c> errors = errorGateway.getRecords();
        System.assertEquals(0, errors.size(), 'No error should be created: ' + errors);
    }
     
    /**
     * @description Verifies Opps are processed when currency on RD is changed only
     */
    @IsTest
    private static void shouldEvaluateOppsWhenRDCurrencyIsChanged() {
        if (!UserInfo.isMultiCurrencyOrganization()) {
            return;
        }

        RD2_EnablementService_TEST.setRecurringDonations2Enabled();

        npe03__Recurring_Donation__c rd = getRecurringDonationBuilder(getContact().Id)
            .withCurrencyIsoCode('CAD')
            .build();

        Test.startTest();
        insert rd;
        Test.stopTest();

        npe03__Recurring_Donation__c updatedRD = rd.clone();
        rd.put(UTIL_Currency.CURRENCY_ISO_CODE_FIELD, 'USD');

        RD2_OpportunityEvaluationService evalService = new RD2_OpportunityEvaluationService();
        System.assertEquals(true, evalService.hasKeyFieldChanged(updatedRd, rd),
            'Opps should be evaluated when currency on related RD is changed only');
    }

    /**
     * @description Verifies future open Opp is updated when an active RD is updated
     */
    @IsTest
    private static void shouldUpdateFutureOpenOppWhenRDIsUpdated() {
        //set current date override
        final Date today = START_DATE.addDays(1);
        RD2_ScheduleService.currentDate = today;

        RD2_EnablementService_TEST.setRecurringDonations2Enabled();

        npe03__Recurring_Donation__c rd = getRecurringDonationBuilder(getContact().Id)
            .withCalculateNextDonationDate()
            .build();
        insert rd;

        insert getOpportunityBuilder(rd)
            .withCloseDate(today.addDays(1))
            .withOpenStage()
            .build();

        Date nextCloseDate = today.addDays(2);

        Test.startTest();
        rd.Day_Of_Month__c = String.valueOf(nextCloseDate.day());
        rd.npe03__Amount__c = RD_NEW_AMOUNT;
        update rd;
        Test.stopTest();

        List<Opportunity> opps = oppGateway.getRecords(rd);
        System.assertEquals(1, opps.size(), 'An Installment Opp should exist: ' + opps);
        System.assertEquals(RD_NEW_AMOUNT, opps[0].Amount, 'Amount should be updated');
        System.assertEquals(nextCloseDate, opps[0].CloseDate, 'Close Date should be updated');

        List<Error__c> errors = errorGateway.getRecords();
        System.assertEquals(0, errors.size(), 'No error should be created: ' + errors);
    }

    /**
     * @description Verifies past open Opp matching future projected installment
     * is not updated when an active RD is updated
     */
    @IsTest
    private static void shouldNotUpdatePastOpenOppMatchingFutureInstallmentWhenRDIsUpdated() {
        //set current date override
        final Date today = START_DATE.addDays(1);
        RD2_ScheduleService.currentDate = today;

        RD2_EnablementService_TEST.setRecurringDonations2Enabled();

        npe03__Recurring_Donation__c rd = getRecurringDonationBuilder(getContact().Id)
            .withCalculateNextDonationDate()
            .build();
        insert rd;

        insert getOpportunityBuilder(rd)
            .withCloseDate(START_DATE)
            .withOpenStage()
            .build();

        Test.startTest();
        rd.Day_Of_Month__c = String.valueOf(today.addDays(1).day());
        rd.npe03__Amount__c = RD_NEW_AMOUNT;
        update rd;
        Test.stopTest();

        List<Opportunity> opps = oppGateway.getRecords(rd);
        System.assertEquals(1, opps.size(), 'No new Opp should be created: ' + opps);
        System.assertEquals(RD_AMOUNT, opps[0].Amount, 'Amount should not be updated on a past open Opp');
        System.assertEquals(START_DATE, opps[0].CloseDate, 'Close Date should not be updated on a past open Opp');

        List<Error__c> errors = errorGateway.getRecords();
        System.assertEquals(0, errors.size(), 'No error should be created: ' + errors);
    }

    /**
     * @description Verifies future open Opp is updated when an active RD is updated.
     * The future Closed Won Opp is not updated.
     */
    @IsTest
    private static void shouldNotUpdateFutureOpenOppCloseDateWhenRDNextDonationDateIsNotUpdated() {
        //set current date override
        final Date today = START_DATE.addDays(-1);
        RD2_ScheduleService.currentDate = today;

        RD2_EnablementService_TEST.setRecurringDonations2Enabled();

        npe03__Recurring_Donation__c rd = getRecurringDonationBuilder(getContact().Id).build();
        insert rd;

        TEST_OpportunityBuilder oppBuilder = getOpportunityBuilder(rd);
        List<Opportunity> opps = new List<Opportunity>{
            oppBuilder
                .withName()
                .withCloseDate(START_DATE)
                .withClosedWonStage()
                .build(),
            oppBuilder
                .withName()
                .withCloseDate(START_DATE.addMonths(1))
                .withOpenStage()
                .build()
        };
        insert opps;

        Test.startTest();
        rd.npe03__Amount__c = RD_NEW_AMOUNT;
        rd.StartDate__c = START_DATE;
        update rd;
        Test.stopTest();

        Map<Id, Opportunity> oppById = new Map<Id, Opportunity>(oppGateway.getRecords(rd));
        System.assertEquals(opps.size(), oppById.size(), 'The number of returned Opps should match');

        Opportunity opp = oppById.get(opps[0].Id);
        System.assertEquals(true, opp.isClosed && opp.isWon, 'The first Opp should stay Closed Won');
        System.assertEquals(START_DATE, opp.CloseDate, 'The first Opp Close Date should be unchanged');
        System.assertEquals(RD_AMOUNT, opp.Amount, 'The first Opp Amount should be unchanged');

        opp = oppById.get(opps[1].Id);
        System.assertEquals(false, opp.isClosed, 'The second Opp should stay open');
        System.assertEquals(START_DATE.addMonths(1), opp.CloseDate, 'The second Opp Close Date should be unchanged');
        System.assertEquals(RD_NEW_AMOUNT, opp.Amount, 'The second Opp Amount should be updated');

        List<Error__c> errors = errorGateway.getRecords();
        System.assertEquals(0, errors.size(), 'No error should be created: ' + errors);
    }

    /**
     * @description Verifies the calendar Current and Next Year Values 
     * should be calculated when a Recurring Donation is created
     */
    @IsTest
    private static void yearValuesShouldBeCalculatedWhenRDIsCreated() {
        //set current date override
        final Date today = START_DATE;
        RD2_ScheduleService.currentDate = today;

        RD2_EnablementService_TEST.setRecurringDonations2Enabled();

        npe03__Recurring_Donation__c rd = getRecurringDonationBuilder(getContact().Id).build();

        Test.startTest();
        insert rd;
        Test.stopTest();

        rd = rdGateway.getRecord(rd.Id);

        System.assertEquals(rd.npe03__Amount__c * MONTHS_TO_YEAR_END, rd.CurrentYearValue__c,
            'Current Year Value should be calculated when RD is created');
        System.assertEquals(rd.npe03__Amount__c * 12, rd.NextYearValue__c,
            'Next Year Value should be calculated when RD is created');
    }

    /**
     * @description The Current and Next Year Value should include past/future Closed Won and Open Opps.
     * The value in this test is calculated when Recurring Donation is updated.
     */
    @IsTest
    private static void yearValuesShouldIncludeOpenAndClosedWonOpps() {
        //set current date override
        final Date today = START_DATE.addMonths(MONTHS_TO_DEC).addDays(-1);
        RD2_ScheduleService.currentDate = today;

        RD2_EnablementService_TEST.setRecurringDonations2Enabled();

        npe03__Recurring_Donation__c rd = getRecurringDonationBuilder(getContact().Id).build();
        insert rd;

        TEST_OpportunityBuilder oppBuilder = getOpportunityBuilder(rd);
        List<Opportunity> opps = new List<Opportunity>();
        for (Integer i = 0; i < MONTHS_TO_YEAR_END + 2; i++) {
            oppBuilder = oppBuilder
                .withName()
                .withCloseDate(START_DATE.addMonths(i));

            if (i < MONTHS_TO_DEC || i == MONTHS_TO_YEAR_END + 1) {
                opps.add(
                    oppBuilder.withClosedWonStage().build()
                );
            } else {
                opps.add(
                    oppBuilder.withOpenStage().build()
                );
            }
        }    
        insert opps;

        Test.startTest();
        rd.npe03__Amount__c = RD_NEW_AMOUNT;
        rd.StartDate__c = today;
        update rd;
        Test.stopTest();

        rd = rdGateway.getRecord(rd.Id);

        System.assertEquals(RD_AMOUNT * MONTHS_TO_DEC + RD_NEW_AMOUNT, rd.CurrentYearValue__c,//Open Opp in Dec has the new amount applied
            'Current Year Value should include current year past and future Open/Closed Won Opps');
        System.assertEquals(RD_AMOUNT + RD_NEW_AMOUNT * 11, rd.NextYearValue__c,//Closed Won Opp in Jan has the old amount
            'Next Year Value should include next year Open/Closed Won Opps and projected installments');
    }

    /**
     * @description Current and Next Year Value should exclude past and future Closed Lost Opps.
     * The value in this test is calculated when Recurring Donation is updated.
     */
    @IsTest
    private static void yearValuesShouldExcludeClosedLostOpps() {
        //set current date override
        final Date today = START_DATE.addMonths(MONTHS_TO_DEC).addDays(-1);
        RD2_ScheduleService.currentDate = today;

        RD2_EnablementService_TEST.setRecurringDonations2Enabled();

        npe03__Recurring_Donation__c rd = getRecurringDonationBuilder(getContact().Id).build();
        insert rd;

        TEST_OpportunityBuilder oppBuilder = getOpportunityBuilder(rd);
        List<Opportunity> opps = new List<Opportunity>();
        for (Integer i = 0; i < MONTHS_TO_YEAR_END + 1; i++) {
            oppBuilder = oppBuilder
                .withName()
                .withCloseDate(START_DATE.addMonths(i));

            if (i < MONTHS_TO_DEC) {
                opps.add(
                    oppBuilder.withClosedWonStage().build()
                );
            } else {
                opps.add(
                    oppBuilder.withClosedLostStage().build()
                );
            }
        }        
        insert opps;

        Test.startTest();
        rd.npe03__Amount__c = RD_NEW_AMOUNT;
        rd.StartDate__c = today;
        update rd;
        Test.stopTest();

        rd = rdGateway.getRecord(rd.Id);

        System.assertEquals(RD_AMOUNT * MONTHS_TO_DEC, rd.CurrentYearValue__c,
            'Current Year Value should exclude current year Closed Lost Opps');
        System.assertEquals(RD_NEW_AMOUNT * 11, rd.NextYearValue__c,
            'Next Year Value should exclude next year Closed Lost Opps');
    }

    /**
     * @description Current and Next Year Value should ignore Closed Lost Opps during data migration.
     * The value in this test is calculated when Recurring Donation is updated.
     */
    @IsTest
    private static void yearValuesShouldIgnoreClosedLostOppsInDataMigration() {
        final Integer monthsToMigration = 1;
        final Date today = START_DATE.addMonths(MONTHS_TO_DEC).addDays(-1);
        RD2_ScheduleService.currentDate = today;

        RD2_EnablementService_TEST.setRecurringDonations2Enabled();

        npe03__Recurring_Donation__c rd = getRecurringDonationBuilder(getContact().Id).build();
        insert rd;

        TEST_OpportunityBuilder oppBuilder = getOpportunityBuilder(rd);
        List<Opportunity> opps = new List<Opportunity>{
            oppBuilder
                .withName()
                .withCloseDate(START_DATE)//Sep Closed Won Opp
                .withClosedWonStage()
                .build(),
            oppBuilder
                .withName()
                .withCloseDate(START_DATE.addMonths(monthsToMigration))//Oct Closed Lost Opp
                .withClosedLostStage()
                .build(),
            oppBuilder
                .withName()
                .withCloseDate(START_DATE.addMonths(monthsToMigration + 1))//Nov Open Opp
                .withOpenStage()
                .build()
        };
        for (Integer i = monthsToMigration; i < MONTHS_TO_YEAR_END + 2; i++) {//data migration applied in Oct
            opps.add(oppBuilder
                .withName()
                .withCloseDate(START_DATE.addMonths(i))   
                .withClosedLostStage()             
                .withInstallmentNumberMigrationFlag()
                .build()
            );
        }        
        insert opps;

        Test.startTest();
        rd.npe03__Amount__c = RD_NEW_AMOUNT;
        rd.StartDate__c = today;
        update rd;
        Test.stopTest();

        rd = rdGateway.getRecord(rd.Id);

        System.assertEquals(RD_AMOUNT * 2 + RD_NEW_AMOUNT, rd.CurrentYearValue__c, //Sep/Nov amounts + Dec new amount
            'Current Year Value should ignore Closed Lost Opps in data migration');
        System.assertEquals(RD_NEW_AMOUNT * 12, rd.NextYearValue__c,
            'Next Year Value should ignore Closed Lost Opps in data migration');
    }

    /**
     * @description The Current Year Value should include current year Opps and projected installments.
     * It should exclude previous year Opps and the future year projected installments.
     */
    @IsTest
    private static void yearValueCurrentShouldIncludeOppsAndInstallmentsWithinCurrentYear() {
        //set current date override
        final Date startDate = Date.newInstance(2018, 9, 1);
        final Date today = Date.newInstance(2019, 3, 1);
        RD2_ScheduleService.currentDate = today;

        RD2_EnablementService_TEST.setRecurringDonations2Enabled();

        npe03__Recurring_Donation__c rd = getRecurringDonationBuilder(getContact().Id)
            .withDateEstablished(startDate)
            .withStartDate(startDate)
            .withDayOfMonth(String.valueOf(startDate.day()))
            .build();
        insert rd;

        TEST_OpportunityBuilder oppBuilder = getOpportunityBuilder(rd);
        List<Opportunity> opps = new List<Opportunity>();

        Date closeDate = startDate;
        while (closeDate <= today) {
            opps.add(oppBuilder
                .withName()
                .withCloseDate(closeDate)
                .withClosedWonStage()
                .build()
            );
            closeDate = closeDate.addMonths(1);
        }
        System.assertEquals(7, opps.size(),
            'There should be four past and three current year Closed Won Opps: ' + opps);
        insert opps;

        Test.startTest();
        rd.npe03__Amount__c = RD_NEW_AMOUNT;
        rd.StartDate__c = today;
        update rd;
        Test.stopTest();

        rd = rdGateway.getRecord(rd.Id);

        System.assertEquals(RD_AMOUNT * 3 + RD_NEW_AMOUNT * 9, rd.CurrentYearValue__c,
            'Current Year Value should include current year Opps and projected installments');
        System.assertEquals(RD_NEW_AMOUNT * 12, rd.NextYearValue__c,
            'Next Year Value should include next year projected installments');
    }

    /**
     * @description The Current and Next Year Value should not double count existing future Opps
     * with their matching projected installments
     */
    @IsTest
    private static void yearValuesShouldExcludeInstallmentWhenMatchingOppExists() {        
        //set current date override
        final Date nextCloseDate = START_DATE.addMonths(MONTHS_TO_DEC);
        final Date today = nextCloseDate.addDays(-1);
        RD2_ScheduleService.currentDate = today;

        RD2_EnablementService_TEST.setRecurringDonations2Enabled();

        npe03__Recurring_Donation__c rd = getRecurringDonationBuilder(getContact().Id).build();
        insert rd;

        TEST_OpportunityBuilder oppBuilder = getOpportunityBuilder(rd);
        List<Opportunity> opps = new List<Opportunity>();
        for (Integer i = 0; i < MONTHS_TO_YEAR_END + 2; i++) {
            oppBuilder = oppBuilder
                .withName()
                .withCloseDate(START_DATE.addMonths(i));

            if (i < MONTHS_TO_DEC) {
                opps.add(
                    oppBuilder.withClosedWonStage().build()
                );
            } else {                
                opps.add(
                    oppBuilder.withOpenStage().build()
                );
            }
        }        
        insert opps;

        Test.startTest();
        rd.npe03__Amount__c = RD_NEW_AMOUNT;
        rd.Day_of_Month__c = String.valueOf(nextCloseDate.addDays(1).day());
        rd.StartDate__c = today;
        update rd;
        Test.stopTest();

        rd = rdGateway.getRecord(rd.Id);

        System.assertEquals(RD_AMOUNT * MONTHS_TO_DEC + RD_NEW_AMOUNT, rd.CurrentYearValue__c,//Open Opp in Dec has the new amount applied
            'Current Year Value should not double count an installment when the matching Opp exists');
        System.assertEquals(RD_NEW_AMOUNT * 12, rd.NextYearValue__c,
            'Next Year Value should not double count an installment when the matching Opp exists');
    }

    /**
     * @description The Current and Next Year Value should exclude future Closed Lost Opps.
     */
    @IsTest
    private static void yearValuesShouldExcludeFutureClosedLostOpp() {        
        //set current date override
        final Date today = START_DATE.addMonths(1).addDays(1);
        RD2_ScheduleService.currentDate = today;

        RD2_EnablementService_TEST.setRecurringDonations2Enabled();

        npe03__Recurring_Donation__c rd = getRecurringDonationBuilder(getContact().Id).build();
        insert rd;

        TEST_OpportunityBuilder oppBuilder = getOpportunityBuilder(rd);
        List<Opportunity> opps = new List<Opportunity>{
            oppBuilder
                .withName()
                .withCloseDate(START_DATE.addMonths(1))//past Opp
                .withOpenStage()
                .build(),
            oppBuilder
                .withName()
                .withCloseDate(START_DATE.addMonths(2))//future Opp but Closed Lost
                .withClosedLostStage()
                .build(),
            oppBuilder
                .withName()
                .withCloseDate(START_DATE.addMonths(3))//Dec Opp
                .withOpenStage()
                .build()
        };
        insert opps;

        Test.startTest();
        rd.npe03__Amount__c = RD_NEW_AMOUNT;
        rd.StartDate__c = today;
        update rd;
        Test.stopTest();

        rd = rdGateway.getRecord(rd.Id);

        Decimal expectedValue = RD_AMOUNT//Opp with the past Close Date is not updated
            + 0//the next future Closed Lost Opp is excluded
            + RD_NEW_AMOUNT;//future Opp with Close Date in Dec is updated

        System.assertEquals(expectedValue, rd.CurrentYearValue__c,
            'Current Year Value should not include future Closed Lost Opp');
        System.assertEquals(RD_NEW_AMOUNT * 12, rd.NextYearValue__c,
            'Next Year Value should not double count an installment when the matching Opp exists');
    }

    /**
     * @description The calendar Current and Next Year Value should not count projected installments after RD is Closed
     */
    @IsTest
    private static void yearValuesShouldExcludeInstallmentsWhenRDIsClosed() {
        //set current date override
        final Date today = START_DATE.addMonths(MONTHS_TO_DEC).addDays(-1);
        RD2_ScheduleService.currentDate = today;

        RD2_EnablementService_TEST.setRecurringDonations2Enabled();

        npe03__Recurring_Donation__c rd = getRecurringDonationBuilder(getContact().Id).build();
        insert rd;

        TEST_OpportunityBuilder oppBuilder = getOpportunityBuilder(rd).withClosedWonStage();
        List<Opportunity> opps = new List<Opportunity>();
        for (Integer i = 0; i < MONTHS_TO_YEAR_END + 1; i++) {
            opps.add(oppBuilder
                .withName()
                .withCloseDate(START_DATE.addMonths(i))
                .build()
            );
        }
        opps.add(oppBuilder
            .withName()
            .withCloseDate(START_DATE.addMonths(MONTHS_TO_YEAR_END + 1))//Open Opp in Feb next year
            .withOpenStage()
            .build()
        );
        insert opps;

        Test.startTest();
        rd.Status__c = RD2_Constants.STATUS_CLOSED;
        update rd;
        Test.stopTest();

        rd = rdGateway.getRecord(rd.Id);

        System.assertEquals(rd.npe03__Amount__c * MONTHS_TO_YEAR_END, rd.CurrentYearValue__c,
            'Current Year Value should include current year Closed Won amounts when RD is Closed');
        System.assertEquals(rd.npe03__Amount__c, rd.NextYearValue__c,//Open Opp in Feb is voided when RD is closed
            'Next Year Value should include next year Closed Won amounts when RD is Closed');
    }

    /**
     * @description Verifies the fiscal year Current and Next Year Values
     * should be calculated when custom settings Use Fiscal Year is checked
     * and a Recurring Donation is created
     */
    @IsTest
    private static void fiscalYearValuesShouldBeCalculatedWhenConfiguredAndRDIsCreated() {
        final Date today = START_DATE;
        RD2_ScheduleService.currentDate = today;
        RD2_EnablementService_TEST.setRecurringDonations2Enabled();

        setUpUseFiscalYear(true);
        UTIL_FiscalYearInfo.fiscalYearInfo = new UTIL_FiscalYearInfo(11, true);

        npe03__Recurring_Donation__c rd = getRecurringDonationBuilder(getContact().Id).build();

        Test.startTest();
        insert rd;
        Test.stopTest();

        rd = rdGateway.getRecord(rd.Id);

        System.assertEquals(rd.npe03__Amount__c * 2, rd.CurrentYearValue__c,
            'Current Year Value should be calculated when RD is created');
        System.assertEquals(rd.npe03__Amount__c * 12, rd.NextYearValue__c,
            'Next Year Value should be calculated when RD is created');
    }

    /**
     * @description Verifies the fiscal year Current and Next Year Values
     * should be calculated when custom settings Use Fiscal Year is checked
     * and a Recurring Donation is updated
     */
    @IsTest
    private static void fiscalYearValuesShouldBeCalculatedWhenConfiguredAndRDIsUpdated() {
        //set current date override
        final Date startDate = Date.newInstance(2019, 7, 1);
        final Date today = Date.newInstance(2020, 1, 15);
        RD2_ScheduleService.currentDate = today;

        setUpUseFiscalYear(true);
        UTIL_FiscalYearInfo.fiscalYearInfo = new UTIL_FiscalYearInfo(4, true);

        RD2_EnablementService_TEST.setRecurringDonations2Enabled();

        npe03__Recurring_Donation__c rd = getRecurringDonationBuilder(getContact().Id)
            .withDateEstablished(startDate)
            .withStartDate(startDate)
            .withDayOfMonth(String.valueOf(startDate.day()))
            .build();
        insert rd;

        TEST_OpportunityBuilder oppBuilder = getOpportunityBuilder(rd).withClosedWonStage();
        List<Opportunity> opps = new List<Opportunity>();

        Date closeDate = startDate;
        while (closeDate <= Date.newInstance(2019, 11, 1)) {
            opps.add(oppBuilder
                .withName()
                .withCloseDate(closeDate)
                .build()
            );
            closeDate = closeDate.addMonths(1);
        }
        opps.add(oppBuilder
            .withName()
            .withAmount(RD_AMOUNT + 10)//$10 more donated for a past closed Opp
            .withCloseDate(Date.newInstance(2019, 12, 1))
            .build()
        );
        opps.add(oppBuilder
            .withName()
            .withAmount(RD_AMOUNT)
            .withCloseDate(Date.newInstance(2020, 1, 1))//past open Opp
            .withOpenStage()
            .build()
        );
        opps.add(oppBuilder
            .withName()
            .withCloseDate(Date.newInstance(2020, 2, 1))//future open Opp
            .build()
        );
        insert opps;

        Test.startTest();
        rd.npe03__Amount__c = RD_NEW_AMOUNT;
        rd.StartDate__c = today;
        update rd;
        Test.stopTest();

        rd = rdGateway.getRecord(rd.Id);

        System.assertEquals(RD_AMOUNT * 7 + 10 + RD_NEW_AMOUNT * 2, rd.CurrentYearValue__c,
            'Current Year Value should include July 2019 - Jan 2020 past Opps, ' 
            + 'a Feb 2020 open Opp with updated Amount and March 1st projected installment '
            + 'for the current fiscal year ending on March 31, 2020');
        System.assertEquals(RD_NEW_AMOUNT * 12, rd.NextYearValue__c,
            'Next Year Value should include next fiscal year projected installments');
    }

    /**
     * @description The fiscal Current and Next Year Value should not count projected installments after RD is Closed
     */
    @IsTest
    private static void fiscalYearValuesShouldExcludeInstallmentsWhenRDIsClosed() {
        //set current date override
        final Date today = START_DATE.addMonths(1).addDays(-1);
        RD2_ScheduleService.currentDate = today;

        setUpUseFiscalYear(true);
        UTIL_FiscalYearInfo.fiscalYearInfo = new UTIL_FiscalYearInfo(11, true);

        RD2_EnablementService_TEST.setRecurringDonations2Enabled();

        npe03__Recurring_Donation__c rd = getRecurringDonationBuilder(getContact().Id).build();
        insert rd;

        TEST_OpportunityBuilder oppBuilder = getOpportunityBuilder(rd).withClosedWonStage();
        List<Opportunity> opps = new List<Opportunity>();
        for (Integer i = 0; i < MONTHS_TO_YEAR_END + 1; i++) {
            opps.add(oppBuilder
                .withName()
                .withCloseDate(START_DATE.addMonths(i))
                .build()
            );
        }
        opps.add(oppBuilder
            .withName()
            .withCloseDate(START_DATE.addMonths(MONTHS_TO_YEAR_END + 1))//Open Opp in Feb next year
            .withOpenStage()
            .build()
        );
        insert opps;

        Test.startTest();
        rd.Status__c = RD2_Constants.STATUS_CLOSED;
        update rd;
        Test.stopTest();

        rd = rdGateway.getRecord(rd.Id);

        System.assertEquals(rd.npe03__Amount__c * 2, rd.CurrentYearValue__c,
            'Current Year Value should include Sep-Oct 2019 Opps for the current fiscal year ending on Oct 31, 2019');
        System.assertEquals(rd.npe03__Amount__c * 3, rd.NextYearValue__c,//Open Opp in Feb is voided when RD is closed
            'Next Year Value should include Nov-Dec 2019 and Jan 2020 closed Opps when RD is Closed');
    }

    /**
     * @description Verifies the calendar year Current and Next Year Values
     * should be calculated when custom settings Use Fiscal Year is unchecked
     */
    @IsTest
    private static void calendarYearValuesShouldBeCalculatedWhenFiscalYearIsNotConfigured() {
        final Date today = START_DATE;
        RD2_ScheduleService.currentDate = today;
        RD2_EnablementService_TEST.setRecurringDonations2Enabled();

        setUpUseFiscalYear(false);//do not use fiscal year
        UTIL_FiscalYearInfo.fiscalYearInfo = new UTIL_FiscalYearInfo(11, true);

        npe03__Recurring_Donation__c rd = getRecurringDonationBuilder(getContact().Id).build();

        Test.startTest();
        insert rd;
        Test.stopTest();

        rd = rdGateway.getRecord(rd.Id);

        System.assertEquals(rd.npe03__Amount__c * MONTHS_TO_YEAR_END, rd.CurrentYearValue__c,
            'Current Year Value should be calculated when RD is created');
        System.assertEquals(rd.npe03__Amount__c * 12, rd.NextYearValue__c,
            'Next Year Value should be calculated when RD is created');
    }
    
    /**
     * @description Verifies the calendar year Current and Next Year Values
     * should be calculated when custom settings Use Fiscal Year is checked
     * but the custom fiscal year has been enabled
     */
    @IsTest
    private static void calendarYearValuesShouldBeCalculatedWhenCustomFiscalYearIsEnabled() {
        final Date today = START_DATE;
        RD2_ScheduleService.currentDate = today;
        RD2_EnablementService_TEST.setRecurringDonations2Enabled();

        setUpUseFiscalYear(true);//configuration is set to use the fiscal year
        UTIL_FiscalYearInfo.fiscalYearInfo = new UTIL_FiscalYearInfo(11, true);
        //however, the custom (not standard) fiscal year is enabled
        UTIL_FiscalYearInfo.fiscalYearInfo.isCustomFiscalYearEnabled = true;

        npe03__Recurring_Donation__c rd = getRecurringDonationBuilder(getContact().Id).build();

        Test.startTest();
        insert rd;
        Test.stopTest();

        rd = rdGateway.getRecord(rd.Id);

        //values are calculated as per calendar year, since RD2 does not support the custom fiscal year
        System.assertEquals(rd.npe03__Amount__c * MONTHS_TO_YEAR_END, rd.CurrentYearValue__c,
            'Current Year Value should be calculated when RD is created');
        System.assertEquals(rd.npe03__Amount__c * 12, rd.NextYearValue__c,
            'Next Year Value should be calculated when RD is created');
    }

    /**
     * @description Verifies the fiscal/calendar year Current and Next Year Values
     * should be calculated based on the Opp Close Date even though it matches a
     * projected installment in the next year
     */
    @IsTest
    private static void yearValuesShouldMatchByActualDateWhenOppIsMatchedWithInstallmentOutsideOfTheYear() {
        //set current date override
        final Date startDate = Date.newInstance(2020, 1, 1);
        Date today = Date.newInstance(2020, 3, 1);
        RD2_ScheduleService.currentDate = today;

        setUpUseFiscalYear(true);
        UTIL_FiscalYearInfo.fiscalYearInfo = new UTIL_FiscalYearInfo(4, true);

        RD2_EnablementService_TEST.setRecurringDonations2Enabled(); 

        npe03__Recurring_Donation__c rd = getRecurringDonationBuilder(getContact().Id)
            .withStartDate(startDate)
            .withDateEstablished(startDate)
            .withDayOfMonth('1')
            .build();
        insert rd;

        TEST_OpportunityBuilder oppBuilder = getOpportunityBuilder(rd).withClosedWonStage();
        List<Opportunity> opps = new List<Opportunity>();
        for (Integer month = 1; month <= 3; month++) {
            opps.add(oppBuilder
                .withName()
                .withCloseDate(Date.newInstance(2020, month, 1))
                .build()
            );
        }
        //add an Opp with Close Date March 31 instead of the April 1
        opps.add(oppBuilder
            .withName()
            .withCloseDate(Date.newInstance(2020, 3, 31))
            .withOpenStage()
            .build()
        );
        insert opps;

        new RD2_OpportunityEvaluationService()
            .withRds(new Set<Id>{ rd.Id })
            .handleOutdatedRecurringDonations();
        rd = rdGateway.getRecord(rd.Id);

        System.assertEquals(RD_AMOUNT * 4, rd.CurrentYearValue__c,
            'Current Year Value should include actual Opps with Close Date <= March 31, 2020');
        System.assertEquals(RD_AMOUNT * 11, rd.NextYearValue__c,
            'Next Year Value should exclude April 1 Opp since it is already included in the Current Year Value');

        today = Date.newInstance(2020, 4, 1);//the next fiscal year is starting today
        RD2_ScheduleService.currentDate = today;

        new RD2_OpportunityEvaluationService()
            .withRds(new Set<Id>{ rd.Id })
            .handleOutdatedRecurringDonations();
        rd = rdGateway.getRecord(rd.Id);

        System.assertEquals(RD_AMOUNT * 11, rd.CurrentYearValue__c,
            'Current Year Value should exclude April 1 Opp since it was included in the past Year Value');
        System.assertEquals(RD_AMOUNT * 12, rd.NextYearValue__c,
            'Next Year Value should match with projected installments');
    }
    /**
     * @description Verifies field values from Recurring Donation 
     * are copied into mapped fields on Opportunity record when RD is created
     */
    @IsTest
    private static void shouldPopulateOppFieldsOnRDInsertWhenCustomFieldMappingIsDefined() {
        final Date today = START_DATE;
        RD2_ScheduleService.currentDate = today;

        RD2_EnablementService_TEST.setRecurringDonations2Enabled();
        RD2_CustomFieldMapper_TEST.createCustomFieldMapping('Name', 'Description');

        npe03__Recurring_Donation__c rd = getRecurringDonationBuilder(getContact()).build();

        Test.startTest();
        insert rd;
        Test.stopTest();

        rd = rdGateway.getRecord(rd.Id);
        List<Opportunity> opps = oppGateway.getRecords(rd);

        System.assertEquals(1, opps.size(), 'The number of returned Opps should match');
        System.assertEquals(rd.Name, opps[0].Description, 
            'The RD Name should be copied into the Opportunity record Description field');
    }

    /**
     * @description Verifies field values from Recurring Donation 
     * are copied into mapped fields on Opportunity record when RD is updated
    */
    @IsTest
    private static void shouldPopulateOppFieldsOnRDUpdateWhenCustomFieldMappingIsDefined() {
        final Date today = START_DATE;
        RD2_ScheduleService.currentDate = today;

        RD2_EnablementService_TEST.setRecurringDonations2Enabled();
        RD2_CustomFieldMapper_TEST.createCustomFieldMapping('Name', 'Description');
        
        npe03__Recurring_Donation__c rd = getRecurringDonationBuilder(getContact()).build();
        insert rd;

        insert getOpportunityBuilder(rd)
            .withName()
            .withCloseDate(START_DATE.addMonths(1))
            .withOpenStage()
            .build();

        List<Opportunity> opps = oppGateway.getRecords(rd);
        System.assert(String.isBlank(opps[0].Description), 'Description should not be specified');        
       
        Test.startTest();
        rd.npe03__Amount__c = 2000; 
        update rd;
        Test.stopTest();

        opps = oppGateway.getRecords(rd);
        System.assertEquals(1, opps.size(), 'The number of returned Opps should match');
        System.assertEquals(rd.Name, opps[0].Description, 
            'The RD Name should be copied into the Opportunity record Description field');
    }

    /**
    * Verifies the Current and Next Year Values are calculated based on on planned and paid installments
    * when there are Closed Won Opportunities for a fixed-length Recurring Donation
    */
    @isTest
    private static void yearValuesShouldMatchFixedLengthRDPlannedInstallments() {
        final Integer paidInstallments = 4;
        //set current date override
        final Date startDate = Date.newInstance(2019, 12, 1);
        Date today = Date.newInstance(2020, 3, 2);
        RD2_ScheduleService.currentDate = today;

        RD2_EnablementService_TEST.setRecurringDonations2Enabled(); 

        npe03__Recurring_Donation__c rd = getRecurringDonationBuilder(getContact().Id)
            .withStartDate(startDate)
            .withDayOfMonth('1')
            .withRecurringTypeFixed()
            .withPlannedInstallments(20)
            .withPaidInstallments(paidInstallments)
            .build();
        insert rd;

        TEST_OpportunityBuilder oppBuilder = getOpportunityBuilder(rd).withClosedWonStage();
        List<Opportunity> opps = new List<Opportunity>();
        for (Integer month = 0; month < paidInstallments; month++){
            opps.add(oppBuilder
                .withName()
                .withCloseDate(startDate.addMonths(month))
                .build());
        }
        insert opps;

        Test.startTest();
        new RD2_OpportunityEvaluationService()
            .withRds(new Set<Id>{ rd.Id })
            .handleOutdatedRecurringDonations();
        Test.stopTest();

        rd = rdGateway.getRecord(rd.Id);
        System.assertEquals(RD_AMOUNT * 12, rd.CurrentYearValue__c, 
            'Current Year Value should include actual and planned installment amounts');
        System.assertEquals(RD_AMOUNT * 7, rd.NextYearValue__c, 
            'Next Year Value should match the expected planned installment amount');
    }

    /**
    * Verifies the Current and Next Year Values are calculated based on on planned and paid installments
    * when there is an open Opportunity for a fixed-length Recurring Donation
    */
    @isTest
    private static void yearValuesShouldCountOpenFutureOppWhenRDIsFixedLength() {
        final Integer paidInstallments = 4;
        //set current date override
        final Date startDate = Date.newInstance(2019, 12, 1);
        Date today = Date.newInstance(2020, 3, 2);
        RD2_ScheduleService.currentDate = today;

        RD2_EnablementService_TEST.setRecurringDonations2Enabled(); 

        npe03__Recurring_Donation__c rd = getRecurringDonationBuilder(getContact().Id)
            .withStartDate(startDate)
            .withDayOfMonth('1')
            .withRecurringTypeFixed()
            .withPlannedInstallments(20)
            .withPaidInstallments(paidInstallments)
            .build();
        insert rd;

        TEST_OpportunityBuilder oppBuilder = getOpportunityBuilder(rd).withClosedWonStage();
        List<Opportunity> opps = new List<Opportunity>();
        for (Integer month = 0; month < paidInstallments; month++){
            opps.add(oppBuilder
                .withName()
                .withCloseDate(startDate.addMonths(month))
                .build());
        }
<<<<<<< HEAD

        //Create an Opp not matching the schedule installment in the next year
        opps.add(oppBuilder
            .withName()
            .withCloseDate(today.addYears(1).addDays(15))
            .withOpenStage()
            .withAmount(5000)
            .build()
        );
        insert opps;

        Test.startTest();
        new RD2_OpportunityEvaluationService()
            .withRds(new Set<Id>{ rd.Id })
            .handleOutdatedRecurringDonations();
        Test.stopTest();

        rd = rdGateway.getRecord(rd.Id);
        System.assertEquals(RD_AMOUNT * 12, rd.CurrentYearValue__c, 
            'Current Year Value should include actual and planned installment amounts');
        System.assertEquals(RD_AMOUNT * 6 + 5000, rd.NextYearValue__c, 
            'Next Year Value should match the expected planned installment and the future open Opp amounts');
    }

=======
>>>>>>> 07f6c2ff

        //Create an Opp not matching the schedule installment in the next year
        opps.add(oppBuilder
            .withName()
            .withCloseDate(today.addYears(1).addDays(15))
            .withOpenStage()
            .withAmount(5000)
            .build()
        );
        insert opps;

        Test.startTest();
        new RD2_OpportunityEvaluationService()
            .withRds(new Set<Id>{ rd.Id })
            .handleOutdatedRecurringDonations();
        Test.stopTest();

        rd = rdGateway.getRecord(rd.Id);
        System.assertEquals(RD_AMOUNT * 12, rd.CurrentYearValue__c, 
            'Current Year Value should include actual and planned installment amounts');
        System.assertEquals(RD_AMOUNT * 6 + 5000, rd.NextYearValue__c, 
            'Next Year Value should match the expected planned installment and the future open Opp amounts');
    }

    // Helpers
    ///////////////////

    /****
    * @description Returns contact record
    * @return Contact
    */
    private static Contact getContact() {
        return [
            SELECT FirstName, LastName, AccountId, Account.Name
            FROM Contact
            LIMIT 1
        ];
    }

    /**
     * @description Instantiate an Opp builder for the specified Recurring Donation
     * @param rd Recurring Donation
     * @return TEST_OpportunityBuilder New Opp builder
     */
    private static TEST_OpportunityBuilder getOpportunityBuilder(npe03__Recurring_Donation__c rd) {
        return new TEST_OpportunityBuilder()
            .withContact(rd.npe03__Contact__c)
            .withRecurringDonation(rd.Id)
            .withAmount(rd.npe03__Amount__c)
            .withInstallmentNumber(1);
    }

    /**
     * @description Base common RecurringDonation test structure for all test methods to start from
     * @return TEST_RecurringDonationBuilder instance
     */
    private static TEST_RecurringDonationBuilder getRecurringDonationBuilder() {
        return getRecurringDonationBuilder(UTIL_UnitTestData_TEST.mockId(Contact.SObjectType));
    }

    /**
     * @description Base common RecurringDonation test structure for all test methods to start from
     * @param c Contact
     * @return TEST_RecurringDonationBuilder instance
     */
    private static TEST_RecurringDonationBuilder getRecurringDonationBuilder(Contact c) {
        return getRecurringDonationBuilder(c.Id);
    }

    /**
     * @description Base common RecurringDonation test structure for all test methods to start from
     * @param contactId Contact Id
     * @return TEST_RecurringDonationBuilder instance
     */
    private static TEST_RecurringDonationBuilder getRecurringDonationBuilder(Id contactId) {
        return TEST_RecurringDonationBuilder.constructEnhancedBuilder()
            .withDefaultValues()
            .withContact(contactId)
            .withAmount(RD_AMOUNT)
            .withPaymentMethod(PAYMENT_CHECK)
            .withDateEstablished(START_DATE)
            .withStartDate(START_DATE)
            .withCalculateNextDonationDate();
    }

    /**
     * @description Sets up fiscal year usage configuration
     * @param isEnabled Indicates if the fiscal year should used in the calculations
     * @return void
     */
    private static void setUpUseFiscalYear(Boolean isEnabled) {
        RD2_Settings_TEST.setUpConfiguration(
            new Map<String, Object>{ 'UseFiscalYearForRecurringDonationValue__c' => isEnabled }
        );
    }
}<|MERGE_RESOLUTION|>--- conflicted
+++ resolved
@@ -1454,33 +1454,6 @@
                 .withCloseDate(startDate.addMonths(month))
                 .build());
         }
-<<<<<<< HEAD
-
-        //Create an Opp not matching the schedule installment in the next year
-        opps.add(oppBuilder
-            .withName()
-            .withCloseDate(today.addYears(1).addDays(15))
-            .withOpenStage()
-            .withAmount(5000)
-            .build()
-        );
-        insert opps;
-
-        Test.startTest();
-        new RD2_OpportunityEvaluationService()
-            .withRds(new Set<Id>{ rd.Id })
-            .handleOutdatedRecurringDonations();
-        Test.stopTest();
-
-        rd = rdGateway.getRecord(rd.Id);
-        System.assertEquals(RD_AMOUNT * 12, rd.CurrentYearValue__c, 
-            'Current Year Value should include actual and planned installment amounts');
-        System.assertEquals(RD_AMOUNT * 6 + 5000, rd.NextYearValue__c, 
-            'Next Year Value should match the expected planned installment and the future open Opp amounts');
-    }
-
-=======
->>>>>>> 07f6c2ff
 
         //Create an Opp not matching the schedule installment in the next year
         opps.add(oppBuilder
