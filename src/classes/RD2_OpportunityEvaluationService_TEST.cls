/*
    Copyright (c) 2019 Salesforce.org
    All rights reserved.

    Redistribution and use in source and binary forms, with or without
    modification, are permitted provided that the following conditions are met:

    * Redistributions of source code must retain the above copyright
      notice, this list of conditions and the following disclaimer.
    * Redistributions in binary form must reproduce the above copyright
      notice, this list of conditions and the following disclaimer in the
      documentation and/or other materials provided with the distribution.
    * Neither the name of Salesforce.org nor the names of
      its contributors may be used to endorse or promote products derived
      from this software without specific prior written permission.

    THIS SOFTWARE IS PROVIDED BY THE COPYRIGHT HOLDERS AND CONTRIBUTORS
    "AS IS" AND ANY EXPRESS OR IMPLIED WARRANTIES, INCLUDING, BUT NOT
    LIMITED TO, THE IMPLIED WARRANTIES OF MERCHANTABILITY AND FITNESS
    FOR A PARTICULAR PURPOSE ARE DISCLAIMED. IN NO EVENT SHALL THE
    COPYRIGHT HOLDER OR CONTRIBUTORS BE LIABLE FOR ANY DIRECT, INDIRECT,
    INCIDENTAL, SPECIAL, EXEMPLARY, OR CONSEQUENTIAL DAMAGES (INCLUDING,
    BUT NOT LIMITED TO, PROCUREMENT OF SUBSTITUTE GOODS OR SERVICES;
    LOSS OF USE, DATA, OR PROFITS; OR BUSINESS INTERRUPTION) HOWEVER
    CAUSED AND ON ANY THEORY OF LIABILITY, WHETHER IN CONTRACT, STRICT
    LIABILITY, OR TORT (INCLUDING NEGLIGENCE OR OTHERWISE) ARISING IN
    ANY WAY OUT OF THE USE OF THIS SOFTWARE, EVEN IF ADVISED OF THE
    POSSIBILITY OF SUCH DAMAGE.
*/
/**
* @author Salesforce.org
* @date 2019
* @group Recurring Donations
* @description Unit tests for the Enhanced RD Opportunity Evaluation Services
*
*/
@IsTest(IsParallel=true)
private class RD2_OpportunityEvaluationService_TEST {

    private static final TEST_SObjectGateway.RecurringDonationGateway rdGateway = new TEST_SObjectGateway.RecurringDonationGateway();
    private static final TEST_SObjectGateway.OpportunityGateway oppGateway = new TEST_SObjectGateway.OpportunityGateway();
    private static final TEST_SObjectGateway.ErrorGateway errorGateway = new TEST_SObjectGateway.ErrorGateway();

    /***
    * @description Installment Opportunities Auto Creation Setting API value 
    */
    private static final String OPTION_NAME_DISABLE_FIRST = RD2_Constants.InstallmentCreateOptions.Disable_First_Installment.name();
    private static final String OPTION_NAME_DISABLE_ALL = RD2_Constants.InstallmentCreateOptions.Disable_All_Installments.name();
    private static final String OPTION_NAME_ALWAYS_CREATE_NEXT = RD2_Constants.InstallmentCreateOptions.Always_Create_Next_Installment.name();

    private static final Date START_DATE = Date.newInstance(2019, 9, 15);
    private static final Integer MONTHS_TO_DEC = START_DATE.monthsBetween(Date.newInstance(2019, 12, 15));
    private static final Integer MONTHS_TO_YEAR_END = START_DATE.monthsBetween(Date.newInstance(2020, 1, 1));
    private static final String PAYMENT_CREDIT_CARD = 'Credit Card';
    private static final String PAYMENT_CHECK = 'Check';
    private static final Decimal RD_AMOUNT = 100;
    private static final Decimal RD_NEW_AMOUNT = 200;


    /****
    * @description Creates data required for unit tests
    */
    @TestSetup
    private static void setUp() {
        insert UTIL_UnitTestData_TEST.getContact();
    }

    /**
     * @description Verifies that creating a new Open Recurring Donation creates an Installment Opportunity
     */
    @IsTest
    private static void shouldCreateAnInstallmentOppWhenActiveRDIsCreated() {
        RD2_EnablementService_TEST.setRecurringDonations2Enabled();

        npe03__Recurring_Donation__c rd = getRecurringDonationBuilder(getContact())
            .withDayOfMonth('20')
            .withCalculateNextDonationDate()
            .build();

        Test.startTest();
        insert rd;
        Test.stopTest();

        rd = rdGateway.getRecord(rd.Id);
        List<Opportunity> opps = oppGateway.getRecords(rd);

        System.assertEquals(1, opps.size(), 'The number of returned Opp should match');
        System.assertEquals(rd.npe03__Amount__c, opps[0].Amount, 'The Opportunity Amount does not match the RD Amount');
        System.assertEquals(rd.npe03__Contact__c, opps[0].Primary_Contact__c, 'The Opportunity Contact does not match the RD Contact');
        System.assertEquals(rd.npe03__Next_Payment_Date__c, opps[0].CloseDate, 'The Opportunity CloseDate does not match the RD NextDonationDate');
    }

    /**
     * @description Verifies that inserting a Closed Recurring Donation does not create an Installment Opportunity
     */
    @IsTest
    private static void shouldNotCreateAnInstallmentOppWhenClosedRDIsCreated() {
        RD2_EnablementService_TEST.setRecurringDonations2Enabled();

        npe03__Recurring_Donation__c rd = getRecurringDonationBuilder(getContact())
            .withStatusClosed()
            .withDayOfMonth('20')
            .withCalculateNextDonationDate()
            .build();

        Test.startTest();
        insert rd;
        Test.stopTest();

        rd = rdGateway.getRecord(rd.Id);

        List<Opportunity> opps = oppGateway.getRecords(rd);
        System.assertEquals(0, opps.size(), 'There should not have been any Installment Opps created for this RD');
    }

    /**
     * @description Verify that the Recurring Donations are NOT eligible to have an installment opportunity created
     */
    @IsTest
    private static void shouldFilterOutRDsNotEligibleForNewInstallmentOpp() {
        RD2_EnablementService_TEST.setRecurringDonations2Enabled();
        RD2_ScheduleService scheduleService = new RD2_ScheduleService();

        // Closed Recurring Donation
        npe03__Recurring_Donation__c rd1 = getRecurringDonationBuilder()
            .withStatusClosed()
            .withDayOfMonth('20')
            .withCalculateNextDonationDate()
            .build();
        rd1 = mockRecurringDonationFullQueryResult(rd1, new List<Opportunity>(), scheduleService.buildNewSchedules(rd1));

        // Recurring Donation with no Schedule records
        npe03__Recurring_Donation__c rd2 = getRecurringDonationBuilder()
            .withInstallmentPeriodWeekly()
            .withInstallmentFrequency(3)
            .withCalculateNextDonationDate()
            .build();
        rd2 = mockRecurringDonationFullQueryResult(rd2, new List<Opportunity>(), new List<RecurringDonationSchedule__c>());

        // Recurring Donation with an empty NextDonationDate
        npe03__Recurring_Donation__c rd3 = getRecurringDonationBuilder()
            .withInstallmentPeriodYearly()
            .withInstallmentFrequency(1)
            .withStartDate(Date.newInstance(2019, 6, 1))
            .withCalculateNextDonationDate()
            .build();
        rd3.npe03__Next_Payment_Date__c = null;
        rd3 = mockRecurringDonationFullQueryResult(rd3, new List<Opportunity>(), scheduleService.buildNewSchedules(rd3));

        RD2_OpportunityEvaluationService evalService = new RD2_OpportunityEvaluationService();
        evalService.rds = new List<npe03__Recurring_Donation__c>{ rd1, rd2, rd3 };

        System.assertEquals(false, evalService.isNewOpportunityCandidate(rd1), 'Closed RD should not be eligible for an Installment Opp');
        System.assertEquals(false, evalService.isNewOpportunityCandidate(rd2), 'RD with no Schedules should not be eligible for an Installment Opp');
        System.assertEquals(false, evalService.isNewOpportunityCandidate(rd3), 'RD without a Next Donation Date should not be eligible for an Installment Opp');
    }

    /**
     * @description Verify that the Recurring Donations are recognized as "New" if there are no related Opps
     * or "Not New" if there have related Opps.
     */
    @IsTest
    private static void shouldDetermineIfNewOrPreExistingRecurringDonation() {
        RD2_EnablementService_TEST.setRecurringDonations2Enabled();
        RD2_ScheduleService scheduleService = new RD2_ScheduleService();

        // New Opp - Is New RD
        npe03__Recurring_Donation__c rdNew = getRecurringDonationBuilder()
            .withDayOfMonth('20')
            .withCalculateNextDonationDate()
            .build();
        rdNew = mockRecurringDonationFullQueryResult(rdNew, new List<Opportunity>(), scheduleService.buildNewSchedules(rdNew));

        // Old Opportunity (has related Opps) - Not New RD
        npe03__Recurring_Donation__c rdOld = getRecurringDonationBuilder()
            .withInstallmentPeriodWeekly()
            .withInstallmentFrequency(3)
            .withCalculateNextDonationDate()
            .build();

        List<Opportunity> opps = new List<Opportunity>{
            getOpportunityBuilder(rdOld)
                .withAccount(rdOld.npe03__Organization__c)
                .withOpenStage()
                .withCloseDate(rdOld.npe03__Next_Payment_Date__c)
                .build()
        };
        rdOld = mockRecurringDonationFullQueryResult(rdOld, opps, scheduleService.buildNewSchedules(rdOld));

        RD2_OpportunityEvaluationService evalService = new RD2_OpportunityEvaluationService();
        evalService.rds = new List<npe03__Recurring_Donation__c>{ rdNew, rdOld };

        System.assertEquals(true, evalService.isNewOpportunityCandidate(rdNew), 
            'RD having Schedules and no related Opp should be eligible for an Installment Opp');

        System.assertEquals(false, evalService.isNewOpportunityCandidate(rdOld), 
            'RD having Schedules and a related Opp should not be eligible for an Installment Opp');
    }

    /**
     * @description Verifies open Opportunities are marked as Closed Lost when RD is closed and
     * Recurring Donation settings Open Opportunity Behaviour is set to mark open Opps as Closed Lost
     */
    @IsTest
    private static void shouldMarkOpenOppsAsClosedLostWhenRDIsClosedAndCloseActionIsClosedLost() {
        String closeAction = RD2_Constants.CloseActions.Mark_Opportunities_Closed_Lost.name();

        npe03__Recurring_Donation__c rd = setupDataAndCloseRD(closeAction);
        List<Opportunity> oldOpps = rd.npe03__Donations__r;

        Map<Id, Opportunity> oppById = new Map<Id, Opportunity>(oppGateway.getRecords(rd));

        System.assertEquals(oldOpps.size(), oppById.size(), 'The number of Opps should be unchanged');
        System.assertEquals(true, oppById.get(oldOpps[0].Id).isWon, 'The closed Opp should stay won');
        System.assertEquals(true, oppById.get(oldOpps[1].Id).isClosed && !oppById.get(oldOpps[1].Id).isWon,
            'The Open Opp should be Closed Lost now');
    }

    /**
     * @description Verifies open Opportunities are deleted when RD is closed and
     * Recurring Donation settings Open Opportunity Behaviour is set to delete open Opps
     */
    @IsTest
    private static void shouldDeleteOpenOppsWhenRDIsClosedAndCloseActionIsDeletion() {
        String closeAction = RD2_Constants.CloseActions.Delete_Open_Opportunities.name();

        npe03__Recurring_Donation__c rd = setupDataAndCloseRD(closeAction);
        List<Opportunity> oldOpps = rd.npe03__Donations__r;

        List<Opportunity> opps = oppGateway.getRecords(rd);

        System.assertEquals(1, opps.size(), 'Only closed won Opp should exist: ' + opps);
        System.assertEquals(oldOpps[0].Name, opps[0].Name, 'The closed won Opp should not be deleted');
        System.assertEquals(true, opps[0].isWon, 'The closed won Opp should be unchanged');
    }

    /**
     * @description Verifies open Opportunities are unchanged when RD is closed and
     * Recurring Donation settings Open Opportunity Behaviour is set to not change open Opps
     */
    @IsTest
    private static void shouldNotChangeOpenOppsWhenRDIsClosedAndCloseActionIsNoAction() {
        String closeAction = RD2_Constants.CloseActions.No_Action.name();

        npe03__Recurring_Donation__c rd = setupDataAndCloseRD(closeAction);
        List<Opportunity> oldOpps = rd.npe03__Donations__r;

        Map<Id, Opportunity> oppById = new Map<Id, Opportunity>(oppGateway.getRecords(rd));

        System.assertEquals(oldOpps.size(), oppById.size(), 'The number of Opps should match');
        System.assertEquals(true, oppById.get(oldOpps[0].Id).isWon, 'Closed Opp should be unchanged');
        System.assertEquals(false, oppById.get(oldOpps[1].Id).isClosed, 'Open Opp should stay open');
    }


    /**
     * @description Sets up data to test open Installment Opportunity behaviour on RD close
     * @param closeAction Recurring Donation settings Open Opportunity Behaviour close action
     * @return npe03__Recurring_Donation__c Created Recurring Donation with related Opps
     */
    private static npe03__Recurring_Donation__c setupDataAndCloseRD(String closeAction) {        
        RD2_Settings_TEST.setUpConfiguration(new Map<String, Object> {
            'npe03__Open_Opportunity_Behavior__c' => closeAction
        });

        RD2_EnablementService_TEST.setRecurringDonations2Enabled();

        npe03__Recurring_Donation__c rd = getRecurringDonationBuilder(getContact())
            .withDayOfMonth('20')
            .withCalculateNextDonationDate()
            .build();
        insert rd;

        TEST_OpportunityBuilder oppBuilder = getOpportunityBuilder(rd);

        List<Opportunity> opps = new List<Opportunity>{
            oppBuilder
                .withName()
                .withCloseDate(rd.npe03__Next_Payment_Date__c.addMonths(-1))
                .withClosedWonStage()
                .build(),
            oppBuilder
                .withName()
                .withCloseDate(rd.npe03__Next_Payment_Date__c)
                .withOpenStage()
                .build()
        };
        insert opps;

        Map<Id, Opportunity> oppById = new Map<Id, Opportunity>(oppGateway.getRecords(rd));
        System.assertEquals(2, oppById.size(), 'The number of returned Opps should match');

        opps[0] = oppById.get(opps[0].Id);
        opps[1] = oppById.get(opps[1].Id);

        System.assertEquals(true, opps[0].isClosed, 'The first Opp should be closed');
        System.assertEquals(true, opps[0].isWon, 'The first Opp should be won');
        System.assertEquals(false, opps[1].isClosed, 'The second Opp should be open');

        Test.startTest();
        rd.Status__c = RD2_Constants.STATUS_CLOSED;
        update rd;
        Test.stopTest();

        rd = mockRecurringDonationFullQueryResult(rd, oppById.values(), null);
        return rd;
    }

    /**
    * @description Verifies on installment Opportunity is created on RD insert
    * when Installment Auto Creation Setting is set to Disable First Installment.
    */
    @IsTest
    private static void shouldNotCreateOppOnRDInsertWhenDisableFirstInstallment() {
        RD2_EnablementService_TEST.setRecurringDonations2Enabled();

        RD2_Settings_TEST.setUpConfiguration(new Map<String, Object> {
            'InstallmentOppAutoCreateOption__c' => OPTION_NAME_DISABLE_FIRST
        });
        
        npe03__Recurring_Donation__c rd = getRecurringDonationBuilder(getContact()).build();
        
        Test.startTest();
        insert rd;
        Test.stopTest();

        List<Opportunity> opps = oppGateway.getRecords(rd);

        System.assertEquals(0, opps.size(),
            'No installment Opportunity should be created: ' + opps);
    }

    /**
    * @description Verifies on installment Opportunity is not created on RD insert
    * when Installment Auto Creation Setting is set to Disable All Installments.
    */
    @IsTest
    private static void shouldNotCreateOppOnRDInsertWhenDisableAllInstallments() {
        RD2_EnablementService_TEST.setRecurringDonations2Enabled();

        RD2_Settings_TEST.setUpConfiguration(new Map<String, Object> {
            'InstallmentOppAutoCreateOption__c' => OPTION_NAME_DISABLE_ALL
        });

        npe03__Recurring_Donation__c rd = getRecurringDonationBuilder(getContact()).build();

        Test.startTest();
        insert rd;
        Test.stopTest();
        
        List<Opportunity> opps = oppGateway.getRecords(rd);

        System.assertEquals(0, opps.size(),
            'No installment Opportunity should be created: ' + opps);
    }

    /**
    * @description Verifies on installment Opportunity is created
    * when RD is updated, there is already a Closed current Opp 
    * and Installment Auto Creation Setting is set to Disable First Installment.
    */
    @IsTest
    private static void shouldCreateOppOnRDUpdateWhenClosedOppExistsAndDisableFirstInstallment() {
        RD2_EnablementService_TEST.setRecurringDonations2Enabled();

        RD2_Settings_TEST.setUpConfiguration(new Map<String, Object> {
            'InstallmentOppAutoCreateOption__c' => OPTION_NAME_DISABLE_FIRST
        });
        
        npe03__Recurring_Donation__c rd = getRecurringDonationBuilder(getContact()).build();
        insert rd;

        insert getOpportunityBuilder(rd)
            .withName()
            .withCloseDate(START_DATE.addMonths(1))
            .withClosedWonStage()
            .build();

        rd.npe03__Amount__c = 2000;
        
        Test.startTest();
        update rd;
        Test.stopTest();

        List<Opportunity> opps = oppGateway.getRecords(rd);

        System.assertEquals(2, opps.size(), 
            'A new Opportunity should be created: ' + opps);
    }

    /**
    * @description Verifies on installment Opportunity is created on RD insert
    * when Installment Auto Creation Setting is set to Always Create Next Installment.
    */
    @IsTest
    private static void shouldCreateOppOnRDInsertWhenAlwaysCreateNextInstallment() {
        RD2_EnablementService_TEST.setRecurringDonations2Enabled();

        RD2_Settings_TEST.setUpConfiguration(new Map<String, Object> {
            'InstallmentOppAutoCreateOption__c' => OPTION_NAME_ALWAYS_CREATE_NEXT
        });

        npe03__Recurring_Donation__c rd = getRecurringDonationBuilder(getContact()).build();

        Test.startTest();
        insert rd;
        Test.stopTest();
        
        List<Opportunity> opps = oppGateway.getRecords(rd);

        System.assertEquals(1, opps.size(),
            'The installment Opportunity should be created: ' + opps);
    }

    /***
    * @description Verifies on installment Opportunity is created on RD insert
    * when Installment Auto Creation Setting is a random string that does not matched against any of the
    * default value. The auto creation process will be treated the same as Always Create Next Installment.
    */
    @IsTest
    private static void shouldCreateOppOnRDInsertWhenInstallmentCreateOptionIsRandomText() {
        String randomText = 'RANDOM';

        RD2_EnablementService_TEST.setRecurringDonations2Enabled();

        RD2_Settings_TEST.setUpConfiguration(new Map<String, Object> {
            'InstallmentOppAutoCreateOption__c' => randomText
        });

        npe03__Recurring_Donation__c rd = getRecurringDonationBuilder(getContact()).build();

        Test.startTest();
        insert rd;
        Test.stopTest();
        
        List<Opportunity> opps = oppGateway.getRecords(rd);

        System.assertEquals(1, opps.size(),
            'The installment Opportunity should be created: ' + opps);
    }

    /**
     * @description Verifies no exception is thrown when RD is closed and
     * has no Opportunities
     */
    @IsTest
    private static void shouldNotThrowExceptionWhenRDIsClosedAndHasNoOpp() {
        Exception actualException;
        
        RD2_Settings_TEST.setUpConfiguration(new Map<String, Object> {
            'npe03__Open_Opportunity_Behavior__c' => RD2_Constants.CloseActions.Mark_Opportunities_Closed_Lost.name()
        });

        RD2_EnablementService_TEST.setRecurringDonations2Enabled();

        npe03__Recurring_Donation__c rd = getRecurringDonationBuilder(getContact())
            .withDayOfMonth('20')
            .withCalculateNextDonationDate()
            .build();
        insert rd;

        Test.startTest();
        rd.Status__c = RD2_Constants.STATUS_CLOSED;
        try {
            update rd;

        } catch (Exception e) {
            actualException = e;
        }
        Test.stopTest();

        System.assertEquals(null, actualException, 'No exception should be thrown when closed RD has no Opps');
    }

    /**
     * @description Verifies Opps are not processed when override is set
     */
    @IsTest
    private static void shouldNotEvaluateOppsWhenOverrideIsSet() {
        RD2_EnablementService_TEST.setRecurringDonations2Enabled();

        RD2_OpportunityEvaluationService.skipEvaluationService = true;

        npe03__Recurring_Donation__c rd = getRecurringDonationBuilder(getContact().Id).build();

        Test.startTest();
        insert rd;
        Test.stopTest();

        List<Opportunity> opps = oppGateway.getRecords(rd);
        System.assertEquals(0, opps.size(), 'No Installment Opp should be created if override is checked: ' + opps);

        List<Error__c> errors = errorGateway.getRecords();
        System.assertEquals(0, errors.size(), 'No error should be created: ' + errors);
    }

    /**
     * @description Verifies Opps are processed when override is not set
     */
    @IsTest
    private static void shouldEvaluateOppsWhenOverrideIsNotSet() {
        RD2_EnablementService_TEST.setRecurringDonations2Enabled();

        System.assertEquals(false, RD2_OpportunityEvaluationService.skipEvaluationService, 'Override should be false by default');

        npe03__Recurring_Donation__c rd = getRecurringDonationBuilder(getContact().Id).build();

        Test.startTest();
        insert rd;
        Test.stopTest();

        List<Opportunity> opps = oppGateway.getRecords(rd);
        System.assertEquals(1, opps.size(), 'An Installment Opp should be created: ' + opps);

        List<Error__c> errors = errorGateway.getRecords();
        System.assertEquals(0, errors.size(), 'No error should be created: ' + errors);
    }
     
    /**
     * @description Verifies Opps are processed when currency on RD is changed only
     */
    @IsTest
    private static void shouldEvaluateOppsWhenRDCurrencyIsChanged() {
        if (!UserInfo.isMultiCurrencyOrganization()) {
            return;
        }

        RD2_EnablementService_TEST.setRecurringDonations2Enabled();

        npe03__Recurring_Donation__c rd = getRecurringDonationBuilder(getContact().Id)
            .withCurrencyIsoCode('CAD')
            .build();

        Test.startTest();
        insert rd;
        Test.stopTest();

        npe03__Recurring_Donation__c updatedRD = rd.clone();
        rd.put(UTIL_Currency.CURRENCY_ISO_CODE_FIELD, 'USD');

        RD2_OpportunityEvaluationService evalService = new RD2_OpportunityEvaluationService();
        System.assertEquals(true, evalService.hasKeyFieldChanged(updatedRd, rd),
            'Opps should be evaluated when currency on related RD is changed only');
    }

    /**
     * @description Verifies future open Opp is updated when an active RD is updated
     */
    @IsTest
    private static void shouldUpdateFutureOpenOppWhenRDIsUpdated() {
        //set current date override
        final Date today = START_DATE.addDays(1);
        RD2_ScheduleService.currentDate = today;

        RD2_EnablementService_TEST.setRecurringDonations2Enabled();

        npe03__Recurring_Donation__c rd = getRecurringDonationBuilder(getContact().Id)
            .withCalculateNextDonationDate()
            .build();
        insert rd;

        insert getOpportunityBuilder(rd)
            .withCloseDate(today.addDays(1))
            .withOpenStage()
            .build();

        Date nextCloseDate = today.addDays(2);

        Test.startTest();
        rd.Day_Of_Month__c = String.valueOf(nextCloseDate.day());
        rd.npe03__Amount__c = RD_NEW_AMOUNT;
        update rd;
        Test.stopTest();

        List<Opportunity> opps = oppGateway.getRecords(rd);
        System.assertEquals(1, opps.size(), 'An Installment Opp should exist: ' + opps);
        System.assertEquals(RD_NEW_AMOUNT, opps[0].Amount, 'Amount should be updated');
        System.assertEquals(nextCloseDate, opps[0].CloseDate, 'Close Date should be updated');

        List<Error__c> errors = errorGateway.getRecords();
        System.assertEquals(0, errors.size(), 'No error should be created: ' + errors);
    }

    /**
     * @description Verifies past open Opp matching future projected installment
     * is not updated when an active RD is updated
     */
    @IsTest
    private static void shouldNotUpdatePastOpenOppMatchingFutureInstallmentWhenRDIsUpdated() {
        //set current date override
        final Date today = START_DATE.addDays(1);
        RD2_ScheduleService.currentDate = today;

        RD2_EnablementService_TEST.setRecurringDonations2Enabled();

        npe03__Recurring_Donation__c rd = getRecurringDonationBuilder(getContact().Id)
            .withCalculateNextDonationDate()
            .build();
        insert rd;

        insert getOpportunityBuilder(rd)
            .withCloseDate(START_DATE)
            .withOpenStage()
            .build();

        Test.startTest();
        rd.Day_Of_Month__c = String.valueOf(today.addDays(1).day());
        rd.npe03__Amount__c = RD_NEW_AMOUNT;
        update rd;
        Test.stopTest();

        List<Opportunity> opps = oppGateway.getRecords(rd);
        System.assertEquals(1, opps.size(), 'No new Opp should be created: ' + opps);
        System.assertEquals(RD_AMOUNT, opps[0].Amount, 'Amount should not be updated on a past open Opp');
        System.assertEquals(START_DATE, opps[0].CloseDate, 'Close Date should not be updated on a past open Opp');

        List<Error__c> errors = errorGateway.getRecords();
        System.assertEquals(0, errors.size(), 'No error should be created: ' + errors);
    }

    /**
     * @description Verifies future open Opp is updated when an active RD is updated.
     * The future Closed Won Opp is not updated.
     */
    @IsTest
    private static void shouldNotUpdateFutureOpenOppCloseDateWhenRDNextDonationDateIsNotUpdated() {
        //set current date override
        final Date today = START_DATE.addDays(-1);
        RD2_ScheduleService.currentDate = today;

        RD2_EnablementService_TEST.setRecurringDonations2Enabled();

        npe03__Recurring_Donation__c rd = getRecurringDonationBuilder(getContact().Id).build();
        insert rd;

        TEST_OpportunityBuilder oppBuilder = getOpportunityBuilder(rd);
        List<Opportunity> opps = new List<Opportunity>{
            oppBuilder
                .withName()
                .withCloseDate(START_DATE)
                .withClosedWonStage()
                .build(),
            oppBuilder
                .withName()
                .withCloseDate(START_DATE.addMonths(1))
                .withOpenStage()
                .build()
        };
        insert opps;

        Test.startTest();
        rd.npe03__Amount__c = RD_NEW_AMOUNT;
        rd.StartDate__c = START_DATE;
        update rd;
        Test.stopTest();

        Map<Id, Opportunity> oppById = new Map<Id, Opportunity>(oppGateway.getRecords(rd));
        System.assertEquals(opps.size(), oppById.size(), 'The number of returned Opps should match');

        Opportunity opp = oppById.get(opps[0].Id);
        System.assertEquals(true, opp.isClosed && opp.isWon, 'The first Opp should stay Closed Won');
        System.assertEquals(START_DATE, opp.CloseDate, 'The first Opp Close Date should be unchanged');
        System.assertEquals(RD_AMOUNT, opp.Amount, 'The first Opp Amount should be unchanged');

        opp = oppById.get(opps[1].Id);
        System.assertEquals(false, opp.isClosed, 'The second Opp should stay open');
        System.assertEquals(START_DATE.addMonths(1), opp.CloseDate, 'The second Opp Close Date should be unchanged');
        System.assertEquals(RD_NEW_AMOUNT, opp.Amount, 'The second Opp Amount should be updated');

        List<Error__c> errors = errorGateway.getRecords();
        System.assertEquals(0, errors.size(), 'No error should be created: ' + errors);
    }

    /**
     * @description Verifies the calendar Current and Next Year Values 
     * should be calculated when a Recurring Donation is created
     */
    @IsTest
    private static void yearValuesShouldBeCalculatedWhenRDIsCreated() {
        //set current date override
        final Date today = START_DATE;
        RD2_ScheduleService.currentDate = today;

        RD2_EnablementService_TEST.setRecurringDonations2Enabled();

        npe03__Recurring_Donation__c rd = getRecurringDonationBuilder(getContact().Id).build();

        Test.startTest();
        insert rd;
        Test.stopTest();

        rd = rdGateway.getRecord(rd.Id);

        System.assertEquals(rd.npe03__Amount__c * MONTHS_TO_YEAR_END, rd.CurrentYearValue__c,
            'Current Year Value should be calculated when RD is created');
        System.assertEquals(rd.npe03__Amount__c * 12, rd.NextYearValue__c,
            'Next Year Value should be calculated when RD is created');
    }

    /**
     * @description The Current and Next Year Value should include past/future Closed Won and Open Opps.
     * The value in this test is calculated when Recurring Donation is updated.
     */
    @IsTest
    private static void yearValuesShouldIncludeOpenAndClosedWonOpps() {
        //set current date override
        final Date today = START_DATE.addMonths(MONTHS_TO_DEC).addDays(-1);
        RD2_ScheduleService.currentDate = today;

        RD2_EnablementService_TEST.setRecurringDonations2Enabled();

        npe03__Recurring_Donation__c rd = getRecurringDonationBuilder(getContact().Id).build();
        insert rd;

        TEST_OpportunityBuilder oppBuilder = getOpportunityBuilder(rd);
        List<Opportunity> opps = new List<Opportunity>();
        for (Integer i = 0; i < MONTHS_TO_YEAR_END + 2; i++) {
            oppBuilder = oppBuilder
                .withName()
                .withCloseDate(START_DATE.addMonths(i));

            if (i < MONTHS_TO_DEC || i == MONTHS_TO_YEAR_END + 1) {
                opps.add(
                    oppBuilder.withClosedWonStage().build()
                );
            } else {
                opps.add(
                    oppBuilder.withOpenStage().build()
                );
            }
        }    
        insert opps;

        Test.startTest();
        rd.npe03__Amount__c = RD_NEW_AMOUNT;
        rd.StartDate__c = today;
        update rd;
        Test.stopTest();

        rd = rdGateway.getRecord(rd.Id);

        System.assertEquals(RD_AMOUNT * MONTHS_TO_DEC + RD_NEW_AMOUNT, rd.CurrentYearValue__c,//Open Opp in Dec has the new amount applied
            'Current Year Value should include current year past and future Open/Closed Won Opps');
        System.assertEquals(RD_AMOUNT + RD_NEW_AMOUNT * 11, rd.NextYearValue__c,//Closed Won Opp in Jan has the old amount
            'Next Year Value should include next year Open/Closed Won Opps and projected installments');
    }

    /**
     * @description Current and Next Year Value should exclude past and future Closed Lost Opps.
     * The value in this test is calculated when Recurring Donation is updated.
     */
    @IsTest
    private static void yearValuesShouldExcludeClosedLostOpps() {
        //set current date override
        final Date today = START_DATE.addMonths(MONTHS_TO_DEC).addDays(-1);
        RD2_ScheduleService.currentDate = today;

        RD2_EnablementService_TEST.setRecurringDonations2Enabled();

        npe03__Recurring_Donation__c rd = getRecurringDonationBuilder(getContact().Id).build();
        insert rd;

        TEST_OpportunityBuilder oppBuilder = getOpportunityBuilder(rd);
        List<Opportunity> opps = new List<Opportunity>();
        for (Integer i = 0; i < MONTHS_TO_YEAR_END + 1; i++) {
            oppBuilder = oppBuilder
                .withName()
                .withCloseDate(START_DATE.addMonths(i));

            if (i < MONTHS_TO_DEC) {
                opps.add(
                    oppBuilder.withClosedWonStage().build()
                );
            } else {
                opps.add(
                    oppBuilder.withClosedLostStage().build()
                );
            }
        }        
        insert opps;

        Test.startTest();
        rd.npe03__Amount__c = RD_NEW_AMOUNT;
        rd.StartDate__c = today;
        update rd;
        Test.stopTest();

        rd = rdGateway.getRecord(rd.Id);

        System.assertEquals(RD_AMOUNT * MONTHS_TO_DEC, rd.CurrentYearValue__c,
            'Current Year Value should exclude current year Closed Lost Opps');
        System.assertEquals(RD_NEW_AMOUNT * 11, rd.NextYearValue__c,
            'Next Year Value should exclude next year Closed Lost Opps');
    }

    /**
     * @description Current and Next Year Value should ignore Closed Lost Opps during data migration.
     * The value in this test is calculated when Recurring Donation is updated.
     */
    @IsTest
    private static void yearValuesShouldIgnoreClosedLostOppsInDataMigration() {
        final Integer monthsToMigration = 1;
        final Date today = START_DATE.addMonths(MONTHS_TO_DEC).addDays(-1);
        RD2_ScheduleService.currentDate = today;

        RD2_EnablementService_TEST.setRecurringDonations2Enabled();

        npe03__Recurring_Donation__c rd = getRecurringDonationBuilder(getContact().Id).build();
        insert rd;

        TEST_OpportunityBuilder oppBuilder = getOpportunityBuilder(rd);
        List<Opportunity> opps = new List<Opportunity>{
            oppBuilder
                .withName()
                .withCloseDate(START_DATE)//Sep Closed Won Opp
                .withClosedWonStage()
                .build(),
            oppBuilder
                .withName()
                .withCloseDate(START_DATE.addMonths(monthsToMigration))//Oct Closed Lost Opp
                .withClosedLostStage()
                .build(),
            oppBuilder
                .withName()
                .withCloseDate(START_DATE.addMonths(monthsToMigration + 1))//Nov Open Opp
                .withOpenStage()
                .build()
        };
        for (Integer i = monthsToMigration; i < MONTHS_TO_YEAR_END + 2; i++) {//data migration applied in Oct
            opps.add(oppBuilder
                .withName()
                .withCloseDate(START_DATE.addMonths(i))   
                .withClosedLostStage()             
                .withInstallmentNumberMigrationFlag()
                .build()
            );
        }        
        insert opps;

        Test.startTest();
        rd.npe03__Amount__c = RD_NEW_AMOUNT;
        rd.StartDate__c = today;
        update rd;
        Test.stopTest();

        rd = rdGateway.getRecord(rd.Id);

        System.assertEquals(RD_AMOUNT * 2 + RD_NEW_AMOUNT, rd.CurrentYearValue__c, //Sep/Nov amounts + Dec new amount
            'Current Year Value should ignore Closed Lost Opps in data migration');
        System.assertEquals(RD_NEW_AMOUNT * 12, rd.NextYearValue__c,
            'Next Year Value should ignore Closed Lost Opps in data migration');
    }

    /**
     * @description The Current Year Value should include current year Opps and projected installments.
     * It should exclude previous year Opps and the future year projected installments.
     */
    @IsTest
    private static void yearValueCurrentShouldIncludeOppsAndInstallmentsWithinCurrentYear() {
        //set current date override
        final Date startDate = Date.newInstance(2018, 9, 1);
        final Date today = Date.newInstance(2019, 3, 1);
        RD2_ScheduleService.currentDate = today;

        RD2_EnablementService_TEST.setRecurringDonations2Enabled();

        npe03__Recurring_Donation__c rd = getRecurringDonationBuilder(getContact().Id)
            .withDateEstablished(startDate)
            .withStartDate(startDate)
            .withDayOfMonth(String.valueOf(startDate.day()))
            .build();
        insert rd;

        TEST_OpportunityBuilder oppBuilder = getOpportunityBuilder(rd);
        List<Opportunity> opps = new List<Opportunity>();

        Date closeDate = startDate;
        while (closeDate <= today) {
            opps.add(oppBuilder
                .withName()
                .withCloseDate(closeDate)
                .withClosedWonStage()
                .build()
            );
            closeDate = closeDate.addMonths(1);
        }
        System.assertEquals(7, opps.size(),
            'There should be four past and three current year Closed Won Opps: ' + opps);
        insert opps;

        Test.startTest();
        rd.npe03__Amount__c = RD_NEW_AMOUNT;
        rd.StartDate__c = today;
        update rd;
        Test.stopTest();

        rd = rdGateway.getRecord(rd.Id);

        System.assertEquals(RD_AMOUNT * 3 + RD_NEW_AMOUNT * 9, rd.CurrentYearValue__c,
            'Current Year Value should include current year Opps and projected installments');
        System.assertEquals(RD_NEW_AMOUNT * 12, rd.NextYearValue__c,
            'Next Year Value should include next year projected installments');
    }

    /**
     * @description The Current and Next Year Value should not double count existing future Opps
     * with their matching projected installments
     */
    @IsTest
    private static void yearValuesShouldExcludeInstallmentWhenMatchingOppExists() {        
        //set current date override
        final Date nextCloseDate = START_DATE.addMonths(MONTHS_TO_DEC);
        final Date today = nextCloseDate.addDays(-1);
        RD2_ScheduleService.currentDate = today;

        RD2_EnablementService_TEST.setRecurringDonations2Enabled();

        npe03__Recurring_Donation__c rd = getRecurringDonationBuilder(getContact().Id).build();
        insert rd;

        TEST_OpportunityBuilder oppBuilder = getOpportunityBuilder(rd);
        List<Opportunity> opps = new List<Opportunity>();
        for (Integer i = 0; i < MONTHS_TO_YEAR_END + 2; i++) {
            oppBuilder = oppBuilder
                .withName()
                .withCloseDate(START_DATE.addMonths(i));

            if (i < MONTHS_TO_DEC) {
                opps.add(
                    oppBuilder.withClosedWonStage().build()
                );
            } else {                
                opps.add(
                    oppBuilder.withOpenStage().build()
                );
            }
        }        
        insert opps;

        Test.startTest();
        rd.npe03__Amount__c = RD_NEW_AMOUNT;
        rd.Day_of_Month__c = String.valueOf(nextCloseDate.addDays(1).day());
        rd.StartDate__c = today;
        update rd;
        Test.stopTest();

        rd = rdGateway.getRecord(rd.Id);

        System.assertEquals(RD_AMOUNT * MONTHS_TO_DEC + RD_NEW_AMOUNT, rd.CurrentYearValue__c,//Open Opp in Dec has the new amount applied
            'Current Year Value should not double count an installment when the matching Opp exists');
        System.assertEquals(RD_NEW_AMOUNT * 12, rd.NextYearValue__c,
            'Next Year Value should not double count an installment when the matching Opp exists');
    }

    /**
     * @description The Current and Next Year Value should exclude future Closed Lost Opps.
     */
    @IsTest
    private static void yearValuesShouldExcludeFutureClosedLostOpp() {        
        //set current date override
        final Date today = START_DATE.addMonths(1).addDays(1);
        RD2_ScheduleService.currentDate = today;

        RD2_EnablementService_TEST.setRecurringDonations2Enabled();

        npe03__Recurring_Donation__c rd = getRecurringDonationBuilder(getContact().Id).build();
        insert rd;

        TEST_OpportunityBuilder oppBuilder = getOpportunityBuilder(rd);
        List<Opportunity> opps = new List<Opportunity>{
            oppBuilder
                .withName()
                .withCloseDate(START_DATE.addMonths(1))//past Opp
                .withOpenStage()
                .build(),
            oppBuilder
                .withName()
                .withCloseDate(START_DATE.addMonths(2))//future Opp but Closed Lost
                .withClosedLostStage()
                .build(),
            oppBuilder
                .withName()
                .withCloseDate(START_DATE.addMonths(3))//Dec Opp
                .withOpenStage()
                .build()
        };
        insert opps;

        Test.startTest();
        rd.npe03__Amount__c = RD_NEW_AMOUNT;
        rd.StartDate__c = today;
        update rd;
        Test.stopTest();

        rd = rdGateway.getRecord(rd.Id);

        Decimal expectedValue = RD_AMOUNT//Opp with the past Close Date is not updated
            + 0//the next future Closed Lost Opp is excluded
            + RD_NEW_AMOUNT;//future Opp with Close Date in Dec is updated

        System.assertEquals(expectedValue, rd.CurrentYearValue__c,
            'Current Year Value should not include future Closed Lost Opp');
        System.assertEquals(RD_NEW_AMOUNT * 12, rd.NextYearValue__c,
            'Next Year Value should not double count an installment when the matching Opp exists');
    }

    /**
     * @description The calendar Current and Next Year Value should not count projected installments after RD is Closed
     */
    @IsTest
    private static void yearValuesShouldExcludeInstallmentsWhenRDIsClosed() {
        //set current date override
        final Date today = START_DATE.addMonths(MONTHS_TO_DEC).addDays(-1);
        RD2_ScheduleService.currentDate = today;

        RD2_EnablementService_TEST.setRecurringDonations2Enabled();

        npe03__Recurring_Donation__c rd = getRecurringDonationBuilder(getContact().Id).build();
        insert rd;

        TEST_OpportunityBuilder oppBuilder = getOpportunityBuilder(rd).withClosedWonStage();
        List<Opportunity> opps = new List<Opportunity>();
        for (Integer i = 0; i < MONTHS_TO_YEAR_END + 1; i++) {
            opps.add(oppBuilder
                .withName()
                .withCloseDate(START_DATE.addMonths(i))
                .build()
            );
        }
        opps.add(oppBuilder
            .withName()
            .withCloseDate(START_DATE.addMonths(MONTHS_TO_YEAR_END + 1))//Open Opp in Feb next year
            .withOpenStage()
            .build()
        );
        insert opps;

        Test.startTest();
        rd.Status__c = RD2_Constants.STATUS_CLOSED;
        update rd;
        Test.stopTest();

        rd = rdGateway.getRecord(rd.Id);

        System.assertEquals(rd.npe03__Amount__c * MONTHS_TO_YEAR_END, rd.CurrentYearValue__c,
            'Current Year Value should include current year Closed Won amounts when RD is Closed');
        System.assertEquals(rd.npe03__Amount__c, rd.NextYearValue__c,//Open Opp in Feb is voided when RD is closed
            'Next Year Value should include next year Closed Won amounts when RD is Closed');
    }

    /**
     * @description Verifies the fiscal year Current and Next Year Values
     * should be calculated when custom settings Use Fiscal Year is checked
     * and a Recurring Donation is created
     */
    @IsTest
    private static void fiscalYearValuesShouldBeCalculatedWhenConfiguredAndRDIsCreated() {
        final Date today = START_DATE;
        RD2_ScheduleService.currentDate = today;
        RD2_EnablementService_TEST.setRecurringDonations2Enabled();

        setUpUseFiscalYear(true);
        UTIL_FiscalYearInfo.fiscalYearInfo = new UTIL_FiscalYearInfo(11, true);

        npe03__Recurring_Donation__c rd = getRecurringDonationBuilder(getContact().Id).build();

        Test.startTest();
        insert rd;
        Test.stopTest();

        rd = rdGateway.getRecord(rd.Id);

        System.assertEquals(rd.npe03__Amount__c * 2, rd.CurrentYearValue__c,
            'Current Year Value should be calculated when RD is created');
        System.assertEquals(rd.npe03__Amount__c * 12, rd.NextYearValue__c,
            'Next Year Value should be calculated when RD is created');
    }

    /**
     * @description Verifies the fiscal year Current and Next Year Values
     * should be calculated when custom settings Use Fiscal Year is checked
     * and a Recurring Donation is updated
     */
    @IsTest
    private static void fiscalYearValuesShouldBeCalculatedWhenConfiguredAndRDIsUpdated() {
        //set current date override
        final Date startDate = Date.newInstance(2019, 7, 1);
        final Date today = Date.newInstance(2020, 1, 15);
        RD2_ScheduleService.currentDate = today;

        setUpUseFiscalYear(true);
        UTIL_FiscalYearInfo.fiscalYearInfo = new UTIL_FiscalYearInfo(4, true);

        RD2_EnablementService_TEST.setRecurringDonations2Enabled();

        npe03__Recurring_Donation__c rd = getRecurringDonationBuilder(getContact().Id)
            .withDateEstablished(startDate)
            .withStartDate(startDate)
            .withDayOfMonth(String.valueOf(startDate.day()))
            .build();
        insert rd;

        TEST_OpportunityBuilder oppBuilder = getOpportunityBuilder(rd).withClosedWonStage();
        List<Opportunity> opps = new List<Opportunity>();

        Date closeDate = startDate;
        while (closeDate <= Date.newInstance(2019, 11, 1)) {
            opps.add(oppBuilder
                .withName()
                .withCloseDate(closeDate)
                .build()
            );
            closeDate = closeDate.addMonths(1);
        }
        opps.add(oppBuilder
            .withName()
            .withAmount(RD_AMOUNT + 10)//$10 more donated for a past closed Opp
            .withCloseDate(Date.newInstance(2019, 12, 1))
            .build()
        );
        opps.add(oppBuilder
            .withName()
            .withAmount(RD_AMOUNT)
            .withCloseDate(Date.newInstance(2020, 1, 1))//past open Opp
            .withOpenStage()
            .build()
        );
        opps.add(oppBuilder
            .withName()
            .withCloseDate(Date.newInstance(2020, 2, 1))//future open Opp
            .build()
        );
        insert opps;

        Test.startTest();
        rd.npe03__Amount__c = RD_NEW_AMOUNT;
        rd.StartDate__c = today;
        update rd;
        Test.stopTest();

        rd = rdGateway.getRecord(rd.Id);

        System.assertEquals(RD_AMOUNT * 7 + 10 + RD_NEW_AMOUNT * 2, rd.CurrentYearValue__c,
            'Current Year Value should include July 2019 - Jan 2020 past Opps, ' 
            + 'a Feb 2020 open Opp with updated Amount and March 1st projected installment '
            + 'for the current fiscal year ending on March 31, 2020');
        System.assertEquals(RD_NEW_AMOUNT * 12, rd.NextYearValue__c,
            'Next Year Value should include next fiscal year projected installments');
    }

    /**
     * @description The fiscal Current and Next Year Value should not count projected installments after RD is Closed
     */
    @IsTest
    private static void fiscalYearValuesShouldExcludeInstallmentsWhenRDIsClosed() {
        //set current date override
        final Date today = START_DATE.addMonths(1).addDays(-1);
        RD2_ScheduleService.currentDate = today;

        setUpUseFiscalYear(true);
        UTIL_FiscalYearInfo.fiscalYearInfo = new UTIL_FiscalYearInfo(11, true);

        RD2_EnablementService_TEST.setRecurringDonations2Enabled();

        npe03__Recurring_Donation__c rd = getRecurringDonationBuilder(getContact().Id).build();
        insert rd;

        TEST_OpportunityBuilder oppBuilder = getOpportunityBuilder(rd).withClosedWonStage();
        List<Opportunity> opps = new List<Opportunity>();
        for (Integer i = 0; i < MONTHS_TO_YEAR_END + 1; i++) {
            opps.add(oppBuilder
                .withName()
                .withCloseDate(START_DATE.addMonths(i))
                .build()
            );
        }
        opps.add(oppBuilder
            .withName()
            .withCloseDate(START_DATE.addMonths(MONTHS_TO_YEAR_END + 1))//Open Opp in Feb next year
            .withOpenStage()
            .build()
        );
        insert opps;

        Test.startTest();
        rd.Status__c = RD2_Constants.STATUS_CLOSED;
        update rd;
        Test.stopTest();

        rd = rdGateway.getRecord(rd.Id);

        System.assertEquals(rd.npe03__Amount__c * 2, rd.CurrentYearValue__c,
            'Current Year Value should include Sep-Oct 2019 Opps for the current fiscal year ending on Oct 31, 2019');
        System.assertEquals(rd.npe03__Amount__c * 3, rd.NextYearValue__c,//Open Opp in Feb is voided when RD is closed
            'Next Year Value should include Nov-Dec 2019 and Jan 2020 closed Opps when RD is Closed');
    }

    /**
     * @description Verifies the calendar year Current and Next Year Values
     * should be calculated when custom settings Use Fiscal Year is unchecked
     */
    @IsTest
<<<<<<< HEAD
    private static void calendarYearValuesShouldBeCalculatedWhenFiscalYearIsNotConfigured() {
=======
    private static void calendarYearValuesShouldBeCalculatedWhenFiscalYearNotConfigured() {
>>>>>>> 57ea3f57
        final Date today = START_DATE;
        RD2_ScheduleService.currentDate = today;
        RD2_EnablementService_TEST.setRecurringDonations2Enabled();

        setUpUseFiscalYear(false);//do not use fiscal year
        UTIL_FiscalYearInfo.fiscalYearInfo = new UTIL_FiscalYearInfo(11, true);

        npe03__Recurring_Donation__c rd = getRecurringDonationBuilder(getContact().Id).build();

        Test.startTest();
        insert rd;
        Test.stopTest();

        rd = rdGateway.getRecord(rd.Id);

        System.assertEquals(rd.npe03__Amount__c * MONTHS_TO_YEAR_END, rd.CurrentYearValue__c,
            'Current Year Value should be calculated when RD is created');
        System.assertEquals(rd.npe03__Amount__c * 12, rd.NextYearValue__c,
            'Next Year Value should be calculated when RD is created');
    }

<<<<<<< HEAD
    /**
     * @description Verifies the fiscal/calendar year Current and Next Year Values
     * should be calculated based on the Opp Close Date even though it matches a
     * projected installment in the next year
     */
    @IsTest
    private static void yearValuesShouldMatchByActualDateWhenOppIsMatchedWithInstallmentOutsideOfTheYear() {
        //set current date override
        final Date startDate = Date.newInstance(2020, 1, 1);
        Date today = Date.newInstance(2020, 3, 1);
        RD2_ScheduleService.currentDate = today;

        setUpUseFiscalYear(true);
        UTIL_FiscalYearInfo.fiscalYearInfo = new UTIL_FiscalYearInfo(4, true);

        RD2_EnablementService_TEST.setRecurringDonations2Enabled();

        npe03__Recurring_Donation__c rd = getRecurringDonationBuilder(getContact().Id)
            .withStartDate(startDate)
            .withDateEstablished(startDate)
            .withDayOfMonth('1')
            .build();
        insert rd;

        TEST_OpportunityBuilder oppBuilder = getOpportunityBuilder(rd).withClosedWonStage();
        List<Opportunity> opps = new List<Opportunity>();
        for (Integer month = 1; month <= 3; month++) {
            opps.add(oppBuilder
                .withName()
                .withCloseDate(Date.newInstance(2020, month, 1))
                .build()
            );
        }
        //add an Opp with Close Date March 31 instead of the April 1
        opps.add(oppBuilder
            .withName()
            .withCloseDate(Date.newInstance(2020, 3, 31))
            .withOpenStage()
            .build()
        );
        insert opps;

        new RD2_OpportunityEvaluationService()
            .withRds(new Set<Id>{ rd.Id })
            .handleOutdatedRecurringDonations();
        rd = rdGateway.getRecord(rd.Id);

        System.assertEquals(RD_AMOUNT * 4, rd.CurrentYearValue__c,
            'Current Year Value should include actual Opps with Close Date <= March 31, 2020');
        System.assertEquals(RD_AMOUNT * 11, rd.NextYearValue__c,
            'Next Year Value should exclude April 1 Opp since it is already included in the Current Year Value');

        today = Date.newInstance(2020, 4, 1);//the next fiscal year is starting today
        RD2_ScheduleService.currentDate = today;

        new RD2_OpportunityEvaluationService()
            .withRds(new Set<Id>{ rd.Id })
            .handleOutdatedRecurringDonations();
        rd = rdGateway.getRecord(rd.Id);

        System.assertEquals(RD_AMOUNT * 11, rd.CurrentYearValue__c,
            'Current Year Value should exclude April 1 Opp since it was included in the past Year Value');
        System.assertEquals(RD_AMOUNT * 12, rd.NextYearValue__c,
            'Next Year Value should match with projected installments');
    }
=======

    /**
     * @description Verifies the calendar year Current and Next Year Values
     * should be calculated when custom settings Use Fiscal Year is checked
     * but the custom fiscal year has been enabled
     */
    @IsTest
    private static void calendarYearValuesShouldBeCalculatedWhenCustomFiscalYearIsEnabled() {
        final Date today = START_DATE;
        RD2_ScheduleService.currentDate = today;
        RD2_EnablementService_TEST.setRecurringDonations2Enabled();

        setUpUseFiscalYear(true);//configuration is set to use the fiscal year
        UTIL_FiscalYearInfo.fiscalYearInfo = new UTIL_FiscalYearInfo(11, true);
        //however, the custom (not standard) fiscal year is enabled
        UTIL_FiscalYearInfo.fiscalYearInfo.isCustomFiscalYearEnabled = true;

        npe03__Recurring_Donation__c rd = getRecurringDonationBuilder(getContact().Id).build();

        Test.startTest();
        insert rd;
        Test.stopTest();

        rd = rdGateway.getRecord(rd.Id);

        //values are calculated as per calendar year, since RD2 does not support the custom fiscal year
        System.assertEquals(rd.npe03__Amount__c * MONTHS_TO_YEAR_END, rd.CurrentYearValue__c,
            'Current Year Value should be calculated when RD is created');
        System.assertEquals(rd.npe03__Amount__c * 12, rd.NextYearValue__c,
            'Next Year Value should be calculated when RD is created');
    }



>>>>>>> 57ea3f57



    // Helpers
    ///////////////////

    /****
    * @description Returns contact record
    * @return Contact
    */
    private static Contact getContact() {
        return [
            SELECT FirstName, LastName, AccountId, Account.Name
            FROM Contact
            LIMIT 1
        ];
    }

    /**
     * @description Instantiate an Opp builder for the specified Recurring Donation
     * @param rd Recurring Donation
     * @return TEST_OpportunityBuilder New Opp builder
     */
    private static TEST_OpportunityBuilder getOpportunityBuilder(npe03__Recurring_Donation__c rd) {
        return new TEST_OpportunityBuilder()
            .withContact(rd.npe03__Contact__c)
            .withRecurringDonation(rd.Id)
            .withAmount(rd.npe03__Amount__c)
            .withInstallmentNumber(1);
    }

    /**
     * @description Base common RecurringDonation test structure for all test methods to start from
     * @return TEST_RecurringDonationBuilder instance
     */
    private static TEST_RecurringDonationBuilder getRecurringDonationBuilder() {
        return getRecurringDonationBuilder(UTIL_UnitTestData_TEST.mockId(Contact.SObjectType));
    }

    /**
     * @description Base common RecurringDonation test structure for all test methods to start from
     * @param c Contact
     * @return TEST_RecurringDonationBuilder instance
     */
    private static TEST_RecurringDonationBuilder getRecurringDonationBuilder(Contact c) {
        return getRecurringDonationBuilder(c.Id);
    }

    /**
     * @description Base common RecurringDonation test structure for all test methods to start from
     * @param contactId Contact Id
     * @return TEST_RecurringDonationBuilder instance
     */
    private static TEST_RecurringDonationBuilder getRecurringDonationBuilder(Id contactId) {
        return TEST_RecurringDonationBuilder.constructEnhancedBuilder()
            .withDefaultValues()
            .withContact(contactId)
            .withAmount(RD_AMOUNT)
            .withPaymentMethod(PAYMENT_CHECK)
            .withDateEstablished(START_DATE)
            .withStartDate(START_DATE)
            .withCalculateNextDonationDate();
    }

    /**
     * @description Builds a fully mocked RecurringDonation record with subqueries on Opportunities and Schedules. This is
     * used to support mocked tests against the RD2_EvaluationService without having to insert any records.
     * @param rd Mocked Recurring Donation using TEST_RecurringDonationBuilder
     * @param opps Mocked Related Opportunties (or an empty collection)
     * @param schedules Mockked RecurringDonationSchedule records (can be built using the RD2_ScheduleService)
     * @return RecurringDonation with the Subqueries fully populated.
     */
    private static npe03__Recurring_Donation__c mockRecurringDonationFullQueryResult(npe03__Recurring_Donation__c rd,
            List<Opportunity> opps, List<RecurringDonationSchedule__c> schedules) {

        if (opps == null) {
            opps = new List<Opportunity>();
        }

        if (schedules == null) {
            schedules = new List<RecurringDonationSchedule__c>();
        }

        Contact contact = new Contact(
            Id = rd.npe03__Contact__c,
            AccountId = UTIL_UnitTestData_TEST.mockId(Account.SObjectType),
            LastName = UTIL_UnitTestData_TEST.getUniqueString()
        );

        rd = TEST_RecurringDonationBuilder.addForeignKey(rd, 'npe03__Contact__r', contact);
        rd = TEST_RecurringDonationBuilder.addRelatedList(rd, 'npe03__Donations__r', opps);
        rd = TEST_RecurringDonationBuilder.addRelatedList(rd, UTIL_Namespace.StrTokenNSPrefix('RecurringDonationSchedules__r'), schedules);

        return rd;
    }

    /**
     * @description Sets up fiscal year usage configuration
     * @param isEnabled Indicates if the fiscal year should used in the calculations
     * @return void
     */
    private static void setUpUseFiscalYear(Boolean isEnabled) {
        RD2_Settings_TEST.setUpConfiguration(
            new Map<String, Object>{ 'UseFiscalYearForRecurringDonationValue__c' => isEnabled }
        );
    }
}<|MERGE_RESOLUTION|>--- conflicted
+++ resolved
@@ -1200,11 +1200,7 @@
      * should be calculated when custom settings Use Fiscal Year is unchecked
      */
     @IsTest
-<<<<<<< HEAD
     private static void calendarYearValuesShouldBeCalculatedWhenFiscalYearIsNotConfigured() {
-=======
-    private static void calendarYearValuesShouldBeCalculatedWhenFiscalYearNotConfigured() {
->>>>>>> 57ea3f57
         final Date today = START_DATE;
         RD2_ScheduleService.currentDate = today;
         RD2_EnablementService_TEST.setRecurringDonations2Enabled();
@@ -1225,8 +1221,38 @@
         System.assertEquals(rd.npe03__Amount__c * 12, rd.NextYearValue__c,
             'Next Year Value should be calculated when RD is created');
     }
-
-<<<<<<< HEAD
+    
+    /**
+     * @description Verifies the calendar year Current and Next Year Values
+     * should be calculated when custom settings Use Fiscal Year is checked
+     * but the custom fiscal year has been enabled
+     */
+    @IsTest
+    private static void calendarYearValuesShouldBeCalculatedWhenCustomFiscalYearIsEnabled() {
+        final Date today = START_DATE;
+        RD2_ScheduleService.currentDate = today;
+        RD2_EnablementService_TEST.setRecurringDonations2Enabled();
+
+        setUpUseFiscalYear(true);//configuration is set to use the fiscal year
+        UTIL_FiscalYearInfo.fiscalYearInfo = new UTIL_FiscalYearInfo(11, true);
+        //however, the custom (not standard) fiscal year is enabled
+        UTIL_FiscalYearInfo.fiscalYearInfo.isCustomFiscalYearEnabled = true;
+
+        npe03__Recurring_Donation__c rd = getRecurringDonationBuilder(getContact().Id).build();
+
+        Test.startTest();
+        insert rd;
+        Test.stopTest();
+
+        rd = rdGateway.getRecord(rd.Id);
+
+        //values are calculated as per calendar year, since RD2 does not support the custom fiscal year
+        System.assertEquals(rd.npe03__Amount__c * MONTHS_TO_YEAR_END, rd.CurrentYearValue__c,
+            'Current Year Value should be calculated when RD is created');
+        System.assertEquals(rd.npe03__Amount__c * 12, rd.NextYearValue__c,
+            'Next Year Value should be calculated when RD is created');
+    }
+
     /**
      * @description Verifies the fiscal/calendar year Current and Next Year Values
      * should be calculated based on the Opp Close Date even though it matches a
@@ -1242,7 +1268,7 @@
         setUpUseFiscalYear(true);
         UTIL_FiscalYearInfo.fiscalYearInfo = new UTIL_FiscalYearInfo(4, true);
 
-        RD2_EnablementService_TEST.setRecurringDonations2Enabled();
+        RD2_EnablementService_TEST.setRecurringDonations2Enabled(); 
 
         npe03__Recurring_Donation__c rd = getRecurringDonationBuilder(getContact().Id)
             .withStartDate(startDate)
@@ -1292,42 +1318,6 @@
         System.assertEquals(RD_AMOUNT * 12, rd.NextYearValue__c,
             'Next Year Value should match with projected installments');
     }
-=======
-
-    /**
-     * @description Verifies the calendar year Current and Next Year Values
-     * should be calculated when custom settings Use Fiscal Year is checked
-     * but the custom fiscal year has been enabled
-     */
-    @IsTest
-    private static void calendarYearValuesShouldBeCalculatedWhenCustomFiscalYearIsEnabled() {
-        final Date today = START_DATE;
-        RD2_ScheduleService.currentDate = today;
-        RD2_EnablementService_TEST.setRecurringDonations2Enabled();
-
-        setUpUseFiscalYear(true);//configuration is set to use the fiscal year
-        UTIL_FiscalYearInfo.fiscalYearInfo = new UTIL_FiscalYearInfo(11, true);
-        //however, the custom (not standard) fiscal year is enabled
-        UTIL_FiscalYearInfo.fiscalYearInfo.isCustomFiscalYearEnabled = true;
-
-        npe03__Recurring_Donation__c rd = getRecurringDonationBuilder(getContact().Id).build();
-
-        Test.startTest();
-        insert rd;
-        Test.stopTest();
-
-        rd = rdGateway.getRecord(rd.Id);
-
-        //values are calculated as per calendar year, since RD2 does not support the custom fiscal year
-        System.assertEquals(rd.npe03__Amount__c * MONTHS_TO_YEAR_END, rd.CurrentYearValue__c,
-            'Current Year Value should be calculated when RD is created');
-        System.assertEquals(rd.npe03__Amount__c * 12, rd.NextYearValue__c,
-            'Next Year Value should be calculated when RD is created');
-    }
-
-
-
->>>>>>> 57ea3f57
 
 
 
