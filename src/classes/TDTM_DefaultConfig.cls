/*
    Copyright (c) 2013, Salesforce.org
    All rights reserved.

    Redistribution and use in source and binary forms, with or without
    modification, are permitted provided that the following conditions are met:

    * Redistributions of source code must retain the above copyright
      notice, this list of conditions and the following disclaimer.
    * Redistributions in binary form must reproduce the above copyright
      notice, this list of conditions and the following disclaimer in the
      documentation and/or other materials provided with the distribution.
    * Neither the name of Salesforce.org nor the names of
      its contributors may be used to endorse or promote products derived
      from this software without specific prior written permission.

    THIS SOFTWARE IS PROVIDED BY THE COPYRIGHT HOLDERS AND CONTRIBUTORS
    "AS IS" AND ANY EXPRESS OR IMPLIED WARRANTIES, INCLUDING, BUT NOT
    LIMITED TO, THE IMPLIED WARRANTIES OF MERCHANTABILITY AND FITNESS
    FOR A PARTICULAR PURPOSE ARE DISCLAIMED. IN NO EVENT SHALL THE
    COPYRIGHT HOLDER OR CONTRIBUTORS BE LIABLE FOR ANY DIRECT, INDIRECT,
    INCIDENTAL, SPECIAL, EXEMPLARY, OR CONSEQUENTIAL DAMAGES (INCLUDING,
    BUT NOT LIMITED TO, PROCUREMENT OF SUBSTITUTE GOODS OR SERVICES;
    LOSS OF USE, DATA, OR PROFITS; OR BUSINESS INTERRUPTION) HOWEVER
    CAUSED AND ON ANY THEORY OF LIABILITY, WHETHER IN CONTRACT, STRICT
    LIABILITY, OR TORT (INCLUDING NEGLIGENCE OR OTHERWISE) ARISING IN
    ANY WAY OUT OF THE USE OF THIS SOFTWARE, EVEN IF ADVISED OF THE
    POSSIBILITY OF SUCH DAMAGE.
*/

/**
* @author Salesforce.org
* @date 2014
* @group TDTM
* @group-content ../../ApexDocContent/TDTM.htm
* @description Stores the default TDTM configuration, and the mapping between the old NPSP
               settings and the new ones.
*/
public without sharing class TDTM_DefaultConfig {

    /*******************************************************************************************************
    * @description The following booleans are used to set various trigger handler entries as Asynchronous.
    * The public boolean is used in getDefaultRecords() to set the handlers async state.  The private boolean
    * is used to remember the async state, so that it can be cleared and then restored while setting up test
    * data (which you don't want to run with async).
    *
    * To test out a new trigger handler as asynchronous, do the following:
    *   - create a new public static boolean, and set it to true
    *   - create a new private static boolean
    *   - in startTestDataInit(), save the async boolean into the temp boolean, and set async to false.
    *   - in stopTestDataInit(), reset each async boolean to its temp
    *   - in getDefaultRecords(), on the line for your trigger handler, replace the async false parameter with your async boolean
    *   - in any tests that are failing,
    *       - call startTestDataInit() before you create your test data
    *       - call stopTestDataInit() right before calling test.startTest()
    *       - if you have any asserts or test logic than still fails for valid reasons with async on, you
    *       - can look at the state of your public async boolean to alter your test behavior.
    */
    public static boolean ADDR_Address_TDTM_TestAsync = false;
    private static boolean ADDR_Address_TDTM_TestAsyncTemp;

    public static boolean ADDR_Contact_TDTM_TestAsync = false;
    private static boolean ADDR_Contact_TDTM_TestAsyncTemp;

    public static boolean ADDR_Account_TDTM_TestAsync = false;
    private static boolean ADDR_Account_TDTM_TestAsyncTemp;

    public static boolean ADDR_Validator_TDTM_TestAsync = false; // will not support verification if this is turned async!
    private static boolean ADDR_Validator_TDTM_TestAsyncTemp;

    public static boolean ACCT_Accounts_TDTM_TestAsync = false;
    private static boolean ACCT_Accounts_TDTM_TestAsyncTemp;

    /*******************************************************************************************************
    * @description To be called before setting up your test data for an Apex test.  It saves the state of
    * all of the async flags, and resets them to false, so async behavior won't be used during test data
    * creation.  Once finished with test data initialization, one should call stopTestDataInit() to restore
    * the current state of async flags.
    * @return void
    */
    public static void startTestDataInit() {
        ADDR_Address_TDTM_TestAsyncTemp = ADDR_Address_TDTM_TestAsync;
        ADDR_Address_TDTM_TestAsync = false;
        ADDR_Contact_TDTM_TestAsyncTemp = ADDR_Contact_TDTM_TestAsync;
        ADDR_Contact_TDTM_TestAsync = false;
        ADDR_Account_TDTM_TestAsyncTemp = ADDR_Account_TDTM_TestAsync;
        ADDR_Account_TDTM_TestAsync = false;
        ADDR_Validator_TDTM_TestAsyncTemp = ADDR_Account_TDTM_TestAsync;
        ADDR_Validator_TDTM_TestAsync = false;
        ACCT_Accounts_TDTM_TestAsyncTemp = ACCT_Accounts_TDTM_TestAsync;
        ACCT_Accounts_TDTM_TestAsync = false;
    }

    /*******************************************************************************************************
    * @description To be called after setting up your test data for an Apex test to restore
    * the current state of async flags.
    * @return void
    */
    public static void stopTestDataInit() {
        ADDR_Address_TDTM_TestAsync = ADDR_Address_TDTM_TestAsyncTemp;
        ADDR_Contact_TDTM_TestAsync = ADDR_Contact_TDTM_TestAsyncTemp;
        ADDR_Account_TDTM_TestAsync = ADDR_Account_TDTM_TestAsyncTemp;
        ADDR_Validator_TDTM_TestAsync = ADDR_Validator_TDTM_TestAsyncTemp;
        ACCT_Accounts_TDTM_TestAsync = ACCT_Accounts_TDTM_TestAsyncTemp;
    }

    /*******************************************************************************************************
    * @description Returns the default TDTM configuration.
    * @return List<Trigger_Handler__c> a list of trigger handler records with the default values. The records
    *         have not yet been inserted in the database. You can manipulate them, if necessary, and insert
    *         them. If no Trigger_Handler__c records exist, the application will insert the defaults when any
    *         of the NPSP triggers run.
    */
    public static List<Trigger_Handler__c> getDefaultRecords() {
        List<Trigger_Handler__c> handlers = new List<Trigger_Handler__c>();

        //Affiliations on Account
        handlers.add(new Trigger_Handler__c(Active__c = true, Asynchronous__c = false,
              Class__c = 'AFFL_Affiliations_TDTM', Load_Order__c = 2, Object__c = 'Account',
              Trigger_Action__c = 'AfterInsert;AfterUpdate'));

        //Affiliations on Contact
        handlers.add(new Trigger_Handler__c(Active__c = true, Asynchronous__c = false,
              Class__c = 'AFFL_Affiliations_TDTM', Load_Order__c = 1, Object__c = 'Contact',
              Trigger_Action__c = 'AfterInsert;AfterUpdate'));

        // Affiliations on Affiliation
        handlers.add(new Trigger_Handler__c(Active__c = true, Asynchronous__c = false,
              Class__c = 'AFFL_Affiliations_TDTM', Load_Order__c = 1, Object__c = 'npe5__Affiliation__c',
              Trigger_Action__c = 'AfterInsert;AfterUpdate'));

        // Relationships on CampaignMember
        handlers.add(new Trigger_Handler__c(Active__c = true, Asynchronous__c = false,
              Class__c = 'REL_Relationships_Cm_TDTM', Load_Order__c = 1, Object__c = 'CampaignMember',
              Trigger_Action__c = 'AfterInsert;AfterUpdate'));

        // Relationships on Contact
        handlers.add(new Trigger_Handler__c(Active__c = true, Asynchronous__c = false,
              Class__c = 'REL_Relationships_Con_TDTM', Load_Order__c = 1, Object__c = 'Contact',
              Trigger_Action__c = 'AfterInsert;AfterUpdate;AfterDelete'));

        // Relationships on npe4__Relationship__c
        handlers.add(new Trigger_Handler__c(Active__c = true, Asynchronous__c = false,
              Class__c = 'REL_Relationships_TDTM', Load_Order__c = 1, Object__c = 'npe4__Relationship__c',
              Trigger_Action__c = 'AfterInsert;AfterUpdate;AfterDelete'));

        // Account Management on Contact
        handlers.add(new Trigger_Handler__c(Active__c = true, Asynchronous__c = false,
              Class__c = 'ACCT_IndividualAccounts_TDTM', Load_Order__c = 1, Object__c = 'Contact',
              Trigger_Action__c = 'BeforeInsert;BeforeUpdate;AfterInsert;AfterUpdate;AfterDelete'));

        // Account Management on Account
        handlers.add(new Trigger_Handler__c(Active__c = true, Asynchronous__c = ACCT_Accounts_TDTM_TestAsync,
              Class__c = 'ACCT_Accounts_TDTM', Load_Order__c = 1, Object__c = 'Account',
              Trigger_Action__c = 'BeforeInsert;BeforeUpdate;AfterUpdate'));

        // Account Merge on Account
        handlers.add(new Trigger_Handler__c(Active__c = true, Asynchronous__c = false,
              Class__c = 'ACCT_AccountMerge_TDTM', Load_Order__c = 1, Object__c = 'Account',
              Trigger_Action__c = 'AfterDelete'));

        // OpportunityContactRole support
        handlers.add(new Trigger_Handler__c(Active__c = true, Asynchronous__c = false,
              Class__c = 'HH_OppContactRoles_TDTM', Load_Order__c = 1, Object__c = 'Opportunity',
              Trigger_Action__c = 'AfterInsert;AfterUpdate'));

        // HH Object support
        handlers.add(new Trigger_Handler__c(Active__c = true, Asynchronous__c = false,
              Class__c = 'HH_HHObject_TDTM', Load_Order__c = 1, Object__c = 'npo02__Household__c',
              Trigger_Action__c = 'BeforeUpdate;AfterUpdate'));

        // HH Object contact trigger support
        handlers.add(new Trigger_Handler__c(Active__c = true, Asynchronous__c = false,
              Class__c = 'HH_Households_TDTM', Load_Order__c = 0, Object__c = 'Contact',
              Trigger_Action__c = 'BeforeInsert;BeforeUpdate;AfterInsert;AfterUpdate;AfterDelete'));

        // RecurringDonations on Opportunity
        handlers.add(new Trigger_Handler__c(Active__c = true, Asynchronous__c = false,
              Class__c = 'RD_RecurringDonations_Opp_TDTM', Load_Order__c = 1, Object__c = 'Opportunity',
              Trigger_Action__c = 'AfterInsert;AfterUpdate'));

        // RecurringDonations on RecurringDonations
        handlers.add(new Trigger_Handler__c(Active__c = true, Asynchronous__c = false,
              Class__c = 'RD_RecurringDonations_TDTM', Load_Order__c = 1, Object__c = 'npe03__Recurring_Donation__c',
              Trigger_Action__c = 'BeforeInsert;BeforeUpdate;BeforeDelete;AfterInsert;AfterUpdate'));

        // OppRollups on Opportunity
        handlers.add(new Trigger_Handler__c(Active__c = true, Asynchronous__c = false,
              Class__c = 'RLLP_OppRollup_TDTM', Load_Order__c = 1, Object__c = 'Opportunity',
              Trigger_Action__c = 'AfterInsert;AfterUpdate;AfterDelete'));

        // Payments on Opportunity
        handlers.add(new Trigger_Handler__c(Active__c = true, Asynchronous__c = false,
              Class__c = 'PMT_Payment_TDTM', Load_Order__c = 1, Object__c = 'Opportunity',
              Trigger_Action__c = 'BeforeUpdate;AfterInsert;AfterUpdate'));

        // OpportunityContactRoles on Opportunity
        handlers.add(new Trigger_Handler__c(Active__c = true, Asynchronous__c = false,
              Class__c = 'OPP_OpportunityContactRoles_TDTM', Load_Order__c = 0, Object__c = 'Opportunity',
              Trigger_Action__c = 'BeforeInsert;BeforeUpdate;AfterInsert;AfterUpdate'));

        // Addresses on Address object - copies address from Address__c to Contact and Account
        handlers.add(new Trigger_Handler__c(Active__c = true, Asynchronous__c = ADDR_Address_TDTM_TestAsync,
              Class__c = 'ADDR_Addresses_TDTM', Load_Order__c = 1, Object__c = 'Address__c',
              Trigger_Action__c = 'BeforeInsert;BeforeUpdate;AfterInsert;AfterUpdate;AfterDelete'));

        // Addresses on Contact object - creates Address__c record from Contact
        handlers.add(new Trigger_Handler__c(Active__c = true, Asynchronous__c = ADDR_Contact_TDTM_TestAsync,
              Class__c = 'ADDR_Contact_TDTM', Load_Order__c = 2, Object__c = 'Contact',
              Trigger_Action__c = 'BeforeInsert;BeforeUpdate;AfterInsert;AfterUpdate'));

        // Addresses on Account object - creates Address__c record from Account
        handlers.add(new Trigger_Handler__c(Active__c = true, Asynchronous__c = ADDR_Account_TDTM_TestAsync,
              Class__c = 'ADDR_Account_TDTM', Load_Order__c = 1, Object__c = 'Account',
              Trigger_Action__c = 'BeforeInsert;BeforeUpdate;AfterInsert;AfterUpdate'));

        // Address Verification/Normalization on Address object
        handlers.add(new Trigger_Handler__c(Active__c = true, Asynchronous__c = ADDR_Validator_TDTM_TestAsync,
              Class__c = 'ADDR_Validator_TDTM', Load_Order__c = 1, Object__c = 'Address__c',
              Trigger_Action__c = 'BeforeInsert;BeforeUpdate;AfterInsert;AfterUpdate'));

        // Payment Allocation on Allocation object
        handlers.add(new Trigger_Handler__c(Active__c = true, Asynchronous__c = false,
              Class__c = 'ALLO_Allocations_TDTM', Load_Order__c = 1, Object__c = 'Allocation__c',
              Trigger_Action__c = 'BeforeInsert;BeforeUpdate;AfterInsert;AfterUpdate;AfterDelete'));

        // Payment Allocation on Opportunity object
        handlers.add(new Trigger_Handler__c(Active__c = true, Asynchronous__c = false,
              Class__c = 'ALLO_Allocations_TDTM', Load_Order__c = 2, Object__c = 'Opportunity',
              Trigger_Action__c = 'AfterInsert;AfterUpdate'));

        // Campaign Member Creation on Opportunity object
        handlers.add(new Trigger_Handler__c(Active__c = true, Asynchronous__c = false,
              Class__c = 'OPP_CampaignMember_TDTM', Load_Order__c = 3, Object__c = 'Opportunity',
              Trigger_Action__c = 'AfterInsert;AfterUpdate'));

        // Currency adjustment of allocations on Campaign object
        handlers.add(new Trigger_Handler__c(Active__c = true, Asynchronous__c = false,
              Class__c = 'ALLO_Multicurrency_TDTM', Load_Order__c = 1, Object__c = 'Campaign',
              Trigger_Action__c = 'AfterUpdate'));

        // Currency adjustment of allocations on Recurring Donation object
        handlers.add(new Trigger_Handler__c(Active__c = true, Asynchronous__c = false,
              Class__c = 'ALLO_Multicurrency_TDTM', Load_Order__c = 1, Object__c = 'npe03__Recurring_Donation__c',
              Trigger_Action__c = 'AfterUpdate'));

        // Do Not Contact and related operations on Contact object
        handlers.add(new Trigger_Handler__c(Active__c = true, Asynchronous__c = false,
              Class__c = 'CON_DoNotContact_TDTM', Load_Order__c = 2, Object__c = 'Contact',
              Trigger_Action__c = 'BeforeInsert;BeforeUpdate'));

        // Contact Merge on Contact object
        handlers.add(new Trigger_Handler__c(Active__c = true, Asynchronous__c = false,
              Class__c = 'CON_ContactMerge_TDTM', Load_Order__c = 2, Object__c = 'Contact',
              Trigger_Action__c = 'AfterDelete'));

        // Opportunity Matching Gifts support
        handlers.add(new Trigger_Handler__c(Active__c = true, Asynchronous__c = false,
              Class__c = 'MTCH_Opportunity_TDTM', Load_Order__c = 1, Object__c = 'Opportunity',
              Trigger_Action__c = 'AfterUpdate'));

        // Partial Soft Credit support
        handlers.add(new Trigger_Handler__c(Active__c = true, Asynchronous__c = false,
              Class__c = 'PSC_PartialSoftCredit_TDTM', Load_Order__c = 1, Object__c = 'Partial_Soft_Credit__c',
              Trigger_Action__c = 'BeforeInsert;BeforeUpdate'));

        handlers.add(new Trigger_Handler__c(Active__c = true, Asynchronous__c = false,
              Class__c = 'PSC_Opportunity_TDTM', Load_Order__c = 4, Object__c = 'Opportunity',
              Trigger_Action__c = 'AfterUpdate'));

<<<<<<< HEAD
=======
        // Engagement Plans
        handlers.add(new Trigger_Handler__c(Active__c = true, Asynchronous__c = false,
              Class__c = 'EP_EngagementPlans_TDTM', Load_Order__c = 0, Object__c = 'Engagement_Plan__c',
              Trigger_Action__c = 'AfterInsert'));

>>>>>>> 44ad3939
        // Engagement Plan Tasks
        handlers.add(new Trigger_Handler__c(Active__c = true, Asynchronous__c = false,
              Class__c = 'EP_TaskDependencyCheck_TDTM', Load_Order__c = 1, Object__c = 'Engagement_Plan_Task__c',
              Trigger_Action__c = 'AfterInsert;AfterUpdate'));

        // Tasks
        handlers.add(new Trigger_Handler__c(Active__c = true, Asynchronous__c = false,
<<<<<<< HEAD
              Class__c = 'EP_TaskRollup_TDTM', Load_Order__c = 1, Object__c = 'Task',
              Trigger_Action__c = 'AfterInsert;AfterUpdate;AfterDelete;AfterUndelete'));

=======
              Class__c = 'EP_TaskRollup_TDTM', Load_Order__c = 0, Object__c = 'Task',
              Trigger_Action__c = 'AfterInsert;AfterUpdate;AfterDelete;AfterUndelete'));

        handlers.add(new Trigger_Handler__c(Active__c = true, Asynchronous__c = false,
              Class__c = 'EP_TaskDependency_TDTM', Load_Order__c = 1, Object__c = 'Task',
              Trigger_Action__c = 'AfterUpdate'));

>>>>>>> 44ad3939
        return handlers;
    }

    /*******************************************************************************************************
    * @description Any trigger handler classes that have been removed and should be deleted from a client
    * instance if they exist.
    */
    public static final set<string> deletedClasses = new set<string>{'OPP_OpportunityNaming_TDTM'};

    /*******************************************************************************************************
    * @description Specifies how the old NPSP settings match to the new Cumulus TDTM classes.
    * @return Map<String, String> Map of each of the old Custom Settings names to the new TDTM record that
    *                             replaces that functionality.
    */
    public static Map<String, String> getNpspToCumulusMap() {
    	Map<String, String> npspToCumulusMap = new Map<String, String>();

    	//No code refs in Cumulus - ref in IndividualAccounts trigger in Contacts_and_Organizations package
    	npspToCumulusMap.put('npe01__DISABLE_IndividualAccounts_trigger__c', 'ACCT_IndividualAccounts_TDTM');
    	//Flag removed from OPP_OpportunityContactRoles_TDTM class - this TDTM class is being referred to by two of the old flags,
    	//this one and the one right below.
    	npspToCumulusMap.put('npe01__DISABLE_OpportunityAccount_trigger__c', 'OPP_OpportunityContactRoles_TDTM');
    	//No code refs in Cumulus - ref in OpportunityContactRoles trigger in Contacts_and_Organizations package
    	npspToCumulusMap.put('npe01__DISABLE_OpportunityContactRoles_trigger__c', 'OPP_OpportunityContactRoles_TDTM');
    	//Flag removed from PMT_Payment_TDTM
    	npspToCumulusMap.put('npe01__DISABLE_OpportunityPayments_trigger__c', 'PMT_Payment_TDTM');

    	//Flag removed from RLLP_OppRollup_TDTM
    	npspToCumulusMap.put('npo02__DISABLE_Household_Opportunity_trigger__c', 'HH_OppContactRoles_TDTM');
    	//No code refs in Cumulus - ref in HouseholdAfter trigger in Households package
    	npspToCumulusMap.put('npo02__DISABLE_HouseholdAfter_trigger__c', 'HH_HHObject_TDTM');
    	//No code refs in Cumulus - ref in HouseholdBefore trigger in Households package - We are going to ignore this flag
    	//because the before logic is tightly coupled to the after logic and it wouldn't make sense to disable on its own
    	npspToCumulusMap.put('npo02__DISABLE_HouseholdBefore_trigger__c', '');
    	//No code refs in Cumulus - ref in Households trigger in Households package
    	npspToCumulusMap.put('npo02__DISABLE_Households_trigger__c', 'HH_Households_TDTM');
    	//No code refs in Cumulus or NPSP
    	npspToCumulusMap.put('npo02__DISABLE_OpportunityRollup_trigger__c', 'RLLP_OppRollup_TDTM');

    	//Flag removed from line 57 of RD_RecurringDonations_TDTM
    	npspToCumulusMap.put('npe03__DISABLE_Donations_trigger__c', 'RD_RecurringDonations_Opp_TDTM');
    	//Flag removed from line 107 of RD_RecurringDonations_TDTM
    	npspToCumulusMap.put('npe03__DISABLE_RecurringDonations_trigger__c', 'RD_RecurringDonations_TDTM');

    	//No code refs in Cumulus - ref in RelationshipCampaignMembers trigger in Relationshipsv
    	npspToCumulusMap.put('npe4__DISABLE_RelationshipCM_trigger__c', 'REL_Relationships_Cm_TDTM');
    	//No code refs in Cumulus - ref in RelationshipContacts trigger in Relationships package
    	npspToCumulusMap.put('npe4__DISABLE_RelationshipContacts_trigger__c', 'REL_Relationships_Con_TDTM');
    	//No code refs in Cumulus - ref in Relationships trigger in Relatioships package
    	npspToCumulusMap.put('npe4__DISABLE_Relationships_trigger__c', 'REL_Relationships_TDTM');

    	return npspToCumulusMap;
    }
}<|MERGE_RESOLUTION|>--- conflicted
+++ resolved
@@ -268,14 +268,11 @@
               Class__c = 'PSC_Opportunity_TDTM', Load_Order__c = 4, Object__c = 'Opportunity',
               Trigger_Action__c = 'AfterUpdate'));
 
-<<<<<<< HEAD
-=======
         // Engagement Plans
         handlers.add(new Trigger_Handler__c(Active__c = true, Asynchronous__c = false,
               Class__c = 'EP_EngagementPlans_TDTM', Load_Order__c = 0, Object__c = 'Engagement_Plan__c',
               Trigger_Action__c = 'AfterInsert'));
 
->>>>>>> 44ad3939
         // Engagement Plan Tasks
         handlers.add(new Trigger_Handler__c(Active__c = true, Asynchronous__c = false,
               Class__c = 'EP_TaskDependencyCheck_TDTM', Load_Order__c = 1, Object__c = 'Engagement_Plan_Task__c',
@@ -283,11 +280,6 @@
 
         // Tasks
         handlers.add(new Trigger_Handler__c(Active__c = true, Asynchronous__c = false,
-<<<<<<< HEAD
-              Class__c = 'EP_TaskRollup_TDTM', Load_Order__c = 1, Object__c = 'Task',
-              Trigger_Action__c = 'AfterInsert;AfterUpdate;AfterDelete;AfterUndelete'));
-
-=======
               Class__c = 'EP_TaskRollup_TDTM', Load_Order__c = 0, Object__c = 'Task',
               Trigger_Action__c = 'AfterInsert;AfterUpdate;AfterDelete;AfterUndelete'));
 
@@ -295,7 +287,6 @@
               Class__c = 'EP_TaskDependency_TDTM', Load_Order__c = 1, Object__c = 'Task',
               Trigger_Action__c = 'AfterUpdate'));
 
->>>>>>> 44ad3939
         return handlers;
     }
 
