/*
    Copyright (c) 2013, Salesforce.org
    All rights reserved.

    Redistribution and use in source and binary forms, with or without
    modification, are permitted provided that the following conditions are met:

    * Redistributions of source code must retain the above copyright
      notice, this list of conditions and the following disclaimer.
    * Redistributions in binary form must reproduce the above copyright
      notice, this list of conditions and the following disclaimer in the
      documentation and/or other materials provided with the distribution.
    * Neither the name of Salesforce.org nor the names of
      its contributors may be used to endorse or promote products derived
      from this software without specific prior written permission.

    THIS SOFTWARE IS PROVIDED BY THE COPYRIGHT HOLDERS AND CONTRIBUTORS
    "AS IS" AND ANY EXPRESS OR IMPLIED WARRANTIES, INCLUDING, BUT NOT
    LIMITED TO, THE IMPLIED WARRANTIES OF MERCHANTABILITY AND FITNESS
    FOR A PARTICULAR PURPOSE ARE DISCLAIMED. IN NO EVENT SHALL THE
    COPYRIGHT HOLDER OR CONTRIBUTORS BE LIABLE FOR ANY DIRECT, INDIRECT,
    INCIDENTAL, SPECIAL, EXEMPLARY, OR CONSEQUENTIAL DAMAGES (INCLUDING,
    BUT NOT LIMITED TO, PROCUREMENT OF SUBSTITUTE GOODS OR SERVICES;
    LOSS OF USE, DATA, OR PROFITS; OR BUSINESS INTERRUPTION) HOWEVER
    CAUSED AND ON ANY THEORY OF LIABILITY, WHETHER IN CONTRACT, STRICT
    LIABILITY, OR TORT (INCLUDING NEGLIGENCE OR OTHERWISE) ARISING IN
    ANY WAY OUT OF THE USE OF THIS SOFTWARE, EVEN IF ADVISED OF THE
    POSSIBILITY OF SUCH DAMAGE.
*/

/**
* @author Salesforce.org
* @date 2014
* @group TDTM
* @group-content ../../ApexDocContent/TDTM.htm
* @description Stores the default TDTM configuration, and the mapping between the old NPSP
               settings and the new ones.
*/
public without sharing class TDTM_DefaultConfig {

    /*******************************************************************************************************
    * @description The following booleans are used to set various trigger handler entries as Asynchronous.
    * The public boolean is used in getDefaultRecords() to set the handlers async state.  The private boolean
    * is used to remember the async state, so that it can be cleared and then restored while setting up test
    * data (which you don't want to run with async).
    *
    * To test out a new trigger handler as asynchronous, do the following:
    *   - create a new public static boolean, and set it to true
    *   - create a new private static boolean
    *   - in startTestDataInit(), save the async boolean into the temp boolean, and set async to false.
    *   - in stopTestDataInit(), reset each async boolean to its temp
    *   - in getDefaultRecords(), on the line for your trigger handler, replace the async false parameter with your async boolean
    *   - in any tests that are failing,
    *       - call startTestDataInit() before you create your test data
    *       - call stopTestDataInit() right before calling test.startTest()
    *       - if you have any asserts or test logic than still fails for valid reasons with async on, you
    *       - can look at the state of your public async boolean to alter your test behavior.
    */
    public static boolean ADDR_Address_TDTM_TestAsync = false;
    private static boolean ADDR_Address_TDTM_TestAsyncTemp;

    public static boolean ADDR_Contact_TDTM_TestAsync = false;
    private static boolean ADDR_Contact_TDTM_TestAsyncTemp;

    public static boolean ADDR_Account_TDTM_TestAsync = false;
    private static boolean ADDR_Account_TDTM_TestAsyncTemp;

    public static boolean ADDR_Validator_TDTM_TestAsync = false; // will not support verification if this is turned async!
    private static boolean ADDR_Validator_TDTM_TestAsyncTemp;

    public static boolean ACCT_Accounts_TDTM_TestAsync = false;
    private static boolean ACCT_Accounts_TDTM_TestAsyncTemp;

    /*******************************************************************************************************
    * @description To be called before setting up your test data for an Apex test.  It saves the state of
    * all of the async flags, and resets them to false, so async behavior won't be used during test data
    * creation.  Once finished with test data initialization, one should call stopTestDataInit() to restore
    * the current state of async flags.
    * @return void
    */
    public static void startTestDataInit() {
        ADDR_Address_TDTM_TestAsyncTemp = ADDR_Address_TDTM_TestAsync;
        ADDR_Address_TDTM_TestAsync = false;
        ADDR_Contact_TDTM_TestAsyncTemp = ADDR_Contact_TDTM_TestAsync;
        ADDR_Contact_TDTM_TestAsync = false;
        ADDR_Account_TDTM_TestAsyncTemp = ADDR_Account_TDTM_TestAsync;
        ADDR_Account_TDTM_TestAsync = false;
        ADDR_Validator_TDTM_TestAsyncTemp = ADDR_Account_TDTM_TestAsync;
        ADDR_Validator_TDTM_TestAsync = false;
        ACCT_Accounts_TDTM_TestAsyncTemp = ACCT_Accounts_TDTM_TestAsync;
        ACCT_Accounts_TDTM_TestAsync = false;
    }

    /*******************************************************************************************************
    * @description To be called after setting up your test data for an Apex test to restore
    * the current state of async flags.
    * @return void
    */
    public static void stopTestDataInit() {
        ADDR_Address_TDTM_TestAsync = ADDR_Address_TDTM_TestAsyncTemp;
        ADDR_Contact_TDTM_TestAsync = ADDR_Contact_TDTM_TestAsyncTemp;
        ADDR_Account_TDTM_TestAsync = ADDR_Account_TDTM_TestAsyncTemp;
        ADDR_Validator_TDTM_TestAsync = ADDR_Validator_TDTM_TestAsyncTemp;
        ACCT_Accounts_TDTM_TestAsync = ACCT_Accounts_TDTM_TestAsyncTemp;
    }

    /*******************************************************************************************************
    * @description Returns the default TDTM configuration.
    * @return List<Trigger_Handler__c> a list of trigger handler records with the default values. The records
    *         have not yet been inserted in the database. You can manipulate them, if necessary, and insert
    *         them. If no Trigger_Handler__c records exist, the application will insert the defaults when any
    *         of the NPSP triggers run.
    */
    public static List<Trigger_Handler__c> getDefaultRecords() {
        List<Trigger_Handler__c> handlers = new List<Trigger_Handler__c>();

        //Affiliations on Account
        handlers.add(new Trigger_Handler__c(Active__c = true, Asynchronous__c = false,
              Class__c = 'AFFL_Affiliations_TDTM', Load_Order__c = 2, Object__c = 'Account',
              Trigger_Action__c = 'AfterInsert;AfterUpdate'));

        //Affiliations on Contact
        handlers.add(new Trigger_Handler__c(Active__c = true, Asynchronous__c = false,
              Class__c = 'AFFL_Affiliations_TDTM', Load_Order__c = 1, Object__c = 'Contact',
              Trigger_Action__c = 'AfterInsert;AfterUpdate'));

        // Affiliations on Affiliation
        handlers.add(new Trigger_Handler__c(Active__c = true, Asynchronous__c = false,
              Class__c = 'AFFL_Affiliations_TDTM', Load_Order__c = 1, Object__c = 'npe5__Affiliation__c',
              Trigger_Action__c = 'AfterInsert;AfterUpdate'));

        // Relationships on CampaignMember
        handlers.add(new Trigger_Handler__c(Active__c = true, Asynchronous__c = false,
              Class__c = 'REL_Relationships_Cm_TDTM', Load_Order__c = 1, Object__c = 'CampaignMember',
              Trigger_Action__c = 'AfterInsert;AfterUpdate'));

        // Relationships on Contact
        handlers.add(new Trigger_Handler__c(Active__c = true, Asynchronous__c = false,
              Class__c = 'REL_Relationships_Con_TDTM', Load_Order__c = 1, Object__c = 'Contact',
              Trigger_Action__c = 'AfterInsert;AfterUpdate;AfterDelete'));

        // Relationships on npe4__Relationship__c
        handlers.add(new Trigger_Handler__c(Active__c = true, Asynchronous__c = false,
              Class__c = 'REL_Relationships_TDTM', Load_Order__c = 1, Object__c = 'npe4__Relationship__c',
              Trigger_Action__c = 'AfterInsert;AfterUpdate;AfterDelete'));

        // Account Management on Contact
        handlers.add(new Trigger_Handler__c(Active__c = true, Asynchronous__c = false,
              Class__c = 'ACCT_IndividualAccounts_TDTM', Load_Order__c = 1, Object__c = 'Contact',
              Trigger_Action__c = 'BeforeInsert;BeforeUpdate;AfterInsert;AfterUpdate;AfterDelete'));

        // Account Management on Account
        handlers.add(new Trigger_Handler__c(Active__c = true, Asynchronous__c = ACCT_Accounts_TDTM_TestAsync,
              Class__c = 'ACCT_Accounts_TDTM', Load_Order__c = 1, Object__c = 'Account',
              Trigger_Action__c = 'BeforeInsert;BeforeUpdate;AfterUpdate'));

        // Account Merge on Account
        handlers.add(new Trigger_Handler__c(Active__c = true, Asynchronous__c = false,
              Class__c = 'ACCT_AccountMerge_TDTM', Load_Order__c = 1, Object__c = 'Account',
              Trigger_Action__c = 'AfterDelete'));

        // OpportunityContactRole support
        handlers.add(new Trigger_Handler__c(Active__c = true, Asynchronous__c = false,
              Class__c = 'HH_OppContactRoles_TDTM', Load_Order__c = 1, Object__c = 'Opportunity',
              Trigger_Action__c = 'AfterInsert;AfterUpdate'));

        // HH Object support
        handlers.add(new Trigger_Handler__c(Active__c = true, Asynchronous__c = false,
              Class__c = 'HH_HHObject_TDTM', Load_Order__c = 1, Object__c = 'npo02__Household__c',
              Trigger_Action__c = 'BeforeUpdate;AfterUpdate'));

        // HH Object contact trigger support
        handlers.add(new Trigger_Handler__c(Active__c = true, Asynchronous__c = false,
              Class__c = 'HH_Households_TDTM', Load_Order__c = 0, Object__c = 'Contact',
              Trigger_Action__c = 'BeforeInsert;BeforeUpdate;AfterInsert;AfterUpdate;AfterDelete'));

        // RecurringDonations on Opportunity
        handlers.add(new Trigger_Handler__c(Active__c = true, Asynchronous__c = false,
              Class__c = 'RD_RecurringDonations_Opp_TDTM', Load_Order__c = 1, Object__c = 'Opportunity',
              Trigger_Action__c = 'AfterInsert;AfterUpdate'));

        // RecurringDonations on RecurringDonations
        handlers.add(new Trigger_Handler__c(Active__c = true, Asynchronous__c = false,
              Class__c = 'RD_RecurringDonations_TDTM', Load_Order__c = 1, Object__c = 'npe03__Recurring_Donation__c',
              Trigger_Action__c = 'BeforeInsert;BeforeUpdate;BeforeDelete;AfterInsert;AfterUpdate'));

        // OppRollups on Opportunity
        handlers.add(new Trigger_Handler__c(Active__c = true, Asynchronous__c = false,
              Class__c = 'RLLP_OppRollup_TDTM', Load_Order__c = 1, Object__c = 'Opportunity',
              Trigger_Action__c = 'AfterInsert;AfterUpdate;AfterDelete'));

        // Payments on Opportunity
        handlers.add(new Trigger_Handler__c(Active__c = true, Asynchronous__c = false,
              Class__c = 'PMT_Payment_TDTM', Load_Order__c = 1, Object__c = 'Opportunity',
              Trigger_Action__c = 'BeforeUpdate;AfterInsert;AfterUpdate'));

        // OpportunityContactRoles on Opportunity
        handlers.add(new Trigger_Handler__c(Active__c = true, Asynchronous__c = false,
              Class__c = 'OPP_OpportunityContactRoles_TDTM', Load_Order__c = 0, Object__c = 'Opportunity',
              Trigger_Action__c = 'BeforeInsert;BeforeUpdate;AfterInsert;AfterUpdate'));

        // Addresses on Address object - copies address from Address__c to Contact and Account
        handlers.add(new Trigger_Handler__c(Active__c = true, Asynchronous__c = ADDR_Address_TDTM_TestAsync,
              Class__c = 'ADDR_Addresses_TDTM', Load_Order__c = 1, Object__c = 'Address__c',
              Trigger_Action__c = 'BeforeInsert;BeforeUpdate;AfterInsert;AfterUpdate;AfterDelete'));

        // Addresses on Contact object - creates Address__c record from Contact
        handlers.add(new Trigger_Handler__c(Active__c = true, Asynchronous__c = ADDR_Contact_TDTM_TestAsync,
              Class__c = 'ADDR_Contact_TDTM', Load_Order__c = 2, Object__c = 'Contact',
              Trigger_Action__c = 'BeforeInsert;BeforeUpdate;AfterInsert;AfterUpdate'));

        // Addresses on Account object - creates Address__c record from Account
        handlers.add(new Trigger_Handler__c(Active__c = true, Asynchronous__c = ADDR_Account_TDTM_TestAsync,
              Class__c = 'ADDR_Account_TDTM', Load_Order__c = 1, Object__c = 'Account',
              Trigger_Action__c = 'BeforeInsert;BeforeUpdate;AfterInsert;AfterUpdate'));

        // Address Verification/Normalization on Address object
        handlers.add(new Trigger_Handler__c(Active__c = true, Asynchronous__c = ADDR_Validator_TDTM_TestAsync,
              Class__c = 'ADDR_Validator_TDTM', Load_Order__c = 1, Object__c = 'Address__c',
              Trigger_Action__c = 'BeforeInsert;BeforeUpdate;AfterInsert;AfterUpdate'));

        // Payment Allocation on Allocation object
        handlers.add(new Trigger_Handler__c(Active__c = true, Asynchronous__c = false,
              Class__c = 'ALLO_Allocations_TDTM', Load_Order__c = 1, Object__c = 'Allocation__c',
              Trigger_Action__c = 'BeforeInsert;BeforeUpdate;AfterInsert;AfterUpdate;AfterDelete'));

        // Payment Allocation on Opportunity object
        handlers.add(new Trigger_Handler__c(Active__c = true, Asynchronous__c = false,
              Class__c = 'ALLO_Allocations_TDTM', Load_Order__c = 2, Object__c = 'Opportunity',
              Trigger_Action__c = 'AfterInsert;AfterUpdate'));

        // Campaign Member Creation on Opportunity object
        handlers.add(new Trigger_Handler__c(Active__c = true, Asynchronous__c = false,
              Class__c = 'OPP_CampaignMember_TDTM', Load_Order__c = 3, Object__c = 'Opportunity',
              Trigger_Action__c = 'AfterInsert;AfterUpdate'));

        // Currency adjustment of allocations on Campaign object
        handlers.add(new Trigger_Handler__c(Active__c = true, Asynchronous__c = false,
              Class__c = 'ALLO_Multicurrency_TDTM', Load_Order__c = 1, Object__c = 'Campaign',
              Trigger_Action__c = 'AfterUpdate'));

        // Currency adjustment of allocations on Recurring Donation object
        handlers.add(new Trigger_Handler__c(Active__c = true, Asynchronous__c = false,
              Class__c = 'ALLO_Multicurrency_TDTM', Load_Order__c = 1, Object__c = 'npe03__Recurring_Donation__c',
              Trigger_Action__c = 'AfterUpdate'));

        // Do Not Contact and related operations on Contact object
        handlers.add(new Trigger_Handler__c(Active__c = true, Asynchronous__c = false,
              Class__c = 'CON_DoNotContact_TDTM', Load_Order__c = 2, Object__c = 'Contact',
              Trigger_Action__c = 'BeforeInsert;BeforeUpdate'));

        // Contact Merge on Contact object
        handlers.add(new Trigger_Handler__c(Active__c = true, Asynchronous__c = false,
              Class__c = 'CON_ContactMerge_TDTM', Load_Order__c = 2, Object__c = 'Contact',
              Trigger_Action__c = 'AfterDelete'));

        // Opportunity Matching Gifts support
        handlers.add(new Trigger_Handler__c(Active__c = true, Asynchronous__c = false,
              Class__c = 'MTCH_Opportunity_TDTM', Load_Order__c = 1, Object__c = 'Opportunity',
              Trigger_Action__c = 'AfterUpdate'));

        // Partial Soft Credit support
        handlers.add(new Trigger_Handler__c(Active__c = true, Asynchronous__c = false,
              Class__c = 'PSC_PartialSoftCredit_TDTM', Load_Order__c = 1, Object__c = 'Partial_Soft_Credit__c',
              Trigger_Action__c = 'BeforeInsert;BeforeUpdate'));

        handlers.add(new Trigger_Handler__c(Active__c = true, Asynchronous__c = false,
              Class__c = 'PSC_Opportunity_TDTM', Load_Order__c = 4, Object__c = 'Opportunity',
              Trigger_Action__c = 'AfterUpdate'));

<<<<<<< HEAD
        // Level support
        handlers.add(new Trigger_Handler__c(Active__c = true, Asynchronous__c = false,
              Class__c = 'LVL_Level_TDTM', Load_Order__c = 1, Object__c = 'Level__c',
              Trigger_Action__c = 'BeforeInsert;BeforeUpdate'));
=======
        // Engagement Plans
        handlers.add(new Trigger_Handler__c(Active__c = true, Asynchronous__c = false,
              Class__c = 'EP_EngagementPlans_TDTM', Load_Order__c = 0, Object__c = 'Engagement_Plan__c',
              Trigger_Action__c = 'AfterInsert'));

        // Engagement Plan Tasks
        handlers.add(new Trigger_Handler__c(Active__c = true, Asynchronous__c = false,
              Class__c = 'EP_EngagementPlanTaskValidation_TDTM', Load_Order__c = 1, Object__c = 'Engagement_Plan_Task__c',
              Trigger_Action__c = 'AfterInsert;AfterUpdate'));

        // Tasks
        handlers.add(new Trigger_Handler__c(Active__c = true, Asynchronous__c = false,
              Class__c = 'EP_TaskRollup_TDTM', Load_Order__c = 0, Object__c = 'Task',
              Trigger_Action__c = 'AfterInsert;AfterUpdate;AfterDelete;AfterUndelete'));

        handlers.add(new Trigger_Handler__c(Active__c = true, Asynchronous__c = false,
              Class__c = 'EP_TaskDependency_TDTM', Load_Order__c = 1, Object__c = 'Task',
              Trigger_Action__c = 'AfterUpdate'));
>>>>>>> 2a3b0c0b

        return handlers;
    }

    /*******************************************************************************************************
    * @description Any trigger handler classes that have been removed and should be deleted from a client
    * instance if they exist.
    */
    public static final set<string> deletedClasses = new set<string>{'OPP_OpportunityNaming_TDTM'};

    /*******************************************************************************************************
    * @description Specifies how the old NPSP settings match to the new Cumulus TDTM classes.
    * @return Map<String, String> Map of each of the old Custom Settings names to the new TDTM record that
    *                             replaces that functionality.
    */
    public static Map<String, String> getNpspToCumulusMap() {
    	Map<String, String> npspToCumulusMap = new Map<String, String>();

    	//No code refs in Cumulus - ref in IndividualAccounts trigger in Contacts_and_Organizations package
    	npspToCumulusMap.put('npe01__DISABLE_IndividualAccounts_trigger__c', 'ACCT_IndividualAccounts_TDTM');
    	//Flag removed from OPP_OpportunityContactRoles_TDTM class - this TDTM class is being referred to by two of the old flags,
    	//this one and the one right below.
    	npspToCumulusMap.put('npe01__DISABLE_OpportunityAccount_trigger__c', 'OPP_OpportunityContactRoles_TDTM');
    	//No code refs in Cumulus - ref in OpportunityContactRoles trigger in Contacts_and_Organizations package
    	npspToCumulusMap.put('npe01__DISABLE_OpportunityContactRoles_trigger__c', 'OPP_OpportunityContactRoles_TDTM');
    	//Flag removed from PMT_Payment_TDTM
    	npspToCumulusMap.put('npe01__DISABLE_OpportunityPayments_trigger__c', 'PMT_Payment_TDTM');

    	//Flag removed from RLLP_OppRollup_TDTM
    	npspToCumulusMap.put('npo02__DISABLE_Household_Opportunity_trigger__c', 'HH_OppContactRoles_TDTM');
    	//No code refs in Cumulus - ref in HouseholdAfter trigger in Households package
    	npspToCumulusMap.put('npo02__DISABLE_HouseholdAfter_trigger__c', 'HH_HHObject_TDTM');
    	//No code refs in Cumulus - ref in HouseholdBefore trigger in Households package - We are going to ignore this flag
    	//because the before logic is tightly coupled to the after logic and it wouldn't make sense to disable on its own
    	npspToCumulusMap.put('npo02__DISABLE_HouseholdBefore_trigger__c', '');
    	//No code refs in Cumulus - ref in Households trigger in Households package
    	npspToCumulusMap.put('npo02__DISABLE_Households_trigger__c', 'HH_Households_TDTM');
    	//No code refs in Cumulus or NPSP
    	npspToCumulusMap.put('npo02__DISABLE_OpportunityRollup_trigger__c', 'RLLP_OppRollup_TDTM');

    	//Flag removed from line 57 of RD_RecurringDonations_TDTM
    	npspToCumulusMap.put('npe03__DISABLE_Donations_trigger__c', 'RD_RecurringDonations_Opp_TDTM');
    	//Flag removed from line 107 of RD_RecurringDonations_TDTM
    	npspToCumulusMap.put('npe03__DISABLE_RecurringDonations_trigger__c', 'RD_RecurringDonations_TDTM');

    	//No code refs in Cumulus - ref in RelationshipCampaignMembers trigger in Relationshipsv
    	npspToCumulusMap.put('npe4__DISABLE_RelationshipCM_trigger__c', 'REL_Relationships_Cm_TDTM');
    	//No code refs in Cumulus - ref in RelationshipContacts trigger in Relationships package
    	npspToCumulusMap.put('npe4__DISABLE_RelationshipContacts_trigger__c', 'REL_Relationships_Con_TDTM');
    	//No code refs in Cumulus - ref in Relationships trigger in Relatioships package
    	npspToCumulusMap.put('npe4__DISABLE_Relationships_trigger__c', 'REL_Relationships_TDTM');

    	return npspToCumulusMap;
    }
}<|MERGE_RESOLUTION|>--- conflicted
+++ resolved
@@ -268,31 +268,29 @@
               Class__c = 'PSC_Opportunity_TDTM', Load_Order__c = 4, Object__c = 'Opportunity',
               Trigger_Action__c = 'AfterUpdate'));
 
-<<<<<<< HEAD
+        // Engagement Plans
+        handlers.add(new Trigger_Handler__c(Active__c = true, Asynchronous__c = false,
+              Class__c = 'EP_EngagementPlans_TDTM', Load_Order__c = 0, Object__c = 'Engagement_Plan__c',
+              Trigger_Action__c = 'AfterInsert'));
+
+        // Engagement Plan Tasks
+        handlers.add(new Trigger_Handler__c(Active__c = true, Asynchronous__c = false,
+              Class__c = 'EP_EngagementPlanTaskValidation_TDTM', Load_Order__c = 1, Object__c = 'Engagement_Plan_Task__c',
+              Trigger_Action__c = 'AfterInsert;AfterUpdate'));
+
+        // Tasks
+        handlers.add(new Trigger_Handler__c(Active__c = true, Asynchronous__c = false,
+              Class__c = 'EP_TaskRollup_TDTM', Load_Order__c = 0, Object__c = 'Task',
+              Trigger_Action__c = 'AfterInsert;AfterUpdate;AfterDelete;AfterUndelete'));
+
+        handlers.add(new Trigger_Handler__c(Active__c = true, Asynchronous__c = false,
+              Class__c = 'EP_TaskDependency_TDTM', Load_Order__c = 1, Object__c = 'Task',
+              Trigger_Action__c = 'AfterUpdate'));
+
         // Level support
         handlers.add(new Trigger_Handler__c(Active__c = true, Asynchronous__c = false,
               Class__c = 'LVL_Level_TDTM', Load_Order__c = 1, Object__c = 'Level__c',
               Trigger_Action__c = 'BeforeInsert;BeforeUpdate'));
-=======
-        // Engagement Plans
-        handlers.add(new Trigger_Handler__c(Active__c = true, Asynchronous__c = false,
-              Class__c = 'EP_EngagementPlans_TDTM', Load_Order__c = 0, Object__c = 'Engagement_Plan__c',
-              Trigger_Action__c = 'AfterInsert'));
-
-        // Engagement Plan Tasks
-        handlers.add(new Trigger_Handler__c(Active__c = true, Asynchronous__c = false,
-              Class__c = 'EP_EngagementPlanTaskValidation_TDTM', Load_Order__c = 1, Object__c = 'Engagement_Plan_Task__c',
-              Trigger_Action__c = 'AfterInsert;AfterUpdate'));
-
-        // Tasks
-        handlers.add(new Trigger_Handler__c(Active__c = true, Asynchronous__c = false,
-              Class__c = 'EP_TaskRollup_TDTM', Load_Order__c = 0, Object__c = 'Task',
-              Trigger_Action__c = 'AfterInsert;AfterUpdate;AfterDelete;AfterUndelete'));
-
-        handlers.add(new Trigger_Handler__c(Active__c = true, Asynchronous__c = false,
-              Class__c = 'EP_TaskDependency_TDTM', Load_Order__c = 1, Object__c = 'Task',
-              Trigger_Action__c = 'AfterUpdate'));
->>>>>>> 2a3b0c0b
 
         return handlers;
     }
