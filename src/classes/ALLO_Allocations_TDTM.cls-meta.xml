--- conflicted
+++ resolved
@@ -3,16 +3,7 @@
     <apiVersion>37.0</apiVersion>
     <packageVersions>
         <majorNumber>3</majorNumber>
-<<<<<<< HEAD
-        <minorNumber>11</minorNumber>
-        <namespace>npe01</namespace>
-    </packageVersions>
-    <packageVersions>
-        <majorNumber>3</majorNumber>
-        <minorNumber>12</minorNumber>
-=======
         <minorNumber>13</minorNumber>
->>>>>>> bfc73bdd
         <namespace>npe03</namespace>
     </packageVersions>
     <status>Active</status>
