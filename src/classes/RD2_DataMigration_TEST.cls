--- conflicted
+++ resolved
@@ -1856,7 +1856,59 @@
     }
 
     /**
-<<<<<<< HEAD
+     * @description Verifies Account on RD is populated when it is not already specified
+     */
+    @IsTest
+    private static void shouldPopulateAccountOnRDWhenContactIsSpecified() {
+        npe03__Recurring_Donation__c rd = getLegacyRecurringDonationBuilder(getContact().Id)
+            .withId(null)
+            .withAccount(null)
+            .build();
+        insert rd;
+
+        Id jobId = runDataMigration();
+
+        rd = getRecords()[0];
+
+        System.assertNotEquals(null, rd.npe03__Organization__c,
+             'Account on RD should be populated:' + rd);
+        System.assertEquals(getContact().AccountId, rd.npe03__Organization__c,
+            'Account on RD should be the Account associated with the Contact:' + rd);
+
+   }
+
+    /**
+     * @description Verifies Account on RD is populated when it is not already specified
+     * and there is a closed Opp on the RD
+    */
+    @IsTest
+    private static void shouldPopulateAccountOnRDWhenContactIsSpecifiedAndRDHasClosedOpp() {
+        npe03__Recurring_Donation__c rd = getLegacyRecurringDonationBuilder(getContact().Id)
+            .withId(null)
+            .withAccount(null)
+            .build();
+
+        insert rd;
+
+        insert new TEST_OpportunityBuilder()
+            .withContact(rd.npe03__Contact__c)
+            .withRecurringDonation(rd.Id)
+            .withAmount(rd.npe03__Amount__c)
+            .withCloseDate(TODAY)
+            .withClosedWonStage()
+            .build();
+
+        Id jobId = runDataMigration();
+
+        rd = getRecords()[0];
+
+        System.assertNotEquals(null, rd.npe03__Organization__c,
+            'Account on RD should be populated:' + rd);
+        System.assertEquals(getContact().AccountId, rd.npe03__Organization__c,
+            'Account on RD should be the Account associated with the Contact:' + rd );
+    }
+
+    /**
  * @description Verifies that a Legacy Fixed Length RD is converted without metadata for Fixed type.
  */
     @IsTest
@@ -1885,59 +1937,6 @@
         }
     }
 
-=======
-     * @description Verifies Account on RD is populated when it is not already specified
-     */
-    @IsTest
-    private static void shouldPopulateAccountOnRDWhenContactIsSpecified() {
-        npe03__Recurring_Donation__c rd = getLegacyRecurringDonationBuilder(getContact().Id)
-            .withId(null)
-            .withAccount(null)
-            .build();
-        insert rd;
-
-        Id jobId = runDataMigration();
-
-        rd = getRecords()[0];
-
-        System.assertNotEquals(null, rd.npe03__Organization__c,
-             'Account on RD should be populated:' + rd);
-        System.assertEquals(getContact().AccountId, rd.npe03__Organization__c,
-            'Account on RD should be the Account associated with the Contact:' + rd);
-
-   }
-
-    /**
-     * @description Verifies Account on RD is populated when it is not already specified
-     * and there is a closed Opp on the RD
-    */
-    @IsTest
-    private static void shouldPopulateAccountOnRDWhenContactIsSpecifiedAndRDHasClosedOpp() {
-        npe03__Recurring_Donation__c rd = getLegacyRecurringDonationBuilder(getContact().Id)
-            .withId(null)
-            .withAccount(null)
-            .build();
-
-        insert rd;
-
-        insert new TEST_OpportunityBuilder()
-            .withContact(rd.npe03__Contact__c)
-            .withRecurringDonation(rd.Id)
-            .withAmount(rd.npe03__Amount__c)
-            .withCloseDate(TODAY)
-            .withClosedWonStage()
-            .build();
-
-        Id jobId = runDataMigration();
-
-        rd = getRecords()[0];
-
-        System.assertNotEquals(null, rd.npe03__Organization__c,
-            'Account on RD should be populated:' + rd);
-        System.assertEquals(getContact().AccountId, rd.npe03__Organization__c,
-            'Account on RD should be the Account associated with the Contact:' + rd );
-    }
->>>>>>> 35f1e5fe
 
 
     // HELPER METHODS
@@ -2358,7 +2357,7 @@
     * @return Boolean
     */
     private static Boolean isDayOfMonthRestrictedPicklistError(List<Error__c> errors) {
-        return !errors.isEmpty()
+        return !errors.isEmpty() 
             && errors[0].Full_Message__c.contains(
                 Schema.npe03__Recurring_Donation__c.Day_of_Month__c.getDescribe().getLabel()
             );
