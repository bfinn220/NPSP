--- conflicted
+++ resolved
@@ -42,12 +42,8 @@
 
     private static final TEST_SObjectGateway.RecurringDonationScheduleGateway rdScheduleGateway = new TEST_SObjectGateway.RecurringDonationScheduleGateway();
     private static final TEST_SObjectGateway.OpportunityGateway oppGateway = new TEST_SObjectGateway.OpportunityGateway();
-<<<<<<< HEAD
     private static final TEST_SObjectGateway.AsyncApexJobGateway jobGateway = new TEST_SObjectGateway.AsyncApexJobGateway();
     private static final TEST_SObjectGateway.ErrorGateway errorGateway = new TEST_SObjectGateway.ErrorGateway();
-=======
-
->>>>>>> 811cb6ed
 
     /****
     * @description Creates data required for unit tests
@@ -637,7 +633,6 @@
      * @description Verifies an exception is thrown when Open Ended Status cannot be converted
      */
     @IsTest
-<<<<<<< HEAD
     private static void shouldThrowExceptionWhenOpenEndedStatusCannotBeConverted() {
         String invalidOpenEndedStatus = 'foo';
 
@@ -668,12 +663,6 @@
     @IsTest
     private static void shouldCreateScheduleForActiveEnhancedRDs() {
         npe03__Recurring_Donation__c rd = getLegacyRecurringDonationBuilder(getContact().Id).withId(null).build();
-=======
-    private static void shouldCreateScheduleForActiveEnhancedRDs() {
-        npe03__Recurring_Donation__c rd = getLegacyRecurringDonationBuilder(getContact().Id)
-            .withId(null)
-            .build();
->>>>>>> 811cb6ed
         insert rd;
         rd = getRecords()[0];
 
@@ -869,20 +858,6 @@
     * @return Contact
     */
     private static Contact getContact() {
-        return [	     
-            SELECT 
-                FirstName, LastName, 
-                AccountId, Account.Name
-            FROM Contact
-            LIMIT 1
-        ];	 
-    }	   
-
-    /****
-    * @description Returns contact record
-    * @return Contact
-    */
-    private static Contact getContact() {
         return [
             SELECT FirstName, LastName, AccountId
             FROM Contact
@@ -985,7 +960,6 @@
         return installment;
     }
 
-<<<<<<< HEAD
     /****
     * @description Returns expected data migration log context
     * @param batchJobId Batch job Id
@@ -997,6 +971,4 @@
         return RD2_DataMigration_BATCH.LOG_CONTEXT_PREFIX + ' ' + String.valueOf(job.CreatedDate);
     }
 
-=======
->>>>>>> 811cb6ed
 }