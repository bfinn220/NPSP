--- conflicted
+++ resolved
@@ -237,10 +237,9 @@
     * @param listOldSObjs List of Sobjects from trigger.old
     * @param objType The Type of the object
     ********************************************************************************************************/
-<<<<<<< HEAD
     public static void updateHonoreeNotificationFields(list<Sobject> listSObjs, list<Sobject> listOldSObjs, String objType) {
         map<id,Contact> mapConIdContact = new map<id,Contact>();
-        list<String> listFields = new list<string>{'Honoree_Contact__c','Notification_Recipient_Contact__c'};
+        list<String> listFields = new list<string>{FIELD_NAME_HONOREE_CONTACT, FIELD_NAME_NOTIFICATION_RECIPIENT_CONTACT};
 
         for (integer i=0; i<listSObjs.size(); i++) {
             Sobject newSObj = listSObjs[i];
@@ -251,30 +250,12 @@
                         mapConIdContact.put((id)newSObj.get(field), null);
                     if (oldSObj.get(field)!=null)
                         mapConIdContact.put((id)oldSObj.get(field), null);
-=======
-    private static void updateHonoreeNotificationFields(list<Opportunity> listOpps, list<Opportunity> listOldOpps) {
-        Map<Id, Contact> mapConIdContact = new Map<Id, Contact>();
-        List<String> listFields = new List<String>{FIELD_NAME_HONOREE_CONTACT, FIELD_NAME_NOTIFICATION_RECIPIENT_CONTACT};
-
-        for (Integer i = 0; i < listOpps.size(); i++) {
-            Opportunity newOpp = listOpps[i];
-            Opportunity oldOpp = listOldOpps != null && !listOldOpps.IsEmpty() ? listOldOpps[i] : new Opportunity();
-            for (String field : listFields) {
-                if (newOpp.get(field) != oldOpp.get(field)) {
-                    if (newOpp.get(field) != null) {
-                        mapConIdContact.put((Id)newOpp.get(field), null);
-                    }
-                    if (oldOpp.get(field) != null) {
-                        mapConIdContact.put((Id)oldOpp.get(field), null);
-                    }
->>>>>>> 497f7749
                 }
             }
         }
 
         if (!mapConIdContact.isEmpty()) {
             mapConIdContact = new map<id,Contact>([SELECT Id, Name FROM Contact WHERE Id IN :mapConIdContact.keySet()]);
-<<<<<<< HEAD
             for (integer i=0; i<listSObjs.size(); i++) {
                 Sobject newSObj = listSObjs[i];
                 Sobject oldSObj = listOldSObjs!=null && !listOldSObjs.IsEmpty() ? listOldSObjs[i] :  UTIL_Describe.getPrototypeObject(objType);
@@ -285,30 +266,14 @@
                         string nameField = field.replace('Contact','Name');
                         
                         string oldName;
-                        if (oldSObj.get(field)!=null)
+                        if (oldSObj.get(field)!=null) {
                             oldName = mapConIdContact.get((id)oldSObj.get(field)).Name;
+                        }
+
                         //only overwrite the name field if it's blank, or if we've switched contacts and it contained the old name
                         if (newSObj.get(nameField) == null || newSObj.get(nameField) == oldName) {
                             id newContactId = (id)newSObj.get(field);
-=======
-            for (Integer i = 0; i < listOpps.size(); i++) {
-                Opportunity newOpp = listOpps[i];
-                Opportunity oldOpp = listOldOpps != null && !listOldOpps.IsEmpty() ? listOldOpps[i] : new Opportunity();
-
-                for (String field : listFields) {
-                    if (newOpp.get(field) != oldOpp.get(field)) {
-                        //get the text name field
-                        String nameField = field.replace('Contact','Name');
-
-                        String oldName;
-                        if (oldOpp.get(field) != null) {
-                            oldName = mapConIdContact.get((Id)oldOpp.get(field)).Name;
-                        }
-
-                        //only overwrite the name field if it's blank, or if we've switched contacts and it contained the old name
-                        if (newOpp.get(nameField) == null || newOpp.get(nameField) == oldName) {
-                            Id newContactId = (Id)newOpp.get(field);
->>>>>>> 497f7749
+
                             if (newContactId != null) {
                                 newSObj.put(nameField, mapConIdContact.get(newContactId).Name);
                             } else {
@@ -391,25 +356,16 @@
                 }
             }
             //using cloned opp to check if these OCRs need to be managed, as it relies on the Primary Contact field being populated
-<<<<<<< HEAD
-            if (needsManageOCR(clonedOpp, new Opportunity(), 'Honoree_Contact__c', clonedOpp.Primary_Contact__c)) {
-                dmlWrapper.objectsToInsert.add(getOCR(clonedOpp,'Honoree_Contact__c'));
-            }
-
-            if (needsManageOCR(clonedOpp, new Opportunity(), 'Notification_Recipient_Contact__c', clonedOpp.Primary_Contact__c)) {
-                dmlWrapper.objectsToInsert.add(getOCR(clonedOpp, 'Notification_Recipient_Contact__c'));
-=======
-            if (needsManageOCR(clonedOpp, new Opportunity(), FIELD_NAME_HONOREE_CONTACT)) {
+            if (needsManageOCR(clonedOpp, new Opportunity(), FIELD_NAME_HONOREE_CONTACT, clonedOpp.Primary_Contact__c)) {
                 OpportunityContactRole honoreeOCR = getOCR(clonedOpp, FIELD_NAME_HONOREE_CONTACT);
-                dmlWrapper.objectsToInsert.add(honoreeOCR);
+                dmlWrapper.objectsToInsert.add(getOCR(honoreeOCR);
                 transactionOCRs = populateTransactionOCRs(transactionOCRs, honoreeOCR);
             }
 
-            if (needsManageOCR(clonedOpp, new Opportunity(), FIELD_NAME_NOTIFICATION_RECIPIENT_CONTACT)) {
+            if (needsManageOCR(clonedOpp, new Opportunity(), FIELD_NAME_NOTIFICATION_RECIPIENT_CONTACT, clonedOpp.Primary_Contact__c)) {
                 OpportunityContactRole notificationOCR = getOCR(clonedOpp, FIELD_NAME_NOTIFICATION_RECIPIENT_CONTACT);
                 dmlWrapper.objectsToInsert.add(notificationOCR);
                 transactionOCRs = populateTransactionOCRs(transactionOCRs, notificationOCR);
->>>>>>> 497f7749
             }
         }
 
@@ -483,16 +439,8 @@
         // Retrieve details/information about the Opportunity's associated Account
         Map<Id, Account> oppAccountDetails = populateAccountDetails(listOpps);
 
-<<<<<<< HEAD
-        //find changed opportunities and instantiate a map entry to hold OCRs
-        for (integer i=0; i<listOpps.size(); i++) {
-            if (listOpps[i].Primary_Contact__c != listOldOpps[i].Primary_Contact__c ||
-                needsManageOCR(listOpps[i], listOldOpps[i], 'Honoree_Contact__c', listOpps[i].Primary_Contact__c) ||
-                needsManageOCR(listOpps[i], listOldOpps[i], 'Notification_Recipient_Contact__c', listOpps[i].Primary_Contact__c)) {
-=======
         // Retrieve the Primary Contacts for the Opportunities
         Map<Id, List<Id>> primaryContactsToOpportunities = populatePrimaryContactToOpportunities(listOpps, oppAccountDetails);
->>>>>>> 497f7749
 
         // Retrieve the Account Ids for the Organizational Opportunities
         Map<Id, List<Id>> accountsToOpportunities = populateAccountToOpportunities(listOpps, oppAccountDetails);
@@ -533,29 +481,16 @@
                 Boolean isIndividualAccount = isIndividualAccount(oppAccountDetails, newOpp.AccountId);
 
                 //first, manage primary contact role if the primary contact has changed
-<<<<<<< HEAD
-                if (needsManageOCR(newOpp, oldOpp, 'Primary_Contact__c', newOpp.Primary_Contact__c)) {
-                    managePrimaryOCR(newOpp, oldOpp, mapOppIdMapConIdOCR.get(newOpp.id));
+                if (needsManageOCR(newOpp, oldOpp, FIELD_NAME_PRIMARY_CONTACT, newOpp.Primary_Contact__c)) {
+                    managePrimaryOCR(newOpp, oldOpp, mapOppIdMapConIdOCR.get(newOpp.id), isIndividualAccount, transactionOCRs, ocrsToUpdateImmediately, ocrsToDeleteImmediately);
                 }
                 //then manage honoree, if it has changed and it's not the same as the primary contact
-                if (needsManageOCR(newOpp, oldOpp, 'Honoree_Contact__c', newOpp.Primary_Contact__c)) {
-                    manageOtherOCR(newOpp, oldOpp, mapOppIdMapConIdOCR.get(newOpp.id), 'Honoree_Contact__c', false);
+                if (needsManageOCR(newOpp, oldOpp, FIELD_NAME_HONOREE_CONTACT, newOpp.Primary_Contact__c)) {
+                    manageOtherOCR(newOpp, oldOpp, mapOppIdMapConIdOCR.get(newOpp.id), FIELD_NAME_HONOREE_CONTACT, transactionOCRs, ocrsToDeleteImmediately, false);
                 }
                 //finally, manage the notification, if it has changed and it's not the same as either contact already dealt with
-                if (needsManageOCR(newOpp, oldOpp, 'Notification_Recipient_Contact__c', newOpp.Primary_Contact__c)) {
-                    manageOtherOCR(newOpp, oldOpp, mapOppIdMapConIdOCR.get(newOpp.id), 'Notification_Recipient_Contact__c', false);
-=======
-                if (needsManageOCR(newOpp, oldOpp, FIELD_NAME_PRIMARY_CONTACT)) {
-                    managePrimaryOCR(newOpp, oldOpp, mapOppIdMapConIdOCR.get(newOpp.id), isIndividualAccount, transactionOCRs, ocrsToUpdateImmediately, ocrsToDeleteImmediately);
-                }
-                //then manage honoree, if it has changed and it's not the same as the primary contact
-                if (needsManageOCR(newOpp, oldOpp, FIELD_NAME_HONOREE_CONTACT)) {
-                    manageOtherOCR(newOpp, oldOpp, mapOppIdMapConIdOCR.get(newOpp.id), FIELD_NAME_HONOREE_CONTACT, transactionOCRs, ocrsToDeleteImmediately);
-                }
-                //finally, manage the notification, if it has changed and it's not the same as either contact already dealt with
-                if (needsManageOCR(newOpp, oldOpp, FIELD_NAME_NOTIFICATION_RECIPIENT_CONTACT)) {
-                    manageOtherOCR(newOpp, oldOpp, mapOppIdMapConIdOCR.get(newOpp.id), FIELD_NAME_NOTIFICATION_RECIPIENT_CONTACT, transactionOCRs, ocrsToDeleteImmediately);
->>>>>>> 497f7749
+                if (needsManageOCR(newOpp, oldOpp, FIELD_NAME_NOTIFICATION_RECIPIENT_CONTACT, newOpp.Primary_Contact__c)) {
+                    manageOtherOCR(newOpp, oldOpp, mapOppIdMapConIdOCR.get(newOpp.id), FIELD_NAME_NOTIFICATION_RECIPIENT_CONTACT, transactionOCRs, ocrsToDeleteImmediately, false);
                 }
             }
 
@@ -650,16 +585,11 @@
     * @param ocrsToDeleteImmediately Holds Opportunity Contact Roles that need to be deleted immediately.
     * @return void This method adds records to dmlWrapper and returns nothing.
     ********************************************************************************************************/
-<<<<<<< HEAD
-    public void manageOtherOCR(SObject obj, SObject oldObj, map<id,OpportunityContactRole> mapConIdOCR, string fieldName, boolean processDML) {
+    public void manageOtherOCR(SObject obj, SObject oldObj, map<id,OpportunityContactRole> mapConIdOCR, string fieldName, 
+                                Map<Id, List<OpportunityContactRole>> transactionOCRs, List<OpportunityContactRole> ocrsToDeleteImmediately, boolean processDML) {
         id idNewCon = (id) obj.get(fieldName);
         id idOldCon = (id) oldObj.get(fieldName);
-=======
-    private void manageOtherOCR(Opportunity opp, Opportunity oldOpp, Map<Id, OpportunityContactRole> mapConIdOCR, String fieldName,
-                                Map<Id, List<OpportunityContactRole>> transactionOCRs, List<OpportunityContactRole> ocrsToDeleteImmediately) {
-        Id idNewCon = (Id)opp.get(fieldName);
-        Id idOldCon = (Id)oldOpp.get(fieldName);
->>>>>>> 497f7749
+
         OpportunityContactRole ocrNewCon = mapConIdOCR.get(idNewCon);
         OpportunityContactRole ocrOldCon = mapConIdOCR.get(idOldCon);
 
@@ -667,11 +597,7 @@
             //if the lookup field was blanked out, and an OCR matches the previous contact with the correct role, delete it
             if (idOldCon != null && ocrOldCon != null) {
                 if (ocrOldCon.Role == getRole(fieldName)) {
-<<<<<<< HEAD
-                    dmlWrapper.objectsToDelete.add((SObject) ocrOldCon);
-=======
                     ocrsToDeleteImmediately.add(ocrOldCon);
->>>>>>> 497f7749
                 }
             }
             //the lookup has a new contact
@@ -695,9 +621,7 @@
                     if (ocrNewCon == null || (ocrNewCon != null && ocrNewCon.Role != getRole(fieldName))) {
                         ocrOldCon.ContactId = idNewCon;
                         dmlWrapper.objectsToUpdate.add(ocrOldCon);
-<<<<<<< HEAD
-                        //our new contact already has an OCR, delete the old one
-=======
+
                         transactionOCRs = populateTransactionOCRs(transactionOCRs, ocrOldCon);
 
                         if (ocrNewCon != null) {
@@ -705,37 +629,30 @@
                         }
 
                     //our new contact already has an OCR, delete the old one
->>>>>>> 497f7749
                     } else {
                        ocrsToDeleteImmediately.add(ocrOldCon);
                     }
                     //new contact doesn't have an OCR yet, create one with the appropriate role
                 } else if (ocrNewCon == null) {
-<<<<<<< HEAD
                     dmlWrapper.objectsToInsert.add(getOCR(obj, fieldName));
-                }
-            }
-        }
-
-        //If other class call manageOtherOCR method, we might need to processDML right away
-        if (processDML) {
-            TDTM_TriggerHandler.processDML(dmlWrapper);
-=======
-                    dmlWrapper.objectsToInsert.add(getOCR(opp, fieldName));
                 } else if (ocrNewCon.Role != getRole(fieldName)) {
                     ocrNewCon.Role = getRole(fieldName);
                     dmlWrapper.objectsToUpdate.add(ocrNewCon);
                 }
             }
         }
+
 
         // When a Contact is removed from the Honoree field and added to the Notification field and vice-versa
         // in the same transaction do not immediately delete the OCR.
         if (ocrsToDeleteImmediately.contains(ocrNewCon)) {
             Integer ocrIndex = ocrsToDeleteImmediately.indexOf(ocrNewCon);
             ocrsToDeleteImmediately.remove(ocrIndex);
->>>>>>> 497f7749
-        }
+        }
+
+        //If other class call manageOtherOCR method, we might need to processDML right away
+        if (processDML) {
+            TDTM_TriggerHandler.processDML(dmlWrapper);
     }
 
 
@@ -783,40 +700,31 @@
     * @param fieldName The name of the opportunity field.
     * @return OpportunityContactRole The newly created OCR.
     ********************************************************************************************************/
-<<<<<<< HEAD
     public OpportunityContactRole getOCR(SObject obj, string fieldName) {
+        return getOCR(obj, fieldName, null);
+    }
+
+
+    /*******************************************************************************************************
+    * @description Returns a new OpportunityContactRole record, based on an Opportunity, the API name of
+    * the Contact Lookup field, and the associated Account's _SYSTEM: IsIndividual field.
+    * @param opp The opportunity for which to create an OCR.
+    * @param fieldName The name of the opportunity field.
+    * @param isIndividualAccount The associated Account's _SYSTEM: IsIndividual field value.
+    * @return OpportunityContactRole The newly created OCR.
+    ********************************************************************************************************/
+    private OpportunityContactRole getOCR(SObject obj, String fieldName, Boolean isIndividualAccount) {
         OpportunityContactRole ocr = new OpportunityContactRole();
         //If it is an opportunity, then we just use the id,
         //otherwise we assume that the obj (Such as Tribute) has a lookup (Opportunity__c) field
         if (obj instanceof Opportunity) {
             ocr.OpportunityId = obj.id;
         } else {
-            ocr.OpportunityId = (id)obj.get('Opportunity__c');
-        }
-        ocr.ContactId = (id)obj.get(fieldname);
-        ocr.Role = getRole(fieldName);
-        if (fieldName == 'Primary_Contact__c')
-=======
-    private OpportunityContactRole getOCR(Opportunity opp, String fieldName) {
-        return getOCR(opp, fieldName, null);
-    }
-
-
-    /*******************************************************************************************************
-    * @description Returns a new OpportunityContactRole record, based on an Opportunity, the API name of
-    * the Contact Lookup field, and the associated Account's _SYSTEM: IsIndividual field.
-    * @param opp The opportunity for which to create an OCR.
-    * @param fieldName The name of the opportunity field.
-    * @param isIndividualAccount The associated Account's _SYSTEM: IsIndividual field value.
-    * @return OpportunityContactRole The newly created OCR.
-    ********************************************************************************************************/
-    private OpportunityContactRole getOCR(Opportunity opp, String fieldName, Boolean isIndividualAccount) {
-        OpportunityContactRole ocr = new OpportunityContactRole();
-        ocr.OpportunityId = opp.id;
-        ocr.ContactId = (Id)opp.get(fieldname);
+            ocr.OpportunityId = (Id)obj.get('Opportunity__c');
+        }
+        ocr.ContactId = (Id)obj.get(fieldname);
         ocr.Role = getRole(fieldName, isIndividualAccount);
         if (fieldName.equals(FIELD_NAME_PRIMARY_CONTACT)) {
->>>>>>> 497f7749
             ocr.isPrimary = true;
         }
         return ocr;
@@ -833,50 +741,30 @@
     * @param fieldName The API name of the field to verify
     * @return boolean Whether this opportunity and field needs OCR handling.
     ********************************************************************************************************/
-<<<<<<< HEAD
     public boolean needsManageOCR(SObject obj, SObject oldObj, string fieldName, Id primaryContactId) {
-=======
-    private boolean needsManageOCR(Opportunity opp, Opportunity oldOpp, String fieldName) {
->>>>>>> 497f7749
         //no role for this field
         if (String.isBlank(getRole(fieldName))) {
             return false;
         }
 
         //field value hasn't changed
-<<<<<<< HEAD
-        if (obj.get(fieldName) == oldObj.get(fieldName))
-=======
-        else if (opp.get(fieldName) == oldOpp.get(fieldName)) {
->>>>>>> 497f7749
+        else if (obj.get(fieldName) == oldObj.get(fieldName)) {
             return false;
         }
 
         //the honoree contact is the same as the primary contact, thus is already managed
-<<<<<<< HEAD
-        if (fieldName == 'Honoree_Contact__c' && obj.get('Honoree_Contact__c') == primaryContactId)
-=======
-        else if (fieldName == FIELD_NAME_HONOREE_CONTACT && opp.Honoree_Contact__c == opp.Primary_Contact__c) {
->>>>>>> 497f7749
+        else if (fieldName == FIELD_NAME_HONOREE_CONTACT && obj.get(FIELD_NAME_HONOREE_CONTACT) == primaryContactId) {
             return false;
         }
 
         //the notification recipient contact is the same as the primary contact, thus the OCR is already managed
-<<<<<<< HEAD
-        if (fieldName == 'Notification_Recipient_Contact__c' && obj.get('Notification_Recipient_Contact__c') == primaryContactId)
-=======
-        else if (fieldName == FIELD_NAME_NOTIFICATION_RECIPIENT_CONTACT && opp.Notification_Recipient_Contact__c == opp.Primary_Contact__c) {
->>>>>>> 497f7749
+        else if (fieldName == FIELD_NAME_NOTIFICATION_RECIPIENT_CONTACT && obj.get(FIELD_NAME_NOTIFICATION_RECIPIENT_CONTACT) == primaryContactId) {
             return false;
         }
 
         //the notification recipient contact is the same as the honoree contact, thus the OCR is already managed
-<<<<<<< HEAD
-        if (fieldName == 'Notification_Recipient_Contact__c' && obj.get('Notification_Recipient_Contact__c') == obj.get('Honoree_Contact__c'))
-=======
-        else if (fieldName == FIELD_NAME_NOTIFICATION_RECIPIENT_CONTACT && opp.Notification_Recipient_Contact__c == opp.Honoree_Contact__c
-                 && (opp.Notification_Recipient_Contact__c != null && opp.Honoree_Contact__c != null)) {
->>>>>>> 497f7749
+        else if (fieldName == FIELD_NAME_NOTIFICATION_RECIPIENT_CONTACT && obj.get(FIELD_NAME_NOTIFICATION_RECIPIENT_CONTACT) == obj.get(FIELD_NAME_HONOREE_CONTACT)
+                 && (obj.get(FIELD_NAME_NOTIFICATION_RECIPIENT_CONTACT) != null && obj.get(FIELD_NAME_HONOREE_CONTACT) != null)) {
             return false;
         }
 
