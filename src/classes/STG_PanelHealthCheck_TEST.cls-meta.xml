--- conflicted
+++ resolved
@@ -3,25 +3,12 @@
     <apiVersion>37.0</apiVersion>
     <packageVersions>
         <majorNumber>3</majorNumber>
-<<<<<<< HEAD
-        <minorNumber>10</minorNumber>
-=======
         <minorNumber>11</minorNumber>
->>>>>>> ba6e62fb
         <namespace>npe01</namespace>
     </packageVersions>
     <packageVersions>
         <majorNumber>3</majorNumber>
-<<<<<<< HEAD
-        <minorNumber>12</minorNumber>
-        <namespace>npe03</namespace>
-    </packageVersions>
-    <packageVersions>
-        <majorNumber>3</majorNumber>
-        <minorNumber>10</minorNumber>
-=======
         <minorNumber>11</minorNumber>
->>>>>>> ba6e62fb
         <namespace>npo02</namespace>
     </packageVersions>
     <status>Active</status>
