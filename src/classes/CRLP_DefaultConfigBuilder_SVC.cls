--- conflicted
+++ resolved
@@ -305,13 +305,9 @@
         // ==============================================================================================================
         CRLP_RollupCMT.FilterGroup groupPaymentsPaid = new CRLP_RollupCMT.FilterGroup(acctPmt + ': Paid' + ( acctRTExclusionsExist ? ' excl Rec Types' : ''));
         groupPaymentsPaid.recordName = CRLP_DefaultConfigBuilder.FilterGroup_PaymentsPaid;
-<<<<<<< HEAD
-        groupPaymentsPaid.description = 'All paid Payments.';
-        groupPaymentsPaid.isDeleted = false;
-=======
         groupPaymentsPaid.description = 'All paid Payments.'+
                 (acctRTExclusionsExist ? ' Excludes Record Types as defined in legacy NPSP Rollup Settings.' : '');
->>>>>>> 8da481f5
+        groupPaymentsPaid.isDeleted = false;
 
         CRLP_RollupCMT.FilterRule rulePaid = new CRLP_RollupCMT.FilterRule(groupPaymentsPaid.recordName, acctPmt + ': Paid Only');
         rulePaid.recordName = CRLP_DefaultConfigBuilder.RecordNamePrefix + rulePaid.recordName;
