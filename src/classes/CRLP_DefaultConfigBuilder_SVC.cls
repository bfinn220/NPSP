/*
    Copyright (c) 2018, Salesforce.org
    All rights reserved.

    Redistribution and use in source and binary forms, with or without
    modification, are permitted provided that the following conditions are met:

    * Redistributions of source code must retain the above copyright
      notice, this list of conditions and the following disclaimer.
    * Redistributions in binary form must reproduce the above copyright
      notice, this list of conditions and the following disclaimer in the
      documentation and/or other materials provided with the distribution.
    * Neither the name of Salesforce.org nor the names of
      its contributors may be used to endorse or promote products derived
      from this software without specific prior written permission.

    THIS SOFTWARE IS PROVIDED BY THE COPYRIGHT HOLDERS AND CONTRIBUTORS
    "AS IS" AND ANY EXPRESS OR IMPLIED WARRANTIES, INCLUDING, BUT NOT
    LIMITED TO, THE IMPLIED WARRANTIES OF MERCHANTABILITY AND FITNESS
    FOR A PARTICULAR PURPOSE ARE DISCLAIMED. IN NO EVENT SHALL THE
    COPYRIGHT HOLDER OR CONTRIBUTORS BE LIABLE FOR ANY DIRECT, INDIRECT,
    INCIDENTAL, SPECIAL, EXEMPLARY, OR CONSEQUENTIAL DAMAGES (INCLUDING,
    BUT NOT LIMITED TO, PROCUREMENT OF SUBSTITUTE GOODS OR SERVICES;
    LOSS OF USE, DATA, OR PROFITS; OR BUSINESS INTERRUPTION) HOWEVER
    CAUSED AND ON ANY THEORY OF LIABILITY, WHETHER IN CONTRACT, STRICT
    LIABILITY, OR TORT (INCLUDING NEGLIGENCE OR OTHERWISE) ARISING IN
    ANY WAY OUT OF THE USE OF THIS SOFTWARE, EVEN IF ADVISED OF THE
    POSSIBILITY OF SUCH DAMAGE.
*/
/**
* @author Salesforce.org
* @date 2018
* @group Rollups
* @group-content ../../ApexDocContent/Rollups2.htm
* @description Service methods to handle building the default Customizable Rollups Metadata Type records using
* the legacy rollup settings in the NPSP Custom Settings objects. This is effectively executed only one time
* in any given customer org.
*/
public class CRLP_DefaultConfigBuilder_SVC {

    /** @description Use this Map of RecordTypes by Id to convert the legacy settings into a DeveloperName for the Filter Rule */
    private static final Map<Id, RecordType> recordTypesById = new Map<Id, RecordType>(
        [SELECT Id, RecordType.DeveloperName
            FROM RecordType
            WHERE SobjectType = 'Opportunity' AND IsActive = True]);

    /*************************************************************************************************************
     * @description Call each of the methods in this class to build the default Filter Groups and each of the four
     * Rollup Types (Account Hard Credit/Membership, Contact Hard Credit/Membership, Contact Soft Credit, and GAU)
     */
    public static String convertLegacyRollupsIntoCustomizableRollups() {

        List<CRLP_RollupCMT.FilterGroup> filterGroups = buildDefaultFilterGroups();

        List<CRLP_RollupCMT.Rollup> rollups = new List<CRLP_RollupCMT.Rollup>();
        rollups.addAll(buildDefaultRollups());
        rollups.addAll(buildUserDefinedRollups());

        CRLP_ConfigBuilder_SVC.queueRollupConfigForDeploy(filterGroups);
        CRLP_ConfigBuilder_SVC.queueRollupConfigForDeploy(rollups);

        String jobId = CRLP_ConfigBuilder_SVC.deployedQueuedMetadataTypes();
        return jobId;
    }

    /*************************************************************************************************************
     * @description Create the default Filter Groups used for Customizable Rollups using the legacy settings.
     * There are 3 at a minimum (ClosedWon Donations, ClosedWon Memberships, and CloseWon only), but if there are
     * different exclusion settings for Account vs. Contact in the legacy settings, then the "ClosedWon Donations"
     * filter group will be split into 2 different groups - one for Account and one for Contact.
     * @return List<FilterGroup> defined Filter Group wrapper classes; each containing a List<FilterRule>
     */
    private static List<CRLP_RollupCMT.FilterGroup> buildDefaultFilterGroups() {
        String acctOpp = 'Opportunities';  // Use this to differentiate Account from Contact filters if that is needed
        String contOpp = 'Opportunities';  // Use this to differentiate Account from Contact filters if that is needed
        String acctPmt = 'Payments';  // Use this to differentiate Account from Contact filters if that is needed
        String contPmt = 'Payments';  // Use this to differentiate Account from Contact filters if that is needed
        if (CRLP_DefaultConfigBuilder.isDifferentContactFilterGroupNeeded) {
            acctOpp = acctOpp + '-Acct';
            contOpp = contOpp + '-Cont';
            acctPmt = acctPmt + '-Acct';
            contPmt = contPmt + '-Cont';
        }

        Boolean acctRTExclusionsExist = (CRLP_DefaultConfigBuilder.legacySettings.npo02__Excluded_Account_Opp_Rectypes__c != null);
        Boolean conRTExclusionsExist = (CRLP_DefaultConfigBuilder.legacySettings.npo02__Excluded_Contact_Opp_Rectypes__c != null);
        Boolean acctOppTypeExclusionsExist = (CRLP_DefaultConfigBuilder.legacySettings.npo02__Excluded_Account_Opp_Types__c != null);
        Boolean conOppTypeExclusionsExist = (CRLP_DefaultConfigBuilder.legacySettings.npo02__Excluded_Contact_Opp_Types__c != null);
        // ==============================================================================================================
        // Default "Donations: Close/Won Stage" filter group -- All Hard Credit, Soft Credit, and GAU Rollups
        // ==============================================================================================================

        CRLP_RollupCMT.FilterGroup groupClosedWonDonations = new CRLP_RollupCMT.FilterGroup(acctOpp +': Won' + (acctRTExclusionsExist ? ' excluding Rec Types' : ''));
        groupClosedWonDonations.recordName = CRLP_DefaultConfigBuilder.FilterGroup_Opps_Accounts;
        groupClosedWonDonations.description = 'Won Opportunities for both Hard and Soft Credit Rollups. ' +
                'The Soft Credit Role Name rule is only applied when rolling up Soft Credits to Accounts' +
                (CRLP_DefaultConfigBuilder.isDifferentContactFilterGroupNeeded ? '.' : ' or Contacts.') +
                (acctRTExclusionsExist ? ' Excludes Record Types as defined in legacy NPSP Rollup Settings.' : '');
        groupClosedWonDonations.isDeleted = false;

        CRLP_RollupCMT.FilterRule ruleCloseWonStage = new CRLP_RollupCMT.FilterRule(groupClosedWonDonations.recordName, acctOpp +': Won Only');
        ruleCloseWonStage.recordName = CRLP_DefaultConfigBuilder.RecordNamePrefix + ruleCloseWonStage.recordName;
        ruleCloseWonStage.objectName = 'Opportunity';
        ruleCloseWonStage.fieldName = 'IsWon';
        ruleCloseWonStage.operationName = CMT_FilterRule.FilterOperation.EQUALS.name();
        ruleCloseWonStage.value = 'true';
        ruleCloseWonStage.isDeleted = false;
        groupClosedWonDonations.rules.add(ruleCloseWonStage);

        if (acctRTExclusionsExist) {
            CRLP_RollupCMT.FilterRule ruleRecordType = new CRLP_RollupCMT.FilterRule(groupClosedWonDonations.recordName, acctOpp + ': Excluded RT');
            ruleRecordType.recordName = CRLP_DefaultConfigBuilder.RecordNamePrefix + ruleRecordType.recordName;
            ruleRecordType.objectName = 'Opportunity';
            ruleRecordType.fieldName = 'RecordTypeId';
            ruleRecordType.operationName = CMT_FilterRule.FilterOperation.NOT_IN_LIST.name();
            ruleRecordType.value = convertExcludedRecordTypeIdsToDevNames(CRLP_DefaultConfigBuilder.legacySettings.npo02__Excluded_Account_Opp_Rectypes__c, 'Membership');
            ruleRecordType.isDeleted = false;
            groupClosedWonDonations.rules.add(ruleRecordType);
        }

        if (acctOppTypeExclusionsExist) {
            CRLP_RollupCMT.FilterRule ruleOppType = new CRLP_RollupCMT.FilterRule(groupClosedWonDonations.recordName, acctOpp +': Excluded Opp.Type');
            ruleOppType.recordName = CRLP_DefaultConfigBuilder.RecordNamePrefix + ruleOppType.recordName;
            ruleOppType.objectName = 'Opportunity';
            ruleOppType.fieldName = 'Type';
            ruleOppType.operationName = CMT_FilterRule.FilterOperation.NOT_IN_LIST.name();
            ruleOppType.value = CRLP_DefaultConfigBuilder.legacySettings.npo02__Excluded_Account_Opp_Types__c;
            ruleOppType.isDeleted = false;
            groupClosedWonDonations.rules.add(ruleOppType);
        }

        if (CRLP_DefaultConfigBuilder.legacySettings.npo02__Soft_Credit_Roles__c != null) {
            CRLP_RollupCMT.FilterRule ruleSoftCreditRoles = new CRLP_RollupCMT.FilterRule(groupClosedWonDonations.recordName, acctOpp +': Soft Credit Roles ');
            ruleSoftCreditRoles.recordName = CRLP_DefaultConfigBuilder.RecordNamePrefix + ruleSoftCreditRoles.recordName;
            ruleSoftCreditRoles.objectName = SObjectType.Partial_Soft_Credit__c.getName();
            ruleSoftCreditRoles.fieldName = SObjectType.Partial_Soft_Credit__c.Fields.Role_Name__c.getName();
            ruleSoftCreditRoles.operationName = CMT_FilterRule.FilterOperation.IN_LIST.name();
            ruleSoftCreditRoles.value = CRLP_DefaultConfigBuilder.legacySettings.npo02__Soft_Credit_Roles__c;
            ruleSoftCreditRoles.isDeleted = false;
            groupClosedWonDonations.rules.add(ruleSoftCreditRoles);
        }

        // If there is a need to create another Filter Group for Contacts that is different than Accounts ...
        CRLP_RollupCMT.FilterGroup groupClosedWonDonationsContacts;
        if (CRLP_DefaultConfigBuilder.isDifferentContactFilterGroupNeeded) {
            // ==============================================================================================================
            // Default "Donations: Close/Won Stage" filter group -- All Hard Credit, Soft Credit, and GAU Rollups CONTACTS ONLY
            // ==============================================================================================================
            groupClosedWonDonationsContacts = new CRLP_RollupCMT.FilterGroup(contOpp +': Won' + (conRTExclusionsExist ? ' excluding Rec Types' : ''));
            groupClosedWonDonationsContacts.recordName = CRLP_DefaultConfigBuilder.FilterGroup_Opps_Contacts;
            groupClosedWonDonationsContacts.description = 'Won Opportunities for both Hard and Soft Credit Rollups. ' +
                    'The Soft Credit Role Name rule is only applied when rolling up Soft Credits to Contacts.' +
                    (conRTExclusionsExist ? ' Excludes Record Types as defined in legacy NPSP Rollup Settings.' : '');
            groupClosedWonDonationsContacts.isDeleted = false;

            CRLP_RollupCMT.FilterRule ruleCloseWonStage1 = new CRLP_RollupCMT.FilterRule(groupClosedWonDonationsContacts.recordName, contOpp +': Won Only');
            ruleCloseWonStage1.recordName = CRLP_DefaultConfigBuilder.RecordNamePrefix + ruleCloseWonStage1.recordName;
            ruleCloseWonStage1.objectName = 'Opportunity';
            ruleCloseWonStage1.fieldName = 'IsWon';
            ruleCloseWonStage1.operationName = CMT_FilterRule.FilterOperation.EQUALS.name();
            ruleCloseWonStage1.value = 'true';
            ruleCloseWonStage1.isDeleted = false;
            groupClosedWonDonationsContacts.rules.add(ruleCloseWonStage1);

            if (conRTExclusionsExist) {
                CRLP_RollupCMT.FilterRule ruleRecordType = new CRLP_RollupCMT.FilterRule(groupClosedWonDonationsContacts.recordName, contOpp +': Excluded RT');
                ruleRecordType.recordName = CRLP_DefaultConfigBuilder.RecordNamePrefix + ruleRecordType.recordName;
                ruleRecordType.objectName = 'Opportunity';
                ruleRecordType.fieldName = 'RecordTypeId';
                ruleRecordType.operationName = CMT_FilterRule.FilterOperation.NOT_IN_LIST.name();
                ruleRecordType.value = convertExcludedRecordTypeIdsToDevNames(CRLP_DefaultConfigBuilder.legacySettings.npo02__Excluded_Contact_Opp_Rectypes__c, 'Membership');
                ruleRecordType.isDeleted = false;
                groupClosedWonDonationsContacts.rules.add(ruleRecordType);
            }

            if (conOppTypeExclusionsExist) {
                CRLP_RollupCMT.FilterRule ruleOppType = new CRLP_RollupCMT.FilterRule(groupClosedWonDonationsContacts.recordName, contOpp +': Excluded Opp.Type');
                ruleOppType.recordName = CRLP_DefaultConfigBuilder.RecordNamePrefix + ruleOppType.recordName;
                ruleOppType.objectName = 'Opportunity';
                ruleOppType.fieldName = 'Type';
                ruleOppType.operationName = CMT_FilterRule.FilterOperation.NOT_IN_LIST.name();
                ruleOppType.value = CRLP_DefaultConfigBuilder.legacySettings.npo02__Excluded_Contact_Opp_Types__c;
                ruleOppType.isDeleted = false;
                groupClosedWonDonationsContacts.rules.add(ruleOppType);
            }

            if (CRLP_DefaultConfigBuilder.legacySettings.npo02__Soft_Credit_Roles__c != null) {
                CRLP_RollupCMT.FilterRule ruleSoftCreditRoles = new CRLP_RollupCMT.FilterRule(groupClosedWonDonationsContacts.recordName, contOpp +': Soft Credit Roles');
                ruleSoftCreditRoles.recordName = CRLP_DefaultConfigBuilder.RecordNamePrefix + ruleSoftCreditRoles.recordName;
                ruleSoftCreditRoles.objectName = SObjectType.Partial_Soft_Credit__c.getName();
                ruleSoftCreditRoles.fieldName = SObjectType.Partial_Soft_Credit__c.Fields.Role_Name__c.getName();
                ruleSoftCreditRoles.operationName = CMT_FilterRule.FilterOperation.IN_LIST.name();
                ruleSoftCreditRoles.value = CRLP_DefaultConfigBuilder.legacySettings.npo02__Soft_Credit_Roles__c;
                ruleSoftCreditRoles.isDeleted = false;
                groupClosedWonDonationsContacts.rules.add(ruleSoftCreditRoles);
            }
        }

        // ==============================================================================================================
        // Default "Memberships: Close/Won Stage" filter group
        // ==============================================================================================================
        CRLP_RollupCMT.FilterGroup groupMemberships = new CRLP_RollupCMT.FilterGroup('Memberships: Won');
        groupMemberships.description = 'Won Membership Opportunities used for all Membership Rollups. Record Types as defined in legacy NPSP Membership Settings.';
        groupMemberships.recordName = CRLP_DefaultConfigBuilder.FilterGroup_Membership;
        groupMemberships.isDeleted = false;

        CRLP_RollupCMT.FilterRule ruleCloseWonStage2 = new CRLP_RollupCMT.FilterRule(groupMemberships.recordName, 'Membership: Won Only');
        ruleCloseWonStage2.recordName = CRLP_DefaultConfigBuilder.RecordNamePrefix + ruleCloseWonStage2.recordName;
        ruleCloseWonStage2.objectName = 'Opportunity';
        ruleCloseWonStage2.fieldName = 'IsWon';
        ruleCloseWonStage2.operationName = CMT_FilterRule.FilterOperation.EQUALS.name();
        ruleCloseWonStage2.value = 'true';
        ruleCloseWonStage2.isDeleted = false;
        groupMemberships.rules.add(ruleCloseWonStage2);

        if (CRLP_DefaultConfigBuilder.legacySettings.npo02__Membership_Record_Types__c != null) {
            CRLP_RollupCMT.FilterRule ruleRecordType = new CRLP_RollupCMT.FilterRule(groupMemberships.recordName, 'Membership: for Record Types');
            ruleRecordType.recordName = CRLP_DefaultConfigBuilder.RecordNamePrefix + ruleRecordType.recordName;
            ruleRecordType.objectName = 'Opportunity';
            ruleRecordType.fieldName = 'RecordTypeId';
            ruleRecordType.operationName = CMT_FilterRule.FilterOperation.IN_LIST.name();
            ruleRecordType.value = convertExcludedRecordTypeIdsToDevNames(CRLP_DefaultConfigBuilder.legacySettings.npo02__Membership_Record_Types__c, 'Membership');
            ruleRecordType.isDeleted = false;
            groupMemberships.rules.add(ruleRecordType);
        }

        // ==============================================================================================================
        // Default "Allocations" filter group
        // ==============================================================================================================

        Boolean alloRTExclusionsExist = (CRLP_DefaultConfigBuilder.legacyAllocSettings.Excluded_Opp_RecTypes__c != null);

        CRLP_RollupCMT.FilterGroup groupAllocations = new CRLP_RollupCMT.FilterGroup('Allocations: Won' + (alloRTExclusionsExist ? ' excluding Rec Types' : ''));
        groupAllocations.description = 'Closed/Won Opportunities used for GAU Allocation to General Accounting Unit rollups.' + (alloRTExclusionsExist ? ' Excludes Record Types as defined in legacy NPSP Rollup Settings.' : '');
        groupAllocations.recordName = CRLP_DefaultConfigBuilder.FilterGroup_Allocations;
        groupAllocations.isDeleted = false;

        CRLP_RollupCMT.FilterRule ruleCloseWonStage3 = new CRLP_RollupCMT.FilterRule(groupAllocations.recordName, 'Allocations: Won Only');
        ruleCloseWonStage3.recordName = CRLP_DefaultConfigBuilder.RecordNamePrefix + ruleCloseWonStage3.recordName;
        ruleCloseWonStage3.objectName = 'Opportunity';
        ruleCloseWonStage3.fieldName = 'IsWon';
        ruleCloseWonStage3.operationName = CMT_FilterRule.FilterOperation.EQUALS.name();
        ruleCloseWonStage3.value = 'true';
        ruleCloseWonStage3.isDeleted = false;
        groupAllocations.rules.add(ruleCloseWonStage3);

        if (alloRTExclusionsExist) {
            CRLP_RollupCMT.FilterRule ruleRecordType = new CRLP_RollupCMT.FilterRule(groupAllocations.recordName, 'Allocations: Excluded Record Types');
            ruleRecordType.recordName = CRLP_DefaultConfigBuilder.RecordNamePrefix + ruleRecordType.recordName;
            ruleRecordType.objectName = 'Opportunity';
            ruleRecordType.fieldName = 'RecordTypeId';
            ruleRecordType.operationName = CMT_FilterRule.FilterOperation.NOT_IN_LIST.name();
            ruleRecordType.value = convertExcludedRecordTypeIdsToDevNames(CRLP_DefaultConfigBuilder.legacyAllocSettings.Excluded_Opp_RecTypes__c, null);
            ruleRecordType.isDeleted = false;
            groupAllocations.rules.add(ruleRecordType);
        }

        if (CRLP_DefaultConfigBuilder.legacyAllocSettings.Excluded_Opp_Types__c != null) {
            CRLP_RollupCMT.FilterRule ruleOppType = new CRLP_RollupCMT.FilterRule(groupAllocations.recordName, 'Memberships: Excluded Opp.Types');
            ruleOppType.recordName = CRLP_DefaultConfigBuilder.RecordNamePrefix + ruleOppType.recordName;
            ruleOppType.objectName = 'Opportunity';
            ruleOppType.fieldName = 'Type';
            ruleOppType.operationName = CMT_FilterRule.FilterOperation.NOT_IN_LIST.name();
            ruleOppType.value = CRLP_DefaultConfigBuilder.legacyAllocSettings.Excluded_Opp_Types__c;
            ruleOppType.isDeleted = false;
            groupAllocations.rules.add(ruleOppType);
        }

        // ==============================================================================================================
        // Default "Opportunities: Open" filter group -- Recurring Donations Rollups
        // ==============================================================================================================
        CRLP_RollupCMT.FilterGroup groupOpenDonations = new CRLP_RollupCMT.FilterGroup('Opportunities: Open');
        groupOpenDonations.recordName = CRLP_DefaultConfigBuilder.FilterGroup_OpenOpps;
        groupOpenDonations.description = 'All open Opportunities';
        groupOpenDonations.isDeleted = false;

        CRLP_RollupCMT.FilterRule ruleOpenStage = new CRLP_RollupCMT.FilterRule(groupOpenDonations.recordName, 'Opportunities: Not Closed Only');
        ruleOpenStage.recordName = CRLP_DefaultConfigBuilder.RecordNamePrefix + ruleOpenStage.recordName;
        ruleOpenStage.objectName = 'Opportunity';
        ruleOpenStage.fieldName = 'isClosed';
        ruleOpenStage.operationName = CMT_FilterRule.FilterOperation.EQUALS.name();
        ruleOpenStage.value = 'false';
        ruleOpenStage.isDeleted = false;
        groupOpenDonations.rules.add(ruleOpenStage);
    
        // ==============================================================================================================
        // Default "Donations: Close/Won Stage WITHOUT RT Exclusions" filter group -- Recurring Donations Rollups
        // ==============================================================================================================
        CRLP_RollupCMT.FilterGroup groupClosedWonDonationsNoRTExclusions = new CRLP_RollupCMT.FilterGroup('Opportunities: Won (Recurring Donations)');
        groupClosedWonDonationsNoRTExclusions.recordName = CRLP_DefaultConfigBuilder.FilterGroup_ClosedWonOpps_NoRTExclusions;
        groupClosedWonDonationsNoRTExclusions.description = 'Won Opportunities used for Recurring Donations Rollups.';
        groupClosedWonDonationsNoRTExclusions.isDeleted = false;

        CRLP_RollupCMT.FilterRule ruleCloseWonStage4 = new CRLP_RollupCMT.FilterRule(groupClosedWonDonationsNoRTExclusions.recordName, 'Opportunities: Won Only (RD)');
        ruleCloseWonStage4.recordName = CRLP_DefaultConfigBuilder.RecordNamePrefix + ruleCloseWonStage4.recordName;
        ruleCloseWonStage4.objectName = 'Opportunity';
        ruleCloseWonStage4.fieldName = 'IsWon';
        ruleCloseWonStage4.operationName = CMT_FilterRule.FilterOperation.EQUALS.name();
        ruleCloseWonStage4.value = 'true';
        ruleCloseWonStage4.isDeleted = false;
        groupClosedWonDonationsNoRTExclusions.rules.add(ruleCloseWonStage4);

        // ==============================================================================================================
        // Default "Payments: Paid" filter group
        // ==============================================================================================================
        CRLP_RollupCMT.FilterGroup groupPaymentsPaid = new CRLP_RollupCMT.FilterGroup(acctPmt + ': Paid' + ( acctRTExclusionsExist ? ' excl Rec Types' : ''));
        groupPaymentsPaid.recordName = CRLP_DefaultConfigBuilder.FilterGroup_PaymentsPaid;
        groupPaymentsPaid.description = 'All paid Payments.'+
                (acctRTExclusionsExist ? ' Excludes Record Types as defined in legacy NPSP Rollup Settings.' : '');
        groupPaymentsPaid.isDeleted = false;

        CRLP_RollupCMT.FilterRule rulePaid = new CRLP_RollupCMT.FilterRule(groupPaymentsPaid.recordName, acctPmt + ': Paid Only');
        rulePaid.recordName = CRLP_DefaultConfigBuilder.RecordNamePrefix + rulePaid.recordName;
        rulePaid.objectName = 'npe01__OppPayment__c';
        rulePaid.fieldName = 'npe01__Paid__c';
        rulePaid.operationName = CMT_FilterRule.FilterOperation.EQUALS.name();
        rulePaid.value = 'true';
        rulePaid.isDeleted = false;
        groupPaymentsPaid.rules.add(rulePaid);

        if (acctRTExclusionsExist) {
            CRLP_RollupCMT.FilterRule ruleRecordTypePaid = new CRLP_RollupCMT.FilterRule(groupPaymentsPaid.recordName, acctPmt + ': Excl RT (Paid)');
            ruleRecordTypePaid.recordName = CRLP_DefaultConfigBuilder.RecordNamePrefix + ruleRecordTypePaid.recordName;
            ruleRecordTypePaid.objectName = 'Opportunity';
            ruleRecordTypePaid.fieldName = 'RecordTypeId';
            ruleRecordTypePaid.operationName = CMT_FilterRule.FilterOperation.NOT_IN_LIST.name();
            ruleRecordTypePaid.value = convertExcludedRecordTypeIdsToDevNames(CRLP_DefaultConfigBuilder.legacySettings.npo02__Excluded_Account_Opp_Rectypes__c, 'Membership');
            ruleRecordTypePaid.isDeleted = false;
            groupPaymentsPaid.rules.add(ruleRecordTypePaid);
        }

        if (acctOppTypeExclusionsExist) {
            CRLP_RollupCMT.FilterRule ruleOppTypePaid = new CRLP_RollupCMT.FilterRule(groupPaymentsPaid.recordName, acctPmt +': Excl Opp.Type (Paid)');
            ruleOppTypePaid.recordName = CRLP_DefaultConfigBuilder.RecordNamePrefix + ruleOppTypePaid.recordName;
            ruleOppTypePaid.objectName = 'Opportunity';
            ruleOppTypePaid.fieldName = 'Type';
            ruleOppTypePaid.operationName = CMT_FilterRule.FilterOperation.NOT_IN_LIST.name();
            ruleOppTypePaid.value = CRLP_DefaultConfigBuilder.legacySettings.npo02__Excluded_Account_Opp_Types__c;
            ruleOppTypePaid.isDeleted = false;
            groupPaymentsPaid.rules.add(ruleOppTypePaid);
        }

        // If there is a need to create another Filter Group for Contacts that is different than Accounts ...
        CRLP_RollupCMT.FilterGroup groupPaymentsPaidContacts;
        if (CRLP_DefaultConfigBuilder.isDifferentContactFilterGroupNeeded) {
            // ==============================================================================================================
            // Default "Payments: Paid" filter group CONTACTS ONLY
            // ==============================================================================================================
            groupPaymentsPaidContacts = new CRLP_RollupCMT.FilterGroup(contPmt + ': Paid' + ( conRTExclusionsExist ? ' excl Rec Types' : ''));
            groupPaymentsPaidContacts.recordName = CRLP_DefaultConfigBuilder.FilterGroup_PaymentsPaid_Contacts;
            groupPaymentsPaidContacts.description = 'All paid Payments.'+
                    (conRTExclusionsExist ? ' Excludes Record Types as defined in legacy NPSP Rollup Settings.' : '');
            groupPaymentsPaidContacts.isDeleted = false;

            CRLP_RollupCMT.FilterRule rulePaidCon = new CRLP_RollupCMT.FilterRule(groupPaymentsPaidContacts.recordName, contPmt + ': Paid Only');
            rulePaidCon.recordName = CRLP_DefaultConfigBuilder.RecordNamePrefix + rulePaid.recordName;
            rulePaidCon.objectName = 'npe01__OppPayment__c';
            rulePaidCon.fieldName = 'npe01__Paid__c';
            rulePaidCon.operationName = CMT_FilterRule.FilterOperation.EQUALS.name();
            rulePaidCon.value = 'true';
            rulePaidCon.isDeleted = false;
            groupPaymentsPaidContacts.rules.add(rulePaidCon);

            if (conRTExclusionsExist) {
                CRLP_RollupCMT.FilterRule ruleRecordTypePaidCon = new CRLP_RollupCMT.FilterRule(groupPaymentsPaid.recordName, contPmt + ': Excl RT (Paid)');
                ruleRecordTypePaidCon.recordName = CRLP_DefaultConfigBuilder.RecordNamePrefix + ruleRecordTypePaidCon.recordName;
                ruleRecordTypePaidCon.objectName = 'Opportunity';
                ruleRecordTypePaidCon.fieldName = 'RecordTypeId';
                ruleRecordTypePaidCon.operationName = CMT_FilterRule.FilterOperation.NOT_IN_LIST.name();
                ruleRecordTypePaidCon.value = convertExcludedRecordTypeIdsToDevNames(CRLP_DefaultConfigBuilder.legacySettings.npo02__Excluded_Contact_Opp_Rectypes__c, 'Membership');
                ruleRecordTypePaidCon.isDeleted = false;
                groupPaymentsPaidContacts.rules.add(ruleRecordTypePaidCon);
            }

            if (conOppTypeExclusionsExist) {
                CRLP_RollupCMT.FilterRule ruleOppTypePaidCon = new CRLP_RollupCMT.FilterRule(groupPaymentsPaidContacts.recordName, contPmt +': Excl Opp.Type (Paid)');
                ruleOppTypePaidCon.recordName = CRLP_DefaultConfigBuilder.RecordNamePrefix + ruleOppTypePaidCon.recordName;
                ruleOppTypePaidCon.objectName = 'Opportunity';
                ruleOppTypePaidCon.fieldName = 'Type';
                ruleOppTypePaidCon.operationName = CMT_FilterRule.FilterOperation.NOT_IN_LIST.name();
                ruleOppTypePaidCon.value = CRLP_DefaultConfigBuilder.legacySettings.npo02__Excluded_Contact_Opp_Types__c;
                ruleOppTypePaidCon.isDeleted = false;
                groupPaymentsPaidContacts.rules.add(ruleOppTypePaidCon);
            }

        }

        // ==============================================================================================================
        // Default "Payments: Written Off" filter group
        // ==============================================================================================================
        CRLP_RollupCMT.FilterGroup groupPaymentsWrittenOff = new CRLP_RollupCMT.FilterGroup(acctPmt + ': WrittenOff' + ( acctRTExclusionsExist ? ' excl Rec Types' : ''));
        groupPaymentsWrittenOff.recordName = CRLP_DefaultConfigBuilder.FilterGroup_PaymentsWrittenOff;
        groupPaymentsWrittenOff.description = 'All written off Payments.';
        groupPaymentsWrittenOff.isDeleted = false;

        CRLP_RollupCMT.FilterRule ruleWrittenOff = new CRLP_RollupCMT.FilterRule(groupPaymentsWrittenOff.recordName, acctPmt + ': Written Off Only');
        ruleWrittenOff.recordName = CRLP_DefaultConfigBuilder.RecordNamePrefix + ruleWrittenOff.recordName;
        ruleWrittenOff.objectName = 'npe01__OppPayment__c';
        ruleWrittenOff.fieldName = 'npe01__Written_Off__c';
        ruleWrittenOff.operationName = CMT_FilterRule.FilterOperation.EQUALS.name();
        ruleWrittenOff.value = 'true';
        ruleWrittenOff.isDeleted = false;
        groupPaymentsWrittenOff.rules.add(ruleWrittenOff);

        if (acctRTExclusionsExist) {
            CRLP_RollupCMT.FilterRule ruleRecordTypeWrittenOff = new CRLP_RollupCMT.FilterRule(groupPaymentsWrittenOff.recordName, acctPmt + ': Excl RT (Written Off)');
            ruleRecordTypeWrittenOff.recordName = CRLP_DefaultConfigBuilder.RecordNamePrefix + ruleRecordTypeWrittenOff.recordName;
            ruleRecordTypeWrittenOff.objectName = 'Opportunity';
            ruleRecordTypeWrittenOff.fieldName = 'RecordTypeId';
            ruleRecordTypeWrittenOff.operationName = CMT_FilterRule.FilterOperation.NOT_IN_LIST.name();
            ruleRecordTypeWrittenOff.value = convertExcludedRecordTypeIdsToDevNames(CRLP_DefaultConfigBuilder.legacySettings.npo02__Excluded_Account_Opp_Rectypes__c, 'Membership');
            ruleRecordTypeWrittenOff.isDeleted = false;
            groupPaymentsWrittenOff.rules.add(ruleRecordTypeWrittenOff);
        }

        if (acctOppTypeExclusionsExist) {
            CRLP_RollupCMT.FilterRule ruleOppTypeWrittenOff = new CRLP_RollupCMT.FilterRule(groupPaymentsWrittenOff.recordName, acctPmt +': Excl Opp.Type (Written Off)');
            ruleOppTypeWrittenOff.recordName = CRLP_DefaultConfigBuilder.RecordNamePrefix + ruleOppTypeWrittenOff.recordName;
            ruleOppTypeWrittenOff.objectName = 'Opportunity';
            ruleOppTypeWrittenOff.fieldName = 'Type';
            ruleOppTypeWrittenOff.operationName = CMT_FilterRule.FilterOperation.NOT_IN_LIST.name();
            ruleOppTypeWrittenOff.value = CRLP_DefaultConfigBuilder.legacySettings.npo02__Excluded_Account_Opp_Types__c;
            ruleOppTypeWrittenOff.isDeleted = false;
            groupPaymentsWrittenOff.rules.add(ruleOppTypeWrittenOff);
        }

        // If there is a need to create another Filter Group for Contacts that is different than Accounts ...
        CRLP_RollupCMT.FilterGroup groupPaymentsWrittenOffContacts;
        if (CRLP_DefaultConfigBuilder.isDifferentContactFilterGroupNeeded) {
            // ==============================================================================================================
            // Default "Payments: Written Off" filter group CONTACTS ONLY
            // ==============================================================================================================
            groupPaymentsWrittenOffContacts = new CRLP_RollupCMT.FilterGroup(contPmt + ': WrittenOff' + ( conRTExclusionsExist ? ' excl Rec Types' : ''));
            groupPaymentsWrittenOffContacts.recordName = CRLP_DefaultConfigBuilder.FilterGroup_PaymentsWrittenOff_Contacts;
            groupPaymentsWrittenOffContacts.description = 'All written off Payments.'+
                    (conRTExclusionsExist ? ' Excludes Record Types as defined in legacy NPSP Rollup Settings.' : '');
            groupPaymentsWrittenOffContacts.isDeleted = false;

            CRLP_RollupCMT.FilterRule ruleWrittenOffCon = new CRLP_RollupCMT.FilterRule(groupPaymentsWrittenOffContacts.recordName, contPmt + ': Written Off Only');
            ruleWrittenOffCon.recordName = CRLP_DefaultConfigBuilder.RecordNamePrefix + ruleWrittenOffCon.recordName;
            ruleWrittenOffCon.objectName = 'npe01__OppPayment__c';
            ruleWrittenOffCon.fieldName = 'npe01__Written_Off__c';
            ruleWrittenOffCon.operationName = CMT_FilterRule.FilterOperation.EQUALS.name();
            ruleWrittenOffCon.value = 'true';
            ruleWrittenOffCon.isDeleted = false;
            groupPaymentsWrittenOffContacts.rules.add(ruleWrittenOffCon);

            if (conRTExclusionsExist) {
                CRLP_RollupCMT.FilterRule ruleRecordTypeWrittenOffCon = new CRLP_RollupCMT.FilterRule(groupPaymentsWrittenOffContacts.recordName, contPmt + ': Excl RT (Written Off)');
                ruleRecordTypeWrittenOffCon.recordName = CRLP_DefaultConfigBuilder.RecordNamePrefix + ruleRecordTypeWrittenOffCon.recordName;
                ruleRecordTypeWrittenOffCon.objectName = 'Opportunity';
                ruleRecordTypeWrittenOffCon.fieldName = 'RecordTypeId';
                ruleRecordTypeWrittenOffCon.operationName = CMT_FilterRule.FilterOperation.NOT_IN_LIST.name();
                ruleRecordTypeWrittenOffCon.value = convertExcludedRecordTypeIdsToDevNames(CRLP_DefaultConfigBuilder.legacySettings.npo02__Excluded_Contact_Opp_Rectypes__c, 'Membership');
                ruleRecordTypeWrittenOffCon.isDeleted = false;
                groupPaymentsWrittenOffContacts.rules.add(ruleRecordTypeWrittenOffCon);
            }

            if (conOppTypeExclusionsExist) {
                CRLP_RollupCMT.FilterRule ruleOppTypeWrittenOffCon = new CRLP_RollupCMT.FilterRule(groupPaymentsPaidContacts.recordName, contPmt +': Excl Opp.Type (Written Off)');
                ruleOppTypeWrittenOffCon.recordName = CRLP_DefaultConfigBuilder.RecordNamePrefix + ruleOppTypeWrittenOffCon.recordName;
                ruleOppTypeWrittenOffCon.objectName = 'Opportunity';
                ruleOppTypeWrittenOffCon.fieldName = 'Type';
                ruleOppTypeWrittenOffCon.operationName = CMT_FilterRule.FilterOperation.NOT_IN_LIST.name();
                ruleOppTypeWrittenOffCon.value = CRLP_DefaultConfigBuilder.legacySettings.npo02__Excluded_Contact_Opp_Types__c;
                ruleOppTypeWrittenOffCon.isDeleted = false;
                groupPaymentsWrittenOffContacts.rules.add(ruleOppTypeWrittenOffCon);
            }

        }

        // ==============================================================================================================
        // Create a list of the default Groups+Rules to use for deployment
        // ==============================================================================================================

        List<CRLP_RollupCMT.FilterGroup> groups = new List<CRLP_RollupCMT.FilterGroup>{
                groupClosedWonDonations,
                groupMemberships,
                groupAllocations,
                groupOpenDonations,
                groupClosedWonDonationsNoRTExclusions,
                groupPaymentsPaid,
                groupPaymentsWrittenOff
        };
        if (groupClosedWonDonationsContacts != null) {
            groups.add(groupClosedWonDonationsContacts);
        }
        if (groupPaymentsPaidContacts != null) {
            groups.add(groupPaymentsPaidContacts);
        }
        if (groupPaymentsWrittenOffContacts != null) {
            groups.add(groupPaymentsWrittenOffContacts);
        }


        return groups;
    }

    /*************************************************************************************************************
     * @description Create the default Customizable Rollups for all standard NPSP rollup fields using the
     * maps defined in the CRLP_DefaultConfigBuilder class.
     * @return List<Rollup> defined Rollup wrapper classes
     */
    private static List<CRLP_RollupCMT.Rollup> buildDefaultRollups() {
        List<CRLP_RollupCMT.Rollup> rollups = new List<CRLP_RollupCMT.Rollup>();

        String gauObjectName = UTIL_Describe.getObjectDescribe(UTIL_Namespace.StrAllNSPrefix('General_Accounting_Unit__c')).getName();
        String rdObjectName = UTIL_Describe.getObjectDescribe('npe03__Recurring_Donation__c').getName();

        // rollupDetailsBySummaryField list data:
        // 0 = DetailObject.Field
        // 1 = FilterGroupRecordName,
        // 2 = AmountObject.Field,
        // 3 = DateObject.Field,
        // 4 = OperationString,
        // 5 = TimeBoundOperationString,
        // 6 = IntValue

        for (String summaryObjectField : CRLP_DefaultConfigBuilder.rollupDetailsBySummaryField.keySet()) {
            List<String> rollupDetails = CRLP_DefaultConfigBuilder.rollupDetailsBySummaryField.get(summaryObjectField);
            List<String> rollupText = CRLP_DefaultConfigBuilder.rollupNameAndDescriptionsBySummaryField.get(summaryObjectField);
            CRLP_RollupCMT.Rollup rollup = new CRLP_RollupCMT.Rollup(rollupText[0]);

            rollup.recordName = CRLP_DefaultConfigBuilder.RecordNamePrefix + rollup.recordName;
            rollup.description = rollupText[1];
            rollup.filterGroupRecordName = rollupDetails[1];
            rollup.summaryObject = applyNameSpaceToObjectField(CRLP_RollupCMT.parseObjectField(summaryObjectField)[0]);
            rollup.summaryField = applyNameSpaceToObjectField(CRLP_RollupCMT.parseObjectField(summaryObjectField)[1]);
            rollup.detailObject = applyNameSpaceToObjectField(CRLP_RollupCMT.parseObjectField(rollupDetails[0])[0]);
            rollup.detailField = applyNameSpaceToObjectField(CRLP_RollupCMT.parseObjectField(rollupDetails[0])[1]);
            rollup.amountObject = applyNameSpaceToObjectField(CRLP_RollupCMT.parseObjectField(rollupDetails[2])[0]);
            rollup.amountField = applyNameSpaceToObjectField(CRLP_RollupCMT.parseObjectField(rollupDetails[2])[1]);
            rollup.dateObject = applyNameSpaceToObjectField(CRLP_RollupCMT.parseObjectField(rollupDetails[3])[0]);
            rollup.dateField = applyNameSpaceToObjectField(CRLP_RollupCMT.parseObjectField(rollupDetails[3])[1]);
            rollup.operation = rollupDetails[4];
            rollup.timeBoundOperationType = rollupDetails[5];

            // Set the UseFiscalYear based on the type of rollup being done
            if (rollup.summaryObject == gauObjectName) {
                rollup.useFiscalYear = CRLP_DefaultConfigBuilder.legacyAllocSettings.Use_Fiscal_Year_for_Rollups__c;
            } else if (rollup.summaryObject == rdObjectName) {
                // Out of the box Recurring Donation rollups do not use FiscalYear (primariliy not needed anyway)
                rollup.useFiscalYear = false;
            } else {
                rollup.useFiscalYear = CRLP_DefaultConfigBuilder.legacySettings.npo02__Use_Fiscal_Year_for_Rollups__c;
            }

            // If UseFiscalYear is checked, change any occurances of "Calendar Year" in the rollup description
            // to "Fiscal Year"
            if (rollup.useFiscalYear == true) {
                rollup.description = rollup.description.replace('Calendar', 'Fiscal').replace('calendar', 'fiscal');
            }

            if (!String.isEmpty(rollupDetails[6])) {
                rollup.intValue = Integer.valueOf(rollupDetails[6]);
            }

            // If the legacy 'Enable Soft Credit Rollups' field is false, set all the soft credit rollup
            // definitions to inactive.
            if (CRLP_DefaultConfigBuilder.legacySettings.npo02__Enable_Soft_Credit_Rollups__c == false &&
                    rollupDetails[2] == CRLP_DefaultConfigBuilder.pscAmountFld) {
                rollup.isActive = false;
            } else {
                rollup.isActive = true;
            }

            // set isDeleted explicitly so upon reset everything is undeleted
            rollup.isDeleted = false;

            rollups.add(rollup);
        }

        return rollups;
    }

    /*************************************************************************************************************
     * @description Convert any existing NPSP User Defined Rollups to the new CMT format
     * @return List<Rollup> defined Rollup wrapper classes
     */
    private static List<CRLP_RollupCMT.Rollup> buildUserDefinedRollups() {
        List<CRLP_RollupCMT.Rollup> rollups = new List<CRLP_RollupCMT.Rollup>();

        Map<String, String> convertUDROperationMap = new Map<String, String>{
                'MIN' => CRLP_Operation.RollupType.Smallest.name(),
                'MAX' => CRLP_Operation.RollupType.Largest.name(),
                'AVG' => CRLP_Operation.RollupType.Average.name(),
                'SUM' => CRLP_Operation.RollupType.Sum.name()
        };

        for (npo02__User_Rollup_Field_Settings__c udr : CRLP_DefaultConfigBuilder.legacyUDRSettings) {
<<<<<<< HEAD
            String udrName = 'UDR: ' + udr.npo02__Source_Field__c.replace('__c', '').replace('_','') + ' to ' +
                    udr.npo02__Object_Name__c + '.' + udr.npo02__Target_Field__c.replace('__c', '').replace('_','');
            CRLP_RollupCMT.Rollup rollup = new CRLP_RollupCMT.Rollup(udrName.left(40));
            // rollup.recordName = 'UDR_' + rollup.recordName;
            rollup.description = 'User Defined Roll-up';
            rollup.filterGroupRecordName = (udr.npo02__Object_Name__c == 'Account'
                    ? CRLP_DefaultConfigBuilder.FilterGroup_Opps_Accounts
                    : CRLP_DefaultConfigBuilder.FilterGroup_Opps_Contacts);
            rollup.summaryObject = applyNameSpaceToObjectField(udr.npo02__Object_Name__c);
            rollup.summaryField = applyNameSpaceToObjectField(udr.npo02__Target_Field__c);
            rollup.detailObject = 'Opportunity';
            rollup.detailField = udr.npo02__Source_Field__c;
            rollup.amountObject = 'Opportunity';
            rollup.amountField = 'Amount';
            rollup.dateObject = 'Opportunity';
            rollup.dateField = 'CloseDate';
            rollup.operation = convertUDROperationMap.get(udr.npo02__Field_Action__c);
            rollup.useFiscalYear = CRLP_DefaultConfigBuilder.legacySettings.npo02__Use_Fiscal_Year_for_Rollups__c;
            rollup.isActive = true;
            rollup.isDeleted = false;
            rollups.add(rollup);
=======
            if(udr.npo02__Object_Name__c != 'npo02__Household__c') {
                String udrName = 'UDR: ' + udr.npo02__Source_Field__c.replace('__c', '').replace('_', '') + ' to ' +
                        udr.npo02__Object_Name__c + '.' + udr.npo02__Target_Field__c.replace('__c', '').replace('_', '');
                CRLP_RollupCMT.Rollup rollup = new CRLP_RollupCMT.Rollup(udrName.left(40));
                // rollup.recordName = 'UDR_' + rollup.recordName;
                rollup.description = 'User Defined Roll-up';
                rollup.filterGroupRecordName = (udr.npo02__Object_Name__c == 'Account'
                        ? CRLP_DefaultConfigBuilder.FilterGroup_Opps_Accounts
                        : CRLP_DefaultConfigBuilder.FilterGroup_Opps_Contacts);
                rollup.summaryObject = applyNameSpaceToObjectField(udr.npo02__Object_Name__c);
                rollup.summaryField = applyNameSpaceToObjectField(udr.npo02__Target_Field__c);
                rollup.detailObject = 'Opportunity';
                rollup.detailField = udr.npo02__Source_Field__c;
                rollup.amountObject = 'Opportunity';
                rollup.amountField = 'Amount';
                rollup.dateObject = 'Opportunity';
                rollup.dateField = 'CloseDate';
                rollup.operation = convertUDROperationMap.get(udr.npo02__Field_Action__c);
                rollup.useFiscalYear = CRLP_DefaultConfigBuilder.legacySettings.npo02__Use_Fiscal_Year_for_Rollups__c;
                rollups.add(rollup);
            }
>>>>>>> d5c79f0b
        }
        return rollups;
    }

    /*************************************************************************************************************
     * @description Convert a legacy semi-colon separated list of Record Type Id's into a semi-colon list of
     * Record Type Developer Names. These are easier to 'read' (i.e., self-documenting) and more importantly it allows
     * for deploying a custom Filter Rule from a Sandbox to Production (where the Record Type Id might be different
     * if the RT was created in the Sandbox).
     * @param excludedRtIds semi-colon separatedlist of Record Type Id's
     * @param defRT If excludedRtIds is null, this record type developer name is always excluded (optional)
     * @return Semi-colon separated list of Record Type Developer Names
     */
    private static String convertExcludedRecordTypeIdsToDevNames(String excludedRtIds, String defRT) {
        Set<String> rtDevNames = new Set<String>();
        if (excludedRtIds != null) {
            for (String rtId : excludedRtIds.split(';')) {
                if (recordTypesById.containsKey(rtId)) {
                    rtDevNames.add(recordTypesById.get(rtId).DeveloperName);
                } else {
                    rtDevNames.add(rtId);
                }
            }
        } else if (defRT != null) {
            rtDevNames.add(defRT);   // default to this if there are no current exclusions
        }
        return String.join(new List<String>(rtDevNames), ';');
    }

    /**
     * @description The Object.Field strings defined in this class do not apply the npsp__ namespace for fields that
     * are in the npsp package. This method parses that string value and applies the appropriate namespace to the
     * object and/or field names as necessary.
     * @param objFieldData Object.Field (or just Object).
     * @return Object.Field with applied npsp namespace where necessary
     */
    private static String applyNameSpaceToObjectField(String objFieldData) {
        if (objFieldData == null) {
            return null;
        } else if (objFieldData.contains('.')) {
            String obj = objFieldData.split('\\.')[0];
            String fld = objFieldData.split('\\.')[1];
            return UTIL_Namespace.StrAllNSPrefix(obj) + '.' + UTIL_Namespace.StrAllNSPrefix(fld);
        } else {
            return UTIL_Namespace.StrAllNSPrefix(objFieldData);
        }
    }
}<|MERGE_RESOLUTION|>--- conflicted
+++ resolved
@@ -588,29 +588,6 @@
         };
 
         for (npo02__User_Rollup_Field_Settings__c udr : CRLP_DefaultConfigBuilder.legacyUDRSettings) {
-<<<<<<< HEAD
-            String udrName = 'UDR: ' + udr.npo02__Source_Field__c.replace('__c', '').replace('_','') + ' to ' +
-                    udr.npo02__Object_Name__c + '.' + udr.npo02__Target_Field__c.replace('__c', '').replace('_','');
-            CRLP_RollupCMT.Rollup rollup = new CRLP_RollupCMT.Rollup(udrName.left(40));
-            // rollup.recordName = 'UDR_' + rollup.recordName;
-            rollup.description = 'User Defined Roll-up';
-            rollup.filterGroupRecordName = (udr.npo02__Object_Name__c == 'Account'
-                    ? CRLP_DefaultConfigBuilder.FilterGroup_Opps_Accounts
-                    : CRLP_DefaultConfigBuilder.FilterGroup_Opps_Contacts);
-            rollup.summaryObject = applyNameSpaceToObjectField(udr.npo02__Object_Name__c);
-            rollup.summaryField = applyNameSpaceToObjectField(udr.npo02__Target_Field__c);
-            rollup.detailObject = 'Opportunity';
-            rollup.detailField = udr.npo02__Source_Field__c;
-            rollup.amountObject = 'Opportunity';
-            rollup.amountField = 'Amount';
-            rollup.dateObject = 'Opportunity';
-            rollup.dateField = 'CloseDate';
-            rollup.operation = convertUDROperationMap.get(udr.npo02__Field_Action__c);
-            rollup.useFiscalYear = CRLP_DefaultConfigBuilder.legacySettings.npo02__Use_Fiscal_Year_for_Rollups__c;
-            rollup.isActive = true;
-            rollup.isDeleted = false;
-            rollups.add(rollup);
-=======
             if(udr.npo02__Object_Name__c != 'npo02__Household__c') {
                 String udrName = 'UDR: ' + udr.npo02__Source_Field__c.replace('__c', '').replace('_', '') + ' to ' +
                         udr.npo02__Object_Name__c + '.' + udr.npo02__Target_Field__c.replace('__c', '').replace('_', '');
@@ -630,9 +607,10 @@
                 rollup.dateField = 'CloseDate';
                 rollup.operation = convertUDROperationMap.get(udr.npo02__Field_Action__c);
                 rollup.useFiscalYear = CRLP_DefaultConfigBuilder.legacySettings.npo02__Use_Fiscal_Year_for_Rollups__c;
+                rollup.isActive = true;
+                rollup.isDeleted = false;
                 rollups.add(rollup);
             }
->>>>>>> d5c79f0b
         }
         return rollups;
     }
