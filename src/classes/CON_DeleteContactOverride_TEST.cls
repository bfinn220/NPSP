/*
    Copyright (c) 2014, Salesforce.org
    All rights reserved.
    
    Redistribution and use in source and binary forms, with or without
    modification, are permitted provided that the following conditions are met:
    
    * Redistributions of source code must retain the above copyright
      notice, this list of conditions and the following disclaimer.
    * Redistributions in binary form must reproduce the above copyright
      notice, this list of conditions and the following disclaimer in the
      documentation and/or other materials provided with the distribution.
    * Neither the name of Salesforce.org nor the names of
      its contributors may be used to endorse or promote products derived
      from this software without specific prior written permission.

    THIS SOFTWARE IS PROVIDED BY THE COPYRIGHT HOLDERS AND CONTRIBUTORS
    "AS IS" AND ANY EXPRESS OR IMPLIED WARRANTIES, INCLUDING, BUT NOT 
    LIMITED TO, THE IMPLIED WARRANTIES OF MERCHANTABILITY AND FITNESS 
    FOR A PARTICULAR PURPOSE ARE DISCLAIMED. IN NO EVENT SHALL THE 
    COPYRIGHT HOLDER OR CONTRIBUTORS BE LIABLE FOR ANY DIRECT, INDIRECT, 
    INCIDENTAL, SPECIAL, EXEMPLARY, OR CONSEQUENTIAL DAMAGES (INCLUDING, 
    BUT NOT LIMITED TO, PROCUREMENT OF SUBSTITUTE GOODS OR SERVICES; 
    LOSS OF USE, DATA, OR PROFITS; OR BUSINESS INTERRUPTION) HOWEVER 
    CAUSED AND ON ANY THEORY OF LIABILITY, WHETHER IN CONTRACT, STRICT 
    LIABILITY, OR TORT (INCLUDING NEGLIGENCE OR OTHERWISE) ARISING IN 
    ANY WAY OUT OF THE USE OF THIS SOFTWARE, EVEN IF ADVISED OF THE 
    POSSIBILITY OF SUCH DAMAGE.
*/
/**
* @author Salesforce.org
* @date 2015
* @group Contacts
* @group-content ../../ApexDocContent/Contacts.htm
* @description Test class for Contact delete override.
*/
@isTest(isParallel=True)
private class CON_DeleteContactOverride_TEST {
    /** @description Contact home page. */
    private static final String CONTACT_HOME = '/003/o';
    /** @description LEx navigation value to go back. */
    private static final String LEX_BACK = 'back';
    /** @description LEx navigation value to go to Contact Home. */
    private static final String LEX_HOME = 'home';
    /** @description LEx RetURL parameter. */
    private static final String PARAM_RETURL_LEX = 'vfRetURLInSFX';
    /** @description RetURL parameter. */
    private static final String PARAM_RETURL = 'retURL';
    /** @description Cancel RetURL parameter. */
    private static final String PARAM_RETURL_FAIL = 'failRetURL';

    /*******************************************************************************************************
    * @description Deletes a contact not alone in their household, verifies household is not deleted.
    */
    @isTest static void deleteWithOtherMembers() {
<<<<<<< HEAD
        if (strTestOnly != '*' && strTestOnly != 'deleteWithOtherMembers') return;
        
        Contact con = UTIL_UnitTestData_TEST.getContact();
=======
        Contact con = new Contact(LastName='foo');
>>>>>>> bddf5713
        insert con;

        list<Contact> queryCon = getContactList(con.Id);
        system.assertNotEquals(null, queryCon[0].AccountId, 'The contact should have an auto-build household.');
        system.assert(queryCon[0].Account.npe01__SYSTEMIsIndividual__c, 'The household should have the system flag set.');

        Contact con2 = new Contact(LastName=UTIL_UnitTestData_TEST.TEST_NAME, FirstName='Mr.', AccountId=querycon[0].AccountId);
        insert con2;

        test.startTest();
        CON_DeleteContactOverride_CTRL ctrl = new CON_DeleteContactOverride_CTRL(new ApexPages.StandardController(con));
        ctrl.processDelete();
        test.stopTest();

        list<account> queryAcc = getAccountListAllRows(queryCon[0].AccountId);
        
        system.assertEquals(1,queryAcc.size(),'There should be one account.');
        system.assertEquals(false, queryacc[0].isDeleted,'Deleted flag should not be set.');

        queryCon = getContactListAllRows(con.id);

        system.assertEquals(1,queryCon.size(),'There should be one deleted contact.');
        system.assert(queryCon[0].isDeleted,'Deleted flag should be set.');

    }

    /*******************************************************************************************************
    * @description Deletes contact in the 1:1 account model. Verifies that contact is marked is in the 
    * recycle bin and not hard deleted.
    */
    @isTest static void deleteOneToOne() {
        npe01__Contacts_and_Orgs_Settings__c contactSettingsForTests = UTIL_CustomSettingsFacade.getContactsSettingsForTests(
            new npe01__Contacts_and_Orgs_Settings__c (
                npe01__Account_Processor__c = CAO_Constants.ONE_TO_ONE_PROCESSOR
            )
        );
        Contact con = UTIL_UnitTestData_TEST.getContact();
        insert con;
        
        list<Contact> queryCon = getContactList(con.Id);
        system.assertNotEquals(null, queryCon[0].AccountId, 'The contact should have an auto-created household.');
        system.assert(queryCon[0].Account.npe01__SYSTEMIsIndividual__c, 'The household should have the system flag set.');

        test.startTest();
        CON_DeleteContactOverride_CTRL ctrl = new CON_DeleteContactOverride_CTRL(new ApexPages.StandardController(con));
        ctrl.processDelete();
        ctrl.deleteAccount();
        test.stopTest();

        list<account> queryAcc = getAccountListAllRows(queryCon[0].AccountId);
        
        system.assertEquals(1,queryAcc.size(),'There should be one deleted account.');
        system.assert(queryacc[0].isDeleted,'Deleted flag should be set.');

        queryCon = getContactListAllRows(con.id);

        system.assertEquals(1,queryCon.size(),'There should be one deleted contact.');
        system.assert(queryCon[0].isDeleted,'Deleted flag should be set.');
    }
    
    /*******************************************************************************************************
    * @description Deletes contact in the household account model that is alone in their household
    * account. Verifies that contact is in the recycle bin and not hard deleted.
    */
    @isTest static void deleteAloneInHousehold() {
<<<<<<< HEAD
        if (strTestOnly != '*' && strTestOnly != 'deleteAloneInHousehold') return;

        Contact con = UTIL_UnitTestData_TEST.getContact();
=======
        Contact con = new Contact(LastName='foo');
>>>>>>> bddf5713
        insert con;
        
        list<Contact> queryCon = getContactList(con.Id);
        system.assertNotEquals(null, queryCon[0].AccountId, 'The contact should have an auto-created household.');
        system.assert(queryCon[0].Account.npe01__SYSTEMIsIndividual__c, 'The household should have the system flag set.');

        test.startTest();
        CON_DeleteContactOverride_CTRL ctrl = new CON_DeleteContactOverride_CTRL(new ApexPages.StandardController(con));
        ctrl.processDelete();
        ctrl.deleteAccount();
        test.stopTest();

        list<account> queryAcc = getAccountListAllRows(queryCon[0].AccountId);
        
        system.assertEquals(1,queryAcc.size(),'There should be one deleted account.');
        system.assert(queryacc[0].isDeleted,'Deleted flag should be set.');

        queryCon = getContactListAllRows(con.Id);

        system.assertEquals(1,queryCon.size(),'There should be one deleted contact.');
        system.assert(queryCon[0].isDeleted,'Deleted flag should be set.');

    }

    /*********************************************************************************************************
    @description 
        Test Contact Delete page navigation parameters are set based on passed in Apex page parameters
    verify:
        The following properties are set:
        - Property to indicate if LEx or Classic is used,
        - Return URL
        - Fail (or Cancel) URL
    **********************************************************************************************************/ 
    private static testMethod void testNavigationParametersAreSetInConstructor() {
<<<<<<< HEAD
        if (strTestOnly != '*' && strTestOnly != 'testNavigationParametersAreSetInConstructor') return;

        Contact con = UTIL_UnitTestData_TEST.getContact();
=======
        Contact con = new Contact(LastName = 'foo');
>>>>>>> bddf5713
        insert con;

        Test.setCurrentPage(Page.CON_DeleteContactOverride); 

        String retUrl = 'foo/o';
        ApexPages.currentPage().getParameters().put(PARAM_RETURL, retUrl);

        String vfRetURLInSFX = 'test/o';
        ApexPages.currentPage().getParameters().put(PARAM_RETURL_LEX, vfRetURLInSFX);

        String failRetUrl = 'bar/o';
        ApexPages.currentPage().getParameters().put(PARAM_RETURL_FAIL, failRetUrl);

        CON_DeleteContactOverride_CTRL ctrl = new CON_DeleteContactOverride_CTRL(new ApexPages.StandardController(con));
        
        String expectedRetUrl = ctrl.sforceUser ? vfRetURLInSFX : retUrl;
        System.assertEquals(expectedRetUrl, ctrl.retUrl, 'Return URL should be set');
        System.assertEquals(failRetUrl, ctrl.failRetUrl, 'Cancel URL should be set');
    }

    /*********************************************************************************************************
    @description 
        Test RetURL is set to Contact Home page if it is not provided in the page params
    verify:
        Return URL property is set to Contact Home
    **********************************************************************************************************/ 
    private static testMethod void testRetUrlIsContactHomeIfNotProvided() {
<<<<<<< HEAD
        if (strTestOnly != '*' && strTestOnly != 'testRetUrlIsContactHomeIfNotProvided') return;

        Contact con = UTIL_UnitTestData_TEST.getContact();
=======
        Contact con = new Contact(LastName = 'foo');
>>>>>>> bddf5713
        insert con;
   
        CON_DeleteContactOverride_CTRL ctrl = new CON_DeleteContactOverride_CTRL(new ApexPages.StandardController(con));
    
        Map<String, String> params = new Map<String, String>{
            PARAM_RETURL_FAIL => 'foo/o'
        };
        ctrl.setNavigationParams(params);
        
        System.assertEquals(CONTACT_HOME, ctrl.retUrl, 'Return URL should be Contact Home page');
        System.assertEquals(params.get(PARAM_RETURL_FAIL), ctrl.failRetUrl, 'Cancel URL should be set');
    }

    /*********************************************************************************************************
    @description 
        Test RetURL 
    verify:
        Controller retUrl is retURL page param for Classic. 
        Controller retUrl is vfRetURLInSFX page param for LEx.
    **********************************************************************************************************/ 
    private static testMethod void testRetUrlForClassicAndLex() {
<<<<<<< HEAD
        if (strTestOnly != '*' && strTestOnly != 'testRetUrlForClassicAndLex') return;

        Contact con = UTIL_UnitTestData_TEST.getContact();
=======
        Contact con = new Contact(LastName = 'foo');
>>>>>>> bddf5713
        insert con;
   
        CON_DeleteContactOverride_CTRL ctrl = new CON_DeleteContactOverride_CTRL(new ApexPages.StandardController(con));
    
        Map<String, String> params = new Map<String, String>{
            PARAM_RETURL => 'foo/o',
            PARAM_RETURL_LEX => 'bar/o'
        };

        ctrl.sforceUser = false;
        ctrl.setNavigationParams(params);        
        System.assertEquals(params.get(PARAM_RETURL), ctrl.retUrl, 'Return URL should be retURL page param for Classic');

        ctrl.sforceUser = true;
        ctrl.setNavigationParams(params);        
        System.assertEquals(params.get(PARAM_RETURL_LEX), ctrl.retUrl, 'Return URL should be vfRetURLInSFX page param for LEx');
    }

    /*********************************************************************************************************
    @description 
        Test onCancel navigation
    verify:
        Cancel action navigates to failRetURL or retURL for Classic. 
        Cancel action sets sfoceNav to "back" when in LEx.
    **********************************************************************************************************/ 
    private static testMethod void testOnCancel() {
<<<<<<< HEAD
        if (strTestOnly != '*' && strTestOnly != 'testOnCancel') return;

        Contact con = UTIL_UnitTestData_TEST.getContact();
=======
        Contact con = new Contact(LastName = 'foo');
>>>>>>> bddf5713
        insert con;
   
        CON_DeleteContactOverride_CTRL ctrl = new CON_DeleteContactOverride_CTRL(new ApexPages.StandardController(con));
    
        Map<String, String> params = new Map<String, String>{
            PARAM_RETURL => '006/o',
            PARAM_RETURL_FAIL => '001/o'
        };

        ctrl.sforceUser = false;
        ctrl.setNavigationParams(params);     
        PageReference cancelPage = ctrl.onCancel(); 
        System.assertNotEquals(null, cancelPage, 'Cancel page should be returned for Classic');  
        System.assertEquals(params.get(PARAM_RETURL_FAIL), cancelPage.getUrl(), 'Cancel page should be navigate failRetURL for Classic');
        System.assertEquals(null, ctrl.sforceNav, 'Controller sforceNav should be null for Classic');

        params.remove(PARAM_RETURL_FAIL);
        ctrl.setNavigationParams(params);     
        cancelPage = ctrl.onCancel(); 
        System.assertNotEquals(null, cancelPage, 'Cancel page should be returned for Classic');  
        System.assertEquals(params.get(PARAM_RETURL), cancelPage.getUrl(), 'Cancel page should be navigate retURL for Classic');
        System.assert(cancelPage.getRedirect(), 'The Cancel page should redirect');

        ctrl.sforceUser = true;
        ctrl.setNavigationParams(params);  
        cancelPage = ctrl.onCancel();         
        System.assertEquals(null, cancelPage, 'Cancel page should be null for LEx');
        System.assertEquals(LEX_BACK, ctrl.sforceNav, 'Controller sforceNav should be "back" for LEx');
    }

    /*********************************************************************************************************
    @description 
        Test Contact deletion and leaving empty Account
    verify:
        The Contact is deleted.
        The Account is not deleted. 
    **********************************************************************************************************/ 
    private static testMethod void testDeleteContactAndLeaveEmptyAccount() {
<<<<<<< HEAD
        if (strTestOnly != '*' && strTestOnly != 'testDeleteContactAndLeaveEmptyAccount') return;

        Contact con = UTIL_UnitTestData_TEST.getContact();
=======
        Contact con = new Contact(LastName = 'foo');
>>>>>>> bddf5713
        insert con;
        
        CON_DeleteContactOverride_CTRL ctrl = new CON_DeleteContactOverride_CTRL(new ApexPages.StandardController(con));

        con = getContactList(con.Id)[0];
        System.assertNotEquals(null, con.AccountId, 'The Contact should have an auto-created household.');

        Map<String, String> params = new Map<String, String>{
            PARAM_RETURL_LEX => '/' + con.Id
        };
        ctrl.sforceUser = true;
        ctrl.setNavigationParams(params);   
        System.assertEquals(null, ctrl.sforceNav, 'Controller sforceNav should be null before an action');
  
        PageReference retPage = ctrl.deleteContactOnly();
        System.assertEquals(null, retPage, 'Return page should be null for LEx');
        System.assertEquals(LEX_HOME, ctrl.sforceNav, 'Controller sforceNav should be Contact home when retUrl contains Contact Id');
 
        List<Account> accounts = getAccountListAllRows(con.AccountId);
        System.assertEquals(1, accounts.size(), 'The Account should be retrieved from DB.');
        System.assert(!accounts[0].isDeleted, 'The Account should not be deleted');

        con = getContactListAllRows(con.id)[0];
        System.assertNotEquals(null, con, 'The Contact should be retrieved from DB.');
        System.assert(con.isDeleted, 'The Contact should be deleted');
    }

    /*********************************************************************************************************
    * @description Attempts to delete contact with closed/won and org opps, verifies correct exception is thrown.
    */
    static testMethod void testContactDeleteExceptionWithOverride(){
        //use a non-system account for the contact's account, so that the delete override doesn't redirect us to delete the account
        Account account = new Account(Name = 'TEST_ACCOUNT');
        insert account;

        Contact contact = new Contact(LastName = 'TEST_CONTACT', AccountId = account.Id);
        insert contact;

        npe03__Recurring_Donation__c recurringDonation = CDL_CascadeDeleteLookups_TEST.buildContactRDs(
            new List<Contact>{contact}
        )[0];
        insert recurringDonation;

        List<npe4__Relationship__c> relationships = CDL_CascadeDeleteLookups_TEST.buildRelationships(new List<Contact>{contact});
        insert relationships;

        //org account for opportunity attribution
        Account orgAccount = new Account(Name = 'TEST_ORG_ACCOUNT');
        insert orgAccount;

        Opportunity closedWonOpp = new Opportunity(
            Amount = 8,
            Name = 'TEST_OPPORTUNITY1',
            StageName = UTIL_UnitTestData_TEST.getClosedWonStage(),
            CloseDate = System.today(),
            Primary_Contact__c = contact.Id
        );
        insert closedWonOpp;

        Opportunity orgOpportunity = new Opportunity(
            Amount = 8,
            AccountId = orgAccount.Id,
            Name = 'TEST_OPPORTUNITY2',
            StageName = UTIL_UnitTestData_TEST.getClosedLostStage(),
            CloseDate = System.today(),
            Primary_Contact__c = contact.Id
        );
        insert orgOpportunity;

        Case contactCase = new Case(
            AccountId = account.Id,
            ContactId = contact.Id
        );
        insert contactCase;

        Test.setCurrentPage(Page.CON_DeleteContactOverride);
        ApexPages.currentPage().getParameters().put('Id', contact.Id);
        CON_DeleteContactOverride_CTRL ctrl = new CON_DeleteContactOverride_CTRL(new ApexPages.StandardController(contact));

        Test.startTest();
        ctrl.processDelete();
        Test.stopTest();

        System.assert(ApexPages.hasMessages(), 'An exception should be caught and added to page messages.');
        System.assert(ApexPages.getMessages()[0].getDetail().contains(closedWonOpp.Id), 'Exception message should contain the closed won opportunity Id.');
        System.assert(ApexPages.getMessages()[0].getDetail().contains(Label.ClosedWonOpportunities), 'Exception message should mention Closed Won Opportunities.');
        System.assert(ApexPages.getMessages()[0].getDetail().contains(orgOpportunity.Id), 'Exception message should contain the org opportunity Id.');
        System.assert(ApexPages.getMessages()[0].getDetail().contains(Label.OrganizationalOpportunities), 'Exception message should mention Organizational Opportunities.');
        System.assert(ApexPages.getMessages()[0].getDetail().contains(contactCase.Id), 'Exception message should contain the Case Id.');
        System.assert(ApexPages.getMessages()[0].getDetail().contains(Case.SObjectType.getDescribe().getLabelPlural()), 'Exception message should mention Cases.');

        List<Error__c> errors = CDL_CascadeDeleteLookups_TEST.getErrors();
        System.assertEquals(0, errors.size(), errors);

        List<npe03__Recurring_Donation__c> deletedRecurringDonations = CDL_CascadeDeleteLookups_TEST.getDeletedRecurringDonations();
        List<npe4__Relationship__c> deletedRelationships = CDL_CascadeDeleteLookups_TEST.getDeletedRelationships();

        System.assertEquals(0, deletedRecurringDonations.size(), 'The Contact Recurring Donation should NOT be cascade deleted because there is a validation error');
        System.assertEquals(0, deletedRelationships.size(), 'Contact Relationships should NOT be deleted because there is an exception.');
    }

    /*********************************************************************************************************
    * @description Attempts to delete contact with Recurring Donation, Opportunities and Relationships, 
    * verifies Recurring Donation is deleted.
    */
    static testMethod void testContactDeleteWithOverride(){
        //use a non-system account for the contact's account, so that the delete override doesn't redirect us to delete the account
        Account account = new Account(Name = 'TEST_ACCOUNT');
        insert account;

        Contact contact = new Contact(LastName = 'TEST_CONTACT', AccountId = account.Id);
        insert contact;

        List<npe4__Relationship__c> relationships = CDL_CascadeDeleteLookups_TEST.buildRelationships(new List<Contact>{contact});
        insert relationships;

        TDTM_TriggerHandler.disableTDTM = true;

        npe03__Recurring_Donation__c recurringDonation = CDL_CascadeDeleteLookups_TEST.buildContactRDs(
            new List<Contact>{contact}
        )[0];
        insert recurringDonation;

        Opportunity orgOpportunity = new Opportunity(
            Amount = 8,
            AccountId = account.Id,
            Name = 'TEST_OPPORTUNITY',
            StageName = UTIL_UnitTestData_TEST.getClosedLostStage(),
            CloseDate = System.today(),
            Primary_Contact__c = contact.Id
        );
        insert orgOpportunity;

        TDTM_TriggerHandler.disableTDTM = false;

        Test.setCurrentPage(Page.CON_DeleteContactOverride);
        ApexPages.currentPage().getParameters().put('Id', contact.Id);
        CON_DeleteContactOverride_CTRL ctrl = new CON_DeleteContactOverride_CTRL(new ApexPages.StandardController(contact));

        Test.startTest();
        ctrl.processDelete();
        Test.stopTest();

        List<Error__c> errors = CDL_CascadeDeleteLookups_TEST.getErrors();
        System.assertEquals(0, errors.size(), errors);

        List<npe03__Recurring_Donation__c> deletedRecurringDonations = CDL_CascadeDeleteLookups_TEST.getDeletedRecurringDonations();
        List<npe4__Relationship__c> deletedRelationships = CDL_CascadeDeleteLookups_TEST.getDeletedRelationships();
        List<Opportunity> deletedRDOpportunities = CDL_CascadeDeleteLookups_TEST.getDeletedOpportunities();

        System.assertEquals(1, deletedRecurringDonations.size(), 'The Contact Recurring Donation should be cascade deleted when Contact is deleted.');
        System.assertEquals(relationships.size() * 2, deletedRelationships.size(), 'Contact relationships should be deleted when the Contacts are deleted.');
        System.assertEquals(1, deletedRDOpportunities.size(), 'The Opportunities should be cascade deleted.');
    }
        
    /*********************************************************************************************************
    * @description Attempts to delete Account with closed/won opp and case, verifies correct exception is thrown.
    */
    static testMethod void testAccountDeleteExceptionWithOverride(){
        //use a non-system account for the contact's account, so that the delete override doesn't redirect us to delete the account
        Account account = new Account(
            Name = 'TESTACCOUNT',
            npe01__SYSTEMIsIndividual__c = true
        );
        insert account;

        Contact contact1 = new Contact(
            LastName = 'TESTCONTACT1', 
            AccountId = account.Id
        );
        Contact contact2 = new Contact(
            LastName = 'TESTCONTACT2', 
            AccountId = account.Id
        );
        insert new List<Contact>{contact1, contact2};

        Opportunity closedWonOpp = new Opportunity(
            Amount = 8,
            AccountId = account.Id,
            Name = 'TEST_OPP',
            StageName = UTIL_UnitTestData_TEST.getClosedWonStage(),
            CloseDate = System.today()
        );
        insert closedWonOpp;

        Case accountCase = new Case(
            AccountId = account.Id
        );
        insert accountCase;

        List<npe03__Recurring_Donation__c> recurringDonations = new List<npe03__Recurring_Donation__c>();
        recurringDonations.addAll(CDL_CascadeDeleteLookups_TEST.buildContactRDs(new List<Contact>{contact1}));
        recurringDonations.addAll(CDL_CascadeDeleteLookups_TEST.buildOrganizationalRDs(new List<Account>{account}));
        insert recurringDonations;

        General_Accounting_Unit__c generalAccountingUnit = new General_Accounting_Unit__c(Name = 'TEST_GAU');
        insert generalAccountingUnit;
        List<Opportunity> opportunities = CDL_CascadeDeleteLookups_TEST.buildOpportunities(new List<Account>{account});
        insert opportunities;

        List<Allocation__c> allocations = new List<Allocation__c>();
        allocations.addAll(CDL_CascadeDeleteLookups_TEST.buildRDAllocations(generalAccountingUnit, recurringDonations));
        allocations.addAll(CDL_CascadeDeleteLookups_TEST.buildOpportunityAllocations(generalAccountingUnit, opportunities));
        insert allocations;

        List<npe4__Relationship__c> relationships = CDL_CascadeDeleteLookups_TEST.buildRelationships(new List<Contact>{contact1});
        insert relationships;
        
        Test.setCurrentPage(Page.CON_DeleteContactOverride);
        ApexPages.currentPage().getParameters().put('Id', contact1.Id);
        CON_DeleteContactOverride_CTRL ctrl = new CON_DeleteContactOverride_CTRL(new ApexPages.StandardController(contact1));

        Test.startTest();
        ctrl.deleteAccount();
        Test.stopTest();

        System.assert(ApexPages.hasMessages(), 'An exception should be caught and added to page messages.');
        System.assert(String.valueOf(ApexPages.getMessages()).contains(closedWonOpp.Id), 'Exception message should contain the closed won opportunity Id.');
        System.assert(String.valueOf(ApexPages.getMessages()).contains(Label.ClosedWonOpportunities), 'Exception message should mention Closed Won Opportunities.');
        System.assert(String.valueOf(ApexPages.getMessages()).contains(accountCase.Id), 'Exception message should contain the Case Id.');
        System.assert(String.valueOf(ApexPages.getMessages()).contains(Case.SObjectType.getDescribe().getLabelPlural()), 'Exception message should mention Cases.');

        List<Error__c> errors = CDL_CascadeDeleteLookups_TEST.getErrors();
        System.assertEquals(0, errors.size(), errors);

        List<npe03__Recurring_Donation__c> deletedRecurringDonations = CDL_CascadeDeleteLookups_TEST.getDeletedRecurringDonations();
        System.assertEquals(0, deletedRecurringDonations.size(), 'Contact and Account Recurring Donation should NOT be cascade deleted.');

        List<Allocation__c> deletedAllocations = CDL_CascadeDeleteLookups_TEST.getDeletedAllocations();
        System.assertEquals(0, deletedAllocations.size(), 'Allocation should NOT be cascade deleted when recurring donations');

        List<npe4__Relationship__c> deletedRelationships = CDL_CascadeDeleteLookups_TEST.getDeletedRelationships();
        System.assertEquals(0, deletedRelationships.size(), 'The relationships created for Contact should NOT be deleted');
    }

    // Helpers
    ///////////

    /*********************************************************************************************************
    * @description Get Contact
    * @param contactId A Contact Id
    * @return List<Contact> Return the Contact in the List
    **********************************************************************************************************/
    private static List<Contact> getContactList(Id contactId) {
        return [
            SELECT Id, AccountId, Account.npe01__SYSTEMIsIndividual__c 
            FROM Contact 
            WHERE Id = :contactId
        ];
    }

    /*********************************************************************************************************
    * @description Get Contact regardless if it is deleted
    * @param contactId A Contact Id
    * @return List<Contact> Return the Contact in the List
    **********************************************************************************************************/
    private static List<Contact> getContactListAllRows(Id contactId) {
        return [
            SELECT Id, isDeleted 
            FROM Contact 
            WHERE Id = :contactId
            ALL ROWS
        ];
    }

    /*********************************************************************************************************
    * @description Get Account
    * @param accountId An Account Id
    * @return List<Account> Return the Account in the List
    **********************************************************************************************************/
    private static List<Account> getAccountListAllRows(Id accountId) {
        return [
            SELECT Id, isDeleted 
            FROM Account 
            WHERE Id = :accountId 
            ALL ROWS
        ];
    }
}<|MERGE_RESOLUTION|>--- conflicted
+++ resolved
@@ -53,13 +53,8 @@
     * @description Deletes a contact not alone in their household, verifies household is not deleted.
     */
     @isTest static void deleteWithOtherMembers() {
-<<<<<<< HEAD
-        if (strTestOnly != '*' && strTestOnly != 'deleteWithOtherMembers') return;
-        
-        Contact con = UTIL_UnitTestData_TEST.getContact();
-=======
-        Contact con = new Contact(LastName='foo');
->>>>>>> bddf5713
+        
+        Contact con = UTIL_UnitTestData_TEST.getContact();
         insert con;
 
         list<Contact> queryCon = getContactList(con.Id);
@@ -125,13 +120,8 @@
     * account. Verifies that contact is in the recycle bin and not hard deleted.
     */
     @isTest static void deleteAloneInHousehold() {
-<<<<<<< HEAD
-        if (strTestOnly != '*' && strTestOnly != 'deleteAloneInHousehold') return;
-
-        Contact con = UTIL_UnitTestData_TEST.getContact();
-=======
-        Contact con = new Contact(LastName='foo');
->>>>>>> bddf5713
+
+        Contact con = UTIL_UnitTestData_TEST.getContact();
         insert con;
         
         list<Contact> queryCon = getContactList(con.Id);
@@ -166,13 +156,8 @@
         - Fail (or Cancel) URL
     **********************************************************************************************************/ 
     private static testMethod void testNavigationParametersAreSetInConstructor() {
-<<<<<<< HEAD
-        if (strTestOnly != '*' && strTestOnly != 'testNavigationParametersAreSetInConstructor') return;
-
-        Contact con = UTIL_UnitTestData_TEST.getContact();
-=======
-        Contact con = new Contact(LastName = 'foo');
->>>>>>> bddf5713
+
+        Contact con = UTIL_UnitTestData_TEST.getContact();
         insert con;
 
         Test.setCurrentPage(Page.CON_DeleteContactOverride); 
@@ -200,13 +185,8 @@
         Return URL property is set to Contact Home
     **********************************************************************************************************/ 
     private static testMethod void testRetUrlIsContactHomeIfNotProvided() {
-<<<<<<< HEAD
-        if (strTestOnly != '*' && strTestOnly != 'testRetUrlIsContactHomeIfNotProvided') return;
-
-        Contact con = UTIL_UnitTestData_TEST.getContact();
-=======
-        Contact con = new Contact(LastName = 'foo');
->>>>>>> bddf5713
+
+        Contact con = UTIL_UnitTestData_TEST.getContact();
         insert con;
    
         CON_DeleteContactOverride_CTRL ctrl = new CON_DeleteContactOverride_CTRL(new ApexPages.StandardController(con));
@@ -228,13 +208,8 @@
         Controller retUrl is vfRetURLInSFX page param for LEx.
     **********************************************************************************************************/ 
     private static testMethod void testRetUrlForClassicAndLex() {
-<<<<<<< HEAD
-        if (strTestOnly != '*' && strTestOnly != 'testRetUrlForClassicAndLex') return;
-
-        Contact con = UTIL_UnitTestData_TEST.getContact();
-=======
-        Contact con = new Contact(LastName = 'foo');
->>>>>>> bddf5713
+
+        Contact con = UTIL_UnitTestData_TEST.getContact();
         insert con;
    
         CON_DeleteContactOverride_CTRL ctrl = new CON_DeleteContactOverride_CTRL(new ApexPages.StandardController(con));
@@ -261,13 +236,8 @@
         Cancel action sets sfoceNav to "back" when in LEx.
     **********************************************************************************************************/ 
     private static testMethod void testOnCancel() {
-<<<<<<< HEAD
-        if (strTestOnly != '*' && strTestOnly != 'testOnCancel') return;
-
-        Contact con = UTIL_UnitTestData_TEST.getContact();
-=======
-        Contact con = new Contact(LastName = 'foo');
->>>>>>> bddf5713
+
+        Contact con = UTIL_UnitTestData_TEST.getContact();
         insert con;
    
         CON_DeleteContactOverride_CTRL ctrl = new CON_DeleteContactOverride_CTRL(new ApexPages.StandardController(con));
@@ -306,13 +276,8 @@
         The Account is not deleted. 
     **********************************************************************************************************/ 
     private static testMethod void testDeleteContactAndLeaveEmptyAccount() {
-<<<<<<< HEAD
-        if (strTestOnly != '*' && strTestOnly != 'testDeleteContactAndLeaveEmptyAccount') return;
-
-        Contact con = UTIL_UnitTestData_TEST.getContact();
-=======
-        Contact con = new Contact(LastName = 'foo');
->>>>>>> bddf5713
+
+        Contact con = UTIL_UnitTestData_TEST.getContact();
         insert con;
         
         CON_DeleteContactOverride_CTRL ctrl = new CON_DeleteContactOverride_CTRL(new ApexPages.StandardController(con));
