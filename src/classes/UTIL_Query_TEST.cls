--- conflicted
+++ resolved
@@ -33,11 +33,7 @@
 * @group Utilities
 * @description Unit tests for UTIL_Query class
 */
-<<<<<<< HEAD
-@isTest(isParallel=True)
-=======
 @isTest(isParallel=true)
->>>>>>> a7e4f462
 private class UTIL_Query_TEST {
 	
     /*********************************************************************************************************
@@ -109,17 +105,10 @@
         The SOQL contains WHERE Clause
     **********************************************************************************************************/   
     private static testMethod void testSoqlIsCorrectWhenWhereClauseIsProvided() {
-<<<<<<< HEAD
         Account[] accounts = new Account[] { 
             new Account(Name = UTIL_UnitTestData_TEST.TEST_NAME+'1'),
             new Account(Name = UTIL_UnitTestData_TEST.TEST_NAME+'2'),
             new Account(Name = UTIL_UnitTestData_TEST.TEST_NAME+'3')
-=======
-        Account[] accounts = new Account[]{ 
-            new Account(Name = 'Test1 Where'),
-            new Account(Name = 'Test2 Where'),
-            new Account(Name = 'Test3 Where')
->>>>>>> a7e4f462
         };
         insert accounts;
 
