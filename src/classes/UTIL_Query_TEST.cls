/*
    Copyright (c) 2017 Salesforce.org
    All rights reserved.

    Redistribution and use in source and binary forms, with or without
    modification, are permitted provided that the following conditions are met:

    * Redistributions of source code must retain the above copyright
      notice, this list of conditions and the following disclaimer.
    * Redistributions in binary form must reproduce the above copyright
      notice, this list of conditions and the following disclaimer in the
      documentation and/or other materials provided with the distribution.
    * Neither the name of Salesforce.org nor the names of
      its contributors may be used to endorse or promote products derived
      from this software without specific prior written permission.

    THIS SOFTWARE IS PROVIDED BY THE COPYRIGHT HOLDERS AND CONTRIBUTORS
    "AS IS" AND ANY EXPRESS OR IMPLIED WARRANTIES, INCLUDING, BUT NOT
    LIMITED TO, THE IMPLIED WARRANTIES OF MERCHANTABILITY AND FITNESS
    FOR A PARTICULAR PURPOSE ARE DISCLAIMED. IN NO EVENT SHALL THE
    COPYRIGHT HOLDER OR CONTRIBUTORS BE LIABLE FOR ANY DIRECT, INDIRECT,
    INCIDENTAL, SPECIAL, EXEMPLARY, OR CONSEQUENTIAL DAMAGES (INCLUDING,
    BUT NOT LIMITED TO, PROCUREMENT OF SUBSTITUTE GOODS OR SERVICES;
    LOSS OF USE, DATA, OR PROFITS; OR BUSINESS INTERRUPTION) HOWEVER
    CAUSED AND ON ANY THEORY OF LIABILITY, WHETHER IN CONTRACT, STRICT
    LIABILITY, OR TORT (INCLUDING NEGLIGENCE OR OTHERWISE) ARISING IN
    ANY WAY OUT OF THE USE OF THIS SOFTWARE, EVEN IF ADVISED OF THE
    POSSIBILITY OF SUCH DAMAGE.
*/
/**
* @author Salesforce.org
* @date 2017
* @group Utilities
* @description Unit tests for UTIL_Query class
*/
@IsTest(IsParallel=true)
private class UTIL_Query_TEST {

    /*********************************************************************************************************
    @description
        Tests SOQL builder when duplicate fields are added to SELECT fields
    verify:
<<<<<<< HEAD
        The SOQL contains unique field names
    **********************************************************************************************************/
    private static testMethod void testSoqlDoesNotContainDuplicateSelectFields() {
=======
        The SOQL contains unique field names 
    **********************************************************************************************************/
    @IsTest
    private static void shouldNotContainDuplicateSelectFields() {
>>>>>>> af6a27a4
        String[] selectFields = new String[]{
            'Id', 'accountId', 'ACCOUNTid',
            'npo02__Household__r.Number_of_HOUSEHOLD_Members__c',
            'npo02__Household__r.NUMBER_of_Household_MEMBERS__C',
            'firstname', 'FirstName', 'FIRSTNAME', 'FIRSTname'
        };

        String soql = new UTIL_Query()
            .withSelectFields(selectFields)
            .withFrom('Contact')
            .build();

        String expectedSoql = 'SELECT Id, accountId, npo02__Household__r.Number_of_HOUSEHOLD_Members__c, firstname FROM Contact';

        System.assertEquals(expectedSoql, soql, 'SOQL should exclude duplicate field names');
    }

    /*********************************************************************************************************
    @description
        Tests SOQL builder when WHERE, ORDER BY and LIMIT Clauses are not provided
    verify:
        The SOQL contains SELECT fields and a FROM value
    **********************************************************************************************************/
<<<<<<< HEAD
    private static testMethod void testSoqlIsCorrectWhenOptionalClausesAreNotProvided() {
=======
    @IsTest
    private static void shouldBeCorrectWhenOptionalClausesAreNotProvided() {
>>>>>>> af6a27a4
        Set<String> selectFields = new Set<String> { 'Id', 'Name' };

        String soql = new UTIL_Query()
            .withSelectFields(selectFields)
            .withFrom('Account')
            .build();

        String expectedSoql = 'SELECT Id, Name FROM Account';

        System.assertEquals(expectedSoql, soql, 'SOQL should be correct without WHERE clause');
    }

    /*********************************************************************************************************
    @description
        Tests SOQL builder when FROM is sObjectType
    verify:
        The SOQL contains a FROM value
    **********************************************************************************************************/
<<<<<<< HEAD
    private static testMethod void testSoqlIsCorrectWhenFromSObjectTypeIsProvided() {
=======
    @IsTest
    private static void shouldBeCorrectWhenFromSObjectTypeIsProvided() {
>>>>>>> af6a27a4
        Set<String> selectFields = new Set<String> { 'Id', 'Name' };

        String soql = new UTIL_Query()
            .withSelectFields(selectFields)
            .withFrom(Account.getSObjectType())
            .build();

        String expectedSoql = 'SELECT Id, Name FROM Account';

        System.assertEquals(expectedSoql, soql, 'SOQL should be correct with FROM clause from sObjectType');
    }

    /*********************************************************************************************************
    @description
        Tests SOQL builder when WHERE Clause is provided
    verify:
        The SOQL contains WHERE Clause
    **********************************************************************************************************/
<<<<<<< HEAD
    private static testMethod void testSoqlIsCorrectWhenWhereClauseIsProvided() {
        Account[] accounts = new Account[]{
=======
    @IsTest
    private static void shouldBeCorrectWhenWhereClauseIsProvided() {
        Account[] accounts = new Account[]{ 
>>>>>>> af6a27a4
            new Account(Name = 'Test1 Where'),
            new Account(Name = 'Test2 Where'),
            new Account(Name = 'Test3 Where')
        };
        insert accounts;

        Account[] expectedAccounts = new Account[]{ accounts[0], accounts[1] };

        String[] selectFields = new String[]{ 'Id', 'Name' };

        String soql = new UTIL_Query()
            .withSelectFields(selectFields)
            .withFrom('Account')
            .withWhere('Id IN :expectedAccounts')
            .build();

        String expectedSoql = 'SELECT Id, Name FROM Account WHERE Id IN :expectedAccounts';

        System.assertEquals(expectedSoql, soql, 'SOQL should include WHERE clause');

        Account[] actualAccounts = Database.query(soql);

        Set<Id> expectedAccountIds = new Map<Id, Account>(expectedAccounts).keySet();
        Set<Id> actualAccountIds = new Map<Id, Account>(actualAccounts).keySet();

        System.assertEquals(expectedAccountIds.size(), actualAccountIds.size(), 'Expected Accounts '
            + expectedAccounts + ' should be the same as actual Accounts ' + actualAccounts);
        System.assert(expectedAccountIds.containsAll(actualAccountIds), 'Expected Accounts '
            + expectedAccounts + ' should be the same as actual Accounts ' + actualAccounts);
    }

    /*********************************************************************************************************
    @description
        Tests SOQL builder when multiple WHERE Clause are provided
    verify:
        The SOQL contains WHERE Clause
    **********************************************************************************************************/
<<<<<<< HEAD
    private static testMethod void testSoqlIsCorrectWhenMultipleWhereClausesAreProvided() {
        Account[] accounts = new Account[]{
=======
    @IsTest
    private static void shouldBeCorrectWhenMultipleWhereClausesAreProvided() {
        Account[] accounts = new Account[]{ 
>>>>>>> af6a27a4
            new Account(Name = 'Test1 Multi Where'),
            new Account(Name = 'Test2 Multi Where'),
            new Account(Name = 'Test3 Multi Where')
        };
        insert accounts;

        String[] whereClauses = new String[]{
            'Id IN :expectedAccounts',
            'Name LIKE Test%'
        };

        Account[] expectedAccounts = new Account[]{ accounts[0], accounts[1] };

        String[] selectFields = new String[]{ 'Id', 'Name' };

        String soql = new UTIL_Query()
            .withSelectFields(selectFields)
            .withFrom('Account')
            .withWhere(whereClauses)
            .build();

        String expectedSoql = 'SELECT Id, Name FROM Account WHERE Id IN :expectedAccounts AND Name LIKE Test%';

        System.assertEquals(expectedSoql, soql, 'SOQL should include both WHERE clauses');
    }

    /*********************************************************************************************************
    @description
        Tests SOQL builder when ORDER BY Clause is provided
    verify:
        The SOQL contains ORDER BY Clause
    **********************************************************************************************************/
<<<<<<< HEAD
    private static testMethod void testSoqlIsCorrectWhenOrderByClauseIsProvided() {
        Account[] accounts = new Account[]{
=======
    @IsTest
    private static void shouldBeCorrectWhenOrderByClauseIsProvided() {
        Account[] accounts = new Account[]{ 
>>>>>>> af6a27a4
            new Account(Name = 'Test1 Order By'),
            new Account(Name = 'Test2 Order By'),
            new Account(Name = 'Test3 Order By')
        };
        insert accounts;

        Account[] expectedAccounts = new Account[]{ accounts[0], accounts[1] };

        String[] selectFields = new String[]{ 'Id', 'Name' };

        String soql = new UTIL_Query()
            .withSelectFields(selectFields)
            .withFrom('Account')
            .withOrderBy('Id')
            .build();

        String expectedSoql = 'SELECT Id, Name FROM Account ORDER BY Id';

        System.assertEquals(expectedSoql, soql, 'SOQL should include ORDER BY clause');
    }

    /*********************************************************************************************************
    @description
        Tests SOQL builder when LIMIT Clause is provided
    verify:
        The SOQL contains LIMIT Clause
    **********************************************************************************************************/
<<<<<<< HEAD
    private static testMethod void testSoqlIsCorrectWhenLimitClauseIsProvided() {
        Account[] accounts = new Account[]{
=======
    @IsTest
    private static void shouldBeCorrectWhenLimitClauseIsProvided() {
        Account[] accounts = new Account[]{ 
>>>>>>> af6a27a4
            new Account(Name = 'Test1 Limit'),
            new Account(Name = 'Test2 Limit'),
            new Account(Name = 'Test3 Limit')
        };
        insert accounts;

        Account[] expectedAccounts = new Account[]{ accounts[0], accounts[1] };

        String[] selectFields = new String[]{ 'Id', 'Name' };

        String soql = new UTIL_Query()
            .withSelectFields(selectFields)
            .withFrom('Account')
            .withLimit(2)
            .build();

        String expectedSoql = 'SELECT Id, Name FROM Account LIMIT 2';
        Account[] actualAccounts = Database.query(soql);

        System.assertEquals(expectedSoql, soql, 'SOQL should include ORDER BY clause');
        System.assertEquals(2, actualAccounts.size());
    }

    /*********************************************************************************************************
    @description
        Tests SOQL builder when SELECT fields are not provided
    verify:
        The build() throws an exception
    **********************************************************************************************************/
<<<<<<< HEAD
    private static testMethod void testSoqlBuildFailsWhenNoSelectFieldIsProvided() {
=======
    @IsTest
    private static void shouldBeBuildFailsWhenNoSelectFieldIsProvided() {
>>>>>>> af6a27a4
        try {
            String soql = new UTIL_Query()
                .withFrom('Account')
                .build();

            System.assert(false, 'An exception should be thrown when SOQL has no select field');
        } catch (Exception e) {
            System.assertEquals('At least one SELECT field is required.', e.getMessage());
        }
    }

    /*********************************************************************************************************
    @description
        Tests SOQL builder when a SELECT field is empty or null
    verify:
        The build() throws an exception
    **********************************************************************************************************/
<<<<<<< HEAD
    private static testMethod void testSoqlBuildFailsWhenSelectFieldIsEmpty() {
=======
    @IsTest
    private static void shouldFailWhenSelectFieldIsEmpty() {
>>>>>>> af6a27a4
        for (String fieldName : new String[]{ ' ', '', null}) {
            try {
                String soql = new UTIL_Query()
                    .withSelectFields(new String[]{ fieldName })
                    .withFrom('Account')
                    .build();

                System.assert(false, 'An exception should be thrown when SELECT field is empty or null');
            } catch (Exception e) {
                System.assertEquals('SELECT field cannot be empty or null.', e.getMessage());
            }
        }
    }

    /*********************************************************************************************************
    @description
        Tests SOQL builder when FROM entity value is not provided
    verify:
        The build() throws an exception
    **********************************************************************************************************/
<<<<<<< HEAD
    private static testMethod void testSoqlBuildFailsWhenFromValueIsNotProvided() {
=======
    @IsTest
    private static void shouldFailWhenFromValueIsNotProvided() {
>>>>>>> af6a27a4
        String[] selectFields = new String[]{ 'Id', 'Name' };

        try {
            String soql = new UTIL_Query()
                .withSelectFields(selectFields)
                .build();

            System.assert(false, 'An exception should be thrown when SOQL has no FROM value');
        } catch (Exception e) {
            System.assertEquals('The FROM value is required.', e.getMessage());
        }
    }

    /*********************************************************************************************************
    @description
        Tests SOQL builder when passed a WHERE clause is empty or null
    verify:
        The build() succeeds and the empty WHERE clause is ignored
    **********************************************************************************************************/
<<<<<<< HEAD
    private static testMethod void testSoqlBuildSucceedsWhenWhereClauseIsEmpty() {
=======
    @IsTest
    private static void shouldSucceedWhenWhereClauseIsEmpty() {
>>>>>>> af6a27a4
        String[] selectFields = new String[]{ 'Id', 'Name' };

        for (String whereClause : new String[]{ ' ', '', null}) {
            try {
                String soql = new UTIL_Query()
                    .withSelectFields(selectFields)
                    .withFrom('Account')
                    .withWhere('Id IN :accounts')
                    .withWhere(whereClause)
                    .build();

                String expectedSoql = 'SELECT Id, Name FROM Account WHERE Id IN :expectedAccounts';
            } catch (Exception e) {
                System.assertEquals('WHERE clause will be ignored when empty or null.', e.getMessage());
            }
        }
    }

    /*********************************************************************************************************
    @description
        Tests SOQL builder when toLabelSalutation is ON
    verify:
<<<<<<< HEAD
        The SOQL contains toLabel() for the Salutation field
    **********************************************************************************************************/
    private static testMethod void testSoqlIncludesToLabelSalutationWhenSettingsIsOn() {
=======
        The SOQL contains toLabel() for the Salutation field 
    **********************************************************************************************************/
    @IsTest
    private static void shouldIncludeToLabelSalutationWhenSettingsIsOn() {
>>>>>>> af6a27a4
        String[] selectFields = new String[]{
            'Id', 'AccountId', 'SaLuTaTiOn', 'FirstName', 'LastName'
        };

        String soql = new UTIL_Query()
            .withSelectFields(selectFields)
            .withToLabelSalutation()
            .withFrom('Contact')
            .build();

        String expectedSoql = 'SELECT Id, AccountId, toLabel(SaLuTaTiOn), FirstName, LastName FROM Contact';

        System.assertEquals(expectedSoql, soql, 'SOQL should include toLabel for Salutation field');
    }

    /*********************************************************************************************************
    @description
        Tests SOQL builder when toLabelSalutation is OFF
    verify:
        The SOQL contains Salutation field without toLabel()
<<<<<<< HEAD
    **********************************************************************************************************/
    private static testMethod void testSoqlExcludesToLabelSalutationWhenSettingsIsOff() {
=======
    **********************************************************************************************************/   
    @IsTest
    private static void shouldExcludeToLabelSalutationWhenSettingsIsOff() {
>>>>>>> af6a27a4
        String[] selectFields = new String[]{
            'Id', 'AccountId', 'SaLuTaTiOn', 'FirstName', 'LastName'
        };

        String soql = new UTIL_Query()
            .withSelectFields(selectFields)
            .withFrom('Contact')
            .build();

        String expectedSoql = 'SELECT Id, AccountId, SaLuTaTiOn, FirstName, LastName FROM Contact';

        System.assertEquals(expectedSoql, soql, 'SOQL should not include toLabel for Salutation field');
    }

<<<<<<< HEAD
    /*********************************************************************************************************
    @description
        Tests SOQL builder for whenMultiCurrencyField()
    verify:
        The SOQL contains CurrencyISOCode if in a Multi Currency Org
    **********************************************************************************************************/
    @isTest
    private static void testSoqlIncludesMultiCurrencyOrgIfMultiCurrencyEnabled() {
        String[] selectFields = new String[]{
            'Id', 'Amount'
=======
    /**
     * @description Test SOQL Builder when withSecurityEnforced is turned on
    */
    @IsTest
    private static void shouldIncludeSecurityEnforcedClause() {
        String[] selectFields = new String[]{
            'Id', 'AccountId', 'FirstName', 'LastName'
>>>>>>> af6a27a4
        };

        String soql = new UTIL_Query()
            .withSelectFields(selectFields)
<<<<<<< HEAD
            .withMultiCurrencyField()
            .withFrom('Opportunity')
            .build();

        if (UserInfo.isMultiCurrencyOrganization()) {
            System.assert(soql.contains(UTIL_Currency.CURRENCY_ISO_CODE_FIELD), 'Multi Currency Org: CurrencyIsoCode should be present. SOQL: ' + soql);
        } else {
            System.assert(!soql.contains(UTIL_Currency.CURRENCY_ISO_CODE_FIELD), 'Not a Multi Currency Org: CurrencyIsoCode should NOT be present. SOQL: ' + soql);
        }
    }


=======
            .withFrom('Contact')
            .withSecurityEnforced()
            .build();

        String expectedSoql = 'SELECT Id, AccountId, FirstName, LastName FROM Contact WITH SECURITY_ENFORCED';

        System.assertEquals(expectedSoql, soql, 'SOQL should not include toLabel for Salutation field');
    }
	
>>>>>>> af6a27a4
}<|MERGE_RESOLUTION|>--- conflicted
+++ resolved
@@ -40,16 +40,10 @@
     @description
         Tests SOQL builder when duplicate fields are added to SELECT fields
     verify:
-<<<<<<< HEAD
         The SOQL contains unique field names
     **********************************************************************************************************/
-    private static testMethod void testSoqlDoesNotContainDuplicateSelectFields() {
-=======
-        The SOQL contains unique field names 
-    **********************************************************************************************************/
     @IsTest
     private static void shouldNotContainDuplicateSelectFields() {
->>>>>>> af6a27a4
         String[] selectFields = new String[]{
             'Id', 'accountId', 'ACCOUNTid',
             'npo02__Household__r.Number_of_HOUSEHOLD_Members__c',
@@ -73,12 +67,8 @@
     verify:
         The SOQL contains SELECT fields and a FROM value
     **********************************************************************************************************/
-<<<<<<< HEAD
-    private static testMethod void testSoqlIsCorrectWhenOptionalClausesAreNotProvided() {
-=======
     @IsTest
     private static void shouldBeCorrectWhenOptionalClausesAreNotProvided() {
->>>>>>> af6a27a4
         Set<String> selectFields = new Set<String> { 'Id', 'Name' };
 
         String soql = new UTIL_Query()
@@ -97,12 +87,8 @@
     verify:
         The SOQL contains a FROM value
     **********************************************************************************************************/
-<<<<<<< HEAD
-    private static testMethod void testSoqlIsCorrectWhenFromSObjectTypeIsProvided() {
-=======
     @IsTest
     private static void shouldBeCorrectWhenFromSObjectTypeIsProvided() {
->>>>>>> af6a27a4
         Set<String> selectFields = new Set<String> { 'Id', 'Name' };
 
         String soql = new UTIL_Query()
@@ -121,14 +107,9 @@
     verify:
         The SOQL contains WHERE Clause
     **********************************************************************************************************/
-<<<<<<< HEAD
-    private static testMethod void testSoqlIsCorrectWhenWhereClauseIsProvided() {
+    @IsTest
+    private static void shouldBeCorrectWhenWhereClauseIsProvided() {
         Account[] accounts = new Account[]{
-=======
-    @IsTest
-    private static void shouldBeCorrectWhenWhereClauseIsProvided() {
-        Account[] accounts = new Account[]{ 
->>>>>>> af6a27a4
             new Account(Name = 'Test1 Where'),
             new Account(Name = 'Test2 Where'),
             new Account(Name = 'Test3 Where')
@@ -166,14 +147,9 @@
     verify:
         The SOQL contains WHERE Clause
     **********************************************************************************************************/
-<<<<<<< HEAD
-    private static testMethod void testSoqlIsCorrectWhenMultipleWhereClausesAreProvided() {
+    @IsTest
+    private static void shouldBeCorrectWhenMultipleWhereClausesAreProvided() {
         Account[] accounts = new Account[]{
-=======
-    @IsTest
-    private static void shouldBeCorrectWhenMultipleWhereClausesAreProvided() {
-        Account[] accounts = new Account[]{ 
->>>>>>> af6a27a4
             new Account(Name = 'Test1 Multi Where'),
             new Account(Name = 'Test2 Multi Where'),
             new Account(Name = 'Test3 Multi Where')
@@ -206,14 +182,9 @@
     verify:
         The SOQL contains ORDER BY Clause
     **********************************************************************************************************/
-<<<<<<< HEAD
-    private static testMethod void testSoqlIsCorrectWhenOrderByClauseIsProvided() {
+    @IsTest
+    private static void shouldBeCorrectWhenOrderByClauseIsProvided() {
         Account[] accounts = new Account[]{
-=======
-    @IsTest
-    private static void shouldBeCorrectWhenOrderByClauseIsProvided() {
-        Account[] accounts = new Account[]{ 
->>>>>>> af6a27a4
             new Account(Name = 'Test1 Order By'),
             new Account(Name = 'Test2 Order By'),
             new Account(Name = 'Test3 Order By')
@@ -241,14 +212,9 @@
     verify:
         The SOQL contains LIMIT Clause
     **********************************************************************************************************/
-<<<<<<< HEAD
-    private static testMethod void testSoqlIsCorrectWhenLimitClauseIsProvided() {
+    @IsTest
+    private static void shouldBeCorrectWhenLimitClauseIsProvided() {
         Account[] accounts = new Account[]{
-=======
-    @IsTest
-    private static void shouldBeCorrectWhenLimitClauseIsProvided() {
-        Account[] accounts = new Account[]{ 
->>>>>>> af6a27a4
             new Account(Name = 'Test1 Limit'),
             new Account(Name = 'Test2 Limit'),
             new Account(Name = 'Test3 Limit')
@@ -278,12 +244,8 @@
     verify:
         The build() throws an exception
     **********************************************************************************************************/
-<<<<<<< HEAD
-    private static testMethod void testSoqlBuildFailsWhenNoSelectFieldIsProvided() {
-=======
     @IsTest
     private static void shouldBeBuildFailsWhenNoSelectFieldIsProvided() {
->>>>>>> af6a27a4
         try {
             String soql = new UTIL_Query()
                 .withFrom('Account')
@@ -301,12 +263,8 @@
     verify:
         The build() throws an exception
     **********************************************************************************************************/
-<<<<<<< HEAD
-    private static testMethod void testSoqlBuildFailsWhenSelectFieldIsEmpty() {
-=======
     @IsTest
     private static void shouldFailWhenSelectFieldIsEmpty() {
->>>>>>> af6a27a4
         for (String fieldName : new String[]{ ' ', '', null}) {
             try {
                 String soql = new UTIL_Query()
@@ -327,12 +285,8 @@
     verify:
         The build() throws an exception
     **********************************************************************************************************/
-<<<<<<< HEAD
-    private static testMethod void testSoqlBuildFailsWhenFromValueIsNotProvided() {
-=======
     @IsTest
     private static void shouldFailWhenFromValueIsNotProvided() {
->>>>>>> af6a27a4
         String[] selectFields = new String[]{ 'Id', 'Name' };
 
         try {
@@ -352,12 +306,8 @@
     verify:
         The build() succeeds and the empty WHERE clause is ignored
     **********************************************************************************************************/
-<<<<<<< HEAD
-    private static testMethod void testSoqlBuildSucceedsWhenWhereClauseIsEmpty() {
-=======
     @IsTest
     private static void shouldSucceedWhenWhereClauseIsEmpty() {
->>>>>>> af6a27a4
         String[] selectFields = new String[]{ 'Id', 'Name' };
 
         for (String whereClause : new String[]{ ' ', '', null}) {
@@ -380,16 +330,10 @@
     @description
         Tests SOQL builder when toLabelSalutation is ON
     verify:
-<<<<<<< HEAD
         The SOQL contains toLabel() for the Salutation field
     **********************************************************************************************************/
-    private static testMethod void testSoqlIncludesToLabelSalutationWhenSettingsIsOn() {
-=======
-        The SOQL contains toLabel() for the Salutation field 
-    **********************************************************************************************************/
     @IsTest
     private static void shouldIncludeToLabelSalutationWhenSettingsIsOn() {
->>>>>>> af6a27a4
         String[] selectFields = new String[]{
             'Id', 'AccountId', 'SaLuTaTiOn', 'FirstName', 'LastName'
         };
@@ -410,14 +354,9 @@
         Tests SOQL builder when toLabelSalutation is OFF
     verify:
         The SOQL contains Salutation field without toLabel()
-<<<<<<< HEAD
-    **********************************************************************************************************/
-    private static testMethod void testSoqlExcludesToLabelSalutationWhenSettingsIsOff() {
-=======
-    **********************************************************************************************************/   
+    **********************************************************************************************************/
     @IsTest
     private static void shouldExcludeToLabelSalutationWhenSettingsIsOff() {
->>>>>>> af6a27a4
         String[] selectFields = new String[]{
             'Id', 'AccountId', 'SaLuTaTiOn', 'FirstName', 'LastName'
         };
@@ -432,7 +371,6 @@
         System.assertEquals(expectedSoql, soql, 'SOQL should not include toLabel for Salutation field');
     }
 
-<<<<<<< HEAD
     /*********************************************************************************************************
     @description
         Tests SOQL builder for whenMultiCurrencyField()
@@ -440,23 +378,13 @@
         The SOQL contains CurrencyISOCode if in a Multi Currency Org
     **********************************************************************************************************/
     @isTest
-    private static void testSoqlIncludesMultiCurrencyOrgIfMultiCurrencyEnabled() {
+    private static void shouldIncludeMultiCurrencyOrgIfMultiCurrencyEnabled() {
         String[] selectFields = new String[]{
             'Id', 'Amount'
-=======
-    /**
-     * @description Test SOQL Builder when withSecurityEnforced is turned on
-    */
-    @IsTest
-    private static void shouldIncludeSecurityEnforcedClause() {
-        String[] selectFields = new String[]{
-            'Id', 'AccountId', 'FirstName', 'LastName'
->>>>>>> af6a27a4
-        };
-
-        String soql = new UTIL_Query()
-            .withSelectFields(selectFields)
-<<<<<<< HEAD
+        };
+
+        String soql = new UTIL_Query()
+            .withSelectFields(selectFields)
             .withMultiCurrencyField()
             .withFrom('Opportunity')
             .build();
@@ -468,8 +396,18 @@
         }
     }
 
-
-=======
+    /**
+     * @description Test SOQL Builder when withSecurityEnforced is turned on
+    */
+    @IsTest
+    private static void shouldIncludeSecurityEnforcedClause() {
+        String[] selectFields = new String[]{
+            'Id', 'AccountId', 'FirstName', 'LastName'
+
+        };
+
+        String soql = new UTIL_Query()
+            .withSelectFields(selectFields)
             .withFrom('Contact')
             .withSecurityEnforced()
             .build();
@@ -478,6 +416,4 @@
 
         System.assertEquals(expectedSoql, soql, 'SOQL should not include toLabel for Salutation field');
     }
-	
->>>>>>> af6a27a4
 }