/*
    Copyright (c) 2014, Salesforce.org
    All rights reserved.
    
    Redistribution and use in source and binary forms, with or without
    modification, are permitted provided that the following conditions are met:
    
    * Redistributions of source code must retain the above copyright
      notice, this list of conditions and the following disclaimer.
    * Redistributions in binary form must reproduce the above copyright
      notice, this list of conditions and the following disclaimer in the
      documentation and/or other materials provided with the distribution.
    * Neither the name of Salesforce.org nor the names of
      its contributors may be used to endorse or promote products derived
      from this software without specific prior written permission.
 
    THIS SOFTWARE IS PROVIDED BY THE COPYRIGHT HOLDERS AND CONTRIBUTORS
    "AS IS" AND ANY EXPRESS OR IMPLIED WARRANTIES, INCLUDING, BUT NOT 
    LIMITED TO, THE IMPLIED WARRANTIES OF MERCHANTABILITY AND FITNESS 
    FOR A PARTICULAR PURPOSE ARE DISCLAIMED. IN NO EVENT SHALL THE 
    COPYRIGHT HOLDER OR CONTRIBUTORS BE LIABLE FOR ANY DIRECT, INDIRECT, 
    INCIDENTAL, SPECIAL, EXEMPLARY, OR CONSEQUENTIAL DAMAGES (INCLUDING, 
    BUT NOT LIMITED TO, PROCUREMENT OF SUBSTITUTE GOODS OR SERVICES; 
    LOSS OF USE, DATA, OR PROFITS; OR BUSINESS INTERRUPTION) HOWEVER 
    CAUSED AND ON ANY THEORY OF LIABILITY, WHETHER IN CONTRACT, STRICT 
    LIABILITY, OR TORT (INCLUDING NEGLIGENCE OR OTHERWISE) ARISING IN 
    ANY WAY OUT OF THE USE OF THIS SOFTWARE, EVEN IF ADVISED OF THE 
    POSSIBILITY OF SUCH DAMAGE.
*/
/**
* @author Salesforce.org
* @date 2013
* @group Address Management
* @description Tests specific to Address Management. 
*/

@isTest(isParallel=true)
public with sharing class ADDR_Addresses_TEST2 {

    /*********************************************************************************************************
    * @description Holds the number of Households to create in tests.
    */
    static integer cHH = 2;

    /*********************************************************************************************************
    * @description Holds the number of Contacts per Household to create in tests.
    */
    static integer cCon = 2;    

    /*********************************************************************************************************
    * @description The list of created test Contacts.
    */
    private static list<Contact> listConT;

    /*********************************************************************************************************
    * @description The list of created test Accounts.
    */
    private static list<Account> listAccT;            

    /*********************************************************************************************************
    * @description The list of created test Addresses.
    */
    private static list<Address__c> listAddrT;

    /*********************************************************************************************************
    * @description
    * utility to set up common test data for the Address tests.
    *    - this will create & insert N household Accounts, each with M contacts
    *    - also will create a Default Addresses for each HH Account
    *    - will also setup the default Account Processor to be HH Accounts
    * @param cHHT the number of Household Accounts to create
    * @param cConT the number of Contacts to create per Household
    * @return  void
    **********************************************************************************************************/
    private static void createHHTestData(integer cHHT, integer cConT) {
        ADDR_Addresses_TEST.createHHTestData(cHHT, cConT);
        listConT = ADDR_Addresses_TEST.listConT;
        listAccT = ADDR_Addresses_TEST.listAccT;
        listAddrT = ADDR_Addresses_TEST.listAddrT;
    }

    /*********************************************************************************************************
    * @description Initializes (but not inserts) N new Address objects.
    * @param cAddr the number of Address objects to create
    * @return  void
    **********************************************************************************************************/
    private static void initTestAddr(integer cAddr) {
        ADDR_Addresses_TEST.initTestAddr(cAddr);
        listAddrT = ADDR_Addresses_TEST.listAddrT;
    }
    
    /*********************************************************************************************************
    @description
        update seasonal addresses to current, on HH w/ existing default addresses  
    verify:
        contact's && hh address updated to seasonal address
        old default addresses still marked default
    **********************************************************************************************************/            
    static testMethod void updateSeasonalAddr() {
        // this creates a default Address for each HH
        createHHTestData(cHH, cCon);
        
        // create additional seasonal addresses not current
        initTestAddr(cHH);
        for (integer i = 0; i < cHH; i++) {
            listAddrT[i].Household_Account__c = listAccT[i].Id;
            listAddrT[i].Default_Address__c = false;
            listAddrT[i].Seasonal_Start_Month__c = string.valueOf(system.today().addMonths(1).month());
            listAddrT[i].Seasonal_Start_Day__c = '1';
            listAddrT[i].Seasonal_End_Month__c = string.valueOf(system.today().addMonths(2).month());
            listAddrT[i].Seasonal_End_Day__c = '28';
            listAddrT[i].MailingStreet__c = 'New Seasonal Street' + i;
            listAddrT[i].MailingCity__c = 'New Seasonal City' + i;
        }
        insert listAddrT;

        // now make them current
        for (integer i = 0; i < cHH; i++) {
            listAddrT[i].Seasonal_Start_Month__c = string.valueOf(system.today().addMonths(-1).month());
        }
        Test.startTest();
        update listAddrT;
        Test.stopTest();
        
        // verify that the HH and Contacts share the same address and it's new!
        map<Id, Account> mapAccIdAcc = new map<Id, Account>([select Id, Name, BillingStreet, BillingCity, BillingState, BillingPostalCode, BillingCountry, BillingLatitude, BillingLongitude from Account]);
        list<Contact> listCon = [select Id, Name, AccountId, is_Address_Override__c, Current_Address__c, MailingStreet, MailingCity, MailingState, MailingPostalCode, MailingCountry, MailingLatitude, MailingLongitude from Contact];
        system.assertEquals(cHH * cCon, listCon.size());
        
        for (Contact con : listCon) {
            Account acc = mapAccIdAcc.get(con.AccountId);
            system.assertEquals(true, ADDR_Addresses_TEST.isMatchAddressAccCon(acc, con));
            system.assert(con.MailingStreet.contains('New Seasonal Street'));
            system.assert(con.MailingCity.contains('New Seasonal City'));
            system.assertEquals(false, con.is_Address_Override__c);
            system.assertNotEquals(null, con.Current_Address__c);
        }
        
        // verify the previous addresses still are Default
        list<Address__c> listAddr = [select Id, Default_Address__c, MailingStreet__c, Household_Account__c, Latest_Start_Date__c, Latest_End_Date__c from Address__c];
        system.assertEquals(cHH * 2, listAddr.size());
        for (Address__c addr : listAddr) {
            boolean fSeasonal = (addr.MailingStreet__c.contains('New Seasonal Street'));
            system.assertEquals(!fSeasonal, addr.Default_Address__c);
        }        
    }

    /*********************************************************************************************************
    @description
        delete current seasonal addresses  
    verify:
        contact's && hh address updated to default
    **********************************************************************************************************/            
    static testMethod void deleteSeasonalAddr() {
        // this creates a default Address for each HH
        createHHTestData(cHH, cCon);
        
        // create additional seasonal addresses current
        initTestAddr(cHH);
        for (integer i = 0; i < cHH; i++) {
            listAddrT[i].Household_Account__c = listAccT[i].Id;
            listAddrT[i].Default_Address__c = false;
            listAddrT[i].Seasonal_Start_Month__c = string.valueOf(system.today().addMonths(-1).month());
            listAddrT[i].Seasonal_Start_Day__c = '1';
            listAddrT[i].Seasonal_End_Month__c = string.valueOf(system.today().addMonths(2).month());
            listAddrT[i].Seasonal_End_Day__c = '28';
            listAddrT[i].MailingStreet__c = 'New Seasonal Street' + i;
            listAddrT[i].MailingCity__c = 'New Seasonal City' + i;
        }
        insert listAddrT;

        // verify that the HH and Contacts share the same address and it's new!
        map<Id, Account> mapAccIdAcc = new map<Id, Account>([select Id, Name, BillingStreet, BillingCity, BillingState, BillingPostalCode, BillingCountry, BillingLatitude, BillingLongitude from Account]);
        list<Contact> listCon = [select Id, Name, AccountId, is_Address_Override__c, Current_Address__c, MailingStreet, MailingCity, MailingState, MailingPostalCode, MailingCountry, MailingLatitude, MailingLongitude from Contact];
        system.assertEquals(cHH * cCon, listCon.size());
        
        for (Contact con : listCon) {
            Account acc = mapAccIdAcc.get(con.AccountId);
            system.assertEquals(true, ADDR_Addresses_TEST.isMatchAddressAccCon(acc, con));
            system.assert(con.MailingStreet.contains('New Seasonal Street'));
            system.assert(con.MailingCity.contains('New Seasonal City'));
            system.assertEquals(false, con.is_Address_Override__c);
            system.assertNotEquals(null, con.Current_Address__c);
        }
        
        // now delete the seasonal addresses
        Test.startTest();
        delete listAddrT;                
        Test.stopTest();
        
        // verify the default address is restored
        mapAccIdAcc = new map<Id, Account>([select Id, Name, BillingStreet, BillingCity, BillingState, BillingPostalCode, BillingCountry, BillingLatitude, BillingLongitude from Account]);
        listCon = [select Id, Name, AccountId, is_Address_Override__c, Current_Address__c, MailingStreet, MailingCity, MailingState, MailingPostalCode, MailingCountry, MailingLatitude, MailingLongitude from Contact];
        system.assertEquals(cHH * cCon, listCon.size());
        for (Contact con : listCon) {
            Account acc = mapAccIdAcc.get(con.AccountId);
            system.assertEquals(true, ADDR_Addresses_TEST.isMatchAddressAccCon(acc, con));
            system.assertEquals(false, con.MailingStreet.contains('New Seasonal Street'));
            system.assertEquals(false, con.MailingCity.contains('New Seasonal City'));
            system.assertEquals(false, con.is_Address_Override__c);
            system.assertNotEquals(null, con.Current_Address__c);
        }
    }

    /*********************************************************************************************************
    @description
        create multiple seasonal address that overlap with eachother  
    verify:
        overlap detected, seasonal addresses don't save
    **********************************************************************************************************/            
    static testMethod void insertSeasonalAddrWithOverlap() {
        // this creates a default Address for each HH
        createHHTestData(cHH, cCon);
        
        // create additional seasonal addresses not current
        initTestAddr(cHH * 2);
        for (integer i = 0; i < cHH * 2; i++) {
            integer iacc = i < cHH ? i : i-cHH;
            if (math.mod(i, 2) == 0) {
                listAddrT[i].Household_Account__c = listAccT[iacc].Id;
                listAddrT[i].Seasonal_Start_Month__c = string.valueOf(system.today().addMonths(1).month());
                listAddrT[i].Seasonal_Start_Day__c = '1';
                listAddrT[i].Seasonal_End_Month__c = string.valueOf(system.today().addMonths(3).month());
                listAddrT[i].Seasonal_End_Day__c = '28';
            } else {
                listAddrT[i].Household_Account__c = listAccT[iacc-1].Id;
                listAddrT[i].Seasonal_Start_Month__c = string.valueOf(system.today().addMonths(-1).month());
                listAddrT[i].Seasonal_Start_Day__c = '1';
                listAddrT[i].Seasonal_End_Month__c = string.valueOf(system.today().addMonths(2).month());
                listAddrT[i].Seasonal_End_Day__c = '28';            
            }
            listAddrT[i].Default_Address__c = false;
            listAddrT[i].MailingStreet__c = 'New Seasonal Street' + i;
            listAddrT[i].MailingCity__c = 'New Seasonal City' + i;
        }
        try {
            Test.startTest();
            insert listAddrT;
            Test.stopTest();
        } catch (Exception ex) {
            system.assert(ex.getMessage().contains(Label.addrSeasonalOverlap));
            return;
        }
        system.assert(false); //we shouldn't get here!
        
    }

    /*********************************************************************************************************
    @description
        create multiple seasonal address that overlap with eachother  
    verify:
        overlap detected
    **********************************************************************************************************/            
    static testMethod void testSeasonalAddrOverlapLogic() {
        Address__c a1 = new Address__c();
        Address__c a2 = new Address__c();

        // test both increasing ranges, no overlap
        a1.Seasonal_Start_Month__c = '1';
        a1.Seasonal_Start_Day__c = '1';
        a1.Seasonal_End_Month__c = '3';
        a1.Seasonal_End_Day__c = '28';
        a2.Seasonal_Start_Month__c = '4';
        a2.Seasonal_Start_Day__c = '1';
        a2.Seasonal_End_Month__c = '6';
        a2.Seasonal_End_Day__c = '28';
        system.assertEquals(false, ADDR_Addresses_TDTM.isSeasonalOverlap(a1, a2));
        system.assertEquals(false, ADDR_Addresses_TDTM.isSeasonalOverlap(a2, a1));
        
        // test both increasing ranges, with overlap
        a2.Seasonal_Start_Month__c = '2';
        a2.Seasonal_End_Month__c = '6';
        system.assertEquals(true, ADDR_Addresses_TDTM.isSeasonalOverlap(a1, a2));
        system.assertEquals(true, ADDR_Addresses_TDTM.isSeasonalOverlap(a2, a1));
        
        // test one increasing range, one decreasing range, no overlap
        a1.Seasonal_Start_Month__c = '3';
        a1.Seasonal_Start_Day__c = '1';
        a1.Seasonal_End_Month__c = '5';
        a1.Seasonal_End_Day__c = '28';
        a2.Seasonal_Start_Month__c = '11';
        a2.Seasonal_Start_Day__c = '1';
        a2.Seasonal_End_Month__c = '2';
        a2.Seasonal_End_Day__c = '28';
        system.assertEquals(false, ADDR_Addresses_TDTM.isSeasonalOverlap(a1, a2));
        system.assertEquals(false, ADDR_Addresses_TDTM.isSeasonalOverlap(a2, a1));

        // test one increasing range, one decreasing range, with overlap
        a2.Seasonal_Start_Month__c = '11';
        a2.Seasonal_Start_Day__c = '1';
        a2.Seasonal_End_Month__c = '4';
        a2.Seasonal_End_Day__c = '28';
        system.assertEquals(true, ADDR_Addresses_TDTM.isSeasonalOverlap(a1, a2));
        system.assertEquals(true, ADDR_Addresses_TDTM.isSeasonalOverlap(a2, a1));

        // test both decreasing ranges, always overlap
        a1.Seasonal_Start_Month__c = '9';
        a1.Seasonal_Start_Day__c = '1';
        a1.Seasonal_End_Month__c = '2';
        a1.Seasonal_End_Day__c = '28';
        a2.Seasonal_Start_Month__c = '12';
        a2.Seasonal_Start_Day__c = '1';
        a2.Seasonal_End_Month__c = '3';
        a2.Seasonal_End_Day__c = '28';
        system.assertEquals(true, ADDR_Addresses_TDTM.isSeasonalOverlap(a1, a2));
        system.assertEquals(true, ADDR_Addresses_TDTM.isSeasonalOverlap(a2, a1));
        
        // test both increasing ranges in the same month, no overlap
        a1.Seasonal_Start_Month__c = '2';
        a1.Seasonal_Start_Day__c = '1';
        a1.Seasonal_End_Month__c = '2';
        a1.Seasonal_End_Day__c = '10';
        a2.Seasonal_Start_Month__c = '2';
        a2.Seasonal_Start_Day__c = '11';
        a2.Seasonal_End_Month__c = '2';
        a2.Seasonal_End_Day__c = '28';
        system.assertEquals(false, ADDR_Addresses_TDTM.isSeasonalOverlap(a1, a2));
        system.assertEquals(false, ADDR_Addresses_TDTM.isSeasonalOverlap(a2, a1));

        // test both increasing ranges in the same month, with overlap
        a1.Seasonal_Start_Month__c = '2';
        a1.Seasonal_Start_Day__c = '1';
        a1.Seasonal_End_Month__c = '2';
        a1.Seasonal_End_Day__c = '10';
        a2.Seasonal_Start_Month__c = '2';
        a2.Seasonal_Start_Day__c = '10';
        a2.Seasonal_End_Month__c = '2';
        a2.Seasonal_End_Day__c = '28';
        system.assertEquals(true, ADDR_Addresses_TDTM.isSeasonalOverlap(a1, a2));
        system.assertEquals(true, ADDR_Addresses_TDTM.isSeasonalOverlap(a2, a1));

        // test one increasing range, one decreasing range in the same month, no overlap
        a1.Seasonal_Start_Month__c = '2';
        a1.Seasonal_Start_Day__c = '1';
        a1.Seasonal_End_Month__c = '2';
        a1.Seasonal_End_Day__c = '10';
        a2.Seasonal_Start_Month__c = '2';
        a2.Seasonal_Start_Day__c = '11';
        a2.Seasonal_End_Month__c = '1';
        a2.Seasonal_End_Day__c = '28';
        system.assertEquals(false, ADDR_Addresses_TDTM.isSeasonalOverlap(a1, a2));
        system.assertEquals(false, ADDR_Addresses_TDTM.isSeasonalOverlap(a2, a1));

        // test one increasing range, one decreasing range in the same month, with overlap
        a1.Seasonal_Start_Month__c = '2';
        a1.Seasonal_Start_Day__c = '1';
        a1.Seasonal_End_Month__c = '2';
        a1.Seasonal_End_Day__c = '10';
        a2.Seasonal_Start_Month__c = '2';
        a2.Seasonal_Start_Day__c = '11';
        a2.Seasonal_End_Month__c = '2';
        a2.Seasonal_End_Day__c = '1';
        system.assertEquals(true, ADDR_Addresses_TDTM.isSeasonalOverlap(a1, a2));
        system.assertEquals(true, ADDR_Addresses_TDTM.isSeasonalOverlap(a2, a1));
    }

    /*********************************************************************************************************
    @description
        create multiple seasonal address that overlap existing seasonal addresses  
    verify:
        overlap detected, seasonal addresses don't save
    **********************************************************************************************************/            
    static testMethod void insertSeasonalAddrOverlapExisting() {
        // this creates a default Address for each HH
        createHHTestData(cHH, cCon);
        
        // create additional seasonal addresses not current
        initTestAddr(cHH);
        Date dtTest = Date.newInstance(system.today().year(), 6, 1);
        for (integer i = 0; i < cHH; i++) {
            listAddrT[i].Household_Account__c = listAccT[i].Id;
            listAddrT[i].Seasonal_Start_Month__c = string.valueOf(dtTest.addMonths(1).month());
            listAddrT[i].Seasonal_Start_Day__c = '1';
            listAddrT[i].Seasonal_End_Month__c = string.valueOf(dtTest.addMonths(3).month());
            listAddrT[i].Seasonal_End_Day__c = '28';
            listAddrT[i].Default_Address__c = false;
            listAddrT[i].MailingStreet__c = 'New Seasonal Street' + i;
            listAddrT[i].MailingCity__c = 'New Seasonal City' + i;
        }
        insert listAddrT;
        
        // create additional seasonal addresses that overlap existing seasonal addresses
        initTestAddr(cHH);
        for (integer i = 0; i < cHH; i++) {
            listAddrT[i].Household_Account__c = listAccT[i].Id;
            listAddrT[i].Seasonal_Start_Month__c = string.valueOf(dtTest.addMonths(2).month());
            listAddrT[i].Seasonal_Start_Day__c = '1';
            listAddrT[i].Seasonal_End_Month__c = string.valueOf(dtTest.addMonths(4).month());
            listAddrT[i].Seasonal_End_Day__c = '28';
            listAddrT[i].Default_Address__c = false;
            listAddrT[i].MailingStreet__c = 'New Seasonal Street' + i;
            listAddrT[i].MailingCity__c = 'New Seasonal City' + i;
        }
        try {
            Test.startTest();
            insert listAddrT;
            Test.stopTest();
        } catch (Exception ex) {
            system.assert(ex.getMessage().contains(Label.addrSeasonalOverlap));
            return;
        }
        system.assert(false); //we shouldn't get here!
        
    }

    /*********************************************************************************************************
    @description
        create multiple partial seasonal address  
    verify:
        partial seasonal detected, seasonal addresses don't save
    **********************************************************************************************************/            
    static testMethod void insertPartialSeasonalAddr() {
        // this creates a default Address for each HH
        createHHTestData(cHH, cCon);
        
        // create additional seasonal addresses not current
        initTestAddr(cHH);
        for (integer i = 0; i < cHH; i++) {
            listAddrT[i].Household_Account__c = listAccT[i].Id;
            listAddrT[i].Seasonal_Start_Month__c = string.valueOf(system.today().addMonths(1).month());
            listAddrT[i].Seasonal_Start_Day__c = '1';
            listAddrT[i].Default_Address__c = false;
            listAddrT[i].MailingStreet__c = 'New Seasonal Street' + i;
            listAddrT[i].MailingCity__c = 'New Seasonal City' + i;
        }
        try {
            Test.startTest();
            insert listAddrT;
            Test.stopTest();
        } catch (Exception ex) {
            system.assert(ex.getMessage().contains(Label.addrSeasonalPartial));
            return;
        }
        system.assert(false); //we shouldn't get here!
        
    }

    /*********************************************************************************************************
    @description
        schedule a seasonal address update 
    verify:
        contact's && hh address matches new seasonal
        old default addresses still marked default
    **********************************************************************************************************/            
    static testMethod void scheduleSeasonalAddrUpdate() {
        // this creates a default Address for each HH
        createHHTestData(cHH, cCon);
        
        // create additional addresses
        initTestAddr(cHH);
        for (integer i = 0; i < cHH; i++) {
            listAddrT[i].Household_Account__c = listAccT[i].Id;
            listAddrT[i].Default_Address__c = false;
            listAddrT[i].Seasonal_Start_Month__c = string.valueOf(system.today().month());
            listAddrT[i].Seasonal_Start_Day__c = string.valueOf(system.today().day());
            listAddrT[i].Seasonal_End_Month__c = string.valueOf(system.today().addMonths(1).month());
            listAddrT[i].Seasonal_End_Day__c = '28';
            listAddrT[i].MailingStreet__c = 'New Seasonal Street' + i;
            listAddrT[i].MailingCity__c = 'New Seasonal City' + i;
        }
        
        // Hack!  by setting our trigger handler as run,
        // we can insert the new seasonal addresses but not have them processed.
        // this way we can test the scheduled job!
        insert listAddrT;

        // run the scheduled batch directly
        Test.startTest();
        Database.executeBatch(new ADDR_Seasonal_SCHED(), 10);
        Test.stopTest();
        
        // verify that the HH and Contacts share the same address and it's new!
        map<Id, Account> mapAccIdAcc = new map<Id, Account>([select Id, Name, BillingStreet, BillingCity, BillingState, BillingPostalCode, BillingCountry, BillingLatitude, BillingLongitude from Account]);
        list<Contact> listCon = [select Id, Name, AccountId, is_Address_Override__c, Current_Address__c, MailingStreet, MailingCity, MailingState, MailingPostalCode, MailingCountry, MailingLatitude, MailingLongitude from Contact];
        system.assertEquals(cHH * cCon, listCon.size());
        
        for (Contact con : listCon) {
            Account acc = mapAccIdAcc.get(con.AccountId);
            system.assertEquals(true, ADDR_Addresses_TEST.isMatchAddressAccCon(acc, con));
            system.assert(con.MailingStreet.contains('New Seasonal Street'));
            system.assert(con.MailingCity.contains('New Seasonal City'));
            system.assertEquals(false, con.is_Address_Override__c);
            system.assertNotEquals(null, con.Current_Address__c);
        }
        
        // verify the previous addresses still are Default
        list<Address__c> listAddr = [select Id, Default_Address__c, MailingStreet__c, Household_Account__c, Latest_Start_Date__c, Latest_End_Date__c from Address__c];
        system.assertEquals(cHH * 2, listAddr.size());
        for (Address__c addr : listAddr) {
            boolean fSeasonal = (addr.MailingStreet__c.contains('New Seasonal Street'));
            system.assertEquals(!fSeasonal, addr.Default_Address__c);
        }        
    }

    /*********************************************************************************************************
    @description
        reset a seasonal address thru the scheduler 
    verify:
        contact's && hh address matches new seasonal
        old default addresses still marked default
    **********************************************************************************************************/            
    static testMethod void scheduleSeasonalAddrReset() {
        // this creates a default Address for each HH
        createHHTestData(cHH, cCon);
        
        // create additional addresses
        initTestAddr(cHH);
        for (integer i = 0; i < cHH; i++) {
            listAddrT[i].Household_Account__c = listAccT[i].Id;
            listAddrT[i].Default_Address__c = false;
            listAddrT[i].Seasonal_Start_Month__c = string.valueOf(system.today().addMonths(-2).month());
            listAddrT[i].Seasonal_Start_Day__c = '1';
            listAddrT[i].Seasonal_End_Month__c = string.valueOf(system.today().addMonths(1).month());
            listAddrT[i].Seasonal_End_Day__c = '1';
            listAddrT[i].MailingStreet__c = 'New Seasonal Street' + i;
            listAddrT[i].MailingCity__c = 'New Seasonal City' + i;
        }
        
        // this should update the hh and contacts to the seasonal addresses
        insert listAddrT;
        
        // verify that the HH and Contacts share the same address and it's new!
        map<Id, Account> mapAccIdAcc = new map<Id, Account>([select Id, Name, BillingStreet, BillingCity, BillingState, BillingPostalCode, BillingCountry, BillingLatitude, BillingLongitude from Account]);
        list<Contact> listCon = [select Id, Name, AccountId, is_Address_Override__c, Current_Address__c, MailingStreet, MailingCity, MailingState, MailingPostalCode, MailingCountry, MailingLatitude, MailingLongitude from Contact];
        system.assertEquals(cHH * cCon, listCon.size());
        
        for (Contact con : listCon) {
            Account acc = mapAccIdAcc.get(con.AccountId);
            system.assertEquals(true, ADDR_Addresses_TEST.isMatchAddressAccCon(acc, con));
            system.assert(con.MailingStreet.contains('New Seasonal Street'));
            system.assert(con.MailingCity.contains('New Seasonal City'));
            system.assertEquals(false, con.is_Address_Override__c);
            system.assertNotEquals(null, con.Current_Address__c);
        }

        // now let's update the seasonal addresses to no longer be active, but disable triggers for now
        // this way we can test the scheduled job!
        for (Address__c addr : listAddrT) {
            addr.Seasonal_End_Month__c = string.valueOf(system.today().addMonths(-1).month());
        }
        // Hack!  by setting our trigger handler as run,
        // we can insert the new seasonal addresses but not have them processed.
        // this way we can test the scheduled job!
        update listAddrT;

        // run the scheduled batch directly
        Test.startTest();
        Database.executeBatch(new ADDR_Seasonal_SCHED(), 10);
        Test.stopTest();
        
        // verify that the HH and Contacts share the same address and it's the old default!
        mapAccIdAcc = new map<Id, Account>([select Id, Name, BillingStreet, BillingCity, BillingState, BillingPostalCode, BillingCountry, BillingLatitude, BillingLongitude from Account]);
        listCon = [select Id, Name, AccountId, is_Address_Override__c, Current_Address__c, MailingStreet, MailingCity, MailingState, MailingPostalCode, MailingCountry, MailingLatitude, MailingLongitude from Contact];
        system.assertEquals(cHH * cCon, listCon.size());
        
        for (Contact con : listCon) {
            Account acc = mapAccIdAcc.get(con.AccountId);
            system.assertEquals(true, ADDR_Addresses_TEST.isMatchAddressAccCon(acc, con));
            system.assert(con.MailingStreet.startsWith('Street'));
            system.assert(con.MailingCity.startsWith('City'));
            system.assertEquals(false, con.is_Address_Override__c);
            system.assertNotEquals(null, con.Current_Address__c);
        }
        
        // verify the previous addresses still are Default
        list<Address__c> listAddr = [select Id, Default_Address__c, MailingStreet__c, Household_Account__c, Latest_Start_Date__c, Latest_End_Date__c from Address__c];
        system.assertEquals(cHH * 2, listAddr.size());
        for (Address__c addr : listAddr) {
            boolean fSeasonal = (addr.MailingStreet__c.contains('New Seasonal Street'));
            system.assertEquals(!fSeasonal, addr.Default_Address__c);
        }        
    }

    /*********************************************************************************************************
    @description
        create N new duplicate Addresses from Account  
    verify:
        duplicates not created
    **********************************************************************************************************/            
    static testMethod void newDupeAccountAddr() {
        // this creates a default Address for each HH
        createHHTestData(cHH, cCon);

        // create additional addresses thru the account.
        for (integer i = 0; i < cHH; i++) {
            listAccT[i].BillingStreet = listAddrT[i].MailingStreet__c;
            listAccT[i].BillingCity = listAddrT[i].MailingCity__c;
            listAccT[i].BillingState = listAddrT[i].MailingState__c;
            listAccT[i].BillingPostalCode = listAddrT[i].MailingPostalCode__c;
            listAccT[i].BillingCountry = listAddrT[i].MailingCountry__c;
        }        
        Test.startTest();
        update listAccT;
        Test.stopTest();
        
        // verify that we don't have new Addresses
        list<Address__c> listAddr = [select Id from Address__c];
        system.assertEquals(cHH, listAddr.size());
    }

    /*********************************************************************************************************
    @description
        create N new duplicate Addresses from Contact  
    verify:
        duplicates not created
    **********************************************************************************************************/            
    static testMethod void newDupeContactAddr() {
        // this creates a default Address for each HH
        createHHTestData(cHH, cCon);

        // create additional addresses thru the contact.
        for (integer i = 0; i < cHH; i++) {
            for (integer j = 0; j < cCon; j++) {
                listConT[(i * cHH) + j].MailingStreet = listAddrT[i].MailingStreet__c;
                listConT[(i * cHH) + j].MailingCity = listAddrT[i].MailingCity__c;
                listConT[(i * cHH) + j].MailingState = listAddrT[i].MailingState__c;
                listConT[(i * cHH) + j].MailingPostalCode = listAddrT[i].MailingPostalCode__c;
                listConT[(i * cHH) + j].MailingCountry = listAddrT[i].MailingCountry__c;
            }
        }
        Test.startTest();
        update listConT;
        Test.stopTest();
        
        // verify that we don't have new Addresses
        list<Address__c> listAddr = [select Id from Address__c];
        system.assertEquals(cHH, listAddr.size());
    }

    /*********************************************************************************************************
    @description
        create N new duplicate Addresses from Account, with non-default existing  
    verify:
        duplicates not created
        found match becomes Default
    **********************************************************************************************************/            
    static testMethod void newDupeAccountAddrNonDefault() {
        //skip the test if Advancement is installed
        if(ADV_PackageInfo_SVC.useAdv()) return;

        // this creates a default Address for each HH
        createHHTestData(cHH, cCon);

         // create additional non-default addresses
        initTestAddr(cHH);
        for (integer i = 0; i < cHH; i++) {
            listAddrT[i].Household_Account__c = listAccT[i].Id;
            listAddrT[i].Default_Address__c = false;
            listAddrT[i].MailingStreet__c = 'New Street' + i;
            listAddrT[i].MailingCity__c = 'New City' + i;
        }
        insert listAddrT;

        // create additional addresses thru the account.
        for (integer i = 0; i < cHH; i++) {
            listAccT[i].BillingStreet = listAddrT[i].MailingStreet__c;
            listAccT[i].BillingCity = listAddrT[i].MailingCity__c;
            listAccT[i].BillingState = listAddrT[i].MailingState__c;
            listAccT[i].BillingPostalCode = listAddrT[i].MailingPostalCode__c;
            listAccT[i].BillingCountry = listAddrT[i].MailingCountry__c;
        }        
        Test.startTest();
        update listAccT;
        Test.stopTest();
        
        // verify that the HH and Contacts share the same address and it's new!
        map<Id, Account> mapAccIdAcc = new map<Id, Account>([select Id, Name, BillingStreet, BillingCity, BillingState, BillingPostalCode, BillingCountry, BillingLatitude, BillingLongitude from Account]);
        list<Contact> listCon = [select Id, Name, AccountId, is_Address_Override__c, Current_Address__c, MailingStreet, MailingCity, MailingState, MailingPostalCode, MailingCountry, MailingLatitude, MailingLongitude from Contact];
        system.assertEquals(cHH * cCon, listCon.size());
        
        for (Contact con : listCon) {
            Account acc = mapAccIdAcc.get(con.AccountId);
            system.assertEquals(true, ADDR_Addresses_TEST.isMatchAddressAccCon(acc, con));
            system.assert(con.MailingStreet.contains('New Street'));
            system.assert(con.MailingCity.contains('New City'));
            system.assertEquals(false, con.is_Address_Override__c);
            system.assertNotEquals(null, con.Current_Address__c);
        }
        
        // verify the new addresses still are Default and we don't have too many
        list<Address__c> listAddr = [select Id, Default_Address__c, MailingStreet__c, Household_Account__c, Latest_Start_Date__c, Latest_End_Date__c from Address__c];
        system.assertEquals(cHH * 2, listAddr.size());
        for (Address__c addr : listAddr) {
            boolean isNew = (addr.MailingStreet__c.contains('New Street'));
            system.assertEquals(isNew, addr.Default_Address__c);
        }        
 
    }

    /*********************************************************************************************************
    @description
        create N new duplicate Addresses from Contact, with non-default existing  
    verify:
        duplicates not created
        found match becomes Default
    **********************************************************************************************************/            
    static testMethod void newDupeContactAddrNonDefault() {
        //skip the test if Advancement is installed
        if(ADV_PackageInfo_SVC.useAdv()) return;

        // this creates a default Address for each HH
        createHHTestData(cHH, cCon);

         // create additional non-default addresses
        initTestAddr(cHH);
        for (integer i = 0; i < cHH; i++) {
            listAddrT[i].Household_Account__c = listAccT[i].Id;
            listAddrT[i].Default_Address__c = false;
            listAddrT[i].MailingStreet__c = 'New Street' + i;
            listAddrT[i].MailingCity__c = 'New City' + i;
        }
        insert listAddrT;

        // create additional addresses thru the contact.
        for (integer i = 0; i < cHH; i++) {
            for (integer j = 0; j < cCon; j++) {
                listConT[(i * cHH) + j].MailingStreet = listAddrT[i].MailingStreet__c;
                listConT[(i * cHH) + j].MailingCity = listAddrT[i].MailingCity__c;
                listConT[(i * cHH) + j].MailingState = listAddrT[i].MailingState__c;
                listConT[(i * cHH) + j].MailingPostalCode = listAddrT[i].MailingPostalCode__c;
                listConT[(i * cHH) + j].MailingCountry = listAddrT[i].MailingCountry__c;
            }
        }        
        Test.startTest();
        update listConT;
        Test.stopTest();
        
        // verify that the HH and Contacts share the same address and it's new!
        map<Id, Account> mapAccIdAcc = new map<Id, Account>([select Id, Name, BillingStreet, BillingCity, BillingState, BillingPostalCode, BillingCountry, BillingLatitude, BillingLongitude from Account]);
        list<Contact> listCon = [select Id, Name, AccountId, is_Address_Override__c, Current_Address__c, MailingStreet, MailingCity, MailingState, MailingPostalCode, MailingCountry, MailingLatitude, MailingLongitude from Contact];
        system.assertEquals(cHH * cCon, listCon.size());
        
        for (Contact con : listCon) {
            Account acc = mapAccIdAcc.get(con.AccountId);
            system.assertEquals(true, ADDR_Addresses_TEST.isMatchAddressAccCon(acc, con));
            system.assert(con.MailingStreet.contains('New Street'));
            system.assert(con.MailingCity.contains('New City'));
            system.assertEquals(false, con.is_Address_Override__c);
            system.assertNotEquals(null, con.Current_Address__c);
        }
        
        // verify the new addresses still are Default and we don't have too many
        list<Address__c> listAddr = [select Id, Default_Address__c, MailingStreet__c, Household_Account__c, Latest_Start_Date__c, Latest_End_Date__c from Address__c];
        system.assertEquals(cHH * 2, listAddr.size());
        for (Address__c addr : listAddr) {
            boolean isNew = (addr.MailingStreet__c.contains('New Street'));
            system.assertEquals(isNew, addr.Default_Address__c);
        }        
 
    }

    /*********************************************************************************************************
    @description
        update contacts' mailing address when they have an address override
    verify:
        new non-default Address created
        contact override updated to new address
        only the contact gets the new Address
    **********************************************************************************************************/            
    static testMethod void updateConAddrWithOverride() {
        //skip the test if Advancement is installed
        if(ADV_PackageInfo_SVC.useAdv()) return;

        // this creates a default Address for each HH
        createHHTestData(cHH, cCon);

        // create additional addresses
        initTestAddr(cHH);
        for (integer i = 0; i < cHH; i++) {
            listAddrT[i].Household_Account__c = listAccT[i].Id;
            listAddrT[i].Default_Address__c = false;
            listAddrT[i].MailingStreet__c = 'override' + i;
            listAddrT[i].MailingCity__c = 'override' + i;
        }
        insert listAddrT;

        // set the contacts' address overrides
        list<Contact> listCon = new list<Contact>();
        for (integer i = 0; i < cHH; i++) {
            Contact con = listConT[i*cHH + i];
            con.Current_Address__c = listAddrT[i].Id;
            con.is_Address_Override__c = true;
            listCon.add(con);
        }
        update listCon;

        // modify some of the contact addresses directly
        for (Contact con : listCon) {
            con.MailingStreet = 'Direct Street Edit';
            con.MailingCity = 'Direct City Edit';
        }
        Test.startTest();
        update listCon;
        Test.stopTest();
        
        // verify that the HH and Contacts share the same address
        map<Id, Account> mapAccIdAcc = new map<Id, Account>([select Id, Name, BillingStreet, BillingCity, BillingState, BillingPostalCode, BillingCountry, BillingLatitude, BillingLongitude from Account]);
        listCon = [select Id, Name, AccountId, is_Address_Override__c, Current_Address__c, MailingStreet, MailingCity, MailingState, MailingPostalCode, MailingCountry, MailingLatitude, MailingLongitude from Contact];
        
        for (Contact con : listCon) {
            Account acc = mapAccIdAcc.get(con.AccountId);
            if (con.is_Address_Override__c == false) {
                system.assertNotEquals(null, con.Current_Address__c);
                system.assertEquals(true, ADDR_Addresses_TEST.isMatchAddressAccCon(acc, con));
                system.assert(!con.MailingStreet.contains('Direct Street Edit'));
                system.assert(!con.MailingCity.contains('Direct City Edit'));
                system.assert(!con.MailingStreet.contains('override'));
                system.assert(!con.MailingCity.contains('override'));
            } else {
                system.assertEquals(false, ADDR_Addresses_TEST.isMatchAddressAccCon(acc, con));
                system.assert(con.MailingStreet.contains('Direct Street Edit'));
                system.assert(con.MailingCity.contains('Direct City Edit'));
                system.assertEquals(true, con.is_Address_Override__c);
                system.assertNotEquals(null, con.Current_Address__c);
            }
        }
 
         // verify the new overrides are not marked default, and that the contact points to them
        list<Address__c> listAddr = [select Id, Default_Address__c, MailingStreet__c, Household_Account__c from Address__c];
        system.assertEquals(cHH * 3, listAddr.size());
        for (Address__c addr : listAddr) {
            boolean fOverride = (addr.MailingStreet__c.contains('Direct Street Edit'));
            if (fOverride) {
                system.assertEquals(false, addr.Default_Address__c);
                boolean isSetOnContact = false;
                for (Contact con : listCon) {
                    if (con.is_Address_Override__c && con.Current_Address__c == addr.Id)
                        isSetOnContact = true;
                }
                system.assertEquals(true, isSetOnContact);
            }
        }                
    }

    /*********************************************************************************************************
    @description
        update contact's address override to an address in another account
    verify:
        new non-default Address created
        contact override updated to new address
        only the contact gets the new Address
    **********************************************************************************************************/            
    static testMethod void updateConAddrWithExternalOverride() {
        //skip the test if Advancement is installed
        if(ADV_PackageInfo_SVC.useAdv()) return;

        // this creates a default Address for each HH
        createHHTestData(cHH, cCon);

        // create additional addresses
        initTestAddr(cHH);
        for (integer i = 0; i < cHH; i++) {
            listAddrT[i].Household_Account__c = listAccT[i].Id;
            listAddrT[i].Default_Address__c = false;
            listAddrT[i].MailingStreet__c = 'override' + i;
            listAddrT[i].MailingCity__c = 'override' + i;
        }
        insert listAddrT;

        // set the contacts' address overrides to an address in a different household
        list<Contact> listCon = new list<Contact>();
        for (integer i = 0; i < cHH; i++) {
            Contact con = listConT[i*cHH];  // first contact in the household
            con.Current_Address__c = listAddrT[i == cHH-1 ? 0 : i + 1].Id;  // address in the next household
            con.is_Address_Override__c = true;
            listCon.add(con);
        }
        Test.startTest();
        update listCon;
        Test.stopTest();

        // verify that the HH and Contacts share the same address
        map<Id, Account> mapAccIdAcc = new map<Id, Account>([select Id, Name, BillingStreet, BillingCity, BillingState, BillingPostalCode, BillingCountry, BillingLatitude, BillingLongitude from Account]);
        listCon = [select Id, Name, AccountId, is_Address_Override__c, Current_Address__c, MailingStreet, MailingCity, MailingState, MailingPostalCode, MailingCountry, MailingLatitude, MailingLongitude from Contact];
        list<Address__c> listAddr = [select Id, Default_Address__c, MailingStreet__c, MailingCity__c, Household_Account__c from Address__c];
        system.debug('****DJH: mapAccIdAcc: ' + mapAccIdAcc);
        system.debug('****DJH: listCon: ' + listCon);
        system.debug('****DJH: listAddr: ' + listAddr);
        
        for (Contact con : listCon) {
            Account acc = mapAccIdAcc.get(con.AccountId);
            if (con.is_Address_Override__c == false) {
                system.assertNotEquals(null, con.Current_Address__c);
                system.assertEquals(true, ADDR_Addresses_TEST.isMatchAddressAccCon(acc, con));
                system.assert(!con.MailingStreet.contains('override'));
                system.assert(!con.MailingCity.contains('override'));
            } else {
                //system.assertEquals(false, ADDR_Addresses_TEST.isMatchAddressAccCon(acc, con));
                system.assert(con.MailingStreet.contains('override'));
                system.assert(con.MailingCity.contains('override'));
                system.assertEquals(true, con.is_Address_Override__c);
                system.assertNotEquals(null, con.Current_Address__c);
            }
        }
 
         // verify the overrides were copied to their new households
        system.assertEquals(cHH * 3, listAddr.size());
        for (Address__c addr : listAddr) {
            boolean fOverride = (addr.MailingStreet__c.contains('override'));
            if (fOverride) {
                system.assertEquals(false, addr.Default_Address__c);
                boolean isSetOnContact = false;
                for (Contact con : listCon) {
                    if (con.is_Address_Override__c && con.Current_Address__c == addr.Id)
                        system.assertEquals(con.AccountId, addr.Household_Account__c);
                }
            }
        }                
    }

    /*********************************************************************************************************
    @description
        insert new contacts with no addresses to existing households that have default addresses
    verify:
        new contacts get the default hh address
    **********************************************************************************************************/            
    static testMethod void insertConWithNoAddrToExistingHH() {
        //skip the test if Advancement is installed
        if(ADV_PackageInfo_SVC.useAdv()) return;

        // this creates a default Address for each HH
        createHHTestData(cHH, cCon);
        
        // insert new contacts to the HH without any addresses
        list<Contact> listCon = UTIL_UnitTestData_TEST.CreateMultipleTestContacts(cHH);
        for (integer i = 0; i < cHH; i++) {
            listCon[i].FirstName = 'insertConWithNoAddrToExistingHH ' + i;
            listCon[i].AccountId = listAccT[i].Id;
        }
        Test.startTest();
        insert listCon;         
        Test.stopTest();
        
        // verify that the HH and Contacts share the same address
        map<Id, Account> mapAccIdAcc = new map<Id, Account>([select Id, Name, BillingStreet, BillingCity, BillingState, BillingPostalCode, BillingCountry, BillingLatitude, BillingLongitude from Account]);
        listCon = [select Id, Name, AccountId, is_Address_Override__c, Current_Address__c, MailingStreet, MailingCity, MailingState, MailingPostalCode, MailingCountry, MailingLatitude, MailingLongitude from Contact];
        
        for (Contact con : listCon) {
            Account acc = mapAccIdAcc.get(con.AccountId);
            system.assertEquals(true, ADDR_Addresses_TEST.isMatchAddressAccCon(acc, con));
            system.assertEquals(false, con.is_Address_Override__c);
            system.assertNotEquals(null, con.Current_Address__c);
        }
    }

    /*********************************************************************************************************
    @description
        insert new contacts with addresses to existing households that have default addresses
    verify:
        all contacts and hh get the new default hh address from the new contacts
    **********************************************************************************************************/            
    static testMethod void insertConWithAddrToExistingHH() {
        //skip the test if Advancement is installed
        if(ADV_PackageInfo_SVC.useAdv()) return;

        // this creates a default Address for each HH
        createHHTestData(cHH, cCon);
        
        // insert new contacts to the HH with new addresses
        list<Contact> listCon = UTIL_UnitTestData_TEST.CreateMultipleTestContacts(cHH);
        for (integer i = 0; i < cHH; i++) {
            listCon[i].FirstName = 'insertConWithAddrToExistingHH ' + i;
            listCon[i].AccountId = listAccT[i].Id;
            listCon[i].MailingStreet = 'New Mailing Street' + i;
            listCon[i].MailingCity = 'New Mailing City' + i;
            listCon[i].MailingState = 'California';
            listCon[i].MailingCountry = 'United States';
        }
        Test.startTest();
        insert listCon;         
        Test.stopTest();
        
        // verify that the HH and Contacts share the same address
        map<Id, Account> mapAccIdAcc = new map<Id, Account>([select Id, Name, BillingStreet, BillingCity, BillingState, BillingPostalCode, BillingCountry, BillingLatitude, BillingLongitude from Account]);
        listCon = [select Id, Name, AccountId, is_Address_Override__c, Current_Address__c, MailingStreet, MailingCity, MailingState, MailingPostalCode, MailingCountry, MailingLatitude, MailingLongitude from Contact];
        
        for (Contact con : listCon) {
            Account acc = mapAccIdAcc.get(con.AccountId);
            system.assertEquals(true, ADDR_Addresses_TEST.isMatchAddressAccCon(acc, con));
            system.assertEquals(false, con.is_Address_Override__c);
            system.assertNotEquals(null, con.Current_Address__c);
            system.assert(con.MailingStreet.contains('New Mailing Street'));
            system.assert(con.MailingCity.contains('New Mailing City'));
        }
    }

    /*********************************************************************************************************
    @description
        insert new contacts with default addresses to existing households that have default addresses       
        (this is to mimic the behavior of doing New Contact from the HH Account, in which case Salesforce
        brings up the new contact page in edit mode, with the account's billing address copied into the 
        contact's mailing address fields).
    verify:
        no new addresses created
        new contacts point at the default address
    **********************************************************************************************************/            
    static testMethod void insertConWithDefaultAddrToExistingHH() {
        //skip the test if Advancement is installed
        if(ADV_PackageInfo_SVC.useAdv()) return;

        // this creates a default Address for each HH
        createHHTestData(cHH, cCon);
        
        // reload accounts to get their default addresses
        listAccT = [select Id, Name, BillingStreet, BillingCity, BillingState, BillingPostalCode, BillingCountry, BillingLatitude, BillingLongitude from Account];
        system.assertEquals(cHH, listAccT.size());
        
        // insert new contacts to the HH with the current default addresses
        list<Contact> listCon = UTIL_UnitTestData_TEST.CreateMultipleTestContacts(cHH);
        for (integer i = 0; i < cHH; i++) {
            listCon[i].FirstName = 'insertConWithDefaultAddrToExistingHH ' + i;
            listCon[i].AccountId = listAccT[i].Id;
            listCon[i].MailingStreet = listAccT[i].BillingStreet;
            listCon[i].MailingCity = listAccT[i].BillingCity;
            listCon[i].MailingState = listAccT[i].BillingState;
            listCon[i].MailingPostalCode = listAccT[i].BillingPostalCode;
            listCon[i].MailingCountry = listAccT[i].BillingCountry;            
            listCon[i].MailingLatitude = listAccT[i].BillingLatitude;
            listCon[i].MailingLongitude = listAccT[i].BillingLongitude;
        }
        Test.startTest();
        insert listCon;         
        Test.stopTest();
        
        // verify that the HH and Contacts share the same address
        map<Id, Account> mapAccIdAcc = new map<Id, Account>([select Id, Name, BillingStreet, BillingCity, BillingState, BillingPostalCode, BillingCountry, BillingLatitude, BillingLongitude from Account]);
        listCon = [select Id, Name, AccountId, is_Address_Override__c, Current_Address__c, MailingStreet, MailingCity, MailingState, MailingPostalCode, MailingCountry, MailingLatitude, MailingLongitude from Contact];
        system.assertEquals(cHH * (cCon + 1), listCon.size());
        
        integer cAddr = [select count() from Address__c];
        system.assertEquals(cHH, cAddr);
        for (Contact con : listCon) {
            Account acc = mapAccIdAcc.get(con.AccountId);
            system.assertEquals(true, ADDR_Addresses_TEST.isMatchAddressAccCon(acc, con));
            system.assertEquals(false, con.is_Address_Override__c);
            system.assertNotEquals(null, con.Current_Address__c);
        }
    }

    /*********************************************************************************************************
    @description
        insert contact w/ multiline street address
    verify:
        new default Address created and the street address is broken up into street and street2
        the HH Account gets the new multiline address
    **********************************************************************************************************/            
    static testMethod void insertContactWithMultilineStreetAddress() {
        //skip the test if Advancement is installed
        if(ADV_PackageInfo_SVC.useAdv()) return;

        npe01__Contacts_and_Orgs_Settings__c contactSettingsForTests = UTIL_CustomSettingsFacade.getContactsSettings();
            
        listConT = UTIL_UnitTestData_TEST.CreateMultipleTestContacts(cCon);
        for (Contact con : listConT) {
            con.MailingStreet = 'new street\r\nsecond line';
            con.MailingCity = 'new city';
        }
        Test.startTest();
        insert listConT; 
        Test.stopTest();       
        
        // verify the Address objects split street.
        list<Address__c> listAddr = [select Id, MailingStreet__c, MailingStreet2__c, Formula_MailingStreetAddress__c from Address__c];
        for (Address__c addr : listAddr) {
            system.assertEquals('new street', addr.MailingStreet__c);
            system.assertEquals('second line', addr.MailingStreet2__c);
            system.assertEquals('new street, second line', addr.Formula_MailingStreetAddress__c);
        }

        // verify that the HH and Contacts share the same address
        map<Id, Account> mapAccIdAcc = new map<Id, Account>([select Id, Name, BillingStreet, BillingCity, BillingState, BillingPostalCode, BillingCountry, BillingLatitude, BillingLongitude from Account]);
        list<Contact> listCon = [select Id, Name, AccountId, is_Address_Override__c, Current_Address__c, MailingStreet, MailingCity, MailingState, MailingPostalCode, MailingCountry, MailingLatitude, MailingLongitude from Contact];
        
        for (Contact con : listCon) {
            Account acc = mapAccIdAcc.get(con.AccountId);
            system.assertEquals('new street\r\nsecond line', con.MailingStreet);
            system.assertEquals(true, ADDR_Addresses_TEST.isMatchAddressAccCon(acc, con));
            system.assertEquals(false, con.is_Address_Override__c);
            system.assertNotEquals(null, con.Current_Address__c);
        }
    }

    /*********************************************************************************************************
    @description
        insert new default multiline street addresses to HH w/ existing default addresses  
    verify:
        contact's && hh address matches new default
        street & street2 combined into contact and account single street field
    **********************************************************************************************************/            
    static testMethod void insertNewDefaultMultilineStreetAddr() {
        // this creates a default Address for each HH
        createHHTestData(cHH, cCon);
        
        // create additional addresses
        initTestAddr(cHH);
        for (integer i = 0; i < cHH; i++) {
            listAddrT[i].Household_Account__c = listAccT[i].Id;
            listAddrT[i].Default_Address__c = true;
            listAddrT[i].MailingStreet__c = 'New Default Street';
            listAddrT[i].MailingStreet2__c = 'Second Line';
            listAddrT[i].MailingCity__c = 'New Default City' + i;
        }
        Test.startTest();
        insert listAddrT;
        Test.stopTest();

        // verify that the HH and Contacts share the same address and it's new!
        map<Id, Account> mapAccIdAcc = new map<Id, Account>([select Id, Name, BillingStreet, BillingCity, BillingState, BillingPostalCode, BillingCountry, BillingLatitude, BillingLongitude from Account]);
        list<Contact> listCon = [select Id, Name, AccountId, is_Address_Override__c, Current_Address__c, MailingStreet, MailingCity, MailingState, MailingPostalCode, MailingCountry, MailingLatitude, MailingLongitude from Contact];
        system.assertEquals(cHH * cCon, listCon.size());
        
        for (Contact con : listCon) {
            Account acc = mapAccIdAcc.get(con.AccountId);
            system.assertEquals(true, ADDR_Addresses_TEST.isMatchAddressAccCon(acc, con));
            system.assertEquals('New Default Street\r\nSecond Line', con.MailingStreet);
            system.assertEquals('New Default Street\r\nSecond Line', acc.BillingStreet);
        }
        
    }
    
    /*********************************************************************************************************
    @description
        update accounts' billing address with multiline street address  
    verify:
        new Default Address created
        HH and Contacts get new Address
        new Addresss has multiline street split into Street and Street2 fields
    **********************************************************************************************************/            
    static testMethod void updateAccMultilineStreetAddr() {
        //skip the test if Advancement is installed
        if(ADV_PackageInfo_SVC.useAdv()) return;

        // this creates a default Address for each HH
        createHHTestData(cHH, cCon);

        // modify some of the account addresses directly
        for (integer i = 0; i < cHH; i++) {
            Account acc = listAccT[i];
            acc.BillingStreet = 'Direct Street Edit\r\nSecond Line';
            acc.BillingCity = 'Direct City Edit';
        }
        Test.startTest();
        update listAccT;
        Test.stopTest();
        
        // verify that the HH and Contacts share the same address
        map<Id, Account> mapAccIdAcc = new map<Id, Account>([select Id, Name, BillingStreet, BillingCity, BillingState, BillingPostalCode, BillingCountry, BillingLatitude, BillingLongitude from Account]);
        list<Contact> listCon = [select Id, Name, AccountId, is_Address_Override__c, Current_Address__c, MailingStreet, MailingCity, MailingState, MailingPostalCode, MailingCountry, MailingLatitude, MailingLongitude from Contact];
        
        for (Contact con : listCon) {
            Account acc = mapAccIdAcc.get(con.AccountId);
            system.assertEquals(true, ADDR_Addresses_TEST.isMatchAddressAccCon(acc, con));
            system.assertEquals('Direct Street Edit\r\nSecond Line', acc.BillingStreet);
            system.assertEquals('Direct Street Edit\r\nSecond Line', con.MailingStreet);
            system.assertEquals(false, con.is_Address_Override__c);
            system.assertNotEquals(null, con.Current_Address__c);
        }
 
        // verify the Address objects split street.
        list<Address__c> listAddr = [select Id, MailingStreet__c, MailingStreet2__c, Formula_MailingStreetAddress__c, Default_Address__c from Address__c];
        for (Address__c addr : listAddr) {
            if (addr.Default_Address__c) {
                system.assertEquals('Direct Street Edit', addr.MailingStreet__c);
                system.assertEquals('Second Line', addr.MailingStreet2__c);
                system.assertEquals('Direct Street Edit, Second Line', addr.Formula_MailingStreetAddress__c);
            }
        }

    }

    /*********************************************************************************************************
    @description
        update accounts' billing address with multiline street address  (this version only has Newline only)
    verify:
        new Default Address created
        HH and Contacts get new Address
        new Addresss has multiline street split into Street and Street2 fields
    **********************************************************************************************************/            
    static testMethod void updateAccMultilineStreetAddrNL() {
        //skip the test if Advancement is installed
        if(ADV_PackageInfo_SVC.useAdv()) return;

        // this creates a default Address for each HH
        createHHTestData(cHH, cCon);

        // modify some of the account addresses directly
        for (integer i = 0; i < cHH; i++) {
            Account acc = listAccT[i];
            acc.BillingStreet = 'Direct Street Edit\nSecond Line';
            acc.BillingCity = 'Direct City Edit';
        }
        Test.startTest();
        update listAccT;
        Test.stopTest();
        
        // verify that the HH and Contacts share the same address
        map<Id, Account> mapAccIdAcc = new map<Id, Account>([select Id, Name, BillingStreet, BillingCity, BillingState, BillingPostalCode, BillingCountry, BillingLatitude, BillingLongitude from Account]);
        list<Contact> listCon = [select Id, Name, AccountId, is_Address_Override__c, Current_Address__c, MailingStreet, MailingCity, MailingState, MailingPostalCode, MailingCountry, MailingLatitude, MailingLongitude from Contact];
        
        for (Contact con : listCon) {
            Account acc = mapAccIdAcc.get(con.AccountId);
            system.assertEquals(true, ADDR_Addresses_TEST.isMatchAddressAccCon(acc, con));
            system.assertEquals('Direct Street Edit\r\nSecond Line', acc.BillingStreet);
            system.assertEquals('Direct Street Edit\r\nSecond Line', con.MailingStreet);
            system.assertEquals(false, con.is_Address_Override__c);
            system.assertNotEquals(null, con.Current_Address__c);
        }
 
        // verify the Address objects split street.
        list<Address__c> listAddr = [select Id, MailingStreet__c, MailingStreet2__c, Formula_MailingStreetAddress__c, Default_Address__c from Address__c];
        for (Address__c addr : listAddr) {
            if (addr.Default_Address__c) {
                system.assertEquals('Direct Street Edit', addr.MailingStreet__c);
                system.assertEquals('Second Line', addr.MailingStreet2__c);
                system.assertEquals('Direct Street Edit, Second Line', addr.Formula_MailingStreetAddress__c);
            }
        }

    }

    /*********************************************************************************************************
    @description
        create N new organizational accounts with billing addresses 
    verify:
        N addresses created
        account address matches address object address
    **********************************************************************************************************/            
    static testMethod void newOrgAccounts() {
        //skip the test if Advancement is installed
        if(ADV_PackageInfo_SVC.useAdv()) return;

        npe01__Contacts_and_Orgs_Settings__c contactSettingsForTests = UTIL_CustomSettingsFacade.getContactsSettingsForTests(
            new npe01__Contacts_and_Orgs_Settings__c (
                npe01__Account_Processor__c = CAO_Constants.HH_ACCOUNT_PROCESSOR,
                Organizational_Account_Addresses_Enabled__c = true
        ));
 
        integer cAcc = 3;
        list<Account> listAcc = UTIL_UnitTestData_TEST.CreateMultipleTestAccounts(cAcc, null);
        for (Account acc : listAcc) {
            acc.BillingStreet = '123 45th';
            acc.BillingCity = 'Seattle';
        }
        Test.startTest();
        insert listAcc;
        Test.stopTest();

        // verify results
        map<Id, Account> mapAccIdAcc = new map<Id, Account>([select Id, Name, BillingStreet, BillingCity, BillingState, BillingPostalCode, BillingCountry, BillingLatitude, BillingLongitude from Account]);
        system.assertEquals(cAcc, mapAccIdAcc.size());
        list<Address__c> listAddr = [select Id, Default_Address__c, MailingStreet__c, MailingCity__c, Household_Account__c, Latest_Start_Date__c, Latest_End_Date__c from Address__c];
        system.assertEquals(cAcc, listAddr.size());
        
        for (Address__c addr : listAddr) {
            Account acc = mapAccIdAcc.get(addr.Household_Account__c);
            system.assertEquals(acc.BillingStreet, addr.MailingStreet__c);
            system.assertEquals(acc.BillingCity, addr.MailingCity__c);
            system.assertEquals(true, addr.Default_Address__c);
        }
    }

    /*********************************************************************************************************
    @description
        update N organizational accounts with billing addresses 
    verify:
        N addresses created
        account addresses updated
        contact addresses not updated
    **********************************************************************************************************/            
    static testMethod void updateOrgAccounts() {
        //skip the test if Advancement is installed
        if(ADV_PackageInfo_SVC.useAdv()) return;

        npe01__Contacts_and_Orgs_Settings__c contactSettingsForTests = UTIL_CustomSettingsFacade.getContactsSettingsForTests(
            new npe01__Contacts_and_Orgs_Settings__c (
                npe01__Account_Processor__c = CAO_Constants.HH_ACCOUNT_PROCESSOR,
                Organizational_Account_Addresses_Enabled__c = true
        ));
 
        // create accounts without addresses
        integer cAcc = 3;
        list<Account> listAcc = UTIL_UnitTestData_TEST.CreateMultipleTestAccounts(cAcc, null);
        insert listAcc;
        
        // add a contact to each account.
        list<Contact> listCon = UTIL_UnitTestData_TEST.CreateMultipleTestContacts(cAcc);
        for (integer i = 0; i < cAcc; i++) {
            listCon[i].AccountId = listAcc[i].Id;
        }
        insert listCon;

        // update the accounts' address
        for (Account acc : listAcc) {
            acc.BillingStreet = '123 45th';
            acc.BillingCity = 'Seattle';
        }
        Test.startTest();
        update listAcc;
        Test.stopTest();

        // verify results
        listAcc = [
            SELECT Id, Name, BillingStreet, BillingCity, BillingState, BillingPostalCode,
                BillingCountry, BillingLatitude, BillingLongitude
            FROM Account
            ORDER BY Id
        ];
        system.assertEquals(cAcc, listAcc.size());
        list<Address__c> listAddr = [
            SELECT Id, Default_Address__c, MailingStreet__c, MailingCity__c, Household_Account__c,
                Latest_Start_Date__c, Latest_End_Date__c
            FROM Address__c
            ORDER BY Household_Account__c
        ];
        system.assertEquals(cAcc, listAddr.size());
        listCon = [
            SELECT Id, AccountId, Name, Current_Address__c, MailingStreet, MailingCity
            FROM Contact
            ORDER BY AccountId
        ];
        system.assertEquals(cAcc, listCon.size());        
        
        for (integer i = 0; i < cAcc; i++) {
            Account acc = listAcc[i];
            Address__c addr = listAddr[i];
            Contact con = listCon[i];
            system.assertEquals(acc.BillingStreet, addr.MailingStreet__c);
            system.assertEquals(acc.BillingCity, addr.MailingCity__c);
            system.assertEquals(true, addr.Default_Address__c);
            system.assertEquals(null, con.Current_Address__c);
            system.assertEquals(null, con.MailingStreet);
            system.assertEquals(null, con.MailingCity);
        }
    }
    
    /*********************************************************************************************************
    @description
        update N organizational accounts with address objects 
    verify:
        account addresses updated
        contact addresses not updated
    **********************************************************************************************************/            
    static testMethod void newAddrForOrgAccounts() {
        TDTM_DefaultConfig.startTestDataInit();
        
        npe01__Contacts_and_Orgs_Settings__c contactSettingsForTests = UTIL_CustomSettingsFacade.getContactsSettingsForTests(
            new npe01__Contacts_and_Orgs_Settings__c (
                npe01__Account_Processor__c = CAO_Constants.HH_ACCOUNT_PROCESSOR,
                Organizational_Account_Addresses_Enabled__c = true
        ));
 
        // create accounts without addresses
        integer cAcc = 3;
        list<Account> listAcc = UTIL_UnitTestData_TEST.CreateMultipleTestAccounts(cAcc, null);
        insert listAcc;
        
        // add a contact to each account.
        list<Contact> listCon = UTIL_UnitTestData_TEST.CreateMultipleTestContacts(cAcc);
        for (integer i = 0; i < cAcc; i++) {
            listCon[i].AccountId = listAcc[i].Id;
        }
        insert listCon;

         // create addresses for the accounts
        initTestAddr(cAcc);
        for (integer i = 0; i < cAcc; i++) {
            listAddrT[i].Household_Account__c = listAcc[i].Id;
            listAddrT[i].Default_Address__c = true;
        }
        TDTM_DefaultConfig.stopTestDataInit();
        Test.startTest();
        insert listAddrT;
        Test.stopTest();
        
        // verify results
        listAcc = [
            SELECT Id, Name, BillingStreet, BillingCity, BillingState, BillingPostalCode,
                BillingCountry, BillingLatitude, BillingLongitude
            FROM Account
            ORDER BY Id
        ];
        system.assertEquals(cAcc, listAcc.size());
        listAddrT = [
            SELECT Id, Default_Address__c, MailingStreet__c, MailingCity__c, Household_Account__c,
                Latest_Start_Date__c, Latest_End_Date__c
            FROM Address__c
            ORDER BY Household_Account__c
        ];
        system.assertEquals(cAcc, listAddrT.size());
        listCon = [
            SELECT Id, AccountId, Name, Current_Address__c, MailingStreet, MailingCity
            FROM Contact
            ORDER BY AccountId
        ];
        system.assertEquals(cAcc, listCon.size());        
        
        for (integer i = 0; i < cAcc; i++) {
            Account acc = listAcc[i];
            Address__c addr = listAddrT[i];
            Contact con = listCon[i];
            system.assertEquals(acc.BillingStreet, addr.MailingStreet__c);
            system.assertEquals(acc.BillingCity, addr.MailingCity__c);
            system.assertEquals(true, addr.Default_Address__c);
            system.assertEquals(null, con.Current_Address__c);
            system.assertEquals(null, con.MailingStreet);
            system.assertEquals(null, con.MailingCity);
        }
    }

    /*********************************************************************************************************
    @description
        create N contacts with Household Accounts when the setting for Address Mgmt is off. 
    verify:
        no Address objects created
        HH Account addresses set
        Contact addresses set
    **********************************************************************************************************/            
    static testMethod void testDisabledHHAccountAddr() {
        //skip the test if Advancement is installed
        if(ADV_PackageInfo_SVC.useAdv()) return;

        npe01__Contacts_and_Orgs_Settings__c contactSettingsForTests = UTIL_CustomSettingsFacade.getContactsSettingsForTests(
            new npe01__Contacts_and_Orgs_Settings__c (
                npe01__Account_Processor__c = CAO_Constants.HH_ACCOUNT_PROCESSOR,
                Household_Account_Addresses_Disabled__c = true
        ));
 
        listConT = UTIL_UnitTestData_TEST.CreateMultipleTestContacts(cCon);
        for (Contact con : listConT) {
            con.MailingStreet = 'new street';
            con.MailingCity = 'new city';
        }
        Test.startTest();
        insert listConT; 
        Test.stopTest();       

        // verify that the HH and Contacts share the same address
        map<Id, Account> mapAccIdAcc = new map<Id, Account>([select Id, Name, BillingStreet, BillingCity, BillingState, BillingPostalCode, BillingCountry, BillingLatitude, BillingLongitude from Account]);
        list<Contact> listCon = [select Id, Name, AccountId, is_Address_Override__c, Current_Address__c, MailingStreet, MailingCity, MailingState, MailingPostalCode, MailingCountry, MailingLatitude, MailingLongitude from Contact];
        
        for (Contact con : listCon) {
            Account acc = mapAccIdAcc.get(con.AccountId);
            system.assertEquals(true, ADDR_Addresses_TEST.isMatchAddressAccCon(acc, con));
            system.assertEquals(false, con.is_Address_Override__c);
            system.assertEquals(null, con.Current_Address__c);
        }
        
        // verify no address objects created
        list<Address__c> listAddr = [select Id from Address__c];
        system.assertEquals(0, listAddr.size());
    }

    /*********************************************************************************************************
    @description
        update contacts' mailing address fields to empty cause clearing the default address  
    verify:
        no new Address created
        existing Default Address updated to be non-default
        HH and Contacts get updated to empty address fields
    **********************************************************************************************************/            
    static testMethod void clearConAddrExisting() {
        //skip the test if Advancement is installed
        if(ADV_PackageInfo_SVC.useAdv()) return;

        npe01__Contacts_and_Orgs_Settings__c contactSettingsForTests = UTIL_CustomSettingsFacade.getContactsSettingsForTests(
            new npe01__Contacts_and_Orgs_Settings__c (
                npe01__Account_Processor__c = CAO_Constants.HH_ACCOUNT_PROCESSOR,
                Simple_Address_Change_Treated_as_Update__c = true
        ));
                
        // this creates a default Address for each HH
        createHHTestData(cHH, cCon);

        // clear some of the contact addresses directly
        list<Contact> listCon = new list<Contact>();
        for (integer i = 0; i < cHH; i++) {
            Contact con = listConT[i*cHH + i];
            con.MailingStreet = null;
            con.MailingCity = null;
            con.MailingPostalCode = null;
            con.MailingState = null;
            con.MailingCountry = null;
	        if (ADDR_Addresses_TDTM.isStateCountryPicklistsEnabled) {
	            con.put('MailingStateCode', null);
	            con.put('MailingCountryCode', null);
	        }                
            listCon.add(con);
        }

        Test.startTest();
        update listCon;
        Test.stopTest();
        
        // verify that the HH and Contacts have empty addresses
        list<Account> listAcc = [select Id, Name, BillingStreet, BillingCity, BillingState, BillingPostalCode, BillingCountry, BillingLatitude, BillingLongitude from Account];
        listCon = [select Id, Name, AccountId, is_Address_Override__c, Current_Address__c, MailingStreet, MailingCity, MailingState, MailingPostalCode, MailingCountry, MailingLatitude, MailingLongitude from Contact];
        
        for (Contact con : listCon) {
            system.assertEquals(false, con.is_Address_Override__c);
            system.assertEquals(null, con.Current_Address__c);
            system.assertEquals(null, con.MailingStreet);
            system.assertEquals(null, con.MailingCity);
            system.assertEquals(null, con.MailingPostalCode);
            system.assertEquals(null, con.MailingState);
            system.assertEquals(null, con.MailingCountry);
        }
 
        for (Account acc : listAcc) {
            system.assertEquals(null, acc.BillingStreet);
            system.assertEquals(null, acc.BillingCity);
            system.assertEquals(null, acc.BillingPostalCode);
            system.assertEquals(null, acc.BillingState);
            system.assertEquals(null, acc.BillingCountry);
        }
        
        // verify that no new address was created
        list<Address__c> listAddr = [select Id, Default_Address__c, MailingStreet__c, Household_Account__c from Address__c];
        system.assertEquals(cHH, listAddr.size());
        for (Address__c addr : listAddr) {
            system.assertEquals(false, addr.Default_Address__c);
        }                
    }

    /*********************************************************************************************************
    @description
        set contact address override and address lookup on a new household contact  
    verify:
        contact's address fields correctly set
    **********************************************************************************************************/            
    static testMethod void setConAddrOverrideAndLookupOnNewContact() {
        //skip the test if Advancement is installed
        if(ADV_PackageInfo_SVC.useAdv()) return;

        // this creates a default Address for each HH
        createHHTestData(cHH, cCon);
        
        Contact con = new Contact();
        con.lastname = UTIL_UnitTestData_TEST.TEST_LASTNAME;
        con.AccountId = listAccT[0].Id;
        con.is_Address_Override__c = true;
        con.Current_Address__c = listAddrT[0].Id;
        
        Test.startTest();
        insert con;
        Test.stopTest();
        
        con = [select Id, Name, AccountId, is_Address_Override__c, Current_Address__c, MailingStreet, MailingCity, 
            MailingState, MailingPostalCode, MailingCountry, MailingLatitude, MailingLongitude from Contact where Id = :con.Id];
        system.assertEquals(true, con.is_Address_Override__c);
        system.assertEquals(listAddrT[0].Id, con.Current_Address__c);
        system.assertEquals(listAddrT[0].MailingStreet__c, con.MailingStreet);
        system.assertEquals(listAddrT[0].MailingCity__c, con.MailingCity);
        system.assertEquals(listAddrT[0].MailingPostalCode__c, con.MailingPostalCode);
        system.assertEquals(listAddrT[0].MailingState__c, con.MailingState);
        system.assertEquals(listAddrT[0].MailingCountry__c, con.MailingCountry);
    }

    /*********************************************************************************************************
    @description
        update an org contact to be a household contact 
    verify:
        HH address created
        account address matches address object address
        contact address matches address object address
    **********************************************************************************************************/            
    static testMethod void updateOrgContactToHH() {
        //skip the test if Advancement is installed
        if(ADV_PackageInfo_SVC.useAdv()) return;
        
<<<<<<< HEAD
        if (strTestOnly != '*' && strTestOnly != 'updateOrgContactToHH') return;
        
        Account acc = new Account(Name=UTIL_UnitTestData_TEST.TEST_NAME);
=======
        Account acc = new Account(Name='Org Account');
>>>>>>> bddf5713
        insert acc;
        Contact con = new Contact(Lastname=UTIL_UnitTestData_TEST.TEST_LASTNAME, AccountId=acc.Id);
        insert con;
        
        // now give the contact an address and change it to get a hh account
        con.AccountId = null;
        con.MailingStreet = '123 abc';
        Test.startTest();
        update con;
        Test.stopTest();

        // verify results
        acc = [SELECT Id, Name, BillingStreet FROM Account WHERE Id != :acc.Id];
        list<Address__c> listAddr = [select Id, Default_Address__c, MailingStreet__c from Address__c];
        system.assertEquals(1, listAddr.size());
        con = [select Id, Lastname, MailingStreet, Current_Address__c from Contact];
        system.assertEquals(UTIL_UnitTestData_TEST.TEST_LASTNAME, con.Lastname);
        system.assertEquals('123 abc', con.MailingStreet);
        system.assertEquals(listAddr[0].Id, con.Current_Address__c);
        system.assertEquals(listAddr[0].MailingStreet__c, con.MailingStreet);
        system.assertEquals(listAddr[0].MailingStreet__c, acc.BillingStreet);
        
    }

    /*********************************************************************************************************
    * @description update a household contact to be removed from existing household and verify that a new 
    * household is created and the contact address matches the new HH Account Address and new Address created
    **********************************************************************************************************/            
    static testMethod void updateHHContactToNewHH() {
        //skip the test if Advancement is installed
        if(ADV_PackageInfo_SVC.useAdv()) return;

        // this creates a default Address for each HH
        createHHTestData(cHH, cCon);
        
        // update existing contacts to new HH with new addresses
        for (Contact conT : listConT) {
            conT.AccountId = null;
        }

        Test.startTest();
        update listConT;         
        Test.stopTest();
        
        // verify that the new HH and Contacts share the same address
        Map<Id, Account> mapAccIdAcc = new Map<Id, Account>([SELECT Id, Name, BillingStreet, BillingCity, BillingState,
            BillingPostalCode, BillingCountry, BillingLatitude, BillingLongitude from Account]);
        Map<Id, Contact> mapConIdCon = new Map<Id, Contact>([SELECT Id, Name, AccountId, is_Address_Override__c, Current_Address__c,
            MailingStreet, MailingCity, MailingState, MailingPostalCode, MailingCountry, MailingLatitude, MailingLongitude FROM Contact]);
        Map<Id, Address__c> mapAddrIdAddr = new Map<Id, Address__c>([SELECT Id, Default_Address__c, MailingStreet__c, Household_Account__c FROM Address__c]);

        // verify new accounts with new addresses were created and previous accounts and addresses were removed
        for (Contact conT : listConT) {
            Contact updatedCon = mapConIdCon.get(conT.Id);
            Account updatedAcc = mapAccIdAcc.get(updatedCon.AccountId);

            System.assertNotEquals(conT.AccountId, updatedCon.AccountId, 'New Account should be created for the Contact.');
            System.assert(!mapAccIdAcc.containsKey(conT.AccountId), 'The original account should have been deleted.');
            System.assert(!mapAddrIdAddr.containsKey(conT.Current_Address__c), 'The original address should have been deleted.');
            System.assert(mapAddrIdAddr.containsKey(updatedCon.Current_Address__c), 'A new address should have been created.');
            System.assertEquals(true, ADDR_Addresses_TEST.isMatchAddressAccCon(updatedAcc, updatedCon), 'The new account address should match the contact.');
            System.assertEquals(false, updatedCon.is_Address_Override__c, 'The contact\'s override should not be set.');
        }
    }
}<|MERGE_RESOLUTION|>--- conflicted
+++ resolved
@@ -1567,13 +1567,7 @@
         //skip the test if Advancement is installed
         if(ADV_PackageInfo_SVC.useAdv()) return;
         
-<<<<<<< HEAD
-        if (strTestOnly != '*' && strTestOnly != 'updateOrgContactToHH') return;
-        
         Account acc = new Account(Name=UTIL_UnitTestData_TEST.TEST_NAME);
-=======
-        Account acc = new Account(Name='Org Account');
->>>>>>> bddf5713
         insert acc;
         Contact con = new Contact(Lastname=UTIL_UnitTestData_TEST.TEST_LASTNAME, AccountId=acc.Id);
         insert con;
