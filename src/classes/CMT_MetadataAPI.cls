--- conflicted
+++ resolved
@@ -121,7 +121,6 @@
         deployMetadata(mtToDeploy, new MetadataCallBack(jobId));
     }
 
-<<<<<<< HEAD
     /**
      * @return A 10 character unique 'jobId' to use for
      */
@@ -130,20 +129,14 @@
                 String.valueOf(Integer.valueOf(math.rint(math.random()*5000000))).right(6);
     }
 
-=======
->>>>>>> 4421d270
 
     /******************************************************************************************************************
      * @description Interface for Metadata Callback Handler
      * Is used to allow metadata deployments to have customized on result handlers
      *****************************************************************************************************************/
     public interface MetadataCallbackHandler {
-<<<<<<< HEAD
-        void performSuccessHandler(Map<String, Object> params);
-=======
         void performSuccessHandler(Map<String, Object> params, String status);
         void performErrorHandler(Map<String, Object> params, String status);
->>>>>>> 4421d270
     }
 
     /******************************************************************************************************************
@@ -161,11 +154,7 @@
          */
         public MetadataCallbackHandler callbackHandler { get; set; }
         public Map<String, Object> callbackParams {get; set;}
-<<<<<<< HEAD
-
-=======
         
->>>>>>> 4421d270
         /**
          * @description Constructor for Callback Class
          * @param jobId Some unique string value to use when writing the deployment status to the Custom Settings object
@@ -194,18 +183,9 @@
                 isSuccess = false;
             }
 
-<<<<<<< HEAD
-            // Write the deployment status to the custom settings object
-            Customizable_Rollup_Settings__c crlpSettings = UTIL_CustomSettingsFacade.getCustomizableRollupSettings();
-            crlpSettings.CMT_API_Status__c = JSON.serializePretty(statusMap).left(255);
-            // THIS WILL NEED TO BE REFACTORED IF THIS CMT DEPLOYMENT CODE IS USED BY SOMETHING OTHER THAN ROLLUPS
-            crlpSettings.Customizable_Rollups_Enabled__c = (isSuccess || crlpSettings.Customizable_Rollups_Enabled__c == true);
-
-            upsert crlpSettings;
-
-            
             if (isSuccess) {
-                Set<String> metadataObjectTypeSet = new Set<String>();
+                if (!Test.isRunningTest()) {
+                    Set<String> metadataObjectTypeSet = new Set<String>();
 
                 for (integer i = 0; i < result.details.componentSuccesses.size(); i++) {
                     
@@ -229,25 +209,14 @@
                 }
 
                 UTIL_OrgTelemetry_SVC.asyncProcessCMTChange(metadataObjectTypeSet);
-            }
-
-=======
->>>>>>> 4421d270
-            if (isSuccess) {
-                if (!Test.isRunningTest()) {
-                    UTIL_OrgTelemetry_SVC.asyncProcessNpspSettingsTelemetry();
                 }
 
                 if (callbackHandler != null) {
-<<<<<<< HEAD
-                    callbackHandler.performSuccessHandler(callbackParams);
-=======
                     callbackHandler.performSuccessHandler(callbackParams, JSON.serializePretty(statusMap).left(255));
                 }
             } else {
                 if (callbackHandler != null) {
                     callbackHandler.performErrorHandler(callbackParams, JSON.serializePretty(statusMap).left(255));
->>>>>>> 4421d270
                 }
             }
         }
