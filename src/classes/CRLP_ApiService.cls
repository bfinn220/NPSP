--- conflicted
+++ resolved
@@ -34,16 +34,11 @@
 * @group-content ../../ApexDocContent/Rollups2.htm
 * @description Service methods for the Customizable Rollups API
 */
-<<<<<<< HEAD
-public inherited sharing class CRLP_ApiService {
-
+public without sharing class CRLP_ApiService {
     public static final String PARAM_ROLLUP_TYPE = 'RollupType';
     public static final String PARAM_ROLLUP_TYPES = 'RollupTypes';
     public static final String PARAM_ROLLUPDEFS = 'RollupDefinitions';
-=======
-public without sharing class CRLP_ApiService {
->>>>>>> 5561fcb4
-
+    
     @TestVisible
     private static final String ACTION_ARCHIVE_BRIDGE_GET_ROLLUP_STATE = 'dso.getRollupStateForRecords';
     private static final String ACTION_ARCHIVE_BRIDGE_SET_STALE_ROLLUPS = 'dso.setRollupStateAsStale';
@@ -76,11 +71,7 @@
         } catch (Exception ex) { }
 
         if (rollupType == null) {
-<<<<<<< HEAD
-            throw new ApiException(String.format( System.Label.CallableApiParameterError, new List<String>{PARAM_ROLLUP_TYPE} ));
-=======
             throwParameterException(CallableApiParameters.PARAM_ROLLUP_TYPE, 'Unable to Match');
->>>>>>> 5561fcb4
         }
 
         CRLP_VRollupHandler handler = new CRLP_VRollupHandler();
