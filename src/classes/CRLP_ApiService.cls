/*
    Copyright (c) 2019, Salesforce.org
    All rights reserved.

    Redistribution and use in source and binary forms, with or without
    modification, are permitted provided that the following conditions are met:

    * Redistributions of source code must retain the above copyright
      notice, this list of conditions and the following disclaimer.
    * Redistributions in binary form must reproduce the above copyright
      notice, this list of conditions and the following disclaimer in the
      documentation and/or other materials provided with the distribution.
    * Neither the name of Salesforce.org nor the names of
      its contributors may be used to endorse or promote products derived
      from this software without specific prior written permission.

    THIS SOFTWARE IS PROVIDED BY THE COPYRIGHT HOLDERS AND CONTRIBUTORS
    "AS IS" AND ANY EXPRESS OR IMPLIED WARRANTIES, INCLUDING, BUT NOT
    LIMITED TO, THE IMPLIED WARRANTIES OF MERCHANTABILITY AND FITNESS
    FOR A PARTICULAR PURPOSE ARE DISCLAIMED. IN NO EVENT SHALL THE
    COPYRIGHT HOLDER OR CONTRIBUTORS BE LIABLE FOR ANY DIRECT, INDIRECT,
    INCIDENTAL, SPECIAL, EXEMPLARY, OR CONSEQUENTIAL DAMAGES (INCLUDING,
    BUT NOT LIMITED TO, PROCUREMENT OF SUBSTITUTE GOODS OR SERVICES;
    LOSS OF USE, DATA, OR PROFITS; OR BUSINESS INTERRUPTION) HOWEVER
    CAUSED AND ON ANY THEORY OF LIABILITY, WHETHER IN CONTRACT, STRICT
    LIABILITY, OR TORT (INCLUDING NEGLIGENCE OR OTHERWISE) ARISING IN
    ANY WAY OUT OF THE USE OF THIS SOFTWARE, EVEN IF ADVISED OF THE
    POSSIBILITY OF SUCH DAMAGE.
*/
/**
* @author Salesforce.org
* @date 2019
* @group API
* @group-content ../../ApexDocContent/Rollups2.htm
* @description Service methods for the Customizable Rollups API
*/
public without sharing class CRLP_ApiService {    
    @TestVisible
    private static final String ACTION_ARCHIVE_BRIDGE_GET_ROLLUP_STATE = 'dso.getRollupStateForRecords';
    private static final String ACTION_ARCHIVE_BRIDGE_SET_STALE_ROLLUPS = 'dso.setRollupStateAsStale';

    @TestVisible
    private UTIL_IntegrationConfig archiveBridgeConfig {
        get {
            if (archiveBridgeConfig == null) {
                archiveBridgeConfig = UTIL_IntegrationConfig.getConfig(UTIL_IntegrationConfig.Integration.ArchiveBridge);
            }
            return archiveBridgeConfig;
        }
        set;
    }

    /**
    * @description Generates the list of Rollup Definitions for the specified rollup type
    * @param rollupTypeName String representation of the Rollup Type enum
    * @return List<CRLP_Rollup>
    */
    public List<CRLP_Rollup> getRollupDefinitions(String rollupTypeName) {

        if (!CRLP_Rollup_SVC.isCustomizableRollupEngineEnabled) {
            return new List<CRLP_Rollup>();
        }

        CRLP_RollupProcessingOptions.RollupType rollupType;
        try {
            rollupType = CRLP_RollupProcessingOptions.rollupTypeByName.get((String) rollupTypeName.toLowerCase());
        } catch (Exception ex) { }

        if (rollupType == null) {
            throwParameterException(CallableApiParameters.PARAM_ROLLUP_TYPE, 'Unable to Match');
        }

        CRLP_VRollupHandler handler = new CRLP_VRollupHandler();
        handler.buildGroupedRollups(rollupType);

        return handler.getRollupsList();
    }


    /**
    * @description Confirms if Rollup State is enabled by checking if the DSO-NPSP bridge is installed
    * @return Boolean
    */
    public Boolean isRollupStateEnabled() {
        return archiveBridgeConfig.isInstalled();
    }

    /**
    * @description Confirms if Rollup State is enabled by checking if the DSO-NPSP bridge is installed
    * @param recordIds Ids of records that you want to retrieve archived rollup data for
    * @param rollupType The rollup type that you want to retrieve archived rollup data for
    * @return Map<Id, List<CRLP_Rollup>> List of CRLP_Rollup data for each specified record Id
    */
    public Map<Id, List<CRLP_Rollup>> getBaseRollupStateForRecords(Set<Id> recordIds, CRLP_RollupProcessingOptions.RollupType rollupType) {
        if (!isRollupStateEnabled()) {
            return new Map<Id, List<CRLP_Rollup>>();
        }

        Map<Id, String> result = (Map<Id, String>) archiveBridgeConfig.getCallableApi().call(
            ACTION_ARCHIVE_BRIDGE_GET_ROLLUP_STATE,
            new Map<String, Object> {
                'RecordIds' => recordIds,
                CallableApiParameters.PARAM_ROLLUP_TYPE => rollupType.name()
            }
        );

        Map<Id, List<CRLP_Rollup>> rollupStatesById = new Map<Id, List<CRLP_Rollup>>();
        for (Id referenceId : result.keySet()) {
            String rollupData = result.get(referenceId);
            rollupStatesById.put(referenceId, (List<CRLP_Rollup>) JSON.deserialize(rollupData, List<CRLP_Rollup>.class));
        }
        return rollupStatesById;
    }

    /**************************************************************************************************************
    * @description set the rollup state as stale
    * @param set of rollup type names
    **************************************************************************************************************/
    public void setRollupStateAsStale(Set<String> rollups) {

        if (!isRollupStateEnabled()) {
            return;
        }
        
        archiveBridgeConfig.getCallableApi().call(
            ACTION_ARCHIVE_BRIDGE_SET_STALE_ROLLUPS,
            new Map<String, Object> {
                CallableApiParameters.PARAM_ROLLUP_TYPES => rollups
            }
        );
        
    }

    /**
    * @description Entry point for external packages to call the Customizable Rollups API
    * @param parentId
    * @param rollupTypeName
    * @param rollupDefs
    * @param rollupData
    * @return Updated Rollup Definitions
    */
    public List<CRLP_Rollup> executeRollups(Id parentId, String rollupTypeName, List<CRLP_Rollup> rollupDefs,
            Map<Id, Map<SObjectType, List<SObject>>> rollupData, Boolean commitToDatabase) {

        // Convert the Rollup Type into an Enum
        CRLP_RollupProcessingOptions.RollupType rollupType;
        try {
            rollupType = CRLP_RollupProcessingOptions.rollupTypeByName.get((String) rollupTypeName.toLowerCase());
        } catch (Exception ex) {
        }

        if (rollupType == null) {
            throwParameterException(CallableApiParameters.PARAM_ROLLUP_TYPE, 'No matching RollupType');
        }

        // If there are no active rollups, just return an empty collection
        if (!CRLP_Rollup_SVC.hasActiveRollups(rollupType)) {
            return new List<CRLP_Rollup>();
        }

        // Ensure the Rollup Definitions are populated
        if (rollupDefs == null || rollupDefs.size() == 0) {
            throwParameterException(CallableApiParameters.PARAM_ROLLUP_DEFS, 'Empty Rollup Definitions Collection');
        }

        // Ensure there is data to rollup for the parent record
        if (rollupData == null || rollupData.size() == 0) {
            throwParameterException(CallableApiParameters.PARAM_ROLLUP_DATA, 'Empty Rollup Data Collection');
        }

        // Ensure the specified ParentId is both not null and refers to an existing record.
        if (parentId == null) {
            throwParameterException(CallableApiParameters.PARAM_ROLLUP_PARENTID, 'A valid Parent record Id is required');
        }
        String validateParentSoql =
            'SELECT COUNT() FROM ' + parentId.getSobjectType().getDescribe().getName() +
            ' WHERE Id = :parentId LIMIT 1';
        if (Database.countQuery(validateParentSoql) != 1) {
            throwParameterException(CallableApiParameters.PARAM_ROLLUP_PARENTID, 'A existing Parent record is required');
        }

        try {
            CRLP_ApiExecuteRollups rollupApiProcess = new CRLP_ApiExecuteRollups()
                .withRollupType(rollupType)
                .withParentId(parentId)
                .withRollupData(rollupData)
                .withRollupDefs(rollupDefs)
                .withCommitToDatabase(commitToDatabase);

            rollupDefs = rollupApiProcess.executeRollups();
        } catch (Exception ex) {
            throwAPIException('CRLP.ExecuteRollups', '\n' + ex.getMessage() + '\n' + ex.getStackTraceString());
        }
        return rollupDefs;
    }


    /**
    * @description Throw a custom exception there is an error parsing the parameter
    */
    private void throwParameterException(String paramName, String errMessage) {
        throw new ApiException(
            String.format( System.Label.CallableApiParameterError,
            new List<String>{ paramName, errMessage } ));
    }

    /**
    * @description Throw a custom exception when api call cannot be completed
    */
    private void throwAPIException(String apiName, String errMessage) {
        throw new ApiException(
            String.format( System.Label.CallableApiProcessingError,
            new List<String>{ apiName, errMessage } ));
    }


    /*
    * @description build a deployment handler based on the changed rollup types 
    * @param changedRollupTypes is a set of rollup Type strings
<<<<<<< HEAD
    * @return a MetadataHandler that can be used for deployment callbacks or null
    */
    private RollupMetadataHandler getRollupHandler(Set<String> changedRollupTypes) {
        RollupMetadataHandler callback = null;

         if (!changedRollupTypes.isEmpty()) {
            callback = new RollupMetadataHandler();
            callback.params = new Map<String, Set<String>> { 
=======
    * @return a MetadataHandler that can be used for deployment callbacks
    */
    private RollupMetadataHandler getRollupHandler(Set<String> changedRollupTypes) {
        RollupMetadataHandler callback = new RollupMetadataHandler();

         if (!changedRollupTypes.isEmpty()) {
            callback.params = new Map<String, Set<String>> {
>>>>>>> 4421d270
                CallableApiParameters.PARAM_ROLLUP_TYPES => changedRollupTypes
            };
        }

        return callback;
    }

<<<<<<< HEAD

    /*
    * @description handle changes to customizable rollups and send back a callback handler if 
    * there is processing that needs to be executed after deloyment
    * @param rollups is a List of Rollups
    * @return a MetadataHandler that can be used for deployment callbacks or null
    */
    public RollupMetadataHandler sendChangeEvent(List<CRLP_RollupCMT.Rollup> rollups) {
        if (!isRollupStateEnabled()) {
            return null;
        }

        Set<String> changedRollupTypes = new Set<String>();

=======
    /*
    * @description build a set of changed rollup types based on a list of rollups
    * @param rollups is a list of rollups
    * @return a set of change rollup types
    */

    private Set<String> buildChangedRollupTypes(List<CRLP_RollupCMT.Rollup> rollups) {
        Set<String> changedRollupTypes = new Set<String>();

        if (!isRollupStateEnabled()) {
            return changedRollupTypes;
        }

>>>>>>> 4421d270
        for (CRLP_RollupCMT.Rollup cmtRollup : rollups) {
            RollupUtil util = new RollupUtil(cmtRollup);
            if (util.hasChanged()) {
                changedRollupTypes.addAll(util.getRollupTypes());
            }
        }

<<<<<<< HEAD
       return getRollupHandler(changedRollupTypes);
    }


    /*
    * @description handle changes to customizable filter groups and send back a callback handler if
    * there is processing that needs to be executed after deployment
    * @param filterGroups is a list of filtergroups
    * @return a MetadataHandler that can be used for deployment callbacks or null
    */
    public RollupMetadataHandler sendChangeEvent(List<CRLP_RollupCMT.FilterGroup> filterGroups) {
        if (!isRollupStateEnabled()) {
            return null;
        }

        Set<String> changedRollupTypes = new Set<String>();

=======
        return changedRollupTypes;
    }

    /*
    * @description build a set of changed rollup types based on a list of filter groups
    * @param filterGroups is a List of filtergroups
    * @return a set of change rollup types
    */
    private Set<String> buildChangedRollupTypes(List<CRLP_RollupCMT.FilterGroup> filterGroups) {
        Set<String> changedRollupTypes = new Set<String>();

        if (!isRollupStateEnabled()) {
            return changedRollupTypes;
        }

>>>>>>> 4421d270
        FilterGroupUtil util = new FilterGroupUtil();
        for (CRLP_RollupCMT.FilterGroup cmtFilterGroup : filterGroups) {
            if (util.hasChanged(cmtFilterGroup)) {
                changedRollupTypes.addAll(util.getRollupTypes(cmtFilterGroup.recordId));
            }
        }

<<<<<<< HEAD
        return getRollupHandler(changedRollupTypes);
    }


=======
        return changedRollupTypes;
    }

    /*
    * @description handle changes to customizable rollups and send back a callback handler if 
    * there is processing that needs to be executed after deloyment
    * @param rollups is a List of Rollups
    * @return a MetadataHandler that can be used for deployment callbacks
    */
    public RollupMetadataHandler sendChangeEvent(List<CRLP_RollupCMT.Rollup> rollups) {
        Set<String> changedRollupTypes = buildChangedRollupTypes(rollups);

       return getRollupHandler(changedRollupTypes);
    }

    /*
    * @description handle changes to customizable filter groups and send back a callback handler if
    * there is processing that needs to be executed after deployment
    * @param filterGroups is a list of filtergroups
    * @return a MetadataHandler that can be used for deployment callbacks
    */
    public RollupMetadataHandler sendChangeEvent(List<CRLP_RollupCMT.FilterGroup> filterGroups) {
        Set<String> changedRollupTypes = buildChangedRollupTypes(filterGroups);

        return getRollupHandler(changedRollupTypes);
    }

    /*
    * @description handle changes to both rollups and customizable filter groups and send back a callback handler if
    * there is processing that needs to be executed after deployment
    * @param rollups is a list of Rollups
    * @param filterGroups is a list of filtergroups
    * @return a MetadataHandler that can be used for deployment callbacks
    */
    public RollupMetadataHandler sendChangeEvent(List<CRLP_RollupCMT.Rollup> rollups, List<CRLP_RollupCMT.FilterGroup> filterGroups) {
        Set<String> changedRollupTypes = new Set<String>();

        changedRollupTypes.addAll(buildChangedRollupTypes(rollups));
        changedRollupTypes.addAll(buildChangedRollupTypes(filterGroups));

        return getRollupHandler(changedRollupTypes);
    }
>>>>>>> 4421d270

    /*******************************************************************************************************
    * @description Utility class for a CMT rollup
    */
    public class RollupUtil {
        CRLP_RollupCMT.Rollup cmtRollup;
        private CRLP_RollupProcessingOptions.RollupType oldRollupType = null;

        private CRLP_RollupProcessingOptions.RollupType rollupType {
            get {
                if (rollupType == null) {
                    rollupType = cmtRollup.getRollupType();
                }
                return rollupType;
            }
            set;
        }
        private Boolean isNew {
            get {
                if (isNew == null) {
                    isNew = String.isBlank(cmtRollup.recordName);
                }
                return isNew;
            }
            set;
        }

        /*******************************************************************************************************
         * @description Constructor
         */
        public RollupUtil(CRLP_RollupCMT.Rollup cmtRollup) {
            this.cmtRollup = cmtRollup;
        }

        /*******************************************************************************************************
         * @description If the archive bridge needs to be notified about rollup type change, compare rollups.
         */
        public Boolean hasChanged() {
            if (isNew) {
<<<<<<< HEAD
=======
                System.debug('has changed new');
>>>>>>> 4421d270
                return true;
            }

            for (Rollup__mdt rlp : CRLP_Rollup_SEL.cachedRollups) {
                if (cmtRollup.recordName == rlp.DeveloperName) {
                    if (cmtRollup.isDifferent(rlp)) {
                        oldRollupType = new CRLP_RollupCMT.Rollup(rlp).getRollupType();
<<<<<<< HEAD
=======
                        system.debug('rollup has changed' + rlp.DeveloperName);
>>>>>>> 4421d270
                        return true;
                    }
                    break;
                }
            }

            return false;
        }


        /*******************************************************************************************************
         * @description Builds a set of rollup types associated with the rollup
         * @return Set<String> Set of rollup types 
         */
        public Set<String> getRollupTypes() {
            if (oldRollupType == null) {
                oldRollupType = rollupType;
            }

            return new Set<String> { rollupType.name(), oldRollupType.name() };
        }
    }

    /******************************************************************************************************************
    * @description Utility class for Filter Group processing
    */
    public class FilterGroupUtil {
    
        private List<Filter_Group__mdt> allGroups {
            get {
                if (allGroups == null) {
                    allGroups = CMT_FilterRule_SEL.getFilterGroups();
                }
                return allGroups;
            }
            set;
        }

        private Map<Id, List<Rollup__mdt>> rollupsById {
            get {
                if (rollupsById == null) {
                    rollupsById = CRLP_Rollup_SEL.getRollupsByFilterGroup();
                }
                return rollupsById;
            }
            set;
        }

        private Map<Id, List<Filter_Rule__mdt>> rulesByGroupId {
            get {
                if (rulesByGroupId == null) {
                    rulesByGroupId = CMT_FilterRule_SEL.getFilterRulesByGroup();
                }
                return rulesByGroupId;
            }
            set;
        }

        /******************************************************************************************************************
        * @description Determines if the filter group has changed
        */
        public Boolean hasChanged(CRLP_RollupCMT.FilterGroup cmtFilterGroup) {
            Boolean hasChanged  = false;

            for (Filter_Group__mdt filterGroup : allGroups) {
                CRLP_RollupCMT.FilterGroup existingGroup = new CRLP_RollupCMT.FilterGroup(filterGroup);
                
                if (cmtFilterGroup.recordId != existingGroup.recordId) {
                    continue;
                }

                if (cmtFilterGroup.isDifferent(
                    existingGroup.withRules(rulesByGroupId.get(existingGroup.recordId))
                )) {
                    hasChanged = true;
<<<<<<< HEAD
=======
                    System.debug('has changed ' + cmtFilterGroup);
>>>>>>> 4421d270
                }

                break;
            }
            
            return hasChanged;
        }

        /******************************************************************************************************************
        * @description Returns rollup types in the filter group
        */
        public Set<String> getRollupTypes(Id groupId) {
            Set<String> rollypTypes = new Set<String>();

            List<Rollup__mdt> rollups = rollupsById.get(groupId);
            if (rollups == null) {
                return rollypTypes;
            }
            
            for (Rollup__mdt rlp : rollups) {
                CRLP_RollupProcessingOptions.RollupType rollupType = (new CRLP_RollupCMT.Rollup(rlp)).getRollupType();

                if (rollupType != null) {
                    rollypTypes.add(rollupType.name());
                }
            }
            return rollypTypes;
        }
    }
  

    /**
    * @description Exception class
    */
    private class ApiException extends Exception {}


<<<<<<< HEAD
    /******************************************************************************************************************
    * @description Metadata Call back handler class to execute actions when the metadata has successfully been deployed
    /*****************************************************************************************************************/
=======
    /**************************************************************************************************************
    * @description Metadata Call back handler class to execute actions when the metadata has successfully been deployed
    **/
>>>>>>> 4421d270
    public class RollupMetadataHandler implements CMT_MetadataAPI.MetadataCallbackHandler {

        public Map<String, Object> params;

<<<<<<< HEAD

        /**************************************************************************************************************
        * @description success handler - will call the ApiService to set rollus as stale 
        /*************************************************************************************************************/
        public void performSuccessHandler(Map<String, Object> params) {
            if (params == null || params.isEmpty()) {
                return;
            }

            try {
                for (String changedCMT : params.keySet()) {
                    new CRLP_ApiService().setRollupStateAsStale( (Set<String>)params.get(changedCMT) );
                }
=======
        /**********************************************************************************************************
        * @description success handler - will call the ApiService to set rollup as stale 
        **/
        public void performSuccessHandler(Map<String, Object> callbackParams, String status) {

            if (callbackParams == null || callbackParams.isEmpty()) {
                return;
            }

            updateDeploymentStatus(status, true);

            try {
                new CRLP_ApiService().setRollupStateAsStale( (Set<String>)callbackParams.get(CallableApiParameters.PARAM_ROLLUP_TYPES) );
>>>>>>> 4421d270
            } catch (Exception ex) {
                logError(ex);
            }
        }

        /**
<<<<<<< HEAD
=======
        * @description error handler - will call the update deployment status
        */
        public void performErrorHandler(Map<String, Object> callbackParams, String status) {
            updateDeploymentStatus(status, false);
        }

        /**
        * @description write the deployment status to the custom settings object
        * @param status string of the status
        * @param isSuccess boolean that indicates if the rollups was sucessful
        */
        private void updateDeploymentStatus(String status, Boolean isSuccess) {
            Customizable_Rollup_Settings__c crlpSettings = UTIL_CustomSettingsFacade.getCustomizableRollupSettings();
            crlpSettings.CMT_API_Status__c = status;
            crlpSettings.Customizable_Rollups_Enabled__c = (isSuccess || crlpSettings.Customizable_Rollups_Enabled__c == true);
            update crlpSettings;

        }

        /**
>>>>>>> 4421d270
        * @description Inserts an error log into the Error table
        * @param ex Exception object that is to be logged
        */
        private void logError(Exception ex) {
            Error__c rollupHandlerError = new Error__c(
                Error_Type__c = 'Rollup Metadata Handler Error',
                Object_Type__c = 'CustomMetadata',
                Context_Type__c = ERR_Handler_API.Context.CRLP.name(),
                Datetime__c = System.now(), 
                Full_Message__c = ex.getMessage()
            );

            Database.insert(rollupHandlerError, true);
        }
    }

<<<<<<< HEAD


=======
>>>>>>> 4421d270
}<|MERGE_RESOLUTION|>--- conflicted
+++ resolved
@@ -217,16 +217,6 @@
     /*
     * @description build a deployment handler based on the changed rollup types 
     * @param changedRollupTypes is a set of rollup Type strings
-<<<<<<< HEAD
-    * @return a MetadataHandler that can be used for deployment callbacks or null
-    */
-    private RollupMetadataHandler getRollupHandler(Set<String> changedRollupTypes) {
-        RollupMetadataHandler callback = null;
-
-         if (!changedRollupTypes.isEmpty()) {
-            callback = new RollupMetadataHandler();
-            callback.params = new Map<String, Set<String>> { 
-=======
     * @return a MetadataHandler that can be used for deployment callbacks
     */
     private RollupMetadataHandler getRollupHandler(Set<String> changedRollupTypes) {
@@ -234,7 +224,6 @@
 
          if (!changedRollupTypes.isEmpty()) {
             callback.params = new Map<String, Set<String>> {
->>>>>>> 4421d270
                 CallableApiParameters.PARAM_ROLLUP_TYPES => changedRollupTypes
             };
         }
@@ -242,22 +231,6 @@
         return callback;
     }
 
-<<<<<<< HEAD
-
-    /*
-    * @description handle changes to customizable rollups and send back a callback handler if 
-    * there is processing that needs to be executed after deloyment
-    * @param rollups is a List of Rollups
-    * @return a MetadataHandler that can be used for deployment callbacks or null
-    */
-    public RollupMetadataHandler sendChangeEvent(List<CRLP_RollupCMT.Rollup> rollups) {
-        if (!isRollupStateEnabled()) {
-            return null;
-        }
-
-        Set<String> changedRollupTypes = new Set<String>();
-
-=======
     /*
     * @description build a set of changed rollup types based on a list of rollups
     * @param rollups is a list of rollups
@@ -271,7 +244,6 @@
             return changedRollupTypes;
         }
 
->>>>>>> 4421d270
         for (CRLP_RollupCMT.Rollup cmtRollup : rollups) {
             RollupUtil util = new RollupUtil(cmtRollup);
             if (util.hasChanged()) {
@@ -279,25 +251,6 @@
             }
         }
 
-<<<<<<< HEAD
-       return getRollupHandler(changedRollupTypes);
-    }
-
-
-    /*
-    * @description handle changes to customizable filter groups and send back a callback handler if
-    * there is processing that needs to be executed after deployment
-    * @param filterGroups is a list of filtergroups
-    * @return a MetadataHandler that can be used for deployment callbacks or null
-    */
-    public RollupMetadataHandler sendChangeEvent(List<CRLP_RollupCMT.FilterGroup> filterGroups) {
-        if (!isRollupStateEnabled()) {
-            return null;
-        }
-
-        Set<String> changedRollupTypes = new Set<String>();
-
-=======
         return changedRollupTypes;
     }
 
@@ -313,7 +266,6 @@
             return changedRollupTypes;
         }
 
->>>>>>> 4421d270
         FilterGroupUtil util = new FilterGroupUtil();
         for (CRLP_RollupCMT.FilterGroup cmtFilterGroup : filterGroups) {
             if (util.hasChanged(cmtFilterGroup)) {
@@ -321,12 +273,6 @@
             }
         }
 
-<<<<<<< HEAD
-        return getRollupHandler(changedRollupTypes);
-    }
-
-
-=======
         return changedRollupTypes;
     }
 
@@ -369,7 +315,6 @@
 
         return getRollupHandler(changedRollupTypes);
     }
->>>>>>> 4421d270
 
     /*******************************************************************************************************
     * @description Utility class for a CMT rollup
@@ -409,10 +354,7 @@
          */
         public Boolean hasChanged() {
             if (isNew) {
-<<<<<<< HEAD
-=======
                 System.debug('has changed new');
->>>>>>> 4421d270
                 return true;
             }
 
@@ -420,10 +362,7 @@
                 if (cmtRollup.recordName == rlp.DeveloperName) {
                     if (cmtRollup.isDifferent(rlp)) {
                         oldRollupType = new CRLP_RollupCMT.Rollup(rlp).getRollupType();
-<<<<<<< HEAD
-=======
                         system.debug('rollup has changed' + rlp.DeveloperName);
->>>>>>> 4421d270
                         return true;
                     }
                     break;
@@ -499,10 +438,7 @@
                     existingGroup.withRules(rulesByGroupId.get(existingGroup.recordId))
                 )) {
                     hasChanged = true;
-<<<<<<< HEAD
-=======
                     System.debug('has changed ' + cmtFilterGroup);
->>>>>>> 4421d270
                 }
 
                 break;
@@ -540,34 +476,13 @@
     private class ApiException extends Exception {}
 
 
-<<<<<<< HEAD
-    /******************************************************************************************************************
-    * @description Metadata Call back handler class to execute actions when the metadata has successfully been deployed
-    /*****************************************************************************************************************/
-=======
     /**************************************************************************************************************
     * @description Metadata Call back handler class to execute actions when the metadata has successfully been deployed
     **/
->>>>>>> 4421d270
     public class RollupMetadataHandler implements CMT_MetadataAPI.MetadataCallbackHandler {
 
         public Map<String, Object> params;
 
-<<<<<<< HEAD
-
-        /**************************************************************************************************************
-        * @description success handler - will call the ApiService to set rollus as stale 
-        /*************************************************************************************************************/
-        public void performSuccessHandler(Map<String, Object> params) {
-            if (params == null || params.isEmpty()) {
-                return;
-            }
-
-            try {
-                for (String changedCMT : params.keySet()) {
-                    new CRLP_ApiService().setRollupStateAsStale( (Set<String>)params.get(changedCMT) );
-                }
-=======
         /**********************************************************************************************************
         * @description success handler - will call the ApiService to set rollup as stale 
         **/
@@ -581,15 +496,12 @@
 
             try {
                 new CRLP_ApiService().setRollupStateAsStale( (Set<String>)callbackParams.get(CallableApiParameters.PARAM_ROLLUP_TYPES) );
->>>>>>> 4421d270
             } catch (Exception ex) {
                 logError(ex);
             }
         }
 
         /**
-<<<<<<< HEAD
-=======
         * @description error handler - will call the update deployment status
         */
         public void performErrorHandler(Map<String, Object> callbackParams, String status) {
@@ -610,7 +522,6 @@
         }
 
         /**
->>>>>>> 4421d270
         * @description Inserts an error log into the Error table
         * @param ex Exception object that is to be logged
         */
@@ -627,9 +538,4 @@
         }
     }
 
-<<<<<<< HEAD
-
-
-=======
->>>>>>> 4421d270
 }