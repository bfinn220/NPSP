/*
    Copyright (c) 2019, Salesforce.org
    All rights reserved.

    Redistribution and use in source and binary forms, with or without
    modification, are permitted provided that the following conditions are met:

    * Redistributions of source code must retain the above copyright
      notice, this list of conditions and the following disclaimer.
    * Redistributions in binary form must reproduce the above copyright
      notice, this list of conditions and the following disclaimer in the
      documentation and/or other materials provided with the distribution.
    * Neither the name of Salesforce.org nor the names of
      its contributors may be used to endorse or promote products derived
      from this software without specific prior written permission.

    THIS SOFTWARE IS PROVIDED BY THE COPYRIGHT HOLDERS AND CONTRIBUTORS
    "AS IS" AND ANY EXPRESS OR IMPLIED WARRANTIES, INCLUDING, BUT NOT
    LIMITED TO, THE IMPLIED WARRANTIES OF MERCHANTABILITY AND FITNESS
    FOR A PARTICULAR PURPOSE ARE DISCLAIMED. IN NO EVENT SHALL THE
    COPYRIGHT HOLDER OR CONTRIBUTORS BE LIABLE FOR ANY DIRECT, INDIRECT,
    INCIDENTAL, SPECIAL, EXEMPLARY, OR CONSEQUENTIAL DAMAGES (INCLUDING,
    BUT NOT LIMITED TO, PROCUREMENT OF SUBSTITUTE GOODS OR SERVICES;
    LOSS OF USE, DATA, OR PROFITS; OR BUSINESS INTERRUPTION) HOWEVER
    CAUSED AND ON ANY THEORY OF LIABILITY, WHETHER IN CONTRACT, STRICT
    LIABILITY, OR TORT (INCLUDING NEGLIGENCE OR OTHERWISE) ARISING IN
    ANY WAY OUT OF THE USE OF THIS SOFTWARE, EVEN IF ADVISED OF THE
    POSSIBILITY OF SUCH DAMAGE.
*/
/**
* @author Salesforce.org
* @date 2019
* @group API
* @group-content ../../ApexDocContent/Rollups2.htm
* @description Service methods for the Customizable Rollups API
*/
public without sharing class CRLP_ApiService {
<<<<<<< HEAD

    public static final String PARAM_ROLLUPTYPE = 'RollupType';
    public static final String PARAM_ROLLUPDEFS = 'RollupDefinitions';
=======
>>>>>>> 5561fcb4

    @TestVisible
    private static final String ACTION_ARCHIVE_BRIDGE_GET_ROLLUP_STATE = 'dso.getRollupStateForRecords';

    @TestVisible
    private UTIL_IntegrationConfig archiveBridgeConfig {
        get {
            if (archiveBridgeConfig == null) {
                archiveBridgeConfig = UTIL_IntegrationConfig.getConfig(UTIL_IntegrationConfig.Integration.ArchiveBridge);
            }
            return archiveBridgeConfig;
        }
        set;
    }

    /**
    * @description Generates the list of Rollup Definitions for the specified rollup type
    * @param rollupTypeName String representation of the Rollup Type enum
    * @return List<CRLP_Rollup>
    */
    public List<CRLP_Rollup> getRollupDefinitions(String rollupTypeName) {

        if (!CRLP_Rollup_SVC.isCustomizableRollupEngineEnabled) {
            return new List<CRLP_Rollup>();
        }

        CRLP_RollupProcessingOptions.RollupType rollupType;
        try {
            rollupType = CRLP_RollupProcessingOptions.rollupTypeByName.get((String) rollupTypeName.toLowerCase());
        } catch (Exception ex) { }

        if (rollupType == null) {
            throwParameterException(CallableApiParameters.PARAM_ROLLUP_TYPE, 'Unable to Match');
        }

        CRLP_VRollupHandler handler = new CRLP_VRollupHandler();
        handler.buildGroupedRollups(rollupType);

        return handler.getRollupsList();
    }


    /**
    * @description Confirms if Rollup State is enabled by checking if the DSO-NPSP bridge is installed
    * @return Boolean
    */
    public Boolean isRollupStateEnabled() {
        return archiveBridgeConfig.isInstalled();
    }

    /**
    * @description Confirms if Rollup State is enabled by checking if the DSO-NPSP bridge is installed
    * @param recordIds Ids of records that you want to retrieve archived rollup data for
    * @param rollupType The rollup type that you want to retrieve archived rollup data for
    * @return Map<Id, List<CRLP_Rollup>> List of CRLP_Rollup data for each specified record Id
    */
    public Map<Id, List<CRLP_Rollup>> getBaseRollupStateForRecords(Set<Id> recordIds, CRLP_RollupProcessingOptions.RollupType rollupType) {
        if (!isRollupStateEnabled()) {
            return new Map<Id, List<CRLP_Rollup>>();
        }

        Map<Id, String> result = (Map<Id, String>) archiveBridgeConfig.getCallableApi().call(
            ACTION_ARCHIVE_BRIDGE_GET_ROLLUP_STATE,
            new Map<String, Object> {
                'RecordIds' => recordIds,
                'RollupType' => rollupType.name()
            }
        );

        Map<Id, List<CRLP_Rollup>> rollupStatesById = new Map<Id, List<CRLP_Rollup>>();
        for (Id referenceId : result.keySet()) {
            String rollupData = result.get(referenceId);
            rollupStatesById.put(referenceId, (List<CRLP_Rollup>) JSON.deserialize(rollupData, List<CRLP_Rollup>.class));
        }
        return rollupStatesById;
    }

    /**
    * @description Entry point for external packages to call the Customizable Rollups API
    * @param parentId
    * @param rollupTypeName
    * @param rollupDefs
    * @param rollupData
    * @return Updated Rollup Definitions
<<<<<<< HEAD
    */
    public List<CRLP_Rollup> executeRollups(Id parentId, String rollupTypeName, List<CRLP_Rollup> rollupDefs,
            Map<Id, Map<SObjectType, List<SObject>>> rollupData, Boolean commitToDatabase) {

        // Convert the Rollup Type into an Enum
        CRLP_RollupProcessingOptions.RollupType rollupType;
        try {
            rollupType = CRLP_RollupProcessingOptions.rollupTypeByName.get((String) rollupTypeName.toLowerCase());
        } catch (Exception ex) {
        }

        if (rollupType == null) {
            throwParameterException(CallableApiParameters.PARAM_ROLLUP_TYPE, 'No matching RollupType');
        }

        // If there are no active rollups, just return an empty collection
        if (!CRLP_Rollup_SVC.hasActiveRollups(rollupType)) {
            return new List<CRLP_Rollup>();
        }

        // Ensure the Rollup Definitions are populated
        if (rollupDefs == null || rollupDefs.size() == 0) {
            throwParameterException(CallableApiParameters.PARAM_ROLLUP_DEFS, 'Empty Rollup Definitions Collection');
        }

        // Ensure there is data to rollup for the parent record
        if (rollupData == null || rollupData.size() == 0) {
            throwParameterException(CallableApiParameters.PARAM_ROLLUP_DATA, 'Empty Rollup Data Collection');
        }

        // Ensure the specified ParentId is both not null and refers to an existing record.
        if (parentId == null) {
            throwParameterException(CallableApiParameters.PARAM_ROLLUP_PARENTID, 'A valid Parent record Id is required');
        }
        String validateParentSoql =
            'SELECT COUNT() FROM ' + parentId.getSobjectType().getDescribe().getName() +
            ' WHERE Id = :parentId LIMIT 1';
        if (Database.countQuery(validateParentSoql) != 1) {
            throwParameterException(CallableApiParameters.PARAM_ROLLUP_PARENTID, 'A existing Parent record is required');
        }

        try {
            CRLP_ApiExecuteRollups rollupApiProcess = new CRLP_ApiExecuteRollups()
                .withRollupType(rollupType)
                .withParentId(parentId)
                .withRollupData(rollupData)
                .withRollupDefs(rollupDefs)
                .withCommitToDatabase(commitToDatabase);

            rollupDefs = rollupApiProcess.executeRollups();
        } catch (Exception ex) {
            throwAPIException('CRLP.ExecuteRollups', '\n' + ex.getMessage() + '\n' + ex.getStackTraceString());
        }
        return rollupDefs;
    }


    /**
    * @description Throw a custom exception there is an error parsing the parameter
    */
    private void throwParameterException(String paramName, String errMessage) {
        throw new ApiException(
            String.format( System.Label.CallableApiParameterError,
            new List<String>{ paramName, errMessage } ));
    }

    /**
    * @description Throw a custom exception when api call cannot be completed
    */
    private void throwAPIException(String apiName, String errMessage) {
        throw new ApiException(
            String.format( System.Label.CallableApiProcessingError,
            new List<String>{ apiName, errMessage } ));
    }

=======
    */
    public List<CRLP_Rollup> executeRollups(Id parentId, String rollupTypeName, List<CRLP_Rollup> rollupDefs,
            Map<Id, Map<SObjectType, List<SObject>>> rollupData, Boolean commitToDatabase) {

        // Convert the Rollup Type into an Enum
        CRLP_RollupProcessingOptions.RollupType rollupType;
        try {
            rollupType = CRLP_RollupProcessingOptions.rollupTypeByName.get((String) rollupTypeName.toLowerCase());
        } catch (Exception ex) {
        }

        if (rollupType == null) {
            throwParameterException(CallableApiParameters.PARAM_ROLLUP_TYPE, 'No matching RollupType');
        }

        // If there are no active rollups, just return an empty collection
        if (!CRLP_Rollup_SVC.hasActiveRollups(rollupType)) {
            return new List<CRLP_Rollup>();
        }

        // Ensure the Rollup Definitions are populated
        if (rollupDefs == null || rollupDefs.size() == 0) {
            throwParameterException(CallableApiParameters.PARAM_ROLLUP_DEFS, 'Empty Rollup Definitions Collection');
        }

        // Ensure there is data to rollup for the parent record
        if (rollupData == null || rollupData.size() == 0) {
            throwParameterException(CallableApiParameters.PARAM_ROLLUP_DATA, 'Empty Rollup Data Collection');
        }

        // Ensure the specified ParentId is both not null and refers to an existing record.
        if (parentId == null) {
            throwParameterException(CallableApiParameters.PARAM_ROLLUP_PARENTID, 'A valid Parent record Id is required');
        }
        String validateParentSoql =
            'SELECT COUNT() FROM ' + parentId.getSobjectType().getDescribe().getName() +
            ' WHERE Id = :parentId LIMIT 1';
        if (Database.countQuery(validateParentSoql) != 1) {
            throwParameterException(CallableApiParameters.PARAM_ROLLUP_PARENTID, 'A existing Parent record is required');
        }

        try {
            CRLP_ApiExecuteRollups rollupApiProcess = new CRLP_ApiExecuteRollups()
                .withRollupType(rollupType)
                .withParentId(parentId)
                .withRollupData(rollupData)
                .withRollupDefs(rollupDefs)
                .withCommitToDatabase(commitToDatabase);

            rollupDefs = rollupApiProcess.executeRollups();
        } catch (Exception ex) {
            throwAPIException('CRLP.ExecuteRollups', '\n' + ex.getMessage() + '\n' + ex.getStackTraceString());
        }
        return rollupDefs;
    }


    /**
    * @description Throw a custom exception there is an error parsing the parameter
    */
    private void throwParameterException(String paramName, String errMessage) {
        throw new ApiException(
            String.format( System.Label.CallableApiParameterError,
            new List<String>{ paramName, errMessage } ));
    }

    /**
    * @description Throw a custom exception when api call cannot be completed
    */
    private void throwAPIException(String apiName, String errMessage) {
        throw new ApiException(
            String.format( System.Label.CallableApiProcessingError,
            new List<String>{ apiName, errMessage } ));
    }

>>>>>>> 5561fcb4
    /**
    * @description Exception class
    */
    private class ApiException extends Exception {}
}<|MERGE_RESOLUTION|>--- conflicted
+++ resolved
@@ -35,12 +35,6 @@
 * @description Service methods for the Customizable Rollups API
 */
 public without sharing class CRLP_ApiService {
-<<<<<<< HEAD
-
-    public static final String PARAM_ROLLUPTYPE = 'RollupType';
-    public static final String PARAM_ROLLUPDEFS = 'RollupDefinitions';
-=======
->>>>>>> 5561fcb4
 
     @TestVisible
     private static final String ACTION_ARCHIVE_BRIDGE_GET_ROLLUP_STATE = 'dso.getRollupStateForRecords';
@@ -125,7 +119,6 @@
     * @param rollupDefs
     * @param rollupData
     * @return Updated Rollup Definitions
-<<<<<<< HEAD
     */
     public List<CRLP_Rollup> executeRollups(Id parentId, String rollupTypeName, List<CRLP_Rollup> rollupDefs,
             Map<Id, Map<SObjectType, List<SObject>>> rollupData, Boolean commitToDatabase) {
@@ -201,83 +194,6 @@
             new List<String>{ apiName, errMessage } ));
     }
 
-=======
-    */
-    public List<CRLP_Rollup> executeRollups(Id parentId, String rollupTypeName, List<CRLP_Rollup> rollupDefs,
-            Map<Id, Map<SObjectType, List<SObject>>> rollupData, Boolean commitToDatabase) {
-
-        // Convert the Rollup Type into an Enum
-        CRLP_RollupProcessingOptions.RollupType rollupType;
-        try {
-            rollupType = CRLP_RollupProcessingOptions.rollupTypeByName.get((String) rollupTypeName.toLowerCase());
-        } catch (Exception ex) {
-        }
-
-        if (rollupType == null) {
-            throwParameterException(CallableApiParameters.PARAM_ROLLUP_TYPE, 'No matching RollupType');
-        }
-
-        // If there are no active rollups, just return an empty collection
-        if (!CRLP_Rollup_SVC.hasActiveRollups(rollupType)) {
-            return new List<CRLP_Rollup>();
-        }
-
-        // Ensure the Rollup Definitions are populated
-        if (rollupDefs == null || rollupDefs.size() == 0) {
-            throwParameterException(CallableApiParameters.PARAM_ROLLUP_DEFS, 'Empty Rollup Definitions Collection');
-        }
-
-        // Ensure there is data to rollup for the parent record
-        if (rollupData == null || rollupData.size() == 0) {
-            throwParameterException(CallableApiParameters.PARAM_ROLLUP_DATA, 'Empty Rollup Data Collection');
-        }
-
-        // Ensure the specified ParentId is both not null and refers to an existing record.
-        if (parentId == null) {
-            throwParameterException(CallableApiParameters.PARAM_ROLLUP_PARENTID, 'A valid Parent record Id is required');
-        }
-        String validateParentSoql =
-            'SELECT COUNT() FROM ' + parentId.getSobjectType().getDescribe().getName() +
-            ' WHERE Id = :parentId LIMIT 1';
-        if (Database.countQuery(validateParentSoql) != 1) {
-            throwParameterException(CallableApiParameters.PARAM_ROLLUP_PARENTID, 'A existing Parent record is required');
-        }
-
-        try {
-            CRLP_ApiExecuteRollups rollupApiProcess = new CRLP_ApiExecuteRollups()
-                .withRollupType(rollupType)
-                .withParentId(parentId)
-                .withRollupData(rollupData)
-                .withRollupDefs(rollupDefs)
-                .withCommitToDatabase(commitToDatabase);
-
-            rollupDefs = rollupApiProcess.executeRollups();
-        } catch (Exception ex) {
-            throwAPIException('CRLP.ExecuteRollups', '\n' + ex.getMessage() + '\n' + ex.getStackTraceString());
-        }
-        return rollupDefs;
-    }
-
-
-    /**
-    * @description Throw a custom exception there is an error parsing the parameter
-    */
-    private void throwParameterException(String paramName, String errMessage) {
-        throw new ApiException(
-            String.format( System.Label.CallableApiParameterError,
-            new List<String>{ paramName, errMessage } ));
-    }
-
-    /**
-    * @description Throw a custom exception when api call cannot be completed
-    */
-    private void throwAPIException(String apiName, String errMessage) {
-        throw new ApiException(
-            String.format( System.Label.CallableApiProcessingError,
-            new List<String>{ apiName, errMessage } ));
-    }
-
->>>>>>> 5561fcb4
     /**
     * @description Exception class
     */
