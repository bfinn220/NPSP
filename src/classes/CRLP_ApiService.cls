/*
    Copyright (c) 2019, Salesforce.org
    All rights reserved.

    Redistribution and use in source and binary forms, with or without
    modification, are permitted provided that the following conditions are met:

    * Redistributions of source code must retain the above copyright
      notice, this list of conditions and the following disclaimer.
    * Redistributions in binary form must reproduce the above copyright
      notice, this list of conditions and the following disclaimer in the
      documentation and/or other materials provided with the distribution.
    * Neither the name of Salesforce.org nor the names of
      its contributors may be used to endorse or promote products derived
      from this software without specific prior written permission.

    THIS SOFTWARE IS PROVIDED BY THE COPYRIGHT HOLDERS AND CONTRIBUTORS
    "AS IS" AND ANY EXPRESS OR IMPLIED WARRANTIES, INCLUDING, BUT NOT
    LIMITED TO, THE IMPLIED WARRANTIES OF MERCHANTABILITY AND FITNESS
    FOR A PARTICULAR PURPOSE ARE DISCLAIMED. IN NO EVENT SHALL THE
    COPYRIGHT HOLDER OR CONTRIBUTORS BE LIABLE FOR ANY DIRECT, INDIRECT,
    INCIDENTAL, SPECIAL, EXEMPLARY, OR CONSEQUENTIAL DAMAGES (INCLUDING,
    BUT NOT LIMITED TO, PROCUREMENT OF SUBSTITUTE GOODS OR SERVICES;
    LOSS OF USE, DATA, OR PROFITS; OR BUSINESS INTERRUPTION) HOWEVER
    CAUSED AND ON ANY THEORY OF LIABILITY, WHETHER IN CONTRACT, STRICT
    LIABILITY, OR TORT (INCLUDING NEGLIGENCE OR OTHERWISE) ARISING IN
    ANY WAY OUT OF THE USE OF THIS SOFTWARE, EVEN IF ADVISED OF THE
    POSSIBILITY OF SUCH DAMAGE.
*/
/**
* @author Salesforce.org
* @date 2019
* @group API
* @group-content ../../ApexDocContent/Rollups2.htm
* @description Service methods for the Customizable Rollups API
*/
<<<<<<< HEAD
public inherited sharing class CRLP_ApiService {

    public static final String PARAM_ROLLUPTYPE = 'RollupType';
    public static final String PARAM_ROLLUPDEFS = 'RollupDefinitions';

    @TestVisible
    private static final String ACTION_ARCHIVE_BRIDGE_GET_ROLLUP_STATE = 'dso.getRollupStateForRecords';

    @TestVisible
    private UTIL_IntegrationConfig archiveBridgeConfig {
        get {
            if (archiveBridgeConfig == null) {
                archiveBridgeConfig = UTIL_IntegrationConfig.getConfig(UTIL_IntegrationConfig.Integration.ArchiveBridge);
            }
            return archiveBridgeConfig;
        }
        set;
    }
=======
public without sharing class CRLP_ApiService {
>>>>>>> 9ecf1b26

    /**
    * @description Generates the list of Rollup Definitions for the specified rollup type
    * @param rollupTypeName String representation of the Rollup Type enum
    * @return List<CRLP_Rollup>
    */
    public List<CRLP_Rollup> getRollupDefinitions(String rollupTypeName) {

        if (!CRLP_Rollup_SVC.isCustomizableRollupEngineEnabled) {
            return new List<CRLP_Rollup>();
        }

        CRLP_RollupProcessingOptions.RollupType rollupType;
        try {
            rollupType = CRLP_RollupProcessingOptions.rollupTypeByName.get((String) rollupTypeName.toLowerCase());
        } catch (Exception ex) { }

        if (rollupType == null) {
            throwParameterException(CallableApiParameters.PARAM_ROLLUP_TYPE, 'Unable to Match');
        }

        CRLP_VRollupHandler handler = new CRLP_VRollupHandler();
        handler.buildGroupedRollups(rollupType);

        return handler.getRollupsList();
    }


    /**
    * @description Confirms if Rollup State is enabled by checking if the DSO-NPSP bridge is installed
    * @return Boolean
    */
    public Boolean isRollupStateEnabled() {
        return archiveBridgeConfig.isInstalled();
    }

    /**
    * @description Confirms if Rollup State is enabled by checking if the DSO-NPSP bridge is installed
    * @param recordIds Ids of records that you want to retrieve archived rollup data for
    * @param rollupType The rollup type that you want to retrieve archived rollup data for
    * @return Map<Id, List<CRLP_Rollup>> List of CRLP_Rollup data for each specified record Id
    */
    public Map<Id, List<CRLP_Rollup>> getBaseRollupStateForRecords(Set<Id> recordIds, CRLP_RollupProcessingOptions.RollupType rollupType) {
        if (!isRollupStateEnabled()) {
            return new Map<Id, List<CRLP_Rollup>>();
        }

        Map<Id, String> result = (Map<Id, String>) archiveBridgeConfig.getCallableApi().call(
            ACTION_ARCHIVE_BRIDGE_GET_ROLLUP_STATE,
            new Map<String, Object> {
                'RecordIds' => recordIds,
                'RollupType' => rollupType.name()
            }
        );

        Map<Id, List<CRLP_Rollup>> rollupStatesById = new Map<Id, List<CRLP_Rollup>>();
        for (Id referenceId : result.keySet()) {
            String rollupData = result.get(referenceId);
            rollupStatesById.put(referenceId, (List<CRLP_Rollup>) JSON.deserialize(rollupData, List<CRLP_Rollup>.class));
        }
        return rollupStatesById;
    }

    /**
    * @description Entry point for external packages to call the Customizable Rollups API
    * @param parentId
    * @param rollupTypeName
    * @param rollupDefs
    * @param rollupData
    * @return Updated Rollup Definitions
    */
    public List<CRLP_Rollup> executeRollups(Id parentId, String rollupTypeName, List<CRLP_Rollup> rollupDefs,
            Map<Id, Map<SObjectType, List<SObject>>> rollupData, Boolean commitToDatabase) {

        // Convert the Rollup Type into an Enum
        CRLP_RollupProcessingOptions.RollupType rollupType;
        try {
            rollupType = CRLP_RollupProcessingOptions.rollupTypeByName.get((String) rollupTypeName.toLowerCase());
        } catch (Exception ex) {
        }

        if (rollupType == null) {
            throwParameterException(CallableApiParameters.PARAM_ROLLUP_TYPE, 'No matching RollupType');
        }

        // If there are no active rollups, just return an empty collection
        if (!CRLP_Rollup_SVC.hasActiveRollups(rollupType)) {
            return new List<CRLP_Rollup>();
        }

        // Ensure the Rollup Definitions are populated
        if (rollupDefs == null || rollupDefs.size() == 0) {
            throwParameterException(CallableApiParameters.PARAM_ROLLUP_DEFS, 'Empty Rollup Definitions Collection');
        }

        // Ensure there is data to rollup for the parent record
        if (rollupData == null || rollupData.size() == 0) {
            throwParameterException(CallableApiParameters.PARAM_ROLLUP_DATA, 'Empty Rollup Data Collection');
        }

        // Ensure the specified ParentId is both not null and refers to an existing record.
        if (parentId == null) {
            throwParameterException(CallableApiParameters.PARAM_ROLLUP_PARENTID, 'A valid Parent record Id is required');
        }
        String validateParentSoql =
            'SELECT COUNT() FROM ' + parentId.getSobjectType().getDescribe().getName() +
            ' WHERE Id = :parentId LIMIT 1';
        if (Database.countQuery(validateParentSoql) != 1) {
            throwParameterException(CallableApiParameters.PARAM_ROLLUP_PARENTID, 'A existing Parent record is required');
        }

        try {
            CRLP_ApiExecuteRollups rollupApiProcess = new CRLP_ApiExecuteRollups()
                .withRollupType(rollupType)
                .withParentId(parentId)
                .withRollupData(rollupData)
                .withRollupDefs(rollupDefs)
                .withCommitToDatabase(commitToDatabase);

            rollupDefs = rollupApiProcess.executeRollups();
        } catch (Exception ex) {
            throwAPIException('CRLP.ExecuteRollups', '\n' + ex.getMessage() + '\n' + ex.getStackTraceString());
        }
        return rollupDefs;
    }


    /**
    * @description Throw a custom exception there is an error parsing the parameter
    */
    private void throwParameterException(String paramName, String errMessage) {
        throw new ApiException(
            String.format( System.Label.CallableApiParameterError,
            new List<String>{ paramName, errMessage } ));
    }

    /**
    * @description Throw a custom exception when api call cannot be completed
    */
    private void throwAPIException(String apiName, String errMessage) {
        throw new ApiException(
            String.format( System.Label.CallableApiProcessingError,
            new List<String>{ apiName, errMessage } ));
    }

    /**
    * @description Exception class
    */
    private class ApiException extends Exception {}
}<|MERGE_RESOLUTION|>--- conflicted
+++ resolved
@@ -34,8 +34,7 @@
 * @group-content ../../ApexDocContent/Rollups2.htm
 * @description Service methods for the Customizable Rollups API
 */
-<<<<<<< HEAD
-public inherited sharing class CRLP_ApiService {
+public without sharing class CRLP_ApiService {
 
     public static final String PARAM_ROLLUPTYPE = 'RollupType';
     public static final String PARAM_ROLLUPDEFS = 'RollupDefinitions';
@@ -53,9 +52,6 @@
         }
         set;
     }
-=======
-public without sharing class CRLP_ApiService {
->>>>>>> 9ecf1b26
 
     /**
     * @description Generates the list of Rollup Definitions for the specified rollup type
