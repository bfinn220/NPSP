/*
    Copyright (c) 2014, Salesforce.org
    All rights reserved.
    
    Redistribution and use in source and binary forms, with or without
    modification, are permitted provided that the following conditions are met:
    
    * Redistributions of source code must retain the above copyright
      notice, this list of conditions and the following disclaimer.
    * Redistributions in binary form must reproduce the above copyright
      notice, this list of conditions and the following disclaimer in the
      documentation and/or other materials provided with the distribution.
    * Neither the name of Salesforce.org nor the names of
      its contributors may be used to endorse or promote products derived
      from this software without specific prior written permission.
 
    THIS SOFTWARE IS PROVIDED BY THE COPYRIGHT HOLDERS AND CONTRIBUTORS
    "AS IS" AND ANY EXPRESS OR IMPLIED WARRANTIES, INCLUDING, BUT NOT 
    LIMITED TO, THE IMPLIED WARRANTIES OF MERCHANTABILITY AND FITNESS 
    FOR A PARTICULAR PURPOSE ARE DISCLAIMED. IN NO EVENT SHALL THE 
    COPYRIGHT HOLDER OR CONTRIBUTORS BE LIABLE FOR ANY DIRECT, INDIRECT, 
    INCIDENTAL, SPECIAL, EXEMPLARY, OR CONSEQUENTIAL DAMAGES (INCLUDING, 
    BUT NOT LIMITED TO, PROCUREMENT OF SUBSTITUTE GOODS OR SERVICES; 
    LOSS OF USE, DATA, OR PROFITS; OR BUSINESS INTERRUPTION) HOWEVER 
    CAUSED AND ON ANY THEORY OF LIABILITY, WHETHER IN CONTRACT, STRICT 
    LIABILITY, OR TORT (INCLUDING NEGLIGENCE OR OTHERWISE) ARISING IN 
    ANY WAY OUT OF THE USE OF THIS SOFTWARE, EVEN IF ADVISED OF THE 
    POSSIBILITY OF SUCH DAMAGE.
*/
/**
* @author Salesforce.org
* @date 2014
* @group Address Management
* @description Test class for batch address verification.
*/
@isTest(isParallel=True)
public with sharing class ADDR_Validator_Batch_TEST {

    // if you only want to run one test in this class, fill in its name here.
    // if you want to run all tests, then use '*'
    private static string strTestOnly = '*';
    
    public static void createDefaultSettings() {
    	// use the household account model
        UTIL_CustomSettingsFacade.getContactsSettings();

        // create the basic api settings - SmartyStreets off
        Addr_Verification_Settings__c settings = UTIL_CustomSettingsFacade.getAddressVerificationSettings();
        settings.Auth_ID__c = 'hey';
        settings.Auth_Token__c = 'there';
        settings.Address_Verification_Endpoint__c = 'api.smartystreets.com/street-address';
        settings.Zipcode_Verification_Endpoint__c = 'api.smartystreets.com/zipcode';
        settings.Class__c = 'ADDR_SmartyStreets_Validator';
        settings.Enable_Automatic_Verification__c = false;
        settings.Reject_Ambiguous_Addresses__c = true;
   
        Test.setMock(HttpCalloutMock.class, new ADDR_MockHttpRespGenerator_TEST());
    }
    
    public static testmethod void oneValidAddress() {
        //skip the test if Advancement is installed
        if(ADV_PackageInfo_SVC.useAdv()) return;

    	if (strTestOnly != '*' && strTestOnly != 'oneValidAddress') return;

    	TDTM_DefaultConfig.startTestDataInit();
    	createDefaultSettings();
        
        //create contact 
        Contact contact = UTIL_UnitTestData_TEST.getContact();
        contact.MailingStreet = 'single-address';
        contact.MailingCity = 'Cupertino';
        contact.MailingState = 'California';
        contact.MailingPostalCode = '95014'; 
        contact.MailingCountry = 'United States';
        insert contact;

        //check household got created for contact
        contact = [select Account.Id from Contact where Id = :contact.Id];
        Id accountId = contact.Account.Id;
        System.assertNotEquals(null, accountId);
        
        //check address record got created for household
        Address__c[] av = [select Id, MailingStreet__c, MailingState__c, MailingPostalCode__c, Verified__c
                             from Address__c where Household_Account__c = :accountId];
        System.assertEquals(1, av.size());
        System.assertEquals('single-address', av[0].MailingStreet__c);
        System.assertEquals('California', av[0].MailingState__c);
        System.assertEquals('95014', av[0].MailingPostalCode__c);
        System.assertEquals(false, av[0].Verified__c);
        
        //run batch address verification
        TDTM_DefaultConfig.stopTestDataInit();
        Test.StartTest();
        ADDR_Validator_Batch b = new ADDR_Validator_Batch(true);
        Database.executeBatch(b);
        Test.stopTest();
        
        //check address record was verified
        av = [select MailingStreet__c, MailingState__c, MailingPostalCode__c, Verified__c 
                from Address__c where Household_Account__c = :accountId];
        System.assertEquals(1, av.size());
        System.assertEquals('1 Infinite Loop', av[0].MailingStreet__c);
        System.assertEquals('CA', av[0].MailingState__c);
        System.assertEquals('95014-2083', av[0].MailingPostalCode__c);
        System.assertEquals(true, av[0].Verified__c);
    }
    
    public static testmethod void multipleValidAddresses() {
<<<<<<< HEAD
        if (strTestOnly != '*' && strTestOnly != 'multipleValidAddresses') return;
=======
        //skip the test if Advancement is installed
        if(ADV_PackageInfo_SVC.useAdv()) return;
>>>>>>> a7e4f462

        Integer batchSize = 100;
    	if (strTestOnly != '*' && strTestOnly != 'multipleValidAddresses') return;

        UTIL_Debug.disableDebugLogging();
        TDTM_DefaultConfig.startTestDataInit();
        createDefaultSettings();

        Integer contactCnt = 100;   // minimum value based on the mock response size
        
        //create contacts
        List<Contact> contacts = new List<Contact>();
        for(integer i = 0; i< batchSize; i++) {
	        Contact contact = new contact(firstname='Test', lastname='Person' + i);
	        contact.MailingStreet = 'multiple-address';
	        contact.MailingCity = 'Cupertino';
	        contact.MailingState = 'California';
	        contact.MailingPostalCode = '95014';
	        contact.MailingCountry = 'United States';
	        contacts.add(contact);
        }
        insert contacts;

        //check households got created for contacts
        List<Id> accountIDs = new List<Id>();
        List<Contact> contactsWithAccId = [select Account.Id from Contact where Id IN :contacts];
        System.assertEquals(batchSize, contactsWithAccId.size());
        for(Contact c : contactsWithAccId) {    
	        Id accountId = c.Account.Id;
	        System.assertNotEquals(null, accountId);
	        AccountIDs.add(accountId);
        }
        
        //check address records got created for households, but have not yet been verified
        List<Address__c> addresses = [select Verified__c from Address__c where Household_Account__c IN :AccountIDs];
        System.assertEquals(batchSize, addresses.size());
        for(Address__c addr : addresses) {
            System.assertEquals(false, addr.Verified__c);
        }
        
        //run batch address verification
        TDTM_DefaultConfig.stopTestDataInit();
        Test.StartTest();
        ADDR_Validator_Batch b = new ADDR_Validator_Batch(true);
        Database.executeBatch(b);
        Test.stopTest();
        
        //check address records were verified
        addresses = [select MailingStreet__c, MailingState__c, MailingPostalCode__c, Verified__c 
                    from Address__c where Household_Account__c IN :AccountIDs];
        System.assertEquals(batchSize, addresses.size());
        Integer i = 1;
        for(Address__c addr : addresses) {
            System.assertEquals('1 Infinite Loop', addr.MailingStreet__c);
            System.assertEquals('CA', addr.MailingState__c);
            System.assertEquals('95014-2083', addr.MailingPostalCode__c);
            System.assertEquals(true, addr.Verified__c);
        }
    }
    
    public static testmethod void oneValidZipcode() {
        //skip the test if Advancement is installed
        if(ADV_PackageInfo_SVC.useAdv()) return;

        if (strTestOnly != '*' && strTestOnly != 'oneValidZipcode') return;

        TDTM_DefaultConfig.startTestDataInit();
        createDefaultSettings();
        
        Contact contact = UTIL_UnitTestData_TEST.getContact();
        contact.MailingPostalCode = '90210';
        contact.MailingCity = 'single-zip';
        insert contact;

        //check household got created for contact
        contact = [select Account.Id from Contact where Id = :contact.Id];
        Id accountId = contact.Account.Id;
        System.assertNotEquals(null, accountId);
        
        //check address record got created for household
        Address__c[] av = [select Id, MailingStreet__c, MailingState__c, MailingPostalCode__c, Verified__c
                             from Address__c where Household_Account__c = :accountId];
        System.assertEquals(1, av.size());
        System.assertEquals('90210', av[0].MailingPostalCode__c);
        System.assertEquals(false, av[0].Verified__c);
        
        //run batch address verification
        TDTM_DefaultConfig.stopTestDataInit();
        Test.StartTest();
        ADDR_Validator_Batch b = new ADDR_Validator_Batch(true);
        Database.executeBatch(b);
        Test.stopTest();
        
        //check address record was verified
        av = [select MailingCity__c, MailingState__c, MailingPostalCode__c, Verified__c 
                from Address__c where Household_Account__c = :accountId];
        System.assertEquals(1, av.size());
        System.assertEquals('98236', av[0].MailingPostalCode__c);
        System.assertEquals('Clinton', av[0].MailingCity__c);
        System.assertEquals('WA', av[0].MailingState__c);
        System.assertEquals(true, av[0].Verified__c);
    }
    
    public static testmethod void multipleValidZipcodes() {
        if (strTestOnly != '*' && strTestOnly != 'multipleValidZipcodes') return;
        createDefaultSettings();
    }
    
    public static testmethod void multipleValidAddressessZipcodes() {
        //skip the test if Advancement is installed
        if(ADV_PackageInfo_SVC.useAdv()) return;

    	if (strTestOnly != '*' && strTestOnly != 'multipleValidAddressessZipcodes') return;  

        TDTM_DefaultConfig.startTestDataInit();
    	createDefaultSettings();

    	//create contacts 
        Contact addressContact = UTIL_UnitTestData_TEST.getContact();
        addressContact.MailingStreet = 'single-address';
        addressContact.MailingCity = 'Cupertino';
        addressContact.MailingState = 'California';
        addressContact.MailingPostalCode = '95014'; 
        addressContact.MailingCountry = 'United States';
        
        Contact zipContact = UTIL_UnitTestData_TEST.getContact();
        zipContact.LastName = zipContact.LastName + 'ZIP';
        zipContact.MailingStreet = null;
        zipContact.MailingState = null;
        zipContact.MailingCountry = null;
        zipContact.MailingCity = 'single-zip';
        zipContact.MailingPostalCode = '90210';
        
        insert new Contact[] {addressContact, zipContact};

        //check household got created for contact
        addressContact = [select Account.Id from Contact where Id = :addressContact.Id];
        Id addrAccountId = addressContact.Account.Id;
        System.assertNotEquals(null, addrAccountId);
        
        //check household got created for contact
        zipContact = [select Account.Id from Contact where Id = :zipContact.Id];
        Id zipAccountId = zipContact.Account.Id;
        System.assertNotEquals(null, zipAccountId);
        
        //check address record got created for household
        Address__c[] av1 = [select Id, MailingStreet__c, MailingState__c, MailingPostalCode__c, Verified__c
                             from Address__c where Household_Account__c = :addrAccountId];
        System.assertEquals(1, av1.size());
        System.assertEquals('single-address', av1[0].MailingStreet__c);
        System.assertEquals('California', av1[0].MailingState__c);
        System.assertEquals('95014', av1[0].MailingPostalCode__c);
        System.assertEquals(false, av1[0].Verified__c);

        //check address record got created for household
        Address__c[] av2 = [select Id, MailingStreet__c, MailingState__c, MailingPostalCode__c, Verified__c
                             from Address__c where Household_Account__c = :zipAccountId];
        System.assertEquals(1, av2.size());
        System.assertEquals('90210', av2[0].MailingPostalCode__c);
        System.assertEquals(false, av2[0].Verified__c);
        
        //run batch address verification
        TDTM_DefaultConfig.stopTestDataInit();
        Test.StartTest();
        ADDR_Validator_Batch b = new ADDR_Validator_Batch(true);
        Database.executeBatch(b);
        Test.stopTest();
        
        //check address record was verified
        av1 = [select MailingStreet__c, MailingState__c, MailingPostalCode__c, Verified__c 
                from Address__c where Household_Account__c = :addrAccountId];
        System.assertEquals(1, av1.size());
        System.assertEquals('1 Infinite Loop', av1[0].MailingStreet__c);
        System.assertEquals('CA', av1[0].MailingState__c);
        System.assertEquals('95014-2083', av1[0].MailingPostalCode__c);
        System.assertEquals(true, av1[0].Verified__c);
        
        //check address record was verified
        av2 = [select MailingCity__c, MailingState__c, MailingPostalCode__c, Verified__c 
                from Address__c where Household_Account__c = :zipAccountId];
        System.assertEquals(1, av2.size());
        System.assertEquals('98236', av2[0].MailingPostalCode__c);
        System.assertEquals('Clinton', av2[0].MailingCity__c);
        System.assertEquals('WA', av2[0].MailingState__c);
        System.assertEquals(true, av2[0].Verified__c);
    }
    
    public static testmethod void validAddressInvalidZipcode() {
        if (strTestOnly != '*' && strTestOnly != 'validAddressInvalidZipcode') return;     
        createDefaultSettings();
    }     
}<|MERGE_RESOLUTION|>--- conflicted
+++ resolved
@@ -107,12 +107,8 @@
     }
     
     public static testmethod void multipleValidAddresses() {
-<<<<<<< HEAD
-        if (strTestOnly != '*' && strTestOnly != 'multipleValidAddresses') return;
-=======
         //skip the test if Advancement is installed
         if(ADV_PackageInfo_SVC.useAdv()) return;
->>>>>>> a7e4f462
 
         Integer batchSize = 100;
     	if (strTestOnly != '*' && strTestOnly != 'multipleValidAddresses') return;
