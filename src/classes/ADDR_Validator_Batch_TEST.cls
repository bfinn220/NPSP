/*
    Copyright (c) 2014, Salesforce.org
    All rights reserved.
    
    Redistribution and use in source and binary forms, with or without
    modification, are permitted provided that the following conditions are met:
    
    * Redistributions of source code must retain the above copyright
      notice, this list of conditions and the following disclaimer.
    * Redistributions in binary form must reproduce the above copyright
      notice, this list of conditions and the following disclaimer in the
      documentation and/or other materials provided with the distribution.
    * Neither the name of Salesforce.org nor the names of
      its contributors may be used to endorse or promote products derived
      from this software without specific prior written permission.
 
    THIS SOFTWARE IS PROVIDED BY THE COPYRIGHT HOLDERS AND CONTRIBUTORS
    "AS IS" AND ANY EXPRESS OR IMPLIED WARRANTIES, INCLUDING, BUT NOT 
    LIMITED TO, THE IMPLIED WARRANTIES OF MERCHANTABILITY AND FITNESS 
    FOR A PARTICULAR PURPOSE ARE DISCLAIMED. IN NO EVENT SHALL THE 
    COPYRIGHT HOLDER OR CONTRIBUTORS BE LIABLE FOR ANY DIRECT, INDIRECT, 
    INCIDENTAL, SPECIAL, EXEMPLARY, OR CONSEQUENTIAL DAMAGES (INCLUDING, 
    BUT NOT LIMITED TO, PROCUREMENT OF SUBSTITUTE GOODS OR SERVICES; 
    LOSS OF USE, DATA, OR PROFITS; OR BUSINESS INTERRUPTION) HOWEVER 
    CAUSED AND ON ANY THEORY OF LIABILITY, WHETHER IN CONTRACT, STRICT 
    LIABILITY, OR TORT (INCLUDING NEGLIGENCE OR OTHERWISE) ARISING IN 
    ANY WAY OUT OF THE USE OF THIS SOFTWARE, EVEN IF ADVISED OF THE 
    POSSIBILITY OF SUCH DAMAGE.
*/
/**
* @author Salesforce.org
* @date 2014
* @group Address Management
* @description Test class for batch address verification.
*/
@isTest(isParallel=True)
public with sharing class ADDR_Validator_Batch_TEST {

    // if you only want to run one test in this class, fill in its name here.
    // if you want to run all tests, then use '*'
    private static string strTestOnly = '*';
    
    public static void createDefaultSettings() {
    	// use the household account model
        UTIL_CustomSettingsFacade.getContactsSettings();

        // create the basic api settings - SmartyStreets off
        Addr_Verification_Settings__c settings = UTIL_CustomSettingsFacade.getAddressVerificationSettings();
        settings.Auth_ID__c = 'hey';
        settings.Auth_Token__c = 'there';
        settings.Address_Verification_Endpoint__c = 'api.smartystreets.com/street-address';
        settings.Zipcode_Verification_Endpoint__c = 'api.smartystreets.com/zipcode';
        settings.Class__c = 'ADDR_SmartyStreets_Validator';
        settings.Enable_Automatic_Verification__c = false;
        settings.Reject_Ambiguous_Addresses__c = true;
   
        Test.setMock(HttpCalloutMock.class, new ADDR_MockHttpRespGenerator_TEST());
    }
    
    public static testmethod void oneValidAddress() {
    	if (strTestOnly != '*' && strTestOnly != 'oneValidAddress') return;

    	TDTM_DefaultConfig.startTestDataInit();
    	createDefaultSettings();
        
        //create contact 
        Contact contact = UTIL_UnitTestData_TEST.getContact();
        contact.MailingStreet = 'single-address';
        contact.MailingCity = 'Cupertino';
        contact.MailingState = 'California';
        contact.MailingPostalCode = '95014'; 
        contact.MailingCountry = 'United States';
        insert contact;

        //check household got created for contact
        contact = [select Account.Id from Contact where Id = :contact.Id];
        Id accountId = contact.Account.Id;
        System.assertNotEquals(null, accountId);
        
        //check address record got created for household
        Address__c[] av = [select Id, MailingStreet__c, MailingState__c, MailingPostalCode__c, Verified__c
                             from Address__c where Household_Account__c = :accountId];
        System.assertEquals(1, av.size());
        System.assertEquals('single-address', av[0].MailingStreet__c);
        System.assertEquals('California', av[0].MailingState__c);
        System.assertEquals('95014', av[0].MailingPostalCode__c);
        System.assertEquals(false, av[0].Verified__c);
        
        //run batch address verification
        TDTM_DefaultConfig.stopTestDataInit();
        Test.StartTest();
        ADDR_Validator_Batch b = new ADDR_Validator_Batch(true);
        Database.executeBatch(b);
        Test.stopTest();
        
        //check address record was verified
        av = [select MailingStreet__c, MailingState__c, MailingPostalCode__c, Verified__c 
                from Address__c where Household_Account__c = :accountId];
        System.assertEquals(1, av.size());
        System.assertEquals('1 Infinite Loop', av[0].MailingStreet__c);
        System.assertEquals('CA', av[0].MailingState__c);
        System.assertEquals('95014-2083', av[0].MailingPostalCode__c);
        System.assertEquals(true, av[0].Verified__c);
    }
    
    public static testmethod void multipleValidAddresses() {
        if (strTestOnly != '*' && strTestOnly != 'multipleValidAddresses') return;

<<<<<<< HEAD
        UTIL_Debug.disableDebugLogging();     // Override debug logging for this test because it's an expensive operation
=======
        Integer batchSize = 100;

        UTIL_Debug.disableDebugLogging();
>>>>>>> 8cfc871a
        TDTM_DefaultConfig.startTestDataInit();
        createDefaultSettings();

        Integer contactCnt = 100;   // minimum value based on the mock response size
        
        //create contacts
        List<Contact> contacts = new List<Contact>();
<<<<<<< HEAD
        for(integer i = 0; i< contactCnt; i++) {
            contacts.add(new Contact(
                FirstName = UTIL_UnitTestData_TEST.TEST_FIRSTNAME + i,
                LastName = UTIL_UnitTestData_TEST.TEST_LASTNAME + i,
                MailingStreet = 'multiple-address',
                MailingCity = 'Cupertino',
                MailingState = 'California',
                MailingPostalCode = '95014',
                MailingCountry = 'United States'
            ));
=======
        for(integer i = 0; i< batchSize; i++) {
	        Contact contact = new contact(firstname='Test', lastname='Person' + i);
	        contact.MailingStreet = 'multiple-address';
	        contact.MailingCity = 'Cupertino';
	        contact.MailingState = 'California';
	        contact.MailingPostalCode = '95014';
	        contact.MailingCountry = 'United States';
	        contacts.add(contact);
>>>>>>> 8cfc871a
        }
        insert contacts;

        //check households got created for contacts
        List<Id> accountIDs = new List<Id>();
        List<Contact> contactsWithAccId = [select Account.Id from Contact where Id IN :contacts];
<<<<<<< HEAD
        System.assertEquals(contactCnt, contactsWithAccId.size());
        for (Contact c : contactsWithAccId) {
            System.assertNotEquals(null, c.Account.Id);
            accountIDs.add(c.Account.Id);
        }
        
        //check address records got created for households, but have not yet been verified
        List<Address__c> addresses = [select Verified__c from Address__c where Household_Account__c IN :accountIDs];
        System.assertEquals(contactCnt, addresses.size());
=======
        System.assertEquals(batchSize, contactsWithAccId.size());
        for(Contact c : contactsWithAccId) {    
	        Id accountId = c.Account.Id;
	        System.assertNotEquals(null, accountId);
	        AccountIDs.add(accountId);
        }
        
        //check address records got created for households, but have not yet been verified
        List<Address__c> addresses = [select Verified__c from Address__c where Household_Account__c IN :AccountIDs];
        System.assertEquals(batchSize, addresses.size());
>>>>>>> 8cfc871a
        for(Address__c addr : addresses) {
            System.assertEquals(false, addr.Verified__c);
        }
        
        //run batch address verification
        TDTM_DefaultConfig.stopTestDataInit();
        Test.StartTest();
        ADDR_Validator_Batch b = new ADDR_Validator_Batch(true);
        Database.executeBatch(b);
        Test.stopTest();
        
        //check address records were verified
        addresses = [select MailingStreet__c, MailingState__c, MailingPostalCode__c, Verified__c 
<<<<<<< HEAD
                    from Address__c where Household_Account__c IN :accountIDs];
        System.assertEquals(contactCnt, addresses.size());
=======
                    from Address__c where Household_Account__c IN :AccountIDs];
        System.assertEquals(batchSize, addresses.size());
        Integer i = 1;
>>>>>>> 8cfc871a
        for(Address__c addr : addresses) {
            System.assertEquals('1 Infinite Loop', addr.MailingStreet__c);
            System.assertEquals('CA', addr.MailingState__c);
            System.assertEquals('95014-2083', addr.MailingPostalCode__c);
            System.assertEquals(true, addr.Verified__c);
        }
    }
    
    public static testmethod void oneValidZipcode() {
        if (strTestOnly != '*' && strTestOnly != 'oneValidZipcode') return;

        TDTM_DefaultConfig.startTestDataInit();
        createDefaultSettings();
        
        Contact contact = UTIL_UnitTestData_TEST.getContact();
        contact.MailingPostalCode = '90210';
        contact.MailingCity = 'single-zip';
        insert contact;

        //check household got created for contact
        contact = [select Account.Id from Contact where Id = :contact.Id];
        Id accountId = contact.Account.Id;
        System.assertNotEquals(null, accountId);
        
        //check address record got created for household
        Address__c[] av = [select Id, MailingStreet__c, MailingState__c, MailingPostalCode__c, Verified__c
                             from Address__c where Household_Account__c = :accountId];
        System.assertEquals(1, av.size());
        System.assertEquals('90210', av[0].MailingPostalCode__c);
        System.assertEquals(false, av[0].Verified__c);
        
        //run batch address verification
        TDTM_DefaultConfig.stopTestDataInit();
        Test.StartTest();
        ADDR_Validator_Batch b = new ADDR_Validator_Batch(true);
        Database.executeBatch(b);
        Test.stopTest();
        
        //check address record was verified
        av = [select MailingCity__c, MailingState__c, MailingPostalCode__c, Verified__c 
                from Address__c where Household_Account__c = :accountId];
        System.assertEquals(1, av.size());
        System.assertEquals('98236', av[0].MailingPostalCode__c);
        System.assertEquals('Clinton', av[0].MailingCity__c);
        System.assertEquals('WA', av[0].MailingState__c);
        System.assertEquals(true, av[0].Verified__c);
    }
    
    public static testmethod void multipleValidZipcodes() {
        if (strTestOnly != '*' && strTestOnly != 'multipleValidZipcodes') return;
        createDefaultSettings();
    }
    
    public static testmethod void multipleValidAddressessZipcodes() {
    	if (strTestOnly != '*' && strTestOnly != 'multipleValidAddressessZipcodes') return;  

        TDTM_DefaultConfig.startTestDataInit();
    	createDefaultSettings();

    	//create contacts 
        Contact addressContact = UTIL_UnitTestData_TEST.getContact();
        addressContact.MailingStreet = 'single-address';
        addressContact.MailingCity = 'Cupertino';
        addressContact.MailingState = 'California';
        addressContact.MailingPostalCode = '95014'; 
        addressContact.MailingCountry = 'United States';
        
        Contact zipContact = UTIL_UnitTestData_TEST.getContact();
        zipContact.LastName = zipContact.LastName + 'ZIP';
        zipContact.MailingStreet = null;
        zipContact.MailingState = null;
        zipContact.MailingCountry = null;
        zipContact.MailingCity = 'single-zip';
        zipContact.MailingPostalCode = '90210';
        
        insert new Contact[] {addressContact, zipContact};

        //check household got created for contact
        addressContact = [select Account.Id from Contact where Id = :addressContact.Id];
        Id addrAccountId = addressContact.Account.Id;
        System.assertNotEquals(null, addrAccountId);
        
        //check household got created for contact
        zipContact = [select Account.Id from Contact where Id = :zipContact.Id];
        Id zipAccountId = zipContact.Account.Id;
        System.assertNotEquals(null, zipAccountId);
        
        //check address record got created for household
        Address__c[] av1 = [select Id, MailingStreet__c, MailingState__c, MailingPostalCode__c, Verified__c
                             from Address__c where Household_Account__c = :addrAccountId];
        System.assertEquals(1, av1.size());
        System.assertEquals('single-address', av1[0].MailingStreet__c);
        System.assertEquals('California', av1[0].MailingState__c);
        System.assertEquals('95014', av1[0].MailingPostalCode__c);
        System.assertEquals(false, av1[0].Verified__c);

        //check address record got created for household
        Address__c[] av2 = [select Id, MailingStreet__c, MailingState__c, MailingPostalCode__c, Verified__c
                             from Address__c where Household_Account__c = :zipAccountId];
        System.assertEquals(1, av2.size());
        System.assertEquals('90210', av2[0].MailingPostalCode__c);
        System.assertEquals(false, av2[0].Verified__c);
        
        //run batch address verification
        TDTM_DefaultConfig.stopTestDataInit();
        Test.StartTest();
        ADDR_Validator_Batch b = new ADDR_Validator_Batch(true);
        Database.executeBatch(b);
        Test.stopTest();
        
        //check address record was verified
        av1 = [select MailingStreet__c, MailingState__c, MailingPostalCode__c, Verified__c 
                from Address__c where Household_Account__c = :addrAccountId];
        System.assertEquals(1, av1.size());
        System.assertEquals('1 Infinite Loop', av1[0].MailingStreet__c);
        System.assertEquals('CA', av1[0].MailingState__c);
        System.assertEquals('95014-2083', av1[0].MailingPostalCode__c);
        System.assertEquals(true, av1[0].Verified__c);
        
        //check address record was verified
        av2 = [select MailingCity__c, MailingState__c, MailingPostalCode__c, Verified__c 
                from Address__c where Household_Account__c = :zipAccountId];
        System.assertEquals(1, av2.size());
        System.assertEquals('98236', av2[0].MailingPostalCode__c);
        System.assertEquals('Clinton', av2[0].MailingCity__c);
        System.assertEquals('WA', av2[0].MailingState__c);
        System.assertEquals(true, av2[0].Verified__c);
    }
    
    public static testmethod void validAddressInvalidZipcode() {
        if (strTestOnly != '*' && strTestOnly != 'validAddressInvalidZipcode') return;     
        createDefaultSettings();
    }     
}<|MERGE_RESOLUTION|>--- conflicted
+++ resolved
@@ -106,13 +106,9 @@
     public static testmethod void multipleValidAddresses() {
         if (strTestOnly != '*' && strTestOnly != 'multipleValidAddresses') return;
 
-<<<<<<< HEAD
-        UTIL_Debug.disableDebugLogging();     // Override debug logging for this test because it's an expensive operation
-=======
         Integer batchSize = 100;
 
         UTIL_Debug.disableDebugLogging();
->>>>>>> 8cfc871a
         TDTM_DefaultConfig.startTestDataInit();
         createDefaultSettings();
 
@@ -120,18 +116,6 @@
         
         //create contacts
         List<Contact> contacts = new List<Contact>();
-<<<<<<< HEAD
-        for(integer i = 0; i< contactCnt; i++) {
-            contacts.add(new Contact(
-                FirstName = UTIL_UnitTestData_TEST.TEST_FIRSTNAME + i,
-                LastName = UTIL_UnitTestData_TEST.TEST_LASTNAME + i,
-                MailingStreet = 'multiple-address',
-                MailingCity = 'Cupertino',
-                MailingState = 'California',
-                MailingPostalCode = '95014',
-                MailingCountry = 'United States'
-            ));
-=======
         for(integer i = 0; i< batchSize; i++) {
 	        Contact contact = new contact(firstname='Test', lastname='Person' + i);
 	        contact.MailingStreet = 'multiple-address';
@@ -140,24 +124,12 @@
 	        contact.MailingPostalCode = '95014';
 	        contact.MailingCountry = 'United States';
 	        contacts.add(contact);
->>>>>>> 8cfc871a
         }
         insert contacts;
 
         //check households got created for contacts
         List<Id> accountIDs = new List<Id>();
         List<Contact> contactsWithAccId = [select Account.Id from Contact where Id IN :contacts];
-<<<<<<< HEAD
-        System.assertEquals(contactCnt, contactsWithAccId.size());
-        for (Contact c : contactsWithAccId) {
-            System.assertNotEquals(null, c.Account.Id);
-            accountIDs.add(c.Account.Id);
-        }
-        
-        //check address records got created for households, but have not yet been verified
-        List<Address__c> addresses = [select Verified__c from Address__c where Household_Account__c IN :accountIDs];
-        System.assertEquals(contactCnt, addresses.size());
-=======
         System.assertEquals(batchSize, contactsWithAccId.size());
         for(Contact c : contactsWithAccId) {    
 	        Id accountId = c.Account.Id;
@@ -168,7 +140,6 @@
         //check address records got created for households, but have not yet been verified
         List<Address__c> addresses = [select Verified__c from Address__c where Household_Account__c IN :AccountIDs];
         System.assertEquals(batchSize, addresses.size());
->>>>>>> 8cfc871a
         for(Address__c addr : addresses) {
             System.assertEquals(false, addr.Verified__c);
         }
@@ -182,14 +153,9 @@
         
         //check address records were verified
         addresses = [select MailingStreet__c, MailingState__c, MailingPostalCode__c, Verified__c 
-<<<<<<< HEAD
-                    from Address__c where Household_Account__c IN :accountIDs];
-        System.assertEquals(contactCnt, addresses.size());
-=======
                     from Address__c where Household_Account__c IN :AccountIDs];
         System.assertEquals(batchSize, addresses.size());
         Integer i = 1;
->>>>>>> 8cfc871a
         for(Address__c addr : addresses) {
             System.assertEquals('1 Infinite Loop', addr.MailingStreet__c);
             System.assertEquals('CA', addr.MailingState__c);
