/*
    Copyright (c) 2019 Salesforce.org
    All rights reserved.
    
    Redistribution and use in source and binary forms, with or without
    modification, are permitted provided that the following conditions are met:
    
    * Redistributions of source code must retain the above copyright
      notice, this list of conditions and the following disclaimer.
    * Redistributions in binary form must reproduce the above copyright
      notice, this list of conditions and the following disclaimer in the
      documentation and/or other materials provided with the distribution.
    * Neither the name of Salesforce.org nor the names of
      its contributors may be used to endorse or promote products derived
      from this software without specific prior written permission.
 
    THIS SOFTWARE IS PROVIDED BY THE COPYRIGHT HOLDERS AND CONTRIBUTORS
    "AS IS" AND ANY EXPRESS OR IMPLIED WARRANTIES, INCLUDING, BUT NOT 
    LIMITED TO, THE IMPLIED WARRANTIES OF MERCHANTABILITY AND FITNESS 
    FOR A PARTICULAR PURPOSE ARE DISCLAIMED. IN NO EVENT SHALL THE 
    COPYRIGHT HOLDER OR CONTRIBUTORS BE LIABLE FOR ANY DIRECT, INDIRECT, 
    INCIDENTAL, SPECIAL, EXEMPLARY, OR CONSEQUENTIAL DAMAGES (INCLUDING, 
    BUT NOT LIMITED TO, PROCUREMENT OF SUBSTITUTE GOODS OR SERVICES; 
    LOSS OF USE, DATA, OR PROFITS; OR BUSINESS INTERRUPTION) HOWEVER 
    CAUSED AND ON ANY THEORY OF LIABILITY, WHETHER IN CONTRACT, STRICT 
    LIABILITY, OR TORT (INCLUDING NEGLIGENCE OR OTHERWISE) ARISING IN 
    ANY WAY OUT OF THE USE OF THIS SOFTWARE, EVEN IF ADVISED OF THE 
    POSSIBILITY OF SUCH DAMAGE.
*/
/**
* @author Salesforce.org
* @date 2019
* @group Gift Entry
* @group-content ../../ApexDocContent/GiftEntry.htm
* @description Unit tests to cover methods in FORM_ServiceGiftEntry_TEST.
*/
@isTest
public with sharing class FORM_ServiceGiftEntry_TEST {

    /*******************************************************************************************************
    * @description Confirming that method returns the correct number of records
    */
    @IsTest
    static void shouldReturnCorrectNumberOfRecords() {
        FORM_Service fs = new FORM_Service();

        FORM_Template template0 = createSampleTemplate();
        String templateJSON0 = JSON.serialize(template0);
        fs.storeFormTemplate(null,template0.name, template0.description, template0.version, templateJSON0);

        FORM_Template template1 = createSampleTemplate();
        String templateJSON1 = JSON.serialize(template1);
        fs.storeFormTemplate(null,template1.name, template1.description, template1.version, templateJSON1);

        System.assertEquals(2, fs.getAllFormTemplates().size());
    }

    /*******************************************************************************************************
    * @description Confirming that method deletes Form Template records with given ids.
    */
    @IsTest
    static void shouldDeleteFormTemplatesWithGivenIds() {
        FORM_Service fs = new FORM_Service();

        FORM_Template template0 = createSampleTemplate();
        String templateJSON0 = JSON.serialize(template0);
        fs.storeFormTemplate(null,template0.name, template0.description, template0.version, templateJSON0);

        FORM_Template template1 = createSampleTemplate();
        String templateJSON1 = JSON.serialize(template1);
        fs.storeFormTemplate(null,template1.name, template1.description, template1.version, templateJSON1);

        Form_Template__c[] formTemplates = [SELECT Id, Name FROM Form_Template__c];

        System.assertEquals(2, formTemplates.size());
        fs.deleteFormTemplates(new String[]{ formTemplates[0].id, formTemplates[1].id });

        formTemplates = [SELECT Id, Name FROM Form_Template__c];
        System.assertEquals(0, formTemplates.size());
    }

    /*******************************************************************************************************
    * @description Confirming that the lifecycle of storing and retrieving the template does not corrupt
    * the data.
    */
    @IsTest
    static void shouldCommitAndRetrieveTemplate() {
        FORM_Service fs = new FORM_Service();

        FORM_Template template = createSampleTemplate();
        Gift_Entry_Settings__c giftEntryCustomSetting = new Gift_Entry_Settings__c();
        giftEntryCustomSetting.Default_Single_Gift_Entry_Template__c = template.name;

        UTIL_CustomSettingsFacade.getGiftEntrySettingsForTests(giftEntryCustomSetting);

        String templateJSON = JSON.serialize(template);
        fs.storeFormTemplate(null, template.name, template.description, template.version, templateJSON);

        FORM_Template templateResult = fs.retrieveDefaultSGEFormTemplate();
        String templateResultJSON = JSON.serialize(templateResult);

        System.assertEquals(templateJSON, templateResultJSON);
    }

    /*******************************************************************************************************
    * @description Confirm that we're able to retrieve column headers based on a list name.
    */
    @IsTest
    static void shouldRetrieveColumnHeaderBasedOnListName() {

        Test.startTest();
        Custom_Column_Header__c[] allHeaders = createSampleColumnHeaders();
        insert allHeaders;
        Test.stopTest();

        Custom_Column_Header__c[] selectedHeaders =
            FORM_ServiceGiftEntry.retrieveCustomColumnHeaders('Sample List');

        System.assertEquals(3, allHeaders.size());
        System.assertEquals(1, selectedHeaders.size());
    }

    /*******************************************************************************************************
    * @description Confirm that we're able to retrieve column headers based on a list name.
    */
    @IsTest
    static void shouldPersistOnlyTheSelectedColumnHeadersForTheGivenList() {

        Test.startTest();
        Custom_Column_Header__c[] allHeaders = createSampleColumnHeaders();
        insert allHeaders;
        Test.stopTest();

        Custom_Column_Header__c[] selectedHeaders =
            FORM_ServiceGiftEntry.retrieveCustomColumnHeaders('Sample List 2');

        Custom_Column_Header__c columnHeaderToKeep = new Custom_Column_Header__c();
        columnHeaderToKeep.Name = 'sampleColumnHeader2';
        columnHeaderToKeep.List_Name__c = 'Sample List 2';
        columnHeaderToKeep.Index__c = 0;
        columnHeaderToKeep.Field_Api_Name__c = 'Sample_Field_2__c';

        String columnHeaderStringToKeep = JSON.serialize(new Custom_Column_Header__c[]{columnHeaderToKeep});

        FORM_ServiceGiftEntry.upsertCustomColumnHeaders(columnHeaderStringToKeep, 'Sample List 2');

        Custom_Column_Header__c[] updatedColumnHeadersList =
            FORM_ServiceGiftEntry.retrieveCustomColumnHeaders('Sample List 2');
        
        Custom_Column_Header__c columnHeaderToCheck = updatedColumnHeadersList[0];

        System.assertEquals(2, selectedHeaders.size());
        System.assertEquals(1, updatedColumnHeadersList.size());
        System.assertEquals('Sample_Field_2__c', columnHeaderToCheck.Field_Api_Name__c);
    }

    /*******************************************************************************************************
    * @description Confirm that we're able to build a query string and retrieve a list of records.
    */
    @IsTest
    static void shouldRetrieveRecordsBasedOnAQueryString() {

        Test.startTest();
        Custom_Column_Header__c[] allHeaders = createSampleColumnHeaders();
        insert allHeaders;
        Test.stopTest();

        String[] selectFields = new String[] {'Id', 'Name'};
        String sObjectApiName = SObjectType.Custom_Column_Header__c.Name;
        String[] whereClause = new String[] {};
        String orderByClause = 'LastModifiedDate desc';
        Integer limitClause = 10;

        sObject[] objects = FORM_ServiceGiftEntry.retrieveRecords(
            selectFields, sObjectApiName, whereClause, orderByClause, limitClause);
        
        System.assertEquals(3, objects.size());
    }
    
    /*******************************************************************************************************
    * @description Confirm that form template name uniqueness is enforced.
    */
    @IsTest
    static void shouldReturnFalseForExistingFormTemplateName() {
        FORM_Service fs = new FORM_Service();

        FORM_Template template = createSampleTemplate();
        String templateJSON = JSON.serialize(template);
        fs.storeFormTemplate(null,template.name, template.description, template.version, templateJSON);

        Form_Template__c[] formTemplates = [SELECT Id, Name, Template_JSON__c FROM Form_Template__c];

        Boolean isExistingName = FORM_ServiceGiftEntry.checkNameUniqueness(
            formTemplates[0].Name,
            null);

        Boolean isUniqueName = FORM_ServiceGiftEntry.checkNameUniqueness(
            'New Form Template Sample Name',
            null);

        System.assertEquals(false,
            isExistingName,
            'Existing template names should return false from `FORM_ServiceGiftEntry.checkNameUniqueness`');
        System.assertEquals(true,
            isUniqueName,
            'New template names should return true from `FORM_ServiceGiftEntry.checkNameUniqueness`');
    }

<<<<<<< HEAD
    @isTest
    static void shouldRetrieveTemplateWithCRUDErrors() {
        UTIL_PermissionsMock utilPermissionsMockInstance = new UTIL_PermissionsMock(false, 'CRUD');
        UTIL_Permissions utilPermissionsMock = (UTIL_Permissions) Test.createStub(UTIL_Permissions.class,                   utilPermissionsMockInstance);
        UTIL_Permissions.setInstance(utilPermissionsMock);
        
        FORM_Template template = createSampleTemplate();

        createSampleFieldMappings();
        
        FORM_Template updatedTemplate = FORM_ServiceGiftEntry.checkPermissions(template, new                                Set<FORM_PermissionValidator.AccessLevel> {FORM_PermissionValidator.AccessLevel.VALIDATE_READ,                      FORM_PermissionValidator.AccessLevel.VALIDATE_CREATE,
                FORM_PermissionValidator.AccessLevel.VALIDATE_UPDATE});

        System.assert(String.isNotBlank(updatedTemplate.permissionErrors), 'There should be permission errors when          the user has no CRUD access to an object.');
        System.assertEquals(updatedTemplate.permissionErrorType, 'CRUD', 'The permission error type should be \'CRUD\'      when the user does not have CRUD permissions.');
        System.assert(updatedTemplate.permissionErrors.contains('Account'), 'The permissions error should contain the        Account object, which the user does not have access to.');
        System.assert(updatedTemplate.permissionErrors.contains('Contact'), 'The permissions error should contain the        Contact object, which the user does not have access to.');
    }

    @isTest
    static void shouldRetrieveTemplateWithFLSErrors() {
        UTIL_PermissionsMock utilPermissionsMockInstance = new UTIL_PermissionsMock(false, 'FLS');
        UTIL_Permissions utilPermissionsMock = (UTIL_Permissions) Test.createStub(UTIL_Permissions.class,                   utilPermissionsMockInstance);
        UTIL_Permissions.setInstance(utilPermissionsMock);
        
        FORM_Template template = createSampleTemplate();

        createSampleFieldMappings();
        
        FORM_Template updatedTemplate = FORM_ServiceGiftEntry.checkPermissions(template, new                                Set<FORM_PermissionValidator.AccessLevel> {FORM_PermissionValidator.AccessLevel.VALIDATE_READ,                      FORM_PermissionValidator.AccessLevel.VALIDATE_CREATE,
                FORM_PermissionValidator.AccessLevel.VALIDATE_UPDATE});

        System.assert(String.isNotBlank(updatedTemplate.permissionErrors), 'There should be permission errors when          the user has no CRUD access to an object.');
        System.assertEquals(updatedTemplate.permissionErrorType, 'FLS', 'The permission error type should be \'FLS\'        when the user does not have FLS permissions.');
        System.assert(updatedTemplate.permissionErrors.contains('Account_1_City'), 'The permissions error should            contain any field the user does not have access to.');
        System.assert(updatedTemplate.permissionErrors.contains('Account_1_Country'), 'The permissions error should         contain any field the user does not have access to.');
        System.assert(updatedTemplate.permissionErrors.contains('Account_1_Name'), 'The permissions error should            contain any field the user does not have access to.');
        System.assert(updatedTemplate.permissionErrors.contains('Contact_1_First_Name'), 'The permissions error should      contain any field the user does not have access to.');
        System.assert(updatedTemplate.permissionErrors.contains('Contact_1_Last_Name'), 'The permissions error should       contain any field the user does not have access to.');
    }

    @isTest
    static void shouldRetrieveTemplateWithPermission() {
        UTIL_PermissionsMock utilPermissionsMockInstance = new UTIL_PermissionsMock(true);
        UTIL_Permissions utilPermissionsMock = (UTIL_Permissions) Test.createStub(UTIL_Permissions.class,                   utilPermissionsMockInstance);
        UTIL_Permissions.setInstance(utilPermissionsMock);
        
        FORM_Template template = createSampleTemplate();

        createSampleFieldMappings();
        
        FORM_Template updatedTemplate = FORM_ServiceGiftEntry.checkPermissions(template, new                                Set<FORM_PermissionValidator.AccessLevel> {FORM_PermissionValidator.AccessLevel.VALIDATE_READ,                      FORM_PermissionValidator.AccessLevel.VALIDATE_CREATE,
                FORM_PermissionValidator.AccessLevel.VALIDATE_UPDATE});

        System.assert(String.isBlank(updatedTemplate.permissionErrors), 'There should be no permission errors when the      user has all required CRUD and FLS permissions.');
        System.assertEquals(updatedTemplate.permissionErrorType, null, 'The template should not have a permission error     type if the user has all required CRUD and FLS permissions.');
    }

    // Method to create instance of field mappings to use in test data
    private static void createSampleFieldMappings() {
        Data_Import_Settings__c dis = UTIL_CustomSettingsFacade.getDataImportSettings();
        dis.Field_Mapping_Method__c = BDI_DataImportService.FM_DATA_IMPORT_FIELD_MAPPING;
        dis.Default_Data_Import_Field_Mapping_Set__c =                                                                              BDI_MappingServiceAdvanced.DEFAULT_DATA_IMPORT_FIELD_MAPPING_SET_NAME;
        UTIL_CustomSettingsFacade.setDataImportSettings(dis);

        BDI_MappingServiceAdvanced.getInstance(
            BDI_MappingServiceAdvanced.DEFAULT_DATA_IMPORT_FIELD_MAPPING_SET_NAME, true);
=======
    /**************************************************************************************************
    * @description Confirms that a form template used by any Data Import Batch cannot be deleted.
    */
    @IsTest
    static void shouldPreventDeletionOfTemplateInUse() {
        FORM_Service fs = new FORM_Service();

        FORM_Template template = createSampleTemplate();
        String templateJSON = JSON.serialize(template);
        fs.storeFormTemplate(null,
                template.name,
                template.description,
                template.version,
                templateJSON);

        Form_Template__c[] formTemplates = [
                SELECT Id, Name, Template_JSON__c
                FROM Form_Template__c
        ];

        DataImportBatch__c batch = createBatch('Test Batch', false);
        batch.Form_Template__c = formTemplates[0].Id;

        insert batch;

        AuraHandledException failure;

        try {
            fs.deleteFormTemplates(new String[]{ formTemplates[0].Id });
        } catch (AuraHandledException ex) {
            failure = ex;
        }

        formTemplates = [
                SELECT Id, Name
                FROM Form_Template__c
        ];

        System.assert(String.isNotBlank(failure.getMessage()));
        System.assertEquals(1, formTemplates.size(), 'A Form Template in use should not be deleted');

>>>>>>> c8a52ca4
    }

    //Utility method for creating a sample template.
    public static FORM_Template createSampleTemplate () {
        
        FORM_Element field = new FORM_Element('FormField',
                                        'True',
                                        null,
                                        'CustomLabel',
                                        new String[]{'Account_1_City', 'Account_1_Country', 'Account_1_Name'});
        
        FORM_Element widget = new FORM_Element('FormWidget',
                                            'DisplayRule',
                                            'ComponentName',
                                            new String[]{'Contact_1_First_Name', 'Contact_1_Last_Name'});
        
        FORM_Element[] elements = new FORM_Element[]{field,widget};

        FORM_Section section = new FORM_Section('SectionLabel',
                                                'Accordion',
                                                'Expanded',
                                                'True',
                                                elements);
        
        FORM_Layout layout = new FORM_Layout('DefaultMappingSet',
                                            new FORM_Section[]{section});


        FORM_Template template = new FORM_Template('Sample Template',
                                                'This is the description.',
                                                '1.0',
                                                layout);
        return template;
    }

    //Utility method for creating sample column headers.
    public static Custom_Column_Header__c[] createSampleColumnHeaders () {
        
        Custom_Column_Header__c columnHeader = new Custom_Column_Header__c();
        columnHeader.Name = 'sampleColumnHeader';
        columnHeader.List_Name__c = 'Sample List';
        columnHeader.Index__c = 0;
        columnHeader.Field_Api_Name__c = 'Sample_Field__c';

        Custom_Column_Header__c columnHeader2 = new Custom_Column_Header__c();
        columnHeader2.Name = 'sampleColumnHeader2';
        columnHeader2.List_Name__c = 'Sample List 2';
        columnHeader2.Index__c = 0;
        columnHeader2.Field_Api_Name__c = 'Sample_Field_2__c';

        Custom_Column_Header__c columnHeader3 = new Custom_Column_Header__c();
        columnHeader3.Name = 'sampleColumnHeader3';
        columnHeader3.List_Name__c = 'Sample List 2';
        columnHeader3.Index__c = 1;
        columnHeader3.Field_Api_Name__c = 'Sample_Field_3__c';

        return new Custom_Column_Header__c[] { columnHeader, columnHeader2, columnHeader3 };
    }

<<<<<<< HEAD
    private class UTIL_PermissionsMock implements StubProvider {

        Boolean hasPermission;
        String permission;

        public UTIL_PermissionsMock(Boolean hasPermission, String permission) {
            this.hasPermission = hasPermission;
            this.permission = permission;
        }
        public UTIL_PermissionsMock(Boolean hasPermission) {
            this.hasPermission = hasPermission;
        }

        public Object handleMethodCall(Object stubbedObject, String stubbedMethodName,
                Type returnType, List<Type> listOfParamTypes, List<String> listOfParamNames,
                List<Object> listOfArgs) {

            Set<String> paramNames = new Set<String>(listOfParamNames);

            if(permission == 'CRUD') {
                if(!paramNames.contains('fieldName')) {
                    hasPermission = hasPermission;
                } else {
                    hasPermission = true;
                }
            }
            
            switch on stubbedMethodName {
                when 'canRead' {
                    return hasPermission;
                }
                when 'canCreate' {
                    return hasPermission;
                }
                when 'canUpdate' {
                    return hasPermission;
                }
            }
            return null;
        }
=======
    /**********************************************************************************************
     * @description Utility method that creates an NPSP Data Import Batch
     *
     * @param name
     * @param autoProcess
     *
     * @return DataImportBatch__c
     */
    private static DataImportBatch__c createBatch (String name, Boolean autoProcess) {
        DataImportBatch__c batch = new DataImportBatch__c();
        batch.Name = name;
        batch.Batch_Process_Size__c = 200;
        batch.Contact_Matching_Rule__c = 'Firstname,Lastname,Email';
        batch.Donation_Matching_Rule__c = UTIL_Namespace.StrTokenNSPrefix('Donation_Amount__c') + ';' +
                UTIL_Namespace.StrTokenNSPrefix('Donation_Date__c');
        batch.Donation_Matching_Behavior__c = BDI_DataImport_API.BestMatchOrCreate;
        batch.Process_Using_Scheduled_Job__c = autoProcess;
        return batch;
>>>>>>> c8a52ca4
    }
}<|MERGE_RESOLUTION|>--- conflicted
+++ resolved
@@ -206,7 +206,6 @@
             'New template names should return true from `FORM_ServiceGiftEntry.checkNameUniqueness`');
     }
 
-<<<<<<< HEAD
     @isTest
     static void shouldRetrieveTemplateWithCRUDErrors() {
         UTIL_PermissionsMock utilPermissionsMockInstance = new UTIL_PermissionsMock(false, 'CRUD');
@@ -274,7 +273,7 @@
 
         BDI_MappingServiceAdvanced.getInstance(
             BDI_MappingServiceAdvanced.DEFAULT_DATA_IMPORT_FIELD_MAPPING_SET_NAME, true);
-=======
+    }
     /**************************************************************************************************
     * @description Confirms that a form template used by any Data Import Batch cannot be deleted.
     */
@@ -316,7 +315,6 @@
         System.assert(String.isNotBlank(failure.getMessage()));
         System.assertEquals(1, formTemplates.size(), 'A Form Template in use should not be deleted');
 
->>>>>>> c8a52ca4
     }
 
     //Utility method for creating a sample template.
@@ -376,7 +374,26 @@
         return new Custom_Column_Header__c[] { columnHeader, columnHeader2, columnHeader3 };
     }
 
-<<<<<<< HEAD
+    /**********************************************************************************************
+     * @description Utility method that creates an NPSP Data Import Batch
+     *
+     * @param name
+     * @param autoProcess
+     *
+     * @return DataImportBatch__c
+     */
+    private static DataImportBatch__c createBatch (String name, Boolean autoProcess) {
+        DataImportBatch__c batch = new DataImportBatch__c();
+        batch.Name = name;
+        batch.Batch_Process_Size__c = 200;
+        batch.Contact_Matching_Rule__c = 'Firstname,Lastname,Email';
+        batch.Donation_Matching_Rule__c = UTIL_Namespace.StrTokenNSPrefix('Donation_Amount__c') + ';' +
+                UTIL_Namespace.StrTokenNSPrefix('Donation_Date__c');
+        batch.Donation_Matching_Behavior__c = BDI_DataImport_API.BestMatchOrCreate;
+        batch.Process_Using_Scheduled_Job__c = autoProcess;
+        return batch;
+    }
+
     private class UTIL_PermissionsMock implements StubProvider {
 
         Boolean hasPermission;
@@ -417,25 +434,5 @@
             }
             return null;
         }
-=======
-    /**********************************************************************************************
-     * @description Utility method that creates an NPSP Data Import Batch
-     *
-     * @param name
-     * @param autoProcess
-     *
-     * @return DataImportBatch__c
-     */
-    private static DataImportBatch__c createBatch (String name, Boolean autoProcess) {
-        DataImportBatch__c batch = new DataImportBatch__c();
-        batch.Name = name;
-        batch.Batch_Process_Size__c = 200;
-        batch.Contact_Matching_Rule__c = 'Firstname,Lastname,Email';
-        batch.Donation_Matching_Rule__c = UTIL_Namespace.StrTokenNSPrefix('Donation_Amount__c') + ';' +
-                UTIL_Namespace.StrTokenNSPrefix('Donation_Date__c');
-        batch.Donation_Matching_Behavior__c = BDI_DataImport_API.BestMatchOrCreate;
-        batch.Process_Using_Scheduled_Job__c = autoProcess;
-        return batch;
->>>>>>> c8a52ca4
     }
 }