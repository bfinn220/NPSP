--- conflicted
+++ resolved
@@ -276,8 +276,6 @@
 
     }
 
-<<<<<<< HEAD
-=======
     /**************************************************************************************************
     * @description Confirms that a form template used as default on Gift Entry settings cannot be deleted.
     */
@@ -382,7 +380,6 @@
         return new Custom_Column_Header__c[] { columnHeader, columnHeader2, columnHeader3 };
     }
 
->>>>>>> 9d97787e
     /**********************************************************************************************
      * @description Utility method that creates an NPSP Data Import Batch
      *
