--- conflicted
+++ resolved
@@ -933,13 +933,8 @@
         HH Name, Formal Greeting, and Informal Greeting are correct
     **********************************************************************************************************/            
     static testMethod void OneContactXReferences() {
-<<<<<<< HEAD
-        if (strTestOnly != '*' && strTestOnly != 'OneContactXReferences') return;
         
         Account acc = new Account(Name=UTIL_UnitTestData_TEST.TEST_NAME);
-=======
-        Account acc = new Account(Name='MyEmployer');
->>>>>>> bddf5713
         insert acc;
 
         Contact[] listCon = new Contact[] {
