/*
    Copyright (c) 2014 Salesforce.org
    All rights reserved.
    
    Redistribution and use in source and binary forms, with or without
    modification, are permitted provided that the following conditions are met:
    
    * Redistributions of source code must retain the above copyright
      notice, this list of conditions and the following disclaimer.
    * Redistributions in binary form must reproduce the above copyright
      notice, this list of conditions and the following disclaimer in the
      documentation and/or other materials provided with the distribution.
    * Neither the name of Salesforce.org nor the names of
      its contributors may be used to endorse or promote products derived
      from this software without specific prior written permission.
 
    THIS SOFTWARE IS PROVIDED BY THE COPYRIGHT HOLDERS AND CONTRIBUTORS
    "AS IS" AND ANY EXPRESS OR IMPLIED WARRANTIES, INCLUDING, BUT NOT 
    LIMITED TO, THE IMPLIED WARRANTIES OF MERCHANTABILITY AND FITNESS 
    FOR A PARTICULAR PURPOSE ARE DISCLAIMED. IN NO EVENT SHALL THE 
    COPYRIGHT HOLDER OR CONTRIBUTORS BE LIABLE FOR ANY DIRECT, INDIRECT, 
    INCIDENTAL, SPECIAL, EXEMPLARY, OR CONSEQUENTIAL DAMAGES (INCLUDING, 
    BUT NOT LIMITED TO, PROCUREMENT OF SUBSTITUTE GOODS OR SERVICES; 
    LOSS OF USE, DATA, OR PROFITS; OR BUSINESS INTERRUPTION) HOWEVER 
    CAUSED AND ON ANY THEORY OF LIABILITY, WHETHER IN CONTRACT, STRICT 
    LIABILITY, OR TORT (INCLUDING NEGLIGENCE OR OTHERWISE) ARISING IN 
    ANY WAY OUT OF THE USE OF THIS SOFTWARE, EVEN IF ADVISED OF THE 
    POSSIBILITY OF SUCH DAMAGE.
*/
/**
* @author Salesforce.org
* @date 2019
* @group Batch Data Import
* @group-content ../../ApexDocContent/BatchDataImport.htm
* @description Unit tests to cover the creation of additional objects during batch data import.
*/

@isTest(isParallel=true)
private class BDI_AdditionalObjectServiceTest {

    @testSetup
    static void setupTestData() {


        General_Accounting_Unit__c gau1 = new General_Accounting_Unit__c(Name = 'TestGroupA GAU 1',
                                                                        Active__c = true);

        General_Accounting_Unit__c gau2 = new General_Accounting_Unit__c(Name = 'TestGroupA GAU 2',
                                                                        Active__c = true);

        General_Accounting_Unit__c[] testGAUs = new General_Accounting_Unit__c[]{gau1,gau2};
        insert testGAUs;

        Campaign testCampaign = new Campaign(Name = 'TestGroupA Campaign',
                                             IsActive = true,
                                             StartDate = Date.today().addDays(-10), 
                                             EndDate = Date.today().addDays(10));
        insert testCampaign;

        DataImport__c testDataImportA = 
                            new DataImport__c(Account1_City__c = 'Faketown',
                                            Account1_Country__c = 'US',
                                            Account1_Name__c = 'TestGroupA Org 1',
                                            Account1_Phone__c = '555-123-0001',
                                            Account1_State_Province__c = 'CA',
                                            Account1_Street__c = '100 Fakeaccount St',  
                                            Account1_Website__c = 'www.fakeorgacct01.com',
                                            Account1_Zip_Postal_Code__c = '94607',
                                            Account2_City__c = 'Faketown',
                                            Account2_Country__c = 'US',
                                            Account2_Name__c = 'Org2TestGroupA',
                                            Account2_Phone__c = '555-234-0002',
                                            Account2_State_Province__c = 'CA',
                                            Account2_Street__c = '200 FakeOrgaccount St',   
                                            Account2_Website__c = 'www.fakeorgacct02.com',
                                            Account2_Zip_Postal_Code__c = '94100',
                                            Donation_Campaign_Name__c = 'TestGroupA Campaign',
                                            Contact1_Alternate_Email__c = 'testgroupAcontact01Alternate@fakedata.com',
                                            Contact1_Birthdate__c = Date.today().addDays(-1000),
                                            Contact1_Firstname__c = 'Susie',
                                            Contact1_Home_Phone__c = '555-321-0001',
                                            Contact1_Lastname__c = 'TestGroupA01',
                                            Contact1_Mobile_Phone__c ='555-231-0001',
                                            Contact1_Other_Phone__c = '555-456-0001',
                                            Contact1_Personal_Email__c = 'testgroupAcontact01Personal@fakedata.com',
                                            Contact1_Preferred_Email__c = 'testgroupAcontact01Preferred@fakedata.com',
                                            Contact1_Preferred_Phone__c = '555-567-0001',
                                            Contact1_Salutation__c = 'Ms.',
                                            Contact1_Work_Email__c = 'testgroupAcontact01Preferred@fakedata.com',
                                            Contact1_Work_Phone__c = '555-678-0001',
                                            Contact2_Alternate_Email__c = 'testgroupAcontact02Alternate@fakedata.com',
                                            Contact2_Birthdate__c = Date.today().addDays(-1000),
                                            Contact2_Firstname__c = 'John',
                                            Contact2_Home_Phone__c = '555-321-0002',
                                            Contact2_Lastname__c = 'TestGroupA02',
                                            Contact2_Mobile_Phone__c ='555-231-0002',
                                            Contact2_Other_Phone__c = '555-456-0002',
                                            Contact2_Personal_Email__c = 'testgroupAcontact02Personal@fakedata.com',
                                            Contact2_Preferred_Email__c = 'testgroupAcontact02Preferred@fakedata.com',
                                            Contact2_Preferred_Phone__c = '555-567-0002',
                                            Contact2_Salutation__c = 'Mr.',
                                            Contact2_Work_Email__c = 'testgroupAcontact02Preferred@fakedata.com',
                                            Contact2_Work_Phone__c = '555-678-0002',
                                            Donation_Amount__c = 10000,
                                            Donation_Date__c = Date.today(),
                                            Donation_Description__c = 'Most excellent donation',
                                            Donation_Donor__c = 'Contact1',
                                            Donation_Member_Level__c = 'Gold',
                                            Donation_Membership_End_Date__c = Date.today().addDays(200),
                                            Donation_Membership_Origin__c = 'Outer Space',
                                            Donation_Membership_Start_Date__c =  Date.today().addDays(-200),
                                            Donation_Name__c = 'TestGroupA',    
                                            Donation_Stage__c = 'Closed Won',
                                            Donation_Type__c = null,
                                            GAU_Allocation_1_Amount__c = 750,
                                            GAU_Allocation_1_GAU__c = gau1.Id,
                                            GAU_Allocation_1_Percent__c = 75,
                                            GAU_Allocation_2_Amount__c = 250,
                                            GAU_Allocation_2_GAU__c = gau2.Id,
                                            GAU_Allocation_2_Percent__c = 25,
                                            Home_City__c = 'Fakeville',
                                            Home_Country__c = 'US',
                                            Home_State_Province__c = 'CA',
                                            Home_Street__c = '500 Fake Blvd',
                                            Home_Zip_Postal_Code__c = '94105',
                                            Household_Phone__c = '555-789-0001',
                                            Opportunity_Contact_Role_1_Role__c = 'Soft Credit',
                                            Opportunity_Contact_Role_2_Role__c = 'Soft Credit',
                                            Payment_Check_Reference_Number__c = '453',
                                            Payment_Method__c = 'Check');

        DataImport__c testDataImportB = 
                            new DataImport__c(Account1_City__c = 'Faketown',
                                            Account1_Country__c = 'US',
                                            Account1_Name__c = 'TestGroupB Org 1',
                                            Account1_Phone__c = '554-123-0001',
                                            Account1_State_Province__c = 'CA',
                                            Account1_Street__c = '954 Fakey St',    
                                            Account1_Website__c = 'www.groupBfakeorgacct01.com',
                                            Account1_Zip_Postal_Code__c = '20000',
                                            Account2_City__c = 'Faketown',
                                            Account2_Country__c = 'US',
                                            Account2_Name__c = 'Org2TestGroupB',
                                            Account2_Phone__c = '554-234-0002',
                                            Account2_State_Province__c = 'CA',
                                            Account2_Street__c = '546 Main St', 
                                            Account2_Website__c = 'www.groupbfakeorgacct02.com',
                                            Account2_Zip_Postal_Code__c = '10000',
                                            Donation_Campaign_Name__c = 'TestGroupB Campaign',
                                            Contact1_Alternate_Email__c = 'testgroupBcontact01Alternate@fakedata.com',
                                            Contact1_Birthdate__c = Date.today().addDays(-1000),
                                            Contact1_Firstname__c = 'Susie',
                                            Contact1_Home_Phone__c = '554-321-0001',
                                            Contact1_Lastname__c = 'TestGroupB01',
                                            Contact1_Mobile_Phone__c ='554-231-0001',
                                            Contact1_Other_Phone__c = '554-456-0001',
                                            Contact1_Personal_Email__c = 'testgroupBcontact01Personal@fakedata.com',
                                            Contact1_Preferred_Email__c = 'testgroupBcontact01Preferred@fakedata.com',
                                            Contact1_Preferred_Phone__c = '554-567-0001',
                                            Contact1_Salutation__c = 'Ms.',
                                            Contact1_Work_Email__c = 'testgroupBcontact01Preferred@fakedata.com',
                                            Contact1_Work_Phone__c = '554-678-0001',
                                            Contact2_Alternate_Email__c = 'testgroupBcontact02Alternate@fakedata.com',
                                            Contact2_Birthdate__c = Date.today().addDays(-1000),
                                            Contact2_Firstname__c = 'John',
                                            Contact2_Home_Phone__c = '554-321-0002',
                                            Contact2_Lastname__c = 'TestGroupB02',
                                            Contact2_Mobile_Phone__c ='554-231-0002',
                                            Contact2_Other_Phone__c = '554-456-0002',
                                            Contact2_Personal_Email__c = 'testgroupBcontact02Personal@fakedata.com',
                                            Contact2_Preferred_Email__c = 'testgroupBcontact02Preferred@fakedata.com',
                                            Contact2_Preferred_Phone__c = '554-567-0002',
                                            Contact2_Salutation__c = 'Mr.',
                                            Contact2_Work_Email__c = 'testgroupBcontact02Preferred@fakedata.com',
                                            Contact2_Work_Phone__c = '554-678-0002',
                                            Donation_Amount__c = 1000,
                                            Donation_Date__c = Date.today(),
                                            Donation_Description__c = 'Most excellent donation',
                                            Donation_Donor__c = 'Contact1',
                                            Donation_Member_Level__c = 'Gold',
                                            Donation_Membership_End_Date__c = Date.today().addDays(200),
                                            Donation_Membership_Origin__c = 'Outer Space',
                                            Donation_Membership_Start_Date__c =  Date.today().addDays(-200),
                                            Donation_Name__c = 'TestGroupB',    
                                            Donation_Stage__c = 'Closed Won',
                                            Donation_Type__c = null,
                                            GAU_Allocation_1_Amount__c = 750,
                                            GAU_Allocation_1_GAU__c = gau1.Id,
                                            GAU_Allocation_1_Percent__c = 75,
                                            GAU_Allocation_2_Amount__c = 250,
                                            GAU_Allocation_2_GAU__c = gau2.Id,
                                            GAU_Allocation_2_Percent__c = 25,
                                            Home_City__c = 'Fakopolis',
                                            Home_Country__c = 'US',
                                            Home_State_Province__c = 'CA',
                                            Home_Street__c = '333 Fakington Blvd',
                                            Home_Zip_Postal_Code__c = '94115',
                                            Household_Phone__c = '554-789-0001',
                                            Opportunity_Contact_Role_1_Role__c = 'Soft Credit',
                                            Opportunity_Contact_Role_2_Role__c = 'Soft Credit',
                                            Payment_Check_Reference_Number__c = '453',
                                            Payment_Method__c = 'Check');

        insert new DataImport__c[]{testDataImportA,testDataImportB};

    }


    /*******************************************************************************************************
    * @description Tests that GAU allocations and Opportunity contact roles will be created as additional objects
    */

    @isTest static void shouldCreateAdditionalGAUAllocationsAndOCRs() {
        Data_Import_Settings__c dis = UTIL_CustomSettingsFacade.getDataImportSettings();
        dis.Field_Mapping_Method__c = BDI_DataImportService.FM_DATA_IMPORT_FIELD_MAPPING;
        dis.Default_Data_Import_Field_Mapping_Set__c = 
            BDI_FieldMappingCustomMetadata.DEFAULT_DATA_IMPORT_FIELD_MAPPING_SET_NAME;
        UTIL_CustomSettingsFacade.setDataImportSettings(dis);

        Test.StartTest();
        BDI_DataImport_BATCH bdi = new BDI_DataImport_BATCH();
        ID ApexJobId = Database.executeBatch(bdi, 10);
        Test.stopTest();

        DataImport__c testDataImportAResult;
        DataImport__c testDataImportBResult;

        for (DataImport__c di : [SELECT Id,
                                        Status__c,
                                        FailureInformation__c,
                                        Contact1_Lastname__c,
                                        Account1ImportStatus__c,
                                        Account1Imported__c, 
                                        Account2ImportStatus__c,
                                        Account2Imported__c,
                                        Contact1ImportStatus__c,
                                        Contact1Imported__c,
                                        Contact2ImportStatus__c,
                                        Contact2Imported__c,
                                        DonationCampaignImportStatus__c,
                                        DonationCampaignImported__c,
                                        DonationImportStatus__c,
                                        DonationImported__c,
                                        GAU_Allocation_1_Import_Status__c,
                                        GAU_Allocation_1_Imported__c,
                                        GAU_Allocation_2_Import_Status__c,
                                        GAU_Allocation_2_Imported__c,
                                        HomeAddressImportStatus__c,
                                        HomeAddressImported__c,
                                        HouseholdAccountImported__c,
                                        Opportunity_Contact_Role_1_Imported__c,
                                        Opportunity_Contact_Role_1_ImportStatus__c,
                                        Opportunity_Contact_Role_2_Imported__c,
                                        Opportunity_Contact_Role_2_ImportStatus__c,
                                        PaymentImportStatus__c,
                                        PaymentImported__c
                                    FROM DataImport__c]) {
            System.debug('DataimportResult is: ' + di);
            if (di.Contact1_Lastname__c == 'TestGroupA01') {
                testDataImportAResult = di;
            } else if (di.Contact1_Lastname__c == 'TestGroupB01') {
                testDataImportBResult = di;
            }
        }

        System.assertEquals(null,testDataImportAResult.FailureInformation__c);
        System.assertEquals(System.label.bdiImported,testDataImportAResult.Status__c);
        System.assertNotEquals(null,testDataImportAResult.Account1Imported__c);
        System.assertEquals(System.label.bdiCreated,testDataImportAResult.Account1ImportStatus__c);
        System.assertNotEquals(null,testDataImportAResult.Account2Imported__c);
        System.assertEquals(System.label.bdiCreated,testDataImportAResult.Account2ImportStatus__c);
        System.assertNotEquals(null,testDataImportAResult.Contact1Imported__c);
        System.assertEquals(System.label.bdiCreated,testDataImportAResult.Contact1ImportStatus__c);
        System.assertNotEquals(null,testDataImportAResult.Contact2Imported__c);
        System.assertEquals(System.label.bdiCreated,testDataImportAResult.Contact2ImportStatus__c);

        System.assertNotEquals(null,testDataImportAResult.DonationCampaignImported__c);
        System.assertEquals(System.label.bdiMatched,testDataImportAResult.DonationCampaignImportStatus__c);
        System.assertNotEquals(null,testDataImportAResult.DonationImported__c);
        System.assertEquals(System.label.bdiCreated,testDataImportAResult.DonationImportStatus__c);
        System.assertNotEquals(null,testDataImportAResult.HouseholdAccountImported__c);
        System.assertNotEquals(null,testDataImportAResult.GAU_Allocation_1_Imported__c);
        System.assertEquals(System.label.bdiCreated,testDataImportAResult.GAU_Allocation_1_Import_Status__c);
        System.assertNotEquals(null,testDataImportAResult.GAU_Allocation_2_Imported__c);
        System.assertEquals(System.label.bdiCreated,testDataImportAResult.GAU_Allocation_2_Import_Status__c);
        System.assertNotEquals(null,testDataImportAResult.Opportunity_Contact_Role_1_Imported__c);
        System.assertEquals(System.label.bdiCreated,testDataImportAResult.Opportunity_Contact_Role_1_ImportStatus__c);
        System.assertNotEquals(null,testDataImportAResult.Opportunity_Contact_Role_2_Imported__c);
        System.assertEquals(System.label.bdiCreated,testDataImportAResult.Opportunity_Contact_Role_2_ImportStatus__c);

        System.assertEquals(null,testDataImportBResult.FailureInformation__c);
        System.assertEquals(System.label.bdiImported,testDataImportBResult.Status__c);
        System.assertNotEquals(null,testDataImportBResult.Account1Imported__c);
        System.assertEquals(System.label.bdiCreated,testDataImportBResult.Account1ImportStatus__c);
        System.assertNotEquals(null,testDataImportBResult.Account2Imported__c);
        System.assertEquals(System.label.bdiCreated,testDataImportBResult.Account2ImportStatus__c);
        System.assertNotEquals(null,testDataImportBResult.Contact1Imported__c);
        System.assertEquals(System.label.bdiCreated,testDataImportBResult.Contact1ImportStatus__c);
        System.assertNotEquals(null,testDataImportBResult.Contact2Imported__c);
        System.assertEquals(System.label.bdiCreated,testDataImportBResult.Contact2ImportStatus__c);

        System.assertNotEquals(null,testDataImportBResult.DonationCampaignImported__c);
        System.assertEquals(System.label.bdiCreated,testDataImportBResult.DonationCampaignImportStatus__c);
        System.assertNotEquals(null,testDataImportBResult.DonationImported__c);
        System.assertEquals(System.label.bdiCreated,testDataImportBResult.DonationImportStatus__c);
        System.assertNotEquals(null,testDataImportBResult.HouseholdAccountImported__c);
        System.assertNotEquals(null,testDataImportBResult.GAU_Allocation_1_Imported__c);
        System.assertEquals(System.label.bdiCreated,testDataImportBResult.GAU_Allocation_1_Import_Status__c);
        System.assertNotEquals(null,testDataImportBResult.GAU_Allocation_2_Imported__c);
        System.assertEquals(System.label.bdiCreated,testDataImportBResult.GAU_Allocation_2_Import_Status__c);
        System.assertNotEquals(null,testDataImportBResult.Opportunity_Contact_Role_1_Imported__c);
        System.assertEquals(System.label.bdiCreated,testDataImportBResult.Opportunity_Contact_Role_1_ImportStatus__c);
        System.assertNotEquals(null,testDataImportBResult.Opportunity_Contact_Role_2_Imported__c);
        System.assertEquals(System.label.bdiCreated,testDataImportBResult.Opportunity_Contact_Role_2_ImportStatus__c);

        OpportunityContactRole ocrA1;
        OpportunityContactRole ocrA2;
        OpportunityContactRole ocrB1;
        OpportunityContactRole ocrB2;
        OpportunityContactRole[] ocrAll = new OpportunityContactRole[]{};

        for (OpportunityContactRole ocr : [SELECT Id, ContactId, OpportunityId, Role 
                                            FROM OpportunityContactRole]) {

            ocrAll.add(ocr);
            if (ocr.Id == testDataImportAResult.Opportunity_Contact_Role_1_Imported__c ) {
                ocrA1 = ocr;
            } else if (ocr.Id == testDataImportAResult.Opportunity_Contact_Role_2_Imported__c ) {
                ocrA2 = ocr;
            } else if (ocr.Id == testDataImportBResult.Opportunity_Contact_Role_1_Imported__c ) {
                ocrB1 = ocr;
            } else if (ocr.Id == testDataImportBResult.Opportunity_Contact_Role_2_Imported__c ) {
                ocrB2 = ocr;
            }
        }

        // Confirm that the desired ocrs were created correctly
        System.assertEquals(8,ocrAll.size()); // the number 8 includes the automatically created donor and household member OCRs
        System.assertEquals('Soft Credit',ocrA1.Role);
        System.assertEquals('Soft Credit',ocrA2.Role);
        System.assertEquals('Soft Credit',ocrB1.Role);
        System.assertEquals('Soft Credit',ocrB2.Role);

        Allocation__c gauAlloA1;
        Allocation__c gauAlloA2;
        Allocation__c gauAlloB1;
        Allocation__c gauAlloB2;
        Allocation__c[] gauAlloAll = new Allocation__c[]{};

        for (Allocation__c gauAllo : [SELECT Id, Opportunity__c, Payment__c, Percent__c, Amount__c
                                            FROM Allocation__c]){
            gauAlloAll.add(gauAllo);
            if (gauAllo.Id == testDataImportAResult.GAU_Allocation_1_Imported__c ) {
                gauAlloA1 = gauAllo;
            } else if (gauAllo.Id == testDataImportAResult.GAU_Allocation_2_Imported__c ) {
                gauAlloA2 = gauAllo;
            } else if (gauAllo.Id == testDataImportBResult.GAU_Allocation_1_Imported__c ) {
                gauAlloB1 = gauAllo;
            } else if (gauAllo.Id == testDataImportBResult.GAU_Allocation_2_Imported__c ) {
                gauAlloB2 = gauAllo;
            }
        }

        // Confirm that the desired GAU Allocations were created correctly
        System.assertEquals(4,gauAlloAll.size());
        System.assertEquals(75,gauAlloA1.Percent__c);
        System.assertEquals(25,gauAlloA2.Percent__c);
        System.assertEquals(75,gauAlloB1.Percent__c);
        System.assertEquals(25,gauAlloB2.Percent__c);
    }


    /*******************************************************************************************************
    * @description Tests that some of the GAU allocations should not be created due to missing required fields. 
    * Also, some of the OCRs should not be created because all non-relationship fields are missing data..
    */

    @isTest static void shouldNotCreateGAUAllocationsOrOCRs() {
        Data_Import_Settings__c dis = UTIL_CustomSettingsFacade.getDataImportSettings();
        dis.Field_Mapping_Method__c = BDI_DataImportService.FM_DATA_IMPORT_FIELD_MAPPING;
        dis.Default_Data_Import_Field_Mapping_Set__c = 
            BDI_FieldMappingCustomMetadata.DEFAULT_DATA_IMPORT_FIELD_MAPPING_SET_NAME;
        UTIL_CustomSettingsFacade.setDataImportSettings(dis);

        DataImport__c testDataImportA;
        DataImport__c testDataImportB;

        for (DataImport__c di : [SELECT Id,
                                        Status__c,
                                        Contact1_Lastname__c,
                                        Account1ImportStatus__c,
                                        Account1Imported__c, 
                                        Account2ImportStatus__c,
                                        Account2Imported__c,
                                        Contact1ImportStatus__c,
                                        Contact1Imported__c,
                                        Contact2ImportStatus__c,
                                        Contact2Imported__c,
                                        DonationCampaignImportStatus__c,
                                        DonationCampaignImported__c,
                                        DonationImportStatus__c,
                                        DonationImported__c,
                                        GAU_Allocation_1_Import_Status__c,
                                        GAU_Allocation_1_Imported__c,
                                        GAU_Allocation_2_Import_Status__c,
                                        GAU_Allocation_2_Imported__c,
                                        HomeAddressImportStatus__c,
                                        HomeAddressImported__c,
                                        HouseholdAccountImported__c,
                                        Opportunity_Contact_Role_1_Imported__c,
                                        Opportunity_Contact_Role_1_ImportStatus__c,
                                        Opportunity_Contact_Role_2_Imported__c,
                                        Opportunity_Contact_Role_2_ImportStatus__c,
                                        PaymentImportStatus__c,
                                        PaymentImported__c
                                    FROM DataImport__c]) {

            if (di.Contact1_Lastname__c == 'TestGroupA01') {
                testDataImportA = di;
            } else if (di.Contact1_Lastname__c == 'TestGroupB01') {
                testDataImportB = di;
            }
        }

        testDataImportA.Opportunity_Contact_Role_1_Role__c = null;
        testDataImportB.GAU_Allocation_2_GAU__c = null;
        update new DataImport__c[]{testDataImportA,testDataImportB};

        Test.StartTest();
        BDI_DataImport_BATCH bdi = new BDI_DataImport_BATCH();
        ID ApexJobId = Database.executeBatch(bdi, 10);
        Test.stopTest();

        DataImport__c testDataImportAResult;
        DataImport__c testDataImportBResult;

        for (DataImport__c di : [SELECT Id,
                                        Status__c,
                                        FailureInformation__c,
                                        GAU_Allocation_1_Import_Status__c,
                                        GAU_Allocation_1_Imported__c,
                                        GAU_Allocation_2_Import_Status__c,
                                        GAU_Allocation_2_Imported__c,
                                        Opportunity_Contact_Role_1_Imported__c,
                                        Opportunity_Contact_Role_1_ImportStatus__c,
                                        Opportunity_Contact_Role_2_Imported__c,
                                        Opportunity_Contact_Role_2_ImportStatus__c,
                                        Contact1_Lastname__c,
                                        Account1ImportStatus__c,
                                        Account1Imported__c, 
                                        Account2ImportStatus__c,
                                        Account2Imported__c,
                                        Contact1ImportStatus__c,
                                        Contact1Imported__c,
                                        Contact2ImportStatus__c,
                                        Contact2Imported__c,
                                        DonationCampaignImportStatus__c,
                                        DonationCampaignImported__c,
                                        DonationImportStatus__c,
                                        DonationImported__c,
                                        HomeAddressImportStatus__c,
                                        HomeAddressImported__c,
                                        HouseholdAccountImported__c,
                                        PaymentImportStatus__c,
                                        PaymentImported__c
                                    FROM DataImport__c]) {
            if (di.Contact1_Lastname__c == 'TestGroupA01') {
                testDataImportAResult = di;
            } else if (di.Contact1_Lastname__c == 'TestGroupB01') {
                testDataImportBResult = di;
            }

        }

        System.assertEquals(System.label.bdiImported,testDataImportAResult.Status__c);
        System.assertNotEquals(null,testDataImportAResult.Account1Imported__c);
        System.assertEquals(System.label.bdiCreated,testDataImportAResult.Account1ImportStatus__c);
        System.assertNotEquals(null,testDataImportAResult.Account2Imported__c);
        System.assertEquals(System.label.bdiCreated,testDataImportAResult.Account2ImportStatus__c);
        System.assertNotEquals(null,testDataImportAResult.Contact1Imported__c);
        System.assertEquals(System.label.bdiCreated,testDataImportAResult.Contact1ImportStatus__c);
        System.assertNotEquals(null,testDataImportAResult.Contact2Imported__c);
        System.assertEquals(System.label.bdiCreated,testDataImportAResult.Contact2ImportStatus__c);

        System.assertNotEquals(null,testDataImportAResult.DonationCampaignImported__c);
        System.assertEquals(System.label.bdiMatched,testDataImportAResult.DonationCampaignImportStatus__c);
        System.assertNotEquals(null,testDataImportAResult.DonationImported__c);
        System.assertEquals(System.label.bdiCreated,testDataImportAResult.DonationImportStatus__c);
        System.assertNotEquals(null,testDataImportAResult.HouseholdAccountImported__c);
        System.assertNotEquals(null,testDataImportAResult.GAU_Allocation_1_Imported__c);
        System.assertEquals(System.label.bdiCreated,testDataImportAResult.GAU_Allocation_1_Import_Status__c);
        System.assertNotEquals(null,testDataImportAResult.GAU_Allocation_2_Imported__c);
        System.assertEquals(System.label.bdiCreated,testDataImportAResult.GAU_Allocation_2_Import_Status__c);
        System.assertEquals(null,testDataImportAResult.Opportunity_Contact_Role_1_Imported__c);
        System.assertEquals(null,testDataImportAResult.Opportunity_Contact_Role_1_ImportStatus__c);
        System.assertNotEquals(null,testDataImportAResult.Opportunity_Contact_Role_2_Imported__c);
        System.assertEquals(System.label.bdiCreated,testDataImportAResult.Opportunity_Contact_Role_2_ImportStatus__c);

        System.assertEquals(System.label.bdiFailed,testDataImportBResult.Status__c);
        System.assertNotEquals(null,testDataImportBResult.Account1Imported__c);
        System.assertEquals(System.label.bdiCreated,testDataImportBResult.Account1ImportStatus__c);
        System.assertNotEquals(null,testDataImportBResult.Account2Imported__c);
        System.assertEquals(System.label.bdiCreated,testDataImportBResult.Account2ImportStatus__c);
        System.assertNotEquals(null,testDataImportBResult.Contact1Imported__c);
        System.assertEquals(System.label.bdiCreated,testDataImportBResult.Contact1ImportStatus__c);
        System.assertNotEquals(null,testDataImportBResult.Contact2Imported__c);
        System.assertEquals(System.label.bdiCreated,testDataImportBResult.Contact2ImportStatus__c);

        System.assertNotEquals(null,testDataImportBResult.DonationCampaignImported__c);
        System.assertEquals(System.label.bdiCreated,testDataImportBResult.DonationCampaignImportStatus__c);
        System.assertNotEquals(null,testDataImportBResult.DonationImported__c);
        System.assertEquals(System.label.bdiCreated,testDataImportBResult.DonationImportStatus__c);
        System.assertNotEquals(null,testDataImportBResult.HouseholdAccountImported__c);
        System.assertNotEquals(null,testDataImportBResult.GAU_Allocation_1_Imported__c);
        System.assertEquals(System.label.bdiCreated,testDataImportBResult.GAU_Allocation_1_Import_Status__c);
        System.assertEquals(null,testDataImportBResult.GAU_Allocation_2_Imported__c);
        System.assert(testDataImportBResult.GAU_Allocation_2_Import_Status__c.startsWith(System.label.bdiAdditionalObjRequiredFieldsNull));

    }

    /*******************************************************************************************************
    * @description Tests that GAU allocations and Opportunity contact roles will be updated via Batch Data Import. 
    */

    @isTest static void shouldUpdateAdditionalGAUAllocationsAndOCRs() {
        Data_Import_Settings__c dis = UTIL_CustomSettingsFacade.getDataImportSettings();
        dis.Field_Mapping_Method__c = BDI_DataImportService.FM_DATA_IMPORT_FIELD_MAPPING;
        dis.Default_Data_Import_Field_Mapping_Set__c = 
                                    BDI_FieldMappingCustomMetadata.DEFAULT_DATA_IMPORT_FIELD_MAPPING_SET_NAME;
        UTIL_CustomSettingsFacade.setDataImportSettings(dis);

        DataImport__c[] diRecords = Database.query(BDI_DataImportService.strSoqlForBatchProcess(null));

        BDI_DataImportService bdiDIS = new BDI_DataImportService(false, BDI_DataImportService.getDefaultFieldMapping());
        bdiDIS.process(null, dis, diRecords);
        
        DataImport__c testDataImportAResult;
        DataImport__c testDataImportBResult;

        for (DataImport__c di : [SELECT Id,
                                        Status__c,
                                        FailureInformation__c,
                                        GAU_Allocation_1_Import_Status__c,
                                        GAU_Allocation_1_Imported__c,
                                        GAU_Allocation_2_Import_Status__c,
                                        GAU_Allocation_2_Imported__c,
                                        Opportunity_Contact_Role_1_Imported__c,
                                        Opportunity_Contact_Role_1_ImportStatus__c,
                                        Opportunity_Contact_Role_2_Imported__c,
                                        Opportunity_Contact_Role_2_ImportStatus__c,
                                        Contact1_Lastname__c,
                                        Account1ImportStatus__c,
                                        Account1Imported__c, 
                                        Account2ImportStatus__c,
                                        Account2Imported__c,
                                        Contact1ImportStatus__c,
                                        Contact1Imported__c,
                                        Contact2ImportStatus__c,
                                        Contact2Imported__c,
                                        DonationCampaignImportStatus__c,
                                        DonationCampaignImported__c,
                                        DonationImportStatus__c,
                                        DonationImported__c,
                                        HomeAddressImportStatus__c,
                                        HomeAddressImported__c,
                                        HouseholdAccountImported__c,
                                        PaymentImportStatus__c,
                                        PaymentImported__c
                                    FROM DataImport__c]) {

            if (di.Contact1_Lastname__c == 'TestGroupA01') {
                testDataImportAResult = di;
            } else if (di.Contact1_Lastname__c == 'TestGroupB01'){
                testDataImportBResult = di;
            }

        }

        System.debug('Test Data Import Result A is: ' + testDataImportAResult);

        System.debug('Test Data Import Result B is: ' + testDataImportBResult);
        System.assertEquals(System.label.bdiImported,testDataImportAResult.Status__c);
        System.assertNotEquals(null,testDataImportAResult.Account1Imported__c);
        System.assertEquals(System.label.bdiCreated,testDataImportAResult.Account1ImportStatus__c);
        System.assertNotEquals(null,testDataImportAResult.Account2Imported__c);
        System.assertEquals(System.label.bdiCreated,testDataImportAResult.Account2ImportStatus__c);
        System.assertNotEquals(null,testDataImportAResult.Contact1Imported__c);
        System.assertEquals(System.label.bdiCreated,testDataImportAResult.Contact1ImportStatus__c);
        System.assertNotEquals(null,testDataImportAResult.Contact2Imported__c);
        System.assertEquals(System.label.bdiCreated,testDataImportAResult.Contact2ImportStatus__c);

        System.assertNotEquals(null,testDataImportAResult.DonationCampaignImported__c);
        System.assertEquals(System.label.bdiMatched,testDataImportAResult.DonationCampaignImportStatus__c);
        System.assertNotEquals(null,testDataImportAResult.DonationImported__c);
        System.assertEquals(System.label.bdiCreated,testDataImportAResult.DonationImportStatus__c);
        System.assertNotEquals(null,testDataImportAResult.HouseholdAccountImported__c);
        System.assertNotEquals(null,testDataImportAResult.GAU_Allocation_1_Imported__c);
        System.assertEquals(System.label.bdiCreated,testDataImportAResult.GAU_Allocation_1_Import_Status__c);
        System.assertNotEquals(null,testDataImportAResult.GAU_Allocation_2_Imported__c);
        System.assertEquals(System.label.bdiCreated,testDataImportAResult.GAU_Allocation_2_Import_Status__c);
        System.assertNotEquals(null,testDataImportAResult.Opportunity_Contact_Role_1_Imported__c);
        System.assertEquals(System.label.bdiCreated,testDataImportAResult.Opportunity_Contact_Role_1_ImportStatus__c);
        System.assertNotEquals(null,testDataImportAResult.Opportunity_Contact_Role_2_Imported__c);
        System.assertEquals(System.label.bdiCreated,testDataImportAResult.Opportunity_Contact_Role_2_ImportStatus__c);

        System.assertEquals(System.label.bdiImported,testDataImportBResult.Status__c);
        System.assertNotEquals(null,testDataImportBResult.Account1Imported__c);
        System.assertEquals(System.label.bdiCreated,testDataImportBResult.Account1ImportStatus__c);
        System.assertNotEquals(null,testDataImportBResult.Account2Imported__c);
        System.assertEquals(System.label.bdiCreated,testDataImportBResult.Account2ImportStatus__c);
        System.assertNotEquals(null,testDataImportBResult.Contact1Imported__c);
        System.assertEquals(System.label.bdiCreated,testDataImportBResult.Contact1ImportStatus__c);
        System.assertNotEquals(null,testDataImportBResult.Contact2Imported__c);
        System.assertEquals(System.label.bdiCreated,testDataImportBResult.Contact2ImportStatus__c);

        System.assertNotEquals(null,testDataImportBResult.DonationCampaignImported__c);
        System.assertEquals(System.label.bdiCreated,testDataImportBResult.DonationCampaignImportStatus__c);
        System.assertNotEquals(null,testDataImportBResult.DonationImported__c);
        System.assertEquals(System.label.bdiCreated,testDataImportBResult.DonationImportStatus__c);
        System.assertNotEquals(null,testDataImportBResult.HouseholdAccountImported__c);
        System.assertNotEquals(null,testDataImportBResult.GAU_Allocation_1_Imported__c);
        System.assertEquals(System.label.bdiCreated,testDataImportBResult.GAU_Allocation_1_Import_Status__c);
        System.assertNotEquals(null,testDataImportBResult.GAU_Allocation_2_Imported__c);
        System.assertEquals(System.label.bdiCreated,testDataImportBResult.GAU_Allocation_2_Import_Status__c);
        System.assertNotEquals(null,testDataImportBResult.Opportunity_Contact_Role_1_Imported__c);
        System.assertEquals(System.label.bdiCreated,testDataImportBResult.Opportunity_Contact_Role_1_ImportStatus__c);
        System.assertNotEquals(null,testDataImportBResult.Opportunity_Contact_Role_2_Imported__c);
        System.assertEquals(System.label.bdiCreated,testDataImportBResult.Opportunity_Contact_Role_2_ImportStatus__c);

        //Change values on the data import records and reset the status so it will be processed again.
        testDataImportAResult.Status__c = null;
        testDataImportAResult.GAU_Allocation_1_Percent__c = 65;
        testDataImportAResult.GAU_Allocation_2_Percent__c = 35;
        testDataImportAResult.Opportunity_Contact_Role_1_Role__c = 'Other';
        testDataImportBResult.Status__c = null;
        testDataImportBResult.GAU_Allocation_1_Percent__c = 65;
        testDataImportBResult.GAU_Allocation_2_Percent__c = 35;
        testDataImportBResult.Opportunity_Contact_Role_2_Role__c = 'Other';

        System.debug('GAU ALLOCATION BEFORE UPDATE IS: ' + testDataImportAResult.GAU_Allocation_1_Imported__c);

        update new DataImport__c[]{testDataImportAResult, testDataImportBResult};


        Test.startTest();
        BDI_DataImport_BATCH bdi = new BDI_DataImport_BATCH();
        ID ApexJobId = Database.executeBatch(bdi, 10);
        Test.stopTest();

        DataImport__c testDataImportAResult2;
        DataImport__c testDataImportBResult2;

        for (DataImport__c di : [SELECT Id,
                                        Status__c,
                                        FailureInformation__c,
                                        GAU_Allocation_1_Import_Status__c,
                                        GAU_Allocation_1_Imported__c,
                                        GAU_Allocation_2_Import_Status__c,
                                        GAU_Allocation_2_Imported__c,
                                        Opportunity_Contact_Role_1_Imported__c,
                                        Opportunity_Contact_Role_1_ImportStatus__c,
                                        Opportunity_Contact_Role_2_Imported__c,
                                        Opportunity_Contact_Role_2_ImportStatus__c,
                                        Contact1_Lastname__c,
                                        Account1ImportStatus__c,
                                        Account1Imported__c, 
                                        Account2ImportStatus__c,
                                        Account2Imported__c,
                                        Contact1ImportStatus__c,
                                        Contact1Imported__c,
                                        Contact2ImportStatus__c,
                                        Contact2Imported__c,
                                        DonationCampaignImportStatus__c,
                                        DonationCampaignImported__c,
                                        DonationImportStatus__c,
                                        DonationImported__c,
                                        HomeAddressImportStatus__c,
                                        HomeAddressImported__c,
                                        HouseholdAccountImported__c,
                                        PaymentImportStatus__c,
                                        PaymentImported__c
                                    FROM DataImport__c]) {
            System.debug('Found DI: ' + di);
            if (di.Contact1_Lastname__c == 'TestGroupA01') {
                testDataImportAResult2 = di;
            } else if (di.Contact1_Lastname__c == 'TestGroupB01'){
                testDataImportBResult2 = di;
            }
        }

        System.assertEquals(System.label.bdiUpdated,testDataImportAResult2.GAU_Allocation_1_Import_Status__c);
        System.assertEquals(System.label.bdiUpdated,testDataImportAResult2.GAU_Allocation_2_Import_Status__c);
        System.assertEquals(System.label.bdiUpdated,testDataImportBResult2.GAU_Allocation_1_Import_Status__c);
        System.assertEquals(System.label.bdiUpdated,testDataImportBResult2.GAU_Allocation_2_Import_Status__c);

        System.assertEquals(System.label.bdiUpdated,testDataImportAResult2.Opportunity_Contact_Role_1_ImportStatus__c);
        System.assertEquals(System.label.bdiUpdated,testDataImportAResult2.Opportunity_Contact_Role_2_ImportStatus__c);
        System.assertEquals(System.label.bdiUpdated,testDataImportBResult2.Opportunity_Contact_Role_1_ImportStatus__c);
        System.assertEquals(System.label.bdiUpdated,testDataImportBResult2.Opportunity_Contact_Role_2_ImportStatus__c);

        OpportunityContactRole ocrA1;
        OpportunityContactRole ocrA2;
        OpportunityContactRole ocrB1;
        OpportunityContactRole ocrB2;
        OpportunityContactRole[] ocrAll = new OpportunityContactRole[]{};

        for (OpportunityContactRole ocr : [SELECT Id, ContactId, OpportunityId, Role 
                                            FROM OpportunityContactRole]){
            System.debug('OCR at end: ' + ocr);
            ocrAll.add(ocr);
            if (ocr.Id == testDataImportAResult.Opportunity_Contact_Role_1_Imported__c ) {
                ocrA1 = ocr;
            } else if (ocr.Id == testDataImportAResult.Opportunity_Contact_Role_2_Imported__c ) {
                ocrA2 = ocr;
            } else if (ocr.Id == testDataImportBResult.Opportunity_Contact_Role_1_Imported__c ) {
                ocrB1 = ocr;
            } else if (ocr.Id == testDataImportBResult.Opportunity_Contact_Role_2_Imported__c ) {
                ocrB2 = ocr;
            }
        }

        // Confirm that only the appropriate opportunity contact roles were changed
        System.assertEquals(8,ocrAll.size()); // the number 8 includes the automatically created donor and household member OCRs
        System.assertEquals('Other',ocrA1.Role);
        System.assertEquals('Soft Credit',ocrA2.Role);
        System.assertEquals('Soft Credit',ocrB1.Role);
        System.assertEquals('Other',ocrB2.Role);

        Allocation__c gauAlloA1;
        Allocation__c gauAlloA2;
        Allocation__c gauAlloB1;
        Allocation__c gauAlloB2;
        Allocation__c[] gauAlloAll = new Allocation__c[]{};

        for (Allocation__c gauAllo : [SELECT Id, Opportunity__c, Payment__c, Percent__c, Amount__c
                                            FROM Allocation__c]){
            gauAlloAll.add(gauAllo);
            if (gauAllo.Id == testDataImportAResult.GAU_Allocation_1_Imported__c ) {
                gauAlloA1 = gauAllo;
            } else if (gauAllo.Id == testDataImportAResult.GAU_Allocation_2_Imported__c ) {
                gauAlloA2 = gauAllo;
            } else if (gauAllo.Id == testDataImportBResult.GAU_Allocation_1_Imported__c ) {
                gauAlloB1 = gauAllo;
            } else if (gauAllo.Id == testDataImportBResult.GAU_Allocation_2_Imported__c ) {
                gauAlloB2 = gauAllo;
            }
        }

        // Confirm that the new values for opportunity contact roles are in place.
        System.assertEquals(4,gauAlloAll.size());
        System.assertEquals(65,gauAlloA1.Percent__c);
        System.assertEquals(35,gauAlloA2.Percent__c);
        System.assertEquals(65,gauAlloB1.Percent__c);
        System.assertEquals(35,gauAlloB2.Percent__c);
    }


    /*******************************************************************************************************
    * @description Tests that parent objects can be created during additional object processing.
    *  Note that this would be an unconvential setup since we don't have a parent object as part of our 
    *  default metadata configuration so we are having to re-use existing DI fields for the 
    *  Imported Record Field Name and Status.
    */
    
    @isTest static void shouldCreateParentAdditionalObjects() {
        Data_Import_Settings__c dis = UTIL_CustomSettingsFacade.getDataImportSettings();
        dis.Field_Mapping_Method__c = BDI_DataImportService.FM_DATA_IMPORT_FIELD_MAPPING;
        dis.Default_Data_Import_Field_Mapping_Set__c = 
            BDI_FieldMappingCustomMetadata.DEFAULT_DATA_IMPORT_FIELD_MAPPING_SET_NAME;
        UTIL_CustomSettingsFacade.setDataImportSettings(dis);

        DataImport__c[] diRecords = Database.query(BDI_DataImportService.strSoqlForBatchProcess(null));

        BDI_DataImportService bdiDIS = new BDI_DataImportService(false, BDI_DataImportService.getDefaultFieldMapping());
        
        BDI_FieldMappingCustomMetadata bdiFMCM = BDI_FieldMappingCustomMetadata.getInstance();

        String[] objMappingNames = new List<String>(bdiFMCM.objMappingsByDevName.keySet());
        Data_Import_Object_Mapping__mdt predecessorObjMapping = bdiFMCM.objMappingsByDevName.get('Opportunity');
        Data_Import_Field_Mapping__mdt[] opptFieldMappings = bdiFMCM.fieldMappingsByObjMappingDevName.get('Opportunity'); 


        Data_Import_Object_Mapping__mdt diom = 
            new Data_Import_Object_Mapping__mdt(DeveloperName = 'TestTestHonoree324',
                            MasterLabel = 'Honoree',
                            Data_Import_Object_Mapping_Set__c = predecessorObjMapping.Data_Import_Object_Mapping_Set__c,
                            Object_API_Name__c = 'Contact',
                            Predecessor__c = predecessorObjMapping.DeveloperName,
                            Imported_Record_Field_Name__c = 'Contact1_Title__c',
                            Imported_Record_Status_Field_Name__c = 'Contact1ImportStatus__c',
                            Relationship_Field__c = 'Honoree_Contact__c',
                            Relationship_To_Predecessor__c = 'Parent');
        Data_Import_Field_Mapping__mdt honoreeLastName = 
            new Data_Import_Field_Mapping__mdt(DeveloperName = 'fakeHonoreeLastNameSFDOTest34',
                            MasterLabel = 'fakeHonoreeLastNameSFDOTest34',
                            Data_Import_Field_Mapping_Set__c = opptFieldMappings[0].Data_Import_Field_Mapping_Set__c,
                            Required__c = 'Yes',
                            Source_Field_API_Name__c = 'Contact1_Alternate_Email__c',
                            Target_Field_API_Name__c = 'LastName' );

        Data_Import_Field_Mapping__mdt honoreeAccountId = 
            new Data_Import_Field_Mapping__mdt(DeveloperName = 'fakeHonoreeAcctSFDOTest34',
                            MasterLabel = 'fakeHonoreeAcctSFDOTest34',
                            Data_Import_Field_Mapping_Set__c = opptFieldMappings[0].Data_Import_Field_Mapping_Set__c,
                            Required__c = 'No',
                            Source_Field_API_Name__c = 'Account1Imported__c',
                            Target_Field_API_Name__c = 'AccountId' );

        Data_Import_Field_Mapping__mdt[] honoreeFieldMappings = 
            new Data_Import_Field_Mapping__mdt[]{honoreeLastName,honoreeAccountId};

        bdiFMCM.objMappingsByDevName.put(diom.DeveloperName,diom);
        bdiFMCM.fieldMappingsByObjMappingDevName.put(diom.DeveloperName,honoreeFieldMappings);

        bdiDIS.process(null, dis, diRecords);
        
        DataImport__c testDataImportAResult;
        DataImport__c testDataImportBResult;

        for (DataImport__c di : [SELECT Id,
                                        Status__c,
                                        FailureInformation__c,
                                        Contact1_Title__c,
                                        GAU_Allocation_1_Import_Status__c,
                                        GAU_Allocation_1_Imported__c,
                                        GAU_Allocation_2_Import_Status__c,
                                        GAU_Allocation_2_Imported__c,
                                        Opportunity_Contact_Role_1_Imported__c,
                                        Opportunity_Contact_Role_1_ImportStatus__c,
                                        Opportunity_Contact_Role_2_Imported__c,
                                        Opportunity_Contact_Role_2_ImportStatus__c,
                                        Contact1_Lastname__c,
                                        Account1ImportStatus__c,
                                        Account1Imported__c, 
                                        Account2ImportStatus__c,
                                        Account2Imported__c,
                                        Contact1ImportStatus__c,
                                        Contact1Imported__c,
                                        Contact2ImportStatus__c,
                                        Contact2Imported__c,
                                        DonationCampaignImportStatus__c,
                                        DonationCampaignImported__c,
                                        DonationImportStatus__c,
                                        DonationImported__c,
                                        HomeAddressImportStatus__c,
                                        HomeAddressImported__c,
                                        HouseholdAccountImported__c,
                                        PaymentImportStatus__c,
                                        PaymentImported__c
                                    FROM DataImport__c]) {

            if (di.Contact1_Lastname__c == 'TestGroupA01') {
                testDataImportAResult = di;
            } else if (di.Contact1_Lastname__c == 'TestGroupB01'){
                testDataImportBResult = di;
            }
        }

        Contact honoreeContA;
        Contact honoreeContB;

        Contact[] createdConts = [SELECT Id, LastName FROM Contact];
        System.assertEquals(6,createdConts.size());

        for (Contact cont : createdConts) {
            if (cont.LastName == 'testgroupAcontact01Alternate@fakedata.com') {
                honoreeContA = cont;
            } else if (cont.LastName == 'testgroupBcontact01Alternate@fakedata.com') {
                honoreeContB = cont;
            }
        }

        // Checking to make sure that the honoree contacts were created.
        System.assert(honoreeContA != null);
        System.assert(honoreeContB != null);

        Opportunity opptA;
        Opportunity opptB;

        Opportunity[] updatedOppts = [SELECT Id, Honoree_Contact__c FROM Opportunity];
        System.assertEquals(2,updatedOppts.size());

        for (Opportunity oppt : updatedOppts) {
            if (oppt.Id == testDataImportAResult.DonationImported__c) {
                opptA = oppt;
            } else if (oppt.Id == testDataImportBResult.DonationImported__c) {
                opptB = oppt;
            }
        }

        //Confirm that the predecessor child opportunities exist and were properly updated with the
        //Honoree contact id.
        System.assert(opptA != null);
        System.assert(opptB != null);
        System.assertEquals(honoreeContA.Id,opptA.Honoree_Contact__c);
        System.assertEquals(honoreeContB.Id,opptB.Honoree_Contact__c);
    
        System.assertEquals(System.label.bdiImported,testDataImportAResult.Status__c);
        System.assertNotEquals(null,testDataImportAResult.Account1Imported__c);
        System.assertEquals(System.label.bdiCreated,testDataImportAResult.Account1ImportStatus__c);
        System.assertNotEquals(null,testDataImportAResult.Account2Imported__c);
        System.assertEquals(System.label.bdiCreated,testDataImportAResult.Account2ImportStatus__c);
        System.assertNotEquals(null,testDataImportAResult.Contact1Imported__c);
        System.assertEquals(System.label.bdiCreated,testDataImportAResult.Contact1ImportStatus__c);
        System.assertNotEquals(null,testDataImportAResult.Contact2Imported__c);
        System.assertEquals(System.label.bdiCreated,testDataImportAResult.Contact2ImportStatus__c);
        System.assertNotEquals(null,testDataImportAResult.DonationCampaignImported__c);
        System.assertEquals(System.label.bdiMatched,testDataImportAResult.DonationCampaignImportStatus__c);
        System.assertNotEquals(null,testDataImportAResult.DonationImported__c);
        System.assertEquals(System.label.bdiCreated,testDataImportAResult.DonationImportStatus__c);
        System.assertNotEquals(null,testDataImportAResult.HouseholdAccountImported__c);
        System.assertNotEquals(null,testDataImportAResult.GAU_Allocation_1_Imported__c);
        System.assertEquals(System.label.bdiCreated,testDataImportAResult.GAU_Allocation_1_Import_Status__c);
        System.assertNotEquals(null,testDataImportAResult.GAU_Allocation_2_Imported__c);
        System.assertEquals(System.label.bdiCreated,testDataImportAResult.GAU_Allocation_2_Import_Status__c);
        System.assertNotEquals(null,testDataImportAResult.Opportunity_Contact_Role_1_Imported__c);
        System.assertEquals(System.label.bdiCreated,testDataImportAResult.Opportunity_Contact_Role_1_ImportStatus__c);
        System.assertNotEquals(null,testDataImportAResult.Opportunity_Contact_Role_2_Imported__c);
        System.assertEquals(System.label.bdiCreated,testDataImportAResult.Opportunity_Contact_Role_2_ImportStatus__c);

        System.assertEquals(System.label.bdiImported,testDataImportBResult.Status__c);
        System.assertNotEquals(null,testDataImportBResult.Account1Imported__c);
        System.assertEquals(System.label.bdiCreated,testDataImportBResult.Account1ImportStatus__c);
        System.assertNotEquals(null,testDataImportBResult.Account2Imported__c);
        System.assertEquals(System.label.bdiCreated,testDataImportBResult.Account2ImportStatus__c);
        System.assertNotEquals(null,testDataImportBResult.Contact1Imported__c);
        System.assertEquals(System.label.bdiCreated,testDataImportBResult.Contact1ImportStatus__c);
        System.assertNotEquals(null,testDataImportBResult.Contact2Imported__c);
        System.assertEquals(System.label.bdiCreated,testDataImportBResult.Contact2ImportStatus__c);

        System.assertNotEquals(null,testDataImportBResult.DonationCampaignImported__c);
        System.assertEquals(System.label.bdiCreated,testDataImportBResult.DonationCampaignImportStatus__c);
        System.assertNotEquals(null,testDataImportBResult.DonationImported__c);
        System.assertEquals(System.label.bdiCreated,testDataImportBResult.DonationImportStatus__c);
        System.assertNotEquals(null,testDataImportBResult.HouseholdAccountImported__c);
        System.assertNotEquals(null,testDataImportBResult.GAU_Allocation_1_Imported__c);
        System.assertEquals(System.label.bdiCreated,testDataImportBResult.GAU_Allocation_1_Import_Status__c);
        System.assertNotEquals(null,testDataImportBResult.GAU_Allocation_2_Imported__c);
        System.assertEquals(System.label.bdiCreated,testDataImportBResult.GAU_Allocation_2_Import_Status__c);
        System.assertNotEquals(null,testDataImportBResult.Opportunity_Contact_Role_1_Imported__c);
        System.assertEquals(System.label.bdiCreated,testDataImportBResult.Opportunity_Contact_Role_1_ImportStatus__c);
        System.assertNotEquals(null,testDataImportBResult.Opportunity_Contact_Role_2_Imported__c);
        System.assertEquals(System.label.bdiCreated,testDataImportBResult.Opportunity_Contact_Role_2_ImportStatus__c);
    }

    @isTest
<<<<<<< HEAD
    static void givenOppHasBeenImportedWhenReprocessedThenAssertAdditionalObjectsImported() {
        //Setup: use Advanced Field Mapping with Donation Matching Behavior set to "Single
        // Match or Create"
        Data_Import_Settings__c dis = UTIL_CustomSettingsFacade.getDataImportSettings();
        dis.Field_Mapping_Method__c = BDI_DataImportService.FM_DATA_IMPORT_FIELD_MAPPING;
        dis.Default_Data_Import_Field_Mapping_Set__c =
                BDI_FieldMappingCustomMetadata.DEFAULT_DATA_IMPORT_FIELD_MAPPING_SET_NAME;
        dis.Donation_Matching_Behavior__c = BDI_DataImport_API.ExactMatchOrCreate;
        UTIL_CustomSettingsFacade.setDataImportSettings(dis);

        Account testAccount = new Account(Name = 'testAcct');
        insert testAccount;

        Opportunity testOpp = new Opportunity(
                AccountId = testAccount.Id,
                Name = 'testOpp',
                Amount = 100,
                CloseDate = Date.today(),
                StageName = UTIL_UnitTestData_TEST.getClosedWonStage());
        insert testOpp;

        General_Accounting_Unit__c testGAU = new General_Accounting_Unit__c(
                Name = 'testGAU',
                Active__c = true);
        insert testGAU;

        //Set up the Data Import record to look like it has already been run and created
        //the Opportunity but failed with a reported error on the GAU Allocation additional
        //object.
        DataImport__c dataImport = new DataImport__c(
                Account1_Name__c = 'testAcct',
                Account1Imported__c = testAccount.Id,
                Account1ImportStatus__c = System.Label.bdiCreated,

                Donation_Donor__c = 'Account1',
                Donation_Amount__c = 100,
                Donation_Date__c = Date.today(),
                DonationImported__c = testOpp.Id,
                DonationImportStatus__c = System.Label.bdiCreated,

                GAU_Allocation_1_GAU__c = testGAU.Id,
                //Setting the GAU Allocation Percentage to a legitimate value alongside
                //the Import Status error mimics a User fixing the percentage after the
                //initial processing attempt.  The Data Import record should now be
                //ready to re-process.
                GAU_Allocation_1_Percent__c = 15,
                GAU_Allocation_1_Import_Status__c = System.Label.alloTotalExceedsOppAmt,

                Status__c = BDI_DataImport_API.bdiFailed,
                FailureInformation__c = System.Label.alloTotalExceedsOppAmt
        );
        insert dataImport;

        //Re-run batch data import process
        Test.StartTest();
        BDI_DataImport_BATCH bdi = new BDI_DataImport_BATCH();
        Database.executeBatch(bdi, 10);
        Test.stopTest();

        dataImport = [
                SELECT
                        Status__c,
                        FailureInformation__c,
                        DonationImported__c,
                        DonationImportStatus__c,
                        GAU_Allocation_1_Imported__c,
                        GAU_Allocation_1_Import_Status__c
                FROM DataImport__c
                WHERE Id = :dataImport.Id
        ];

        System.assertEquals(System.Label.bdiImported, dataImport.Status__c,
                'The Data Import should have been successfully re-processed and have an ' +
                        '\"imported\" status.');
        System.assertEquals(null, dataImport.FailureInformation__c,
                'The Data Import should have been successfully re-processed without any failure ' +
                        'information.');

        System.assertEquals(testOpp.Id, dataImport.DonationImported__c,
                'The Donation Imported lookup value should be unchanged.');
        System.assertEquals(System.Label.bdiCreated, dataImport.DonationImportStatus__c,
                'The Donation Import Status should be unchanged.');

        System.assertNotEquals(null, dataImport.GAU_Allocation_1_Imported__c,
                'An Allocation should have been created.');
        System.assertEquals(System.Label.bdiCreated, dataImport.GAU_Allocation_1_Import_Status__c,
                'An Allocation should have been created.');

        System.assertEquals(1, [
                SELECT COUNT()
                FROM Allocation__c
                WHERE Opportunity__c = :testOpp.Id
                AND General_Accounting_Unit__c = :testGAU.Id
                AND Percent__c = 15.0
        ], 'An Allocation for 15% should have been created.');
    }

    @isTest
    static void givenOppHasBeenMatchedWhenReprocessedThenAssertAdditionalObjectsImported() {
        //Setup: use Advanced Field Mapping with Donation Matching Behavior set to "Single
        // Match or Create"
        Data_Import_Settings__c dis = UTIL_CustomSettingsFacade.getDataImportSettings();
        dis.Field_Mapping_Method__c = BDI_DataImportService.FM_DATA_IMPORT_FIELD_MAPPING;
        dis.Default_Data_Import_Field_Mapping_Set__c =
                BDI_FieldMappingCustomMetadata.DEFAULT_DATA_IMPORT_FIELD_MAPPING_SET_NAME;
        dis.Donation_Matching_Behavior__c = BDI_DataImport_API.ExactMatchOrCreate;
        UTIL_CustomSettingsFacade.setDataImportSettings(dis);

        Account testAccount = new Account(Name = 'testAcct');
        insert testAccount;

        Opportunity testOpp = new Opportunity(
                AccountId = testAccount.Id,
                Name = 'testOpp',
                Amount = 100,
                CloseDate = Date.today(),
                StageName = UTIL_UnitTestData_TEST.getClosedWonStage());
        insert testOpp;

        General_Accounting_Unit__c testGAU = new General_Accounting_Unit__c(
                Name = 'testGAU',
                Active__c = true);
        insert testGAU;

        //Set up the Data Import record to look like it has already been run and created
        //the Opportunity but failed with a reported error on the GAU Allocation additional
        //object.
        DataImport__c dataImport = new DataImport__c(
                Account1_Name__c = 'testAcct',
                Account1Imported__c = testAccount.Id,
                Account1ImportStatus__c = System.Label.bdiCreated,

                Donation_Donor__c = 'Account1',
                Donation_Amount__c = 100,
                Donation_Date__c = Date.today(),
                DonationImported__c = testOpp.Id,
                DonationImportStatus__c = System.Label.bdiMatched,

                GAU_Allocation_1_GAU__c = testGAU.Id,
                //Setting the GAU Allocation Percentage to a legitimate value alongside
                //the Import Status error mimics a User fixing the percentage after the
                //initial processing attempt.  The Data Import record should now be
                //ready to re-process.
                GAU_Allocation_1_Percent__c = 15,
                GAU_Allocation_1_Import_Status__c = System.Label.alloTotalExceedsOppAmt,

                Status__c = BDI_DataImport_API.bdiFailed,
                FailureInformation__c = System.Label.alloTotalExceedsOppAmt
        );
        insert dataImport;

        //Re-run batch data import process
        Test.StartTest();
        BDI_DataImport_BATCH bdi = new BDI_DataImport_BATCH();
        Database.executeBatch(bdi, 10);
        Test.stopTest();

        DataImport__c processedDataImport = [
                SELECT
                        Status__c,
                        FailureInformation__c,
                        DonationImported__c,
                        DonationImportStatus__c,
                        GAU_Allocation_1_Imported__c,
                        GAU_Allocation_1_Import_Status__c
                FROM DataImport__c
                WHERE Id = :dataImport.Id
        ];

        System.assertEquals(System.Label.bdiImported, processedDataImport.Status__c,
                'The Data Import should have been successfully re-processed and have an ' +
                        '\"imported\" status.');
        System.assertEquals(null, processedDataImport.FailureInformation__c,
                'The Data Import should have been successfully re-processed without any failure ' +
                        'information.');

        System.assertEquals(testOpp.Id, processedDataImport.DonationImported__c,
                'The Donation Imported lookup value should be unchanged.');
        System.assertEquals(dataImport.DonationImportStatus__c, processedDataImport.DonationImportStatus__c,
                'The Donation Import Status should be unchanged.');

        System.assertNotEquals(null, processedDataImport.GAU_Allocation_1_Imported__c,
                'An Allocation should have been created.');
        System.assertEquals(System.Label.bdiCreated, processedDataImport.GAU_Allocation_1_Import_Status__c,
                'An Allocation should have been created.');

        System.assertEquals(1, [
                SELECT COUNT()
                FROM Allocation__c
                WHERE Opportunity__c = :testOpp.Id
                AND General_Accounting_Unit__c = :testGAU.Id
                AND Percent__c = 15.0
        ], 'An Allocation for 15% should have been created.');
    }

=======
    static void givenAdditionalObjectsFailWhenProcessedThenAssertFailureInformation() {
        General_Accounting_Unit__c testGAU = new General_Accounting_Unit__c(Name = 'testGAU');
        insert testGAU;

        DataImport__c singleErrorDataImport = new DataImport__c(
                Account1_Name__c = 'a0',
                Donation_Donor__c = 'Account1',
                Donation_Amount__c = 100,
                Donation_Date__c = Date.today(),
                GAU_Allocation_1_GAU__c = testGAU.Id,
                GAU_Allocation_1_Percent__c = 110
        );

        DataImport__c doubleErrorDataImport = new DataImport__c(
                Account1_Name__c = 'a1',
                Donation_Donor__c = 'Account1',
                Donation_Amount__c = 100,
                Donation_Date__c = Date.today(),
                GAU_Allocation_1_GAU__c = testGAU.Id,
                GAU_Allocation_1_Percent__c = 110,
                Opportunity_Contact_Role_1_Role__c = 'testOCRole'
        );
        insert new List<DataImport__c>{
                singleErrorDataImport, doubleErrorDataImport
        };

        //run batch data import
        Test.StartTest();
        BDI_DataImportService dataImportService =
                new BDI_DataImportService(
                        false,
                        BDI_FieldMappingCustomMetadata.getInstance());

        BDI_DataImport_BATCH bdi = new BDI_DataImport_BATCH(dataImportService);

        Database.executeBatch(bdi, 10);
        Test.stopTest();

        List<DataImport__c> dataImports = [
                SELECT
                        Status__c,
                        FailureInformation__c,
                        GAU_Allocation_1_Import_Status__c,
                        Opportunity_Contact_Role_1_ImportStatus__c
                FROM DataImport__c
                WHERE Id = :singleErrorDataImport.Id
                OR Id = :doubleErrorDataImport.Id
        ];

        for (DataImport__c dataImport : dataImports) {
            System.assertEquals(BDI_DataImport_API.bdiFailed, dataImport.Status__c);
            System.assertNotEquals(null, dataImport.GAU_Allocation_1_Import_Status__c);
            System.assertNotEquals(null, dataImport.FailureInformation__c);
            System.assert(dataImport.FailureInformation__c.contains(dataImport
                    .GAU_Allocation_1_Import_Status__c),
                    'The Data Import Failure Information field should contain ' +
                            'the GAU Allocation error message.');

            if (dataImport.Id == doubleErrorDataImport.Id) {
                System.assertNotEquals(null,
                        dataImport.Opportunity_Contact_Role_1_ImportStatus__c);
                System.assert(dataImport.FailureInformation__c.contains(
                        dataImport.Opportunity_Contact_Role_1_ImportStatus__c),
                        'The Data Import Failure Information field should contain both the ' +
                                'GAU Allocation and Opportunity Contact Role error messages.');
            }
        }
    }
>>>>>>> a5cef0ce
}<|MERGE_RESOLUTION|>--- conflicted
+++ resolved
@@ -944,203 +944,6 @@
     }
 
     @isTest
-<<<<<<< HEAD
-    static void givenOppHasBeenImportedWhenReprocessedThenAssertAdditionalObjectsImported() {
-        //Setup: use Advanced Field Mapping with Donation Matching Behavior set to "Single
-        // Match or Create"
-        Data_Import_Settings__c dis = UTIL_CustomSettingsFacade.getDataImportSettings();
-        dis.Field_Mapping_Method__c = BDI_DataImportService.FM_DATA_IMPORT_FIELD_MAPPING;
-        dis.Default_Data_Import_Field_Mapping_Set__c =
-                BDI_FieldMappingCustomMetadata.DEFAULT_DATA_IMPORT_FIELD_MAPPING_SET_NAME;
-        dis.Donation_Matching_Behavior__c = BDI_DataImport_API.ExactMatchOrCreate;
-        UTIL_CustomSettingsFacade.setDataImportSettings(dis);
-
-        Account testAccount = new Account(Name = 'testAcct');
-        insert testAccount;
-
-        Opportunity testOpp = new Opportunity(
-                AccountId = testAccount.Id,
-                Name = 'testOpp',
-                Amount = 100,
-                CloseDate = Date.today(),
-                StageName = UTIL_UnitTestData_TEST.getClosedWonStage());
-        insert testOpp;
-
-        General_Accounting_Unit__c testGAU = new General_Accounting_Unit__c(
-                Name = 'testGAU',
-                Active__c = true);
-        insert testGAU;
-
-        //Set up the Data Import record to look like it has already been run and created
-        //the Opportunity but failed with a reported error on the GAU Allocation additional
-        //object.
-        DataImport__c dataImport = new DataImport__c(
-                Account1_Name__c = 'testAcct',
-                Account1Imported__c = testAccount.Id,
-                Account1ImportStatus__c = System.Label.bdiCreated,
-
-                Donation_Donor__c = 'Account1',
-                Donation_Amount__c = 100,
-                Donation_Date__c = Date.today(),
-                DonationImported__c = testOpp.Id,
-                DonationImportStatus__c = System.Label.bdiCreated,
-
-                GAU_Allocation_1_GAU__c = testGAU.Id,
-                //Setting the GAU Allocation Percentage to a legitimate value alongside
-                //the Import Status error mimics a User fixing the percentage after the
-                //initial processing attempt.  The Data Import record should now be
-                //ready to re-process.
-                GAU_Allocation_1_Percent__c = 15,
-                GAU_Allocation_1_Import_Status__c = System.Label.alloTotalExceedsOppAmt,
-
-                Status__c = BDI_DataImport_API.bdiFailed,
-                FailureInformation__c = System.Label.alloTotalExceedsOppAmt
-        );
-        insert dataImport;
-
-        //Re-run batch data import process
-        Test.StartTest();
-        BDI_DataImport_BATCH bdi = new BDI_DataImport_BATCH();
-        Database.executeBatch(bdi, 10);
-        Test.stopTest();
-
-        dataImport = [
-                SELECT
-                        Status__c,
-                        FailureInformation__c,
-                        DonationImported__c,
-                        DonationImportStatus__c,
-                        GAU_Allocation_1_Imported__c,
-                        GAU_Allocation_1_Import_Status__c
-                FROM DataImport__c
-                WHERE Id = :dataImport.Id
-        ];
-
-        System.assertEquals(System.Label.bdiImported, dataImport.Status__c,
-                'The Data Import should have been successfully re-processed and have an ' +
-                        '\"imported\" status.');
-        System.assertEquals(null, dataImport.FailureInformation__c,
-                'The Data Import should have been successfully re-processed without any failure ' +
-                        'information.');
-
-        System.assertEquals(testOpp.Id, dataImport.DonationImported__c,
-                'The Donation Imported lookup value should be unchanged.');
-        System.assertEquals(System.Label.bdiCreated, dataImport.DonationImportStatus__c,
-                'The Donation Import Status should be unchanged.');
-
-        System.assertNotEquals(null, dataImport.GAU_Allocation_1_Imported__c,
-                'An Allocation should have been created.');
-        System.assertEquals(System.Label.bdiCreated, dataImport.GAU_Allocation_1_Import_Status__c,
-                'An Allocation should have been created.');
-
-        System.assertEquals(1, [
-                SELECT COUNT()
-                FROM Allocation__c
-                WHERE Opportunity__c = :testOpp.Id
-                AND General_Accounting_Unit__c = :testGAU.Id
-                AND Percent__c = 15.0
-        ], 'An Allocation for 15% should have been created.');
-    }
-
-    @isTest
-    static void givenOppHasBeenMatchedWhenReprocessedThenAssertAdditionalObjectsImported() {
-        //Setup: use Advanced Field Mapping with Donation Matching Behavior set to "Single
-        // Match or Create"
-        Data_Import_Settings__c dis = UTIL_CustomSettingsFacade.getDataImportSettings();
-        dis.Field_Mapping_Method__c = BDI_DataImportService.FM_DATA_IMPORT_FIELD_MAPPING;
-        dis.Default_Data_Import_Field_Mapping_Set__c =
-                BDI_FieldMappingCustomMetadata.DEFAULT_DATA_IMPORT_FIELD_MAPPING_SET_NAME;
-        dis.Donation_Matching_Behavior__c = BDI_DataImport_API.ExactMatchOrCreate;
-        UTIL_CustomSettingsFacade.setDataImportSettings(dis);
-
-        Account testAccount = new Account(Name = 'testAcct');
-        insert testAccount;
-
-        Opportunity testOpp = new Opportunity(
-                AccountId = testAccount.Id,
-                Name = 'testOpp',
-                Amount = 100,
-                CloseDate = Date.today(),
-                StageName = UTIL_UnitTestData_TEST.getClosedWonStage());
-        insert testOpp;
-
-        General_Accounting_Unit__c testGAU = new General_Accounting_Unit__c(
-                Name = 'testGAU',
-                Active__c = true);
-        insert testGAU;
-
-        //Set up the Data Import record to look like it has already been run and created
-        //the Opportunity but failed with a reported error on the GAU Allocation additional
-        //object.
-        DataImport__c dataImport = new DataImport__c(
-                Account1_Name__c = 'testAcct',
-                Account1Imported__c = testAccount.Id,
-                Account1ImportStatus__c = System.Label.bdiCreated,
-
-                Donation_Donor__c = 'Account1',
-                Donation_Amount__c = 100,
-                Donation_Date__c = Date.today(),
-                DonationImported__c = testOpp.Id,
-                DonationImportStatus__c = System.Label.bdiMatched,
-
-                GAU_Allocation_1_GAU__c = testGAU.Id,
-                //Setting the GAU Allocation Percentage to a legitimate value alongside
-                //the Import Status error mimics a User fixing the percentage after the
-                //initial processing attempt.  The Data Import record should now be
-                //ready to re-process.
-                GAU_Allocation_1_Percent__c = 15,
-                GAU_Allocation_1_Import_Status__c = System.Label.alloTotalExceedsOppAmt,
-
-                Status__c = BDI_DataImport_API.bdiFailed,
-                FailureInformation__c = System.Label.alloTotalExceedsOppAmt
-        );
-        insert dataImport;
-
-        //Re-run batch data import process
-        Test.StartTest();
-        BDI_DataImport_BATCH bdi = new BDI_DataImport_BATCH();
-        Database.executeBatch(bdi, 10);
-        Test.stopTest();
-
-        DataImport__c processedDataImport = [
-                SELECT
-                        Status__c,
-                        FailureInformation__c,
-                        DonationImported__c,
-                        DonationImportStatus__c,
-                        GAU_Allocation_1_Imported__c,
-                        GAU_Allocation_1_Import_Status__c
-                FROM DataImport__c
-                WHERE Id = :dataImport.Id
-        ];
-
-        System.assertEquals(System.Label.bdiImported, processedDataImport.Status__c,
-                'The Data Import should have been successfully re-processed and have an ' +
-                        '\"imported\" status.');
-        System.assertEquals(null, processedDataImport.FailureInformation__c,
-                'The Data Import should have been successfully re-processed without any failure ' +
-                        'information.');
-
-        System.assertEquals(testOpp.Id, processedDataImport.DonationImported__c,
-                'The Donation Imported lookup value should be unchanged.');
-        System.assertEquals(dataImport.DonationImportStatus__c, processedDataImport.DonationImportStatus__c,
-                'The Donation Import Status should be unchanged.');
-
-        System.assertNotEquals(null, processedDataImport.GAU_Allocation_1_Imported__c,
-                'An Allocation should have been created.');
-        System.assertEquals(System.Label.bdiCreated, processedDataImport.GAU_Allocation_1_Import_Status__c,
-                'An Allocation should have been created.');
-
-        System.assertEquals(1, [
-                SELECT COUNT()
-                FROM Allocation__c
-                WHERE Opportunity__c = :testOpp.Id
-                AND General_Accounting_Unit__c = :testGAU.Id
-                AND Percent__c = 15.0
-        ], 'An Allocation for 15% should have been created.');
-    }
-
-=======
     static void givenAdditionalObjectsFailWhenProcessedThenAssertFailureInformation() {
         General_Accounting_Unit__c testGAU = new General_Accounting_Unit__c(Name = 'testGAU');
         insert testGAU;
@@ -1209,5 +1012,201 @@
             }
         }
     }
->>>>>>> a5cef0ce
+
+    @isTest
+    static void givenOppHasBeenImportedWhenReprocessedThenAssertAdditionalObjectsImported() {
+        //Setup: use Advanced Field Mapping with Donation Matching Behavior set to "Single
+        // Match or Create"
+        Data_Import_Settings__c dis = UTIL_CustomSettingsFacade.getDataImportSettings();
+        dis.Field_Mapping_Method__c = BDI_DataImportService.FM_DATA_IMPORT_FIELD_MAPPING;
+        dis.Default_Data_Import_Field_Mapping_Set__c =
+                BDI_FieldMappingCustomMetadata.DEFAULT_DATA_IMPORT_FIELD_MAPPING_SET_NAME;
+        dis.Donation_Matching_Behavior__c = BDI_DataImport_API.ExactMatchOrCreate;
+        UTIL_CustomSettingsFacade.setDataImportSettings(dis);
+
+        Account testAccount = new Account(Name = 'testAcct');
+        insert testAccount;
+
+        Opportunity testOpp = new Opportunity(
+                AccountId = testAccount.Id,
+                Name = 'testOpp',
+                Amount = 100,
+                CloseDate = Date.today(),
+                StageName = UTIL_UnitTestData_TEST.getClosedWonStage());
+        insert testOpp;
+
+        General_Accounting_Unit__c testGAU = new General_Accounting_Unit__c(
+                Name = 'testGAU',
+                Active__c = true);
+        insert testGAU;
+
+        //Set up the Data Import record to look like it has already been run and created
+        //the Opportunity but failed with a reported error on the GAU Allocation additional
+        //object.
+        DataImport__c dataImport = new DataImport__c(
+                Account1_Name__c = 'testAcct',
+                Account1Imported__c = testAccount.Id,
+                Account1ImportStatus__c = System.Label.bdiCreated,
+
+                Donation_Donor__c = 'Account1',
+                Donation_Amount__c = 100,
+                Donation_Date__c = Date.today(),
+                DonationImported__c = testOpp.Id,
+                DonationImportStatus__c = System.Label.bdiCreated,
+
+                GAU_Allocation_1_GAU__c = testGAU.Id,
+                //Setting the GAU Allocation Percentage to a legitimate value alongside
+                //the Import Status error mimics a User fixing the percentage after the
+                //initial processing attempt.  The Data Import record should now be
+                //ready to re-process.
+                GAU_Allocation_1_Percent__c = 15,
+                GAU_Allocation_1_Import_Status__c = System.Label.alloTotalExceedsOppAmt,
+
+                Status__c = BDI_DataImport_API.bdiFailed,
+                FailureInformation__c = System.Label.alloTotalExceedsOppAmt
+        );
+        insert dataImport;
+
+        //Re-run batch data import process
+        Test.StartTest();
+        BDI_DataImport_BATCH bdi = new BDI_DataImport_BATCH();
+        Database.executeBatch(bdi, 10);
+        Test.stopTest();
+
+        dataImport = [
+                SELECT
+                        Status__c,
+                        FailureInformation__c,
+                        DonationImported__c,
+                        DonationImportStatus__c,
+                        GAU_Allocation_1_Imported__c,
+                        GAU_Allocation_1_Import_Status__c
+                FROM DataImport__c
+                WHERE Id = :dataImport.Id
+        ];
+
+        System.assertEquals(System.Label.bdiImported, dataImport.Status__c,
+                'The Data Import should have been successfully re-processed and have an ' +
+                        '\"imported\" status.');
+        System.assertEquals(null, dataImport.FailureInformation__c,
+                'The Data Import should have been successfully re-processed without any failure ' +
+                        'information.');
+
+        System.assertEquals(testOpp.Id, dataImport.DonationImported__c,
+                'The Donation Imported lookup value should be unchanged.');
+        System.assertEquals(System.Label.bdiCreated, dataImport.DonationImportStatus__c,
+                'The Donation Import Status should be unchanged.');
+
+        System.assertNotEquals(null, dataImport.GAU_Allocation_1_Imported__c,
+                'An Allocation should have been created.');
+        System.assertEquals(System.Label.bdiCreated, dataImport.GAU_Allocation_1_Import_Status__c,
+                'An Allocation should have been created.');
+
+        System.assertEquals(1, [
+                SELECT COUNT()
+                FROM Allocation__c
+                WHERE Opportunity__c = :testOpp.Id
+                AND General_Accounting_Unit__c = :testGAU.Id
+                AND Percent__c = 15.0
+        ], 'An Allocation for 15% should have been created.');
+    }
+
+    @isTest
+    static void givenOppHasBeenMatchedWhenReprocessedThenAssertAdditionalObjectsImported() {
+        //Setup: use Advanced Field Mapping with Donation Matching Behavior set to "Single
+        // Match or Create"
+        Data_Import_Settings__c dis = UTIL_CustomSettingsFacade.getDataImportSettings();
+        dis.Field_Mapping_Method__c = BDI_DataImportService.FM_DATA_IMPORT_FIELD_MAPPING;
+        dis.Default_Data_Import_Field_Mapping_Set__c =
+                BDI_FieldMappingCustomMetadata.DEFAULT_DATA_IMPORT_FIELD_MAPPING_SET_NAME;
+        dis.Donation_Matching_Behavior__c = BDI_DataImport_API.ExactMatchOrCreate;
+        UTIL_CustomSettingsFacade.setDataImportSettings(dis);
+
+        Account testAccount = new Account(Name = 'testAcct');
+        insert testAccount;
+
+        Opportunity testOpp = new Opportunity(
+                AccountId = testAccount.Id,
+                Name = 'testOpp',
+                Amount = 100,
+                CloseDate = Date.today(),
+                StageName = UTIL_UnitTestData_TEST.getClosedWonStage());
+        insert testOpp;
+
+        General_Accounting_Unit__c testGAU = new General_Accounting_Unit__c(
+                Name = 'testGAU',
+                Active__c = true);
+        insert testGAU;
+
+        //Set up the Data Import record to look like it has already been run and created
+        //the Opportunity but failed with a reported error on the GAU Allocation additional
+        //object.
+        DataImport__c dataImport = new DataImport__c(
+                Account1_Name__c = 'testAcct',
+                Account1Imported__c = testAccount.Id,
+                Account1ImportStatus__c = System.Label.bdiCreated,
+
+                Donation_Donor__c = 'Account1',
+                Donation_Amount__c = 100,
+                Donation_Date__c = Date.today(),
+                DonationImported__c = testOpp.Id,
+                DonationImportStatus__c = System.Label.bdiMatched,
+
+                GAU_Allocation_1_GAU__c = testGAU.Id,
+                //Setting the GAU Allocation Percentage to a legitimate value alongside
+                //the Import Status error mimics a User fixing the percentage after the
+                //initial processing attempt.  The Data Import record should now be
+                //ready to re-process.
+                GAU_Allocation_1_Percent__c = 15,
+                GAU_Allocation_1_Import_Status__c = System.Label.alloTotalExceedsOppAmt,
+
+                Status__c = BDI_DataImport_API.bdiFailed,
+                FailureInformation__c = System.Label.alloTotalExceedsOppAmt
+        );
+        insert dataImport;
+
+        //Re-run batch data import process
+        Test.StartTest();
+        BDI_DataImport_BATCH bdi = new BDI_DataImport_BATCH();
+        Database.executeBatch(bdi, 10);
+        Test.stopTest();
+
+        DataImport__c processedDataImport = [
+                SELECT
+                        Status__c,
+                        FailureInformation__c,
+                        DonationImported__c,
+                        DonationImportStatus__c,
+                        GAU_Allocation_1_Imported__c,
+                        GAU_Allocation_1_Import_Status__c
+                FROM DataImport__c
+                WHERE Id = :dataImport.Id
+        ];
+
+        System.assertEquals(System.Label.bdiImported, processedDataImport.Status__c,
+                'The Data Import should have been successfully re-processed and have an ' +
+                        '\"imported\" status.');
+        System.assertEquals(null, processedDataImport.FailureInformation__c,
+                'The Data Import should have been successfully re-processed without any failure ' +
+                        'information.');
+
+        System.assertEquals(testOpp.Id, processedDataImport.DonationImported__c,
+                'The Donation Imported lookup value should be unchanged.');
+        System.assertEquals(dataImport.DonationImportStatus__c, processedDataImport.DonationImportStatus__c,
+                'The Donation Import Status should be unchanged.');
+
+        System.assertNotEquals(null, processedDataImport.GAU_Allocation_1_Imported__c,
+                'An Allocation should have been created.');
+        System.assertEquals(System.Label.bdiCreated, processedDataImport.GAU_Allocation_1_Import_Status__c,
+                'An Allocation should have been created.');
+
+        System.assertEquals(1, [
+                SELECT COUNT()
+                FROM Allocation__c
+                WHERE Opportunity__c = :testOpp.Id
+                AND General_Accounting_Unit__c = :testGAU.Id
+                AND Percent__c = 15.0
+        ], 'An Allocation for 15% should have been created.');
+    }
+
 }