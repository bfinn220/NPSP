/*
    Copyright (c) 2014 Salesforce.com Foundation
    All rights reserved.
    
    Redistribution and use in source and binary forms, with or without
    modification, are permitted provided that the following conditions are met:
    
    * Redistributions of source code must retain the above copyright
      notice, this list of conditions and the following disclaimer.
    * Redistributions in binary form must reproduce the above copyright
      notice, this list of conditions and the following disclaimer in the
      documentation and/or other materials provided with the distribution.
    * Neither the name of the Salesforce.com Foundation nor the names of
      its contributors may be used to endorse or promote products derived
      from this software without specific prior written permission.
 
    THIS SOFTWARE IS PROVIDED BY THE COPYRIGHT HOLDERS AND CONTRIBUTORS
    "AS IS" AND ANY EXPRESS OR IMPLIED WARRANTIES, INCLUDING, BUT NOT 
    LIMITED TO, THE IMPLIED WARRANTIES OF MERCHANTABILITY AND FITNESS 
    FOR A PARTICULAR PURPOSE ARE DISCLAIMED. IN NO EVENT SHALL THE 
    COPYRIGHT HOLDER OR CONTRIBUTORS BE LIABLE FOR ANY DIRECT, INDIRECT, 
    INCIDENTAL, SPECIAL, EXEMPLARY, OR CONSEQUENTIAL DAMAGES (INCLUDING, 
    BUT NOT LIMITED TO, PROCUREMENT OF SUBSTITUTE GOODS OR SERVICES; 
    LOSS OF USE, DATA, OR PROFITS; OR BUSINESS INTERRUPTION) HOWEVER 
    CAUSED AND ON ANY THEORY OF LIABILITY, WHETHER IN CONTRACT, STRICT 
    LIABILITY, OR TORT (INCLUDING NEGLIGENCE OR OTHERWISE) ARISING IN 
    ANY WAY OUT OF THE USE OF THIS SOFTWARE, EVEN IF ADVISED OF THE 
    POSSIBILITY OF SUCH DAMAGE.
*/
/**
* @author Salesforce.com Foundation 
* @date 2014
* @description Controller for the Health Check wizard
*/
public with sharing class STG_PanelHealthCheck_CTRL extends STG_Panel {

    public STG_PanelHealthCheck_CTRL() {
        isRunningDetector = false;
        listDR = new list<DetectResult>();
    }
    
    public override string idPanel() { return 'idPanelHealthCheck'; }
    
    public boolean isRunningDetector { get; set; }
    public boolean hasResults { 
        get {
            return (listDR != null && listDR.size() > 0);
        }
    }
    
    public string strTime { get; set; }
    
    public string strNow {
    	get {
    		return datetime.now().format();  // this will put it in the time zone of the current user.
    	}
    }
    
    // the main entry to run Health Check
    public PageReference runDetector() { 
        isRunningDetector = true;
        listDR.clear();
        runAllDetections();
        return null;
    }
    
    public list<DetectResult> listDR { get; private set; }
    
    // class we use to report back the results of each Health Check test
    public class DetectResult {
        public string strName { get; set; }
        public string strStatus { get; set; }
        public string strDetails { get; set; }
        public string strSolution { get; set; }
    }
    
    // creates and stores a DetectResult
    public void createDR(string strName, string strStatus, string strDetails, string strSolution) {
        DetectResult dr = new DetectResult();
        dr.strName = strName;
        dr.strStatus = strStatus;
        dr.strDetails = strDetails;
        dr.strSolution = strSolution;
        if (strStatus != 'Error' && listDR.size() > 0)
            listDR.add(0, dr);
        else
            listDR.add(dr);
    }    

    // calls all of the specific detection routines
    private void runAllDetections() {
        
        DateTime dtStart = system.now();
        
        verifyRecordTypes(); 
        verifyAccountModel(); 
        verifyAccountData();
        verifyAccountData2();
        verifyContactData();
        verifyNoOrphanedHouseholds();
        verifyNoOrphanedOne2OneAccounts();
        verifyReports(); 
        verifyFields(); 
        STG_PanelADDRVerification_CTRL.verifyAddressVerificationService(this);
        STG_PanelPaymentMapping_CTRL.verifyPaymentMappings(this);
        STG_PanelUserRollup_CTRL.verifyUserRollups(this);
        STG_PanelRDCustomFieldMapping_CTRL.verifyRDMappings(this);
        STG_PanelRDCustomInstallment_CTRL.verifyRDSaving(this);
        STG_PanelRelAuto_CTRL.verifyAutoCreateRels(this);
        STG_PanelRelReciprocal_CTRL.verifyRelLookups(this);
        STG_PanelOppRollups_CTRL.verifyFiscalYearRollups(this);
        verifyScheduledJobs();
        ERR_Notifier.verifyErrorSettings(this);

        DateTime dtEnd = system.now();
        double msec = dtEnd.getTime() - dtStart.getTime();
        strTime = string.valueOf(double.valueOf(msec / 1000));
    }
    
    // verify settings are consistent with the chosen Account Model
    private void verifyAccountModel() {
        string strAccModel = UTIL_Describe.getFieldLabel('npe01__Contacts_And_Orgs_Settings__c', 'npe01__Account_Processor__c');
        
        if (CAO_Constants.isHHAccountModel()) {
            if (STG_Panel.stgService.stgHH.npo02__Household_Rules__c != HH_Households.NO_HOUSEHOLDS_PROCESSOR) {
                string strHHRules = UTIL_Describe.getFieldLabel('npo02__Households_Settings__c', 'npo02__Household_Rules__c');
                createDR(strHHRules, 'Error', label.healthDetailsHHAccountModel, 
                    string.format(label.healthSolutionEditSetting, new string[]{strHHRules, Label.stgNavPeople, Label.stgNavHouseholds} ));
                return;                 
            }           
        } else if (CAO_Constants.isOneToOne()) {
            // nothing to check         
        } else if (CAO_Constants.isBucketModel()) {
            // nothing to check         
        } else {
            createDR(strAccModel, 'Error', label.healthDetailsAccountModel, 
                string.format(label.healthSolutionEditSetting, new string[]{strAccModel, Label.stgNavPeople, Label.stgNavAccountModel} ));
            return;         
        }
        createDR(strAccModel, 'Success', null, STG_Panel.stgService.stgCon.npe01__Account_Processor__c);
    }
    
    // verify Account data is consistent with the chosen Account Model
    private void verifyAccountData() { 
    	integer cBucket = 0;
    	integer cOne2One = 0;
    	integer cHH = 0;
        boolean isMixedAccs = false;
<<<<<<< HEAD
    	    	
    	cBucket = [select count() from Account where npe01__SYSTEM_AccountType__c = :CAO_Constants.BUCKET_ORGANIZATION_TYPE limit 9999];
        cOne2One = [select count() from Account where npe01__SYSTEM_AccountType__c = :CAO_Constants.ONE_TO_ONE_ORGANIZATION_TYPE limit 9999];
        cHH = [select count() from Account where npe01__SYSTEM_AccountType__c = :CAO_Constants.HH_ACCOUNT_TYPE limit 9999];
        if (cBucket > 0 && !CAO_Constants.isBucketModel())
            isMixedAccs = true;    	
        if (cOne2One > 0 && !CAO_Constants.isOneToOne())
            isMixedAccs = true;     
        if (cHH > 0 && !CAO_Constants.isHHAccountModel())
            isMixedAccs = true;     
    	
        string strInfo = '';
        if (isMixedAccs) {
            strInfo = string.format(Label.healthDetailsAccountProcessor, new string[]{UTIL_CustomSettingsFacade.getContactsSettings().npe01__Account_Processor__c});
        }
        strInfo += '<BR/>' + CAO_Constants.BUCKET_ORGANIZATION_TYPE + ': ' + cBucket + (cBucket == 9999 ? '+' : '');
        strInfo += '<BR/>' + CAO_Constants.ONE_TO_ONE_ORGANIZATION_TYPE + ': ' + cOne2One + (cOne2One == 9999 ? '+' : '');
        strInfo += '<BR/>' + CAO_Constants.HH_ACCOUNT_TYPE + ': ' + cHH + (cHH == 9999 ? '+' : '');        
=======
>>>>>>> 512a7012
        
    	try {    	
	    	cBucket = [select count() from Account where npe01__SYSTEM_AccountType__c = :CAO_Constants.BUCKET_ORGANIZATION_TYPE limit 9999];
	        cOne2One = [select count() from Account where npe01__SYSTEM_AccountType__c = :CAO_Constants.ONE_TO_ONE_ORGANIZATION_TYPE limit 9999];
	        cHH = [select count() from Account where npe01__SYSTEM_AccountType__c = :CAO_Constants.HH_ACCOUNT_TYPE limit 9999];
	        if (cBucket > 0 && !CAO_Constants.isBucketModel())
	            isMixedAccs = true;    	
	        if (cOne2One > 0 && !CAO_Constants.isOneToOne())
	            isMixedAccs = true;     
	        if (cHH > 0 && !CAO_Constants.isHHAccountModel())
	            isMixedAccs = true;     
	    	
	        string strInfo = '';
	        if (isMixedAccs) {
	            strInfo = string.format(Label.healthDetailsAccountProcessor, new string[]{CAO_Constants.getContactsSettings().npe01__Account_Processor__c});
	        }
	        strInfo += '<BR/>' + CAO_Constants.BUCKET_ORGANIZATION_TYPE + ': ' + cBucket + (cBucket == 9999 ? '+' : '');
	        strInfo += '<BR/>' + CAO_Constants.ONE_TO_ONE_ORGANIZATION_TYPE + ': ' + cOne2One + (cOne2One == 9999 ? '+' : '');
	        strInfo += '<BR/>' + CAO_Constants.HH_ACCOUNT_TYPE + ': ' + cHH + (cHH == 9999 ? '+' : '');        
	        
	        createDR(Label.healthLabelAccountModelData, isMixedAccs ? 'Error' : 'Success',  isMixedAccs ? strInfo : null, isMixedAccs ? null : strInfo);        
    	} catch (exception ex) {
            createDR(Label.healthLabelAccountModelData, 'Error',  ex.getMessage(), null);            		
    	}    
    }

    // verify Account data is consistent with the chosen Account Model
    // this one ensures that system fields match account record types
    private void verifyAccountData2() { 
        integer cOne2One = 0;
        integer cHH = 0;
        string strError = '';

        try {                        
		    ID rectype = STG_Panel.stgService.stgCon.npe01__HH_Account_RecordTypeID__c;
		    if (rectype != null) {
		        cHH = [select count() from Account where RecordTypeId = :rectype and
		            (npe01__SYSTEM_AccountType__c != :CAO_Constants.HH_ACCOUNT_TYPE or npe01__SYSTEMISINDIVIDUAL__c = false)
		            limit 9999]; 
		        if (cHH > 0) {
		            strError += string.format(Label.healthDetailsAccountRTIssue, new string[]{string.valueOf(cHH), CAO_Constants.HH_ACCOUNT_TYPE});                
		        }
		    }
		    rectype = STG_Panel.stgService.stgCon.npe01__One_to_One_RecordTypeID__c;
		    if (rectype != null) {
		        cOne2One = [select count() from Account where RecordTypeId = :rectype and
		            (npe01__SYSTEM_AccountType__c != :CAO_Constants.ONE_TO_ONE_ORGANIZATION_TYPE or npe01__SYSTEMISINDIVIDUAL__c = false)
		            limit 9999];
		        if (cOne2One > 0) {
		        	if (cHH > 0) strError += '<BR/>';
		            strError += string.format(Label.healthDetailsAccountRTIssue, new string[]{string.valueOf(cOne2One), CAO_Constants.ONE_TO_ONE_ORGANIZATION_TYPE});                
		        }
		    }
		    
		    if (cHH > 0 || cOne2One > 0) {
		        createDR(Label.healthLabelAccountModelData, 'Error', strError, Label.healthSolutionAccountRTIssue);
		    } else {          
		        createDR(Label.healthLabelAccountModelData, 'Success', null, Label.healthLabelAccountRTIssueValid);
		    }            
        } catch (exception ex) {
            createDR(Label.healthLabelAccountModelData, 'Error',  ex.getMessage(), null);                   
        }    
    }

    // verify that all Contacts have an account
    private void verifyContactData() {
    	try {
	        integer cContact = [select Count() from Contact where AccountId = null limit 9999];   
	        if (cContact > 0) {
	            createDR(Label.healthLabelContactData, 'Error', string.format(Label.healthDetailsContactData, new string[]{string.valueOf(cContact)}), null);                	
	        } else {
	            createDR(Label.healthLabelContactData, 'Success', null, null); 
	        }  
        } catch (exception ex) {
            createDR(Label.healthLabelContactData, 'Error',  ex.getMessage(), null);                   
        }    
    }
    
    // verify there are no Households Accounts and Objects with no Contacts
    private void verifyNoOrphanedHouseholds() {
    	try {
	        integer cHHObj = [select Count() from npo02__Household__c 
	            where Number_of_Household_Members__c = null or Number_of_Household_Members__c = 0 limit 9999];
	            //where Id not in (select npo02__Household__c from Contact where npo02__Household__c <> null) limit 9999];        
	        integer cHHAcc = [select Count() from Account 
	            where npe01__SYSTEM_AccountType__c = :CAO_Constants.HH_ACCOUNT_TYPE and 
	                (Number_of_Household_Members__c = null or Number_of_Household_Members__c = 0) limit 9999];
	                //Id not in (select AccountId from Contact where AccountId <> null and Account.npe01__SYSTEM_AccountType__c = :CAO_Constants.HH_ACCOUNT_TYPE) limit 9999];        
	        if (cHHObj > 0) {
	            createDR(Label.healthLabelHHObjData, 'Error', 
	                string.format(Label.healthDetailsHHObNoContacts, new string[]{string.valueOf(cHHObj)}),
	                Label.healthSolutionHHObjNoContacts);                 
	        } 
	        if (cHHAcc > 0) {
	            createDR(Label.healthLabelHHAccData, 'Error', 
	                string.format(Label.healthDetailsHHActNoContacts, new string[]{string.valueOf(cHHAcc)}),
	                Label.healthSolutionHHAccNoContacts);                 
	        }         
	        if (cHHObj == 0 && cHHAcc == 0) {
	            createDR(Label.healthLabelHHData, 'Success', null, null); 
	        }  
        } catch (exception ex) {
            createDR(Label.healthLabelHHAccData, 'Error',  ex.getMessage(), null);                   
        }    
    }

    // verify there are no 1:1 Accounts with no Contacts
    private void verifyNoOrphanedOne2OneAccounts() {
    	try {
	        integer cAcc = [select Count() from Account 
	            where Account.npe01__SYSTEM_AccountType__c = :CAO_Constants.ONE_TO_ONE_ORGANIZATION_TYPE and Account.npe01__One2OneContact__c = null limit 9999];
	                //Id not in (select AccountId from Contact where AccountId <> null and Account.npe01__SYSTEM_AccountType__c = :CAO_Constants.ONE_TO_ONE_ORGANIZATION_TYPE) limit 9999];        
	        if (cAcc > 0) {
	            createDR(Label.healthLabelAccountData, 'Error', 
	                string.format(Label.healthDetailsAccOne2OneNoContacts, new string[]{string.valueOf(cAcc)}),
	                Label.healthSolutionAccOne2OneNoContacts);                 
	        } else {
	            createDR(Label.healthLabelAccountData, 'Success', null, null); 
	        }  
        } catch (exception ex) {
            createDR(Label.healthLabelAccountData, 'Error',  ex.getMessage(), null);                   
        }    
    }

    // verify all reports exist that settings use
    private void verifyReports() {
        string rptId = null;
        
        // Household Mailing List Report
        rptId = STG_Panel.stgService.stgHH.npo02__Household_Mailing_List_ID__c;
        string strField = UTIL_Describe.getFieldLabel('npo02__Households_Settings__c', 'npo02__Household_Mailing_List_ID__c');
        if (rptId != null && rptId != '') { 
            list<Report> listRpt = [select Id from Report where Id = :rptId];
            if (listRpt.size() == 0) {
                createDR(strField, 'Error', 
	                string.format(Label.healthDetailsBadReportId, new string[]{rptId}),
	                string.format(label.healthSolutionEditSetting, new string[]{strField, Label.stgNavPeople, Label.stgNavHouseholds}));        
                return;
            }
        } else {
            list<Report> listRpt = [select id from Report where DeveloperName = 'NPSP_Campaign_Household_Mailing_List'];
            if (listRpt.size() == 0) {
                createDR(strField, 'Error', Label.healthDetailsMailingListReportMissing, 
                   string.format(Label.healthSolutionMailingListReportMissing, new string[]{Label.stgNavPeople, Label.stgNavHouseholds}));
               return;
            }
        }
        createDR(strField, 'Success', null, rptId);

    }
    
    // check all fields that are used in settings
    private void verifyFields() {
    
        // check Relationship Gender field on Contact
        string strSetting = UTIL_Describe.getFieldLabel('npe4__Relationship_Settings__c', 'npe4__Gender_Field__c');
        string strField = STG_Panel.stgService.stgRel.npe4__Gender_Field__c;
        if (strField != null && !UTIL_Describe.isValidField('Contact', strField)) {
            createDR(strSetting, 'Error', 
                string.format(Label.healthDetailsGenderField, new string[]{strField}),
                string.format(label.healthSolutionEditSetting, new string[]{strSetting, Label.stgNavRelationships, Label.stgNavRelationships}));        
        } else {
            createDR(strSetting, 'Success', null, strField == null ? label.healthLabelNone : strField);
        }        
    }
    
    // check all settings that contain recordType ID's to make sure they are valid.
    private void verifyRecordTypes() {
    
        checkRecordTypeId('Account', STG_Panel.stgService.stgCon.npe01__HH_Account_RecordTypeID__c, 
            'npe01__Contacts_And_Orgs_Settings__c', 'npe01__HH_Account_RecordTypeID__c', Label.stgNavPeople, Label.stgNavAccountModel);
        checkRecordTypeId('Account', STG_Panel.stgService.stgCon.npe01__One_to_One_RecordTypeID__c, 
            'npe01__Contacts_And_Orgs_Settings__c', 'npe01__One_to_One_RecordTypeID__c', Label.stgNavPeople, Label.stgNavAccountModel);        
        checkRecordTypeId('Opportunity', STG_Panel.stgService.stgRD.npe03__Record_Type__c, 
            'npe03__Recurring_Donations_Settings__c', 'npe03__Record_Type__c', Label.stgNavRecurringDonations, Label.stgNavRecurringDonations);       
        checkRecordTypeMulti('Contact', STG_Panel.stgService.stgHH.npo02__Household_Creation_Excluded_Recordtypes__c, false,
            'npo02__Households_Settings__c', 'npo02__Household_Creation_Excluded_Recordtypes__c', Label.stgNavPeople, Label.stgNavHouseholds);
        checkRecordTypeMulti('Contact', STG_Panel.stgService.stgHH.npo02__Household_OCR_Excluded_Recordtypes__c, false,
            'npo02__Households_Settings__c', 'npo02__Household_OCR_Excluded_Recordtypes__c', Label.stgNavDonations, Label.stgNavContactRoles);            
        checkRecordTypeMulti('Opportunity', STG_Panel.stgService.stgHH.npo02__Excluded_Account_Opp_Rectypes__c, false,
            'npo02__Households_Settings__c', 'npo02__Excluded_Account_Opp_Rectypes__c', Label.stgNavDonations, Label.stgNavDonorStatistics);
        checkRecordTypeMulti('Opportunity', STG_Panel.stgService.stgHH.npo02__Excluded_Contact_Opp_Rectypes__c, false,
            'npo02__Households_Settings__c', 'npo02__Excluded_Contact_Opp_Rectypes__c', Label.stgNavDonations, Label.stgNavDonorStatistics);
        checkRecordTypeMulti('Opportunity', STG_Panel.stgService.stgHH.npo02__Membership_Record_Types__c, false,
            'npo02__Households_Settings__c', 'npo02__Membership_Record_Types__c', Label.stgNavDonations, Label.stgNavMembership);            

    }

    // helper to deal with a setting that contains multiple recordType Id's in a semi-colon delimeted string
    private void checkRecordTypeMulti(string strObject, string strValues, boolean isIds, string strSettingObj, string strSettingField, string strTabLevel, string strTabname) {
        if (strValues != null) {
            list<string> listStr = strValues.split(';',0);
            for (string strRT : listStr) {
                if (isIds)
                    checkRecordTypeId(strObject, strRT, strSettingObj, strSettingField, strTabLevel, strTabname);
                else
                    checkRecordTypeName(strObject, strRT, strSettingObj, strSettingField, strTabLevel, strTabname);              
            }
        } else {
            string strField = UTIL_Describe.getFieldLabel(strSettingObj, strSettingField);
            createDR(strField, 'Success', null, Label.healthLabelNone);                          
        }
    }

    // does the work to see if the recordType Id is valid, and logs an appropriate DetectResult    
    private void checkRecordTypeId(string strObject, string rtId, string strSettingObj, string strSettingField, string strTabLevel, string strTabname) {
        string strField = UTIL_Describe.getFieldLabel(strSettingObj, strSettingField);
        string strRT = UTIL_RecordTypes.GetRecordTypeName(strObject, rtId);
        if (rtId != null && strRT == null) {
            createDR(strField, 'Error', 
                string.format(label.healthDetailsInvalidRecordtypeId, new string[]{rtId}),        
                string.format(label.healthSolutionEditSetting, new string[]{strField, strTabLevel, strTabname}));
        } else {
        	if (rtId == null) strRT = Label.healthLabelNone;
            createDR(strField, 'Success', null, strRT);               
        }           
    }
    
    // does the work to see if the recordType Name is valid, and logs an appropriate DetectResult    
    private void checkRecordTypeName(string strObject, string strRTName, string strSettingObj, string strSettingField, string strTabLevel, string strTabname) {
        string strField = UTIL_Describe.getFieldLabel(strSettingObj, strSettingField);
        if (strRTName != null && UTIL_RecordTypes.GetRecordTypeId(strObject, strRTName) == null) {
            createDR(strField, 'Error', 
                string.format(label.healthDetailsInvalidRecordtypeName, new string[]{strRTName}),        
                string.format(label.healthSolutionEditSetting, new string[]{strField, strTabLevel, strTabname}));        
        } else {
        	if (strRTName == null) strRTName = Label.healthLabelNone;
            createDR(strField, 'Success', null, strRTName);               
        }           
    }

    // verify that our Master Scheduler jobs are actually scheduled, and that all of the entries are valid - called by HealthCheck
    private void verifyScheduledJobs() {
        try {        
	        // make sure the Master Jobs are scheduduled
	        List<CronTrigger> jobs = [select Id, CronJobDetail.Id from CronTrigger 
	           where CronJobDetail.Name IN :UTIL_MasterSchedulableHelper.scheduledJobs and CronJobDetail.JobType = '7'];        
	        if (jobs.size() != 3) {
	            createDR(Label.healthLabelScheduler, 'Error', Label.healthDetailsNothingScheduled, 
	                String.format(label.healthSolutionNothingScheduled, UTIL_MasterSchedulableHelper.scheduledJobs));
	            return;            
	        }
	
	        // make sure the entries we expect are there.
	        Integer numOfJobs = [select count() from Schedulable__c where Class_Name__c IN :UTIL_MasterSchedulableHelper.scheduledClasses];
	        if (numOfJobs != UTIL_MasterSchedulableHelper.scheduledClasses.size()) {
	            createDR(Label.healthLabelScheduler, 'Error', Label.healthDetailsScheduleJobs, Label.healthSolutionScheduleJobs);
	            return;            
	        }
	         
	        // now make sure all entries are valid
	        boolean isValidAll = true;
	        List<Schedulable__c> schedClasses = [select Name, Class_Name__c, Last_Time_Run__c, Frequency__c from Schedulable__c where Active__c = true];
	        for (Schedulable__c schedClass : schedClasses) {
	            Type classType = Type.forName(schedClass.Class_Name__c);
	            if (classType != null) {
	                Object instance = classType.newInstance();
	                if (instance != null) {
	                    if (instance instanceof UTIL_MasterSchedulableHelper.UTIL_IRecurring) {
	                        // this entry is good!
	                        continue;
	                    }
	                }
	            }
	            isValidAll = false;
	            createDR(Label.healthLabelScheduler, 'Error', 
	                string.format(label.healthDetailsInvalidScheduledJob, new string[]{schedClass.Class_Name__c}),
	                label.healthSolutionInvalidScheduledJob);
	        }            
	         
	        if (isValidAll) {
	            createDR(Label.healthLabelScheduler, 'Success', null, label.healthLabelSchedulerValid);
	        }   
        } catch (exception ex) {
            createDR(Label.healthLabelScheduler, 'Error',  ex.getMessage(), null);                   
        }    
	        
    }
    
}<|MERGE_RESOLUTION|>--- conflicted
+++ resolved
@@ -146,27 +146,6 @@
     	integer cOne2One = 0;
     	integer cHH = 0;
         boolean isMixedAccs = false;
-<<<<<<< HEAD
-    	    	
-    	cBucket = [select count() from Account where npe01__SYSTEM_AccountType__c = :CAO_Constants.BUCKET_ORGANIZATION_TYPE limit 9999];
-        cOne2One = [select count() from Account where npe01__SYSTEM_AccountType__c = :CAO_Constants.ONE_TO_ONE_ORGANIZATION_TYPE limit 9999];
-        cHH = [select count() from Account where npe01__SYSTEM_AccountType__c = :CAO_Constants.HH_ACCOUNT_TYPE limit 9999];
-        if (cBucket > 0 && !CAO_Constants.isBucketModel())
-            isMixedAccs = true;    	
-        if (cOne2One > 0 && !CAO_Constants.isOneToOne())
-            isMixedAccs = true;     
-        if (cHH > 0 && !CAO_Constants.isHHAccountModel())
-            isMixedAccs = true;     
-    	
-        string strInfo = '';
-        if (isMixedAccs) {
-            strInfo = string.format(Label.healthDetailsAccountProcessor, new string[]{UTIL_CustomSettingsFacade.getContactsSettings().npe01__Account_Processor__c});
-        }
-        strInfo += '<BR/>' + CAO_Constants.BUCKET_ORGANIZATION_TYPE + ': ' + cBucket + (cBucket == 9999 ? '+' : '');
-        strInfo += '<BR/>' + CAO_Constants.ONE_TO_ONE_ORGANIZATION_TYPE + ': ' + cOne2One + (cOne2One == 9999 ? '+' : '');
-        strInfo += '<BR/>' + CAO_Constants.HH_ACCOUNT_TYPE + ': ' + cHH + (cHH == 9999 ? '+' : '');        
-=======
->>>>>>> 512a7012
         
     	try {    	
 	    	cBucket = [select count() from Account where npe01__SYSTEM_AccountType__c = :CAO_Constants.BUCKET_ORGANIZATION_TYPE limit 9999];
@@ -181,7 +160,7 @@
 	    	
 	        string strInfo = '';
 	        if (isMixedAccs) {
-	            strInfo = string.format(Label.healthDetailsAccountProcessor, new string[]{CAO_Constants.getContactsSettings().npe01__Account_Processor__c});
+	            strInfo = string.format(Label.healthDetailsAccountProcessor, new string[]{UTIL_CustomSettingsFacade.getContactsSettings().npe01__Account_Processor__c});
 	        }
 	        strInfo += '<BR/>' + CAO_Constants.BUCKET_ORGANIZATION_TYPE + ': ' + cBucket + (cBucket == 9999 ? '+' : '');
 	        strInfo += '<BR/>' + CAO_Constants.ONE_TO_ONE_ORGANIZATION_TYPE + ': ' + cOne2One + (cOne2One == 9999 ? '+' : '');
