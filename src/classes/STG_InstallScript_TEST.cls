--- conflicted
+++ resolved
@@ -449,8 +449,6 @@
         System.assertEquals(emailInvocations, actualEmailInvocations, 'Email Invocations should not increase');
     }
 
-<<<<<<< HEAD
-=======
     /***
     * @description Verifies Oportunity naming Settings Attribution gets updated with
     * API AttributionOptions enum value post push install
@@ -486,7 +484,6 @@
         System.assertEquals(null, settings.Attribution__c, 'The Attribution should stay empty');
     }
 
->>>>>>> 503086dc
     /*********************************************************************************************************
      * Helpers
     **********************************************************************************************************/
