--- conflicted
+++ resolved
@@ -634,11 +634,7 @@
         Account acc = new Account(Name = 'foo');
         insert acc;
 
-<<<<<<< HEAD
-        npe03__Recurring_Donation__c rd = new TEST_RecurringDonationBuilder()
-=======
         npe03__Recurring_Donation__c rd = TEST_RecurringDonationBuilder.constructLegacyBuilder()
->>>>>>> 95361004
             .withAccount(acc.Id)
             .withInstallmentPeriodYearly()
             .withDateEstablished(Date.newInstance(1984,01,29))
