--- conflicted
+++ resolved
@@ -40,16 +40,6 @@
     * @description Deletes the Campaigns which deletes the related Allocations. Verifies results.
     * Then undeletes the Campaigns, which undeletes the Allocations. Verifies results.
     */
-<<<<<<< HEAD
-    static testMethod void testOppCascade(){
-        Campaign cam = new Campaign(Name=UTIL_UnitTestData_TEST.TEST_NAME, IsActive=true);
-        insert cam;
-
-        General_Accounting_Unit__c gau = new General_Accounting_Unit__c(Name=UTIL_UnitTestData_TEST.TEST_NAME);
-        insert gau;
-        Allocation__c alloForInsert = new Allocation__c(Campaign__c=cam.id, Amount__c = 4, General_Accounting_Unit__c = gau.id);
-        insert alloForInsert;
-=======
     static testMethod void testCampaignCascadeDelete(){
         Integer maxRecords = 1;
 
@@ -61,7 +51,6 @@
         List<Allocation__c> allocations = new List<Allocation__c>();
         allocations.addAll(CDL_CascadeDeleteLookups_TEST.buildCampaignAllocations(generalAccountingUnit, campaigns));
         insert allocations;
->>>>>>> 99037bee
 
         Test.startTest();
         delete campaigns;
