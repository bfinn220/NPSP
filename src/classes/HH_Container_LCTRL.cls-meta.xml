<?xml version="1.0" encoding="UTF-8"?>
<ApexClass xmlns="http://soap.sforce.com/2006/04/metadata">
    <apiVersion>37.0</apiVersion>
    <packageVersions>
        <majorNumber>3</majorNumber>
<<<<<<< HEAD
        <minorNumber>10</minorNumber>
        <namespace>npe01</namespace>
    </packageVersions>
    <packageVersions>
        <majorNumber>3</majorNumber>
        <minorNumber>10</minorNumber>
=======
        <minorNumber>11</minorNumber>
>>>>>>> ba6e62fb
        <namespace>npo02</namespace>
    </packageVersions>
    <status>Active</status>
</ApexClass><|MERGE_RESOLUTION|>--- conflicted
+++ resolved
@@ -3,16 +3,7 @@
     <apiVersion>37.0</apiVersion>
     <packageVersions>
         <majorNumber>3</majorNumber>
-<<<<<<< HEAD
-        <minorNumber>10</minorNumber>
-        <namespace>npe01</namespace>
-    </packageVersions>
-    <packageVersions>
-        <majorNumber>3</majorNumber>
-        <minorNumber>10</minorNumber>
-=======
         <minorNumber>11</minorNumber>
->>>>>>> ba6e62fb
         <namespace>npo02</namespace>
     </packageVersions>
     <status>Active</status>
