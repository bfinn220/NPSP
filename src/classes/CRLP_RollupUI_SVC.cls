/*
    Copyright (c) 2018, Salesforce.org
    All rights reserved.

    Redistribution and use in source and binary forms, with or without
    modification, are permitted provided that the following conditions are met:

    * Redistributions of source code must retain the above copyright
      notice, this list of conditions and the following disclaimer.
    * Redistributions in binary form must reproduce the above copyright
      notice, this list of conditions and the following disclaimer in the
      documentation and/or other materials provided with the distribution.
    * Neither the name of Salesforce.org nor the names of
      its contributors may be used to endorse or promote products derived
      from this software without specific prior written permission.

    THIS SOFTWARE IS PROVIDED BY THE COPYRIGHT HOLDERS AND CONTRIBUTORS
    "AS IS" AND ANY EXPRESS OR IMPLIED WARRANTIES, INCLUDING, BUT NOT
    LIMITED TO, THE IMPLIED WARRANTIES OF MERCHANTABILITY AND FITNESS
    FOR A PARTICULAR PURPOSE ARE DISCLAIMED. IN NO EVENT SHALL THE
    COPYRIGHT HOLDER OR CONTRIBUTORS BE LIABLE FOR ANY DIRECT, INDIRECT,
    INCIDENTAL, SPECIAL, EXEMPLARY, OR CONSEQUENTIAL DAMAGES (INCLUDING,
    BUT NOT LIMITED TO, PROCUREMENT OF SUBSTITUTE GOODS OR SERVICES;
    LOSS OF USE, DATA, OR PROFITS; OR BUSINESS INTERRUPTION) HOWEVER
    CAUSED AND ON ANY THEORY OF LIABILITY, WHETHER IN CONTRACT, STRICT
    LIABILITY, OR TORT (INCLUDING NEGLIGENCE OR OTHERWISE) ARISING IN
    ANY WAY OUT OF THE USE OF THIS SOFTWARE, EVEN IF ADVISED OF THE
    POSSIBILITY OF SUCH DAMAGE.
*/
/**
* @author Salesforce.org
* @date 2018
* @group Rollups
* @group-content ../../ApexDocContent/Rollups2.htm
* @description Lightning Component Server Controller for the Rollups UI page CRLP_Setup.
*/

public with sharing class CRLP_RollupUI_SVC {

    /*******************************************************************************************************
    * @description a class to hold only the required information from the rollup__mdt records for the rollup UI.
    */
    public class RollupTableItem {
        @AuraEnabled public String active;
        @AuraEnabled public String activeIcon;
        @AuraEnabled public String creditType;
        @AuraEnabled public String description;
        @AuraEnabled public String detailField;
        @AuraEnabled public String detailObject;
        @AuraEnabled public String filterGroupName;
        @AuraEnabled public String operation;
        @AuraEnabled public String rollupName;
        @AuraEnabled public String summaryObject;
        @AuraEnabled public String summaryObjectApiName;
        @AuraEnabled public Id id;

    }
    /*******************************************************************************************************
    * @description a class to hold only the required information from the filter_group__mdt records for the filter group UI.
    */
    public class FilterGroupTableItem{
        @AuraEnabled public String label;
        @AuraEnabled public String description;
        @AuraEnabled public Integer countFilterRules;
        @AuraEnabled public Integer countRollups;
        @AuraEnabled public String name;
        @AuraEnabled public Id id;
    }

    /*******************************************************************************************************
    * @description a class to hold only the required information from the filter_rule__mdt records for the filter group detail.
    */
    public class FilterRulesTableItem{
        @AuraEnabled public String objectLabel;
        @AuraEnabled public String fieldLabel;
        @AuraEnabled public String operator;
        @AuraEnabled public String constant;
        @AuraEnabled public Id id;
    }

    /*******************************************************************************************************
    * @description Creates a model to collect both the RollupTableItems and the labels used on the page to minimize server trips.
    * Retrieving labels in Apex instead of lightning components avoids namespace complications.
    */
    public class RollupModel {
        @AuraEnabled public List<RollupTableItem> items;
        @AuraEnabled public Map<String, String> labels;
        @AuraEnabled public Map<String, String> operations;
        @AuraEnabled public Map<String, String> yearlyOperations;
        @AuraEnabled public List<FilterGroupTableItem> filterGroups;

    }

    /*******************************************************************************************************
    * @description Creates a model to collect both the Filter Group and Filter Rules used on the page to minimize server trips.
    * Filter rules need to be flattened for use within the lightning:datatable.
    */
    public class FilterGroupModel {
        @AuraEnabled public Filter_Group__mdt filterGroup;
        @AuraEnabled public List<FilterRulesTableItem> filterRuleList;

    }

    /*******************************************************************************************************
    * @description Retrieves rollup definitions and creates the rollup model.
    * @return
    */
    @AuraEnabled
    public static String setupRollups() {
        RollupModel model = new RollupModel();

        model.items = getRollupDefinitions();
        model.labels = getRollupLabels();
        model.operations = getRollupOperations();
        model.yearlyOperations = getYearlyOperations();
        model.filterGroups = getFilterGroupDefinitions();

        //serialize to avoid passing inner classes, which is technically unsupported
        String modelString = JSON.serialize(model);
        return modelString;
    }

    /*******************************************************************************************************
    * @description Queries from the rollup selector to fetch all rollup__mdt records. Parses so that only the relevant
    * information is returned, and a custom RollupTableItem class is created with this information.
    * @return a list of all rollup definitions
    */
    @AuraEnabled
    public static List<RollupTableItem> getRollupDefinitions() {
        List<RollupTableItem> mdtTableList = new List<RollupTableItem>();

        List<Rollup__mdt> mdtList = CRLP_Rollup_SEL.getRollupDefinitions();
        Map<CRLP_Operation.RollupType, String> operationTypes = CRLP_Operation.getRollupOperationTypes();

        for(Integer i=0; i<mdtList.size(); i++){
            RollupTableItem item = new RollupTableItem();

            if(mdtList[i].Summary_Object__r.QualifiedAPIName == 'Account'
                    && mdtList[i].Detail_Object__r.QualifiedAPIName == 'Opportunity') {
                item.creditType = Label.CRLP_HardCredit;
            } else if(mdtList[i].Summary_Object__r.QualifiedAPIName == 'Account'
                    && mdtList[i].Detail_Object__r.QualifiedAPIName == 'npe01__OppPayment__c') {
                item.creditType = Label.CRLP_HardCredit;
            } else if(mdtList[i].Summary_Object__r.QualifiedAPIName == 'Account'
                    && mdtList[i].Detail_Object__r.QualifiedAPIName == UTIL_Namespace.StrAllNSPrefix('Partial_Soft_Credit__c')) {
                item.creditType = Label.CRLP_SoftCredit;
            } else if(mdtList[i].Summary_Object__r.QualifiedAPIName == 'Contact'
                    && mdtList[i].Detail_Object__r.QualifiedAPIName == 'Opportunity') {
                item.creditType = Label.CRLP_HardCredit;
            } else if(mdtList[i].Summary_Object__r.QualifiedAPIName == 'Contact'
                    && mdtList[i].Detail_Object__r.QualifiedAPIName == UTIL_Namespace.StrAllNSPrefix('Partial_Soft_Credit__c')) {
                item.creditType = Label.CRLP_SoftCredit;
            } else if(mdtList[i].Summary_Object__r.QualifiedAPIName == 'Contact'
                    && mdtList[i].Detail_Object__r.QualifiedAPIName == 'npe01__OppPayment__c') {
                item.creditType = Label.CRLP_HardCredit;
            } else if(mdtList[i].Summary_Object__r.QualifiedAPIName == UTIL_Namespace.StrAllNSPrefix('General_Accounting_Unit__c')
                    && mdtList[i].Detail_Object__r.QualifiedAPIName == UTIL_Namespace.StrAllNSPrefix('Allocation__c')) {
                item.creditType = Label.CRLP_HardCredit;
            } else {
                item.creditType = Label.CRLP_HardCredit;
            }
            item.detailObject = mdtList[i].Detail_Object__r.Label;
            item.summaryObject = mdtList[i].Summary_Object__r.Label;
            item.summaryObjectApiName = mdtList[i].Summary_Object__r.QualifiedApiName;
            item.rollupName = mdtList[i].MasterLabel;
            item.detailField = mdtList[i].Detail_Field__r.Label;
            item.description = mdtList[i].Description__c;
            item.filterGroupName = mdtList[i].Filter_Group__r.MasterLabel;
            item.operation = mdtList[i].Operation__c.replace('_', ' ');
            if(mdtList[i].Active__c){
                item.activeIcon = 'utility:check';
            } else {
                item.activeIcon = 'utility:close';
            }
            item.id = mdtList[i].Id;

            mdtTableList.add(item);
        }

        return mdtTableList;

    }

    /*******************************************************************************************************
    * @description Queries from the Filter Rule selector to fetch all Filter_Group__mdt records. Parses so that only the relevant
    * information is returned, and a custom FilterGroupTableItem class is created with this information.
    * @return a list of all filter group definitions
    */
    @AuraEnabled
    public static List<FilterGroupTableItem> getFilterGroupDefinitions() {

        List<FilterGroupTableItem> mdtTableList = new List<FilterGroupTableItem>();
        List<Filter_Group__mdt> mdtList = CMT_FilterRule_SEL.getFilterGroups();
        Map<Id, List<Rollup__mdt>> rollupsByFilterGroup = CRLP_Rollup_SEL.getRollupsByFilterGroup();

        for(Integer i=0; i<mdtList.size(); i++) {
            FilterGroupTableItem item = new FilterGroupTableItem();

            item.label = mdtList[i].MasterLabel;
            item.name = mdtList[i].DeveloperName;
            item.description = mdtList[i].Description__c;
            item.countFilterRules = mdtList[i].Filter_Rules__r.size();
            item.countRollups = rollupsByFilterGroup.get(mdtList[i].Id).size();
            item.id = mdtList[i].Id;

            mdtTableList.add(item);
        }

        return mdtTableList;

    }

    /*******************************************************************************************************
    * @description Queries from the Filter Rule metadata to fetch all operation values.
    * @return a map of picklist options api values to labels
    */
    @AuraEnabled
    public static Map<String,String> getfilterRuleOperations() {

        Map<String,String> filterRuleOperations = new Map<String,String>();

        Schema.DescribeFieldResult field = Filter_Rule__mdt.Operator__c.getDescribe();

        for (Schema.PicklistEntry f : field.getPicklistValues()) {
            filterRuleOperations.put(f.getValue(), f.getLabel());
        }
        return filterRuleOperations;
    }

    /*******************************************************************************************************
    * @description Fetches a single FilterGroup__mdt record by Id and associated FilterRule__mdt records.
    * @return a FilterGroup__mdt record and related FilterRule__mdt records.
    */

    @AuraEnabled
    public static FilterGroupModel getFilterGroupById(Id id) {

        List<FilterRulesTableItem> mdtTableList = new List<FilterRulesTableItem>();
        Map<String,String> operators = getfilterRuleOperations();

        Filter_Group__mdt filterGroup = [SELECT Id
                , DeveloperName
                , MasterLabel
                , Description__c
        FROM Filter_Group__mdt
        WHERE Id = :id];

        List<Filter_Rule__mdt> mdtList = [SELECT Id, Operator__c, Constant__c, Field__r.MasterLabel, Object__r.MasterLabel FROM Filter_Rule__mdt WHERE Filter_Group__c = :id];

        for(Integer i=0; i<mdtList.size(); i++) {
            FilterRulesTableItem item = new FilterRulesTableItem();

            String c = mdtList[i].Constant__c;
            item.constant = c.replace(';', '\n');
            item.operator = operators.get(mdtList[i].Operator__c);
            item.fieldLabel = mdtList[i].Field__r.MasterLabel;
            item.objectLabel = mdtList[i].Object__r.MasterLabel;
            item.id = mdtList[i].id;

            mdtTableList.add(item);
        }

        FilterGroupModel model = new FilterGroupModel();

        model.filterGroup = filterGroup;
        model.filterRuleList = mdtTableList;

        return model;
    }


    /*******************************************************************************************************
    * @description Queries from the Rollup operations to fetch all rollup operation values.
    * @return a map of picklist options api values to labels
    */
    @AuraEnabled
    public static Map<String,String> getRollupOperations() {

        Map<String,String> rollupOperations = new Map<String,String>();

        Schema.DescribeFieldResult field = Rollup__mdt.Operation__c.getDescribe();

        for (Schema.PicklistEntry f : field.getPicklistValues()) {
            rollupOperations.put(f.getValue(), f.getLabel());
        }
        return rollupOperations;
    }

    /*******************************************************************************************************
    * @description Queries from the Rollup yearly operation types to fetch all yearly operation values.
    * @return a map of picklist yearly operations api values to labels
    */
    @AuraEnabled
    public static Map<String,String> getYearlyOperations() {

        Map<String,String> yearlyOperations = new Map<String,String>();

        Schema.DescribeFieldResult field = Rollup__mdt.Time_Bound_Operation_Type__c.getDescribe();

        for (Schema.PicklistEntry f : field.getPicklistValues()) {
            yearlyOperations.put(f.getValue(), f.getLabel());
        }
        return yearlyOperations;
    }

    /*******************************************************************************************************
    @description Fetches a single Rollup__mdt record by Id.
    * @return a Rollup__mdt record.
    */

    @AuraEnabled
    public static Rollup__mdt getRollupById(Id id) {

        Rollup__mdt rollup = CRLP_Rollup_SEL.getRollupsById(Id);

        return rollup;
    }

    /*******************************************************************************************************
    @description Fetches all field labels, mapped to their data types, for a list of objects.
    * @return a map of strings to string-string maps. Map<String,Map<String,String>>
    */

    @AuraEnabled
    public static Map<String,List<Map<String,String>>> getFieldsByDataType(List<String> objectNames) {

        Map<String,List<Map<String,String>>> objNametoFieldTypeMap = new Map<String,List<Map<String,String>>>();

        for(String obj : objectNames){
            List<Map<String, String>> fieldNameToFieldTypeObj = UTIL_Describe.getAllWritableFieldsWithType(obj);
            objNametoFieldTypeMap.put(obj,fieldNameToFieldTypeObj);
            //TODO: filter out fields that can't be rolled up before returning
            //todo: will also need to append the field being used in the list
        }

        return objNametoFieldTypeMap;
    }


    /*******************************************************************************************************
    @description Fetches a list of labels for the rollups UI to avoid namespace issues within lightning components.
    * If any additional labels are required, they should be added here.
    * @return a list of all labels used in the rollups UI.
    */
    //TODO: should the labels live in an enum or elsewhere to be easily accessible for other pages?
    public static Map<String, String> getRollupLabels() {

            Map<String, String> labels = new Map<String,String>
            {
                'accountLabel' => Schema.SObjectType.Account.getLabel(),
                'action' => Label.stgLabelActionColumn,
                'active' => Schema.Rollup__mdt.Active__c.getDescribe().getLabel(),
                'advancedCustomizationHeader' => Label.CRLP_AdvancedCustomizationHeader,
                'advancedCustomizationText' => Label.CRLP_AdvancedCustomizationText,
                'allocationLabel' => Schema.SObjectType.Allocation__c.getLabel(),
                'amountField' => Schema.Rollup__mdt.Amount_Field__c.getDescribe().getLabel(),
                'amountObject' => Schema.Rollup__mdt.Amount_Object__c.getDescribe().getLabel(),
                'availableRollupTypes' => Label.CRLP_AvailableRollupType,
                'cancel' => Label.stgBtnCancel,
                'checkboxTrue' => Label.stgCheckboxTrue,
                'checkboxFalse' => Label.stgCheckboxFalse,
                'clone' => Label.stgBtnClone,
                'constant' => Schema.Filter_Rule__mdt.Constant__c.getDescribe().getLabel(),
                'contactLabel' => Schema.SObjectType.Contact.getLabel(),
                'countOf' => Label.stgCountOf,
                'create' => Label.stgCreate,
                'createSummaryHelpText' => Label.CRLP_CreateRollupIntroHelpText,
                'creditType' => Label.CRLP_CreditType,
                'dateField' => Schema.Rollup__mdt.Date_Field__c.getDescribe().getLabel(),
                'dateObject' => Schema.Rollup__mdt.Date_Object__c.getDescribe().getLabel(),
                'delete' => Label.alloDeleteRow,
                'detailField' => Schema.Rollup__mdt.Detail_Field__c.getDescribe().getLabel(),
                'detailObject' => Schema.Rollup__mdt.Detail_Object__c.getDescribe().getLabel(),
                'description' => Schema.Rollup__mdt.Description__c.getDescribe().getLabel(),
                'edit' => Label.stgBtnEdit,
                'field' => Schema.Filter_Rule__mdt.Field__c.getDescribe().getLabel(),
                'filterGroupDescription' => Schema.Filter_Group__mdt.Description__c.getDescribe().getLabel(),
                'filterGroupLabel' => Schema.SObjectType.Filter_Group__mdt.getLabel(),
                'filterGroupLabelPlural' => Schema.SObjectType.Filter_Group__mdt.getLabelPlural(),
                'filterGroupNew' => Label.CMT_FilterNew,
                'filterRuleLabel' => Schema.SObjectType.Filter_Rule__mdt.getLabel(),
                'filterRuleLabelPlural' => Schema.SObjectType.Filter_Rule__mdt.getLabelPlural(),
                'gauLabel' => Schema.SObjectType.General_Accounting_Unit__c.getLabel(),
                'hardCredit' => Label.CRLP_HardCredit,
                'integer' => Schema.Rollup__mdt.Integer__c.getDescribe().getLabel(),
                'integerError' => String.format(Label.bdiPositiveNumber, new List<String>{Schema.Rollup__mdt.Integer__c.getDescribe().getLabel()}),
                'name' => Label.stgLabelName,
                'na' => Label.stgNotApplicable,
                'next' => Label.labelListViewNext,
                'noFields' => Label.stgLabelPaymentMapNoValidFields,
                'noObjects' => String.format(Label.stgNoObjectsFound, new List<String>{Schema.Filter_Rule__mdt.Object__c.getDescribe().getLabel().toLowerCase()}),
                'noFilterGroups' => String.format(Label.stgNoObjectsFound, new List<String>{Schema.SObjectType.Filter_Group__mdt.getLabelPlural()}),
                'noFilterRules' => String.format(Label.stgNoObjectsFound, new List<String>{Schema.SObjectType.Filter_Rule__mdt.getLabelPlural()}),
                'noRollupType' => Label.CRLP_NoRollupType,
                'noRollups' => String.format(Label.stgNoObjectsFound, new List<String>{Schema.SObjectType.Rollup__mdt.getLabelPlural()}),
                'object' => Schema.Filter_Rule__mdt.Object__c.getDescribe().getLabel(),
                'operation' => Schema.Rollup__mdt.Operation__c.getDescribe().getLabel(),
                'operator' => Schema.Filter_Rule__mdt.Operator__c.getDescribe().getLabel(),
                'opportunityLabel' => Schema.SObjectType.Opportunity.getLabel(),
                'partialSoftCreditLabel' => Schema.SObjectType.Partial_Soft_Credit__c.getLabel(),
                'paymentLabel' => Schema.SObjectType.npe01__OppPayment__c.getLabel(),
<<<<<<< HEAD
=======
                'picklistLabelLastYear' => Label.stgLabelYearPicklistLastYear,
                'picklistLabelThisYear' => Label.stgLabelYearPicklistThisYear,
                'rdLabel' => Schema.SObjectType.npe03__Recurring_Donation__c.getLabel(),
>>>>>>> 98e46e04
                'returnNPSP' => String.format(Label.CRLP_Return, new List<String>{Label.lblNPSPSettings}),
                'returnFilterGroup' => String.format(Label.CRLP_Return, new List<String>{Schema.SObjectType.Filter_Group__mdt.getLabel()}),
                'rollupLabel' => Schema.SObjectType.Rollup__mdt.getLabel(),
                'rollupLabelPlural' => Schema.SObjectType.Rollup__mdt.getLabelPlural(),
                'rollupNew' => Label.CRLP_RollupNew,
                'rollupsByFilterGroup' => Label.CRLP_RollupsByFilterGroup,
                'rollupSummaryTitle' => Label.CRLP_RollupSummary,
                'rollupType' => Label.CRLP_RollupType,
                'save' => Label.stgBtnSave,
                'saveAndNew' => Label.lvlBtnSaveAndNew,
                'selectOne' => Label.stgSelectOne,
                'selectAll' => Label.conMergeSelectAll,
                'softCredit' => Label.CRLP_SoftCredit,
                'summaryField' => Schema.Rollup__mdt.Summary_Field__c.getDescribe().getLabel(),
                'summaryObject' => Schema.Rollup__mdt.Summary_Object__c.getDescribe().getLabel(),
                'useFiscalYear' => Schema.Rollup__mdt.Use_Fiscal_Year__c.getDescribe().getLabel(),
                'view' => Label.stgLabelView,
                'yearlyOperationType' => Schema.Rollup__mdt.Time_Bound_Operation_Type__c.getDescribe().getLabel()
            };

        for (Integer i = 2; i < 21; i++) {
            String key = 'picklistLabelYearsAgo' + i;
            String value = String.format(Label.stgLabelYearPicklistYearsAgo, new List<String>{String.valueOf(i)});
            labels.put(key, value);
        }

        return labels;
    }

}<|MERGE_RESOLUTION|>--- conflicted
+++ resolved
@@ -399,12 +399,9 @@
                 'opportunityLabel' => Schema.SObjectType.Opportunity.getLabel(),
                 'partialSoftCreditLabel' => Schema.SObjectType.Partial_Soft_Credit__c.getLabel(),
                 'paymentLabel' => Schema.SObjectType.npe01__OppPayment__c.getLabel(),
-<<<<<<< HEAD
-=======
                 'picklistLabelLastYear' => Label.stgLabelYearPicklistLastYear,
                 'picklistLabelThisYear' => Label.stgLabelYearPicklistThisYear,
                 'rdLabel' => Schema.SObjectType.npe03__Recurring_Donation__c.getLabel(),
->>>>>>> 98e46e04
                 'returnNPSP' => String.format(Label.CRLP_Return, new List<String>{Label.lblNPSPSettings}),
                 'returnFilterGroup' => String.format(Label.CRLP_Return, new List<String>{Schema.SObjectType.Filter_Group__mdt.getLabel()}),
                 'rollupLabel' => Schema.SObjectType.Rollup__mdt.getLabel(),
