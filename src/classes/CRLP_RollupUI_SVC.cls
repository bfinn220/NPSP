/*
    Copyright (c) 2018, Salesforce.org
    All rights reserved.

    Redistribution and use in source and binary forms, with or without
    modification, are permitted provided that the following conditions are met:

    * Redistributions of source code must retain the above copyright
      notice, this list of conditions and the following disclaimer.
    * Redistributions in binary form must reproduce the above copyright
      notice, this list of conditions and the following disclaimer in the
      documentation and/or other materials provided with the distribution.
    * Neither the name of Salesforce.org nor the names of
      its contributors may be used to endorse or promote products derived
      from this software without specific prior written permission.

    THIS SOFTWARE IS PROVIDED BY THE COPYRIGHT HOLDERS AND CONTRIBUTORS
    "AS IS" AND ANY EXPRESS OR IMPLIED WARRANTIES, INCLUDING, BUT NOT
    LIMITED TO, THE IMPLIED WARRANTIES OF MERCHANTABILITY AND FITNESS
    FOR A PARTICULAR PURPOSE ARE DISCLAIMED. IN NO EVENT SHALL THE
    COPYRIGHT HOLDER OR CONTRIBUTORS BE LIABLE FOR ANY DIRECT, INDIRECT,
    INCIDENTAL, SPECIAL, EXEMPLARY, OR CONSEQUENTIAL DAMAGES (INCLUDING,
    BUT NOT LIMITED TO, PROCUREMENT OF SUBSTITUTE GOODS OR SERVICES;
    LOSS OF USE, DATA, OR PROFITS; OR BUSINESS INTERRUPTION) HOWEVER
    CAUSED AND ON ANY THEORY OF LIABILITY, WHETHER IN CONTRACT, STRICT
    LIABILITY, OR TORT (INCLUDING NEGLIGENCE OR OTHERWISE) ARISING IN
    ANY WAY OUT OF THE USE OF THIS SOFTWARE, EVEN IF ADVISED OF THE
    POSSIBILITY OF SUCH DAMAGE.
*/
/**
* @author Salesforce.org
* @date 2018
* @group Rollups
* @group-content ../../ApexDocContent/Rollups2.htm
* @description Lightning Component Server Controller for the Rollups UI page CRLP_Setup.
*/

public with sharing class CRLP_RollupUI_SVC {

    private static final String SUCCESS_RESPONSE = 'SUCCESS';

    /*******************************************************************************************************
    * @description a class to hold only the required information from the rollup__mdt records for the rollup UI.
    */
    public class RollupTableItem {
        @AuraEnabled public String active;
        @AuraEnabled public String activeIcon;
        @AuraEnabled public String creditType;
        @AuraEnabled public String description;
        @AuraEnabled public String detailField;
        @AuraEnabled public String detailObject;
        @AuraEnabled public String filterGroupName;
        @AuraEnabled public String operation;
        @AuraEnabled public String rollupName;
        @AuraEnabled public String recordName;
        @AuraEnabled public String summaryObject;
        @AuraEnabled public String summaryObjectApiName;
        @AuraEnabled public String recordId;

    }

    /*******************************************************************************************************
    * @description a class to hold only the required information from the filter_group__mdt records for the filter group UI.
    */
    public class FilterGroupTableItem {
        @AuraEnabled public String label;
        @AuraEnabled public String description;
        @AuraEnabled public Integer countFilterRules;
        @AuraEnabled public Integer countRollups;
        @AuraEnabled public String name;
<<<<<<< HEAD
        @AuraEnabled public Id id;
    }

    /*******************************************************************************************************
    * @description a class to hold only the required information from the filter_rule__mdt records for the filter group detail.
    */
    public class FilterRulesTableItem {
        @AuraEnabled public String objectLabel;
        @AuraEnabled public String objectName;
        @AuraEnabled public String fieldLabel;
        @AuraEnabled public String fieldName;
        @AuraEnabled public String operatorName;
        @AuraEnabled public String operatorLabel;
        @AuraEnabled public String constantName;
        @AuraEnabled public String constantLabel;
        @AuraEnabled public Id id;
=======
        @AuraEnabled public String recordId;
>>>>>>> e0f737f1
    }

    /*******************************************************************************************************
    * @description Creates a model to collect both the RollupTableItems and the labels used on the page to minimize server trips.
    * Retrieving labels in Apex instead of lightning components avoids namespace complications.
    */
    public class RollupGridModel {
        @AuraEnabled public List<RollupTableItem> items;
        @AuraEnabled public Map<String, String> labels;
        @AuraEnabled public List<FilterGroupTableItem> filterGroups;

    }

    /*******************************************************************************************************
    * @description Creates a model to collect both the RollupTableItems and the labels used on the page to minimize server trips.
    * Retrieving labels in Apex instead of lightning components avoids namespace complications.
    */
    public class RollupDetailModel {
        @AuraEnabled public CRLP_RollupCMT.Rollup rollup;
        @AuraEnabled public Map<String,List<Map<String,String>>> fieldsByDataType;
        @AuraEnabled public Map<String, String> timeBoundOperations;
        @AuraEnabled public Map<String, String> operations;

    }

    /*******************************************************************************************************
    * @description Creates a model to collect both the Filter Group and Filter Rules used on the page to minimize server trips.
    * Filter rules need to be flattened for use within the lightning:datatable.
    */
    public class FilterGroupModel {
        @AuraEnabled public CRLP_RollupCMT.FilterGroup filterGroup;
        @AuraEnabled public List<CRLP_RollupCMT.FilterRule> filterRuleList;
        @AuraEnabled public Map<String,String> operators;
        @AuraEnabled public Map<String,List<Map<String,String>>> filterFieldsByDataType;

    }

    /*******************************************************************************************************
    * @description Response model returned by the getDeploymentResult() method
    */
    public class DeploymentResult {
        @AuraEnabled public Boolean completed = false;
        @AuraEnabled public RollupTableItem rollupItem;
        @AuraEnabled public FilterGroupModel filterGroupItem;
    }

    /*******************************************************************************************************
    * @description Retrieves rollup definitions and creates the rollup model.
    * @return rollup grid model
    */
    @AuraEnabled
    public static String setupRollupGrid() {
        RollupGridModel model = new RollupGridModel();

        model.items = getRollupDefinitions();
        model.labels = getRollupLabels();
        model.filterGroups = getFilterGroupDefinitions();

        //serialize to avoid passing inner classes, which is technically unsupported
        String modelString = JSON.serialize(model);
        return modelString;
    }

    /*******************************************************************************************************
    * @description Retrieves rollup definitions and creates the rollup model. Used by the CRLP_Rollup component
    * during the init() function to retrieve and set up the LEX page for view/edit
    * @param targetObjectNames list of target objects used in rollups
    * @param detailObjectNames list of detail objects used in rollups
    * @return model with optional rollup and fields with data types
    */
    @AuraEnabled
    public static String setupRollupDetail(String rollupId, List<String> targetObjectNames, List<String> detailObjectNames) {
        RollupDetailModel model = new RollupDetailModel();
        String summaryField = '';

        if(!String.isEmpty(rollupId)){
            Rollup__mdt rlp = CRLP_Rollup_SEL.getRollupById(Id.valueOf(rollupId));
            model.rollup = new CRLP_RollupCMT.Rollup(rlp);
            summaryField = model.rollup.summaryField;
        }
        model.fieldsByDataType = getFieldsByDataType(summaryField, targetObjectNames, detailObjectNames);
        model.timeBoundOperations = getTimeBoundOperations();
        model.operations = getRollupOperations();

        //serialize to avoid passing inner classes, which is technically unsupported
        String modelString = JSON.serialize(model);
        return modelString;
    }

    /*******************************************************************************************************
    * @description Queries from the rollup selector to fetch all rollup__mdt records. Parses so that only the relevant
    * information is returned, and a custom RollupTableItem class is created with this information.
    * @return a list of all rollup definitions
    */
    @AuraEnabled
    public static List<RollupTableItem> getRollupDefinitions() {
        List<RollupTableItem> mdtTableList = new List<RollupTableItem>();

        List<Rollup__mdt> rollups = CRLP_Rollup_SEL.getRollupDefinitions();
        for(Rollup__mdt rlp : rollups){
            if(!rlp.Is_Deleted__c) {
                mdtTableList.add(createRollupItem(rlp));
            }
        }

        return mdtTableList;
    }

    /**
     * @description Build a RollupTableItem wrapper for a given Rollup__mdt record
     * @param rlpm Rollup__mdt
     * @return RollupTableItem
     */
    private static RollupTableItem createRollupItem(Rollup__mdt rlp) {
        RollupTableItem item = new RollupTableItem();

        if(rlp.Summary_Object__r.QualifiedAPIName == 'Account'
                && rlp.Detail_Object__r.QualifiedAPIName == 'Opportunity') {
            item.creditType = Label.CRLP_HardCredit;
        } else if(rlp.Summary_Object__r.QualifiedAPIName == 'Account'
                && rlp.Detail_Object__r.QualifiedAPIName == 'npe01__OppPayment__c') {
            item.creditType = Label.CRLP_HardCredit;
        } else if(rlp.Summary_Object__r.QualifiedAPIName == 'Account'
                && rlp.Detail_Object__r.QualifiedAPIName == UTIL_Namespace.StrAllNSPrefix('Partial_Soft_Credit__c')) {
            item.creditType = Label.CRLP_SoftCredit;
        } else if(rlp.Summary_Object__r.QualifiedAPIName == 'Contact'
                && rlp.Detail_Object__r.QualifiedAPIName == 'Opportunity') {
            item.creditType = Label.CRLP_HardCredit;
        } else if(rlp.Summary_Object__r.QualifiedAPIName == 'Contact'
                && rlp.Detail_Object__r.QualifiedAPIName == UTIL_Namespace.StrAllNSPrefix('Partial_Soft_Credit__c')) {
            item.creditType = Label.CRLP_SoftCredit;
        } else {
            item.creditType = Label.stgNotApplicable;
        }
        item.detailObject = rlp.Detail_Object__r.Label;
        item.summaryObject = rlp.Summary_Object__r.Label;
        item.summaryObjectApiName = rlp.Summary_Object__r.QualifiedApiName;
        item.recordName = rlp.DeveloperName;
        item.rollupName = rlp.MasterLabel;
        item.detailField = rlp.Detail_Field__r.Label;
        item.description = rlp.Description__c;
        item.filterGroupName = rlp.Filter_Group__r.MasterLabel;
        item.operation = rlp.Operation__c.replace('_', ' ');
        if(rlp.Active__c){
            item.activeIcon = 'utility:check';
        } else {
            item.activeIcon = 'utility:close';
        }
        item.recordId = rlp.Id;
        return item;
    }

    /*******************************************************************************************************
    * @description Queries from the Filter Rule selector to fetch all Filter_Group__mdt records. Parses so that only the relevant
    * information is returned, and a custom FilterGroupTableItem class is created with this information.
    * @return a list of all filter group definitions
    */
    @AuraEnabled
    public static List<FilterGroupTableItem> getFilterGroupDefinitions() {

        List<FilterGroupTableItem> mdtTableList = new List<FilterGroupTableItem>();
        List<Filter_Group__mdt> mdtList = CMT_FilterRule_SEL.getFilterGroups();
        Map<Id, List<Rollup__mdt>> rollupsByFilterGroup = CRLP_Rollup_SEL.getRollupsByFilterGroup();

        for(Integer i=0; i<mdtList.size(); i++) {
            FilterGroupTableItem item = new FilterGroupTableItem();

            item.label = mdtList[i].MasterLabel;
            item.name = mdtList[i].DeveloperName;
            item.description = mdtList[i].Description__c;
            item.countFilterRules = mdtList[i].Filter_Rules__r.size();
            item.countRollups = (rollupsByFilterGroup.containsKey(mdtList[i].Id) ? rollupsByFilterGroup.get(mdtList[i].Id).size() : 0);
            item.recordId = mdtList[i].Id;

            mdtTableList.add(item);
        }

        return mdtTableList;

    }

    /*******************************************************************************************************
    * @description Queries from the Filter Rule metadata to fetch all operation values.
    * @return a map of picklist options api values to labels
    */
    @AuraEnabled
    public static Map<String,String> getFilterRuleOperations() {

        Map<String,String> filterRuleOperations = new Map<String,String>();

        Schema.DescribeFieldResult field = Filter_Rule__mdt.Operator__c.getDescribe();

        for (Schema.PicklistEntry f : field.getPicklistValues()) {
            filterRuleOperations.put(f.getValue(), f.getLabel());
        }
        return filterRuleOperations;
    }

    /*******************************************************************************************************
    * @description Fetches a single FilterGroup__mdt record by Id and associated FilterRule__mdt records.
    * @param id the filter group ID
    * @return A serialized instance of the FilterGroupModel inner class
    */
    @AuraEnabled
<<<<<<< HEAD
    public static FilterGroupModel setupFilterGroupDetail(String filterGroupId, List<String> objectNames) {
        FilterGroupModel model = new FilterGroupModel();
        List<FilterRulesTableItem> mdtTableList = new List<FilterRulesTableItem>();
        Map<String,String> operators = getfilterRuleOperations();

        if(!String.isEmpty(filterGroupId)) {
            Filter_Group__mdt filterGroup = CMT_FilterRule_SEL.getFilterGroupsById().get(Id.valueOf(filterGroupId));

            List<Filter_Rule__mdt> mdtList = CMT_FilterRule_SEL.getFilterRulesByGroup().get(filterGroup.Id);

            for (Integer i = 0; i < mdtList.size(); i++) {
                FilterRulesTableItem item = new FilterRulesTableItem();

                item.constantName = mdtList[i].Constant__c;
                item.constantLabel = item.constantName.replace(';', ';\n');
                item.operatorName = mdtList[i].Operator__c;
                item.operatorLabel = operators.get(mdtList[i].Operator__c);
                item.fieldLabel = mdtList[i].Field__r.MasterLabel;
                item.fieldName = mdtList[i].Field__r.QualifiedApiName;
                item.objectLabel = mdtList[i].Object__r.MasterLabel;
                item.objectName = mdtList[i].Object__r.QualifiedApiName;
                item.id = mdtList[i].id;

                mdtTableList.add(item);
            }

            model.filterGroup = filterGroup;
            model.filterRuleList = mdtTableList;
        }

        Map<String,List<Map<String,String>>> objNameToFieldTypeMap = new Map<String,List<Map<String,String>>>();
        Set<String> excludedTypes = new Set<String>{'TIME', 'TEXTAREA'};

=======
    public static String setupFilterGroupDetail(String filterGroupId, List<String> objectNames) {

        Map<String,List<Map<String,String>>> objNameToFieldTypeMap = new Map<String,List<Map<String,String>>>();
>>>>>>> e0f737f1
        for(String obj : objectNames){
            List<Map<String, String>> detailNameToFieldTypeObj = getFilterRuleFieldsExcludingTypes(obj, excludedTypes);
            objNameToFieldTypeMap.put(obj, detailNameToFieldTypeObj);
        }

<<<<<<< HEAD
        model.operators = operators;
=======
        FilterGroupModel model = createFilterGroupModel(filterGroupId);
        model.operators = getfilterRuleOperations();
>>>>>>> e0f737f1
        model.filterFieldsByDataType = objNameToFieldTypeMap;

        //serialize to avoid passing inner classes, which is technically unsupported
        String modelString = JSON.serialize(model);
        return modelString;
    }

    /**
     * @description Build a FilterGroupModel wrapper for a given FilterGroup Id
     * @param filterGroupId
     * @return FilterGroupModel with just the FilterGroup and FilterRuleList properties populated
     */
    private static FilterGroupModel createFilterGroupModel(String filterGroupId) {
        FilterGroupModel model = new FilterGroupModel();
        model.filterRuleList = new List<CRLP_RollupCMT.FilterRule>();
        if (!String.isEmpty(filterGroupId)) {
            Filter_Group__mdt filterGroup = CMT_FilterRule_SEL.getFilterGroupsById().get(filterGroupId);
            model.filterGroup = new CRLP_RollupCMT.FilterGroup(filterGroup);

            Map<String,String> operatorMap = getfilterRuleOperations();
            for(Filter_Rule__mdt fr: CMT_FilterRule_SEL.getFilterRulesByGroup().get(filterGroup.Id)) {
                CRLP_RollupCMT.FilterRule ruleItem = new CRLP_RollupCMT.FilterRule(fr);
                ruleItem.operationLabel = operatorMap.get(ruleItem.operationName);
                model.filterRuleList.add(ruleItem);
            }
        }

        return model;
    }

    /*******************************************************************************************************
    * @description Queries from the Rollup operations to fetch all rollup operation values.
    * @return a map of picklist options api values to labels
    */
    @AuraEnabled
    public static Map<String,String> getRollupOperations() {

        Map<String,String> rollupOperations = new Map<String,String>();

        Schema.DescribeFieldResult field = Rollup__mdt.Operation__c.getDescribe();

        for (Schema.PicklistEntry f : field.getPicklistValues()) {
            rollupOperations.put(f.getValue(), f.getLabel());
        }
        return rollupOperations;
    }

    /*******************************************************************************************************
    * @description Queries from the Rollup yearly operation types to fetch all yearly operation values.
    * @return a map of picklist yearly operations api values to labels
    */
    @AuraEnabled
    public static Map<String,String> getTimeBoundOperations() {

        Map<String,String> timeBoundOperations = new Map<String,String>();

        Schema.DescribeFieldResult field = Rollup__mdt.Time_Bound_Operation_Type__c.getDescribe();

        for (Schema.PicklistEntry f : field.getPicklistValues()) {
            timeBoundOperations.put(f.getValue(), f.getLabel());
        }
        return timeBoundOperations;
    }

    /*******************************************************************************************************
    @description Fetches all field labels, mapped to their data types, for a list of objects.
    * @param summaryField a summary field already being used to include in the type list
    * @param targetObjectNames list of target or summary objects to query
    * @param detailObjectNames list of detail or objects to rollup to query
    * @return a map of strings to string-string maps. Map<String,Map<String,String>>
    */

    @AuraEnabled
    public static Map<String,List<Map<String,String>>> getFieldsByDataType(String summaryField, List<String> targetObjectNames, List<String> detailObjectNames) {

        Map<String,List<Map<String,String>>> objNameToFieldTypeMap = new Map<String,List<Map<String,String>>>();

        for(String detailObj : detailObjectNames){
            List<Map<String, String>> detailNameToFieldTypeObj = UTIL_Describe.getAllFieldsWithType(detailObj);
            objNameToFieldTypeMap.put(detailObj, detailNameToFieldTypeObj);
        }
        for(String targetObj : targetObjectNames){
            List<Map<String, String>> summaryNameToFieldTypeObj = getTargetFieldsWithType(targetObj, summaryField);
            objNameToFieldTypeMap.put(targetObj, summaryNameToFieldTypeObj);
        }

        return objNameToFieldTypeMap;
    }


    /*******************************************************************************************************
    * @description Fetches a list of labels for the rollups UI to avoid namespace issues within lightning components.
    * If any additional labels are required, they should be added here.
    * @return a list of all labels used in the rollups UI.
    */
    public static Map<String, String> getRollupLabels() {

            Map<String, String> labels = new Map<String,String>
            {
                'action' => Label.stgLabelActionColumn,
                'active' => Schema.Rollup__mdt.Active__c.getDescribe().getLabel(),
                'add' => Label.stgAdd,
                'advancedCustomizationHeader' => Label.CRLP_AdvancedCustomizationHeader,
                'advancedCustomizationText' => Label.CRLP_AdvancedCustomizationText,
                'amountField' => Schema.Rollup__mdt.Amount_Field__c.getDescribe().getLabel(),
                'amountObject' => Schema.Rollup__mdt.Amount_Object__c.getDescribe().getLabel(),
                'availableRollupTypes' => Label.CRLP_AvailableRollupType,
                'cancel' => Label.stgBtnCancel,
                'checkboxTrue' => Label.stgCheckboxTrue,
                'checkboxFalse' => Label.stgCheckboxFalse,
                'clone' => Label.stgBtnClone,
                'constant' => Schema.Filter_Rule__mdt.Constant__c.getDescribe().getLabel(),
                'countOf' => Label.stgCountOf,
                'createIntroHelp' => Label.CRLP_CreateRollupIntroHelpText,
                'createTargetObjectHelp' => Label.CRLP_CreateRollupTargetObjectHelpText,
                'createTargetFieldHelp' => Label.CRLP_CreateRollupTargetFieldHelpText,
                'createActiveHelp' => Label.CRLP_CreateRollupActiveHelpText,
                'createDescriptionHelp' => Label.CRLP_CreateRollupDescriptionHelpText,
                'createRollupTypeHelp' => Label.CRLP_CreateRollupTypeHelpText,
                'createFilterGroupHelp' => Label.CRLP_CreateRollupFilterGroupHelpText,
                'createOperationHelp' => Label.CRLP_CreateRollupOperationHelpText,
                'createFiscalYearHelp' => Label.CRLP_CreateRollupFiscalYearHelpText,
                'createTimeBoundHelp' => Label.CRLP_CreateRollupTimeBoundOperationHelpText,
                'createYearsHelp' => Label.CRLP_CreateRollupYearsAgoHelpText,
                'createDaysHelp' => Label.CRLP_CreateRollupDaysBackHelpText,
                'createDetailFieldHelp' => Label.CRLP_CreateRollupDetailFieldHelpText,
                'createDateFieldHelp' => Label.CRLP_CreateRollupDateFieldHelpText,
                'createAmountFieldHelp' => Label.CRLP_CreateRollupAmountFieldHelpText,
                'creditType' => Label.CRLP_CreditType,
                'dateField' => Schema.Rollup__mdt.Date_Field__c.getDescribe().getLabel(),
                'dateObject' => Schema.Rollup__mdt.Date_Object__c.getDescribe().getLabel(),
                'delete' => Label.alloDeleteRow,
                'detailField' => Schema.Rollup__mdt.Detail_Field__c.getDescribe().getLabel(),
                'detailObject' => Schema.Rollup__mdt.Detail_Object__c.getDescribe().getLabel(),
                'description' => Schema.Rollup__mdt.Description__c.getDescribe().getLabel(),
                'edit' => Label.stgBtnEdit,
                'error' => Label.PageMessagesError,
                'field' => Schema.Filter_Rule__mdt.Field__c.getDescribe().getLabel(),
                'filterGroupDeleteWarning' => Label.CMT_FilterGroupDeleteError,
                'filterGroupDescription' => Schema.Filter_Group__mdt.Description__c.getDescribe().getLabel(),
                'filterGroupLabel' => Schema.SObjectType.Filter_Group__mdt.getLabel(),
                'filterGroupLabelPlural' => Schema.SObjectType.Filter_Group__mdt.getLabelPlural(),
                'filterGroupNew' => Label.CMT_FilterNew,
                'filterRuleDeleteWarning' => Label.CMT_FilterRuleDeleteWarning,
                'filterRuleDuplicate' => Label.CMT_FilterRuleDuplicateError,
                'filterRuleLabel' => Schema.SObjectType.Filter_Rule__mdt.getLabel(),
                'filterRuleLabelPlural' => Schema.SObjectType.Filter_Rule__mdt.getLabelPlural(),
                'filtersSaveProgress' => String.format(System.Label.CRLP_SaveProgress, new List<String>{Schema.SObjectType.Filter_Group__mdt.getLabel()}),
                'filtersSaveSuccess' => String.format(System.Label.CRLP_SaveSuccess, new List<String>{Schema.SObjectType.Filter_Group__mdt.getLabel()}),
                'filtersSaveFail' => String.format(System.Label.CRLP_SaveError, new List<String>{Schema.SObjectType.Filter_Group__mdt.getLabel()}),
                'filtersSaveTimeout' => String.format(System.Label.CRLP_SaveTimeout, new List<String>{Schema.SObjectType.Filter_Group__mdt.getLabel()}),
                'hardCredit' => Label.CRLP_HardCredit,
                'info' => Label.PageMessagesInfo,
                'integer' => Schema.Rollup__mdt.Integer__c.getDescribe().getLabel(),
                'integerError' => String.format(Label.bdiPositiveNumber, new List<String>{Schema.Rollup__mdt.Integer__c.getDescribe().getLabel()}),
                'labelAccount' => Schema.SObjectType.Account.getLabel(),
                'labelAllocation' => Schema.SObjectType.Allocation__c.getLabel(),
                'labelContact' => Schema.SObjectType.Contact.getLabel(),
                'labelGAU' => Schema.SObjectType.General_Accounting_Unit__c.getLabel(),
                'labelPayment' => Schema.SObjectType.npe01__OppPayment__c.getLabel(),
                'labelOpportunity' => Schema.SObjectType.Opportunity.getLabel(),
                'labelPartialSoftCredit' => Schema.SObjectType.Partial_Soft_Credit__c.getLabel(),
                'labelRD' => Schema.SObjectType.npe03__Recurring_Donation__c.getLabel(),
                'name' => Label.stgLabelName,
                'namespacePrefix' => UTIL_Namespace.StrTokenNSPrefix(''),
                'na' => Label.stgNotApplicable,
                'next' => Label.labelListViewNext,
                'noFields' => Label.stgLabelPaymentMapNoValidFields,
                'noObjects' => String.format(Label.stgNoObjectsFound, new List<String>{Schema.Filter_Rule__mdt.Object__c.getDescribe().getLabel().toLowerCase()}),
                'noFilterGroups' => String.format(Label.stgNoObjectsFound, new List<String>{Schema.SObjectType.Filter_Group__mdt.getLabelPlural()}),
                'noFilterRules' => String.format(Label.stgNoObjectsFound, new List<String>{Schema.SObjectType.Filter_Rule__mdt.getLabelPlural()}),
                'noRollupType' => Label.CRLP_NoRollupType,
                'noRollups' => String.format(Label.stgNoObjectsFound, new List<String>{Schema.SObjectType.Rollup__mdt.getLabelPlural()}),
                'object' => Schema.Filter_Rule__mdt.Object__c.getDescribe().getLabel(),
                'objectAccount' => Schema.SObjectType.Account.getName(),
                'objectAllocation' => Schema.SObjectType.Allocation__c.getName(),
                'objectContact' => Schema.SObjectType.Contact.getName(),
                'objectGAU' => Schema.SObjectType.General_Accounting_Unit__c.getName(),
                'objectPayment' => Schema.SObjectType.npe01__OppPayment__c.getName(),
                'objectOpportunity' => Schema.SObjectType.Opportunity.getName(),
                'objectPartialSoftCredit' => Schema.SObjectType.Partial_Soft_Credit__c.getName(),
                'objectRD' => Schema.SObjectType.npe03__Recurring_Donation__c.getName(),
                'ok' => Label.stgLabelOK,
                'operation' => Schema.Rollup__mdt.Operation__c.getDescribe().getLabel(),
                'operator' => Schema.Filter_Rule__mdt.Operator__c.getDescribe().getLabel(),
                'picklistLabelLastYear' => Label.stgLabelYearPicklistLastYear,
                'picklistLabelThisYear' => Label.stgLabelYearPicklistThisYear,
                'returnNPSP' => String.format(Label.CRLP_Return, new List<String>{Label.lblNPSPSettings}),
                'returnFilterGroup' => String.format(Label.CRLP_Return, new List<String>{Schema.SObjectType.Filter_Group__mdt.getLabel()}),
                'rollupLabel' => Schema.SObjectType.Rollup__mdt.getLabel(),
                'rollupLabelPlural' => Schema.SObjectType.Rollup__mdt.getLabelPlural(),
                'rollupNew' => Label.CRLP_RollupNew,
                'rollupsByFilterGroup' => Label.CRLP_RollupsByFilterGroup,
                'rollupSummaryTitle' => Label.CRLP_RollupSummary,
                'rollupType' => Label.CRLP_RollupType,
                'rollupDeleteProgress' => String.format(System.Label.CRLP_DeleteProgress, new List<String>{Schema.SObjectType.Rollup__mdt.getLabel()}),
                'rollupDeleteSuccess' => String.format(System.Label.CRLP_DeleteSuccess, new List<String>{Schema.SObjectType.Rollup__mdt.getLabel()}),
                'rollupSaveProgress' => String.format(System.Label.CRLP_SaveProgress, new List<String>{Schema.SObjectType.Rollup__mdt.getLabel()}),
                'rollupSaveSuccess' => String.format(System.Label.CRLP_SaveSuccess, new List<String>{Schema.SObjectType.Rollup__mdt.getLabel()}),
                'rollupSaveFail' => String.format(System.Label.CRLP_SaveError, new List<String>{Schema.SObjectType.Rollup__mdt.getLabel()}),
                'rollupSaveTimeout' => String.format(System.Label.CRLP_SaveTimeout, new List<String>{Schema.SObjectType.Rollup__mdt.getLabel()}),
                'save' => Label.stgBtnSave,
                'saveAndNew' => Label.lvlBtnSaveAndNew,
                'selectOne' => Label.stgSelectOne,
                'selectAll' => Label.conMergeSelectAll,
                'softCredit' => Label.CRLP_SoftCredit,
                'success' => Label.PageMessagesConfirm,
                'summaryField' => Schema.Rollup__mdt.Summary_Field__c.getDescribe().getLabel(),
                'summaryObject' => Schema.Rollup__mdt.Summary_Object__c.getDescribe().getLabel(),
                'timeBoundOperationType' => Schema.Rollup__mdt.Time_Bound_Operation_Type__c.getDescribe().getLabel(),
                'useFiscalYear' => Schema.Rollup__mdt.Use_Fiscal_Year__c.getDescribe().getLabel(),
                'view' => Label.stgLabelView,
                'warning' => Label.PageMessagesWarning
            };

        for (Integer i = 2; i < 21; i++) {
            String key = 'picklistLabelYearsAgo' + i;
            String value = String.format(Label.stgLabelYearPicklistYearsAgo, new List<String>{String.valueOf(i)});
            labels.put(key, value);
        }

        return labels;
    }

    /*******************************************************************************************************
     * @description Handle the save (insert/update) of a Rollup__mdt record
     * @param rollupCMT Stringified structure of a CRLP_RollupCMT.Rollup wrapper class
     * @return {JobId}-{DeveloperName} - ASync Job Id - Developer name of the newly inserted or updated
     * record; or an error message. The {DeveloperName} value can be used by the JS to retrieve the record after
     * the insert (deployment) completes.
     */
    @AuraEnabled
    public static String saveRollup(String rollupCMT) {
        try {
            // For new records, the RecordName property will be null by default. The process of deploying the
            // CMT data will generate a unique RecordName to use for the new record.
            CRLP_RollupCMT.Rollup rollupCMTObj = (CRLP_RollupCMT.Rollup) JSON.deserialize(rollupCMT, CRLP_RollupCMT.Rollup.class);

            // Queue up the deployment
            CRLP_ConfigBuilder_SVC.queueRollupConfigForDeploy(new List<CRLP_RollupCMT.Rollup>{rollupCMTObj});

            // Trigger the asynchronous deployment process
            String jobId = CRLP_ConfigBuilder_SVC.deployedQueuedMetadataTypes();

            // Return the unique record DeveloperName value of the Rollup__mdt record
            return jobId + '-' + rollupCMTObj.recordName;
        } catch (Exception ex) {
            ERR_Handler.processError(ex, ERR_Handler_API.Context.CRLP);
            throw new AuraHandledException('ERROR: ' + ex.getMessage() + '\n' + ex.getStackTraceString());

        }
    }

    /*******************************************************************************************************
     * @description Handle the save (insert/update) of a Rollup__mdt record
     * @param rollupCMT Stringified structure of a CRLP_RollupCMT.Rollup wrapper class
     * @return {JobId}-{DeveloperName} - ASync Job Id - Developer name of the newly inserted or updated
     * record; or an error message. The {DeveloperName} value can be used by the JS to retrieve the record after
     * the insert (deployment) completes.
     */
    @AuraEnabled
    public static String saveFilterGroupAndRules(String filterGroupCMT) {
        try {
            // For new records, the RecordName property will be null by default. The process of deploying the
            // CMT data will generate a unique RecordName to use for the new record.
            CRLP_RollupCMT.FilterGroup filterGroupCMTObj = (CRLP_RollupCMT.FilterGroup) JSON.deserialize(filterGroupCMT, CRLP_RollupCMT.FilterGroup.class);

            // Queue up the deployment
            CRLP_ConfigBuilder_SVC.queueRollupConfigForDeploy(new List<CRLP_RollupCMT.FilterGroup>{filterGroupCMTObj});

            // Trigger the asynchronous deployment process
            String jobId = CRLP_ConfigBuilder_SVC.deployedQueuedMetadataTypes();

            // Return the unique record DeveloperName value of the FilterGroup__mdt record
            return jobId + '-' + filterGroupCMTObj.recordName;
        } catch (Exception ex) {
            ERR_Handler.processError(ex, ERR_Handler_API.Context.CRLP);
            throw new AuraHandledException('ERROR: ' + ex.getMessage() + '\n' + ex.getStackTraceString());
        }
    }

    /*******************************************************************************************************
     * @description When a new Rollup record is inserted, the page will only have a unique DeveloperName value to match
     * the record. However, to re-load the record and allow for editing we need to have the actual record Id.
     * This method queries for the DeveloperName and returns the record Id (if there is a match) or null
     * @param jobId CMT Deployment Job Id to check the status for
     * @param recordName Rollup__mdt.DeveloperName to query for if the job has completed
     * @param objectType 'Rollup' or 'Filter'
     * @return DeploymentResult
     */
    @AuraEnabled
    public static String getDeploymentStatus(String jobId, String recordName, String objectType) {
        Customizable_Rollup_Settings__c crs = UTIL_CustomSettingsFacade.getCustomizableRollupSettings();
        System.debug(crs);
        if (crs.CMT_API_Status__c != null) {
            Map<String, String> deploymentStatus = (Map<String, String>)JSON.deserialize(crs.CMT_API_Status__c, Map<String, String>.class);
            if (deploymentStatus.containsKey(jobId)) {
                String result = deploymentStatus.get(jobId);
                if (result == Metadata.DeployStatus.Succeeded.name()) {
                    try {
                        DeploymentResult response = new DeploymentResult();
                        if (objectType == 'Rollup') {
                            Id rollupId = CRLP_Rollup_SEL.getRollupIdByDeveloperName(recordName);
                            response.completed = true;
                            response.rollupItem = createRollupItem(CRLP_Rollup_SEL.getRollupById(rollupId));
                        } else if (objectType == 'Filter') {
                            Id groupId = CMT_FilterRule_SEL.getFilterGroupIdByDeveloperName(recordName);
                            response.completed = true;
                            response.filterGroupItem = createFilterGroupModel(groupId);
                        }
                        return JSON.serialize(response);
                    } catch (Exception ex) {
                        // error retrieving the metadata record
                        throw new AuraHandledException(ex.getMessage());
                    }

                } else {

                    // If there is an error, parse the message to remove the metadata recordname leaving just the error message itself
                    List<String> errors = result.split('\n');
                    String errMsg = '';
                    for (String er : errors) {
                        if (er.contains('>')) {
                            er = er.split('>')[1];
                            errMsg += er + '\n';
                        }
                    }
                    throw new AuraHandledException(!String.isEmpty(errMsg) ? errMsg : result);
                }
            }
        }
        return null;
    }

    /*******************************************************************************************************
    * @description Finds picklist values or record types for the constant field.
    * @param objectName the name of the object to look up
    * @param selectedField the name of the selected summary field.
    * @return List<Map<String, String>> a list of mapped name to label options.
    */
    @AuraEnabled
    public static List<Map<String, String>> getFilterRuleConstantPicklistOptions(String objectName, String selectedField) {

        List<Map<String, String>> optionsList = new List<Map<String, String>>();
        List<SelectOption> picklistValues = new List<SelectOption>();

        if (selectedField != 'RecordTypeId') {
            picklistValues = UTIL_Describe.getSelectOptions(objectName, selectedField);
        } else {
            Schema.SObjectType sObjectType = UTIL_Describe.getSObjectType(objectName);
            picklistValues = UTIL_RecordTypes.getRecordTypesForSelectList(sObjectType);
        }

        for (SelectOption o: picklistValues) {
            Map<String, String> labeledOption = new Map<String, String>();
            labeledOption.put('value', o.getValue());
            labeledOption.put('label', o.getLabel());

            optionsList.add(labeledOption);
        }

        return optionsList;
    }

    /*******************************************************************************************************
    * @description Returns a map of field names to data types, excluding system, deleted and other non-value fields
    * @param objectName the name of the object to look up
    * @param excludedTypes set of types not included in the returned list
    * @return List<Map<String, String>> an object with field api names, labels and data type.
    */
    public static List<Map<String, String>> getFilterRuleFieldsExcludingTypes(String objectName, Set<String> excludedTypes) {

        List<Map<String, String>> fieldObjectList = new List<Map<String, String>>();

        Map<String, Schema.DescribeFieldResult> objectFields = UTIL_Describe.getAllFieldsDescribe(objectName);
        Set<String> excludedFields = new Set<String>{'ConnectionReceivedId', 'ConnectionSentId', 'IsDeleted', 'IsSplit', 'SyncedQuoteID'};

        for (Schema.DescribeFieldResult dfr : objectFields.values()) {
            String type = dfr.getType().Name();
            if(!dfr.name.toLowerCase().contains('__system') && !excludedTypes.contains(type) && !excludedFields.contains(dfr.name)) {
                Map<String, String> fieldObject = new Map<String, String>();
                fieldObject.put('name', dfr.name);
                fieldObject.put('label', dfr.label);
                fieldObject.put('type', type);

                fieldObjectList.add(fieldObject);
            }
        }

        return fieldObjectList;
    }

    /*******************************************************************************************************
    * @description Finds writable, custom, unused target fields of specific types to provide field lists for Rollup definitions.
    *              Includes an exception for a set summary field on the rollup detail.
    * @param objectName the name of the object to look up
    * @param selectedField the name of a summary field already in use
    * @return List<Map<String, String>> an object with field api names, labels and data type.
    */
    public static List<Map<String, String>> getTargetFieldsWithType(String objectName, String selectedField) {

        List<Map<String, String>> fieldObjectList = new List<Map<String, String>>();

        Map<String, Schema.DescribeFieldResult> objectFields = UTIL_Describe.getAllFieldsDescribe(objectName);
        Schema.SObjectType sobjType = UTIL_Describe.getSObjectType(objectName);
        List<Schema.DescribeFieldResult> referencedFields = CRLP_Rollup_SEL.getReferencedFieldsByObject(sobjType);
        Set<Schema.DescribeFieldResult> referencedFieldSet = new Set<Schema.DescribeFieldResult>(referencedFields);

        for (Schema.DescribeFieldResult dfr : objectFields.values()) {
            //valid types are taken from the DisplayType Enum and only include values that make sense to roll up
            String type = dfr.getType().Name();
            Set<String> validTypeSet = new Set<String>{'CURRENCY', 'DATE', 'DATETIME', 'DOUBLE', 'INTEGER', 'MULTIPICKLIST', 'PICKLIST', 'REFERENCE', 'STRING', 'TEXTAREA'};
            Boolean isValidType = validTypeSet.contains(type);

            //check that summary field isn't being used on another rollup
            Boolean isRolledUp = referencedFieldSet.contains(dfr);

            if ((dfr.isUpdateable() && dfr.isCustom() && !dfr.name.toLowerCase().contains('__system') && isValidType && !isRolledUp)
                    || selectedField.equals(dfr.name)) {
                Map<String, String> fieldObject = new Map<String, String>();
                fieldObject.put('name', dfr.name);
                fieldObject.put('label', dfr.label);
                fieldObject.put('type', type);

                fieldObjectList.add(fieldObject);
            }
        }

        return fieldObjectList;
    }

}<|MERGE_RESOLUTION|>--- conflicted
+++ resolved
@@ -68,26 +68,7 @@
         @AuraEnabled public Integer countFilterRules;
         @AuraEnabled public Integer countRollups;
         @AuraEnabled public String name;
-<<<<<<< HEAD
-        @AuraEnabled public Id id;
-    }
-
-    /*******************************************************************************************************
-    * @description a class to hold only the required information from the filter_rule__mdt records for the filter group detail.
-    */
-    public class FilterRulesTableItem {
-        @AuraEnabled public String objectLabel;
-        @AuraEnabled public String objectName;
-        @AuraEnabled public String fieldLabel;
-        @AuraEnabled public String fieldName;
-        @AuraEnabled public String operatorName;
-        @AuraEnabled public String operatorLabel;
-        @AuraEnabled public String constantName;
-        @AuraEnabled public String constantLabel;
-        @AuraEnabled public Id id;
-=======
         @AuraEnabled public String recordId;
->>>>>>> e0f737f1
     }
 
     /*******************************************************************************************************
@@ -292,56 +273,18 @@
     * @return A serialized instance of the FilterGroupModel inner class
     */
     @AuraEnabled
-<<<<<<< HEAD
-    public static FilterGroupModel setupFilterGroupDetail(String filterGroupId, List<String> objectNames) {
-        FilterGroupModel model = new FilterGroupModel();
-        List<FilterRulesTableItem> mdtTableList = new List<FilterRulesTableItem>();
-        Map<String,String> operators = getfilterRuleOperations();
-
-        if(!String.isEmpty(filterGroupId)) {
-            Filter_Group__mdt filterGroup = CMT_FilterRule_SEL.getFilterGroupsById().get(Id.valueOf(filterGroupId));
-
-            List<Filter_Rule__mdt> mdtList = CMT_FilterRule_SEL.getFilterRulesByGroup().get(filterGroup.Id);
-
-            for (Integer i = 0; i < mdtList.size(); i++) {
-                FilterRulesTableItem item = new FilterRulesTableItem();
-
-                item.constantName = mdtList[i].Constant__c;
-                item.constantLabel = item.constantName.replace(';', ';\n');
-                item.operatorName = mdtList[i].Operator__c;
-                item.operatorLabel = operators.get(mdtList[i].Operator__c);
-                item.fieldLabel = mdtList[i].Field__r.MasterLabel;
-                item.fieldName = mdtList[i].Field__r.QualifiedApiName;
-                item.objectLabel = mdtList[i].Object__r.MasterLabel;
-                item.objectName = mdtList[i].Object__r.QualifiedApiName;
-                item.id = mdtList[i].id;
-
-                mdtTableList.add(item);
-            }
-
-            model.filterGroup = filterGroup;
-            model.filterRuleList = mdtTableList;
-        }
+    public static String setupFilterGroupDetail(String filterGroupId, List<String> objectNames) {
 
         Map<String,List<Map<String,String>>> objNameToFieldTypeMap = new Map<String,List<Map<String,String>>>();
         Set<String> excludedTypes = new Set<String>{'TIME', 'TEXTAREA'};
 
-=======
-    public static String setupFilterGroupDetail(String filterGroupId, List<String> objectNames) {
-
-        Map<String,List<Map<String,String>>> objNameToFieldTypeMap = new Map<String,List<Map<String,String>>>();
->>>>>>> e0f737f1
         for(String obj : objectNames){
             List<Map<String, String>> detailNameToFieldTypeObj = getFilterRuleFieldsExcludingTypes(obj, excludedTypes);
             objNameToFieldTypeMap.put(obj, detailNameToFieldTypeObj);
         }
 
-<<<<<<< HEAD
-        model.operators = operators;
-=======
         FilterGroupModel model = createFilterGroupModel(filterGroupId);
         model.operators = getfilterRuleOperations();
->>>>>>> e0f737f1
         model.filterFieldsByDataType = objNameToFieldTypeMap;
 
         //serialize to avoid passing inner classes, which is technically unsupported
