--- conflicted
+++ resolved
@@ -547,11 +547,8 @@
                 'edit' => Label.stgBtnEdit,
                 'error' => Label.PageMessagesError,
                 'field' => Schema.Filter_Rule__mdt.Field__c.getDescribe().getLabel(),
-<<<<<<< HEAD
                 'filterGroupActiveRollupsHelp' => Label.CMT_FilterGroupActiveRollupsHelpText,
-=======
                 'filterGroupDeleteConfirm' => String.format(Label.CMT_DeleteConfirm, new List<String>{Schema.SObjectType.Filter_Group__mdt.getLabel()}),
->>>>>>> d232d8c3
                 'filterGroupDeleteWarning' => Label.CMT_FilterGroupDeleteError,
                 'filterGroupDescription' => Schema.Filter_Group__mdt.Description__c.getDescribe().getLabel(),
                 'filterGroupDescriptionHelp' => Label.CMT_FilterGroupDescriptionHelpText,
@@ -567,14 +564,11 @@
                 'filterRuleHelpText' => Label.CMT_FilterRulesHelpText,
                 'filterRuleLabel' => Schema.SObjectType.Filter_Rule__mdt.getLabel(),
                 'filterRuleLabelPlural' => Schema.SObjectType.Filter_Rule__mdt.getLabelPlural(),
-<<<<<<< HEAD
                 'filterRuleValueHelp' => Label.CMT_FilterRulesValueHelpText,
-=======
                 'filtersDeleteProgress' => String.format(System.Label.CRLP_DeleteProgress, new List<String>{Schema.SObjectType.Filter_Group__mdt.getLabel()}),
                 'filtersDeleteSuccess' => String.format(System.Label.CRLP_DeleteSuccess, new List<String>{Schema.SObjectType.Filter_Group__mdt.getLabel()}),
                 'filtersDeleteFail' => String.format(System.Label.CRLP_DeleteError, new List<String>{Schema.SObjectType.Filter_Group__mdt.getLabel()}),
                 'filtersDeleteTimeout' => String.format(System.Label.CRLP_DeleteTimeout, new List<String>{Schema.SObjectType.Filter_Group__mdt.getLabel()}),
->>>>>>> d232d8c3
                 'filtersSaveProgress' => String.format(System.Label.CRLP_SaveProgress, new List<String>{Schema.SObjectType.Filter_Group__mdt.getLabel()}),
                 'filtersSaveSuccess' => String.format(System.Label.CRLP_SaveSuccess, new List<String>{Schema.SObjectType.Filter_Group__mdt.getLabel()}),
                 'filtersSaveFail' => String.format(System.Label.CRLP_SaveError, new List<String>{Schema.SObjectType.Filter_Group__mdt.getLabel()}),
@@ -744,7 +738,6 @@
                                 response.filterGroupItem = createFilterGroupModel(groupId);
                             }
                         }
-                        System.debug('returning response!');
                         return JSON.serialize(response);
                     } catch (Exception ex) {
                         // error retrieving the metadata record
