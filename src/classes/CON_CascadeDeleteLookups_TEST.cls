--- conflicted
+++ resolved
@@ -40,27 +40,6 @@
     * @description Deletes contact and verifies it does not cascade delete the Relationships
     * Verifies results.
     */
-<<<<<<< HEAD
-    static testMethod void testContactCascadeWithoutOverride(){
-        Contact con = UTIL_UnitTestData_TEST.getContact();
-        insert con;
-
-        npe03__Recurring_Donation__c rd = new npe03__Recurring_Donation__c(
-            Name = UTIL_UnitTestData_TEST.TEST_NAME,
-            npe03__Installments__c = 2,
-            npe03__Amount__c = 1,
-            npe03__Installment_Period__c = system.label.npe03.RecurringDonationInstallmentPeriodYearly,
-            npe03__Date_Established__c = date.newinstance(1970,6,12),
-            npe03__Schedule_Type__c = system.label.npe03.RecurringDonationMultiplyValue,
-            npe03__Contact__c = con.id
-        );
-        insert rd;
-
-        General_Accounting_Unit__c gau = new General_Accounting_Unit__c(Name=UTIL_UnitTestData_TEST.TEST_NAME);
-        insert gau;
-        Allocation__c alloForInsert = new Allocation__c(Recurring_Donation__c=rd.id, Amount__c = 4, General_Accounting_Unit__c = gau.id);
-        insert alloForInsert;
-=======
     static testMethod void testContactCascadeDelete(){
         Integer maxRecords = 1;
 
@@ -69,7 +48,6 @@
 
         List<npe4__Relationship__c> relationships = CDL_CascadeDeleteLookups_TEST.buildRelationships(contacts);
         insert relationships;
->>>>>>> 99037bee
 
         Test.startTest();
         delete contacts;
@@ -81,62 +59,7 @@
         List<npe4__Relationship__c> deletedRelationships = CDL_CascadeDeleteLookups_TEST.getDeletedRelationships();
         System.assertEquals(relationships.size() * 2, deletedRelationships.size(), 'Both relationships should be deleted when the Contact is deleted.');
 
-<<<<<<< HEAD
-        List<Allocation__c> queryAllo = [SELECT Id FROM Allocation__c WHERE Id=:alloForInsert.Id];
-        System.assertEquals(1, queryAllo.size(), 'Allocation shouldn\'t be cascade deleted when recurring donation is deleted.');
-    }
-
-    /*********************************************************************************************************
-    * @description Attempts to delete contact with closed/won and org opps, verifies correct exception is thrown.
-    */
-    static testMethod void testContactDeleteExceptionWithOverride(){
-        //use a non-system account for the contact's account, so that the delete override doesn't redirect us to delete the account
-        Account conAccount = new Account(Name=UTIL_UnitTestData_TEST.TEST_NAME);
-        insert conAccount;
-
-        Contact con = UTIL_UnitTestData_TEST.getContact();
-        con.AccountId = conAccount.Id;
-        insert con;
-
-        //org account for opportunity attribution
-        Account org = new Account(Name=UTIL_UnitTestData_TEST.TEST_NAME+'ORG');
-        insert org;
-
-        Opportunity closedWonOpp = new Opportunity(
-            Amount = 8,
-            Name = UTIL_UnitTestData_TEST.TEST_NAME+'1',
-            StageName = UTIL_UnitTestData_TEST.getClosedWonStage(),
-            CloseDate = System.today(),
-            Primary_Contact__c = con.id
-        );
-        insert closedWonOpp;
-
-        Opportunity orgOpp = new Opportunity(
-            Amount = 8,
-            AccountId = org.id,
-            Name = UTIL_UnitTestData_TEST.TEST_NAME+'2',
-            StageName = UTIL_UnitTestData_TEST.getClosedLostStage(),
-            CloseDate = System.today(),
-            Primary_Contact__c = con.id
-        );
-        insert orgOpp;
-
-        Test.setCurrentPage(Page.CON_DeleteContactOverride);
-        ApexPages.currentPage().getParameters().put('id', con.id);
-        CON_DeleteContactOverride_CTRL ctrl = new CON_DeleteContactOverride_CTRL(new ApexPages.StandardController(con));
-
-        Test.startTest();
-        ctrl.processDelete();
-        Test.stopTest();
-
-        System.assert(ApexPages.hasMessages(), 'An exception should be caught and added to page messages.');
-        System.assert(ApexPages.getMessages()[0].getDetail().contains(closedWonOpp.id), 'Exception message should contain the closed won opportunity id.');
-        System.assert(ApexPages.getMessages()[0].getDetail().contains(Label.ClosedWonOpportunities), 'Exception message should mention Closed Won Opportunities.');
-        System.assert(ApexPages.getMessages()[0].getDetail().contains(orgOpp.id), 'Exception message should contain the org opportunity id.');
-        System.assert(ApexPages.getMessages()[0].getDetail().contains(Label.OrganizationalOpportunities), 'Exception message should mention Organizational Opportunities.');
-=======
         undelete contacts;
->>>>>>> 99037bee
 
         List<npe4__Relationship__c> undeletedRelationships = CDL_CascadeDeleteLookups_TEST.getNonDeletedRelationships();
         System.assertEquals(deletedRelationships.size(), undeletedRelationships.size(), 'Both relationships should be undeleted when the Contact is undeleted.');
@@ -149,65 +72,13 @@
         List<Contact> contacts = CDL_CascadeDeleteLookups_TEST.buildContacts(2);
         insert contacts;
 
-<<<<<<< HEAD
-        Contact conWinner = new Contact(FirstName = UTIL_UnitTestData_TEST.TEST_FIRSTNAME, LastName = UTIL_UnitTestData_TEST.TEST_LASTNAME+'1');
-        Contact conLoser = new Contact(FirstName = UTIL_UnitTestData_TEST.TEST_FIRSTNAME, LastName = UTIL_UnitTestData_TEST.TEST_LASTNAME+'2');
-        insert new List<Contact>{ conWinner, conLoser} ;
-
-        npe03__Recurring_Donation__c rd = new npe03__Recurring_Donation__c(
-            Name = UTIL_UnitTestData_TEST.TEST_NAME,
-            npe03__Installments__c = 2,
-            npe03__Amount__c = 1,
-            npe03__Installment_Period__c = system.label.npe03.RecurringDonationInstallmentPeriodYearly,
-            npe03__Date_Established__c = date.newinstance(1970,6,12),
-            npe03__Schedule_Type__c = system.label.npe03.RecurringDonationMultiplyValue,
-            npe03__Contact__c = conLoser.id
-        );
-        insert rd;
-
-        merge conWinner conLoser;
-=======
         List<npe4__Relationship__c> relationships = CDL_CascadeDeleteLookups_TEST.buildRelationships(contacts);
         insert relationships;
->>>>>>> 99037bee
 
         merge contacts[0] contacts[1];
 
-<<<<<<< HEAD
-    }
-
-    /*********************************************************************************************************
-    * @description Verifies that deleting a contact with a relationship deletes both relationship objects.
-    */
-    static testMethod void testContactCascadeRelationshipWithoutOverride(){
-
-        Contact con1 = new Contact(FirstName = UTIL_UnitTestData_TEST.TEST_FIRSTNAME, LastName = UTIL_UnitTestData_TEST.TEST_LASTNAME+'3');
-        Contact con2 = new Contact(FirstName = UTIL_UnitTestData_TEST.TEST_FIRSTNAME, LastName = UTIL_UnitTestData_TEST.TEST_LASTNAME+'4');
-        insert new List<Contact>{ con1, con2} ;
-
-        npe4__Relationship__c rel = new npe4__Relationship__c(
-              npe4__contact__c = con1.id, 
-              npe4__relatedcontact__c = con2.id, 
-              npe4__Type__c='Friend',
-              npe4__Status__c='Active'
-        );
-        insert rel;
-        
-        List<npe4__Relationship__c> queryRel = [SELECT id FROM npe4__Relationship__c];
-        System.assertEquals(2, queryRel.size(), 'Two relationships should be created: the inserted relationship and its mirror.');
-
-        Test.startTest();
-        delete con1;
-        Test.stopTest();
-
-        queryRel = [SELECT id FROM npe4__Relationship__c WHERE IsDeleted = true ALL ROWS];
-        System.assertEquals(2, queryRel.size(), 'Both relationships should be deleted when the account is deleted.');
-
-        undelete con1;
-=======
         List<Error__c> errors = CDL_CascadeDeleteLookups_TEST.getErrors();
         System.assertEquals(0, errors.size(), errors);
->>>>>>> 99037bee
 
         List<npe4__Relationship__c> deletedRelationships = CDL_CascadeDeleteLookups_TEST.getDeletedRelationships();
         System.assertEquals(0, deletedRelationships.size(), 'Relationships should not be deleted as the result of losing a merge.');
