/*
    Copyright (c) 2019 Salesforce.org
    All rights reserved.

    Redistribution and use in source and binary forms, with or without
    modification, are permitted provided that the following conditions are met:

    * Redistributions of source code must retain the above copyright
      notice, this list of conditions and the following disclaimer.
    * Redistributions in binary form must reproduce the above copyright
      notice, this list of conditions and the following disclaimer in the
      documentation and/or other materials provided with the distribution.
    * Neither the name of Salesforce.org nor the names of
      its contributors may be used to endorse or promote products derived
      from this software without specific prior written permission.

    THIS SOFTWARE IS PROVIDED BY THE COPYRIGHT HOLDERS AND CONTRIBUTORS
    "AS IS" AND ANY EXPRESS OR IMPLIED WARRANTIES, INCLUDING, BUT NOT
    LIMITED TO, THE IMPLIED WARRANTIES OF MERCHANTABILITY AND FITNESS
    FOR A PARTICULAR PURPOSE ARE DISCLAIMED. IN NO EVENT SHALL THE
    COPYRIGHT HOLDER OR CONTRIBUTORS BE LIABLE FOR ANY DIRECT, INDIRECT,
    INCIDENTAL, SPECIAL, EXEMPLARY, OR CONSEQUENTIAL DAMAGES (INCLUDING,
    BUT NOT LIMITED TO, PROCUREMENT OF SUBSTITUTE GOODS OR SERVICES;
    LOSS OF USE, DATA, OR PROFITS; OR BUSINESS INTERRUPTION) HOWEVER
    CAUSED AND ON ANY THEORY OF LIABILITY, WHETHER IN CONTRACT, STRICT
    LIABILITY, OR TORT (INCLUDING NEGLIGENCE OR OTHERWISE) ARISING IN
    ANY WAY OUT OF THE USE OF THIS SOFTWARE, EVEN IF ADVISED OF THE
    POSSIBILITY OF SUCH DAMAGE.
*/
/**
* @author Salesforce.org
* @date 2019
* @group Recurring Donations
* @description All services specific to the Recurring Donation Schedule object
*
*/

public without sharing class RD2_ScheduleService {

    /**
    * @description Date unit conversion factor for Recurring Donation weekly period
    */
    private final Integer DAYS_IN_WEEK = 7;

    @TestVisible
    private Date currentDate {
        get {
            if (currentDate == null) {
                currentDate = Date.today();
            }
            return currentDate;
        } set;
    }

    /***
    * @description Builds new recurring donation schedule(s) for recurring donation
    * @param rd Recurring donation record
    * @return List<RecurringDonationSchedule__c>
    */
    public List<RecurringDonationSchedule__c> getNewSchedules(npe03__Recurring_Donation__c rd) {

        List<RecurringDonationSchedule__c> newSchedules = new List<RecurringDonationSchedule__c>();

        if (rd.Status__c == RD2_Constants.STATUS_CLOSED) {
            return newSchedules;
        }

        RecurringDonationSchedule__c schedule = new RecurringDonationSchedule__c();

        schedule.RecurringDonation__c = rd.Id;
        schedule.Campaign__c = rd.npe03__Recurring_Donation_Campaign__c;

        /* TODO: For fixed length recurring donations we may need to calculate this
        schedule.EndDate__c = ??
         */

        schedule.InstallmentAmount__c = rd.npe03__Amount__c;
        schedule.InstallmentFrequency__c = rd.InstallmentFrequency__c;
        schedule.InstallmentPeriod__c = rd.npe03__Installment_Period__c;
        schedule.PaymentMethod__c = rd.PaymentMethod__c;
        schedule.StartDate__c = (rd.StartDate__c != null ? rd.StartDate__c : rd.npe03__Date_Established__c);

        if (isFirstAndFifteenth(rd)) {
            schedule.DayOfMonth__c = RD2_Constants.DAY_OF_MONTH_FIRST;
            newSchedules.add(schedule);

            schedule = schedule.clone();
            schedule.DayOfMonth__c = RD2_Constants.DAY_OF_MONTH_FIFTEENTH;

        } else {
            schedule.DayOfMonth__c = rd.Day_of_Month__c;
        }

        newSchedules.add(schedule);

        return newSchedules;
    }

    /***
    * @description Determines whether '1st and 15th' is the schedule selected.
    * @param rd Recurring Donation record
    * @return Boolean
    */
    private Boolean isFirstAndFifteenth(npe03__Recurring_Donation__c rd) {
        return rd.npe03__Installment_Period__c == RD2_Constants.INSTALLMENT_PERIOD_FIRST_AND_FIFTEENTH;
    }

    /***
    * @description Synchronizes the schedule records to match an updated recurring donation
    * @param rd Recurring Donation record
    * @param schedules Recurring Donation Schedule record
    * @return TDTM_Runnable.DMLWrapper
    */
    public TDTM_Runnable.DMLWrapper getUpdatedSchedules(npe03__Recurring_Donation__c rd, List<RecurringDonationSchedule__c> schedules) {

        Date newStartDate = rd.StartDate__c;
        TDTM_Runnable.DMLWrapper scheduleChanges = new TDTM_Runnable.DMLWrapper();

        if (schedules != null) {
            for (RecurringDonationSchedule__c schedule : schedules) {
                if (rd.Status__c != RD2_Constants.STATUS_CLOSED) {
                    schedule.EndDate__c = newStartDate.addDays(-1);
                } else {
                    schedule.EndDate__c = currentDate;
                }
                scheduleChanges.objectsToUpdate.add(schedule);
            }
        }

        List<RecurringDonationSchedule__c> newSchedules = getNewSchedules(rd);
        for (RecurringDonationSchedule__c newSchedule : newSchedules) {
            newSchedule.StartDate__c = newStartDate;
        }
        scheduleChanges.objectsToInsert.addAll(newSchedules);

        return scheduleChanges;
    }

    /***
    * @description Determines whether changes to recurring donation should trigger creation of new schedule(s)
    * @param rd Trigger.new record
    * @param oldRd Trigger.old record
    * @return Boolean
    */
    public Boolean isScheduleUpdateNeeded(npe03__Recurring_Donation__c newRd, npe03__Recurring_Donation__c oldRd) {

        Boolean isNeeded = false;

        // newRD should never be null.  This is a fail safe measure only.
        if (newRd == null) {
            isNeeded = false;

        // oldRd will be null on insert.  This method is unnecessary on inserts, so it should also always be null.  Defensive again.
        } else if (oldRd == null) {
            isNeeded = true;

        // These two special conditions should never result in a schedule update.
        } else if
                ((newRd.Status__c == RD2_Constants.STATUS_LAPSED && oldRd.Status__c == RD2_Constants.STATUS_ACTIVE) ||
                (newRd.Status__c == RD2_Constants.STATUS_ACTIVE && oldRd.Status__c == RD2_Constants.STATUS_LAPSED))
        {
            isNeeded = false;

        // Schedules should only be updated if relevant data is updated.
        } else if (
            newRd.StartDate__c != oldRd.StartDate__c ||
            newRd.npe03__Amount__c != oldRd.npe03__Amount__c ||
            newRd.npe03__Installment_Period__c != oldRd.npe03__Installment_Period__c ||
            newRd.Day_of_Month__c != oldRd.Day_of_Month__c ||
            newRd.InstallmentFrequency__c != oldRd.InstallmentFrequency__c ||
            newRd.PaymentMethod__c != oldRd.PaymentMethod__c ||
            newRd.Status__c != oldRd.Status__c ||
            newRd.npe03__Recurring_Donation_Campaign__c != oldRd.npe03__Recurring_Donation_Campaign__c)
        {
            isNeeded = true;
        }

        return isNeeded;
    }

    /***
    * @description Calculates the date of the next donation
    * @param rd Recurring Donation record
    * @return Date
    */
    public Date getNextDonationDate(npe03__Recurring_Donation__c rd) {
        if (rd.Status__c == RD2_Constants.STATUS_CLOSED) {
            return null;
        }

        return getNextDonationDate(getNewSchedules(rd));
    }

    /***
    * @description Calculates the date of the next donation
    * @param rdSchedules Recurring Donation Schedule records
    * @return Date
    */
    public Date getNextDonationDate(List<RecurringDonationSchedule__c> rdSchedules) {

        Date nextDate;
        Date previousDate;

        if (rdSchedules == null) {
            return nextDate;
        }

        for (RecurringDonationSchedule__c schedule : rdSchedules) {
            nextDate = getNextDonationDateGreaterThanToday(schedule);

            if (previousDate < nextDate) {
                nextDate = previousDate;
            }

            previousDate = nextDate;
        }

        return nextDate;
    }

    /***
    * @description Calculates the next donation date >= currentDate
    * @param schedule Recurring Donation Schedule record
    * @return Date
    */
    private Date getNextDonationDateGreaterThanToday(RecurringDonationSchedule__c schedule) {

        Date firstValid = getFirstPossibleDonationDateFromStart(schedule);

        if (firstValid >= currentDate) {
            return firstValid;
        }

        Integer adjustedFrequency =
<<<<<<< HEAD
                (schedule.InstallmentPeriod__c == RD2_Constants.INSTALLMENT_PERIOD_WEEKLY ? 7 : 1) * Integer.valueOf(schedule.InstallmentFrequency__c);
=======
            (schedule.InstallmentPeriod__c == RD2_Constants.INSTALLMENT_PERIOD_WEEKLY ? DAYS_IN_WEEK : 1) * Integer.valueOf(schedule.InstallmentFrequency__c);
>>>>>>> 2e1573b1

        Integer unitsBetween = getDateUnitsBetweenFirstValidAndCurrentDate(firstValid, schedule.InstallmentPeriod__c);

        Date adjusted = addDateUnits(firstValid, (unitsBetween / adjustedFrequency) * adjustedFrequency, schedule.InstallmentPeriod__c);

        if (adjusted < currentDate) {
            adjusted = addDateUnits(adjusted, adjustedFrequency, schedule.InstallmentPeriod__c);
        }

        if (schedule.DayOfMonth__c == RD2_Constants.DAY_OF_MONTH_LAST_DAY && schedule.InstallmentPeriod__c == RD2_Constants.INSTALLMENT_PERIOD_MONTHLY) {
            adjusted = Date.newInstance(adjusted.year(), adjusted.month(), Date.daysInMonth(adjusted.year(),adjusted.month()));
        }

        return adjusted;
    }

    /***
    * @description Returns the date units between an input date and current date based on installment period
    * @param firstValid Date
    * @param period String
    * @return Integer
    */
    private Integer getDateUnitsBetweenFirstValidAndCurrentDate(Date firstValid, String period) {
        Integer unitsBetween = 0;

        if (period == RD2_Constants.INSTALLMENT_PERIOD_MONTHLY || period == RD2_Constants.INSTALLMENT_PERIOD_FIRST_AND_FIFTEENTH) {
            unitsBetween = firstValid.monthsBetween(currentDate);

        } else if (period == RD2_Constants.INSTALLMENT_PERIOD_WEEKLY || period == RD2_Constants.INSTALLMENT_PERIOD_DAILY) {
            unitsBetween = firstValid.daysBetween(currentDate);

        } else if (period == RD2_Constants.INSTALLMENT_PERIOD_YEARLY) {
            unitsBetween = Math.abs(firstValid.year() - currentDate.year());
        }

        return unitsBetween;
    }

    /***
    * @description Adds date units to an input date based on installment period
    * @param dateIn Date
    * @param addUnits Integer
    * @param period String
    * @return Date
    */
    private Date addDateUnits(Date dateIn, Integer addUnits, String period) {
        Date adjustedDate = dateIn;

        if (period == RD2_Constants.INSTALLMENT_PERIOD_MONTHLY || period == RD2_Constants.INSTALLMENT_PERIOD_FIRST_AND_FIFTEENTH) {
            adjustedDate = dateIn.addMonths(addUnits);

        } else if (period == RD2_Constants.INSTALLMENT_PERIOD_WEEKLY || period == RD2_Constants.INSTALLMENT_PERIOD_DAILY) {
            adjustedDate = dateIn.addDays(addUnits);

        } else if (period == RD2_Constants.INSTALLMENT_PERIOD_YEARLY) {
            adjustedDate = dateIn.addYears(addUnits);
        }

        return adjustedDate;
    }

    /***
    * @description Calculates the earliest valid donation date based on start date.
    * @param schedule Recurring Donation Schedule record
    * @return Date
    */
    private Date getFirstPossibleDonationDateFromStart(RecurringDonationSchedule__c schedule) {

        Date nextDate = schedule.StartDate__c;

        if (schedule.DayOfMonth__c != null && (
                schedule.InstallmentPeriod__c == RD2_Constants.INSTALLMENT_PERIOD_MONTHLY ||
                        schedule.InstallmentPeriod__c == RD2_Constants.INSTALLMENT_PERIOD_FIRST_AND_FIFTEENTH))
        {
            nextDate = Date.newInstance(
                    nextDate.year(),
                    nextDate.month(),
                    schedule.DayOfMonth__c == RD2_Constants.DAY_OF_MONTH_LAST_DAY ?
                            Date.daysInMonth(nextDate.year(), nextDate.month()) :
                            Integer.valueOf(schedule.DayOfMonth__c)
            );
            nextDate = nextDate >= schedule.StartDate__c ? nextDate : nextDate.addMonths(1);
        }

        return nextDate;
    }

    /***
    * @description Performs a full analysis and rebuild of the Schedule records for a Recurring Donation,
    * but does not commit the schedule records to the database.  Uses the active schedules for the RD
    * to calculate the Next Donation Date and store onto the RD record (in a Before Update context,
    * thus avoiding the extra DML against the object).
    * @param rds Trigger.new records
    * @param oldRds Trigger.old records
    */
    public Map<Id, List<RecurringDonationSchedule__c>> getAllRecurringDonationSchedules(List<npe03__Recurring_Donation__c> rds, List<npe03__Recurring_Donation__c> oldRds) {

        Map<Id, List<RecurringDonationSchedule__c>> schedulesByRdId = getExistingSchedules(rds);

        Map<Id, npe03__Recurring_Donation__c> filteredRecurringDonations = getRecurringDonationsNeedingScheduleUpdates(rds, oldRds, TDTM_Runnable.Action.BeforeUpdate);

        TDTM_Runnable.DmlWrapper revisedSchedules;
        Map<Id, List<RecurringDonationSchedule__c>> newSchedulesByRdId = new Map<Id, List<RecurringDonationSchedule__c>>();

        for (npe03__Recurring_Donation__c rd : filteredRecurringDonations.values()) {

            revisedSchedules = getUpdatedSchedules(rd, schedulesByRdId.get(rd.Id));

            for (SObject sobj : revisedSchedules.objectsToUpdate) {
                addUpdatedSchedules((RecurringDonationSchedule__c)sobj, newSchedulesByRdId);
            }

            for (SObject sobj : revisedSchedules.objectsToInsert) {
                addUpdatedSchedules((RecurringDonationSchedule__c)sobj, newSchedulesByRdId);
            }
        }

        // Merge the schedules from RDs NOT needing schedule updates with the updated schedules
        for (Id rdId : newSchedulesByRdId.keySet()) {
            schedulesByRdId.put(rdId, newSchedulesByRdId.get(rdId));
        }

        return schedulesByRdId;
    }

    /***
    * @description Filters recurring donations to determine which need schedule updates
    * @param rds Trigger.new records
    * @param oldRds Trigger.old records
    */
    public Map<Id, npe03__Recurring_Donation__c> getRecurringDonationsNeedingScheduleUpdates(
            List<npe03__Recurring_Donation__c> rds,
            List<npe03__Recurring_Donation__c> oldRds,
            TDTM_Runnable.Action triggerAction)
    {

        Map<Id, npe03__Recurring_Donation__c> oldRdsById = new Map<Id, npe03__Recurring_Donation__c>();
        oldRdsById.putAll(oldRds);

        Map<Id, npe03__Recurring_Donation__c> filteredRecurringDonations = new Map<Id, npe03__Recurring_Donation__c>();
        for (npe03__Recurring_Donation__c rd : rds) {
            npe03__Recurring_Donation__c oldRd = oldRdsById.get(rd.Id);

            if (isScheduleUpdateNeeded(rd, oldRd)) {

                if (triggerAction == TDTM_Runnable.Action.BeforeUpdate &&
                    rd.StartDate__c == oldRd.StartDate__c &&
                    rd.Status__c != RD2_Constants.STATUS_CLOSED) {
                    rd.StartDate__c = Date.today();
                }

                filteredRecurringDonations.put(rd.Id, rd);
            }
        }

        return filteredRecurringDonations;
    }

    /***
    * @description Retrieves recurring donation schedules associated with recurring donation list
    * @param rds List<npe03__Recurring_Donation__c>
    */
    public Map<Id, List<RecurringDonationSchedule__c>> getExistingSchedules(List<npe03__Recurring_Donation__c> rds) {

        Map<Id, List<RecurringDonationSchedule__c>> oldSchedules = new Map<Id, List<RecurringDonationSchedule__c>>();

        for (RecurringDonationSchedule__c oldSchedule : [
                SELECT RecurringDonation__c,
                        StartDate__c,
                        EndDate__c,
                        InstallmentFrequency__c,
                        InstallmentPeriod__c,
                        DayOfMonth__c
                FROM RecurringDonationSchedule__c
                WHERE RecurringDonation__c IN :rds
                AND Active__c = true
        ]) {
            if (!oldSchedules.containsKey(oldSchedule.RecurringDonation__c)) {
                oldSchedules.put(oldSchedule.RecurringDonation__c, new List<RecurringDonationSchedule__c>());
            }
            oldSchedules.get(oldSchedule.RecurringDonation__c).add(oldSchedule);
        }

        return oldSchedules;
    }

    /***
    * @description Adds recurring donation schedules to map by recurring donation Id
    * @param rd SObject
    * @param newSchedulesByRdId Map<Id, List<RecurringDonationSchedule__c>>
    */
    public void addUpdatedSchedules(RecurringDonationSchedule__c rd, Map<Id, List<RecurringDonationSchedule__c>> newSchedulesByRdId) {

        if (rd.EndDate__c == null || (rd.EndDate__c >= Date.today() && rd.StartDate__c < rd.EndDate__c)) {

            if (!newSchedulesByRdId.containsKey(rd.RecurringDonation__c)) {
                newSchedulesByRdId.put(rd.RecurringDonation__c, new List<RecurringDonationSchedule__c>());
            }
            newSchedulesByRdId.get(rd.RecurringDonation__c).add(rd);
        }
    }
}<|MERGE_RESOLUTION|>--- conflicted
+++ resolved
@@ -232,11 +232,7 @@
         }
 
         Integer adjustedFrequency =
-<<<<<<< HEAD
-                (schedule.InstallmentPeriod__c == RD2_Constants.INSTALLMENT_PERIOD_WEEKLY ? 7 : 1) * Integer.valueOf(schedule.InstallmentFrequency__c);
-=======
             (schedule.InstallmentPeriod__c == RD2_Constants.INSTALLMENT_PERIOD_WEEKLY ? DAYS_IN_WEEK : 1) * Integer.valueOf(schedule.InstallmentFrequency__c);
->>>>>>> 2e1573b1
 
         Integer unitsBetween = getDateUnitsBetweenFirstValidAndCurrentDate(firstValid, schedule.InstallmentPeriod__c);
 
@@ -308,15 +304,15 @@
         Date nextDate = schedule.StartDate__c;
 
         if (schedule.DayOfMonth__c != null && (
-                schedule.InstallmentPeriod__c == RD2_Constants.INSTALLMENT_PERIOD_MONTHLY ||
-                        schedule.InstallmentPeriod__c == RD2_Constants.INSTALLMENT_PERIOD_FIRST_AND_FIFTEENTH))
+            schedule.InstallmentPeriod__c == RD2_Constants.INSTALLMENT_PERIOD_MONTHLY ||
+            schedule.InstallmentPeriod__c == RD2_Constants.INSTALLMENT_PERIOD_FIRST_AND_FIFTEENTH))
         {
             nextDate = Date.newInstance(
-                    nextDate.year(),
-                    nextDate.month(),
-                    schedule.DayOfMonth__c == RD2_Constants.DAY_OF_MONTH_LAST_DAY ?
-                            Date.daysInMonth(nextDate.year(), nextDate.month()) :
-                            Integer.valueOf(schedule.DayOfMonth__c)
+                nextDate.year(),
+                nextDate.month(),
+                schedule.DayOfMonth__c == RD2_Constants.DAY_OF_MONTH_LAST_DAY ?
+                    Date.daysInMonth(nextDate.year(), nextDate.month()) :
+                    Integer.valueOf(schedule.DayOfMonth__c)
             );
             nextDate = nextDate >= schedule.StartDate__c ? nextDate : nextDate.addMonths(1);
         }
