<?xml version="1.0" encoding="UTF-8"?>
<CustomLabels xmlns="http://soap.sforce.com/2006/04/metadata">
    <labels>
        <fullName>Addr_Id_Error</fullName>
        <language>en_US</language>
        <protected>true</protected>
        <shortDescription>Addr Id Error</shortDescription>
        <value>You must provide an Auth ID.</value>
    </labels>
    <labels>
        <fullName>Addr_No_Batch</fullName>
        <categories>address, error</categories>
        <language>en_US</language>
        <protected>true</protected>
        <shortDescription>Batch Address Verification Not Supported</shortDescription>
        <value>The specified service does not support Batch Address Verification.</value>
    </labels>
    <labels>
        <fullName>Addr_Pending_Verification</fullName>
        <categories>address, error</categories>
        <language>en_US</language>
        <protected>true</protected>
        <shortDescription>Pending verification</shortDescription>
        <value>Pending verification</value>
    </labels>
    <labels>
        <fullName>Addr_Settings_API_Body</fullName>
        <categories>address, settings</categories>
        <language>en_US</language>
        <protected>true</protected>
        <shortDescription>DEPRECATED - Addr Settings API Title</shortDescription>
        <value>DEPRECATED - API Account Settings</value>
    </labels>
    <labels>
        <fullName>Addr_Settings_API_Title</fullName>
        <categories>address, settings</categories>
        <language>en_US</language>
        <protected>true</protected>
        <shortDescription>Addr Settings API Title</shortDescription>
        <value>Verification API Account Settings</value>
    </labels>
    <labels>
        <fullName>Addr_Settings_Intro_Body</fullName>
        <categories>address, settings</categories>
        <language>en_US</language>
        <protected>true</protected>
        <shortDescription>DEPRECATED - Addr Settings Intro Body</shortDescription>
        <value>DEPRECATED</value>
    </labels>
    <labels>
        <fullName>Addr_Settings_Intro_Body1</fullName>
        <categories>address, settings</categories>
        <language>en_US</language>
        <protected>true</protected>
        <shortDescription>Addr Settings Intro Body</shortDescription>
        <value>The Address Verification API lets you verify addresses as you add them to Salesforce. The API also lets you standardize addresses when you save them (for example, it converts any instance of Street to St in the saved record).</value>
    </labels>
    <labels>
        <fullName>Addr_Settings_Intro_Body2</fullName>
        <categories>address, settings</categories>
        <language>en_US</language>
        <protected>true</protected>
        <shortDescription>Addr Settings Intro Body</shortDescription>
        <value>&lt;br/&gt;To get started:&lt;br/&gt;&lt;br/&gt;
1. Open a third-party address verification account. (Some are free for nonprofits.)&lt;br/&gt;
2. In your address verification service, create the required authentication ID and/or token.&lt;br/&gt;
3. Return to this settings page, click the Edit button above, and paste the ID and/or token into the appropriate fields.&lt;br/&gt;
4. Complete the remaining fields and click Save. The help text for each field provides more information. If you still need more help, see the &lt;a href=&quot;https://powerofus.force.com/NPSP_Address_Verification&quot;&gt;NPSP documentation&lt;/a&gt;.</value>
    </labels>
    <labels>
        <fullName>Addr_Settings_Intro_Title</fullName>
        <categories>address, settings</categories>
        <language>en_US</language>
        <protected>true</protected>
        <shortDescription>Addr Settings Intro Title</shortDescription>
        <value>Introduction</value>
    </labels>
    <labels>
        <fullName>Addr_Settings_Notice</fullName>
        <categories>address, settings</categories>
        <language>en_US</language>
        <protected>true</protected>
        <shortDescription>Addr Settings Notice</shortDescription>
        <value>Address verification will only work for records you create from this point on. Verification does not apply to contact information that you&apos;ve already entered in Salesforce.</value>
    </labels>
    <labels>
        <fullName>Addr_Settings_Test_Body</fullName>
        <categories>address, settings</categories>
        <language>en_US</language>
        <protected>true</protected>
        <shortDescription>Addr Settings Test Body</shortDescription>
        <value>To test your Secret Key Pair, enter any US Zip Code:</value>
    </labels>
    <labels>
        <fullName>Addr_Settings_Test_Response_Title</fullName>
        <categories>address, settings</categories>
        <language>en_US</language>
        <protected>true</protected>
        <shortDescription>Addr Settings Test Response Title</shortDescription>
        <value>API Response</value>
    </labels>
    <labels>
        <fullName>Addr_Settings_Test_Title</fullName>
        <categories>address, settings</categories>
        <language>en_US</language>
        <protected>true</protected>
        <shortDescription>Addr Settings Test Title</shortDescription>
        <value>Test My Settings</value>
    </labels>
    <labels>
        <fullName>Addr_Skip_Verified</fullName>
        <categories>address, verification</categories>
        <language>en_US</language>
        <protected>true</protected>
        <shortDescription>Addr Skip Verified</shortDescription>
        <value>Skip previously verified records</value>
    </labels>
    <labels>
        <fullName>Addr_Token_Error</fullName>
        <language>en_US</language>
        <protected>true</protected>
        <shortDescription>Addr Token Error</shortDescription>
        <value>You must provide an Auth Token.</value>
    </labels>
    <labels>
        <fullName>Addr_Unauthorized_Endpoint</fullName>
        <language>en_US</language>
        <protected>true</protected>
        <shortDescription>Addr Unauthorized Endpoint</shortDescription>
        <value>The Remote Site URL for the SmartyStreetsZip endpoint is invalid. Verify the correct URL with Smarty Streets, and update the SmartyStreetsZip endpoint in Setup &gt; Security &gt; Remote Site Settings.</value>
    </labels>
    <labels>
        <fullName>Addr_Valid_Key_Pair</fullName>
        <language>en_US</language>
        <protected>true</protected>
        <shortDescription>Addr Valid Key Pair</shortDescription>
        <value>Your Secret Key Pair is valid.</value>
    </labels>
    <labels>
        <fullName>Addr_Verification_Batch_Body</fullName>
        <categories>address, verification</categories>
        <language>en_US</language>
        <protected>true</protected>
        <shortDescription>Addr Verification Batch Body</shortDescription>
        <value>&lt;p&gt;Click Verify All Addresses to verify and standardize all addresses in your organization.
        The mass verification process uses the settings from above.&lt;/p&gt;
 &lt;br/&gt;</value>
    </labels>
    <labels>
        <fullName>Addr_Verification_Batch_Not_Supported</fullName>
        <categories>address, verification</categories>
        <language>en_US</language>
        <protected>true</protected>
        <shortDescription>No Batch Support</shortDescription>
        <value>The selected service does not support Batch Address Validation.</value>
    </labels>
    <labels>
        <fullName>Addr_Verification_Batch_SmartyStreets_Message</fullName>
        <categories>address, verification</categories>
        <language>en_US</language>
        <protected>true</protected>
        <shortDescription>Batches of 100</shortDescription>
        <value>SmartyStreets will verify addresses in batches of 100.</value>
    </labels>
    <labels>
        <fullName>Addr_Verification_Batch_Status</fullName>
        <categories>address, verification</categories>
        <language>en_US</language>
        <protected>true</protected>
        <shortDescription>Addr Verification Batch Status</shortDescription>
        <value>Mass Verification Status</value>
    </labels>
    <labels>
        <fullName>Addr_Verification_Batch_Title</fullName>
        <categories>address, verification</categories>
        <language>en_US</language>
        <protected>true</protected>
        <shortDescription>Addr Verification Batch Title</shortDescription>
        <value>Mass Verify Existing Addresses</value>
    </labels>
    <labels>
        <fullName>Addr_Verification_Cant_Load_Class</fullName>
        <categories>address</categories>
        <language>en_US</language>
        <protected>true</protected>
        <shortDescription>Unable to load verification class when visiting settings page</shortDescription>
        <value>There was an error loading the validator class {0}</value>
    </labels>
    <labels>
        <fullName>Addr_Verification_Required</fullName>
        <categories>address</categories>
        <language>en_US</language>
        <protected>true</protected>
        <shortDescription>Verification required</shortDescription>
        <value>Verification required</value>
    </labels>
    <labels>
        <fullName>Addr_Verification_Undefined_Class</fullName>
        <categories>address</categories>
        <language>en_US</language>
        <protected>true</protected>
        <shortDescription>No address verification class defined</shortDescription>
        <value>Address verification class not defined in the settings. Cannot perform address verification.</value>
    </labels>
    <labels>
        <fullName>Addr_Verification_Wrong_Class</fullName>
        <categories>address</categories>
        <language>en_US</language>
        <protected>true</protected>
        <shortDescription>Wrong address verification class</shortDescription>
        <value>No class with the specified name exists. Cannot perform address verification.</value>
    </labels>
    <labels>
        <fullName>Addr_Verification_Wrong_Interface</fullName>
        <categories>address</categories>
        <language>en_US</language>
        <protected>true</protected>
        <shortDescription>Wrong address verification interface</shortDescription>
        <value>The address validation class does not implement the required interface. Cannot perform address verification.</value>
    </labels>
    <labels>
        <fullName>Addr_Verified</fullName>
        <categories>address, verification</categories>
        <language>en_US</language>
        <protected>true</protected>
        <shortDescription>Address Successfully Verified</shortDescription>
        <value>Verified</value>
    </labels>
    <labels>
        <fullName>Addr_Verify_Endpoint</fullName>
        <language>en_US</language>
        <protected>true</protected>
        <shortDescription>Addr Verify Endpoint</shortDescription>
        <value>Please enter the endpoint URL.</value>
    </labels>
    <labels>
        <fullName>Addr_Verify_Google_Help</fullName>
        <language>en_US</language>
        <protected>true</protected>
        <shortDescription>Google API Helpt Text</shortDescription>
        <value>The Google Geocoding API requires a value for Authentication Token only.  This can be found by going to Visit the APIs console at https://code.google.com/apis/console and log in with your Google Account. Click the Services link from the left-hand menu in the APIs Console, then activate the Geocoding API service. Once the service has been activated, your API key is available from the API Access page, in the Simple API Access section. More information on this service and what it provides can be found here: https://developers.google.com/maps/documentation/geocoding/.</value>
    </labels>
    <labels>
        <fullName>Addr_Verify_Settings</fullName>
        <language>en_US</language>
        <protected>true</protected>
        <shortDescription>Addr Verify Settings</shortDescription>
        <value>Please verify you have entered your credentials.</value>
    </labels>
    <labels>
        <fullName>Addr_Verifying</fullName>
        <language>en_US</language>
        <protected>true</protected>
        <shortDescription>Addr Verifying</shortDescription>
        <value>Verifying addresses.</value>
    </labels>
    <labels>
        <fullName>Address_Not_Found</fullName>
        <categories>address, error</categories>
        <language>en_US</language>
        <protected>true</protected>
        <shortDescription>Address Not Found</shortDescription>
        <value>Address not found.</value>
    </labels>
    <labels>
        <fullName>Address_StateCountry_Invalid_Error</fullName>
        <categories>address, error</categories>
        <language>en_US</language>
        <protected>true</protected>
        <shortDescription>{value} is not configured as a valid Country in your Organization.</shortDescription>
        <value>&apos;{0}&apos; is not configured as a valid Country in your Organization.</value>
    </labels>
    <labels>
        <fullName>Address_Verification_Limit</fullName>
        <categories>address, verification</categories>
        <language>en_US</language>
        <protected>true</protected>
        <shortDescription>Address Verification Limit</shortDescription>
        <value>You cannot verify more than 100 addresses at a time.</value>
    </labels>
    <labels>
        <fullName>CONV_Accept_Risk</fullName>
        <language>en_US</language>
        <protected>false</protected>
        <shortDescription>Risk Accepted</shortDescription>
        <value>I accept the risk associated with using this tool, including data loss and inconsistent data.</value>
    </labels>
    <labels>
        <fullName>CONV_Account_Field</fullName>
        <language>en_US</language>
        <protected>false</protected>
        <shortDescription>Account Field</shortDescription>
        <value>Account Field</value>
    </labels>
    <labels>
        <fullName>CONV_Account_Field_For_Old_HH_ID</fullName>
        <language>en_US</language>
        <protected>false</protected>
        <shortDescription>Account Field For Old HH ID</shortDescription>
        <value>Select a field to store the original Household object Id.</value>
    </labels>
    <labels>
        <fullName>CONV_Activities_Reparented</fullName>
        <language>en_US</language>
        <protected>false</protected>
        <shortDescription>Activites Reparented</shortDescription>
        <value>Transfers Activities and Tasks associated with One-to-One or Individual Accounts to new Household Accounts.</value>
    </labels>
    <labels>
        <fullName>CONV_Address_Overrides_Set</fullName>
        <language>en_US</language>
        <protected>false</protected>
        <shortDescription>Address Overrides</shortDescription>
        <value>Selects Address Override for any Contact whose address is different from the Household Address.</value>
    </labels>
    <labels>
        <fullName>CONV_Addresses_Mapped</fullName>
        <language>en_US</language>
        <protected>false</protected>
        <shortDescription>Addresses Mapped</shortDescription>
        <value>Creates Address records based on existing Household and Contact addresses, and associates the new Address records with the new Household Accounts.</value>
    </labels>
    <labels>
        <fullName>CONV_All_Backed_Up</fullName>
        <language>en_US</language>
        <protected>false</protected>
        <shortDescription>All Data Backed Up</shortDescription>
        <value>I've backed up my data using the Export Data tool in Setup | Data Management.</value>
    </labels>
    <labels>
        <fullName>CONV_All_Dup_Rules_Disabled</fullName>
        <language>en_US</language>
        <protected>false</protected>
        <shortDescription>CONV_All_Dup_Rules_Disabled</shortDescription>
        <value>I have disabled all Data.com Duplication Management Rules.</value>
    </labels>
    <labels>
        <fullName>CONV_All_Households_Selected</fullName>
        <language>en_US</language>
        <protected>false</protected>
        <shortDescription>All Households Selected</shortDescription>
        <value>Runs the conversion process for all existing Household objects and related Contacts. (Does not run conversion for Contacts not currently associated with a Household.)</value>
    </labels>
    <labels>
        <fullName>CONV_All_Required_Removed</fullName>
        <language>en_US</language>
        <protected>false</protected>
        <shortDescription>All Required Removed</shortDescription>
        <value>I have removed required field restrictions for all custom fields.</value>
    </labels>
    <labels>
        <fullName>CONV_All_Triggers_Disabled</fullName>
        <language>en_US</language>
        <protected>false</protected>
        <shortDescription>All Triggers disabled</shortDescription>
        <value>Disables all NPSP triggers. NOTE: The tool does not disable your custom triggers. You should manually disable any custom triggers before proceeding.</value>
    </labels>
    <labels>
        <fullName>CONV_All_Users_Logged_Out</fullName>
        <language>en_US</language>
        <protected>false</protected>
        <shortDescription>All Users Logged Out</shortDescription>
        <value>All users have logged out of my Salesforce instance.</value>
    </labels>
    <labels>
        <fullName>CONV_All_WFR_Disabled</fullName>
        <language>en_US</language>
        <protected>false</protected>
        <shortDescription>All WFR and VR Disabled</shortDescription>
        <value>I have disabled all workflows and custom validation rules.</value>
    </labels>
    <labels>
        <fullName>CONV_Batching_Explanation</fullName>
        <language>en_US</language>
        <protected>false</protected>
        <shortDescription>Batching Explanation</shortDescription>
        <value>This tool will process your existing Contacts with Households in batches of 200 Households at a time, attempting to convert them to Household Accounts. Any errors during the conversion will result in one or more failed batches of Contacts while other batches may succeed. This could leave your data in an inconsistent state. If this occurs, you will need to immediately resolve the issue and re-run the conversion utility. This tool takes the following actions in converting your data:</value>
    </labels>
    <labels>
        <fullName>CONV_Begin</fullName>
        <language>en_US</language>
        <protected>false</protected>
        <shortDescription>Begin Conversion</shortDescription>
        <value>Begin Conversion Process</value>
    </labels>
    <labels>
        <fullName>CONV_Cancel</fullName>
        <language>en_US</language>
        <protected>false</protected>
        <shortDescription>Cancel</shortDescription>
        <value>Cancel</value>
    </labels>
    <labels>
        <fullName>CONV_Configuration_Options</fullName>
        <language>en_US</language>
        <protected>false</protected>
        <shortDescription>Configuration Options</shortDescription>
        <value>Configuration Options</value>
    </labels>
    <labels>
        <fullName>CONV_Contacts_Attached</fullName>
        <language>en_US</language>
        <protected>false</protected>
        <shortDescription>Contacts Attached to Household</shortDescription>
        <value>Disconnects Contacts from their One-to-One or Individual Account, and attaches them to their newly created Household Account.</value>
    </labels>
    <labels>
        <fullName>CONV_Conversion_Process</fullName>
        <language>en_US</language>
        <protected>false</protected>
        <shortDescription>Account Model Conversion Progress</shortDescription>
        <value>Account Model Conversion Progress</value>
    </labels>
    <labels>
        <fullName>CONV_Fundamental_Changes</fullName>
        <language>en_US</language>
        <protected>false</protected>
        <shortDescription>Fundamental Changes</shortDescription>
        <value>You are about to make fundamental changes to your Salesforce data and data model. Reports, dashboards, and more may have to be modified to account for these changes. Salesforce.com and Salesforce.org are not responsible for any data or data integrity loss.  Do you still wish to proceed?</value>
    </labels>
    <labels>
        <fullName>CONV_Important_Info_Header</fullName>
        <language>en_US</language>
        <protected>false</protected>
        <shortDescription>Important Information Header</shortDescription>
        <value>Important Information</value>
    </labels>
    <labels>
        <fullName>CONV_Local_Expert</fullName>
        <language>en_US</language>
        <protected>false</protected>
        <shortDescription>Local Expert</shortDescription>
        <value>I&apos;ve consulted with my local Salesforce expert.</value>
    </labels>
    <labels>
        <fullName>CONV_Master_Address_Set</fullName>
        <language>en_US</language>
        <protected>false</protected>
        <shortDescription>Master Address Set</shortDescription>
        <value>Sets the Household Account address. Uses the current Household address if it exists, or one of the Contact addresses based on frequency of use or highest Contact giving.</value>
    </labels>
    <labels>
        <fullName>CONV_New_Affiliations</fullName>
        <language>en_US</language>
        <protected>false</protected>
        <shortDescription>New Affiliations Created</shortDescription>
        <value>Restructures Contact and org Account associations by creating Affiliation records, and sets the Primary Affiliation field on Contact.</value>
    </labels>
    <labels>
        <fullName>CONV_New_Households_Created</fullName>
        <language>en_US</language>
        <protected>false</protected>
        <shortDescription>New Households Created</shortDescription>
        <value>Creates a new Household Account for each Household object record.</value>
    </labels>
    <labels>
        <fullName>CONV_Non_NPSP_Apps</fullName>
        <language>en_US</language>
        <protected>false</protected>
        <shortDescription>Non-NPSP Apps</shortDescription>
        <value>I have disabled or temporarily uninstalled all non-NPSP apps.</value>
    </labels>
    <labels>
        <fullName>CONV_Old_Household_Objects</fullName>
        <language>en_US</language>
        <protected>false</protected>
        <shortDescription>Old Household Objects</shortDescription>
        <value>Does NOT delete Household objects after conversion is complete. You should manually delete these after you've verified the conversion.</value>
    </labels>
    <labels>
        <fullName>CONV_Only_Household_Contacts</fullName>
        <language>en_US</language>
        <protected>false</protected>
        <shortDescription>Only Household Contacts</shortDescription>
        <value>I am aware this tool will only work for Contacts that currently have a Household associated.</value>
    </labels>
    <labels>
        <fullName>CONV_Opportunities_Reparented</fullName>
        <language>en_US</language>
        <protected>false</protected>
        <shortDescription>Opportunities Reparented</shortDescription>
        <value>Removes Opportunities from One-to-One or Individual Accounts and associates them with the new Household Accounts.</value>
    </labels>
    <labels>
        <fullName>CONV_Original_HH_Id</fullName>
        <language>en_US</language>
        <protected>false</protected>
        <shortDescription>Original HH Id</shortDescription>
        <value>You can optionally select a custom field on Account to store the original Household object Id. Storing this Id can be useful if you later want to reparent any lookups or child objects originally on the Household object to the new Household Account. Account Field selections are limited to unused custom text or text area fields.</value>
    </labels>
    <labels>
        <fullName>CONV_Page_Description</fullName>
        <language>en_US</language>
        <protected>false</protected>
        <shortDescription>Page Description</shortDescription>
        <value>This page is designed to help you convert your organization from an existing One-to-One or Individual Account Model to the Household Account Model.</value>
    </labels>
    <labels>
        <fullName>CONV_Page_Title</fullName>
        <language>en_US</language>
        <protected>false</protected>
        <shortDescription>Page Title</shortDescription>
        <value>Account Model Conversion Utility</value>
    </labels>
    <labels>
        <fullName>CONV_Permanent_Change</fullName>
        <language>en_US</language>
        <protected>false</protected>
        <shortDescription>Permanent Change Info</shortDescription>
        <value>Account Model Conversion is a permanent change. Please consider this action carefully before proceeding. While the conversion is in process, your database functionality will be temporarily disabled. Salesforce.com and Salesforce.org are not responsible for any data loss, modifications, or corruption that occur as a result of this operation. Please proceed at YOUR OWN RISK. You'll need to confirm that you've taken the following steps before beginning the conversion:</value>
    </labels>
    <labels>
        <fullName>CONV_Primary_Contacts_Set</fullName>
        <language>en_US</language>
        <protected>false</protected>
        <shortDescription>Primary Contacts Set</shortDescription>
        <value>Sets Primary Contact values for all Household Accounts.</value>
    </labels>
    <labels>
        <fullName>CONV_Proceed</fullName>
        <language>en_US</language>
        <protected>false</protected>
        <shortDescription>Proceed</shortDescription>
        <value>Proceed with Conversion</value>
    </labels>
    <labels>
        <fullName>CONV_Record_Ownership_Transferred</fullName>
        <language>en_US</language>
        <protected>false</protected>
        <shortDescription>Record Ownership Transferred</shortDescription>
        <value>I have transferred any records owned by inactive users to active users.</value>
    </labels>
    <labels>
        <fullName>CONV_Reload</fullName>
        <language>en_US</language>
        <protected>false</protected>
        <shortDescription>Reload</shortDescription>
        <value>Reload the Converter</value>
    </labels>
    <labels>
        <fullName>CONV_Selected_Field_Bad</fullName>
        <language>en_US</language>
        <protected>false</protected>
        <shortDescription>Selected Field Not Able to Hold ID</shortDescription>
        <value>The field you selected to store the Household Id is of the wrong datatype or invalid in some way. Please select a different Account field.</value>
    </labels>
    <labels>
        <fullName>CONV_Selected_Field_Verification_Failure</fullName>
        <language>en_US</language>
        <protected>false</protected>
        <shortDescription>Selected Field Not Verified for Id</shortDescription>
        <value>The conversion tool encountered an error when attempting to verify the validity of your selected Account field. Without this verification, the conversion tool can't determine if your field mapping, and therefore your conversion, will be successful.  You may proceed at your own risk, or select a different field to hold the Household Id.</value>
    </labels>
    <labels>
        <fullName>CONV_Tested_in_Sandbox</fullName>
        <language>en_US</language>
        <protected>false</protected>
        <shortDescription>Tested in Sandbox</shortDescription>
        <value>I have tested the conversion process in a fresh sandbox.</value>
    </labels>
    <labels>
        <fullName>CONV_Triggers_Reenabled</fullName>
        <language>en_US</language>
        <protected>false</protected>
        <shortDescription>Triggers ReEnabled</shortDescription>
        <value>Re-enables all NPSP triggers. NOTE: You'll need to manually re-enable any custom triggers you disabled for the conversion. Also, the utility re-enables &lt;b&gt;all&lt;/b&gt; NPSP triggers, so if you selectively disabled any of them beforehand, you'll need to manually disable them again.</value>
    </labels>
    <labels>
        <fullName>CONV_Warning</fullName>
        <language>en_US</language>
        <protected>false</protected>
        <shortDescription>Warning</shortDescription>
        <value>Warning!</value>
    </labels>
    <labels>
        <fullName>CONV_What_This_Tool_Does</fullName>
        <language>en_US</language>
        <protected>false</protected>
        <shortDescription>What This Tool Does</shortDescription>
        <value>What This Tool Does</value>
    </labels>
    <labels>
        <fullName>CampaignMemberStatusOmit</fullName>
        <categories>Opportunity, Campaign Member</categories>
        <language>en_US</language>
        <protected>false</protected>
        <shortDescription>CampaignMemberStatusOmit</shortDescription>
        <value>omit</value>
    </labels>
    <labels>
        <fullName>ClosedWonOpportunities</fullName>
        <categories>Error</categories>
        <language>en_US</language>
        <protected>true</protected>
        <shortDescription>ClosedWonOpportunities</shortDescription>
        <value>Closed Won Opportunities</value>
    </labels>
    <labels>
        <fullName>CMT_FilterGroupActiveRollupsHelpText</fullName>
        <categories>Settings</categories>
        <language>en_US</language>
        <protected>true</protected>
        <shortDescription>Help text for the rollups tree</shortDescription>
        <value>The list of rollups that are using this filter group. As long as there are rollups listed here, you can't delete this filter group.</value>
    </labels>
    <labels>
        <fullName>CMT_DeleteConfirm</fullName>
        <categories>Settings</categories>
        <language>en_US</language>
        <protected>true</protected>
        <shortDescription>Confirmation message when a user wants to delete something.</shortDescription>
        <value>Are you sure you want to delete this {0}?</value>
    </labels>
    <labels>
        <fullName>CMT_FilterGroupDeleteError</fullName>
        <categories>Settings</categories>
        <language>en_US</language>
        <protected>true</protected>
        <shortDescription>Error message when a user wants to delete a filter group with rollups.</shortDescription>
        <value>You can't delete this filter group because there is at least one rollup using it. To delete this filter group, either remove it from the associated rollups or delete the rollups.</value>
    </labels>
    <labels>
        <fullName>CMT_FilterGroupDescriptionHelpText</fullName>
        <categories>Settings</categories>
        <language>en_US</language>
        <protected>true</protected>
        <shortDescription>Help text for the filter group description</shortDescription>
        <value>It's important to enter a detailed description that explains the filter rules in this group so that users in your org can understand if this filter group is right for their rollup.</value>
    </labels>
    <labels>
        <fullName>CMT_FilterGroupNameHelpText</fullName>
        <categories>Settings</categories>
        <language>en_US</language>
        <protected>true</protected>
        <shortDescription>Help text for the filter group name</shortDescription>
        <value>A unique name for this filter group.</value>
    </labels>
    <labels>
        <fullName>CMT_FilterGroupNameLimitError</fullName>
        <categories>Settings</categories>
        <language>en_US</language>
        <protected>true</protected>
        <shortDescription>New filter group button</shortDescription>
        <value>Filter group name is limited to 40 characters.</value>
    </labels>
    <labels>
        <fullName>CMT_FilterRulesHelpText</fullName>
        <categories>Settings</categories>
        <language>en_US</language>
        <protected>true</protected>
        <shortDescription>Help text for the filter rules</shortDescription>
        <value>The list of rules included in this filter group. The filter rules set the criteria to ensure that you only get the data you need. Keep in mind that filter groups use AND criteria for filter rules, so if the data doesn't match ALL filter rules within a filter group, it won't be included in the rollup.</value>
    </labels>
    <labels>
        <fullName>CMT_FilterRulesValueHelpText</fullName>
        <categories>Settings</categories>
        <language>en_US</language>
        <protected>true</protected>
        <shortDescription>Help text for the filter rule value field</shortDescription>
        <value>If the Operator is In List or Not in List and you don't see a picklist, enter values separated by semi-colons.</value>
    </labels>
    <labels>
        <fullName>CMT_FilterNew</fullName>
        <categories>Settings</categories>
        <language>en_US</language>
        <protected>true</protected>
        <shortDescription>New filter group button</shortDescription>
        <value>New Filter Group</value>
    </labels>
    <labels>
        <fullName>CMT_FilterRuleDeleteWarning</fullName>
        <categories>Settings</categories>
        <language>en_US</language>
        <protected>true</protected>
        <shortDescription>Warning message when a user wants to delete a filter rule.</shortDescription>
        <value>There are rollups using the filter group that this rule is part of. If you delete this filter rule, it will affect those rollup calculations. Are you sure you want to delete?</value>
    </labels>
    <labels>
        <fullName>CMT_FilterRuleDuplicateError</fullName>
        <categories>Settings</categories>
        <language>en_US</language>
        <protected>true</protected>
        <shortDescription>Warning message when a user creates a duplicate filter rule.</shortDescription>
        <value>This filter rule already exists in this filter group. Edit one or more fields to create a unique filter rule.</value>
    </labels>
    <labels>
        <fullName>CMT_FilterRuleFieldsMissing</fullName>
        <categories>Settings</categories>
        <language>en_US</language>
        <protected>true</protected>
        <shortDescription>Error message preventing a user from saving a filter rule with fields missing.</shortDescription>
        <value>One or more fields are missing. Complete all fields to save this filter rule.</value>
    </labels>
    <labels>
        <fullName>ConfirmDeleteAccount</fullName>
        <categories>Error, Delete</categories>
        <language>en_US</language>
        <protected>true</protected>
        <shortDescription>ConfirmDeleteAccount</shortDescription>
        <value>{0} is the only Contact in the {1} Account. Deleting this Contact would leave an empty Account. Would you like to delete {1}, including {0}, instead?</value>
    </labels>
    <labels>
        <fullName>CRLP_AvailableRollupType</fullName>
        <categories>Settings</categories>
        <language>en_US</language>
        <protected>true</protected>
        <shortDescription>Label to be used for table describing rollup types.</shortDescription>
        <value>Available Rollup Types</value>
    </labels>
    <labels>
        <fullName>CRLP_AdvancedCustomizationHeader</fullName>
        <categories>Settings</categories>
        <language>en_US</language>
        <protected>true</protected>
        <shortDescription>Label for the advanced customization section on a Rollup__mdt record.</shortDescription>
        <value>Advanced Customization</value>
    </labels>
    <labels>
        <fullName>CRLP_AdvancedCustomizationText</fullName>
        <categories>Settings</categories>
        <language>en_US</language>
        <protected>true</protected>
        <shortDescription>Context for when to add a date, amount, or detail field to a Rollup__mdt record.</shortDescription>
        <value>These fields determine what information is being summarized and provide the normal defaults for Donations. You can edit them as needed.</value>
    </labels>
    <labels>
        <fullName>CRLP_BatchCalculating</fullName>
        <categories>Settings</categories>
        <language>en_US</language>
        <protected>true</protected>
        <shortDescription>Displays on page when "Recalculate Rollups" button is hit on Acc/Con/GAU/RD.</shortDescription>
        <value>The rollups batch job is calculating and may take a few moments to complete. Go back to the {0} and refresh to see updated rollup values.</value>
    </labels>
    <labels>
        <fullName>CRLP_BatchSkipped</fullName>
        <categories>Settings</categories>
        <language>en_US</language>
        <protected>true</protected>
        <shortDescription>Error logged when a scheduled batch is skipped b/c yesterday&apos;s still running.</shortDescription>
        <value>Today&apos;&apos;s scheduled {0} batch job was skipped because a previous {0} job was still running. The next batch job will run as scheduled. No action is required; this error is for information purposes only.</value>
    </labels>
    <labels>
        <fullName>CRLP_CreateRollupIntroHelpText</fullName>
        <categories>Settings</categories>
        <language>en_US</language>
        <protected>true</protected>
        <shortDescription>Help text for user adding a summary object, field, and a description.</shortDescription>
        <value>Select the Target Object to determine the available fields, then select the Target Field that this information should roll up to. Be sure to enter a detailed description that will help you (and others) understand exactly what this rollup does.
        </value>
    </labels>
    <labels>
        <fullName>CRLP_CreateRollupTargetObjectHelpText</fullName>
        <categories>Settings</categories>
        <language>en_US</language>
        <protected>true</protected>
        <shortDescription>Tooltip help text for target object.</shortDescription>
        <value>The object determines which Target Fields are available for you to roll up donation data to. The available Target Objects are Account, Contact, General Accounting Unit, and Recurring Donation.</value>
    </labels>
    <labels>
        <fullName>CRLP_CreateRollupTargetFieldHelpText</fullName>
        <categories>Settings</categories>
        <language>en_US</language>
        <protected>true</protected>
        <shortDescription>Tooltip help text for target field.</shortDescription>
        <value>Custom field on the selected Target Object that you are rolling up donation data to. Note that a Target Field can only be associated with one rollup.</value>
    </labels>
    <labels>
        <fullName>CRLP_CreateRollupActiveHelpText</fullName>
        <categories>Settings</categories>
        <language>en_US</language>
        <protected>true</protected>
        <shortDescription>Tooltip help text for the active flag.</shortDescription>
        <value>Indicates that the rollup is active. Inactive rollups won't be calculated along with active rollups.</value>
    </labels>
    <labels>
        <fullName>CRLP_CreateRollupDescriptionHelpText</fullName>
        <categories>Settings</categories>
        <language>en_US</language>
        <protected>true</protected>
        <shortDescription>Tooltip help text for description.</shortDescription>
        <value>It's important to enter a detailed description so that you (or other users) understand exactly what this rollup calculates. The description will show when you hover over the rollup in the list view.</value>
    </labels>
    <labels>
        <fullName>CRLP_CreateRollupNameHelpText</fullName>
        <categories>Settings</categories>
        <language>en_US</language>
        <protected>true</protected>
        <shortDescription>Tooltip help text for name.</shortDescription>
        <value>TODO: REMOVE ME</value>
    </labels>
    <labels>
        <fullName>CRLP_CreateRollupTypeHelpText</fullName>
        <categories>Settings</categories>
        <language>en_US</language>
        <protected>true</protected>
        <shortDescription>Tooltip help text for rollup type.</shortDescription>
        <value>The combination of which object you're rolling up data from and whether the rollup is a hard credit or soft credit.</value>
    </labels>
    <labels>
        <fullName>CRLP_CreateRollupFilterGroupHelpText</fullName>
        <categories>Settings</categories>
        <language>en_US</language>
        <protected>true</protected>
        <shortDescription>Tooltip help text for filter group.</shortDescription>
        <value>The field shows which filter group to apply to this rollup. A filter group is a collection of filter rules that determine which records get rolled up.</value>
    </labels>
    <labels>
        <fullName>CRLP_CreateRollupOperationHelpText</fullName>
        <categories>Settings</categories>
        <language>en_US</language>
        <protected>true</protected>
        <shortDescription>Tooltip help text for operation.</shortDescription>
        <value>Determines how the donation data will roll up. Is it a sum, an average, or a best year total (to name just a few)? Available values are determined by the type of the Target Field.</value>
    </labels>
    <labels>
        <fullName>CRLP_CreateRollupFiscalYearHelpText</fullName>
        <categories>Settings</categories>
        <language>en_US</language>
        <protected>true</protected>
        <shortDescription>Tooltip help text for fiscal year.</shortDescription>
        <value>Calculates rollups based on fiscal year settings (instead of calendar year).</value>
    </labels>
    <labels>
        <fullName>CRLP_CreateRollupTimeBoundOperationHelpText</fullName>
        <categories>Settings</categories>
        <language>en_US</language>
        <protected>true</protected>
        <shortDescription>Tooltip help text for time bound operation.</shortDescription>
        <value>The time period for this rollup. You can roll up data for all time, a certain number of days, or a specific year.</value>
    </labels>
    <labels>
        <fullName>CRLP_CreateRollupYearsAgoHelpText</fullName>
        <categories>Settings</categories>
        <language>en_US</language>
        <protected>true</protected>
        <shortDescription>Tooltip help text for years ago picklist.</shortDescription>
        <value>Choose the number of years ago that you want to roll up data for. Keep in mind that only the data for that calendar (or fiscal) year will roll up. So, if the current year is 2018 and you choose 2 years ago, the roll up will include data for 2016.</value>
    </labels>
    <labels>
        <fullName>CRLP_CreateRollupDaysBackHelpText</fullName>
        <categories>Settings</categories>
        <language>en_US</language>
        <protected>true</protected>
        <shortDescription>Tooltip help text for days back integer.</shortDescription>
        <value>Choose the number of days back (from today) that you want to roll up data for.</value>
    </labels>
    <labels>
        <fullName>CRLP_CreateRollupDetailFieldHelpText</fullName>
        <categories>Settings</categories>
        <language>en_US</language>
        <protected>true</protected>
        <shortDescription>Tooltip help text for detail field picklist.</shortDescription>
        <value>The field from the result of the rollup operation that you want to copy to the Target Field. Only available if the Operation is a single result operation (First, Last, Largest, or Smallest). This list only shows fields whose field types are compatible with the selected Target field.</value>
    </labels>
    <labels>
        <fullName>CRLP_CreateRollupDateFieldHelpText</fullName>
        <categories>Settings</categories>
        <language>en_US</language>
        <protected>true</protected>
        <shortDescription>Tooltip help text for date field picklist.</shortDescription>
        <value>The date field to use when calculating the rollup. This is the date that the Time Frame uses to figure out whether to include this record or not.</value>
    </labels>
    <labels>
        <fullName>CRLP_CreateRollupAmountFieldHelpText</fullName>
        <categories>Settings</categories>
        <language>en_US</language>
        <protected>true</protected>
        <shortDescription>Tooltip help text for amount field picklist.</shortDescription>
        <value>The amount field to use when calculating the rollup.</value>
    </labels>
    <labels>
        <fullName>CRLP_CreditType</fullName>
        <categories>Settings</categories>
        <language>en_US</language>
        <protected>true</protected>
        <shortDescription>Credit Type</shortDescription>
        <value>Credit Type</value>
    </labels>
    <labels>
        <fullName>CRLP_DaysBack</fullName>
        <categories>Settings</categories>
        <language>en_US</language>
        <protected>true</protected>
        <shortDescription>Days back error message for integers with any characters other than numbers.</shortDescription>
        <value>You must enter a positive whole number that is less than 10000.</value>
    </labels>
    <labels>
        <fullName>CRLP_DeleteError</fullName>
        <categories>Settings</categories>
        <language>en_US</language>
        <protected>true</protected>
        <shortDescription>Successfully Deleted</shortDescription>
        <value>Error deleting the {0}</value>
    </labels>
    <labels>
        <fullName>CRLP_DeleteProgress</fullName>
        <categories>Settings</categories>
        <language>en_US</language>
        <protected>true</protected>
        <shortDescription>Delete Progress Message</shortDescription>
        <value>Deleting the {0}</value>
    </labels>
    <labels>
        <fullName>CRLP_DeleteSuccess</fullName>
        <categories>Settings</categories>
        <language>en_US</language>
        <protected>true</protected>
        <shortDescription>Successfully Deleted</shortDescription>
        <value>{0} Successfully Deleted</value>
    </labels>
    <labels>
        <fullName>CRLP_DeleteTimeout</fullName>
        <categories>Settings</categories>
        <language>en_US</language>
        <protected>true</protected>
        <shortDescription>Timeout error message</shortDescription>
        <value>Deleting the {0} has timed out. Please try again.</value>
    </labels>
    <labels>
        <fullName>CRLP_DisabledTitle</fullName>
        <categories>Settings</categories>
        <language>en_US</language>
        <protected>true</protected>
        <shortDescription>Title for CRLP Disabled Toast</shortDescription>
        <value>These aren't the rollups you're looking for.</value>
    </labels>
    <labels>
        <fullName>CRLP_DisabledMessage</fullName>
        <categories>Settings</categories>
        <language>en_US</language>
        <protected>true</protected>
        <shortDescription>Message for CRLP Disabled Toast</shortDescription>
        <value>You don't have Customizable Rollups enabled. Return to NPSP Settings for information on how to enable these.</value>
    </labels>
    <labels>
        <fullName>CRLP_DuplicateTargetField</fullName>
        <categories>Settings</categories>
        <language>en_US</language>
        <protected>true</protected>
        <shortDescription>Error when user tries to save a Rollup with a duplicate Target Field.</shortDescription>
        <value>This Target field is already in use by an active Customizable Rollup.</value>
    </labels>
    <labels>
        <fullName>CRLP_HardCredit</fullName>
        <categories>Settings</categories>
        <language>en_US</language>
        <protected>true</protected>
        <shortDescription>Hard Credit</shortDescription>
        <value>Hard Credit</value>
    </labels>
    <labels>
        <fullName>CRLP_DisplayError</fullName>
        <categories>Settings</categories>
        <language>en_US</language>
        <protected>true</protected>
        <shortDescription>Error loading Customizable Rollup data</shortDescription>
        <value>Error displaying the {0}</value>
    </labels>
    <labels>
        <fullName>CRLP_NoAvailableDetailFieldsMessage</fullName>
        <categories>Settings</categories>
        <language>en_US</language>
        <protected>true</protected>
        <shortDescription>Message when user doesn't have available detail fields on a custom rollup.</shortDescription>
        <value>There are no available fields. Only fields whose field types are compatible with the Target field appear in the Field to Roll Up picklist.</value>
    </labels>
    <labels>
        <fullName>CRLP_NoAvailableTargetFieldsMessage</fullName>
        <categories>Settings</categories>
        <language>en_US</language>
        <protected>true</protected>
        <shortDescription>Label when user doesn't have available summary fields on a custom rollup</shortDescription>
        <value>There are no available Target fields. You need to create a writeable, custom field that your data can roll up to.</value>
    </labels>
    <labels>
        <fullName>CRLP_NoFilterGroupSelected</fullName>
        <categories>Settings</categories>
        <language>en_US</language>
        <protected>true</protected>
        <shortDescription>Label when user doesn't select a filter group.</shortDescription>
        <value>No Filter Group (Include All Records)</value>
    </labels>
    <labels>
        <fullName>CRLP_PleaseWait</fullName>
        <categories>Settings</categories>
        <language>en_US</language>
        <protected>true</protected>
        <shortDescription>Message to indicate in-progress operation for metadata deployments</shortDescription>
        <value>Please wait a moment</value>
    </labels>
    <labels>
        <fullName>CRLP_RecalculatingRollups</fullName>
        <categories>Settings</categories>
        <language>en_US</language>
        <protected>true</protected>
        <shortDescription>Header for interstitial page on rollup recalc buttons</shortDescription>
        <value>Recalculating Rollups</value>
    </labels>
    <labels>
        <fullName>CRLP_ResetRollupsWarning</fullName>
        <categories>Settings</categories>
        <language>en_US</language>
        <protected>true</protected>
        <shortDescription>Warning before complete reset of Customizable Rollups</shortDescription>
        <value>
            Are you sure you want to reset Customizable Rollups? This will delete any new Customizable Rollups, Filter Rules, and Filter Groups you created, as well as reset all NPSP rollups to their default behavior.
        </value>
    </labels>
    <labels>
        <fullName>CRLP_Return</fullName>
        <categories>Settings</categories>
        <language>en_US</language>
        <protected>true</protected>
        <shortDescription>Breadcrumb text to return to the specified location.</shortDescription>
        <value>Back to {0}</value>
    </labels>
    <labels>
        <fullName>CRLP_RollupsByFilterGroup</fullName>
        <categories>Settings</categories>
        <language>en_US</language>
        <protected>true</protected>
        <shortDescription>Shows rollups using a specific filter group.</shortDescription>
        <value>Rollups Using this Filter Group</value>
    </labels>
    <labels>
        <fullName>CRLP_RollupNew</fullName>
        <categories>Settings</categories>
        <language>en_US</language>
        <protected>true</protected>
        <shortDescription>Create new rollup button</shortDescription>
        <value>New Rollup</value>
    </labels>
    <labels>
        <fullName>CRLP_RollupSummary</fullName>
        <categories>Settings</categories>
        <language>en_US</language>
        <protected>true</protected>
        <shortDescription>Rollup Summary Page Title</shortDescription>
        <value>Customizable Rollups</value>
    </labels>
    <labels>
        <fullName>CRLP_RollupType</fullName>
        <categories>Settings</categories>
        <language>en_US</language>
        <protected>true</protected>
        <shortDescription>Type of custom rollup</shortDescription>
        <value>Rollup Type</value>
    </labels>
    <labels>
        <fullName>CRLP_SaveError</fullName>
        <categories>Settings</categories>
        <language>en_US</language>
        <protected>true</protected>
        <shortDescription>Error deploying Customizable Rollup data</shortDescription>
        <value>Error saving the {0}</value>
    </labels>
    <labels>
        <fullName>CRLP_SaveProgress</fullName>
        <categories>Settings</categories>
        <language>en_US</language>
        <protected>true</protected>
        <shortDescription>Saving Progress Message</shortDescription>
        <value>Saving the {0}</value>
    </labels>
    <labels>
        <fullName>CRLP_SaveSuccess</fullName>
        <categories>Settings</categories>
        <language>en_US</language>
        <protected>true</protected>
        <shortDescription>Successfully Saved</shortDescription>
        <value>{0} Successfully Saved</value>
    </labels>
    <labels>
        <fullName>CRLP_SaveTimeout</fullName>
        <categories>Settings</categories>
        <language>en_US</language>
        <protected>true</protected>
        <shortDescription>Timeout error message</shortDescription>
        <value>Saving the {0} has timed out. Please see the Customizable Rollups documentation for more information.</value>
    </labels>
    <labels>
        <fullName>CRLP_SoftCredit</fullName>
        <categories>Settings</categories>
        <language>en_US</language>
        <protected>true</protected>
        <shortDescription>Soft Credit</shortDescription>
        <value>Soft Credit</value>
    </labels>
    <labels>
        <fullName>CascadeDeletionError</fullName>
        <categories>Error</categories>
        <language>en_US</language>
        <protected>true</protected>
        <shortDescription>Cascade Deletion Error Message In Classic</shortDescription>
        <value>You can&apos;&apos;t delete {0} because it&apos;&apos;s associated with the following records. Delete or re-associate these records and then try again.&lt;br/&gt;&lt;br/&gt;{1}</value>
    </labels>
    <labels>
        <fullName>CascadeDeletionErrorLightning</fullName>
        <categories>Error</categories>
        <language>en_US</language>
        <protected>true</protected>
        <shortDescription>Cascade Deletion Error Message In Lightning Experience</shortDescription>
        <value>You can&apos;&apos;t delete {0} because it&apos;&apos;s associated with these records: {1}. Delete or re-associate these records and then try again.</value>
    </labels>
    <labels>
        <fullName>DeleteAccount</fullName>
        <language>en_US</language>
        <protected>true</protected>
        <shortDescription>DeleteAccount</shortDescription>
        <value>Delete Account</value>
    </labels>
    <labels>
        <fullName>DeleteContactLeaveAccount</fullName>
        <language>en_US</language>
        <protected>true</protected>
        <shortDescription>DeleteContactLeaveAccount</shortDescription>
        <value>Delete Contact and Leave Empty Account</value>
    </labels>
    <labels>
        <fullName>EPAddDependentTask</fullName>
        <categories>Engagement Plans</categories>
        <language>en_US</language>
        <protected>true</protected>
        <shortDescription>EPAddDependentTask</shortDescription>
        <value>Add Dependent Task</value>
    </labels>
    <labels>
        <fullName>EPAddTask</fullName>
        <categories>Engagement Plans</categories>
        <language>en_US</language>
        <protected>true</protected>
        <shortDescription>Engagement Plan&apos;s Add Task button label</shortDescription>
        <value>Add Task</value>
    </labels>
    <labels>
        <fullName>EPDeleteTask</fullName>
        <categories>Engagement Plans</categories>
        <language>en_US</language>
        <protected>false</protected>
        <shortDescription>EPDeleteTask</shortDescription>
        <value>Delete Task</value>
    </labels>
    <labels>
        <fullName>EPManageTasks</fullName>
        <categories>Engagement Plans</categories>
        <language>en_US</language>
        <protected>false</protected>
        <shortDescription>EPManageTasks</shortDescription>
        <value>Manage Engagement Plan Tasks</value>
    </labels>
    <labels>
        <fullName>EPManageTemplate</fullName>
        <categories>Engagement Plans</categories>
        <language>en_US</language>
        <protected>false</protected>
        <shortDescription>EPManageTemplate</shortDescription>
        <value>Manage Engagement Plan Template</value>
    </labels>
    <labels>
        <fullName>EPTaskDependency</fullName>
        <categories>Engagement Plan, Error</categories>
        <language>en_US</language>
        <protected>true</protected>
        <shortDescription>EPTaskDependency</shortDescription>
        <value>Please choose a different Parent Task. This Task is already set as a prerequisite for the Parent Task you selected.</value>
    </labels>
    <labels>
        <fullName>EPTaskTemplate</fullName>
        <categories>Engagement Plan, Error</categories>
        <language>en_US</language>
        <protected>true</protected>
        <shortDescription>EPTaskTemplate</shortDescription>
        <value>The Parent Task you selected belongs to a different Engagement Plan Template. Please select an Engagement Plan Task that's part of this Engagement Plan Template.</value>
    </labels>
    <labels>
        <fullName>EPTo</fullName>
        <categories>Engagement Plans</categories>
        <language>en_US</language>
        <protected>false</protected>
        <shortDescription>to, as in &quot;Add depend task to task 1&quot;</shortDescription>
        <value>to</value>
    </labels>
    <labels>
        <fullName>ErrorEmailMessage</fullName>
        <categories>Error</categories>
        <language>en_US</language>
        <protected>true</protected>
        <shortDescription>ErrorEmailMessage</shortDescription>
        <value>Salesforce reported the below errors as NPSP was attempting to execute its batch jobs, or at a time when it was unable to display error messages directly to a user. It’s likely that NPSP was attempting to update summary fields on Accounts and Contacts, but was unable to save certain records. This failure might have been caused by a variety of issues unrelated to NPSP, such as custom code or validation rules.

Read this article on the Power of Us Hub to learn how these Scheduled Jobs work: https://powerofus.force.com/NPSP_Scheduled_Jobs

If you’re not sure how to resolve these errors, post a message in the Nonprofit Success Pack group in the Power of Us Hub: https://powerofus.force.com/HUB_NPSP_Group</value>
    </labels>
    <labels>
        <fullName>HiddenForSecurity</fullName>
        <categories>settings</categories>
        <language>en_US</language>
        <protected>false</protected>
        <shortDescription>HiddenForSecurity</shortDescription>
        <value>Hidden for security</value>
    </labels>
    <labels>
        <fullName>InactiveScheduledJobsOwnerErrMsg</fullName>
        <categories>User</categories>
        <language>en_US</language>
        <protected>true</protected>
        <shortDescription>InactiveScheduledJobsOwnerErrMsg</shortDescription>
        <value>There are Scheduled Jobs owned by an inactive User. Review your Scheduled Jobs and ensure the owner of each one is an active User. See Edit or Reschedule NPSP Scheduled Jobs in the Power of Us Hub for more information: https://powerofus.force.com/articles/Resource/NPSP-Edit-or-Reschedule-NPSP-Scheduled-Jobs</value>
    </labels>
    <labels>
        <fullName>NameRequired</fullName>
        <categories>Engagement Plans, Errors</categories>
        <language>en_US</language>
        <protected>false</protected>
        <shortDescription>NameRequired</shortDescription>
        <value>Subject is a required field.</value>
    </labels>
    <labels>
        <fullName>OCRRemovePrimaryDuplicateBatchErrorText</fullName>
        <categories>Opportunity</categories>
        <language>en_US</language>
        <protected>true</protected>
        <shortDescription>OCR Remove Primary Duplicate Batch Error Text</shortDescription>
        <value>Unable to remove the duplicate primary OCRs from the Opportunity {0}. Review the Contact Roles on the Opportunity record, choose which is the correct one, and delete the others.</value>
    </labels>
    <labels>
        <fullName>OrganizationalOpportunities</fullName>
        <categories>Error</categories>
        <language>en_US</language>
        <protected>true</protected>
        <shortDescription>OrganizationalOpportunities</shortDescription>
        <value>Organizational Opportunities</value>
    </labels>
    <labels>
        <fullName>PageMessagesConfirm</fullName>
        <categories>PageMessages</categories>
        <language>en_US</language>
        <protected>true</protected>
        <shortDescription>Confirm</shortDescription>
        <value>Success</value>
    </labels>
    <labels>
        <fullName>PageMessagesError</fullName>
        <categories>PageMessages</categories>
        <language>en_US</language>
        <protected>true</protected>
        <shortDescription>Error</shortDescription>
        <value>Error</value>
    </labels>
    <labels>
        <fullName>PageMessagesInfo</fullName>
        <categories>PageMessages</categories>
        <language>en_US</language>
        <protected>true</protected>
        <shortDescription>Info</shortDescription>
        <value>Info</value>
    </labels>
    <labels>
        <fullName>PageMessagesFatal</fullName>
        <categories>PageMessages</categories>
        <language>en_US</language>
        <protected>true</protected>
        <shortDescription>Fatal</shortDescription>
        <value>Error</value>
    </labels>
    <labels>
        <fullName>PageMessagesWarning</fullName>
        <categories>PageMessages</categories>
        <language>en_US</language>
        <protected>true</protected>
        <shortDescription>Warning</shortDescription>
        <value>Warning</value>
    </labels>
    <labels>
        <fullName>RD_ErrorAddDonationHeaderText</fullName>
        <categories>Recurring-Donations, Error</categories>
        <language>en_US</language>
        <protected>true</protected>
        <shortDescription>Refresh Opportunities</shortDescription>
        <value>Refresh Opportunities</value>
    </labels>
        <labels>
        <fullName>RD_ErrorAddDonationMissingId</fullName>
        <categories>Recurring-Donations, Error</categories>
        <language>en_US</language>
        <protected>true</protected>
        <shortDescription>Recurring Donation ID missing</shortDescription>
        <value>Recurring Donation ID missing. Please select a valid recurring donation record.</value>
    </labels>
    <labels>
        <fullName>RD_ErrorAddDonationPermissionDenied</fullName>
        <categories>Recurring-Donations, Error</categories>
        <language>en_US</language>
        <protected>true</protected>
        <shortDescription>You do not have permission to create a donation record</shortDescription>
        <value>You do not have permission to create a donation record. Please contact your system administrator for more information.</value>
    </labels>
    <labels>
        <fullName>RD_ErrorMoreClosedWonOpportunitiesThanInstallments</fullName>
        <categories>Recurring-Donations, Error</categories>
        <language>en_US</language>
        <protected>true</protected>
        <shortDescription>More ClosedWon donations than Installments</shortDescription>
        <value>There are more Closed Won Opportunities associated with this Recurring Donation than the number of Installments defined.</value>
    </labels>
    <labels>
        <fullName>RD_ErrorNotEnoughClosedValueForFixedLength</fullName>
        <categories>Recurring-Donations, Error</categories>
        <language>en_US</language>
        <protected>true</protected>
        <shortDescription>The total Amount of all Closed Won Opps is not equal to the RD Amount.</shortDescription>
        <value>The combined Amount of all related Closed Won and Pledged Opportunities must match the Amount of a Fixed Length Recurring Donation.</value>
    </labels>
    <labels>
        <fullName>REL_Create_New_Relationship</fullName>
        <categories>Relationships, relationship-viewer</categories>
        <language>en_US</language>
        <protected>false</protected>
        <shortDescription>Relationship Viewer - Create</shortDescription>
        <value>Create New Relationship</value>
    </labels>
    <labels>
        <fullName>REL_Former</fullName>
        <categories>Relationships, relationship-viewer</categories>
        <language>en_US</language>
        <protected>false</protected>
        <shortDescription>Relationship Viewer - Former</shortDescription>
        <value>Former</value>
    </labels>
    <labels>
        <fullName>REL_No_Relationships</fullName>
        <categories>Relationships, relationship-viewer</categories>
        <language>en_US</language>
        <protected>false</protected>
        <shortDescription>Relationship Viewer - No Relationship</shortDescription>
        <value>There are no Relationships for this Contact.</value>
    </labels>
    <labels>
        <fullName>REL_RECenter</fullName>
        <categories>Relationships, relationship-viewer</categories>
        <language>en_US</language>
        <protected>false</protected>
        <shortDescription>Relationship Viewer - Re-center</shortDescription>
        <value>Re-Center on This Contact</value>
    </labels>
    <labels>
        <fullName>REL_Return_to_Contact</fullName>
        <categories>Relationships, relationship-viewer</categories>
        <language>en_US</language>
        <protected>false</protected>
        <shortDescription>Relationship Viewer - Return to Contact</shortDescription>
        <value>Return to Contact</value>
    </labels>
    <labels>
        <fullName>REL_View_Contact_Record</fullName>
        <categories>Relationships, relationship-viewer</categories>
        <language>en_US</language>
        <protected>false</protected>
        <shortDescription>Relationship Viewer - View Contact Record</shortDescription>
        <value>View Contact Record</value>
    </labels>
    <labels>
        <fullName>RP_CustomerJourneyLinkLabel</fullName>
        <language>en_US</language>
        <protected>true</protected>
        <shortDescription>Resources Page - Customer Journey link</shortDescription>
        <value>Salesforce.org Webinars and Events</value>
    </labels>
    <labels>
        <fullName>RP_DeeperParagraph</fullName>
        <language>en_US</language>
        <protected>true</protected>
        <shortDescription>Resources Page - Deeper Paragraph</shortDescription>
        <value>Dive deeper into Salesforce and learn everything you need to be successful.</value>
    </labels>
    <labels>
        <fullName>RP_DeeperSubtitle</fullName>
        <language>en_US</language>
        <protected>true</protected>
        <shortDescription>Resources Page - Deeper Subtitle</shortDescription>
        <value>3. Dive Deeper</value>
    </labels>
    <labels>
        <fullName>RP_GettingStarted</fullName>
        <language>en_US</language>
        <protected>true</protected>
        <shortDescription>Resources Page - Getting Started component title</shortDescription>
        <value>Getting Started</value>
    </labels>
    <labels>
        <fullName>RP_GitHubSubtitle</fullName>
        <language>en_US</language>
        <protected>true</protected>
        <shortDescription>Resources Page - GitHub Subtitle</shortDescription>
        <value>updates are pushed automatically; no installation needed!</value>
    </labels>
    <labels>
        <fullName>RP_GitHubTitle</fullName>
        <language>en_US</language>
        <protected>true</protected>
        <shortDescription>Resources Page - GitHub title</shortDescription>
        <value>Latest Release Notes</value>
    </labels>
    <labels>
        <fullName>RP_NpspLinkLabel</fullName>
        <language>en_US</language>
        <protected>true</protected>
        <shortDescription>Resources Page - Npsp Link</shortDescription>
        <value>Getting Started with Salesforce for Nonprofits</value>
    </labels>
    <labels>
        <fullName>RP_ProductNameLabel</fullName>
        <language>en_US</language>
        <protected>true</protected>
        <shortDescription>Resources Page - Product Name</shortDescription>
        <value>Nonprofit Success Pack (NPSP)</value>
    </labels>
    <labels>
        <fullName>RP_ReleaseGitHub</fullName>
        <language>en_US</language>
        <protected>true</protected>
        <shortDescription>Resources Page - Release GitHub</shortDescription>
        <value>Released:</value>
    </labels>
    <labels>
        <fullName>RP_ReleaseNotesLink</fullName>
        <language>en_US</language>
        <protected>true</protected>
        <shortDescription>Resources Page - Release Notes Link</shortDescription>
        <value>Read full release notes &gt;</value>
    </labels>
    <labels>
        <fullName>RP_Remote_Site_Settings_Deactivated</fullName>
        <language>en_US</language>
        <protected>true</protected>
        <shortDescription>RP Remote Site Settings Deactivated</shortDescription>
        <value>To take advantage of all the new functionality on the Getting Started page, go to Setup, search for Remote Site Settings, and ensure that the SFDOEndpoints site is active. If it isn't, click Edit, check the Active box, and click Save.</value>
    </labels>
    <labels>
        <fullName>RP_SalesforceOrgLinkLabel</fullName>
        <language>en_US</language>
        <protected>true</protected>
        <shortDescription>Resources Page - Salesforce Org Link</shortDescription>
        <value>Hub Community Weekly Office Hours</value>
    </labels>
    <labels>
        <fullName>RP_SubTitle</fullName>
        <language>en_US</language>
        <protected>true</protected>
        <shortDescription>Resources Page - SubTitle</shortDescription>
        <value>You now have access to ALL the powerful features of Salesforce Enterprise Edition PLUS the ability to better manage donors with the Nonprofit Success Pack application. Now let&apos;s get started.</value>
    </labels>
    <labels>
        <fullName>RP_Title</fullName>
        <language>en_US</language>
        <protected>true</protected>
        <shortDescription>Resources Page - Title</shortDescription>
        <value>Welcome to Salesforce and the</value>
    </labels>
    <labels>
        <fullName>RP_TrailheadLinkLabel</fullName>
        <language>en_US</language>
        <protected>true</protected>
        <shortDescription>Resources Page - Trailhead Link</shortDescription>
        <value>Getting Started with Salesforce and NPSP Trailmix</value>
    </labels>
    <labels>
        <fullName>RP_TrailheadParagraph</fullName>
        <language>en_US</language>
        <protected>true</protected>
        <shortDescription>Resources Page - Trailhead Paragraph</shortDescription>
        <value>Get started with the Nonprofit Success Pack by learning the basics of Salesforce and donor and volunteer management.</value>
    </labels>
    <labels>
        <fullName>RP_TrailheadSubtitle</fullName>
        <language>en_US</language>
        <protected>true</protected>
        <shortDescription>Resources Page - Trailhead Subtitle</shortDescription>
        <value>1. Learn with Trailhead</value>
    </labels>
    <labels>
        <fullName>RP_USParagraph</fullName>
        <language>en_US</language>
        <protected>true</protected>
        <shortDescription>Resources Page - Power of Us Paragraph</shortDescription>
        <value>Get help from our active community of fellow NPSP users, or reach out to Salesforce.org.</value>
    </labels>
    <labels>
        <fullName>RP_UsHubLinkLabel</fullName>
        <language>en_US</language>
        <protected>true</protected>
        <shortDescription>Resources Page - Power of Us Hub Link</shortDescription>
        <value>Power of Us HUB</value>
    </labels>
    <labels>
        <fullName>RP_UsSubtitle</fullName>
        <language>en_US</language>
        <protected>true</protected>
        <shortDescription>Resources Page - Power of Us Subtitle</shortDescription>
        <value>2. Join the Community</value>
    </labels>
    <labels>
        <fullName>RP_Videos</fullName>
        <language>en_US</language>
        <protected>true</protected>
        <shortDescription>Resources Page - Youtube Videos</shortDescription>
        <value>How-To videos</value>
    </labels>
    <labels>
        <fullName>RP_WebinarLinkLabel</fullName>
        <language>en_US</language>
        <protected>true</protected>
        <shortDescription>Resources Page - Webinar Link</shortDescription>
        <value>NPSP Product Documentation</value>
    </labels>
    <labels>
        <fullName>RP_YoutubeChannel</fullName>
        <language>en_US</language>
        <protected>true</protected>
        <shortDescription>Resources Page - Salesforce Foundation Youtube Channel</shortDescription>
        <value>View more on our youtube channel &gt;</value>
    </labels>
    <labels>
        <fullName>RecurringDonationAccountAndContactError</fullName>
        <categories>Recurring Donations</categories>
        <language>en_US</language>
        <protected>false</protected>
        <shortDescription>RecurringDonationAccountAndContactError</shortDescription>
        <value>You can specify either an Organization or Contact for a Recurring Donation, but not both.</value>
    </labels>
    <labels>
        <fullName>Saved</fullName>
        <language>en_US</language>
        <protected>true</protected>
        <shortDescription>Saved</shortDescription>
        <value>Saved.</value>
    </labels>
    <labels>
        <fullName>Settings_not_Saved</fullName>
        <language>en_US</language>
        <protected>true</protected>
        <shortDescription>Settings not Saved</shortDescription>
        <value>Settings not saved</value>
    </labels>
    <labels>
        <fullName>SmartyStreets_Help_Text</fullName>
        <language>en_US</language>
        <protected>true</protected>
        <shortDescription>SmartyStreets Help Test</shortDescription>
        <value>Make sure you have entered both the Auth ID and Auth Token provided to you by SmartyStreets. You will find them in your SmartyStreets API Keys page.</value>
    </labels>
    <labels>
        <fullName>Zip_Not_Found</fullName>
        <categories>address, verification</categories>
        <language>en_US</language>
        <protected>true</protected>
        <shortDescription>Zip Not Found</shortDescription>
        <value>Zip code not found.</value>
    </labels>
    <labels>
        <fullName>Zipcode_Verification_Limit</fullName>
        <categories>address, verification</categories>
        <language>en_US</language>
        <protected>true</protected>
        <shortDescription>Zipcode Verification Limit</shortDescription>
        <value>You cannot verify more than 100 zipcodes at a time.</value>
    </labels>
    <labels>
        <fullName>adapterException</fullName>
        <language>en_US</language>
        <protected>true</protected>
        <shortDescription>Throw exception to external call</shortDescription>
        <value>Invalid call. This function is reserved for Salesforce use.</value>
    </labels>
    <labels>
        <fullName>addrCiceroMissingAPIKey</fullName>
        <categories>Cicero address verification service</categories>
        <language>en_US</language>
        <protected>true</protected>
        <shortDescription>addrCiceroMissingAPIKey</shortDescription>
        <value>You must specify the Cicero API Key in the Auth Token field for Address Verification. Log into Salesforce and go to People | Addresses on the NPSP Settings page.</value>
    </labels>
    <labels>
        <fullName>addrCopyConAddBtnHHObjOnly</fullName>
        <categories>ADDR_CopyConAddrHHObjBTN</categories>
        <language>en_US</language>
        <protected>false</protected>
        <shortDescription>addrCopyConAddBtnHHObjOnly</shortDescription>
        <value>The Copy Address to Household button only works with Contacts associated with a Household object.</value>
    </labels>
    <labels>
        <fullName>addrGeneralSettings</fullName>
        <categories>Address Settings</categories>
        <language>en_US</language>
        <protected>false</protected>
        <shortDescription>addrGeneralSettings</shortDescription>
        <value>General Address Settings</value>
    </labels>
    <labels>
        <fullName>addrHHAccountOnly</fullName>
        <categories>Address Management</categories>
        <language>en_US</language>
        <protected>true</protected>
        <shortDescription>addrHHAccountOnly</shortDescription>
        <value>To use Addresses with non-Household Accounts, you must select Organizational Account Addresses Enabled in NPSP Settings | People | Addresses.</value>
    </labels>
    <labels>
        <fullName>addrHHAddressAlwaysDefault</fullName>
        <categories>Manage Household UI</categories>
        <language>en_US</language>
        <protected>false</protected>
        <shortDescription>addrHHAddressAlwaysDefault</shortDescription>
        <value>The Household Address will be copied to all Contacts that do not have an Address Override.</value>
    </labels>
    <labels>
        <fullName>addrSeasonalOverlap</fullName>
        <categories>Address Management</categories>
        <language>en_US</language>
        <protected>false</protected>
        <shortDescription>addrSeasonalOverlap</shortDescription>
        <value>Seasonal Address dates cannot overlap with any other Seasonal Addresses for this Household.</value>
    </labels>
    <labels>
        <fullName>addrSeasonalPartial</fullName>
        <categories>Address Management</categories>
        <language>en_US</language>
        <protected>false</protected>
        <shortDescription>addrSeasonalPartial</shortDescription>
        <value>In the Seasonal Information section, please select values for all Seasonal fields, or leave them all blank.</value>
    </labels>
    <labels>
        <fullName>alloAddRow</fullName>
        <categories>Allocation</categories>
        <language>en_US</language>
        <protected>false</protected>
        <shortDescription>alloAddRow</shortDescription>
        <value>Add Row</value>
    </labels>
    <labels>
        <fullName>alloAddRowAtPosition</fullName>
        <categories>Allocation</categories>
        <language>en_US</language>
        <protected>false</protected>
        <shortDescription>alloAddRowAtPosition</shortDescription>
        <value>Add Row at Position</value>
    </labels>
    <labels>
        <fullName>alloAmountOrPercent</fullName>
        <categories>Allocation, Error</categories>
        <language>en_US</language>
        <protected>false</protected>
        <shortDescription>alloAmountOrPercent</shortDescription>
        <value>Enter a value in either the Amount field or the Percent field.</value>
    </labels>
    <labels>
        <fullName>alloBatchCreateDefault</fullName>
        <categories>Allocation, Settings</categories>
        <language>en_US</language>
        <protected>false</protected>
        <shortDescription>alloBatchCreateDefault</shortDescription>
        <value>Batch Create Default Allocations</value>
    </labels>
    <labels>
        <fullName>alloBatchDefaultInfo</fullName>
        <categories>Allocation, Settings</categories>
        <language>en_US</language>
        <protected>false</protected>
        <shortDescription>alloBatchDefaultInfo</shortDescription>
        <value>This utility runs a batch process that creates default Allocations for all existing Opportunities, except Opportunities excluded in the GAU Allocations Rollup Settings.
&lt;br/&gt;
&lt;br/&gt;
To run this utility, default Allocations must be enabled and a default General Accounting Unit must be selected. You only need to run this tool once after enabling default Allocations, as all new Opportunities will receive a default Allocation once enabled.
&lt;br/&gt;
&lt;br/&gt;
To check your GAU Allocation settings, go to Donations | GAU Allocations.</value>
    </labels>
    <labels>
        <fullName>alloBtnCancel</fullName>
        <categories>Allocation</categories>
        <language>en_US</language>
        <protected>false</protected>
        <shortDescription>alloBtnCancel</shortDescription>
        <value>Cancel</value>
    </labels>
    <labels>
        <fullName>alloBtnSaveAndClose</fullName>
        <categories>Allocation</categories>
        <language>en_US</language>
        <protected>false</protected>
        <shortDescription>alloBtnSaveAndClose</shortDescription>
        <value>Save</value>
    </labels>
    <labels>
        <fullName>alloCampaignExceedsOppAmount</fullName>
        <categories>Allocation, Error</categories>
        <language>en_US</language>
        <protected>false</protected>
        <shortDescription>alloCampaignExceedsOppAmount</shortDescription>
        <value>Your Campaign Allocations were not created. Campaign Allocations for the Opportunity exceeded the Opportunity amount.</value>
    </labels>
    <labels>
        <fullName>alloCantAllocateNothing</fullName>
        <categories>Allocation, Error</categories>
        <language>en_US</language>
        <protected>false</protected>
        <shortDescription>alloCantAllocateNothing</shortDescription>
        <value>You can't create Allocations for an Opportunity with a blank or zero amount.</value>
    </labels>
    <labels>
        <fullName>alloDefaultGAUMissing</fullName>
        <categories>Allocation, Error</categories>
        <language>en_US</language>
        <protected>false</protected>
        <shortDescription>Default Allocations are enabled, but no default GAU is selected.</shortDescription>
        <value>You've selected Default Allocations Enabled. You also need to select a Default General Accounting Unit.</value>
    </labels>
    <labels>
        <fullName>alloDefaultNotEnabled</fullName>
        <categories>Allocation, Error</categories>
        <language>en_US</language>
        <protected>true</protected>
        <shortDescription>You must enable Default Allocations in order to allocate at the payment level.</shortDescription>
        <value>You must enable Default Allocations in order to allocate at the payment level.</value>
    </labels>
    <labels>
        <fullName>alloDefaultNotPercent</fullName>
        <categories>Allocation, Error</categories>
        <language>en_US</language>
        <protected>false</protected>
        <shortDescription>alloDefaultNotPercent</shortDescription>
        <value>The General Accounting Unit set as default in NPSP Settings can only have amount-based, not percentage-based Allocations.</value>
    </labels>
    <labels>
        <fullName>alloDeleteRow</fullName>
        <categories>Allocation</categories>
        <language>en_US</language>
        <protected>false</protected>
        <shortDescription>alloDeleteRow</shortDescription>
        <value>Delete</value>
    </labels>
    <labels>
        <fullName>alloExceedsOppAmount</fullName>
        <categories>Allocation, Error</categories>
        <language>en_US</language>
        <protected>false</protected>
        <shortDescription>The allocations for this opportunity are greater than the amount of the opportun</shortDescription>
        <value>The Allocation totals for this Opportunity exceed the Opportunity amount. Update your Allocation amounts first, then update the Opportunity amount to match.</value>
    </labels>
    <labels>
        <fullName>alloExceedsPmtAmount</fullName>
        <categories>Allocation, Error</categories>
        <language>en_US</language>
        <protected>true</protected>
        <shortDescription>The Allocations for this Payment are greater than the amount of the Payment.</shortDescription>
        <value>The Allocations for this Payment exceed the Payment amount. Update your Allocation amounts, and then adjust the Payment amount.</value>
    </labels>
    <labels>
        <fullName>alloManageCampaignAllocations</fullName>
        <categories>Allocation</categories>
        <language>en_US</language>
        <protected>false</protected>
        <shortDescription>alloManageCampaignAllocations</shortDescription>
        <value>Manage Campaign Allocations</value>
    </labels>
    <labels>
        <fullName>alloManageOppAllocations</fullName>
        <categories>Allocation</categories>
        <language>en_US</language>
        <protected>false</protected>
        <shortDescription>alloManageOppAllocations</shortDescription>
        <value>Manage Opportunity Allocations</value>
    </labels>
    <labels>
        <fullName>alloManagePaymentAllocations</fullName>
        <categories>Allocation</categories>
        <language>en_US</language>
        <protected>true</protected>
        <shortDescription>alloManagePaymentAllocations</shortDescription>
        <value>Manage Payment Allocations</value>
    </labels>
    <labels>
        <fullName>alloManageRecurringDonationAllocations</fullName>
        <categories>Allocation</categories>
        <language>en_US</language>
        <protected>false</protected>
        <shortDescription>alloManageRecurringDonationAllocations</shortDescription>
        <value>Manage Recurring Donation Allocations</value>
    </labels>
    <labels>
        <fullName>alloModifyCurrency</fullName>
        <categories>Allocation, Error</categories>
        <language>en_US</language>
        <protected>false</protected>
        <shortDescription>alloModifyCurrency</shortDescription>
        <value>You can't modify Allocation currencies directly. NPSP updates Allocation currencies when you update the currency of the parent Opportunity, Campaign, or Recurring Donation.</value>
    </labels>
    <labels>
        <fullName>alloNegativeAmount</fullName>
        <categories>Allocation, Error</categories>
        <language>en_US</language>
        <protected>false</protected>
        <shortDescription>alloNegativeAmount</shortDescription>
        <value>The Amount field can't contain a negative value.</value>
    </labels>
    <labels>
        <fullName>alloNegativePercent</fullName>
        <categories>Allocation, Error</categories>
        <language>en_US</language>
        <protected>false</protected>
        <shortDescription>alloNegativePercent</shortDescription>
        <value>The Percent field can't contain a negative value.</value>
    </labels>
    <labels>
        <fullName>alloObjectUnsupported</fullName>
        <categories>Allocation</categories>
        <language>en_US</language>
        <protected>true</protected>
        <shortDescription>alloObjectUnsupported</shortDescription>
        <value>The Manage Allocations button is only supported from a Campaign, Opportunity, Payment or Recurring Donation record.</value>
    </labels>
    <labels>
        <fullName>alloPaymentNotEnabled</fullName>
        <categories>Allocation, Error</categories>
        <language>en_US</language>
        <protected>true</protected>
        <shortDescription>Payment-level allocations are not enabled.</shortDescription>
        <value>Payment-level Allocations aren't enabled for your organization. Try allocating at the Opportunity level instead.</value>
    </labels>
    <labels>
        <fullName>alloPercentExceed100</fullName>
        <categories>Allocation, Error</categories>
        <language>en_US</language>
        <protected>false</protected>
        <shortDescription>Percent based Allocations cannot exceed 100%.</shortDescription>
        <value>Percent-based Allocations cannot exceed 100%.</value>
    </labels>
    <labels>
        <fullName>alloRemainder</fullName>
        <categories>Allocation</categories>
        <language>en_US</language>
        <protected>false</protected>
        <shortDescription>alloRemainder</shortDescription>
        <value>Remainder:</value>
    </labels>
    <labels>
        <fullName>alloSignMistmatch</fullName>
        <categories>Allocation, Error</categories>
        <language>en_US</language>
        <protected>true</protected>
        <shortDescription>Sign on Payment and Allocation amount must match(Both positive or both negative)</shortDescription>
        <value>Negative Allocations are only allowed in negative Payments and positive Allocations are not allowed in negative Payments.</value>
    </labels>
    <labels>
        <fullName>alloSingleParent</fullName>
        <categories>Allocation, Error</categories>
        <language>en_US</language>
        <protected>false</protected>
        <shortDescription>Each Allocation must have a single parent object: Pmt, Opp, Rec Donation, Camp.</shortDescription>
        <value>Ensure that this Allocation has only one parent object: Payment, Opportunity, Recurring Donation, or Campaign.</value>
    </labels>
    <labels>
        <fullName>alloTotalExceedsOppAmt</fullName>
        <categories>Allocation</categories>
        <language>en_US</language>
        <protected>false</protected>
        <shortDescription>Allocations cannot exceed the amount of the related Payment or Opportunity.</shortDescription>
        <value>Allocation totals can't exceed the amount of the related Payment or Opportunity.</value>
    </labels>
    <labels>
        <fullName>alloTotals</fullName>
        <categories>Allocation</categories>
        <language>en_US</language>
        <protected>false</protected>
        <shortDescription>alloTotals</shortDescription>
        <value>Totals:</value>
    </labels>
    <labels>
        <fullName>alloUnallocated</fullName>
        <categories>Allocation</categories>
        <language>en_US</language>
        <protected>false</protected>
        <shortDescription>alloUnallocated</shortDescription>
        <value>unallocated</value>
    </labels>
    <labels>
        <fullName>bdiAccountCustomIdError</fullName>
        <categories>Data Importer</categories>
        <language>en_US</language>
        <protected>false</protected>
        <shortDescription>bdiAccountCustomIdError</shortDescription>
        <value>The Account Custom Unique ID setting field {0} must have matching fields in the NPSP Data Import object whose API Names are {1} and {2}.</value>
    </labels>
    <labels>
        <fullName>bdiBatchException</fullName>
        <categories>Data Importer</categories>
        <language>en_US</language>
        <protected>false</protected>
        <shortDescription>bdiBatchException</shortDescription>
        <value>An error occurred during the process.  The following status was the first reported error:</value>
    </labels>
    <labels>
        <fullName>bdiBehaviorBestMatchOrCreate</fullName>
        <categories>Data Importer</categories>
        <language>en_US</language>
        <protected>true</protected>
        <shortDescription>settings label for BestMatchOrCreate behavior</shortDescription>
        <value>Best Match or Create - Import a record if it matches an existing record; create a new record if no match found.</value>
    </labels>
    <labels>
        <fullName>bdiBehaviorDoNotMatch</fullName>
        <categories>Data Importer</categories>
        <language>en_US</language>
        <protected>false</protected>
        <shortDescription>settings label for DoNotMatch behavior</shortDescription>
        <value>Do Not Match - No matching is attempted; new records are created.</value>
    </labels>
    <labels>
        <fullName>bdiBehaviorExactMatchOrCreate</fullName>
        <categories>Data Importer</categories>
        <language>en_US</language>
        <protected>true</protected>
        <shortDescription>settings label for ExactMatchOrCreate behavior</shortDescription>
        <value>Single Match or Create - Import a record if it matches a single existing record; create a new record if no single match found.</value>
    </labels>
    <labels>
        <fullName>bdiBehaviorRequireBestMatch</fullName>
        <categories>Data Importer</categories>
        <language>en_US</language>
        <protected>true</protected>
        <shortDescription>settings label for RequireBestMatch behavior</shortDescription>
        <value>Best Match - Only import a record when it matches at least 1 existing record, and update the best matched record.</value>
    </labels>
    <labels>
        <fullName>bdiBehaviorRequireExactMatch</fullName>
        <categories>Data Importer</categories>
        <language>en_US</language>
        <protected>true</protected>
        <shortDescription>settings label for RequireExactMatch behavior</shortDescription>
        <value>Single Match - Only import a record if it matches a single existing record.</value>
    </labels>
    <labels>
        <fullName>bdiBehaviorRequireNoMatch</fullName>
        <categories>Data Importer</categories>
        <language>en_US</language>
        <protected>true</protected>
        <shortDescription>settings label for RequireNoMatch behavior</shortDescription>
        <value>No Match - Only import a record if it doesn&apos;t match an existing record.</value>
    </labels>
    <labels>
        <fullName>bdiBtnClose</fullName>
        <categories>Data Importer, Opportunity Send Acknowledgment</categories>
        <language>en_US</language>
        <protected>false</protected>
        <shortDescription>bdiBtnClose</shortDescription>
        <value>Close</value>
    </labels>
    <labels>
        <fullName>bdiComplete</fullName>
        <categories>Data Importer</categories>
        <language>en_US</language>
        <protected>false</protected>
        <shortDescription>bdiComplete</shortDescription>
        <value>Completed</value>
    </labels>
    <labels>
        <fullName>bdiCompleteWithErrors</fullName>
        <categories>Data Importer</categories>
        <language>en_US</language>
        <protected>false</protected>
        <shortDescription>bdiCompleteWithErrors</shortDescription>
        <value>Errors</value>
    </labels>
    <labels>
        <fullName>bdiContactCustomIdError</fullName>
        <categories>Data Importer</categories>
        <language>en_US</language>
        <protected>false</protected>
        <shortDescription>bdiContactCustomIdError</shortDescription>
        <value>The Contact Custom Unique ID setting field {0} must have matching fields in the NPSP Data Import object whose API Names are {1} and {2}.</value>
    </labels>
    <labels>
        <fullName>bdiContactMatchEmail</fullName>
        <categories>Data Importer</categories>
        <language>en_US</language>
        <protected>false</protected>
        <shortDescription>bdiContactMatchEmail</shortDescription>
        <value>Email only</value>
    </labels>
    <labels>
        <fullName>bdiContactMatchFnameEmail</fullName>
        <categories>Data Importer</categories>
        <language>en_US</language>
        <protected>false</protected>
        <shortDescription>bdiContactMatchFnameEmail</shortDescription>
        <value>First Name and Email</value>
    </labels>
    <labels>
        <fullName>bdiContactMatchFnameLname</fullName>
        <categories>Data Importer</categories>
        <language>en_US</language>
        <protected>false</protected>
        <shortDescription>bdiContactMatchFnameLname</shortDescription>
        <value>First Name and Last Name</value>
    </labels>
    <labels>
        <fullName>bdiContactMatchFnameLnameEmail</fullName>
        <categories>Data Importer</categories>
        <language>en_US</language>
        <protected>false</protected>
        <shortDescription>bdiContactMatchFnameLnameEmail</shortDescription>
        <value>First Name, Last Name, and Email</value>
    </labels>
    <labels>
        <fullName>bdiContactMatchFnameLnamePhone</fullName>
        <categories>Data Importer</categories>
        <language>en_US</language>
        <protected>true</protected>
        <shortDescription>Data Importer Contact matching option for Fname, Lname, Phone</shortDescription>
        <value>First Name, Last Name, and Phone</value>
    </labels>
    <labels>
        <fullName>bdiContactMatchLnameEmail</fullName>
        <categories>Data Importer</categories>
        <language>en_US</language>
        <protected>false</protected>
        <shortDescription>bdiContactMatchLnameEmail</shortDescription>
        <value>Last Name and Email</value>
    </labels>
    <labels>
        <fullName>bdiCreated</fullName>
        <categories>Data Importer</categories>
        <language>en_US</language>
        <protected>false</protected>
        <shortDescription>bdiCreated</shortDescription>
        <value>Created</value>
    </labels>
    <labels>
        <fullName>bdiDataImporterConfigTitle</fullName>
        <categories>Data Importer</categories>
        <language>en_US</language>
        <protected>false</protected>
        <shortDescription>bdiDataImporterConfigTitle</shortDescription>
        <value>Configuration Options</value>
    </labels>
    <labels>
        <fullName>bdiDataImporterDescription</fullName>
        <categories>Data Importer</categories>
        <language>en_US</language>
        <protected>false</protected>
        <shortDescription>bdiDataImporterDescription</shortDescription>
        <value>The NPSP Data Importer helps you easily import your data into the Nonprofit Success Pack.</value>
    </labels>
    <labels>
        <fullName>bdiDataImporterInfoLine1</fullName>
        <categories>Data Importer</categories>
        <language>en_US</language>
        <protected>true</protected>
        <shortDescription>bdiDataImporterInfoLine1</shortDescription>
        <value>Each import record can contain up to 2 Contacts, up to 2 Organizations, an optional Home Address, and an optional Donation.</value>
    </labels>
    <labels>
        <fullName>bdiDataImporterInfoLine2</fullName>
        <categories>Data Importer</categories>
        <language>en_US</language>
        <protected>false</protected>
        <shortDescription>bdiDataImporterInfoLine2</shortDescription>
        <value>Salesforce will try to match existing Contacts and Organizations, and update their information, rather than creating duplicate records.</value>
    </labels>
    <labels>
        <fullName>bdiDataImporterInfoLine2b</fullName>
        <categories>Data Importer</categories>
        <language>en_US</language>
        <protected>true</protected>
        <shortDescription>bdiDataImporterInfoLine2b</shortDescription>
        <value>In order to avoid reaching service limits, the NPSP Data Importer does not verify addresses through the verification service you may have specified in NPSP Settings.</value>
    </labels>
    <labels>
        <fullName>bdiDataImporterInfoLine3</fullName>
        <categories>Data Importer</categories>
        <language>en_US</language>
        <protected>false</protected>
        <shortDescription>bdiDataImporterInfoLine3</shortDescription>
        <value>Salesforce will track any data import problems on individual import records. After resolving any issues, you can re-import those failed records without having to worry about creating duplicate records.</value>
    </labels>
    <labels>
        <fullName>bdiDataImporterInfoLine4</fullName>
        <categories>Data Importer</categories>
        <language>en_US</language>
        <protected>false</protected>
        <shortDescription>bdiDataImporterInfoLine4</shortDescription>
        <value>The start of the data import may not begin immediately. Its processing depends on Salesforce&apos;s current activity.</value>
    </labels>
    <labels>
        <fullName>bdiDataImporterInfoTitle</fullName>
        <categories>Data Importer</categories>
        <language>en_US</language>
        <protected>false</protected>
        <shortDescription>bdiDataImporterInfoTitle</shortDescription>
        <value>Important Information</value>
    </labels>
    <labels>
        <fullName>bdiDataImporterNumToProcess</fullName>
        <categories>Data Importer</categories>
        <language>en_US</language>
        <protected>false</protected>
        <shortDescription>bdiDataImporterNumToProcess</shortDescription>
        <value>Number of Data Import records to process:</value>
    </labels>
    <labels>
        <fullName>bdiDataImporterTitle</fullName>
        <categories>Data Importer</categories>
        <language>en_US</language>
        <protected>false</protected>
        <shortDescription>bdiDataImporterTitle</shortDescription>
        <value>NPSP Data Import</value>
    </labels>
    <labels>
        <fullName>bdiDonation</fullName>
        <categories>Data Importer</categories>
        <language>en_US</language>
        <protected>false</protected>
        <shortDescription>bdiDonation</shortDescription>
        <value>Donation</value>
    </labels>
    <labels>
        <fullName>bdiDonationMatchingRuleEmpty</fullName>
        <categories>Data Importer</categories>
        <language>en_US</language>
        <protected>true</protected>
        <shortDescription>error displayed in Data Importer if no donation matching rules set</shortDescription>
        <value>When Donation matching is enabled, you must select one or more fields in Donation Matching Rule.</value>
    </labels>
    <labels>
        <fullName>bdiDryRunBeginButton</fullName>
        <categories>Data Importer</categories>
        <language>en_US</language>
        <protected>true</protected>
        <shortDescription>button label for begin Dry Run</shortDescription>
        <value>Begin Dry Run</value>
    </labels>
    <labels>
        <fullName>bdiDryRunMatched</fullName>
        <categories>Data Importer</categories>
        <language>en_US</language>
        <protected>true</protected>
        <shortDescription>DI Object Status that it was matched in Dry Run</shortDescription>
        <value>Dry Run - Matched</value>
    </labels>
    <labels>
        <fullName>bdiDryRunMatchedBest</fullName>
        <categories>Data Importer</categories>
        <language>en_US</language>
        <protected>true</protected>
        <shortDescription>status on a bdi object to specify it was matched from an ambiguous set in Dry Rn</shortDescription>
        <value>Dry Run - Best Match Used</value>
    </labels>
    <labels>
        <fullName>bdiDryRunMatchedId</fullName>
        <categories>Data Importer</categories>
        <language>en_US</language>
        <protected>true</protected>
        <shortDescription>BDI status when matching an object by its Salesforce ID in Dry Run</shortDescription>
        <value>Dry Run - Matched by Id</value>
    </labels>
    <labels>
        <fullName>bdiDryRunNoMatch</fullName>
        <categories>Data Importer</categories>
        <language>en_US</language>
        <protected>true</protected>
        <shortDescription>DI Object Status that it was not matched in Dry Run</shortDescription>
        <value>Dry Run - Matched None</value>
    </labels>
    <labels>
        <fullName>bdiDryRunRecordsError</fullName>
        <categories>Data Importer</categories>
        <language>en_US</language>
        <protected>true</protected>
        <shortDescription>progress field label</shortDescription>
        <value>Records with errors:</value>
    </labels>
    <labels>
        <fullName>bdiDryRunRecordsValidated</fullName>
        <categories>Data Importer</categories>
        <language>en_US</language>
        <protected>true</protected>
        <shortDescription>label on progress widget during Dry Run</shortDescription>
        <value>Records validated:</value>
    </labels>
    <labels>
        <fullName>bdiDryRunTitle</fullName>
        <categories>Data Importer</categories>
        <language>en_US</language>
        <protected>true</protected>
        <shortDescription>title on the progress indicator during dry run mode</shortDescription>
        <value>NPSP Data Importer - Dry Run</value>
    </labels>
    <labels>
        <fullName>bdiErrorBatchNameRequired</fullName>
        <categories>Data Importer</categories>
        <language>en_US</language>
        <protected>true</protected>
        <shortDescription>error when a batch is missing a name</shortDescription>
        <value>Batch Name is a required field.</value>
    </labels>
    <labels>
        <fullName>bdiErrorDonationLookupMatch</fullName>
        <categories>Data Importer</categories>
        <language>en_US</language>
        <protected>true</protected>
        <shortDescription>error on BDI record if DonationImported or PaymentImported lookups are invalid</shortDescription>
        <value>The lookup value provided in Donation Imported, or Payment Imported, is not valid.</value>
    </labels>
    <labels>
        <fullName>bdiErrorDonationMultiMatch</fullName>
        <categories>Data Importer</categories>
        <language>en_US</language>
        <protected>false</protected>
        <shortDescription>error message if the donation matched multiple opps</shortDescription>
        <value>The Donation information matched against multiple Opportunities, so the NPSP Data Importer did not import it. The Donation Possible Matches field contains the Salesforce Ids of the matched Opportunities.</value>
    </labels>
    <labels>
        <fullName>bdiErrorDonationNoMatch</fullName>
        <categories>Data Importer</categories>
        <language>en_US</language>
        <protected>false</protected>
        <shortDescription>error when no matching donation found, and a match is required</shortDescription>
        <value>The NPSP Data Importer found no matching Donations.</value>
    </labels>
    <labels>
        <fullName>bdiErrorDonationRequireNoMatch</fullName>
        <categories>Data Importer</categories>
        <language>en_US</language>
        <protected>false</protected>
        <shortDescription>error message if the donation matched opp(s), but behavior required no match</shortDescription>
        <value>The Donation information matched against one or more Opportunities, but the setting required no matches, so the NPSP Data Importer did not import it. The Donation Possible Matches field contains the Salesforce Ids of the matched Opportunities.</value>
    </labels>
    <labels>
        <fullName>bdiErrorInvalidCampaignName</fullName>
        <categories>Data Importer</categories>
        <language>en_US</language>
        <protected>false</protected>
        <shortDescription>bdiErrorInvalidCampaignName</shortDescription>
        <value>Invalid Donation Campaign Name</value>
    </labels>
    <labels>
        <fullName>bdiErrorInvalidDonor</fullName>
        <categories>Data Importer</categories>
        <language>en_US</language>
        <protected>false</protected>
        <shortDescription>bdiErrorInvalidDonor</shortDescription>
        <value>Invalid Donation Donor</value>
    </labels>
    <labels>
        <fullName>bdiErrorInvalidIMatchDonations</fullName>
        <categories>Data Importer</categories>
        <language>en_US</language>
        <protected>true</protected>
        <shortDescription>error thrown if specified class doesn&apos;t support the given BDI interface</shortDescription>
        <value>Either the NPSP Data Importer could not find the Apex classs {0}, or this class does not support the {1} interface.</value>
    </labels>
    <labels>
        <fullName>bdiErrorInvalidLastname</fullName>
        <categories>Data Importer</categories>
        <language>en_US</language>
        <protected>false</protected>
        <shortDescription>bdiErrorInvalidLastname</shortDescription>
        <value>You must specify Last Name.</value>
    </labels>
    <labels>
        <fullName>bdiErrorInvalidOppRTName</fullName>
        <categories>Data Importer</categories>
        <language>en_US</language>
        <protected>false</protected>
        <shortDescription>bdiErrorInvalidOppRTName</shortDescription>
        <value>Invalid Donation Record Type Name</value>
    </labels>
    <labels>
        <fullName>bdiErrorNonHHAccountContact</fullName>
        <categories>NPSP Data Importer</categories>
        <language>en_US</language>
        <protected>false</protected>
        <shortDescription>bdiErrorNonHHAccountContact</shortDescription>
        <value>This Contact matched an existing Contact that's associated with a non-Household Account. The Data Import Tool can only update Contacts that are part of a Household Account.</value>
    </labels>
    <labels>
        <fullName>bdiErrorPaymentMultiMatch</fullName>
        <categories>Data Importer</categories>
        <language>en_US</language>
        <protected>true</protected>
        <shortDescription>error message if the donation matched multiple pmts</shortDescription>
        <value>The Donation information matched against multiple Payments, so the NPSP Data Importer did not import it. The Payment Possible Matches field contains the Salesforce Ids of the matched Payments.</value>
    </labels>
    <labels>
        <fullName>bdiFailed</fullName>
        <categories>Data Importer</categories>
        <language>en_US</language>
        <protected>false</protected>
        <shortDescription>bdiFailed</shortDescription>
        <value>Failed</value>
    </labels>
    <labels>
        <fullName>bdiHouseholdModelRequired</fullName>
        <categories>NPSP Data Importer</categories>
        <language>en_US</language>
        <protected>false</protected>
        <shortDescription>bdiHouseholdModelRequired</shortDescription>
        <value>The NPSP Data Importer only works with the Household Account model.</value>
    </labels>
    <labels>
        <fullName>bdiIgnored</fullName>
        <categories>Data Importer</categories>
        <language>en_US</language>
        <protected>false</protected>
        <shortDescription>bdiIgnored</shortDescription>
        <value>Ignored</value>
    </labels>
    <labels>
        <fullName>bdiImported</fullName>
        <categories>Data Importer</categories>
        <language>en_US</language>
        <protected>true</protected>
        <shortDescription>bdiImported</shortDescription>
        <value>Imported</value>
    </labels>
    <labels>
        <fullName>bdiInvalidBatchId</fullName>
        <categories>Data Import</categories>
        <language>en_US</language>
        <protected>true</protected>
        <shortDescription>error when the importData() API is given a invalid Batch ID.</shortDescription>
        <value>The NPSP Data Import Batch Id {0} is invalid.</value>
    </labels>
    <labels>
        <fullName>bdiInvalidDonationMatchingBehavior</fullName>
        <categories>Data Importer</categories>
        <language>en_US</language>
        <protected>true</protected>
        <shortDescription>error message if the Donation Matching Behavior is invalid</shortDescription>
        <value>{0} is an invalid Donation Matching Behavior.</value>
    </labels>
    <labels>
        <fullName>bdiMatched</fullName>
        <categories>Data Importer</categories>
        <language>en_US</language>
        <protected>false</protected>
        <shortDescription>bdiMatched</shortDescription>
        <value>Matched</value>
    </labels>
    <labels>
        <fullName>bdiMatchedBest</fullName>
        <categories>Data Importer</categories>
        <language>en_US</language>
        <protected>false</protected>
        <shortDescription>status on a bdi object to specify it was matched from an ambiguous set</shortDescription>
        <value>Best Match Used</value>
    </labels>
    <labels>
        <fullName>bdiMatchedId</fullName>
        <categories>Data Importer</categories>
        <language>en_US</language>
        <protected>false</protected>
        <shortDescription>BDI status when matching an object by its Salesforce ID</shortDescription>
        <value>Matched by Id</value>
    </labels>
    <labels>
        <fullName>bdiMatchedNone</fullName>
        <categories>Data Import</categories>
        <language>en_US</language>
        <protected>false</protected>
        <shortDescription>status on a bdi object when no matching record found</shortDescription>
        <value>Matched None</value>
    </labels>
    <labels>
        <fullName>bdiPositiveNumber</fullName>
        <categories>Data Importer</categories>
        <language>en_US</language>
        <protected>true</protected>
        <shortDescription>error when numeric settings set to negative number</shortDescription>
        <value>{0} must be a positive number.</value>
    </labels>
    <labels>
        <fullName>bdiRecordsFailed</fullName>
        <categories>Data Importer</categories>
        <language>en_US</language>
        <protected>false</protected>
        <shortDescription>bdiRecordsFailed</shortDescription>
        <value>Records failed:</value>
    </labels>
    <labels>
        <fullName>bdiRecordsImported</fullName>
        <categories>Data Importer</categories>
        <language>en_US</language>
        <protected>false</protected>
        <shortDescription>bdiRecordsImported</shortDescription>
        <value>Records imported:</value>
    </labels>
    <labels>
        <fullName>bdiRecordsProcessed</fullName>
        <categories>Data Importer</categories>
        <language>en_US</language>
        <protected>false</protected>
        <shortDescription>bdiRecordsProcessed</shortDescription>
        <value>Records processed:</value>
    </labels>
    <labels>
        <fullName>bdiRunBtn</fullName>
        <categories>Data Importer</categories>
        <language>en_US</language>
        <protected>false</protected>
        <shortDescription>bdiRunBtn</shortDescription>
        <value>Begin Data Import Process</value>
    </labels>
    <labels>
        <fullName>bdiSettingsSectionContactMatching</fullName>
        <categories>Batch Data Import</categories>
        <language>en_US</language>
        <protected>true</protected>
        <shortDescription>section label for contact matching rules in bDI</shortDescription>
        <value>Contact &amp; Account Matching</value>
    </labels>
    <labels>
        <fullName>bdiSettingsSectionDonationMatching</fullName>
        <categories>Batch Data Import</categories>
        <language>en_US</language>
        <protected>true</protected>
        <shortDescription>section label for Donation Matching in BDI Settings</shortDescription>
        <value>Donation Matching</value>
    </labels>
    <labels>
        <fullName>bdiSettingsSectionExtensibility</fullName>
        <categories>Batch Data Import</categories>
        <language>en_US</language>
        <protected>true</protected>
        <shortDescription>section label for Extensibility in BDI Settings</shortDescription>
        <value>Extensibility</value>
    </labels>
    <labels>
        <fullName>bdiStatus</fullName>
        <categories>Data Importer</categories>
        <language>en_US</language>
        <protected>false</protected>
        <shortDescription>bdiStatus</shortDescription>
        <value>Current Status:</value>
    </labels>
    <labels>
        <fullName>bdiStatusProcessed</fullName>
        <categories>Data Importer</categories>
        <language>en_US</language>
        <protected>false</protected>
        <shortDescription>bdiStatusProcessed</shortDescription>
        <value>processed {0} of {1} total batches.</value>
    </labels>
    <labels>
        <fullName>bdiStatusProcessing</fullName>
        <categories>Data Importer</categories>
        <language>en_US</language>
        <protected>false</protected>
        <shortDescription>bdiStatusProcessing</shortDescription>
        <value>is currently processing batch {0} of {1} total batches.</value>
    </labels>
    <labels>
        <fullName>bdiTime</fullName>
        <categories>Data Importer</categories>
        <language>en_US</language>
        <protected>false</protected>
        <shortDescription>bdiTime</shortDescription>
        <value>Time:</value>
    </labels>
    <labels>
        <fullName>bgeBatchTemplateSelectedFields</fullName>
        <language>en_US</language>
        <protected>true</protected>
        <shortDescription>bgeBatchTemplateActiveFields</shortDescription>
        <value>Selected Fields</value>
    </labels>
    <labels>
        <fullName>bgeBatchTemplateAvailableFields</fullName>
        <language>en_US</language>
        <protected>true</protected>
        <shortDescription>bgeBatchTemplateAvailableFields</shortDescription>
        <value>Available Fields</value>
    </labels>
    <labels>
        <fullName>bgeBatchTemplateEdit</fullName>
        <language>en_US</language>
        <protected>true</protected>
        <shortDescription>Header for Batch Template in Edit mode</shortDescription>
        <value>Edit Batch Template</value>
    </labels>
    <labels>
        <fullName>bgeBatchTemplateErrorDefaultValue</fullName>
        <language>en_US</language>
        <protected>true</protected>
        <shortDescription>Error shown when template field is hidden and missing the default value.</shortDescription>
        <value>Hidden fields must have a default value.</value>
    </labels>
    <labels>
        <fullName>bgeBatchTemplateErrorRequiredAmount</fullName>
        <language>en_US</language>
        <protected>true</protected>
        <shortDescription>Error shown when opportunity amount is not required.</shortDescription>
        <value>Amount field must be required.</value>
    </labels>
    <labels>
        <fullName>bgeBatchTemplateErrorRequiredFields</fullName>
        <language>en_US</language>
        <protected>true</protected>
        <shortDescription>bgeErrorBatchTemplateMissing</shortDescription>
        <value>The following fields are required because other fields from their object are selected. Select them before proceeding:</value>
    </labels>
    <labels>
        <fullName>bgeBatchTemplateNew</fullName>
        <language>en_US</language>
        <protected>true</protected>
        <shortDescription>Header for Batch Template in Create mode</shortDescription>
        <value>New Batch Template</value>
    </labels>
    <labels>
        <fullName>bgeBatchTemplateOverviewWizard</fullName>
        <language>en_US</language>
        <protected>true</protected>
        <shortDescription>Header for Batch Template Info in Wizard</shortDescription>
        <value>Enter Template Info</value>
    </labels>
    <labels>
        <fullName>bgeBatchInfoWizard</fullName>
        <language>en_US</language>
        <protected>true</protected>
        <shortDescription>Header for Batch Info in Wizard prompting user entry</shortDescription>
        <value>Enter Batch Info</value>
    </labels>
    <labels>
        <fullName>bgeBatchTemplateOverview</fullName>
        <language>en_US</language>
        <protected>true</protected>
        <shortDescription>Header for Batch Template Info in View Mode</shortDescription>
        <value>Template Info</value>
    </labels>
    <labels>
        <fullName>bgeBatchTemplateSelectFields</fullName>
        <language>en_US</language>
        <protected>true</protected>
        <shortDescription>Header and text for Field Selection</shortDescription>
        <value>Select Fields</value>
    </labels>
    <labels>
        <fullName>bgeBatchTemplateSetFieldOptions</fullName>
        <language>en_US</language>
        <protected>true</protected>
        <shortDescription>Header for Batch Template Field Options</shortDescription>
        <value>Set Field Options</value>
    </labels>
    <labels>
        <fullName>bgeGridDonorType</fullName>
        <language>en_US</language>
        <protected>true</protected>
        <shortDescription>Label for Donor Type picklist</shortDescription>
        <value>Donor Type</value>
    </labels>
    <labels>
        <fullName>bgeGridAllGifts</fullName>
        <language>en_US</language>
        <protected>true</protected>
        <shortDescription>Label for Gift Entry Grid</shortDescription>
        <value>All Gifts</value>
    </labels>
    <labels>
        <fullName>bgeGridGiftCountHeader</fullName>
        <language>en_US</language>
        <protected>true</protected>
        <shortDescription>Label to give context to the progress bar.</shortDescription>
        <value>Gifts Entered</value>
    </labels>
    <labels>
        <fullName>bgeGridGiftDeleted</fullName>
        <language>en_US</language>
        <protected>true</protected>
        <shortDescription>Success message when gift is deleted.</shortDescription>
        <value>Gift successfully deleted.</value>
    </labels>
    <labels>
        <fullName>bgeGridGiftSaved</fullName>
        <language>en_US</language>
        <protected>true</protected>
        <shortDescription>Success message when gift is saved.</shortDescription>
        <value>New gift has been added to the batch.</value>
    </labels>
    <labels>
        <fullName>bgeGridGiftUpdated</fullName>
        <language>en_US</language>
        <protected>true</protected>
        <shortDescription>Success message when gift is updated.</shortDescription>
        <value>Gifts successfully updated.</value>
    </labels>
    <labels>
        <fullName>bgeGridMatchedRecord</fullName>
        <language>en_US</language>
        <protected>true</protected>
        <shortDescription>Label for Matched Record URL</shortDescription>
        <value>Matched Record</value>
    </labels>
    <labels>
        <fullName>bgeNewGift</fullName>
        <language>en_US</language>
        <protected>true</protected>
        <shortDescription>Label for Gift Entry Form</shortDescription>
        <value>New Gift</value>
    </labels>
    <labels>
        <fullName>bgeGridNoGiftsHeader</fullName>
        <language>en_US</language>
        <protected>true</protected>
        <shortDescription>Header message when no gifts are associated with batch.</shortDescription>
        <value>Looks like you haven't entered any gifts yet!</value>
    </labels>
    <labels>
        <fullName>bgeGridNoGiftsBody</fullName>
        <language>en_US</language>
        <protected>true</protected>
        <shortDescription>Body message when no gifts are associated with batch.</shortDescription>
        <value>Enter a new gift and it will appear here.</value>
    </labels>
    <labels>
        <fullName>bgeGridTotalAmount</fullName>
        <language>en_US</language>
        <protected>true</protected>
        <shortDescription>Total amount matching expected amount.</shortDescription>
        <value>Total Amount:</value>
    </labels>
    <labels>
        <fullName>bgeGridTotalCount</fullName>
        <language>en_US</language>
        <protected>true</protected>
        <shortDescription>Total count versus expected count.</shortDescription>
        <value>Total Count:</value>
    </labels>
    <labels>
        <fullName>bgeNewBatch</fullName>
        <language>en_US</language>
        <protected>true</protected>
        <shortDescription>Button to create a new batch.</shortDescription>
        <value>New Batch</value>
    </labels>
    <labels>
        <fullName>bgeTabHeader</fullName>
        <language>en_US</language>
        <protected>true</protected>
        <shortDescription>Header used for Batch Gift Entry tab</shortDescription>
        <value>Batch Gift Entry</value>
    </labels>
    <labels>
        <fullName>btnRemove</fullName>
        <categories>Manage Household UI</categories>
        <language>en_US</language>
        <protected>false</protected>
        <shortDescription>button label on the Remove Contact popup</shortDescription>
        <value>Remove</value>
    </labels>
    <labels>
        <fullName>campaignMemberStatusDefault</fullName>
        <categories>Campaign Member</categories>
        <language>en_US</language>
        <protected>false</protected>
        <shortDescription>campaignMemberStatusDefault</shortDescription>
        <value>campaignMemberStatusDefault</value>
    </labels>
    <labels>
        <fullName>campaignMemberStatusNonResponded</fullName>
        <categories>Opportunity, Campaign Member</categories>
        <language>en_US</language>
        <protected>false</protected>
        <shortDescription>campaignMemberStatusNonResponded</shortDescription>
        <value>campaignMemberStatusNonResponded</value>
    </labels>
    <labels>
        <fullName>campaignMemberStatusResponded</fullName>
        <categories>Opportunity, Campaign Member</categories>
        <language>en_US</language>
        <protected>false</protected>
        <shortDescription>campaignMemberStatusResponded</shortDescription>
        <value>campaignMemberStatusResponded</value>
    </labels>
    <labels>
        <fullName>conFailedAccountCreate</fullName>
        <categories>Data Import, Contacts</categories>
        <language>en_US</language>
        <protected>true</protected>
        <shortDescription>Used when NPSP hits an error trying to create an account for a contact</shortDescription>
        <value>Failed to create Account for Contact {0} {1}. {2}</value>
    </labels>
    <labels>
        <fullName>conMergeBtnLabel</fullName>
        <categories>Contact Merge</categories>
        <language>en_US</language>
        <protected>true</protected>
        <shortDescription>conMergeBtnLabel</shortDescription>
        <value>Merge</value>
    </labels>
    <labels>
        <fullName>conMergeErrNoPersonAccounts</fullName>
        <categories>Contact Merge</categories>
        <language>en_US</language>
        <protected>false</protected>
        <shortDescription>conMergeErrNoPersonAccounts</shortDescription>
        <value>Person accounts are not supported.</value>
    </labels>
    <labels>
        <fullName>conMergeFoundContacts</fullName>
        <categories>Contact Merge</categories>
        <language>en_US</language>
        <protected>true</protected>
        <shortDescription>conMergeFoundContacts</shortDescription>
        <value>Found Contacts</value>
    </labels>
    <labels>
        <fullName>conMergePageTitle</fullName>
        <categories>Contact Merge</categories>
        <language>en_US</language>
        <protected>true</protected>
        <shortDescription>conMergePageTitle</shortDescription>
        <value>Contact Merge</value>
    </labels>
    <labels>
        <fullName>conMergePageTitleDetail</fullName>
        <categories>Contact Merge</categories>
        <language>en_US</language>
        <protected>true</protected>
        <shortDescription>conMergePageTitleDetail</shortDescription>
        <value>Merge Duplicate Contact Records</value>
    </labels>
    <labels>
        <fullName>conMergePortalUser</fullName>
        <categories>Contact Merge</categories>
        <language>en_US</language>
        <protected>true</protected>
        <shortDescription>Label for Is Portal/Community User</shortDescription>
        <value>Is a Portal/Community User</value>
    </labels>
    <labels>
        <fullName>conMergeSearchPlaceholder</fullName>
        <categories>Contact Merge</categories>
        <language>en_US</language>
        <protected>true</protected>
        <shortDescription>conMergeSearchPlaceholder</shortDescription>
        <value>Search Contacts</value>
    </labels>
    <labels>
        <fullName>conMergeSelectAll</fullName>
        <categories>Contact Merge</categories>
        <language>en_US</language>
        <protected>true</protected>
        <shortDescription>conMergeSelectAll</shortDescription>
        <value>Select All</value>
    </labels>
    <labels>
        <fullName>conMergeSelectContact</fullName>
        <categories>Contact Merge</categories>
        <language>en_US</language>
        <protected>true</protected>
        <shortDescription>conMergeSelectContact</shortDescription>
        <value>Select Contact</value>
    </labels>
    <labels>
        <fullName>conMergeSelectedContacts</fullName>
        <categories>Contact Merge</categories>
        <language>en_US</language>
        <protected>true</protected>
        <shortDescription>conMergeSelectedContacts</shortDescription>
        <value>Selected Contacts</value>
    </labels>
    <labels>
        <fullName>conMergeStageComplete</fullName>
        <categories>Contact Merge</categories>
        <language>en_US</language>
        <protected>true</protected>
        <shortDescription>conMergeStageComplete</shortDescription>
        <value>Stage Complete</value>
    </labels>
    <labels>
        <fullName>conMergeWinnerAsstText</fullName>
        <categories>Contact Merge</categories>
        <language>en_US</language>
        <protected>true</protected>
        <shortDescription>conMergeWinnerAsstText</shortDescription>
        <value>Choose this column as the master record</value>
    </labels>
    <labels>
        <fullName>engagementPlanCantEdit</fullName>
        <categories>Engagement Plans</categories>
        <language>en_US</language>
        <protected>false</protected>
        <shortDescription>engagementPlanCantEdit</shortDescription>
        <value>You can't change the Account, Contact, Campaign, Case, Opportunity, or Recurring Donation for an Engagement Plan. Create a new Engagement Plan instead.</value>
    </labels>
    <labels>
        <fullName>engagementPlanMissingField</fullName>
        <categories>Engagement Plans</categories>
        <language>en_US</language>
        <protected>true</protected>
        <shortDescription>engagementPlanMissingField</shortDescription>
        <value>Unable to create an Engagement Plan while applying a Level. Engagement Plan is missing the field</value>
    </labels>
    <labels>
        <fullName>engagementPlanNoLookups</fullName>
        <categories>Engagement Plans</categories>
        <language>en_US</language>
        <protected>false</protected>
        <shortDescription>engagementPlanNoLookups</shortDescription>
        <value>You must enter either an Account, Contact, Campaign, Case, Opportunity, or Recurring Donation for this Engagement Plan.</value>
    </labels>
    <labels>
        <fullName>engagementPlanTwoLookups</fullName>
        <categories>Engagement Plans</categories>
        <language>en_US</language>
        <protected>false</protected>
        <shortDescription>engagementPlanTwoLookups</shortDescription>
        <value>You can enter a value for only one of the following fields: Account, Contact, Campaign, Case, Opportunity, or Recurring Donation.</value>
    </labels>
    <labels>
        <fullName>exceptionDeletePermission</fullName>
        <categories>Error</categories>
        <language>en_US</language>
        <protected>true</protected>
        <shortDescription>exceptionDeletePermission</shortDescription>
        <value>You do not have permissions to delete {0}.</value>
    </labels>
    <labels>
        <fullName>exceptionRequiredField</fullName>
        <categories>Error</categories>
        <language>en_US</language>
        <protected>false</protected>
        <shortDescription>exceptionRequiredField</shortDescription>
        <value>Required fields are missing:</value>
    </labels>
    <labels>
        <fullName>exceptionValidationRule</fullName>
        <categories>Error</categories>
        <language>en_US</language>
        <protected>false</protected>
        <shortDescription>exceptionValidationRule</shortDescription>
        <value>A validation rule is preventing the record from saving:</value>
    </labels>
    <labels>
        <fullName>flsError</fullName>
        <categories>Batch Data Import</categories>
        <language>en_US</language>
        <protected>false</protected>
        <shortDescription>flsError</shortDescription>
        <value>You do not have permissions to modify {0}.</value>
    </labels>
    <labels>
        <fullName>giftProcessingAccountException</fullName>
        <language>en_US</language>
        <protected>true</protected>
        <shortDescription>Gift Processing account model error</shortDescription>
        <value>Gift Processing doesn&apos;t support the Individual (&quot;Bucket&quot;) account model.</value>
    </labels>
    <labels>
        <fullName>giftProcessingConfigException</fullName>
        <language>en_US</language>
        <protected>true</protected>
        <shortDescription>Gift Processing configuration error</shortDescription>
        <value>Your org is missing required configuration for Gift Processing. Contact your admin for help.</value>
    </labels>
    <labels>
        <fullName>healthButtonRun</fullName>
        <categories>Health Check</categories>
        <language>en_US</language>
        <protected>false</protected>
        <shortDescription>healthButtonRun</shortDescription>
        <value>Run Health Check</value>
    </labels>
    <labels>
        <fullName>healthDetailsAccOne2OneNoContacts</fullName>
        <categories>Health Check</categories>
        <language>en_US</language>
        <protected>false</protected>
        <shortDescription>healthDetailsAccOne2OneNoContacts</shortDescription>
        <value>There are {0} One-to-One Accounts that have no Contacts.</value>
    </labels>
    <labels>
        <fullName>healthDetailsAccountDefaultRTInvalid</fullName>
        <categories>Health Check</categories>
        <language>en_US</language>
        <protected>true</protected>
        <shortDescription>healthDetailsAccountDefaultRTInvalid</shortDescription>
        <value>The Account Model record type isn't valid.</value>
    </labels>
    <labels>
        <fullName>healthDetailsAccountDefaultRTIssue</fullName>
        <categories>Health Check</categories>
        <language>en_US</language>
        <protected>true</protected>
        <shortDescription>healthDetailsAccountDefaultRTIssue</shortDescription>
        <value>The Account Model record type, {0} (set in NPSP Settings) is currently set as your Profile's default Account record type.</value>
    </labels>
    <labels>
        <fullName>healthDetailsAccountModel</fullName>
        <categories>Health Check</categories>
        <language>en_US</language>
        <protected>false</protected>
        <shortDescription>healthDetailsAccountModel</shortDescription>
        <value>There is no valid Account Model specified.</value>
    </labels>
    <labels>
        <fullName>healthDetailsAccountProcessor</fullName>
        <categories>HealthCheck</categories>
        <language>en_US</language>
        <protected>false</protected>
        <shortDescription>healthDetailsAccountProcessor</shortDescription>
        <value>The Account Model is set to {0}, but Health Check has found that you&apos;re using a mixture of Account types.</value>
    </labels>
    <labels>
        <fullName>healthDetailsAccountRTIssue</fullName>
        <categories>Health Check</categories>
        <language>en_US</language>
        <protected>false</protected>
        <shortDescription>healthDetailsAccountRTIssue</shortDescription>
        <value>{0} Account records using the {1} record type do not have their System fields correctly set.</value>
    </labels>
    <labels>
        <fullName>healthDetailsAutoRelCampaignTypeMissing</fullName>
        <categories>Health Check</categories>
        <language>en_US</language>
        <protected>true</protected>
        <shortDescription>healthDetailsAutoRelCampaignTypeMissing</shortDescription>
        <value>You must specify a Campaign Type for Relationship Autocreation records with Campaign Members.</value>
    </labels>
    <labels>
        <fullName>healthDetailsAutoRelFieldsMissing</fullName>
        <categories>Health Check</categories>
        <language>en_US</language>
        <protected>false</protected>
        <shortDescription>healthDetailsAutoRelFieldsMissing</shortDescription>
        <value>You must specify a valid Object, Field, and Relationship Type.</value>
    </labels>
    <labels>
        <fullName>healthDetailsAutoRelInvalidLookupField</fullName>
        <language>en_US</language>
        <protected>false</protected>
        <shortDescription>healthDetailsAutoRelInvalidLookupField</shortDescription>
        <value>Field {0} is not a lookup field.</value>
    </labels>
    <labels>
        <fullName>healthDetailsBadRDField</fullName>
        <categories>Health Check</categories>
        <language>en_US</language>
        <protected>false</protected>
        <shortDescription>healthDetailsBadRDField</shortDescription>
        <value>Recurring Donation field {0} does not exist.</value>
    </labels>
    <labels>
        <fullName>healthDetailsBadReportId</fullName>
        <categories>Health Check</categories>
        <language>en_US</language>
        <protected>false</protected>
        <shortDescription>healthDetailsBadReportId</shortDescription>
        <value>Invalid Report {0} specified.</value>
    </labels>
    <labels>
        <fullName>healthDetailsContactData</fullName>
        <categories>Health Check</categories>
        <language>en_US</language>
        <protected>false</protected>
        <shortDescription>healthDetailsContactData</shortDescription>
        <value>There are {0} Contacts that have no Account. Contacts with no Account are private to the User who created them and can't be seen by other Users.</value>
    </labels>
    <labels>
        <fullName>healthDetailsDuplicateAcctRT</fullName>
        <categories>Health Check</categories>
        <language>en_US</language>
        <protected>false</protected>
        <shortDescription>healthDetailsDuplicateAcctRT</shortDescription>
        <value>You cannot specify the same Account record type for the Household Account record type and the One-to-One record type.</value>
    </labels>
    <labels>
        <fullName>healthDetailsGenderField</fullName>
        <categories>Health Check</categories>
        <language>en_US</language>
        <protected>false</protected>
        <shortDescription>healthDetailsGenderField</shortDescription>
        <value>Gender field {0} does not exist on Contact.</value>
    </labels>
    <labels>
        <fullName>healthDetailsHHAccountModel</fullName>
        <categories>Health Check</categories>
        <language>en_US</language>
        <protected>false</protected>
        <shortDescription>healthDetailsHHAccountModel</shortDescription>
        <value>When using the Household Account Model, you must set Household Object Rules to "No Contacts". You can set the Household Object Rules field on the NPSP Settings Page under People | Households.</value>
    </labels>
    <labels>
        <fullName>healthDetailsHHActNoContacts</fullName>
        <categories>Health Check</categories>
        <language>en_US</language>
        <protected>false</protected>
        <shortDescription>healthDetailsHHActNoContacts</shortDescription>
        <value>There are {0} Household Accounts that have no Contacts.</value>
    </labels>
    <labels>
        <fullName>healthDetailsHHObNoContacts</fullName>
        <categories>Health Check</categories>
        <language>en_US</language>
        <protected>false</protected>
        <shortDescription>healthDetailsHHObNoContacts</shortDescription>
        <value>There are {0} Household object records that have no Contacts.</value>
    </labels>
    <labels>
        <fullName>healthDetailsInvalidCMField</fullName>
        <categories>Health Check</categories>
        <language>en_US</language>
        <protected>false</protected>
        <shortDescription>healthDetailsInvalidCMField</shortDescription>
        <value>Campaign Member field {0} does not exist.</value>
    </labels>
    <labels>
        <fullName>healthDetailsInvalidContactField</fullName>
        <categories>Health Check</categories>
        <language>en_US</language>
        <protected>false</protected>
        <shortDescription>healthDetailsInvalidContactField</shortDescription>
        <value>Contact field {0} does not exist.</value>
    </labels>
    <labels>
        <fullName>healthDetailsInvalidErrorChatterGroup</fullName>
        <categories>Health Check</categories>
        <language>en_US</language>
        <protected>false</protected>
        <shortDescription>healthDetailsInvalidErrorChatterGroup</shortDescription>
        <value>Invalid Chatter Group {0}.</value>
    </labels>
    <labels>
        <fullName>healthDetailsInvalidErrorRecipient</fullName>
        <categories>Health Check</categories>
        <language>en_US</language>
        <protected>false</protected>
        <shortDescription>healthDetailsInvalidErrorRecipient</shortDescription>
        <value>Invalid Error Notification recipient.</value>
    </labels>
    <labels>
        <fullName>healthDetailsInvalidErrorUser</fullName>
        <categories>Health Check</categories>
        <language>en_US</language>
        <protected>false</protected>
        <shortDescription>healthDetailsInvalidErrorUser</shortDescription>
        <value>Invalid User {0}.</value>
    </labels>
    <labels>
        <fullName>healthDetailsInvalidFieldNumeric</fullName>
        <categories>Health Check</categories>
        <language>en_US</language>
        <protected>false</protected>
        <shortDescription>Health Check error if a Level refers to an invalid field</shortDescription>
        <value>Level {0} refers to an invalid numeric field {1} on {2}.</value>
    </labels>
    <labels>
        <fullName>healthDetailsInvalidFiscalYears</fullName>
        <categories>Health Check</categories>
        <language>en_US</language>
        <protected>false</protected>
        <shortDescription>healthDetailsInvalidFiscalYears</shortDescription>
        <value>Your organization is using Custom Fiscal Years. NPSP does not support Fiscal Year Rollups with Custom Fiscal Years.</value>
    </labels>
    <labels>
        <fullName>healthDetailsInvalidLevelField</fullName>
        <categories>Health Check</categories>
        <language>en_US</language>
        <protected>false</protected>
        <shortDescription>Health Check error if a Level refers to an invalid field</shortDescription>
        <value>Level {0} refers to an invalid field {1} on {2}.</value>
    </labels>
    <labels>
        <fullName>healthDetailsInvalidLevelFieldReference</fullName>
        <categories>Health Check</categories>
        <language>en_US</language>
        <protected>false</protected>
        <shortDescription>Health Check error if a Level refers to an invalid field</shortDescription>
        <value>Level {0} refers to an invalid Level Lookup field {1} on {2}.</value>
    </labels>
    <labels>
        <fullName>healthDetailsInvalidObjectField</fullName>
        <categories>Health Check</categories>
        <language>en_US</language>
        <protected>false</protected>
        <shortDescription>healthDetailsInvalidObjectField</shortDescription>
        <value>{0} field {1} does not exist.</value>
    </labels>
    <labels>
        <fullName>healthDetailsInvalidOppField</fullName>
        <categories>Health Check</categories>
        <language>en_US</language>
        <protected>false</protected>
        <shortDescription>healthDetailsInvalidOppField</shortDescription>
        <value>Opportunity field {0} does not exist.</value>
    </labels>
    <labels>
        <fullName>healthDetailsInvalidOppStage</fullName>
        <categories>Health Check</categories>
        <language>en_US</language>
        <protected>false</protected>
        <shortDescription>healthDetailsInvalidOppStage</shortDescription>
        <value>The Opportunity stage {0} does not exist or is not active.</value>
    </labels>
    <labels>
        <fullName>healthDetailsInvalidPaymentField</fullName>
        <categories>Health Check</categories>
        <language>en_US</language>
        <protected>false</protected>
        <shortDescription>healthDetailsInvalidPaymentField</shortDescription>
        <value>Payment field {0} does not exist.</value>
    </labels>
    <labels>
        <fullName>healthDetailsInvalidRDCustomPeriod</fullName>
        <categories>Health Check</categories>
        <language>en_US</language>
        <protected>true</protected>
        <shortDescription>healthDetailsInvalidRDCustomPeriod</shortDescription>
        <value>Custom Installment Period {0} is not included in the picklist values for Recurring Donation field Installment Period.</value>
    </labels>
    <labels>
        <fullName>healthDetailsInvalidRDCustomPeriodPIcklist</fullName>
        <categories>Health Check</categories>
        <language>en_US</language>
        <protected>true</protected>
        <shortDescription>healthDetailsInvalidRDCustomPeriodPIcklist</shortDescription>
        <value>Recurring Donation Installment Period picklist value {0} is not a valid Custom Installment Period.</value>
    </labels>
    <labels>
        <fullName>healthDetailsInvalidRecordtypeId</fullName>
        <categories>Health Check</categories>
        <language>en_US</language>
        <protected>false</protected>
        <shortDescription>healthDetailsInvalidRecordtypeId</shortDescription>
        <value>Recordtype Id {0} is invalid.</value>
    </labels>
    <labels>
        <fullName>healthDetailsInvalidRecordtypeName</fullName>
        <categories>Health Check</categories>
        <language>en_US</language>
        <protected>false</protected>
        <shortDescription>healthDetailsInvalidRecordtypeName</shortDescription>
        <value>Recordtype Name {0} is invalid.</value>
    </labels>
    <labels>
        <fullName>healthDetailsInvalidScheduledJob</fullName>
        <categories>Health Check</categories>
        <language>en_US</language>
        <protected>false</protected>
        <shortDescription>healthDetailsInvalidScheduledJob</shortDescription>
        <value>The record {0} in the Schedulable__c object is not valid.</value>
    </labels>
    <labels>
        <fullName>healthDetailsMailingListReportMissing</fullName>
        <categories>Health Check</categories>
        <language>en_US</language>
        <protected>false</protected>
        <shortDescription>healthDetailsMailingListReportMissing</shortDescription>
        <value>The NPSP Campaign Household Mailing List Report is missing. This report is run when you click the Household Mailing List button from a Campaign record.</value>
    </labels>
    <labels>
        <fullName>healthDetailsMissingOppPayments</fullName>
        <categories>Health Check</categories>
        <language>en_US</language>
        <protected>false</protected>
        <shortDescription>healthDetailsMissingOppPayments</shortDescription>
        <value>{0} Opportunities that should have Payments are missing those Payments.</value>
    </labels>
    <labels>
        <fullName>healthDetailsNothingScheduled</fullName>
        <categories>Health Check</categories>
        <language>en_US</language>
        <protected>false</protected>
        <shortDescription>healthDetailsNothingScheduled</shortDescription>
        <value>The NPSP default jobs are not scheduled. Scheduled jobs update summary fields on records every night.</value>
    </labels>
    <labels>
        <fullName>healthDetailsOCR</fullName>
        <categories>Health Check</categories>
        <language>en_US</language>
        <protected>true</protected>
        <shortDescription>healthDetailsOCR</shortDescription>
        <value>{0} and {1} cannot use the same Role value.</value>
    </labels>
    <labels>
        <fullName>healthDetailsOCRDupPrimary</fullName>
        <categories>Health Check</categories>
        <language>en_US</language>
        <protected>false</protected>
        <shortDescription>healthDetailsOCRDupPrimary</shortDescription>
        <value>Health Check found {0} Opportunities that had more than one Opportunity Contact Role marked as Primary.</value>
    </labels>
    <labels>
        <fullName>healthDetailsOCRDupPrimaryValid</fullName>
        <categories>Health Check</categories>
        <language>en_US</language>
        <protected>false</protected>
        <shortDescription>healthDetailsOCRDupPrimaryValid</shortDescription>
        <value>No Opportunities were found with multiple Primary Opportunity Contact Roles.</value>
    </labels>
    <labels>
        <fullName>healthDetailsOCRSettingsResolution</fullName>
        <categories>Health Check</categories>
        <language>en_US</language>
        <protected>true</protected>
        <shortDescription>healthDetailsOCRSettingsResolution</shortDescription>
        <value>On the NPSP Settings tab, click Donations | Contact Roles, and edit the values of the above settings.</value>
    </labels>
    <labels>
        <fullName>healthDetailsOCRSettingsValid</fullName>
        <categories>Health Check</categories>
        <language>en_US</language>
        <protected>true</protected>
        <shortDescription>healthDetailsOCRSettingsValid</shortDescription>
        <value>NPSP Opportunity Contact Roles settings are valid.</value>
    </labels>
    <labels>
        <fullName>healthDetailsPaymentMappingBadDataTypes</fullName>
        <categories>Health Check</categories>
        <language>en_US</language>
        <protected>false</protected>
        <shortDescription>healthDetailsPaymentMappingBadDataTypes</shortDescription>
        <value>Payment field {0} and Opportunity field {1} are not of compatible data types.</value>
    </labels>
    <labels>
        <fullName>healthDetailsRDFieldsBadDatatypes</fullName>
        <categories>Health Check</categories>
        <language>en_US</language>
        <protected>false</protected>
        <shortDescription>healthDetailsRDFieldsBadDatatypes</shortDescription>
        <value>Recurring Donation field {0} and Opportunity field {1} are not of compatible data types.</value>
    </labels>
    <labels>
        <fullName>healthDetailsRelReciprocalInvalid</fullName>
        <categories>Health Check</categories>
        <language>en_US</language>
        <protected>false</protected>
        <shortDescription>healthDetailsRelReciprocalInvalid</shortDescription>
        <value>Reciprocal Relationship {0} should have a value in at least one of the fields for Male, Female, or Neutral.</value>
    </labels>
    <labels>
        <fullName>healthDetailsSaveAcctFailed</fullName>
        <categories>Health Check</categories>
        <language>en_US</language>
        <protected>false</protected>
        <shortDescription>healthDetailsSaveAcctFailed</shortDescription>
        <value>Unable to create a new Account.</value>
    </labels>
    <labels>
        <fullName>healthDetailsSaveOppsFailed</fullName>
        <categories>Health Check</categories>
        <language>en_US</language>
        <protected>false</protected>
        <shortDescription>healthDetailsSaveOppsFailed</shortDescription>
        <value>Unable to create new Opportunities.</value>
    </labels>
    <labels>
        <fullName>healthDetailsScheduleJobs</fullName>
        <categories>Health Check</categories>
        <language>en_US</language>
        <protected>false</protected>
        <shortDescription>healthDetailsScheduleJobs</shortDescription>
        <value>One or more of the Opportunity Rollup, Recurring Donation, and Seasonal Address jobs are missing from the Schedulable__c object.</value>
    </labels>
    <labels>
        <fullName>healthDetailsTriggerHandlerDuplicate</fullName>
        <categories>Health Check</categories>
        <language>en_US</language>
        <protected>false</protected>
        <shortDescription>healthDetailsTriggerHandlerDuplicate</shortDescription>
        <value>Health Check found more than one Trigger Handler {0} on object {1} with the same field values. Duplicate Trigger Handlers will affect NPSP behavior.</value>
    </labels>
    <labels>
        <fullName>healthDetailsTriggerHandlerMismatch</fullName>
        <categories>Health Check</categories>
        <language>en_US</language>
        <protected>false</protected>
        <shortDescription>healthDetailsTriggerHandlerMismatch</shortDescription>
        <value>Trigger Handler {0} on object {1} does not match the default NPSP configuration.</value>
    </labels>
    <labels>
        <fullName>healthDetailsTriggerHandlerMissing</fullName>
        <categories>Health Check</categories>
        <language>en_US</language>
        <protected>false</protected>
        <shortDescription>healthDetailsTriggerHandlerMissing</shortDescription>
        <value>Trigger Handler {0} on object {1} is missing and will affect NPSP behavior.</value>
    </labels>
    <labels>
        <fullName>healthDetailsUDFBadDatatypes</fullName>
        <categories>Health Check</categories>
        <language>en_US</language>
        <protected>false</protected>
        <shortDescription>healthDetailsUDFBadDatatypes</shortDescription>
        <value>Opportunity field {0} and {1} field {2} are not of compatible data types.</value>
    </labels>
    <labels>
        <fullName>healthDetailsValidRDCustomPeriod</fullName>
        <categories>Health Check</categories>
        <language>en_US</language>
        <protected>true</protected>
        <shortDescription>healthDetailsValidRDCustomPeriod</shortDescription>
        <value>Recurring Donation Custom Installment Periods are valid.</value>
    </labels>
    <labels>
        <fullName>healthLabelAccountData</fullName>
        <categories>Health Check</categories>
        <language>en_US</language>
        <protected>false</protected>
        <shortDescription>healthLabelAccountData</shortDescription>
        <value>Account Data</value>
    </labels>
    <labels>
        <fullName>healthLabelAccountDefaultRT</fullName>
        <categories>Health Check</categories>
        <language>en_US</language>
        <protected>true</protected>
        <shortDescription>healthLabelAccountDefaultRT</shortDescription>
        <value>Account Model Record Type</value>
    </labels>
    <labels>
        <fullName>healthLabelAccountModelData</fullName>
        <categories>Health Check</categories>
        <language>en_US</language>
        <protected>false</protected>
        <shortDescription>healthLabelAccountModelData</shortDescription>
        <value>Account Model Data</value>
    </labels>
    <labels>
        <fullName>healthLabelAccountRTIssueValid</fullName>
        <categories>Health Check</categories>
        <language>en_US</language>
        <protected>false</protected>
        <shortDescription>healthLabelAccountRTIssueValid</shortDescription>
        <value>Account system fields for any Household Accounts and One-to-One Accounts are set correctly.</value>
    </labels>
    <labels>
        <fullName>healthLabelAllTestsPassed</fullName>
        <categories>Health Check</categories>
        <language>en_US</language>
        <protected>false</protected>
        <shortDescription>healthLabelAllTestsPassed</shortDescription>
        <value>All Health Check tests have successfully passed.</value>
    </labels>
    <labels>
        <fullName>healthLabelAutoRelValid</fullName>
        <categories>Health Check</categories>
        <language>en_US</language>
        <protected>false</protected>
        <shortDescription>healthLabelAutoRelValid</shortDescription>
        <value>Automatic Relationships are valid.</value>
    </labels>
    <labels>
        <fullName>healthLabelContactData</fullName>
        <categories>Health Check</categories>
        <language>en_US</language>
        <protected>false</protected>
        <shortDescription>healthLabelContactData</shortDescription>
        <value>Contact Data</value>
    </labels>
    <labels>
        <fullName>healthLabelErrorRecipientValid</fullName>
        <categories>Health Check</categories>
        <language>en_US</language>
        <protected>false</protected>
        <shortDescription>healthLabelErrorRecipientValid</shortDescription>
        <value>The Error Notification recipient is valid.</value>
    </labels>
    <labels>
        <fullName>healthLabelFailed</fullName>
        <categories>Health Check</categories>
        <language>en_US</language>
        <protected>false</protected>
        <shortDescription>healthLabelFailed</shortDescription>
        <value>Failed</value>
    </labels>
    <labels>
        <fullName>healthLabelFiscalYearsValid</fullName>
        <categories>Health Check</categories>
        <language>en_US</language>
        <protected>false</protected>
        <shortDescription>healthLabelFiscalYearsValid</shortDescription>
        <value>Your organization is not using Custom Fiscal Years.</value>
    </labels>
    <labels>
        <fullName>healthLabelHHAccData</fullName>
        <categories>Health Check</categories>
        <language>en_US</language>
        <protected>false</protected>
        <shortDescription>healthLabelHHAccData</shortDescription>
        <value>Household Account Data</value>
    </labels>
    <labels>
        <fullName>healthLabelHHData</fullName>
        <categories>Health Check</categories>
        <language>en_US</language>
        <protected>false</protected>
        <shortDescription>healthLabelHHData</shortDescription>
        <value>Household Data</value>
    </labels>
    <labels>
        <fullName>healthLabelHHObjData</fullName>
        <categories>Health Check</categories>
        <language>en_US</language>
        <protected>false</protected>
        <shortDescription>healthLabelHHObjData</shortDescription>
        <value>Household Object Data</value>
    </labels>
    <labels>
        <fullName>healthLabelIntro</fullName>
        <categories>Health Check</categories>
        <language>en_US</language>
        <protected>false</protected>
        <shortDescription>healthLabelIntro</shortDescription>
        <value>Health Check verifies that all of your NPSP Settings are valid and looks for problems in your Account-related data. When complete, you can view the results below, including detailed information for any failures.</value>
    </labels>
    <labels>
        <fullName>healthLabelLastRun</fullName>
        <categories>Health Check</categories>
        <language>en_US</language>
        <protected>false</protected>
        <shortDescription>healthLabelLastRun</shortDescription>
        <value>Last run: {0}</value>
    </labels>
    <labels>
        <fullName>healthLabelNoMissingOppPayments</fullName>
        <categories>Health Check</categories>
        <language>en_US</language>
        <protected>false</protected>
        <shortDescription>healthLabelNoMissingOppPayments</shortDescription>
        <value>All Opportunities with Payments have expected Payments.</value>
    </labels>
    <labels>
        <fullName>healthLabelNone</fullName>
        <categories>Health Check</categories>
        <language>en_US</language>
        <protected>false</protected>
        <shortDescription>healthLabelNone</shortDescription>
        <value>(none)</value>
    </labels>
    <labels>
        <fullName>healthLabelOCRCheck</fullName>
        <categories>Health Check</categories>
        <language>en_US</language>
        <protected>false</protected>
        <shortDescription>healthLabelOCRCheck</shortDescription>
        <value>Opportunity Contact Roles</value>
    </labels>
    <labels>
        <fullName>healthLabelOCRSettings</fullName>
        <categories>Health Check</categories>
        <language>en_US</language>
        <protected>true</protected>
        <shortDescription>healthLabelOCRSettings</shortDescription>
        <value>Opportunity Contact Roles Settings</value>
    </labels>
    <labels>
        <fullName>healthLabelOppPayments</fullName>
        <categories>Health Check</categories>
        <language>en_US</language>
        <protected>false</protected>
        <shortDescription>healthLabelOppPayments</shortDescription>
        <value>Opportunity Payments</value>
    </labels>
    <labels>
        <fullName>healthLabelPassed</fullName>
        <categories>Health Check</categories>
        <language>en_US</language>
        <protected>false</protected>
        <shortDescription>healthLabelPassed</shortDescription>
        <value>Passed</value>
    </labels>
    <labels>
        <fullName>healthLabelPaymentMappingsValid</fullName>
        <categories>Health Check</categories>
        <language>en_US</language>
        <protected>false</protected>
        <shortDescription>healthLabelPaymentMappingsValid</shortDescription>
        <value>Payment Mappings are valid.</value>
    </labels>
    <labels>
        <fullName>healthLabelRDOppsValid</fullName>
        <categories>Health Check</categories>
        <language>en_US</language>
        <protected>false</protected>
        <shortDescription>healthLabelRDOppsValid</shortDescription>
        <value>New Opportunities can be saved.</value>
    </labels>
    <labels>
        <fullName>healthLabelRDValid</fullName>
        <categories>Health Check</categories>
        <language>en_US</language>
        <protected>false</protected>
        <shortDescription>healthLabelRDValid</shortDescription>
        <value>Recurring Donation Field Mappings are valid.</value>
    </labels>
    <labels>
        <fullName>healthLabelRelReciprocalValid</fullName>
        <categories>Health Check</categories>
        <language>en_US</language>
        <protected>false</protected>
        <shortDescription>healthLabelRelReciprocalValid</shortDescription>
        <value>Reciprocal Relationships are valid.</value>
    </labels>
    <labels>
        <fullName>healthLabelScheduler</fullName>
        <categories>Health Check</categories>
        <language>en_US</language>
        <protected>false</protected>
        <shortDescription>healthLabelScheduler</shortDescription>
        <value>NPSP Default Scheduler</value>
    </labels>
    <labels>
        <fullName>healthLabelSchedulerValid</fullName>
        <categories>Health Check</categories>
        <language>en_US</language>
        <protected>false</protected>
        <shortDescription>healthLabelSchedulerValid</shortDescription>
        <value>NPSP Recurring Jobs are scheduled.</value>
    </labels>
    <labels>
        <fullName>healthLabelShowPassedTests</fullName>
        <categories>Health Check</categories>
        <language>en_US</language>
        <protected>false</protected>
        <shortDescription>healthLabelShowPassedTests</shortDescription>
        <value>Show Passed Tests</value>
    </labels>
    <labels>
        <fullName>healthLabelTime</fullName>
        <categories>Health Check</categories>
        <language>en_US</language>
        <protected>false</protected>
        <shortDescription>healthLabelTime</shortDescription>
        <value>Detection time in seconds: {0}</value>
    </labels>
    <labels>
        <fullName>healthLabelTriggerHandlerCheck</fullName>
        <categories>Health Check</categories>
        <language>en_US</language>
        <protected>false</protected>
        <shortDescription>healthLabelTriggerHandlerCheck</shortDescription>
        <value>Trigger Configuration</value>
    </labels>
    <labels>
        <fullName>healthLabelTriggerHandlersValid</fullName>
        <categories>Health Check</categories>
        <language>en_US</language>
        <protected>false</protected>
        <shortDescription>healthLabelTriggerHandlersValid</shortDescription>
        <value>Triggers are configured for NPSP default triggers.</value>
    </labels>
    <labels>
        <fullName>healthLabelUDFValid</fullName>
        <categories>Health Check</categories>
        <language>en_US</language>
        <protected>false</protected>
        <shortDescription>healthLabelUDFValid</shortDescription>
        <value>User Defined Rollups are valid.</value>
    </labels>
    <labels>
        <fullName>healthLabelVerifyLevels</fullName>
        <categories>Health Check</categories>
        <language>en_US</language>
        <protected>false</protected>
        <shortDescription>Health Check title for Levels</shortDescription>
        <value>Levels</value>
    </labels>
    <labels>
        <fullName>healthLabelVerifyLevelsSuccess</fullName>
        <categories>Health Check</categories>
        <language>en_US</language>
        <protected>false</protected>
        <shortDescription>Health Check message when all Levels verify ok</shortDescription>
        <value>All field references on all Levels are valid.</value>
    </labels>
    <labels>
        <fullName>healthLabelWarning</fullName>
        <categories>Health Check</categories>
        <language>en_US</language>
        <protected>false</protected>
        <shortDescription>healthLabelWarning</shortDescription>
        <value>Warning</value>
    </labels>
    <labels>
        <fullName>healthPaymentAutoCloseStageInvalid</fullName>
        <categories>Health Check</categories>
        <language>en_US</language>
        <protected>true</protected>
        <shortDescription>healthPaymentAutoCloseStageInvalid</shortDescription>
        <value>Select an active Closed/Won stage in the Opportunity stage to be transitioned to when all Payments are Paid setting.</value>
    </labels>
    <labels>
        <fullName>healthPaymentAutoCloseStageMustBeActiveClosedWonOrBlank</fullName>
        <categories>Health Check</categories>
        <language>en_US</language>
        <protected>true</protected>
        <shortDescription>healthPaymentAutoCloseStageMustBeActiveClosedWonOrBlank</shortDescription>
        <value>Select an active Closed/Won stage in the Opportunity Stage for When Fully Paid setting. You can also leave the value blank, which prevents NPSP from automatically updating the Opportunity stage when all Payments are received.</value>
    </labels>
    <labels>
        <fullName>healthPaymentAutoCloseStageValid</fullName>
        <categories>Health Check</categories>
        <language>en_US</language>
        <protected>true</protected>
        <shortDescription>healthPaymentAutoCloseStageValid</shortDescription>
        <value>The selected value in the Opportunity Stage for When Fully Paid setting is valid. This value is either an active Closed/Won stage, or blank.</value>
    </labels>
    <labels>
        <fullName>healthSolutionAccOne2OneNoContacts</fullName>
        <categories>Health Check</categories>
        <language>en_US</language>
        <protected>false</protected>
        <shortDescription>healthSolutionAccOne2OneNoContacts</shortDescription>
        <value>Consider deleting these unused One-to-One Accounts to save storage space.</value>
    </labels>
    <labels>
        <fullName>healthSolutionAccountDefaultRTInvalid</fullName>
        <categories>Health Check</categories>
        <language>en_US</language>
        <protected>true</protected>
        <shortDescription>healthSolutionAccountDefaultRTInvalid</shortDescription>
        <value>Go to &lt;strong&gt;People | Account Model&lt;/strong&gt; and select a valid record type.</value>
    </labels>
    <labels>
        <fullName>healthSolutionAccountDefaultRTIssue</fullName>
        <categories>Health Check</categories>
        <language>en_US</language>
        <protected>true</protected>
        <shortDescription>healthSolutionAccountDefaultRTIssue</shortDescription>
        <value>The record type selected for the Account Model should not be used as the default Account record type for any Profile. Doing so can cause various data issues.</value>
    </labels>
    <labels>
        <fullName>healthSolutionAccountModel</fullName>
        <categories>Health Check</categories>
        <language>en_US</language>
        <protected>false</protected>
        <shortDescription>healthSolutionAccountModel</shortDescription>
        <value>All of your Accounts should use the same Account Model. View all of your Accounts and their types by running the &lt;b&gt;Individual Accounts by Account Type&lt;/b&gt; report in the NPSP Health Check reports folder.</value>
    </labels>
    <labels>
        <fullName>healthSolutionAccountRTIssue</fullName>
        <categories>Health Check</categories>
        <language>en_US</language>
        <protected>false</protected>
        <shortDescription>healthSolutionAccountRTIssue</shortDescription>
        <value>For Household Accounts, make sure npe01__SYSTEM_AccountType__c is &apos;Household Account&apos;. For One-to-One Accounts, make sure npe01__SYSTEM_AccountType__c is &apos;One-to-One Individual&apos;. Also make sure for both, npe01__SYSTEMISINDIVIDUAL__c is true.</value>
    </labels>
    <labels>
        <fullName>healthSolutionAutoRelFieldsMissing</fullName>
        <categories>Health Check</categories>
        <language>en_US</language>
        <protected>false</protected>
        <shortDescription>healthSolutionAutoRelFieldsMissing</shortDescription>
        <value>Click {0} | {1} on the NPSP Settings tab, and delete the invalid Relationships Autocreation record.</value>
    </labels>
    <labels>
        <fullName>healthSolutionAutoRelInvalidCMField</fullName>
        <categories>Health Check</categories>
        <language>en_US</language>
        <protected>false</protected>
        <shortDescription>healthSolutionAutoRelInvalidCMField</shortDescription>
        <value>Click {0} | {1} on the NPSP Settings tab and delete the Relationships Autocreation record that references this field.</value>
    </labels>
    <labels>
        <fullName>healthSolutionAutoRelInvalidContactField</fullName>
        <language>en_US</language>
        <protected>false</protected>
        <shortDescription>healthSolutionAutoRelInvalidContactField</shortDescription>
        <value>Click {0} | {1} on the NPSP Settings tab and delete the Relationships Autocreation record that references this field.</value>
    </labels>
    <labels>
        <fullName>healthSolutionAutoRelInvalidLookupField</fullName>
        <categories>Health Check</categories>
        <language>en_US</language>
        <protected>false</protected>
        <shortDescription>healthSolutionAutoRelInvalidLookupField</shortDescription>
        <value>Click {0} | {1} on the NPSP Settings tab and delete the Relationships Autocreation record that references this field.</value>
    </labels>
    <labels>
        <fullName>healthSolutionBadRDField</fullName>
        <categories>Health Check</categories>
        <language>en_US</language>
        <protected>false</protected>
        <shortDescription>healthSolutionBadRDField</shortDescription>
        <value>On the NPSP Settings tab, click {0} | {1}, and delete the Recurring Donation Field Mapping record that references this field.</value>
    </labels>
    <labels>
        <fullName>healthSolutionContactData</fullName>
        <categories>Health Check</categories>
        <language>en_US</language>
        <protected>false</protected>
        <shortDescription>healthSolutionContactData</shortDescription>
        <value>View these Contacts by running the &lt;b&gt;Contacts without Accounts&lt;/b&gt; report in the NPSP Health Check reports folder.</value>
    </labels>
    <labels>
        <fullName>healthSolutionEditSetting</fullName>
        <categories>Health Check</categories>
        <language>en_US</language>
        <protected>false</protected>
        <shortDescription>healthSolutionEditSetting</shortDescription>
        <value>On the NPSP Settings tab, click {1} | {2}, and edit the {0} setting.</value>
    </labels>
    <labels>
        <fullName>healthSolutionHHAccNoContacts</fullName>
        <categories>Health Check</categories>
        <language>en_US</language>
        <protected>false</protected>
        <shortDescription>healthSolutionHHAccNoContacts</shortDescription>
        <value>Consider deleting these unused Household object records to save space. If you have completed a conversion to the Household Account model and no longer need the data on the Household object records, you can safely delete them. View these Household object records by running the Empty Household Objects report in the NPSP Health Check reports folder.</value>
    </labels>
    <labels>
        <fullName>healthSolutionHHObjNoContacts</fullName>
        <categories>Health Check</categories>
        <language>en_US</language>
        <protected>false</protected>
        <shortDescription>healthSolutionHHObjNoContacts</shortDescription>
        <value>Consider deleting these unused Household objects to save space. If you have completed a conversion to the Household Account model and no longer need the data on the Household object records they can be deleted.  View these Household objects by running the &lt;b&gt;Empty Household Objects&lt;/b&gt; report in the NPSP Health Check reports folder.</value>
    </labels>
    <labels>
        <fullName>healthSolutionInvalidFiscalYears</fullName>
        <categories>Health Check</categories>
        <language>en_US</language>
        <protected>false</protected>
        <shortDescription>healthSolutionInvalidFiscalYears</shortDescription>
        <value>Since Salesforce does not support turning off Custom Fiscal Years, NPSP Rollups will default to Calendar Year.</value>
    </labels>
    <labels>
        <fullName>healthSolutionInvalidLevelField</fullName>
        <categories>Health Check</categories>
        <language>en_US</language>
        <protected>false</protected>
        <shortDescription>Health Check Solution for an invalid Level field</shortDescription>
        <value>Go to the Levels Tab, and update the invalid field reference on Level {0}.</value>
    </labels>
    <labels>
        <fullName>healthSolutionInvalidOppField</fullName>
        <categories>Health Check</categories>
        <language>en_US</language>
        <protected>false</protected>
        <shortDescription>healthSolutionInvalidOppField</shortDescription>
        <value>On the NPSP Settings tab, click {0} | {1}, and delete the Payment Mapping record that references this field.</value>
    </labels>
    <labels>
        <fullName>healthSolutionInvalidOppStage</fullName>
        <categories>Health Check</categories>
        <language>en_US</language>
        <protected>false</protected>
        <shortDescription>healthSolutionInvalidOppStage</shortDescription>
        <value>Add this Opportunity Stage value in Salesforce Setup.</value>
    </labels>
    <labels>
        <fullName>healthSolutionInvalidPaymentField</fullName>
        <categories>Health Check</categories>
        <language>en_US</language>
        <protected>false</protected>
        <shortDescription>healthSolutionInvalidPaymentField</shortDescription>
        <value>On the NPSP Settings tab click {0} | {1}, and delete the Payment Mapping record that references this field.</value>
    </labels>
    <labels>
        <fullName>healthSolutionInvalidRDCustomPeriod</fullName>
        <categories>Health Check</categories>
        <language>en_US</language>
        <protected>true</protected>
        <shortDescription>healthSolutionInvalidRDCustomPeriod</shortDescription>
        <value>Add this Recurring Donation Installment Period picklist value in Salesforce Setup.</value>
    </labels>
    <labels>
        <fullName>healthSolutionInvalidRDCustomPeriodPicklist</fullName>
        <categories>Health Check</categories>
        <language>en_US</language>
        <protected>true</protected>
        <shortDescription>healthSolutionInvalidRDCustomPeriodPicklist</shortDescription>
        <value>On the NPSP Settings tab, click {0} | {1}, and add the missing Recurring Donation Custom Installment Period, or delete the picklist value from the Installment Period field.</value>
    </labels>
    <labels>
        <fullName>healthSolutionInvalidScheduledJob</fullName>
        <categories>Health Check</categories>
        <language>en_US</language>
        <protected>false</protected>
        <shortDescription>healthSolutionInvalidScheduledJob</shortDescription>
        <value>You must update the record to have a valid Class the implements the UTIL_MasterSchedulableHelper.UTIL_IRecurring interface.</value>
    </labels>
    <labels>
        <fullName>healthSolutionInvalidUDFObjectField</fullName>
        <categories>Health Check</categories>
        <language>en_US</language>
        <protected>false</protected>
        <shortDescription>healthSolutionInvalidUDFObjectField</shortDescription>
        <value>On the NPSP Settings tab, click {0} | {1} and delete the User Rollup record that references this field.</value>
    </labels>
    <labels>
        <fullName>healthSolutionMailingListReportMissing</fullName>
        <categories>Health Check</categories>
        <language>en_US</language>
        <protected>false</protected>
        <shortDescription>healthSolutionMailingListReportMissing</shortDescription>
        <value>Create a Campaigns with Contacts report, and add a filter for Member Status does not contain "Duplicate". Then specify this report on the {0} | {1} tab in NPSP Settings.</value>
    </labels>
    <labels>
        <fullName>healthSolutionMissingOppPayments</fullName>
        <categories>Health Check</categories>
        <language>en_US</language>
        <protected>false</protected>
        <shortDescription>healthSolutionMissingOppPayments</shortDescription>
        <value>View these Opportunities by running the &lt;b&gt;Opportunities without Payments&lt;/b&gt; report in the NPSP Health Check reports folder. Note that you should add filter criteria on the report to exclude any Opportunity types and Opportunity record types you&apos;ve excluded in NPSP Payments Settings. You can create the missing Payment records using the Create Missing Payments button on NPSP Settings | Bulk Data Processes | Create Missing Payments.</value>
    </labels>
    <labels>
        <fullName>healthSolutionNothingScheduled</fullName>
        <categories>Health Check</categories>
        <language>en_US</language>
        <protected>false</protected>
        <shortDescription>healthSolutionNothingScheduled</shortDescription>
        <value>To reschedule the default NPSP jobs, go to NPSP Settings | Bulk Data Processes | Process Scheduler. Click Edit. Make sure Don't Enable Auto Schedule Default NPSP Job is not selected. Click Save. See Edit or Reschedule NPSP Jobs in the Power of Us Hub for more information: https://powerofus.force.com/articles/Resource/NPSP-Edit-or-Reschedule-NPSP-Scheduled-Jobs</value>
    </labels>
    <labels>
        <fullName>healthSolutionOCRDupPrimary</fullName>
        <categories>Health Check</categories>
        <language>en_US</language>
        <protected>false</protected>
        <shortDescription>healthSolutionOCRDupPrimary</shortDescription>
        <value>If you have more than one Opportunity Contact Role marked Primary, it can cause NPSP to incorrectly calculate Opportunity Rollups, such as Total Gifts. To see which Opportunities have more than one Opportunity Contact Role marked Primary, run the &lt;b&gt;Opportunities with Primary Contact Roles&lt;/b&gt; report in the NPSP Health Checks report folder.</value>
    </labels>
    <labels>
        <fullName>healthSolutionOCRException</fullName>
        <categories>Health Check</categories>
        <language>en_US</language>
        <protected>false</protected>
        <shortDescription>healthSolutionOCRException</shortDescription>
        <value>If you have more than 50,000 Opportunities and Opportunity Contact Roles, you can safely ignore any errors dealing with SOQL limits.</value>
    </labels>
    <labels>
        <fullName>healthSolutionPaymentMappingBadDataTypes</fullName>
        <language>en_US</language>
        <protected>false</protected>
        <shortDescription>healthSolutionPaymentMappingBadDataTypes</shortDescription>
        <value>On the NPSP Settings tab, click {0} | {1}, and delete the Payment Mapping record that references these fields.</value>
    </labels>
    <labels>
        <fullName>healthSolutionRDBadOppField</fullName>
        <categories>Health Check</categories>
        <language>en_US</language>
        <protected>false</protected>
        <shortDescription>healthSolutionRDBadOppField</shortDescription>
        <value>On the NPSP Settings tab, click {0} | {1}, and  delete the Recurring Donation Field Mapping record that references this field.</value>
    </labels>
    <labels>
        <fullName>healthSolutionRDFieldsBadDatatypes</fullName>
        <categories>Health Check</categories>
        <language>en_US</language>
        <protected>false</protected>
        <shortDescription>healthSolutionRDFieldsBadDatatypes</shortDescription>
        <value>On the NPSP Settings tab, click {0} | {1}, and delete the Recurring Donation Field Mapping record that references these fields.</value>
    </labels>
    <labels>
        <fullName>healthSolutionRelReciprocalInvalid</fullName>
        <categories>Health Check</categories>
        <language>en_US</language>
        <protected>false</protected>
        <shortDescription>healthSolutionRelReciprocalInvalid</shortDescription>
        <value>On the NPSP Settings tab, click {0} | {1}, and delete the Reciprocal Relationship record. Then create a new one with the required information.</value>
    </labels>
    <labels>
        <fullName>healthSolutionSaveOppsFailed</fullName>
        <categories>Health Check</categories>
        <language>en_US</language>
        <protected>false</protected>
        <shortDescription>healthSolutionSaveOppsFailed</shortDescription>
        <value>Make sure you have no Validation Rules, Required Fields, or Workflow Rules that would prevent an Opportunity or Account from being saved.</value>
    </labels>
    <labels>
        <fullName>healthSolutionScheduleJobs</fullName>
        <categories>Health Check</categories>
        <language>en_US</language>
        <protected>false</protected>
        <shortDescription>healthSolutionScheduleJobs</shortDescription>
        <value>All NPSP scheduled classes should have records in Schedulable__c in order for these features to work correctly.</value>
    </labels>
    <labels>
        <fullName>healthSolutionTriggerHandlerMismatch</fullName>
        <categories>Health Check</categories>
        <language>en_US</language>
        <protected>false</protected>
        <shortDescription>healthSolutionTriggerHandlerMismatch</shortDescription>
        <value>Changes to triggers can affect core NPSP functionality in unexpected ways, and should be thoroughly tested before deployment to production. If these changes were unintentional, you should reset your Trigger Handlers to match the default NPSP configuration. See the Manage Trigger Handlers article in the Power Of Us Hub for more information: https://powerofus.force.com/articles/Resource/NPSP-Manage-Trigger-Handlers</value>
    </labels>
    <labels>
        <fullName>healthSolutionUDFBadDatatypes</fullName>
        <categories>Health Check</categories>
        <language>en_US</language>
        <protected>false</protected>
        <shortDescription>healthSolutionUDFBadDatatypes</shortDescription>
        <value>On the NPSP Settings tab, click {0} | {1}, and delete the User Rollup record that references these two fields.</value>
    </labels>
    <labels>
        <fullName>healthSolutionUDFOppField</fullName>
        <categories>Health Check</categories>
        <language>en_US</language>
        <protected>false</protected>
        <shortDescription>healthSolutionUDFOppField</shortDescription>
        <value>On the NPSP Settings tab, click {0} | {1}, and delete the User Rollup record that references this field.</value>
    </labels>
    <labels>
        <fullName>hhCmpDedupLabelReturnToCmp</fullName>
        <categories>Household Campaign Dedupe</categories>
        <language>en_US</language>
        <protected>false</protected>
        <shortDescription>hhCmpDedupLabelReturnToCmp</shortDescription>
        <value>Return to Campaign</value>
    </labels>
    <labels>
        <fullName>hhCmpDedupeBatchMessage</fullName>
        <categories>Household Campaign Dedupe</categories>
        <language>en_US</language>
        <protected>false</protected>
        <shortDescription>hhCmpDedupeBatchMessage</shortDescription>
        <value>Due to the large number of Campaign Members on this Campaign, NPSP is using a batch process to identify Household Members, which may take several minutes to complete. When it's done, you can view the Household Mailing report by clicking on the Household Mailing Report link.</value>
    </labels>
    <labels>
        <fullName>hhCmpDedupeBatchProgressTitle</fullName>
        <categories>Household Campaign Dedupe</categories>
        <language>en_US</language>
        <protected>false</protected>
        <shortDescription>hhCmpDedupeBatchProgressTitle</shortDescription>
        <value>Campaign Household Deduplication</value>
    </labels>
    <labels>
        <fullName>hhCmpDedupeLabelOpenReport</fullName>
        <categories>Household Campaign Dedupe</categories>
        <language>en_US</language>
        <protected>false</protected>
        <shortDescription>hhCmpDedupeLabelOpenReport</shortDescription>
        <value>Open Report</value>
    </labels>
    <labels>
        <fullName>hhCmpDedupeNoReport</fullName>
        <categories>Household Campaign Dedupe</categories>
        <language>en_US</language>
        <protected>false</protected>
        <shortDescription>hhCmpDedupeNoReport</shortDescription>
        <value>Could not find the report. Create a report and save it with the Report Unique Name of &apos;NPSP_Campaign_Household_Mailing_List_V2&apos;. Use the Campaigns with Contacts report type and add filters for CampaignId equals blank and Member Status does not contain &apos;Duplicate&apos;.</value>
    </labels>
    <labels>
        <fullName>hhCmpDedupeStatus</fullName>
        <categories>Household Campaign Dedupe</categories>
        <language>en_US</language>
        <protected>false</protected>
        <shortDescription>hhCmpDedupeStatus</shortDescription>
        <value>- Household Duplicate</value>
    </labels>
    <labels>
        <fullName>isARequiredField</fullName>
        <language>en_US</language>
        <protected>false</protected>
        <shortDescription>isARequiredField</shortDescription>
        <value>is a required field.</value>
    </labels>
    <labels>
        <fullName>labelListViewFirst</fullName>
        <categories>SoqlListView</categories>
        <language>en_US</language>
        <protected>false</protected>
        <shortDescription>label for First link in list view</shortDescription>
        <value>First</value>
    </labels>
    <labels>
        <fullName>labelListViewLast</fullName>
        <categories>SoqlListView</categories>
        <language>en_US</language>
        <protected>false</protected>
        <shortDescription>label for Last link in list view</shortDescription>
        <value>Last</value>
    </labels>
    <labels>
        <fullName>labelListViewNext</fullName>
        <categories>SoqlListView</categories>
        <language>en_US</language>
        <protected>false</protected>
        <shortDescription>label for Next link in list view</shortDescription>
        <value>Next</value>
    </labels>
    <labels>
        <fullName>labelListViewPageInfo</fullName>
        <categories>SoqlListView</categories>
        <language>en_US</language>
        <protected>false</protected>
        <shortDescription>label for page info in list view</shortDescription>
        <value>&amp;nbsp;&amp;nbsp;&amp;nbsp;Page {0} of {1} &amp;nbsp;&amp;nbsp;({2} records)</value>
    </labels>
    <labels>
        <fullName>labelListViewPrevious</fullName>
        <categories>SoqlListView</categories>
        <language>en_US</language>
        <protected>false</protected>
        <shortDescription>label for Previous link in list view</shortDescription>
        <value>Previous</value>
    </labels>
    <labels>
        <fullName>labelMessageLoading</fullName>
        <categories>SoqlListView, Settings</categories>
        <language>en_US</language>
        <protected>false</protected>
        <shortDescription>label for the loading... message used in some pages</shortDescription>
        <value>Loading...</value>
    </labels>
    <labels>
        <fullName>labelShowMore</fullName>
        <categories>SoqlListView</categories>
        <language>en_US</language>
        <protected>false</protected>
        <shortDescription>label for Show More on list views</shortDescription>
        <value>Show more</value>
    </labels>
    <labels>
        <fullName>lblAddressOverride</fullName>
        <categories>Manage Household UI</categories>
        <language>en_US</language>
        <protected>false</protected>
        <shortDescription>lblAddressOverride</shortDescription>
        <value>(address override)</value>
    </labels>
    <labels>
        <fullName>lblBtnAddAllHHMembers</fullName>
        <categories>Manage Household UI</categories>
        <language>en_US</language>
        <protected>false</protected>
        <shortDescription>lblBtnAddAllHHMembers</shortDescription>
        <value>Add All Members</value>
    </labels>
    <labels>
        <fullName>lblBtnAddContact</fullName>
        <categories>Manage Household UI</categories>
        <language>en_US</language>
        <protected>false</protected>
        <shortDescription>lblBtnAddContact</shortDescription>
        <value>Add {0}</value>
    </labels>
    <labels>
        <fullName>lblCCardExcludeFrom</fullName>
        <categories>Manage Household UI</categories>
        <language>en_US</language>
        <protected>false</protected>
        <shortDescription>lblCCardExcludeFrom</shortDescription>
        <value>Exclude from:</value>
    </labels>
    <labels>
        <fullName>lblCity</fullName>
        <categories>Manage Household UI</categories>
        <language>en_US</language>
        <protected>false</protected>
        <shortDescription>lblCity</shortDescription>
        <value>City</value>
    </labels>
    <labels>
        <fullName>lblCloned</fullName>
        <language>en_US</language>
        <protected>false</protected>
        <shortDescription>lblCloned</shortDescription>
        <value>Cloned</value>
    </labels>
    <labels>
        <fullName>lblCountry</fullName>
        <categories>Manage Household UI</categories>
        <language>en_US</language>
        <protected>false</protected>
        <shortDescription>lblCountry</shortDescription>
        <value>Country</value>
    </labels>
    <labels>
        <fullName>lblDeleteContact</fullName>
        <categories>Manage Household UI</categories>
        <language>en_US</language>
        <protected>false</protected>
        <shortDescription>caption of Remove Contact popup</shortDescription>
        <value>Remove Contact</value>
    </labels>
    <labels>
        <fullName>lblDeleteContactPrompt</fullName>
        <categories>Manage Household UI</categories>
        <language>en_US</language>
        <protected>false</protected>
        <shortDescription>prompt for the Remove Contact Popup</shortDescription>
        <value>Do you want to remove this Contact from this Household on Save?</value>
    </labels>
    <labels>
        <fullName>lblExtendedStatus</fullName>
        <categories>UTIL_JobProgressLightning</categories>
        <language>en_US</language>
        <protected>true</protected>
        <shortDescription>lblExtendedStatus</shortDescription>
        <value>Extended Status</value>
    </labels>
    <labels>
        <fullName>lblFindInContacts</fullName>
        <categories>Manage Household UI</categories>
        <language>en_US</language>
        <protected>false</protected>
        <shortDescription>autocomplete&apos;s label for &quot;smith in Contacts&quot;</shortDescription>
        <value>in Contacts</value>
    </labels>
    <labels>
        <fullName>lblFindOrAddContact</fullName>
        <categories>Manage Household UI</categories>
        <language>en_US</language>
        <protected>false</protected>
        <shortDescription>string displayed in the autocomplete control when empty</shortDescription>
        <value>Find a Contact or add a new Contact to the Household.</value>
    </labels>
    <labels>
        <fullName>lblFirstName</fullName>
        <categories>Manage Household UI</categories>
        <language>en_US</language>
        <protected>false</protected>
        <shortDescription>lblFirstName</shortDescription>
        <value>First Name</value>
    </labels>
    <labels>
        <fullName>lblFormalGreeting</fullName>
        <categories>Manage Household UI</categories>
        <language>en_US</language>
        <protected>false</protected>
        <shortDescription>lblFormalGreeting</shortDescription>
        <value>Formal Greeting</value>
    </labels>
    <labels>
        <fullName>lblHousehold</fullName>
        <categories>Manage Household UI</categories>
        <language>en_US</language>
        <protected>false</protected>
        <shortDescription>lblHousehold</shortDescription>
        <value>Household</value>
    </labels>
    <labels>
        <fullName>lblHouseholdName</fullName>
        <categories>Manage Household UI</categories>
        <language>en_US</language>
        <protected>false</protected>
        <shortDescription>lblHouseholdName</shortDescription>
        <value>Household Name</value>
    </labels>
    <labels>
        <fullName>lblInformalGreeting</fullName>
        <categories>Manage Household UI</categories>
        <language>en_US</language>
        <protected>false</protected>
        <shortDescription>lblInformalGreeting</shortDescription>
        <value>Informal Greeting</value>
    </labels>
    <labels>
        <fullName>lblLastName</fullName>
        <categories>Manage Household UI</categories>
        <language>en_US</language>
        <protected>false</protected>
        <shortDescription>lblLastName</shortDescription>
        <value>Last Name</value>
    </labels>
    <labels>
        <fullName>lblMergeHHPrompt</fullName>
        <categories>Manage Household UI</categories>
        <language>en_US</language>
        <protected>false</protected>
        <shortDescription>lblMergeHHPrompt</shortDescription>
        <value>{0} is in a Household with other members.  Do you want to just add {0}, or add all members from the Household?</value>
    </labels>
    <labels>
        <fullName>lblMergeHHTitle</fullName>
        <categories>Manage Household UI</categories>
        <language>en_US</language>
        <protected>false</protected>
        <shortDescription>lblMergeHHTitle</shortDescription>
        <value>Merge Households</value>
    </labels>
    <labels>
        <fullName>lblNPSPSettings</fullName>
        <categories>Payment Wizard</categories>
        <language>en_US</language>
        <protected>false</protected>
        <shortDescription>lblNPSPSettings</shortDescription>
        <value>NPSP Settings</value>
    </labels>
    <labels>
        <fullName>lblNoHHMergePermissions</fullName>
        <categories>Manage Household UI</categories>
        <language>en_US</language>
        <protected>false</protected>
        <shortDescription>error displayed when required perms missing to add a contact and its household</shortDescription>
        <value>You must have Edit and Delete permissions on Households (Accounts) in order to add an existing Contact to the Household.</value>
    </labels>
    <labels>
        <fullName>lblPostalCode</fullName>
        <categories>Manage Household UI</categories>
        <language>en_US</language>
        <protected>false</protected>
        <shortDescription>lblPostalCode</shortDescription>
        <value>Postal Code</value>
    </labels>
    <labels>
        <fullName>lblProgress</fullName>
        <categories>UTIL_JobProgressLightning</categories>
        <language>en_US</language>
        <protected>true</protected>
        <shortDescription>lblProgress</shortDescription>
        <value>Progress</value>
    </labels>
    <labels>
        <fullName>lblRequired</fullName>
        <categories>Engagement Plan, UTIL_FormField</categories>
        <language>en_US</language>
        <protected>true</protected>
        <shortDescription>lblRequired</shortDescription>
        <value>Required</value>
    </labels>
    <labels>
        <fullName>lblSalutation</fullName>
        <categories>Manage Household UI</categories>
        <language>en_US</language>
        <protected>false</protected>
        <shortDescription>lblSalutation</shortDescription>
        <value>Salutation</value>
    </labels>
    <labels>
        <fullName>lblState</fullName>
        <categories>Manage Household UI</categories>
        <language>en_US</language>
        <protected>false</protected>
        <shortDescription>lblState</shortDescription>
        <value>State</value>
    </labels>
    <labels>
        <fullName>lblStatus</fullName>
        <categories>UTIL_JobProgressLightning</categories>
        <language>en_US</language>
        <protected>true</protected>
        <shortDescription>lblStatus</shortDescription>
        <value>Status</value>
    </labels>
    <labels>
        <fullName>lblStreet</fullName>
        <categories>Manage Household UI</categories>
        <language>en_US</language>
        <protected>false</protected>
        <shortDescription>lblStreet</shortDescription>
        <value>Street</value>
    </labels>
    <labels>
        <fullName>lblYouAreHere</fullName>
        <categories>UTIL_PageHeader</categories>
        <language>en_US</language>
        <protected>true</protected>
        <shortDescription>lblYouAreHere</shortDescription>
        <value>You are here:</value>
    </labels>
    <labels>
        <fullName>leadConvertAccountName</fullName>
        <categories>Lead Converter</categories>
        <language>en_US</language>
        <protected>false</protected>
        <shortDescription>leadConvertAccountName</shortDescription>
        <value>Account</value>
    </labels>
    <labels>
        <fullName>leadConvertAffilationName</fullName>
        <categories>Lead Converter</categories>
        <language>en_US</language>
        <protected>false</protected>
        <shortDescription>leadConvertAffilationName</shortDescription>
        <value>Affiliated Account</value>
    </labels>
    <labels>
        <fullName>leadConvertAffiliateExistingAccount</fullName>
        <categories>Lead Convert</categories>
        <language>en_US</language>
        <protected>false</protected>
        <shortDescription>leadConvertAffiliateExistingAccount</shortDescription>
        <value>Affiliate with Existing Account:</value>
    </labels>
    <labels>
        <fullName>leadConvertAffiliateNewAccount</fullName>
        <categories>Lead Convert</categories>
        <language>en_US</language>
        <protected>false</protected>
        <shortDescription>leadConvertAffiliateNewAccount</shortDescription>
        <value>Affiliate with New Account:</value>
    </labels>
    <labels>
        <fullName>leadConvertAffiliatedAccount</fullName>
        <categories>Lead Convert</categories>
        <language>en_US</language>
        <protected>false</protected>
        <shortDescription>leadConvertAffiliatedAccount</shortDescription>
        <value>Affiliated Account</value>
    </labels>
    <labels>
        <fullName>leadConvertAttachBucketAccount</fullName>
        <categories>Lead Converter</categories>
        <language>en_US</language>
        <protected>false</protected>
        <shortDescription>leadConvertAttachBucketAccount</shortDescription>
        <value>Attach to Individual Bucket Account</value>
    </labels>
    <labels>
        <fullName>leadConvertAttachExistingAccount</fullName>
        <categories>Lead Converter</categories>
        <language>en_US</language>
        <protected>false</protected>
        <shortDescription>leadConvertAttachExistingAccount</shortDescription>
        <value>Attach with Existing Account:</value>
    </labels>
    <labels>
        <fullName>leadConvertAutocreateHHAccount</fullName>
        <categories>Lead Converter</categories>
        <language>en_US</language>
        <protected>false</protected>
        <shortDescription>leadConvertAutocreateHHAccount</shortDescription>
        <value>Create Household Account</value>
    </labels>
    <labels>
        <fullName>leadConvertAutocreateOne2OneAccount</fullName>
        <categories>Lead Converter</categories>
        <language>en_US</language>
        <protected>false</protected>
        <shortDescription>leadConvertAutocreateOne2OneAccount</shortDescription>
        <value>Create One-to-One Account</value>
    </labels>
    <labels>
        <fullName>leadConvertBtnCancel</fullName>
        <categories>Lead Converter</categories>
        <language>en_US</language>
        <protected>false</protected>
        <shortDescription>leadConvertBtnCancel</shortDescription>
        <value>Cancel</value>
    </labels>
    <labels>
        <fullName>leadConvertBtnConvert</fullName>
        <categories>Lead Converter</categories>
        <language>en_US</language>
        <protected>false</protected>
        <shortDescription>leadConvertBtnConvert</shortDescription>
        <value>Convert</value>
    </labels>
    <labels>
        <fullName>leadConvertContactAccount</fullName>
        <categories>Lead Convert</categories>
        <language>en_US</language>
        <protected>false</protected>
        <shortDescription>leadConvertContactAccount</shortDescription>
        <value>Contact Account</value>
    </labels>
    <labels>
        <fullName>leadConvertContactSelection</fullName>
        <categories>Lead Converter</categories>
        <language>en_US</language>
        <protected>true</protected>
        <shortDescription>leadConvertContactSelection</shortDescription>
        <value>You must select an option for Contact.</value>
    </labels>
    <labels>
        <fullName>leadConvertCreateAccount</fullName>
        <categories>Lead Converter</categories>
        <language>en_US</language>
        <protected>false</protected>
        <shortDescription>leadConvertCreateAccount</shortDescription>
        <value>Create New Account:</value>
    </labels>
    <labels>
        <fullName>leadConvertCreateNewContact</fullName>
        <categories>Lead Converter</categories>
        <language>en_US</language>
        <protected>false</protected>
        <shortDescription>leadConvertCreateNewContact</shortDescription>
        <value>Create New:</value>
    </labels>
    <labels>
        <fullName>leadConvertMergeExistingContact</fullName>
        <categories>Lead Converter</categories>
        <language>en_US</language>
        <protected>false</protected>
        <shortDescription>leadConvertMergeExistingContact</shortDescription>
        <value>Merge with Existing:</value>
    </labels>
    <labels>
        <fullName>leadConvertNewOpp</fullName>
        <categories>Lead Converter</categories>
        <language>en_US</language>
        <protected>false</protected>
        <shortDescription>leadConvertNewOpp</shortDescription>
        <value>Do not create a new {0} upon conversion.</value>
    </labels>
    <labels>
        <fullName>leadConvertOwner</fullName>
        <categories>Lead Converter</categories>
        <language>en_US</language>
        <protected>false</protected>
        <shortDescription>leadConvertOwner</shortDescription>
        <value>Record Owner</value>
    </labels>
    <labels>
        <fullName>leadConvertPageTitle</fullName>
        <categories>Lead Converter</categories>
        <language>en_US</language>
        <protected>false</protected>
        <shortDescription>leadConvertPageTitle</shortDescription>
        <value>Convert Lead:</value>
    </labels>
    <labels>
        <fullName>leadConvertRecordTypeWarning</fullName>
        <categories>Lead Converter</categories>
        <language>en_US</language>
        <protected>true</protected>
        <shortDescription>leadConvertRecordTypeWarning</shortDescription>
        <value>The default Account Record Type for your Profile is the same Record Type set as the Account Model in NPSP Settings, which could cause various data issues. We recommend changing the Account Record Type default to a different value for all profile(s).</value>
    </labels>
    <labels>
        <fullName>leadConvertSectionTitle</fullName>
        <categories>Lead Converter</categories>
        <language>en_US</language>
        <protected>false</protected>
        <shortDescription>leadConvertSectionTitle</shortDescription>
        <value>Convert Lead</value>
    </labels>
    <labels>
        <fullName>leadConvertSendEmail</fullName>
        <categories>Lead Converter</categories>
        <language>en_US</language>
        <protected>false</protected>
        <shortDescription>leadConvertSendEmail</shortDescription>
        <value>Send Email to the Owner</value>
    </labels>
    <labels>
        <fullName>leadConvertStatus</fullName>
        <categories>Lead Converter</categories>
        <language>en_US</language>
        <protected>false</protected>
        <shortDescription>leadConvertStatus</shortDescription>
        <value>Converted Status</value>
    </labels>
    <labels>
        <fullName>leadConvertViewContactError</fullName>
        <categories>Lead Converter</categories>
        <language>en_US</language>
        <protected>false</protected>
        <shortDescription>leadConvertViewContactError</shortDescription>
        <value>You can only view existing Contacts.</value>
    </labels>
    <labels>
        <fullName>lvlBtnSaveAndNew</fullName>
        <categories>UTIL_PageHeader</categories>
        <language>en_US</language>
        <protected>true</protected>
        <shortDescription>Save &amp; New button on the Level Edit page</shortDescription>
        <value>Save &amp; New</value>
    </labels>
    <labels>
        <fullName>lvlErrorDuplicateLookups</fullName>
        <categories>Levels</categories>
        <language>en_US</language>
        <protected>true</protected>
        <shortDescription>Error when the Level has the same lookup field  specified for level and previous</shortDescription>
        <value>You must specify different values for Level Field and Previous Level Field.</value>
    </labels>
    <labels>
        <fullName>lvlErrorDuplicateName</fullName>
        <categories>Levels</categories>
        <language>en_US</language>
        <protected>false</protected>
        <shortDescription>error when a name of a level is duplicated</shortDescription>
        <value>Level name {0} already exists.  Names for the same Target and Level Field must be unique.</value>
    </labels>
    <labels>
        <fullName>lvlErrorInvalidLookupField</fullName>
        <categories>Levels</categories>
        <language>en_US</language>
        <protected>false</protected>
        <shortDescription>error when Level Assignment fails to save its current or previous level</shortDescription>
        <value>Field {0} specified in Level {1} is not a valid lookup to a Level object.</value>
    </labels>
    <labels>
        <fullName>lvlErrorInvalidSourceField</fullName>
        <categories>Levels</categories>
        <language>en_US</language>
        <protected>false</protected>
        <shortDescription>error if level&apos;s source field isn&apos;t valid</shortDescription>
        <value>Field {0} specified in Level {1} is not a valid number field.</value>
    </labels>
    <labels>
        <fullName>lvlErrorMinGTMax</fullName>
        <categories>Levels</categories>
        <language>en_US</language>
        <protected>true</protected>
        <shortDescription>error if the Level Minimum is &gt; than Level Maximum</shortDescription>
        <value>The Minimum Amount must be less than the Maximum Amount on level {0}.</value>
    </labels>
    <labels>
        <fullName>lvlErrorMinOverlap</fullName>
        <categories>Levels</categories>
        <language>en_US</language>
        <protected>true</protected>
        <shortDescription>error when we detect the minimum amount overlaps another level</shortDescription>
        <value>The Minimum Amount to Maximum Amount range on Level {0} overlaps with the Minimum Amount to Maximum Amount range on Level {1}</value>
    </labels>
    <labels>
        <fullName>lvlErrorNoMinMax</fullName>
        <categories>Levels</categories>
        <language>en_US</language>
        <protected>true</protected>
        <shortDescription>error if both min and max are empty on a level</shortDescription>
        <value>The {0} level must have either a Minimum Amount or a Maximum Amount.</value>
    </labels>
    <labels>
        <fullName>mtchBtnSearch</fullName>
        <categories>Find Matched Gifts</categories>
        <language>en_US</language>
        <protected>false</protected>
        <shortDescription>mtchBtnSearch</shortDescription>
        <value>Search</value>
    </labels>
    <labels>
        <fullName>mtchCloseDateEnd</fullName>
        <categories>Find Matched Gifts</categories>
        <language>en_US</language>
        <protected>false</protected>
        <shortDescription>mtchCloseDateEnd</shortDescription>
        <value>Close Date End</value>
    </labels>
    <labels>
        <fullName>mtchCloseDateStart</fullName>
        <categories>Find Matched Gifts</categories>
        <language>en_US</language>
        <protected>false</protected>
        <shortDescription>mtchCloseDateStart</shortDescription>
        <value>Close Date Start</value>
    </labels>
    <labels>
        <fullName>mtchFindMatchedGiftsSectionHeader</fullName>
        <categories>Find Matched Gifts</categories>
        <language>en_US</language>
        <protected>false</protected>
        <shortDescription>mtchFindMatchedGiftsSectionHeader</shortDescription>
        <value>Find Matched Gifts</value>
    </labels>
    <labels>
        <fullName>mtchFindMoreGifts</fullName>
        <categories>Find Matched Gifts</categories>
        <language>en_US</language>
        <protected>false</protected>
        <shortDescription>mtchFindMoreGifts</shortDescription>
        <value>Find More Gifts</value>
    </labels>
    <labels>
        <fullName>mtchFindMoreGiftsInfo</fullName>
        <categories>Find Matched Gifts</categories>
        <language>en_US</language>
        <protected>false</protected>
        <shortDescription>mtchFindMoreGiftsInfo</shortDescription>
        <value>Enter your search criteria and click Search.</value>
    </labels>
    <labels>
        <fullName>mtchItems</fullName>
        <categories>Find Matching Gifts, Manage Soft Credits</categories>
        <language>en_US</language>
        <protected>false</protected>
        <shortDescription>mtchItems</shortDescription>
        <value>{0} items</value>
    </labels>
    <labels>
        <fullName>mtchSearchCriteriaEmpty</fullName>
        <categories>Find Matching Gifts</categories>
        <language>en_US</language>
        <protected>false</protected>
        <shortDescription>mtchSearchCriteriaEmpty</shortDescription>
        <value>Please enter a value for at least one of the search criteria fields.</value>
    </labels>
    <labels>
        <fullName>mtchSelectCbxTitle</fullName>
        <categories>Find Matched Gifts</categories>
        <language>en_US</language>
        <protected>false</protected>
        <shortDescription>mtchSelectCbxTitle</shortDescription>
        <value>Select</value>
    </labels>
    <labels>
        <fullName>mtchTotalMatchingGift</fullName>
        <categories>Find Matched Gifts</categories>
        <language>en_US</language>
        <protected>false</protected>
        <shortDescription>mtchTotalMatchingGift</shortDescription>
        <value>Total Matching Gift</value>
    </labels>
    <labels>
        <fullName>mtchTotalSelected</fullName>
        <categories>Find Matched Gifts</categories>
        <language>en_US</language>
        <protected>false</protected>
        <shortDescription>mtchTotalSelected</shortDescription>
        <value>Total Selected</value>
    </labels>
    <labels>
        <fullName>mtchTotalUnaccounted</fullName>
        <categories>Find Matched Gifts</categories>
        <language>en_US</language>
        <protected>false</protected>
        <shortDescription>mtchTotalUnaccounted</shortDescription>
        <value>Total Unaccounted</value>
    </labels>
    <labels>
        <fullName>oppInstallmentsOf</fullName>
        <categories>OppNaming</categories>
        <language>en_US</language>
        <protected>false</protected>
        <shortDescription>oppInstallmentsOf</shortDescription>
        <value>of</value>
    </labels>
    <labels>
        <fullName>oppNamingBoth</fullName>
        <categories>OppNaming</categories>
        <language>en_US</language>
        <protected>false</protected>
        <shortDescription>oppNamingBoth</shortDescription>
        <value>Both</value>
    </labels>
    <labels>
        <fullName>oppNamingIndividual</fullName>
        <categories>OppNaming</categories>
        <language>en_US</language>
        <protected>false</protected>
        <shortDescription>oppNamingIndividual</shortDescription>
        <value>Contact Donations</value>
    </labels>
    <labels>
        <fullName>oppNamingOrganizational</fullName>
        <categories>OppNaming</categories>
        <language>en_US</language>
        <protected>false</protected>
        <shortDescription>oppNamingOrganizational</shortDescription>
        <value>Organization Donations</value>
    </labels>
    <labels>
        <fullName>pmtModifyCurrency</fullName>
        <categories>Payment, Error</categories>
        <language>en_US</language>
        <protected>true</protected>
        <shortDescription>pmtModifyCurrency</shortDescription>
        <value>You can't modify Payment currencies directly. Update the parent Opportunity's currency, and NPSP will automatically update the currency of all related Payment records.</value>
    </labels>
    <labels>
        <fullName>pmtWizardBtnCalcPayments</fullName>
        <categories>Payment Wizard</categories>
        <language>en_US</language>
        <protected>false</protected>
        <shortDescription>pmtWizardBtnCalcPayments</shortDescription>
        <value>Calculate Payments</value>
    </labels>
    <labels>
        <fullName>pmtWizardBtnCreatePayments</fullName>
        <categories>Payment Wizard</categories>
        <language>en_US</language>
        <protected>false</protected>
        <shortDescription>pmtWizardBtnCreatePayments</shortDescription>
        <value>Create Payments</value>
    </labels>
    <labels>
        <fullName>pmtWizardBtnRemovePaidPayments</fullName>
        <categories>Payment Wizard</categories>
        <language>en_US</language>
        <protected>false</protected>
        <shortDescription>pmtWizardBtnRemovePaidPayments</shortDescription>
        <value>Remove Paid Payments</value>
    </labels>
    <labels>
        <fullName>pmtWizardClosedLost</fullName>
        <categories>Payment Wizard</categories>
        <language>en_US</language>
        <protected>false</protected>
        <shortDescription>pmtWizardClosedLost</shortDescription>
        <value>NOTE: This Opportunity is marked Closed/Lost. To create Payments, first edit the Opportunity record and change the stage to an open or Closed/Won stage.</value>
    </labels>
    <labels>
        <fullName>pmtWizardCreateSchedule</fullName>
        <categories>Payment Wizard</categories>
        <language>en_US</language>
        <protected>false</protected>
        <shortDescription>pmtWizardCreateSchedule</shortDescription>
        <value>Create a Payment Schedule</value>
    </labels>
    <labels>
        <fullName>pmtWizardFirstPaymentDate</fullName>
        <categories>Payment Wizard</categories>
        <language>en_US</language>
        <protected>false</protected>
        <shortDescription>pmtWizardFirstPaymentDate</shortDescription>
        <value>Date of First Payment</value>
    </labels>
    <labels>
        <fullName>pmtWizardInterval</fullName>
        <categories>Payment Wizard</categories>
        <language>en_US</language>
        <protected>false</protected>
        <shortDescription>pmtWizardInterval</shortDescription>
        <value>Interval</value>
    </labels>
    <labels>
        <fullName>pmtWizardMonth</fullName>
        <categories>Payment Wizard</categories>
        <language>en_US</language>
        <protected>true</protected>
        <shortDescription>pmtWizardMonth</shortDescription>
        <value>Month</value>
    </labels>
    <labels>
        <fullName>pmtWizardMsgNoOppFound</fullName>
        <categories>Payment Wizard</categories>
        <language>en_US</language>
        <protected>false</protected>
        <shortDescription>pmtWizardMsgNoOppFound</shortDescription>
        <value>No opportunity found.</value>
    </labels>
    <labels>
        <fullName>pmtWizardNoUnpaidAmount</fullName>
        <categories>Payment Wizard</categories>
        <language>en_US</language>
        <protected>false</protected>
        <shortDescription>pmtWizardNoUnpaidAmount</shortDescription>
        <value>NOTE: This Opportunity has no unpaid amount. To create Payments, first edit the Opportunity record and enter an amount, or click Remove Paid Payments to delete existing Payments. If the Opportunity's stage is closed, you may need to change it to an open stage.</value>
    </labels>
    <labels>
        <fullName>pmtWizardNoWriteoffAmount</fullName>
        <categories>Payment Wizard</categories>
        <language>en_US</language>
        <protected>false</protected>
        <shortDescription>pmtWizardNoWriteoffAmount</shortDescription>
        <value>NOTE: This Opportunity has no unpaid amount. To write off Payments, first edit the Opportunity record and enter an amount, or delete existing Payments.</value>
    </labels>
    <labels>
        <fullName>pmtWizardNumberOfPayments</fullName>
        <categories>Payment Wizard</categories>
        <language>en_US</language>
        <protected>false</protected>
        <shortDescription>pmtWizardNumberOfPayments</shortDescription>
        <value># of Payments</value>
    </labels>
    <labels>
        <fullName>pmtWizardPaymentNumber</fullName>
        <categories>Payment Wizard</categories>
        <language>en_US</language>
        <protected>false</protected>
        <shortDescription>pmtWizardPaymentNumber</shortDescription>
        <value>Payment Number</value>
    </labels>
    <labels>
        <fullName>pmtWizardPaymentsDisabled</fullName>
        <categories>Payment Wizard</categories>
        <language>en_US</language>
        <protected>false</protected>
        <shortDescription>pmtWizardPaymentsDisabled</shortDescription>
        <value>You do not have NPSP Payments Enabled. To use the Payment Scheduling Wizard, please enable Payments on the NPSP Settings page under Donations | Payments.</value>
    </labels>
    <labels>
        <fullName>pmtWizardPaymentsDisabledTitle</fullName>
        <categories>Payment Wizard</categories>
        <language>en_US</language>
        <protected>false</protected>
        <shortDescription>pmtWizardPaymentsDisabledTitle</shortDescription>
        <value>NPSP Payments Not Enabled</value>
    </labels>
    <labels>
        <fullName>pmtWizardPaymentsNoAccessMessage</fullName>
        <categories>Payment Wizard</categories>
        <language>en_US</language>
        <protected>true</protected>
        <shortDescription>Message displayed when the user has no permission to manage payments</shortDescription>
        <value>You do not have permissions to manage Payments.</value>
    </labels>
    <labels>
        <fullName>pmtWizardSectionTitle</fullName>
        <categories>Payment Wizard</categories>
        <language>en_US</language>
        <protected>false</protected>
        <shortDescription>pmtWizardSectionTitle</shortDescription>
        <value>Current Opportunity Info</value>
    </labels>
    <labels>
        <fullName>pmtWizardSectionWriteoff</fullName>
        <categories>Payment Wizard</categories>
        <language>en_US</language>
        <protected>false</protected>
        <shortDescription>pmtWizardSectionWriteoff</shortDescription>
        <value>Write Off Remaining Balance</value>
    </labels>
    <labels>
        <fullName>pmtWizardSectionWriteoffPayments</fullName>
        <categories>Payment Wizard</categories>
        <language>en_US</language>
        <protected>false</protected>
        <shortDescription>pmtWizardSectionWriteoffPayments</shortDescription>
        <value>Write Off Payments</value>
    </labels>
    <labels>
        <fullName>pmtWizardSubtitle</fullName>
        <categories>Payment Wizard</categories>
        <language>en_US</language>
        <protected>false</protected>
        <shortDescription>pmtWizardSubtitle</shortDescription>
        <value>Create one or more Payments for this Opportunity</value>
    </labels>
    <labels>
        <fullName>pmtWizardToBeCreated</fullName>
        <categories>Payment Wizard</categories>
        <language>en_US</language>
        <protected>false</protected>
        <shortDescription>pmtWizardToBeCreated</shortDescription>
        <value>Payments to be Created</value>
    </labels>
    <labels>
        <fullName>pmtWizardWarning</fullName>
        <categories>Payment Wizard</categories>
        <language>en_US</language>
        <protected>false</protected>
        <shortDescription>pmtWizardWarning</shortDescription>
        <value>Warning</value>
    </labels>
    <labels>
        <fullName>pmtWizardWeek</fullName>
        <categories>Payment Wizard</categories>
        <language>en_US</language>
        <protected>true</protected>
        <shortDescription>pmtWizardWeek</shortDescription>
        <value>Week</value>
    </labels>
    <labels>
        <fullName>pmtWizardWriteoffDate</fullName>
        <categories>Payment Wizard</categories>
        <language>en_US</language>
        <protected>false</protected>
        <shortDescription>pmtWizardWriteoffDate</shortDescription>
        <value>Which date would you like to use?</value>
    </labels>
    <labels>
        <fullName>pmtWizardWriteoffMessage</fullName>
        <categories>Payment Wizard</categories>
        <language>en_US</language>
        <protected>false</protected>
        <shortDescription>pmtWizardWriteoffMessage</shortDescription>
        <value>You are preparing to write off {0} Payment(s) totaling {1}.</value>
    </labels>
    <labels>
        <fullName>pmtWizardWriteoffNoAccessMessage</fullName>
        <categories>Payment Wizard</categories>
        <language>en_US</language>
        <protected>true</protected>
        <shortDescription>Message displayed when the user has no permission to apply the Write Off</shortDescription>
        <value>You do not have permissions to Write Off Payments.</value>
    </labels>
    <labels>
        <fullName>pmtWizardYear</fullName>
        <categories>Payment Wizard</categories>
        <language>en_US</language>
        <protected>true</protected>
        <shortDescription>pmtWizardYear</shortDescription>
        <value>Year</value>
    </labels>
    <labels>
        <fullName>pscDeleteRow</fullName>
        <categories>Manage Soft Credits</categories>
        <language>en_US</language>
        <protected>true</protected>
        <shortDescription>pscDeleteRow</shortDescription>
        <value>Delete Row</value>
    </labels>
    <labels>
        <fullName>pscManageSoftCreditsAdd</fullName>
        <categories>Manage Soft Credits</categories>
        <language>en_US</language>
        <protected>false</protected>
        <shortDescription>pscManageSoftCreditsAdd</shortDescription>
        <value>Add another soft credit</value>
    </labels>
    <labels>
        <fullName>pscManageSoftCreditsAmount</fullName>
        <categories>Manage Soft Credits</categories>
        <language>en_US</language>
        <protected>false</protected>
        <shortDescription>pscManageSoftCreditsAmount</shortDescription>
        <value>Amount</value>
    </labels>
    <labels>
        <fullName>pscManageSoftCreditsAmountMissing</fullName>
        <categories>Manage Soft Credits</categories>
        <language>en_US</language>
        <protected>false</protected>
        <shortDescription>pscManageSoftCreditsAmountMissing</shortDescription>
        <value>Please enter an amount or percent for each soft credit.</value>
    </labels>
    <labels>
        <fullName>pscManageSoftCreditsAmountOrPercent</fullName>
        <categories>Manage Soft Credits</categories>
        <language>en_US</language>
        <protected>false</protected>
        <shortDescription>pscManageSoftCreditsAmountOrPercent</shortDescription>
        <value>Amount or Percent</value>
    </labels>
    <labels>
        <fullName>pscManageSoftCreditsCantChangeCurrency</fullName>
        <categories>Manage Soft Credits</categories>
        <language>en_US</language>
        <protected>false</protected>
        <shortDescription>pscManageSoftCreditsCantChangeCurrency</shortDescription>
        <value>You can&apos;t modify soft credit currencies directly. Update the parent Opportunity&apos;s currency, and NPSP will automatically update the currency of all related soft credits.</value>
    </labels>
    <labels>
        <fullName>pscManageSoftCreditsPermissionDenied</fullName>
        <categories>Manage Soft Credits, Error</categories>
        <language>en_US</language>
        <protected>true</protected>
        <shortDescription>You do not have permission to manage soft credits</shortDescription>
        <value>You do not have permissions to manage Partial Soft Credits. Please contact your system administrator for more information.</value>
    </labels>
    <labels>
        <fullName>pscManageSoftCreditsFull</fullName>
        <categories>Manage Soft Credits</categories>
        <language>en_US</language>
        <protected>false</protected>
        <shortDescription>pscManageSoftCreditsFull</shortDescription>
        <value>Full</value>
    </labels>
    <labels>
        <fullName>pscManageSoftCreditsInvalidContact</fullName>
        <categories>Manage Soft Credits</categories>
        <language>en_US</language>
        <protected>false</protected>
        <shortDescription>pscManageSoftCreditsInvalidContact</shortDescription>
        <value>{0} is the Primary Contact for this Opportunity. You can't add soft credit to this Contact.</value>
    </labels>
    <labels>
        <fullName>pscManageSoftCreditsNoRoles</fullName>
        <categories>Manage Soft Credits</categories>
        <language>en_US</language>
        <protected>false</protected>
        <shortDescription>pscManageSoftCreditsNoRoles</shortDescription>
        <value>You have no Roles specified as Soft Credit Roles. In NPSP Settings under Donations | Contact Roles, select at least one Role in the Soft Credit Roles setting.</value>
    </labels>
    <labels>
        <fullName>pscManageSoftCreditsOppAmount</fullName>
        <categories>Manage Soft Credits</categories>
        <language>en_US</language>
        <protected>false</protected>
        <shortDescription>pscManageSoftCreditsOppAmount</shortDescription>
        <value>Total Amount</value>
    </labels>
    <labels>
        <fullName>pscManageSoftCreditsPSCAmount</fullName>
        <categories>Manage Soft Credits</categories>
        <language>en_US</language>
        <protected>false</protected>
        <shortDescription>pscManageSoftCreditsPSCAmount</shortDescription>
        <value>Soft Credit Amount</value>
    </labels>
    <labels>
        <fullName>pscManageSoftCreditsPartial</fullName>
        <categories>Manage Soft Credits</categories>
        <language>en_US</language>
        <protected>false</protected>
        <shortDescription>pscManageSoftCreditsPartial</shortDescription>
        <value>Partial</value>
    </labels>
    <labels>
        <fullName>pscManageSoftCreditsPercent</fullName>
        <categories>Manage Soft Credits</categories>
        <language>en_US</language>
        <protected>false</protected>
        <shortDescription>pscManageSoftCreditsPercent</shortDescription>
        <value>Percent</value>
    </labels>
    <labels>
        <fullName>pscManageSoftCreditsPrimaryDonor</fullName>
        <categories>Manage Soft Credits</categories>
        <language>en_US</language>
        <protected>false</protected>
        <shortDescription>pscManageSoftCreditsPrimaryDonor</shortDescription>
        <value>Primary Donor</value>
    </labels>
    <labels>
        <fullName>pscManageSoftCreditsReconcileFail</fullName>
        <categories>Manage Soft Credits</categories>
        <language>en_US</language>
        <protected>false</protected>
        <shortDescription>pscManageSoftCreditsReconcileFail</shortDescription>
        <value>The total Soft Credit Amount can't exceed the Opportunity Amount. Select Allow Soft Credit Amount more than Total Amount to override this restriction.</value>
    </labels>
    <labels>
        <fullName>pscManageSoftCreditsRestrictions</fullName>
        <categories>Manage Soft Creditds</categories>
        <language>en_US</language>
        <protected>false</protected>
        <shortDescription>pscManageSoftCreditsRestrictions</shortDescription>
        <value>Soft Credit Restrictions</value>
    </labels>
    <labels>
        <fullName>pscManageSoftCreditsRoleMissing</fullName>
        <categories>Manage Soft Credits</categories>
        <language>en_US</language>
        <protected>false</protected>
        <shortDescription>pscManageSoftCreditsRoleMissing</shortDescription>
        <value>You must specify a Role Name for all soft credits.</value>
    </labels>
    <labels>
        <fullName>pscManageSoftCreditsTitle</fullName>
        <categories>Manage Soft Credits</categories>
        <language>en_US</language>
        <protected>false</protected>
        <shortDescription>pscManageSoftCreditsTitle</shortDescription>
        <value>Manage Soft Credits</value>
    </labels>
    <labels>
        <fullName>pscManageSoftCreditsType</fullName>
        <categories>Manage Soft Credits</categories>
        <language>en_US</language>
        <protected>false</protected>
        <shortDescription>pscManageSoftCreditsType</shortDescription>
        <value>Type</value>
    </labels>
    <labels>
        <fullName>pscManageSoftCreditsUnaccounted</fullName>
        <categories>Manage Soft Credits</categories>
        <language>en_US</language>
        <protected>false</protected>
        <shortDescription>pscManageSoftCreditsUnaccounted</shortDescription>
        <value>Total Unaccounted</value>
    </labels>
    <labels>
        <fullName>pscManageSoftCreditsValidateTotals</fullName>
        <categories>Manage Soft Credits</categories>
        <language>en_US</language>
        <protected>false</protected>
        <shortDescription>pscManageSoftCreditsValidateTotals</shortDescription>
        <value>Allow Soft Credit Amount more than Total Amount</value>
    </labels>
    <labels>
        <fullName>sendAcknowledgmentFailedStatus</fullName>
        <categories>Send Acknowledgment button</categories>
        <language>en_US</language>
        <protected>false</protected>
        <shortDescription>sendAcknowledgmentFailedStatus</shortDescription>
        <value>Email Acknowledgment Not Sent</value>
    </labels>
    <labels>
        <fullName>sendAcknowledgmentFailureReasons</fullName>
        <categories>Send Acknowledgment Button</categories>
        <language>en_US</language>
        <protected>false</protected>
        <shortDescription>sendAcknowledgmentFailureReasons</shortDescription>
        <value>NPSP did not send acknowledgements for the following records. Acknowledgements can fail if there is no workflow rule (Acknowledgement Status EQUALS &apos;Send Acknowledgement&apos;) activated to send the acknowledgement, or if the records did not meet additional criteria to trigger the workflow rule. For example, if Primary Contact is not set, or if the Primary Contact&apos;s email field is empty or invalid.</value>
    </labels>
    <labels>
        <fullName>sendAcknowledgmentFireStatus</fullName>
        <categories>Send Acknowledgment Button</categories>
        <language>en_US</language>
        <protected>false</protected>
        <shortDescription>sendAcknowledgmentFireStatus</shortDescription>
        <value>Email Acknowledgment Now</value>
    </labels>
    <labels>
        <fullName>sendAcknowledgmentNoneSelected</fullName>
        <categories>Send Acknowledgment button</categories>
        <language>en_US</language>
        <protected>false</protected>
        <shortDescription>sendAcknowledgmentNoneSelected</shortDescription>
        <value>You must select one or more Opportunities before clicking Email Acknowledgments.</value>
    </labels>
    <labels>
        <fullName>sendAcknowledgmentNumberNoEmail</fullName>
        <categories>Send Acknowledgment Button</categories>
        <language>en_US</language>
        <protected>false</protected>
        <shortDescription>sendAcknowledgmentNumberNoEmail</shortDescription>
        <value>NPSP failed to send {0} acknowledgement(s).</value>
    </labels>
    <labels>
        <fullName>sendAcknowledgmentNumberSent</fullName>
        <categories>Send Acknowledgment Button</categories>
        <language>en_US</language>
        <protected>false</protected>
        <shortDescription>sendAcknowledgmentNumberSent</shortDescription>
        <value>{0} acknowledgment(s) sent.</value>
    </labels>
    <labels>
        <fullName>sendAcknowledgmentPageTitle</fullName>
        <categories>Send Acknowledgment Button</categories>
        <language>en_US</language>
        <protected>false</protected>
        <shortDescription>sendAcknowledgmentPageTitle</shortDescription>
        <value>Email Acknowledgments</value>
    </labels>
    <labels>
        <fullName>sendAcknowledgmentReturnLinkLabel</fullName>
        <categories>Send Acknowledgment Button</categories>
        <language>en_US</language>
        <protected>false</protected>
        <shortDescription>sendAcknowledgmentReturnLinkLabel</shortDescription>
        <value>Return to Opportunity</value>
    </labels>
    <labels>
        <fullName>sendAcknowledgmentSucceeded</fullName>
        <categories>Send Acknowledgment button</categories>
        <language>en_US</language>
        <protected>false</protected>
        <shortDescription>sendAcknowledgmentSucceeded</shortDescription>
        <value>Acknowledged</value>
    </labels>
    <labels>
        <fullName>statusCompleted</fullName>
        <categories>Status</categories>
        <language>en_US</language>
        <protected>false</protected>
        <shortDescription>statusCompleted</shortDescription>
        <value>Completed</value>
    </labels>
    <labels>
        <fullName>statusInProgress</fullName>
        <categories>Status</categories>
        <language>en_US</language>
        <protected>false</protected>
        <shortDescription>statusInProgress</shortDescription>
        <value>In Progress</value>
    </labels>
    <labels>
        <fullName>statusNotStarted</fullName>
        <categories>Status</categories>
        <language>en_US</language>
        <protected>false</protected>
        <shortDescription>statusNotStarted</shortDescription>
        <value>Not Started</value>
    </labels>
    <labels>
        <fullName>stgActive</fullName>
        <categories>Settings</categories>
        <language>en_US</language>
        <protected>true</protected>
        <shortDescription>stgActive</shortDescription>
        <value>Active</value>
    </labels>
    <labels>
        <fullName>stgAdd</fullName>
        <categories>Settings</categories>
        <language>en_US</language>
        <protected>true</protected>
        <shortDescription>To add to a list</shortDescription>
        <value>Add</value>
    </labels>
    <labels>
        <fullName>stgAddrGeneralSettingsIntro</fullName>
        <categories>Settings, address</categories>
        <language>en_US</language>
        <protected>false</protected>
        <shortDescription>stgAddrGeneralSettingsIntro</shortDescription>
        <value>Household and Organization Account Management lets you add multiple Addresses to an Account, specify default Addresses, and specify seasonal Addresses. Address Management is only available in NPSP3 and later with the Household Account model.</value>
    </labels>
    <labels>
        <fullName>stgAddrMustChooseClass</fullName>
        <categories>Settings, address</categories>
        <language>en_US</language>
        <protected>false</protected>
        <shortDescription>stgAddrMustChooseClass</shortDescription>
        <value>You must choose a verification service in order to enable automatic verification.</value>
    </labels>
    <labels>
<<<<<<< HEAD
        <fullName>stgBtnBack</fullName>
        <categories>Settings</categories>
        <language>en_US</language>
        <protected>true</protected>
        <shortDescription>Button to go back to a previous page</shortDescription>
        <value>Back</value>
=======
        <fullName>stgAllocationLevel</fullName>
        <categories>Settings</categories>
        <language>en_US</language>
        <protected>true</protected>
        <shortDescription>stgAllocationLevel</shortDescription>
        <value>Allocation Type</value>
>>>>>>> ad1e9e85
    </labels>
    <labels>
        <fullName>stgBtnCancel</fullName>
        <categories>Settings, UTIL_PageHeader</categories>
        <language>en_US</language>
        <protected>false</protected>
        <shortDescription>stgBtnCancel</shortDescription>
        <value>Cancel</value>
    </labels>
    <labels>
        <fullName>stgBtnClearErrorLog</fullName>
        <categories>Settings</categories>
        <language>en_US</language>
        <protected>false</protected>
        <shortDescription>stgBtnClearErrorLog</shortDescription>
        <value>Clear Error Log</value>
    </labels>
    <labels>
        <fullName>stgBtnClone</fullName>
        <categories>Settings</categories>
        <language>en_US</language>
        <protected>true</protected>
        <shortDescription>stgBtnClone</shortDescription>
        <value>Clone</value>
    </labels>
    <labels>
        <fullName>stgBtnCreateAutoRel</fullName>
        <categories>Settings</categories>
        <language>en_US</language>
        <protected>false</protected>
        <shortDescription>stgBtnCreateAutoRel</shortDescription>
        <value>Create Automatic Relationship</value>
    </labels>
    <labels>
        <fullName>stgBtnCreateMapping</fullName>
        <categories>Settings</categories>
        <language>en_US</language>
        <protected>false</protected>
        <shortDescription>stgBtnCreateMapping</shortDescription>
        <value>Create Custom Mapping</value>
    </labels>
    <labels>
        <fullName>stgBtnCreateRDPeriod</fullName>
        <categories>Settings</categories>
        <language>en_US</language>
        <protected>false</protected>
        <shortDescription>stgBtnCreateRDPeriod</shortDescription>
        <value>Create Custom Installment Period</value>
    </labels>
    <labels>
        <fullName>stgBtnCreateRelReciprocal</fullName>
        <categories>Settings</categories>
        <language>en_US</language>
        <protected>false</protected>
        <shortDescription>stgBtnCreateRelReciprocal</shortDescription>
        <value>Create Reciprocal Relationship</value>
    </labels>
    <labels>
        <fullName>stgBtnCreateTH</fullName>
        <categories>Settings</categories>
        <language>en_US</language>
        <protected>false</protected>
        <shortDescription>stgBtnCreateTH</shortDescription>
        <value>Create Trigger Handler</value>
    </labels>
    <labels>
        <fullName>stgBtnCreateUDR</fullName>
        <categories>Settings</categories>
        <language>en_US</language>
        <protected>false</protected>
        <shortDescription>stgBtnCreateUDR</shortDescription>
        <value>Create Rollup</value>
    </labels>
    <labels>
        <fullName>stgBtnEdit</fullName>
        <categories>Settings</categories>
        <language>en_US</language>
        <protected>false</protected>
        <shortDescription>stgBtnEdit</shortDescription>
        <value>Edit</value>
    </labels>
    <labels>
        <fullName>stgBtnHHAutoName</fullName>
        <categories>Settings</categories>
        <language>en_US</language>
        <protected>false</protected>
        <shortDescription>stgBtnHHAutoName</shortDescription>
        <value>Refresh All Household Names</value>
    </labels>
    <labels>
        <fullName>stgBtnNewAutoRel</fullName>
        <categories>Settings</categories>
        <language>en_US</language>
        <protected>false</protected>
        <shortDescription>stgBtnNewAutoRel</shortDescription>
        <value>New Automatic Relationship</value>
    </labels>
    <labels>
        <fullName>stgBtnNewONS</fullName>
        <categories>Settings</categories>
        <language>en_US</language>
        <protected>false</protected>
        <shortDescription>stgBtnNewONS</shortDescription>
        <value>New Opportunity Name</value>
    </labels>
    <labels>
        <fullName>stgBtnNewPaymentMap</fullName>
        <categories>Settings</categories>
        <language>en_US</language>
        <protected>false</protected>
        <shortDescription>stgBtnNewPaymentMap</shortDescription>
        <value>New Payment Field Mapping</value>
    </labels>
    <labels>
        <fullName>stgBtnNewRDFieldMap</fullName>
        <categories>Settings</categories>
        <language>en_US</language>
        <protected>false</protected>
        <shortDescription>stgBtnNewRDFieldMap</shortDescription>
        <value>New Custom Field Mapping</value>
    </labels>
    <labels>
        <fullName>stgBtnNewRDPeriod</fullName>
        <categories>Settings</categories>
        <language>en_US</language>
        <protected>false</protected>
        <shortDescription>stgBtnNewRDPeriod</shortDescription>
        <value>New Custom Installment Period</value>
    </labels>
    <labels>
        <fullName>stgBtnNewRelReciprocal</fullName>
        <categories>Settings</categories>
        <language>en_US</language>
        <protected>false</protected>
        <shortDescription>stgBtnNewRelReciprocal</shortDescription>
        <value>New Reciprocal Relationship</value>
    </labels>
    <labels>
        <fullName>stgBtnNewTH</fullName>
        <categories>Settings</categories>
        <language>en_US</language>
        <protected>false</protected>
        <shortDescription>stgBtnNewTH</shortDescription>
        <value>New Trigger Handler</value>
    </labels>
    <labels>
        <fullName>stgBtnNewUDR</fullName>
        <categories>Settings</categories>
        <language>en_US</language>
        <protected>false</protected>
        <shortDescription>stgBtnNewUDR</shortDescription>
        <value>New User Defined Rollup</value>
    </labels>
    <labels>
        <fullName>stgBtnRDCreateNewMap</fullName>
        <categories>Settings</categories>
        <language>en_US</language>
        <protected>false</protected>
        <shortDescription>stgBtnRDCreateNewMap</shortDescription>
        <value>Create Custom Field Mapping</value>
    </labels>
    <labels>
        <fullName>stgBtnRefreshOpportunityNames</fullName>
        <categories>Settings</categories>
        <language>en_US</language>
        <protected>false</protected>
        <shortDescription>stgBtnRefreshOpportunityNames</shortDescription>
        <value>Refresh All Opportunity Names</value>
    </labels>
    <labels>
        <fullName>stgBtnRefreshPrimaryContacts</fullName>
        <categories>Settings</categories>
        <language>en_US</language>
        <protected>false</protected>
        <shortDescription>stgBtnRefreshPrimaryContacts</shortDescription>
        <value>Refresh All Opportunity Primary Contacts</value>
    </labels>
    <labels>
        <fullName>stgBtnRunBatch</fullName>
        <categories>Settings</categories>
        <language>en_US</language>
        <protected>false</protected>
        <shortDescription>stgBtnRunBatch</shortDescription>
        <value>Run Batch</value>
    </labels>
    <labels>
        <fullName>stgBtnSave</fullName>
        <categories>Settings, UTIL_PageHeader</categories>
        <language>en_US</language>
        <protected>false</protected>
        <shortDescription>stgBtnSave</shortDescription>
        <value>Save</value>
    </labels>
    <labels>
        <fullName>stgCheckboxTrue</fullName>
        <categories>Settings</categories>
        <language>en_US</language>
        <protected>true</protected>
        <shortDescription>For alternative text when a boolean is selected.</shortDescription>
        <value>Selected</value>
    </labels>
    <labels>
        <fullName>stgCheckboxFalse</fullName>
        <categories>Settings</categories>
        <language>en_US</language>
        <protected>true</protected>
        <shortDescription>For alternative text when a boolean is not selected.</shortDescription>
        <value>Not Selected</value>
    </labels>
    <labels>
        <fullName>stgClearErrors</fullName>
        <language>en_US</language>
        <protected>true</protected>
        <shortDescription>Error shown when errors must be removed before something else can occur.</shortDescription>
        <value>Clear errors before proceeding.</value>
    </labels>
    <labels>
        <fullName>stgCountOf</fullName>
        <categories>Settings</categories>
        <language>en_US</language>
        <protected>false</protected>
        <shortDescription>stgCountOf</shortDescription>
        <value>Count of</value>
    </labels>
    <labels>
        <fullName>stgCRLPHouseholdAccountError</fullName>
        <categories>Settings</categories>
        <language>en_US</language>
        <protected>true</protected>
        <shortDescription>stgCRLPHouseholdAccountError</shortDescription>
        <value>You must be using the Household Account Model in order to use Customizable Rollups.</value>
    </labels>
    <labels>
        <fullName>stgCRLPInfoOnUDRBody</fullName>
        <categories>Settings</categories>
        <language>en_US</language>
        <protected>true</protected>
        <shortDescription>stgCRLPInfoOnUDRBody</shortDescription>
        <value>Customizable Rollups offer all the functionality of User Defined Rollups and so much more:&lt;br/&gt;
            &lt;br/&gt;
            ● Roll up Payments in addition to Opportunities&lt;br/&gt;
            ● Use filters to easily exclude certain records or data&lt;br/&gt;
            ● Roll up data for more than 2 years back&lt;br/&gt;
            &lt;br/&gt;
            Go to NPSP Settings | Donations | Customizable Rollups to enable Customizable Rollups and get started using them!
        </value>
    </labels>
    <labels>
        <fullName>stgCRLPInfoOnUDRHeading</fullName>
        <categories>Settings</categories>
        <language>en_US</language>
        <protected>true</protected>
        <shortDescription>stgCRLPInfoOnUDRHeading</shortDescription>
        <value>Why not try Customizable Rollups instead?</value>
    </labels>
    <labels>
        <fullName>stgCRLPNonAdminError</fullName>
        <categories>Settings</categories>
        <language>en_US</language>
        <protected>true</protected>
        <shortDescription>stgCRLPNonAdminError</shortDescription>
        <value>Only System Administrators can enable or disable Customizable Rollups.</value>
    </labels>
    <labels>
        <fullName>stgCRLPGoToSetup</fullName>
        <categories>Settings</categories>
        <language>en_US</language>
        <protected>true</protected>
        <shortDescription>stgCRLPGoToSetup</shortDescription>
        <value>Configure Customizable Rollups</value>
    </labels>
    <labels>
        <fullName>stgCRLPReset</fullName>
        <categories>Settings</categories>
        <language>en_US</language>
        <protected>true</protected>
        <shortDescription>stgCRLPReset</shortDescription>
        <value>Reset Customizable Rollups</value>
    </labels>
    <labels>
        <fullName>stgDefaultValue</fullName>
        <categories>Settings</categories>
        <language>en_US</language>
        <protected>false</protected>
        <shortDescription>stgDefaultValue</shortDescription>
        <value>Default Value</value>
    </labels>
    <labels>
        <fullName>stgDocumentation</fullName>
        <categories>Settings</categories>
        <language>en_US</language>
        <protected>false</protected>
        <shortDescription>stgDocumentation</shortDescription>
        <value>Documentation</value>
    </labels>
    <labels>
        <fullName>stgDeploymentInProgress</fullName>
        <categories>Settings</categories>
        <language>en_US</language>
        <protected>true</protected>
        <shortDescription>stgDeploymentInProgress</shortDescription>
        <value>Deployment in progress. You can leave this page. The page will reload when deployment is finished.</value>
    </labels>
    <labels>
        <fullName>stgDeploymentTryAgain</fullName>
        <categories>Settings</categories>
        <language>en_US</language>
        <protected>true</protected>
        <shortDescription>stgDeploymentTryAgain</shortDescription>
        <value>You can try again immediately.</value>
    </labels>
    <labels>
        <fullName>stgDontAutoScheduleHelpText</fullName>
        <categories>Settings</categories>
        <language>en_US</language>
        <protected>false</protected>
        <shortDescription>stgDontAutoScheduleHelpText</shortDescription>
        <value>NPSP has a number of Scheduled Jobs that calculate rollups, update Recurring Donations and Seasonal Addresses, and perform error handling.
&lt;br/&gt; 
&lt;br/&gt; 
When Don't Auto Schedule Default NPSP Jobs is not selected, whenever you load the NPSP Settings page, NPSP checks that all the default NPSP Jobs are scheduled. If they're not scheduled, NPSP reschedules them. NPSP will reschedule only missing NPSP Jobs; it will not overwrite Jobs that have been updated.
&lt;br/&gt; 
&lt;br/&gt; 
To view these Jobs, search for Scheduled Jobs in Salesforce Setup.
&lt;br/&gt; 
&lt;br/&gt;
Selecting Don't Auto Schedule Default NPSP Jobs tells NPSP not to check for or reschedule the default Jobs.</value>
    </labels>
    <labels>
        <fullName>stgErrorINaming</fullName>
        <categories>Settings</categories>
        <language>en_US</language>
        <protected>false</protected>
        <shortDescription>stgErrorINaming</shortDescription>
        <value>The Apex class you selected in the Implementing Class field does not implement the HH_INaming interface. Select a different Apex class, or use the default NPSP class HH_NameSpec.</value>
    </labels>
    <labels>
        <fullName>stgErrorInvalidClass</fullName>
        <categories>Settings</categories>
        <language>en_US</language>
        <protected>false</protected>
        <shortDescription>stgErrorInvalidClass</shortDescription>
        <value>Invalid Implementing Class.</value>
    </labels>
    <labels>
        <fullName>stgErrorInvalidNameFormat</fullName>
        <categories>Settings</categories>
        <language>en_US</language>
        <protected>false</protected>
        <shortDescription>stgErrorInvalidNameFormat</shortDescription>
        <value>Error in {0}: {1}</value>
    </labels>
    <labels>
        <fullName>stgHHNameRefreshTitle</fullName>
        <categories>Settings</categories>
        <language>en_US</language>
        <protected>false</protected>
        <shortDescription>stgHHNameRefreshTitle</shortDescription>
        <value>Refresh Household Names</value>
    </labels>
    <labels>
        <fullName>stgHelpAccountModel</fullName>
        <categories>Settings</categories>
        <language>en_US</language>
        <protected>false</protected>
        <shortDescription>stgHelpAccountModel</shortDescription>
        <value>The Account model used by the Nonprofit Success Pack. This option controls what happens when you create a Contact with a blank Account field value. WARNING: You should not use the Account Model record type you select as the default Account record type for any Profile. Doing so can cause various data issues.</value>
    </labels>
    <labels>
        <fullName>stgHelpAlloFiscalYearRollups</fullName>
        <categories>Allocation, Settings</categories>
        <language>en_US</language>
        <protected>false</protected>
        <shortDescription>stgHelpAlloFiscalYearRollups</shortDescription>
        <value>When selected, this option enables fiscal year settings, rather than calendar year settings, for Allocation rollup totals. To set Fiscal Year information, go to Setup and search for Fiscal Year. NOTE: Nonprofit Success Pack does not support custom fiscal year settings.</value>
    </labels>
    <labels>
        <fullName>stgHelpAlloNDayValue</fullName>
        <categories>Allocation, Settings</categories>
        <language>en_US</language>
        <protected>false</protected>
        <shortDescription>stgHelpAlloNDayValue</shortDescription>
        <value>Sets the value for 'N day' rollups, where 'N' is the number of days from today into the past. This value defaults to roll up GAU Allocations over the past 365 days.</value>
    </labels>
    <labels>
        <fullName>stgHelpAllocationLevel</fullName>
        <categories>Settings</categories>
        <language>en_US</language>
        <protected>true</protected>
        <shortDescription>stgHelpAllocationLevel</shortDescription>
        <value>An allocation is the specific amount of a gift that goes to a designated General Accounting Unit (GAU). This setting determines whether funds are allocated based on the Amount on the Opportunity or the Amount on the Payment.&lt;br/&gt;&lt;br/&gt;

&lt;b&gt;WARNING:&lt;/b&gt; Choosing to use Payment Allocations changes the way Opportunity Allocations work in your org. It's important that you understand these changes and the additional requirements that exist before enabling them.&lt;br/&gt;&lt;br/&gt;

If you enable and start using Payment Allocations and then disable them, you will need to manually reconcile your data and update Opportunity Allocation records to reflect the information previously assigned in Payment Allocations. Review the Payment Allocations documentation to better understand the potential impact.&lt;br/&gt;&lt;br/&gt;

When you enable Payment Allocations, existing rollups remain the same. We do not modify rollups or create new Custom Rollups. You can create new rollups based only on Payments, if you want to.</value>
    </labels>
    <labels>
        <fullName>stgHelpAutoAffil</fullName>
        <categories>Settings</categories>
        <language>en_US</language>
        <protected>false</protected>
        <shortDescription>stgHelpAutoAffil</shortDescription>
        <value>When selected, this option tells Salesforce to create or update Affiliations for Contacts connected to Organization Accounts (Account record type = Organization) whenever the Contact&apos;s Account field or Primary Affiliation field changes.</value>
    </labels>
    <labels>
        <fullName>stgHelpAutoRelCampaignRT</fullName>
        <categories>Settings</categories>
        <language>en_US</language>
        <protected>false</protected>
        <shortDescription>stgHelpAutoRelCampaignRT</shortDescription>
        <value>Select the Campaign Type(s) you'd like this Automatic Relationship to be created for.</value>
    </labels>
    <labels>
        <fullName>stgHelpAutoRelField</fullName>
        <categories>Settings</categories>
        <language>en_US</language>
        <protected>false</protected>
        <shortDescription>stgHelpAutoRelField</shortDescription>
        <value>The field that triggers the auto-creation of the Relationship.</value>
    </labels>
    <labels>
        <fullName>stgHelpAutoRelObject</fullName>
        <categories>Settings</categories>
        <language>en_US</language>
        <protected>false</protected>
        <shortDescription>stgHelpAutoRelObject</shortDescription>
        <value>The Salesforce object associated with this auto-created Relationship..</value>
    </labels>
    <labels>
        <fullName>stgHelpAutoRelType</fullName>
        <categories>Settings</categories>
        <language>en_US</language>
        <protected>false</protected>
        <shortDescription>stgHelpAutoRelType</shortDescription>
        <value>The Relationship Type that you want to create between the base Contact or Campaign Member, and the corresponding Contact or Campaign Member. The corresponding Contact or Campaign Member will receive a Reciprocal Relationship value, if one is available.</value>
    </labels>
    <labels>
        <fullName>stgHelpBDEAllowBlankOppNames</fullName>
        <categories>Settings</categories>
        <language>en_US</language>
        <protected>false</protected>
        <shortDescription>stgHelpBDEAllowBlankOppNames</shortDescription>
        <value>If selected, Batch Data Entry will not name Opportunities, even if you leave the Name field blank on the Batch Data Entry page.</value>
    </labels>
    <labels>
        <fullName>stgHelpBDEOppNaming</fullName>
        <categories>Settings</categories>
        <language>en_US</language>
        <protected>false</protected>
        <shortDescription>stgHelpBDEOppNaming</shortDescription>
        <value>When selected, NPSP uses the default naming convention for batch-entered Opportunities, regardless of the value you enter in the Name field of the batch entry screen. NOTE: This setting has no effect if custom Opportunity Names are configured.</value>
    </labels>
    <labels>
        <fullName>stgHelpBatchAlloRollup</fullName>
        <categories>Allocation, Settings</categories>
        <language>en_US</language>
        <protected>false</protected>
        <shortDescription>stgHelpBatchAlloRollup</shortDescription>
        <value>This utility calculates rollup totals for all Closed Opportunities with Allocations and updates the relevant General Accounting Unit (GAU) records.
This process may take some time, but you can safely close this page and the process will continue in the background.</value>
    </labels>
    <labels>
        <fullName>stgHelpBatchCreateDefault</fullName>
        <categories>Allocation, Settings</categories>
        <language>en_US</language>
        <protected>false</protected>
        <shortDescription>stgHelpBatchCreateDefault</shortDescription>
        <value>Clicking this button starts a batch process that creates default allocations for all existing opportunities, except opportunities excluded in the Allocations Rollup Settings. Default allocations must be enabled and a default General Accounting Unit selected to run this tool.</value>
    </labels>
    <labels>
        <fullName>stgHelpBatchOppRollup</fullName>
        <categories>Settings</categories>
        <language>en_US</language>
        <protected>false</protected>
        <shortDescription>stgHelpBatchOppRollup</shortDescription>
        <value>This utility calculates rollup totals for all Closed Opportunities and updates the relevant Contacts, Households, and Accounts.
This process may take some time, but you can safely close this page and the process will continue in the background.</value>
    </labels>
    <labels>
        <fullName>stgHelpBtnHHNaming</fullName>
        <categories>Settings</categories>
        <language>en_US</language>
        <protected>false</protected>
        <shortDescription>stgHelpBtnHHNaming</shortDescription>
        <value>&lt;b&gt;WARNING:&lt;/b&gt; Clicking this button will activate Automatic Household Naming, and populate your existing Household Names, Formal Greetings, and Informal Greetings with new names, according to the formats you&apos;ve chosen. Every single Household Account (or Household object) in your Salesforce organization will be renamed (except those Households that do not have automatic naming enabled.)&lt;br/&gt;&lt;br/&gt;

&lt;b&gt;This is an irreversible process.&lt;/b&gt; While you can deactivate Automatic Household Naming at any time, all newly populated names will remain. &lt;br/&gt;&lt;br/&gt;

Before starting this process, we recommend disabling the following when they affect Households:
&lt;br/&gt;
&lt;br/&gt;
● Custom Validation Rules&lt;br/&gt;
● Workflow Rules&lt;br/&gt;
● Process Builder&lt;br/&gt;
● Visual Workflows&lt;br/&gt;
● Custom Triggers&lt;br/&gt;

&lt;br/&gt;
Once the process is 100% complete, you can safely leave or refresh this page.</value>
    </labels>
    <labels>
        <fullName>stgHelpBtnOppNaming</fullName>
        <categories>Settings</categories>
        <language>en_US</language>
        <protected>false</protected>
        <shortDescription>stgHelpBtnOppNaming</shortDescription>
        <value>&lt;b&gt;WARNING:&lt;/b&gt; Clicking this button will activate batch Opportunity renaming, and refresh all Opportunity Names according to the formats you've chosen. Salesforce will rename every Opportunity in your organization except those Opportunities whose Opportunity Name Formats you've specified as &quot;Do Not Rename.&quot;&lt;br/&gt;&lt;br/&gt;

&lt;b&gt;This is an irreversible process.&lt;/b&gt;
Before starting this process, we recommend that you back up your data. We also recommend disabling the following when they affect Opportunities: 
&lt;br/&gt;
&lt;br/&gt;
● Custom Validation Rules&lt;br/&gt;
● Workflow Rules&lt;br/&gt;
● Process Builder&lt;br/&gt;
● Visual Workflows&lt;br/&gt;
● Custom Triggers&lt;br/&gt;&lt;br/&gt;
Once the process is 100% complete, you can safely leave or refresh this page.</value>
    </labels>
    <labels>
        <fullName>stgHelpChatterGroup</fullName>
        <categories>Settings</categories>
        <language>en_US</language>
        <protected>false</protected>
        <shortDescription>stgHelpChatterGroup</shortDescription>
        <value>Chatter group where error notifications will be posted.</value>
    </labels>
    <labels>
        <fullName>stgHelpCiceroAddrVerification</fullName>
        <categories>Address Verification Settings page</categories>
        <language>en_US</language>
        <protected>true</protected>
        <shortDescription>stgHelpCiceroAddrVerification</shortDescription>
        <value>Make sure you enter your Cicero API Key in the Auth Token settings field. You will find your API Key on your Cicero My Profile page at cicero.azavea.com</value>
    </labels>
    <labels>
        <fullName>stgHelpContactRTExcluded</fullName>
        <categories>Settings</categories>
        <language>en_US</language>
        <protected>false</protected>
        <shortDescription>stgHelpContactRTExcluded</shortDescription>
        <value>The Contact Record Types you want to exclude from automatic Household Member Contact Role creation. For example, you might want to create a &quot;child&quot; record type for children Contacts in the Household, and enter it here. Salesforce would then exclude those Contacts from receiving the Household Member Contact Role when the Opportunity is created.</value>
    </labels>
    <labels>
        <fullName>stgHelpCreateMissingPayments</fullName>
        <categories>Settings</categories>
        <language>en_US</language>
        <protected>false</protected>
        <shortDescription>stgHelpCreateMissingPayments</shortDescription>
        <value>&lt;b&gt;WARNING:&lt;/b&gt; Clicking this button will activate batch Payment creation. NPSP will create a Payment for each Opportunity without Payments that:
&lt;br/&gt;
&lt;br/&gt; 
● has an amount greater than zero&lt;br/&gt; 
● is not marked Do Not Automatically Create Payment&lt;br/&gt; 
● is not excluded in the Donations | Payments settings&lt;br/&gt; 
&lt;br/&gt; 

&lt;b&gt;This is an irreversible process.&lt;/b&gt; 
Before starting this process, we recommend disabling the following when they affect Payments: 
&lt;br/&gt;
&lt;br/&gt; 
● Custom Validation Rules&lt;br/&gt; 
● Workflow Rules&lt;br/&gt; 
● Process Builder&lt;br/&gt; 
● Visual Workflows&lt;br/&gt; 
● Custom Triggers&lt;br/&gt; 

&lt;br/&gt; 
Once the process is 100% complete, you can safely leave or refresh this page.</value>
    </labels>
    <labels>
        <fullName>stgHelpCustomizableRollupsEnable1</fullName>
        <categories>Settings</categories>
        <language>en_US</language>
        <protected>true</protected>
        <shortDescription>stgHelpCustomizableRollupsEnable1</shortDescription>
        <value>
            You can find complete Customizable Rollups documentation &lt;a href=&quot;https://powerofus.force.com/NPSP_Customizable_Rollups_Overview&quot; target=&quot;_blank&quot;&gt;here&lt;/a&gt;.
        </value>
    </labels>
    <labels>
        <fullName>stgHelpCustomizableRollupsEnable2</fullName>
        <categories>Settings</categories>
        <language>en_US</language>
        <protected>true</protected>
        <shortDescription>stgHelpCustomizableRollupsEnable2</shortDescription>
        <value>
            When you enable Customizable Rollups for the first time, we will automatically convert your existing rollups and the 87 out-of-box NPSP rollups into Customizable Rollups. For complete details, see &lt;a href=&quot;https://powerofus.force.com/NPSP_Customizable_Rollups_Considerations&quot; target=&quot;_blank&quot;&gt;this doc&lt;/a&gt;.
            &lt;br/&gt;&lt;br/&gt;
            You can disable and go back to legacy rollups, but any new rollups or rollup/filter changes made in Customizable Rollups won't be applied to your legacy rollup settings.
        </value>
    </labels>
    <labels>
        <fullName>stgHelpCustomizableRollupsEnable3</fullName>
        <categories>Settings</categories>
        <language>en_US</language>
        <protected>true</protected>
        <shortDescription>stgHelpCustomizableRollupsEnable</shortDescription>
        <value>
            Removes any new rollups, filter groups, and filter rules you created while using Customizable Rollups AND resets all NPSP legacy rollups back to their default behavior.
        </value>
    </labels>
    <labels>
        <fullName>stgHelpDefaultAllocationsEnabled</fullName>
        <categories>Allocation, Settings</categories>
        <language>en_US</language>
        <protected>false</protected>
        <shortDescription>stgHelpDefaultAllocationsEnabled</shortDescription>
        <value>When selected, NPSP automatically creates GAU Allocation records allocated to the General Accounting Unit specified in the Default General Accounting Unit field below. This feature enables better reporting on the Default General Accounting Unit, but uses more data storage.</value>
    </labels>
    <labels>
        <fullName>stgHelpDefaultGAU</fullName>
        <categories>Settings</categories>
        <language>en_US</language>
        <protected>false</protected>
        <shortDescription>stgHelpDefaultGAU</shortDescription>
        <value>When Default Allocations Enabled is selected, NPSP creates a GAU Allocation for all new Opportunities not excluded in GAU Allocations Rollup Settings, and assigns them to this General Accounting Unit. NOTE: This doesn't include existing unallocated Opportunities. You can allocate them to the default General Accounting Unit in NPSP Settings under Bulk Data Processes | Batch Create Default Allocations.</value>
    </labels>
    <labels>
        <fullName>stgHelpDisableHHAccountAddr</fullName>
        <categories>Settings</categories>
        <language>en_US</language>
        <protected>false</protected>
        <shortDescription>stgHelpDisableHHAccountAddr</shortDescription>
        <value>Disables Address management for Household Accounts when selected.</value>
    </labels>
    <labels>
        <fullName>stgHelpEnableSoftCreditRollups</fullName>
        <categories>Settings</categories>
        <language>en_US</language>
        <protected>false</protected>
        <shortDescription>stgHelpEnableSoftCreditRollups</shortDescription>
        <value>When selected, rolls up Closed/Won Opportunity totals to Contact records based on assigned Opportunity Contact Roles. Soft credit rollups only happen in nightly batches, but you can run them manually from the Rollup Donations Batch settings.</value>
    </labels>
    <labels>
        <fullName>stgHelpErrorLog</fullName>
        <categories>Settings</categories>
        <language>en_US</language>
        <protected>false</protected>
        <shortDescription>stgHelpErrorLog</shortDescription>
        <value>The Error Log shows a detailed list of errors for debugging purposes. Errors are logged only if Error Handling and the Store Errors options are enabled in System Tools | Error Notifications.</value>
    </labels>
    <labels>
        <fullName>stgHelpErrorNotifyOn</fullName>
        <categories>Settings</categories>
        <language>en_US</language>
        <protected>false</protected>
        <shortDescription>stgHelpErrorNotifyOn</shortDescription>
        <value>When selected, NPSP will display notifications for certain types of errrors.</value>
    </labels>
    <labels>
        <fullName>stgHelpErrorNotifyTo</fullName>
        <categories>Settings</categories>
        <language>en_US</language>
        <protected>false</protected>
        <shortDescription>stgHelpErrorNotifyTo</shortDescription>
        <value>Select the type of user to send notifications to.</value>
    </labels>
    <labels>
        <fullName>stgHelpExampleHHNames</fullName>
        <categories>NPSP Settings</categories>
        <language>en_US</language>
        <protected>true</protected>
        <shortDescription>displayed in the Example household names box</shortDescription>
        <value>&lt;b&gt;NOTE:&lt;/b&gt; The above preview examples cannot preview information for fields other than First Name, Last Name, or Salutation. (For example, if you&apos;ve created a custom field for nickname that you want to use in the Informal Greeting, that custom field would not show up here.) Fields other than First Name, Last Name, and Salutation don&apos;t show up in the greetings fields of the Manage Household page either, but when you save Contact information from the Manage Household page, your Household naming conventions will appear correctly.</value>
    </labels>
    <labels>
        <fullName>stgHelpFGFormat</fullName>
        <categories>Settings</categories>
        <language>en_US</language>
        <protected>false</protected>
        <shortDescription>stgHelpFGFormat</shortDescription>
        <value>The format Salesforce uses for the Formal Greeting.</value>
    </labels>
    <labels>
        <fullName>stgHelpFiscalYearRollups</fullName>
        <categories>Settings</categories>
        <language>en_US</language>
        <protected>false</protected>
        <shortDescription>stgHelpFiscalYearRollups</shortDescription>
        <value>When checked, this option enables fiscal year settings, rather than calendar year settings, for Opportunity rollup totals. To set fiscal year information, go to Setup | Company Profile | Fiscal Year. NOTE: The Nonprofit Success Pack does not support custom fiscal year settings.</value>
    </labels>
    <labels>
        <fullName>stgHelpHHAccountRTID</fullName>
        <categories>Settings</categories>
        <language>en_US</language>
        <protected>false</protected>
        <shortDescription>stgHelpHHAccountRTID</shortDescription>
        <value>The Account record type you want to use for new Accounts if you&apos;ve selected the Household Account model above. You can select the default Household Account record type, or your own record type. If you select --None--, then Salesforce will use the default Account record type for the user who&apos;s creating the new Contact (and associated Account).</value>
    </labels>
    <labels>
        <fullName>stgHelpHHExcludedRT</fullName>
        <categories>Settings</categories>
        <language>en_US</language>
        <protected>false</protected>
        <shortDescription>stgHelpHHExcludedRT</shortDescription>
        <value>Specifies which Contact record types Salesforce will exclude from Household object creation. (Applies to One-to-One or Individual Account Models only.)</value>
    </labels>
    <labels>
        <fullName>stgHelpHHMailingListReport</fullName>
        <categories>Settings</categories>
        <language>en_US</language>
        <protected>false</protected>
        <shortDescription>stgHelpHHMailingListReport</shortDescription>
        <value>The Household Mailing List Report deduplicates a Campaign that contains multiple Contacts from the same household in order to help prevent sending multiples of the same mailing to the same address. NPSP includes a report you can select called "NPSP Campaign Household Mailing List V2". If that report has been renamed or deleted, select a report that uses the Campaigns with Contacts report type, with filters for Member Status does not contain "Duplicate", and Campaign Id = blank.</value>
    </labels>
    <labels>
        <fullName>stgHelpHHNameFormat</fullName>
        <categories>Settings</categories>
        <language>en_US</language>
        <protected>false</protected>
        <shortDescription>stgHelpHHNameFormat</shortDescription>
        <value>The format Salesforce uses for the Household Name.</value>
    </labels>
    <labels>
        <fullName>stgHelpHHNaming</fullName>
        <categories>Settings</categories>
        <language>en_US</language>
        <protected>false</protected>
        <shortDescription>stgHelpHHNaming</shortDescription>
        <value>If selected, Salesforce automatically creates a name for the Household Account (or Household object), based on the name of the Contacts in the Household. Salesforce also automatically generates formal and informal greetings.</value>
    </labels>
    <labels>
        <fullName>stgHelpHHOCROn</fullName>
        <categories>Settings</categories>
        <language>en_US</language>
        <protected>false</protected>
        <shortDescription>stgHelpHHOCROn</shortDescription>
        <value>When selected, NPSP automatically creates Contact Roles on Individual gifts for Household members of the Opportunity's Primary Contact.</value>
    </labels>
    <labels>
        <fullName>stgHelpHHObjectOverview</fullName>
        <categories>Settings</categories>
        <language>en_US</language>
        <protected>false</protected>
        <shortDescription>stgHelpHHObjectOverview</shortDescription>
        <value>To learn more about the recommended Household Account model, see the &lt;a href=&quot;https://powerofus.force.com/NPSP_Account_Model&quot; target=&quot;_blank&quot;&gt;NPSP Documentation&lt;/a&gt;.</value>
    </labels>
    <labels>
        <fullName>stgHelpHHRules</fullName>
        <categories>Settings</categories>
        <language>en_US</language>
        <protected>false</protected>
        <shortDescription>stgHelpHHRules</shortDescription>
        <value>Specifies for which Contacts Salesforce will automatically create separate Household objects. (Applies to One-to-One or Individual Account Models only.)</value>
    </labels>
    <labels>
        <fullName>stgHelpHealthCheck</fullName>
        <categories>Settings</categories>
        <language>en_US</language>
        <protected>false</protected>
        <shortDescription>stgHelpHealthCheck</shortDescription>
        <value>Use &lt;a href=&quot;#&quot; onclick=&quot;ShowPanel(&apos;idPanelHealthCheck&apos;);return false;&quot;&gt;Health Check&lt;/a&gt; to verify your NPSP configuration!</value>
    </labels>
    <labels>
        <fullName>stgHelpIGFormat</fullName>
        <categories>Settings</categories>
        <language>en_US</language>
        <protected>false</protected>
        <shortDescription>stgHelpIGFormat</shortDescription>
        <value>The format Salesforce uses for the Informal Greeting.</value>
    </labels>
    <labels>
        <fullName>stgHelpINamingClass</fullName>
        <categories>Settings</categories>
        <language>en_US</language>
        <protected>false</protected>
        <shortDescription>stgHelpINamingClass</shortDescription>
        <value>The Apex Class that implements the HH_INaming interface for Household naming.</value>
    </labels>
    <labels>
        <fullName>stgHelpLeadConvert</fullName>
        <categories>Settings</categories>
        <language>en_US</language>
        <protected>false</protected>
        <shortDescription>stgHelpLeadConvert</shortDescription>
        <value>Specifies the default behavior for Opportunity creation when you convert a Lead to a Contact. If left unselected, Salesforce will NOT automatically create an Opportunity when you convert Leads to Contacts. For more information, see the &lt;a href=&quot;https://powerofus.force.com/NPSP_Leads&quot; target=&quot;_blank&quot;&gt;NPSP Documentation&lt;/a&gt;.</value>
    </labels>
    <labels>
        <fullName>stgHelpLvlAssignBatch</fullName>
        <categories>NPSP Settings</categories>
        <language>en_US</language>
        <protected>true</protected>
        <shortDescription>help text displayed on the Level Assignment Batch page</shortDescription>
        <value>This utility calculates Level Assignments for all Salesforce objects (typically Accounts and Contacts, but also any custom objects) that have Levels assigned to them. This process may take some time, but you can safely close this page and the process will continue in the background.
&lt;br/&gt;&lt;br/&gt;

&lt;b&gt;IMPORTANT:&lt;/b&gt; Since Salesforce is often evaluating Levels against updated fields from other bulk data processes, you may want to run those processes first.</value>
    </labels>
    <labels>
        <fullName>stgHelpMatchedDonorRole</fullName>
        <categories>Settings</categories>
        <language>en_US</language>
        <protected>false</protected>
        <shortDescription>stgHelpMatchedDonorRole</shortDescription>
        <value>The Contact Role you want to use for matched donors. We recommend using &quot;Matched Donor.&quot;</value>
    </labels>
    <labels>
        <fullName>stgHelpMaxPayments</fullName>
        <categories>Settings</categories>
        <language>en_US</language>
        <protected>true</protected>
        <shortDescription>stgHelpMaxPayments</shortDescription>
        <value>Sets the maximum number of Payments allowed when scheduling Payments for an Opportunity. If no value is entered, the default is 12.</value>
    </labels>
    <labels>
        <fullName>stgHelpMembershipGracePeriod</fullName>
        <categories>Settings</categories>
        <language>en_US</language>
        <protected>false</protected>
        <shortDescription>stgHelpMembershipGracePeriod</shortDescription>
        <value>After a Membership ends, the length of the grace period (in days) before the Membership Status on the Account moves from Grace Period to Expired. Defaults to 30 days.</value>
    </labels>
    <labels>
        <fullName>stgHelpMembershipRT</fullName>
        <categories>Settings</categories>
        <language>en_US</language>
        <protected>false</protected>
        <shortDescription>stgHelpMembershipRT</shortDescription>
        <value>The Record Type used when creating Opportunities that track Membership Donations. We recommend using Membership. Opportunities with this record type roll up separately from other Opportunity Record Types.</value>
    </labels>
    <labels>
        <fullName>stgHelpNPSPDoc</fullName>
        <categories>Settings</categories>
        <language>en_US</language>
        <protected>false</protected>
        <shortDescription>stgHelpNPSPDoc</shortDescription>
        <value>NPSP Documentation</value>
    </labels>
    <labels>
        <fullName>stgHelpNPSPSettings</fullName>
        <categories>Settings</categories>
        <language>en_US</language>
        <protected>false</protected>
        <shortDescription>stgHelpNPSPSettings</shortDescription>
        <value>Configure the Nonprofit Success Pack to meet your organization&apos;s needs. You can also monitor the health of your Salesforce organization, or run batch processes to update data.</value>
    </labels>
    <labels>
        <fullName>stgHelpNameConnector</fullName>
        <categories>Settings</categories>
        <language>en_US</language>
        <protected>false</protected>
        <shortDescription>stgHelpNameConnector</shortDescription>
        <value>Specifies the name or character (such as &amp;) that Salesforce uses to connect pairs in a name.</value>
    </labels>
    <labels>
        <fullName>stgHelpNameOverrun</fullName>
        <categories>Settings</categories>
        <language>en_US</language>
        <protected>false</protected>
        <shortDescription>stgHelpNameOverrun</shortDescription>
        <value>Specifies the text Salesforce uses to replace longer lists of names.</value>
    </labels>
    <labels>
        <fullName>stgHelpNewRDFieldMap</fullName>
        <categories>Settings</categories>
        <language>en_US</language>
        <protected>false</protected>
        <shortDescription>stgHelpNewRDFieldMap</shortDescription>
        <value>Select the Recurring Donation field you want to map, and the Opportunity field you want to map it to. NPSP will copy the value of the Recurring Donation field you select to your selected Opportunity field on all child Opportunities for the Recurring Donation.
IMPORTANT: Both of these fields must have the same data type.</value>
    </labels>
    <labels>
        <fullName>stgHelpNewUDR</fullName>
        <categories>Settings</categories>
        <language>en_US</language>
        <protected>false</protected>
        <shortDescription>stgHelpNewUDR</shortDescription>
        <value>Select the Opportunity field and corresponding rollup operation, then select the object and field to roll up to.</value>
    </labels>
    <labels>
        <fullName>stgHelpNoUDR</fullName>
        <categories>Settings</categories>
        <language>en_US</language>
        <protected>false</protected>
        <shortDescription>stgHelpNoUDR</shortDescription>
        <value>No User Defined Rollups Have Been Defined</value>
    </labels>
    <labels>
        <fullName>stgHelpOCR</fullName>
        <categories>Settings</categories>
        <language>en_US</language>
        <protected>false</protected>
        <shortDescription>stgHelpOCR</shortDescription>
        <value>Soft Credits, Contact Roles, and Matching Gifts relate to each other in important ways. If you&apos;re not familiar with these concepts and how they interact, you should read through the &lt;a href=&quot;https://powerofus.force.com/NPSP_SCMG&quot; target=&quot;_blank&quot;&gt;NPSP Documentation&lt;/a&gt; before making any adjustments to these settings.</value>
    </labels>
    <labels>
        <fullName>stgHelpOCRDefaultRole</fullName>
        <categories>Settings</categories>
        <language>en_US</language>
        <protected>false</protected>
        <shortDescription>stgHelpOCRDefaultRole</shortDescription>
        <value>The default Contact Role automatically assigned to the Primary Contact when the Opportunity Account is a Household, One-to-One, or Individual Account.</value>
    </labels>
    <labels>
        <fullName>stgHelpOrgOCRDefaultRole</fullName>
        <categories>Settings</categories>
        <language>en_US</language>
        <protected>false</protected>
        <shortDescription>Help text for Contact Role for Organizational Opps</shortDescription>
        <value>The default Contact Role automatically assigned to the Opportunity&apos;s Primary Contact when the Opportunity&apos;s Account is NOT a Household, One-to-One, or Individual Account.</value>
    </labels>
    <labels>
        <fullName>stgHelpOCRRoleForHH</fullName>
        <categories>Settings</categories>
        <language>en_US</language>
        <protected>false</protected>
        <shortDescription>stgHelpOCRRoleForHH</shortDescription>
        <value>The Contact Role you want to use for Household Members.</value>
    </labels>
    <labels>
        <fullName>stgHelpOneToOneRTID</fullName>
        <categories>Settings</categories>
        <language>en_US</language>
        <protected>false</protected>
        <shortDescription>stgHelpOneToOneRTID</shortDescription>
        <value>The Account record type you want to use for new Accounts if you&apos;ve selected the One-to-One Account model above. NPSP does not come with a default record type for One-to-One Accounts, so you should create one (such as &quot;Individual&quot;) before selecting this model. If you select --None--, then Salesforce will use the default Account record type for the user who&apos;s creating the new Contact (and associated One-to-One Account).</value>
    </labels>
    <labels>
        <fullName>stgHelpOppNamingAttribution</fullName>
        <categories>Settings</categories>
        <language>en_US</language>
        <protected>false</protected>
        <shortDescription>stgHelpOppNamingAttribution</shortDescription>
        <value>Specifies whether you want to apply these settings to Contact Donations (i.e. Opportunities associated with Household, 1-to-1, or Individual "Bucket" Accounts), Organization Donations, or both Contact and Organization Donations.</value>
    </labels>
    <labels>
        <fullName>stgHelpOppNamingDateFormat</fullName>
        <categories>Settings</categories>
        <language>en_US</language>
        <protected>false</protected>
        <shortDescription>stgHelpOppNamingDateFormat</shortDescription>
        <value>The date format used for any Date or DateTime fields referenced in the Opportunity Name Format. Choose a format, or choose &quot;other&quot; to create your own custom format following the Java SimpleDateFormat specification.</value>
    </labels>
    <labels>
        <fullName>stgHelpOppNamingFormat</fullName>
        <categories>Settings</categories>
        <language>en_US</language>
        <protected>false</protected>
        <shortDescription>stgHelpOppNamingFormat</shortDescription>
        <value>The Opportunity Name format. Choose &quot;other&quot; to create your own. See the &lt;a href=&quot;https://powerofus.force.com/NPSP_Opp_Names&quot; target=&quot;_blank&quot;&gt;NPSP Documentation&lt;/a&gt; for details.</value>
    </labels>
    <labels>
        <fullName>stgHelpOppNamingRecTypes</fullName>
        <categories>Settings</categories>
        <language>en_US</language>
        <protected>false</protected>
        <shortDescription>stgHelpOppNamingRecTypes</shortDescription>
        <value>The Opportunity record type(s) to which you want to apply this Opportunity Name. Control or Command click to select more than one record type. &quot;--None--&quot; applies the new naming to ALL record types.</value>
    </labels>
    <labels>
        <fullName>stgHelpOppRecTypesNoPayments</fullName>
        <categories>Settings</categories>
        <language>en_US</language>
        <protected>false</protected>
        <shortDescription>stgHelpOppRecTypesNoPayments</shortDescription>
        <value>Salesforce won&apos;t automatically create Payments for the selected Opportunity record types. Control or Command click to select more than one record type.</value>
    </labels>
    <labels>
        <fullName>stgHelpOppTypesNoPayments</fullName>
        <categories>Settings</categories>
        <language>en_US</language>
        <protected>false</protected>
        <shortDescription>stgHelpOppTypesNoPayments</shortDescription>
        <value>Salesforce won&apos;t automatically create Payments for Opportunities that have this value in the Type picklist.</value>
    </labels>
    <labels>
        <fullName>stgHelpOrgAccountAddressMgmt</fullName>
        <categories>Settings</categories>
        <language>en_US</language>
        <protected>false</protected>
        <shortDescription>stgHelpOrgAccountAddressMgmt</shortDescription>
        <value>When selected, enables Address Management for non-Household Accounts such as Organizational Accounts.</value>
    </labels>
    <labels>
        <fullName>stgHelpOverrunCount</fullName>
        <categories>Settings</categories>
        <language>en_US</language>
        <protected>false</protected>
        <shortDescription>stgHelpOverrunCount</shortDescription>
        <value>The number of Contacts Salesforce will explicitly name in Household names and greetings. After this number, Salesforce substitutes the Name Overrun value for names.</value>
    </labels>
    <labels>
        <fullName>stgHelpPaymentMapOppField</fullName>
        <categories>Settings</categories>
        <language>en_US</language>
        <protected>false</protected>
        <shortDescription>stgHelpPaymentMapOppField</shortDescription>
        <value>The Opportunity field to copy from.</value>
    </labels>
    <labels>
        <fullName>stgHelpPaymentMapPaymentField</fullName>
        <categories>Settings</categories>
        <language>en_US</language>
        <protected>false</protected>
        <shortDescription>stgHelpPaymentMapPaymentField</shortDescription>
        <value>The Payment field to copy to.</value>
    </labels>
    <labels>
        <fullName>stgHelpPaymentMapping</fullName>
        <categories>Settings</categories>
        <language>en_US</language>
        <protected>false</protected>
        <shortDescription>stgHelpPaymentMapping</shortDescription>
        <value>Set up a mapping by selecting an Opportunity field, and then selecting the Payment field it maps to. NOTE: Payment mapping requires that you have two fields (one on Opportunity, one on Payment) of a matching data type.</value>
    </labels>
    <labels>
        <fullName>stgHelpPaymentMappings</fullName>
        <categories>Settings</categories>
        <language>en_US</language>
        <protected>false</protected>
        <shortDescription>stgHelpPaymentMappings</shortDescription>
        <value>Map fields so that values from the Opportunity are automatically copied to the Payment. Mapping applies for auto-created Payments or Payments created through the Payment scheduler.</value>
    </labels>
    <labels>
        <fullName>stgHelpPaymentsEnabled</fullName>
        <categories>Settings</categories>
        <language>en_US</language>
        <protected>false</protected>
        <shortDescription>stgHelpPaymentsEnabled</shortDescription>
        <value>If enabled, Salesforce automatically creates Payments for new Opportunities (Donations).</value>
    </labels>
    <labels>
        <fullName>stgHelpPowerOfUsHub</fullName>
        <categories>Settings</categories>
        <language>en_US</language>
        <protected>false</protected>
        <shortDescription>stgHelpPowerOfUsHub</shortDescription>
        <value>Got questions? The Hub has answers! Try the &lt;a href=&quot;https://powerofus.force.com/HUB_NPSP_Group&quot; target=&quot;_blank&quot;&gt;Nonprofit Success Pack&lt;/a&gt; group for questions about NPSP and the &lt;a href=&quot;https://powerofus.force.com/HUB_System_Admin_Group&quot; target=&quot;_blank&quot;&gt;System Administrators&lt;/a&gt; group for questions about Salesforce administration and cofiguration.&lt;br/&gt;&lt;br/&gt;Keep up with the latest NPSP release notes in the &lt;a href=&quot;https://powerofus.force.com/HUB_NPSP_Release_Group&quot; target=&quot;_blank&quot;&gt;NPSP Release Announcements&lt;/a&gt; group.</value>
    </labels>
    <labels>
        <fullName>stgHelpPrimaryContactBatch</fullName>
        <categories>Settings</categories>
        <language>en_US</language>
        <protected>false</protected>
        <shortDescription>stgHelpPrimaryContactBatch</shortDescription>
        <value>&lt;b&gt;WARNING:&lt;/b&gt; Clicking this button will activate a batch Opportunity update to refresh the Primary Contact field. Salesforce will update Opportunity records where the Primary Contact field isn&apos;t the same value as the  Opportunity Contact Role record marked Primary.&lt;br/&gt;&lt;br/&gt;

&lt;b&gt;This is an irreversible process.&lt;/b&gt;
This change updates Opportunity records. Before starting this process, we recommend that you back up your data. We also recommend disabling the following when they affect Opportunities: 
&lt;br/&gt;
&lt;br/&gt;
● Custom Validation Rules&lt;br/&gt;
● Workflow Rules&lt;br/&gt;
● Process Builder&lt;br/&gt;
● Visual Workflows&lt;br/&gt;
● Custom Triggers&lt;br/&gt;&lt;br/&gt;
Once the process is 100% complete, you can safely leave or refresh this page.</value>
    </labels>
    <labels>
        <fullName>stgHelpPrimaryContactRoleMergeBatch</fullName>
        <categories>NPSP Settings</categories>
        <language>en_US</language>
        <protected>true</protected>
        <shortDescription>Content of the &quot;Bulk Data Processes - Remove Duplicate Primary OCRs&quot; page</shortDescription>
        <value>&lt;b&gt;WARNING:&lt;/b&gt; Clicking this button will activate a batch that permanently removes any duplicate Primary Opportunity Contact Roles that exist in your org. These records won&apos;t be recoverable in the recycle bin, so be careful to review expected changes in advance.&lt;br/&gt;&lt;br/&gt;

&lt;b&gt;This is an irreversible process.&lt;/b&gt;
This change updates Opportunity Contact Role records. Before starting this process, we recommend that you back up your data. We also recommend disabling the following when they affect Opportunities:
&lt;br/&gt;
&lt;br/&gt;
● Custom Validation Rules&lt;br/&gt;
● Workflow Rules&lt;br/&gt;
● Process Builder&lt;br/&gt;
● Visual Workflows&lt;br/&gt;
● Custom Triggers&lt;br/&gt;&lt;br/&gt;
Once the process is 100% complete, you can safely leave or refresh this page.</value>
    </labels>
    <labels>
        <fullName>stgHelpRDAddCampaign</fullName>
        <categories>Settings</categories>
        <language>en_US</language>
        <protected>false</protected>
        <shortDescription>stgHelpRDAddCampaign</shortDescription>
        <value>When selected, NPSP copies the Campaign you specified on the Recurring Donation record to all of its child Opportunities. If this is not selected, NPSP copies the Campaign to the first child Opportunity only.</value>
    </labels>
    <labels>
        <fullName>stgHelpRDBatch</fullName>
        <categories>Settings</categories>
        <language>en_US</language>
        <protected>false</protected>
        <shortDescription>stgHelpRDBatch</shortDescription>
        <value>This utility runs a batch process for all open-ended Recurring Donations, and based on the number of Opportunity Forecast Months:
&lt;br/&gt;
&lt;br/&gt; 
● creates new opportunities&lt;br/&gt;
● updates the number of Installments and Paid Amount&lt;br/&gt;
&lt;br/&gt;
This process may take some time, but you can close this page and the process will continue in the background.</value>
    </labels>
    <labels>
        <fullName>stgHelpRDBatchSize</fullName>
        <categories>Settings</categories>
        <language>en_US</language>
        <protected>true</protected>
        <shortDescription>RD Batch Size Settings Help Text</shortDescription>
        <value>The number of records to process at a time when running the Recurring Donations batch job. The default size is 50. Reduce to a smaller number if the batch job is failing due to system limits.</value>
    </labels>
    <labels>
        <fullName>stgHelpRDDisableScheduling</fullName>
        <categories>Settings</categories>
        <language>en_US</language>
        <protected>false</protected>
        <shortDescription>stgHelpRDDisableScheduling</shortDescription>
        <value>Prevents the scheduling of the nightly update to Recurring Donations.</value>
    </labels>
    <labels>
        <fullName>stgHelpRDFailures</fullName>
        <categories>Settings</categories>
        <language>en_US</language>
        <protected>false</protected>
        <shortDescription>stgHelpRDFailures</shortDescription>
        <value>The number of Recurring Donations that failed to update in the last batch operation.</value>
    </labels>
    <labels>
        <fullName>stgHelpRDFieldMap</fullName>
        <categories>Settings</categories>
        <language>en_US</language>
        <protected>false</protected>
        <shortDescription>stgHelpRDFieldMap</shortDescription>
        <value>This setting lets you map fields from the Recurring Donation record to the Recurring Donation&apos;s child Opportunities.</value>
    </labels>
    <labels>
        <fullName>stgHelpRDFieldMapOppField</fullName>
        <categories>Settings</categories>
        <language>en_US</language>
        <protected>false</protected>
        <shortDescription>stgHelpRDFieldMapOppField</shortDescription>
        <value>no longer used.</value>
    </labels>
    <labels>
        <fullName>stgHelpRDFieldMapRDField</fullName>
        <categories>Settings</categories>
        <language>en_US</language>
        <protected>false</protected>
        <shortDescription>stgHelpRDFieldMapRDField</shortDescription>
        <value>no longer used.</value>
    </labels>
    <labels>
        <fullName>stgHelpRDLastRun</fullName>
        <categories>Settings</categories>
        <language>en_US</language>
        <protected>false</protected>
        <shortDescription>stgHelpRDLastRun</shortDescription>
        <value>The date and time of the last batch update of Recurring Donations.</value>
    </labels>
    <labels>
        <fullName>stgHelpRDMaxDonations</fullName>
        <categories>Settings</categories>
        <language>en_US</language>
        <protected>false</protected>
        <shortDescription>stgHelpRDMaxDonations</shortDescription>
        <value>Restricts the total number of Donations (installments) for Fixed-Length Recurring Donations. The default is 50.</value>
    </labels>
    <labels>
        <fullName>stgHelpRDOpenOppBehavior</fullName>
        <categories>Settings</categories>
        <language>en_US</language>
        <protected>false</protected>
        <shortDescription>stgHelpRDOpenOppBehavior</shortDescription>
        <value>Tells NPSP what to do with any remaining open Opportunities when you mark the status of an Open-Ended Recurring Donation as Closed.</value>
    </labels>
    <labels>
        <fullName>stgHelpRDOppForecastMonths</fullName>
        <categories>Settings</categories>
        <language>en_US</language>
        <protected>false</protected>
        <shortDescription>stgHelpRDOppForecastMonths</shortDescription>
        <value>Number of months' worth of open Opportunities that NPSP maintains on Open-Ended Recurring Donations. NPSP makes sure there are always this many months' worth of Opportunities by creating the appropriate number of new Opportunities every month.</value>
    </labels>
    <labels>
        <fullName>stgHelpRDOppRT</fullName>
        <categories>Settings</categories>
        <language>en_US</language>
        <protected>false</protected>
        <shortDescription>stgHelpRDOppRT</shortDescription>
        <value>The Opportunity record type assigned to the Recurring Donation's child Opportunities.</value>
    </labels>
    <labels>
        <fullName>stgHelpRDPeriodFrequency</fullName>
        <categories>Settings</categories>
        <language>en_US</language>
        <protected>false</protected>
        <shortDescription>stgHelpRDPeriodFrequency</shortDescription>
        <value>The amount of time the Custom Installment Period covers.</value>
    </labels>
    <labels>
        <fullName>stgHelpRDPeriodName</fullName>
        <categories>Settings</categories>
        <language>en_US</language>
        <protected>false</protected>
        <shortDescription>stgHelpRDPeriodName</shortDescription>
        <value>The name of the new Custom Installment Period.</value>
    </labels>
    <labels>
        <fullName>stgHelpRDPeriodType</fullName>
        <categories>Settings</categories>
        <language>en_US</language>
        <protected>false</protected>
        <shortDescription>stgHelpRDPeriodType</shortDescription>
        <value>The unit of time (days, weeks, months, years) for the Custom Installment Period.</value>
    </labels>
    <labels>
        <fullName>stgHelpRDSuccesses</fullName>
        <categories>Settings</categories>
        <language>en_US</language>
        <protected>false</protected>
        <shortDescription>stgHelpRDSuccesses</shortDescription>
        <value>Number of Recurring Donations successfully updated in the last batch run.</value>
    </labels>
    <labels>
        <fullName>stgHelpRecDon</fullName>
        <categories>Settings</categories>
        <language>en_US</language>
        <protected>false</protected>
        <shortDescription>stgHelpRecDon</shortDescription>
        <value>This setting lets you create Custom Installment Periods for Recurring Donations, different from the default Installment Periods (monthly, quarterly, yearly, and so on) that come with NPSP.</value>
    </labels>
    <labels>
        <fullName>stgHelpRelAutoCreatedDup</fullName>
        <categories>Settings</categories>
        <language>en_US</language>
        <protected>false</protected>
        <shortDescription>stgHelpRelAutoCreatedDup</shortDescription>
        <value>NPSP deduplicates auto-created Relationships. Select this option if you want to disable automatic deduplication, and allow multiple Relationships of the same Type to exist between two Contacts.</value>
    </labels>
    <labels>
        <fullName>stgHelpRelFieldSyncToggle</fullName>
        <categories>Settings</categories>
        <language>en_US</language>
        <protected>true</protected>
        <shortDescription>stgHelpRelFieldSyncToggle</shortDescription>
        <value>Select this option to sync custom Relationships fields between the two Contacts in a relationship pair.</value>
    </labels>
    <labels>
        <fullName>stgHelpRelGenderField</fullName>
        <categories>Settings</categories>
        <language>en_US</language>
        <protected>false</protected>
        <shortDescription>stgHelpRelGenderField</shortDescription>
        <value>Custom field that specifies the gender of a Contact. Salesforce uses the value in this field to determine reciprocal relationships.</value>
    </labels>
    <labels>
        <fullName>stgHelpRelReciprocalFemale</fullName>
        <categories>Settings</categories>
        <language>en_US</language>
        <protected>false</protected>
        <shortDescription>stgHelpRelReciprocalFemale</shortDescription>
        <value>The value Salesforce uses if the Contact&apos;s Gender field value is Female, or if the Contact&apos;s Salutation indicates gender.</value>
    </labels>
    <labels>
        <fullName>stgHelpRelReciprocalMale</fullName>
        <categories>Settings</categories>
        <language>en_US</language>
        <protected>false</protected>
        <shortDescription>stgHelpRelReciprocalMale</shortDescription>
        <value>The value Salesforce uses if the Contact&apos;s Gender field value is Male, or if the Contact&apos;s Salutation indicates gender.</value>
    </labels>
    <labels>
        <fullName>stgHelpRelReciprocalMethod</fullName>
        <categories>Settings</categories>
        <language>en_US</language>
        <protected>false</protected>
        <shortDescription>stgHelpRelReciprocalMethod</shortDescription>
        <value>Specifies the method used for generating reciprocal relationships. See the &lt;a href=&quot;https://powerofus.force.com/NPSP_Relationships_Settings&quot; target=&quot;_blank&quot;&gt;NPSP Documentation&lt;/a&gt; for more information.</value>
    </labels>
    <labels>
        <fullName>stgHelpRelReciprocalName</fullName>
        <categories>Settings</categories>
        <language>en_US</language>
        <protected>false</protected>
        <shortDescription>stgHelpRelReciprocalName</shortDescription>
        <value>The name of the Relationship. The name will be an option Users can select in the Type picklist when creating a Relationship between Contacts.</value>
    </labels>
    <labels>
        <fullName>stgHelpRelReciprocalNeutral</fullName>
        <categories>Settings</categories>
        <language>en_US</language>
        <protected>false</protected>
        <shortDescription>stgHelpRelReciprocalNeutral</shortDescription>
        <value>The value Salesforce uses if it cannot determine the Contact&apos;s gender based on Gender field value or Salutation.</value>
    </labels>
    <labels>
        <fullName>stgHelpRelSyncFields</fullName>
        <categories>Settings</categories>
        <language>en_US</language>
        <protected>true</protected>
        <shortDescription>stgHelpRelSyncFields</shortDescription>
        <value>Select the custom Relationship fields you do not want synchronized between the two Contacts in a Relationship pair. Control or command click to select more than one field.</value>
    </labels>
    <labels>
        <fullName>stgHelpRespectDuplicateRuleSettings</fullName>
        <categories>Settings</categories>
        <language>en_US</language>
        <protected>true</protected>
        <shortDescription>Respect the settings on a Duplicate Rule that control allowing duplicates.</shortDescription>
        <value>Respect the settings on a Duplicate Rule that control whether duplicate records are allowed.
To check your existing settings, go to Duplicate Rules under Setup. For any rule, when the Action On Create or Action On Edit fields are set to &quot;Allow,&quot; duplicates will be saved.</value>
    </labels>
    <labels>
        <fullName>stgHelpReviewErrorLog</fullName>
        <categories>Settings</categories>
        <language>en_US</language>
        <protected>false</protected>
        <shortDescription>stgHelpReviewErrorLog</shortDescription>
        <value>Review &lt;a href=&quot;#&quot; onclick=&quot;ShowPanel(&apos;idPanelErrorLog&apos;);return false;&quot;&gt;Error Logs&lt;/a&gt; to see if there are issues.</value>
    </labels>
    <labels>
        <fullName>stgHelpRollupBatchSize</fullName>
        <categories>Settings</categories>
        <language>en_US</language>
        <protected>false</protected>
        <shortDescription>stgHelpRollupBatchSize</shortDescription>
        <value>The number of records processed at a time when calculating donor statistics. The default size is 200. Reduce to a smaller number if the Opportunity Rollups are failing due to system limits.</value>
    </labels>
    <labels>
        <fullName>stgHelpRollupExcludeAccountOppRT</fullName>
        <categories>Settings</categories>
        <language>en_US</language>
        <protected>false</protected>
        <shortDescription>stgHelpRollupExcludeAccountOppRT</shortDescription>
        <value>Opportunities with the selected record types won&apos;t be included in rollups to the Account. Control or Command click to select more than one record type.</value>
    </labels>
    <labels>
        <fullName>stgHelpRollupExcludeAccountOppType</fullName>
        <categories>Settings</categories>
        <language>en_US</language>
        <protected>false</protected>
        <shortDescription>stgHelpRollupExcludeAccountOppType</shortDescription>
        <value>Opportunities that have this value in the Type picklist won&apos;t be included in rollups to the Account.</value>
    </labels>
    <labels>
        <fullName>stgHelpRollupExcludeAlloOppRecType</fullName>
        <categories>Allocation, Settings</categories>
        <language>en_US</language>
        <protected>false</protected>
        <shortDescription>stgHelpRollupExcludeAlloOppRecType</shortDescription>
        <value>GAU Allocations from Opportunities with the selected record types won&apos;t be included when rolling up to the General Accounting Unit record.</value>
    </labels>
    <labels>
        <fullName>stgHelpRollupExcludeAlloOppType</fullName>
        <categories>Allocation, Settings</categories>
        <language>en_US</language>
        <protected>false</protected>
        <shortDescription>stgHelpRollupExcludeAlloOppType</shortDescription>
        <value>GAU Allocations from Opportunities that have this value in the Type picklist won&apos;t be included when rolling up to the General Accounting Unit record.</value>
    </labels>
    <labels>
        <fullName>stgHelpRollupExcludeContactOppRT</fullName>
        <categories>Settings</categories>
        <language>en_US</language>
        <protected>false</protected>
        <shortDescription>stgHelpRollupExcludeContactOppRT</shortDescription>
        <value>Opportunities with the selected record types won&apos;t be included in rollups to the Contact. Control or Command click to select more than one record type.</value>
    </labels>
    <labels>
        <fullName>stgHelpRollupExcludeContactOppType</fullName>
        <categories>Settings</categories>
        <language>en_US</language>
        <protected>false</protected>
        <shortDescription>stgHelpRollupExcludeContactOppType</shortDescription>
        <value>Opportunities that have this value in the Type picklist won&apos;t be included in rollups to the Contact.</value>
    </labels>
    <labels>
        <fullName>stgHelpRollupNDayValue</fullName>
        <categories>Settings</categories>
        <language>en_US</language>
        <protected>false</protected>
        <shortDescription>stgHelpRollupNDayValue</shortDescription>
        <value>Sets the value for &apos;N day&apos; rollups, where &apos;N&apos; is the number of days from today into the past. This value defaults to rollup over the past 365 days.</value>
    </labels>
    <labels>
        <fullName>stgHelpRollupPrimaryContact</fullName>
        <categories>Settings</categories>
        <language>en_US</language>
        <protected>false</protected>
        <shortDescription>stgHelpRollupPrimaryContact</shortDescription>
        <value>When this option is selected, Salesforce will ALWAYS roll up donor data to the Opportunity&apos;s Primary Contact. Note that only the Account on the Opportunity will receive hard credit. So, if the Account Name on the Opportunity is an Organization, that Organization and the Primary Contact will receive hard credit; the Contact&apos;s Household or 1:1 Account will NOT receive hard credit. If left unselected, and the Opportunity&apos;s Account is an Organization, only the Organization will receive credit for the Opportunity.</value>
    </labels>
    <labels>
        <fullName>stgHelpRollupSkewLimit</fullName>
        <categories>Settings</categories>
        <language>en_US</language>
        <protected>false</protected>
        <shortDescription>stgHelpRollupSkewLimit</shortDescription>
        <value>The maximum number of related Opportunities on an Account or Contact allowed in the non-Skew Mode Rollup Batch Jobs. An Account or Contact with more than this number of related Opportunities will always be rolled up using Skew Mode.</value>
    </labels>
    <labels>
        <fullName>stgHelpSalesforceSetup</fullName>
        <categories>Settings</categories>
        <language>en_US</language>
        <protected>false</protected>
        <shortDescription>stgHelpSalesforceSetup</shortDescription>
        <value>Looking to customize page layouts, add fields, or add users?  Try the &lt;a href=&quot;/setup/forcecomHomepage.apexp?setupid=ForceCom&quot; target=&quot;_blank&quot;&gt;Salesforce Setup&lt;/a&gt; pages.</value>
    </labels>
    <labels>
        <fullName>stgHelpSimpleAddrChangeIsUpdate</fullName>
        <categories>NPSP Settings</categories>
        <language>en_US</language>
        <protected>false</protected>
        <shortDescription>stgHelpSimpleAddrChangeIsUpdate</shortDescription>
        <value>A simple address change is a change (such as correcting a typo, or deleting white space) to a single Contact or Account address field. When this option is selected, Salesforce treats these changes as updates to the existing address (i.e., no new Address object is created).</value>
    </labels>
    <labels>
        <fullName>stgHelpSoftCreditRoles</fullName>
        <categories>Settings</categories>
        <language>en_US</language>
        <protected>false</protected>
        <shortDescription>stgHelpSoftCreditRoles</shortDescription>
        <value>Opportunity Contact Roles you want to include in Soft Credit rollups. Control or Command click to select multiple roles.</value>
    </labels>
    <labels>
        <fullName>stgHelpStoreErrorsOn</fullName>
        <categories>Settings</categories>
        <language>en_US</language>
        <protected>false</protected>
        <shortDescription>stgHelpStoreErrorsOn</shortDescription>
        <value>When selected, NPSP will store errors. You can view stored errors in System Tools | Error Log on the NPSP Settings page.</value>
    </labels>
    <labels>
        <fullName>stgHelpTDTM</fullName>
        <categories>Settings</categories>
        <language>en_US</language>
        <protected>false</protected>
        <shortDescription>stgHelpTDTM</shortDescription>
        <value>Trigger Handlers contain the actual business logic that needs to be executed for a particular trigger event.</value>
    </labels>
    <labels>
        <fullName>stgHelpTHActive</fullName>
        <categories>Settings</categories>
        <language>en_US</language>
        <protected>false</protected>
        <shortDescription>stgHelpTHActive</shortDescription>
        <value>Indicates that this Trigger Handler is active and will run when Trigger Action criteria is met.</value>
    </labels>
    <labels>
        <fullName>stgHelpTHAsync</fullName>
        <categories>Settings</categories>
        <language>en_US</language>
        <protected>false</protected>
        <shortDescription>stgHelpTHAsync</shortDescription>
        <value>Indicates that this trigger handler&apos;s After Events should run asynchronously. WARNING: If the specified Apex Class doesn&apos;t support asynchronous processing and you select this checkbox, the class may not work properly.</value>
    </labels>
    <labels>
        <fullName>stgHelpTHClass</fullName>
        <categories>Settings</categories>
        <language>en_US</language>
        <protected>false</protected>
        <shortDescription>stgHelpTHClass</shortDescription>
        <value>The Apex class to run.</value>
    </labels>
    <labels>
        <fullName>stgHelpTHLoadOrder</fullName>
        <categories>Settings</categories>
        <language>en_US</language>
        <protected>false</protected>
        <shortDescription>stgHelpTHLoadOrder</shortDescription>
        <value>Order in which this trigger should be run. If the records that this trigger handler processes have related records, the load order ensures that they&apos;re created or updated in the correct order.</value>
    </labels>
    <labels>
        <fullName>stgHelpTHObject</fullName>
        <categories>Settings</categories>
        <language>en_US</language>
        <protected>false</protected>
        <shortDescription>stgHelpTHObject</shortDescription>
        <value>The object related to this trigger handler.</value>
    </labels>
    <labels>
        <fullName>stgHelpTHTriggerAction</fullName>
        <categories>Settings</categories>
        <language>en_US</language>
        <protected>false</protected>
        <shortDescription>stgHelpTHTriggerAction</shortDescription>
        <value>Actions that fire this trigger. Ctrl and Command click to select more than one action.</value>
    </labels>
    <labels>
        <fullName>stgHelpTriggerHandlers</fullName>
        <categories>Settings</categories>
        <language>en_US</language>
        <protected>false</protected>
        <shortDescription>stgHelpTriggerHandlers</shortDescription>
        <value>These triggers control core functionality in the Nonprofit Success Pack, so please exercise extreme caution when creating or modifying them.</value>
    </labels>
    <labels>
        <fullName>stgHelpTriggerHandlersAsync</fullName>
        <categories>Health Check</categories>
        <language>en_US</language>
        <protected>false</protected>
        <shortDescription>stgHelpTriggerHandlersAsync</shortDescription>
        <value>If you select the Asynchronous After Events option for a Trigger Handler, it can have unintended consequences. You should test the Trigger Handler thoroughly in a sandbox environment before deploying it to production.</value>
    </labels>
    <labels>
        <fullName>stgHelpUDROperation</fullName>
        <categories>Settings</categories>
        <language>en_US</language>
        <protected>false</protected>
        <shortDescription>stgHelpUDROperation</shortDescription>
        <value>Determines how the field should roll up. Only operations that are valid for the selected Opportunity field are listed.</value>
    </labels>
    <labels>
        <fullName>stgHelpUDROppField</fullName>
        <categories>Settings</categories>
        <language>en_US</language>
        <protected>false</protected>
        <shortDescription>stgHelpUDROppField</shortDescription>
        <value>The Opportunity field to roll up.</value>
    </labels>
    <labels>
        <fullName>stgHelpUDRTargetObject</fullName>
        <categories>Settings</categories>
        <language>en_US</language>
        <protected>false</protected>
        <shortDescription>stgHelpUDRTargetObject</shortDescription>
        <value>The object on which the rollup information will appear.</value>
    </labels>
    <labels>
        <fullName>stgHelpUseDatedConvRates</fullName>
        <categories>Settings</categories>
        <language>en_US</language>
        <protected>false</protected>
        <shortDescription>stgHelpUseDatedConvRates</shortDescription>
        <value>When checked, Dated Exchange Rates are used for currency conversion. If unchecked, the standard exchange rate is used even if Advanced Currency Management is enabled.</value>
    </labels>
    <labels>
        <fullName>stgInstallScriptError</fullName>
        <language>en_US</language>
        <protected>true</protected>
        <shortDescription>stgInstallScriptError</shortDescription>
        <value>Your installation was successful, but we detected a slight problem. To fix the problem, simply load the NPSP Settings page in Salesforce.

Note: The NPSP Settings tab is visible in the Nonprofit Success Pack application. If you don&apos;t see the tab, select Nonprofit Success Pack from the app menu in the upper-right corner.</value>
    </labels>
    <labels>
        <fullName>stgLabelActionColumn</fullName>
        <categories>Settings</categories>
        <language>en_US</language>
        <protected>false</protected>
        <shortDescription>stgLabelActionColumn</shortDescription>
        <value>Action</value>
    </labels>
    <labels>
        <fullName>stgLabelAddressVerification</fullName>
        <categories>Settings</categories>
        <language>en_US</language>
        <protected>false</protected>
        <shortDescription>stgLabelAddressVerification</shortDescription>
        <value>Address Settings</value>
    </labels>
    <labels>
        <fullName>stgLabelAfflSettings</fullName>
        <categories>Settings</categories>
        <language>en_US</language>
        <protected>false</protected>
        <shortDescription>stgLabelAfflSettings</shortDescription>
        <value>Affiliations Settings</value>
    </labels>
    <labels>
        <fullName>stgLabelAllRecordTypes</fullName>
        <categories>Settings</categories>
        <language>en_US</language>
        <protected>false</protected>
        <shortDescription>stgLabelAllRecordTypes</shortDescription>
        <value>- all record types -</value>
    </labels>
    <labels>
        <fullName>stgLabelAlloBatchProgress</fullName>
        <categories>Allocation, Settings</categories>
        <language>en_US</language>
        <protected>false</protected>
        <shortDescription>stgLabelAlloBatchProgress</shortDescription>
        <value>Rollup Allocations Batch Progress</value>
    </labels>
    <labels>
        <fullName>stgLabelAllocationBehaviorSettings</fullName>
        <categories>Allocation, Settings</categories>
        <language>en_US</language>
        <protected>true</protected>
        <shortDescription>stgLabelAllocationsRollupSettings</shortDescription>
        <value>Allocation Behavior Settings</value>
    </labels>
    <labels>
        <fullName>stgLabelAllocationsRollupSettings</fullName>
        <categories>Allocation, Settings</categories>
        <language>en_US</language>
        <protected>false</protected>
        <shortDescription>stgLabelAllocationsRollupSettings</shortDescription>
        <value>GAU Allocations Rollup Settings</value>
    </labels>
    <labels>
        <fullName>stgLabelAllocationsSettings</fullName>
        <categories>Allocation, Settings</categories>
        <language>en_US</language>
        <protected>false</protected>
        <shortDescription>stgLabelAllocationsSettings</shortDescription>
        <value>Default Allocations Settings</value>
    </labels>
    <labels>
        <fullName>stgLabelAreYouSure</fullName>
        <categories>Settings</categories>
        <language>en_US</language>
        <protected>false</protected>
        <shortDescription>stgLabelAreYouSure</shortDescription>
        <value>Are you sure?</value>
    </labels>
    <labels>
        <fullName>stgLabelAutoContactRoles</fullName>
        <categories>Settings</categories>
        <language>en_US</language>
        <protected>false</protected>
        <shortDescription>stgLabelAutoContactRoles</shortDescription>
        <value>Default Contact Roles</value>
    </labels>
    <labels>
        <fullName>stgLabelBatchJobSizes</fullName>
        <categories>Settings</categories>
        <language>en_US</language>
        <protected>false</protected>
        <shortDescription>stgLabelBatchJobSizes</shortDescription>
        <value>Rollup Batch Job Sizes</value>
    </labels>
    <labels>
        <fullName>stgLabelBatchJobRollupSkewSizes</fullName>
        <categories>Settings</categories>
        <language>en_US</language>
        <protected>false</protected>
        <shortDescription>stgLabelBatchJobRollupSkewSizes</shortDescription>
        <value>Rollup Batch Job Skew Mode Sizes</value>
    </labels>
    <labels>
        <fullName>stgLabelBatchProcessingOptions</fullName>
        <categories>Settings</categories>
        <language>en_US</language>
        <protected>true</protected>
        <shortDescription>stgLabelBatchProcessingOptions</shortDescription>
        <value>Batch Processing Options</value>
    </labels>
    <labels>
        <fullName>stgLabelBDESettings</fullName>
        <categories>Settings</categories>
        <language>en_US</language>
        <protected>false</protected>
        <shortDescription>stgLabelBDESettings</shortDescription>
        <value>Batch Data Entry Settings</value>
    </labels>
    <labels>
        <fullName>stgLabelBatchStatus</fullName>
        <categories>Settings</categories>
        <language>en_US</language>
        <protected>false</protected>
        <shortDescription>stgLabelBatchStatus</shortDescription>
        <value>Batch Status</value>
    </labels>
    <labels>
        <fullName>stgLabelCreateMissingPayments</fullName>
        <categories>Settings</categories>
        <language>en_US</language>
        <protected>false</protected>
        <shortDescription>stgLabelCreateMissingPayments</shortDescription>
        <value>Create Missing Payments</value>
    </labels>
    <labels>
        <fullName>stgLabelCurrentUDR</fullName>
        <categories>Settings</categories>
        <language>en_US</language>
        <protected>false</protected>
        <shortDescription>stgLabelCurrentUDR</shortDescription>
        <value>Current User Defined Rollups</value>
    </labels>
    <labels>
        <fullName>stgLabelDoNotRename</fullName>
        <categories>Settings</categories>
        <language>en_US</language>
        <protected>false</protected>
        <shortDescription>stgLabelDoNotRename</shortDescription>
        <value>- do not rename -</value>
    </labels>
    <labels>
        <fullName>stgLabelErrorNotify</fullName>
        <categories>Settings</categories>
        <language>en_US</language>
        <protected>false</protected>
        <shortDescription>stgLabelErrorNotify</shortDescription>
        <value>Error Notification Settings</value>
    </labels>
    <labels>
        <fullName>stgLabelExamplesFGFormat</fullName>
        <categories>Settings</categories>
        <language>en_US</language>
        <protected>false</protected>
        <shortDescription>stgLabelExamplesFGFormat</shortDescription>
        <value>Examples for Formal Greeting Format</value>
    </labels>
    <labels>
        <fullName>stgLabelExamplesHHNameFOrmat</fullName>
        <categories>Settings</categories>
        <language>en_US</language>
        <protected>false</protected>
        <shortDescription>stgLabelExamplesHHNameFOrmat</shortDescription>
        <value>Examples for Household Name Format</value>
    </labels>
    <labels>
        <fullName>stgLabelExamplesIGFormat</fullName>
        <categories>Settings</categories>
        <language>en_US</language>
        <protected>false</protected>
        <shortDescription>stgLabelExamplesIGFormat</shortDescription>
        <value>Examples for Informal Greeting Format</value>
    </labels>
    <labels>
        <fullName>stgLabelField</fullName>
        <categories>Settings</categories>
        <language>en_US</language>
        <protected>false</protected>
        <shortDescription>stgLabelField</shortDescription>
        <value>Field</value>
    </labels>
    <labels>
        <fullName>stgLabelHHGeneral</fullName>
        <categories>Settings</categories>
        <language>en_US</language>
        <protected>false</protected>
        <shortDescription>stgLabelHHGeneral</shortDescription>
        <value>General Settings</value>
    </labels>
    <labels>
        <fullName>stgLabelHHNaming</fullName>
        <categories>Settings</categories>
        <language>en_US</language>
        <protected>false</protected>
        <shortDescription>stgLabelHHNaming</shortDescription>
        <value>Household Name Settings</value>
    </labels>
    <labels>
        <fullName>stgLabelHHNamingProgress</fullName>
        <categories>Settings</categories>
        <language>en_US</language>
        <protected>false</protected>
        <shortDescription>stgLabelHHNamingProgress</shortDescription>
        <value>Naming Activation Progress</value>
    </labels>
    <labels>
        <fullName>stgLabelHHOCR</fullName>
        <categories>Settings</categories>
        <language>en_US</language>
        <protected>false</protected>
        <shortDescription>stgLabelHHOCR</shortDescription>
        <value>Household Opportunity Contact Roles</value>
    </labels>
    <labels>
        <fullName>stgLabelHHObject</fullName>
        <categories>Settings</categories>
        <language>en_US</language>
        <protected>false</protected>
        <shortDescription>stgLabelHHObject</shortDescription>
        <value>Household Object</value>
    </labels>
    <labels>
        <fullName>stgLabelHHSettings</fullName>
        <categories>Settings</categories>
        <language>en_US</language>
        <protected>false</protected>
        <shortDescription>stgLabelHHSettings</shortDescription>
        <value>Household Settings</value>
    </labels>
    <labels>
        <fullName>stgLabelHidden</fullName>
        <categories>Settings</categories>
        <language>en_US</language>
        <protected>true</protected>
        <shortDescription>stgLabelHidden</shortDescription>
        <value>Hidden</value>
    </labels>
    <labels>
        <fullName>stgLabelHonoreeNotificationHelpText</fullName>
        <categories>Settings</categories>
        <language>en_US</language>
        <protected>false</protected>
        <shortDescription>stgLabelHonoreeNotificationHelpText</shortDescription>
        <value>Auto-create Opportunity Contact Roles for Honoree and Notification Recipient Contacts.</value>
    </labels>
    <labels>
        <fullName>stgLabelHonoreeNotificationOCR</fullName>
        <categories>Settings</categories>
        <language>en_US</language>
        <protected>false</protected>
        <shortDescription>stgLabelHonoreeNotificationOCR</shortDescription>
        <value>Honoree and Notification Recipient Opportunity Contact Roles</value>
    </labels>
    <labels>
        <fullName>stgLabelLeadSettings</fullName>
        <categories>Settings</categories>
        <language>en_US</language>
        <protected>false</protected>
        <shortDescription>stgLabelLeadSettings</shortDescription>
        <value>Lead Settings</value>
    </labels>
    <labels>
        <fullName>stgLabelLvlAssignBatchTitle</fullName>
        <categories>NPSP Settings</categories>
        <language>en_US</language>
        <protected>true</protected>
        <shortDescription>menu title for the Level Assignment Batch in NPSP Settings</shortDescription>
        <value>Level Assignment Batch</value>
    </labels>
    <labels>
        <fullName>stgLabelMembershipSettings</fullName>
        <categories>Settings</categories>
        <language>en_US</language>
        <protected>false</protected>
        <shortDescription>stgLabelMembershipSettings</shortDescription>
        <value>Membership Settings</value>
    </labels>
    <labels>
        <fullName>stgLabelName</fullName>
        <categories>Settings</categories>
        <language>en_US</language>
        <protected>false</protected>
        <shortDescription>Intended for the name of a metadata record and not a person.</shortDescription>
        <value>Name</value>
    </labels>
    <labels>
        <fullName>stgLabelNewAutoRel</fullName>
        <categories>Settings</categories>
        <language>en_US</language>
        <protected>false</protected>
        <shortDescription>stgLabelNewAutoRel</shortDescription>
        <value>New Automatic Relationship</value>
    </labels>
    <labels>
        <fullName>stgLabelNewPaymentMapping</fullName>
        <categories>Settings</categories>
        <language>en_US</language>
        <protected>false</protected>
        <shortDescription>stgLabelNewPaymentMapping</shortDescription>
        <value>New Payment Field Mapping</value>
    </labels>
    <labels>
        <fullName>stgLabelNewRDFieldMap</fullName>
        <categories>Settings</categories>
        <language>en_US</language>
        <protected>false</protected>
        <shortDescription>stgLabelNewRDFieldMap</shortDescription>
        <value>New Custom Field Mapping</value>
    </labels>
    <labels>
        <fullName>stgLabelNewRelReciprocal</fullName>
        <categories>Settings</categories>
        <language>en_US</language>
        <protected>false</protected>
        <shortDescription>stgLabelNewRelReciprocal</shortDescription>
        <value>New Reciprocal Relationship</value>
    </labels>
    <labels>
        <fullName>stgLabelNewTH</fullName>
        <categories>Settings</categories>
        <language>en_US</language>
        <protected>false</protected>
        <shortDescription>stgLabelNewTH</shortDescription>
        <value>New Trigger Handler</value>
    </labels>
    <labels>
        <fullName>stgLabelNewUDR</fullName>
        <categories>Settings</categories>
        <language>en_US</language>
        <protected>false</protected>
        <shortDescription>stgLabelNewUDR</shortDescription>
        <value>New User Defined Rollup</value>
    </labels>
    <labels>
        <fullName>stgLabelNone</fullName>
        <categories>Settings</categories>
        <language>en_US</language>
        <protected>true</protected>
        <shortDescription>stgLabelNone</shortDescription>
        <value>--None--</value>
    </labels>
    <labels>
        <fullName>stgLabelObject</fullName>
        <categories>Settings</categories>
        <language>en_US</language>
        <protected>false</protected>
        <shortDescription>stgLabelObject</shortDescription>
        <value>Object</value>
    </labels>
    <labels>
        <fullName>stgLabelONS</fullName>
        <categories>Settings</categories>
        <language>en_US</language>
        <protected>false</protected>
        <shortDescription>stgLabelONS</shortDescription>
        <value>Opportunity Name Settings</value>
    </labels>
    <labels>
        <fullName>stgLabelOK</fullName>
        <categories>Settings</categories>
        <language>en_US</language>
        <protected>false</protected>
        <shortDescription>stgLabelOK</shortDescription>
        <value>OK</value>
    </labels>
    <labels>
        <fullName>stgLabelOppBatchProgress</fullName>
        <categories>Settings</categories>
        <language>en_US</language>
        <protected>false</protected>
        <shortDescription>stgLabelOppBatchProgress</shortDescription>
        <value>Rollup Donations Batch Progress</value>
    </labels>
    <labels>
        <fullName>stgLabelOppCampMembers</fullName>
        <categories>Settings</categories>
        <language>en_US</language>
        <protected>false</protected>
        <shortDescription>stgLabelOppCampMembers</shortDescription>
        <value>Campaign Members</value>
    </labels>
    <labels>
        <fullName>stgLabelOppNamingRefreshTitle</fullName>
        <categories>Settings</categories>
        <language>en_US</language>
        <protected>false</protected>
        <shortDescription>stgLabelOppNamingRefreshTitle</shortDescription>
        <value>Refresh Opportunity Names</value>
    </labels>
    <labels>
        <fullName>stgLabelOppNamingSettings</fullName>
        <categories>Settings</categories>
        <language>en_US</language>
        <protected>false</protected>
        <shortDescription>stgLabelOppNamingSettings</shortDescription>
        <value>Opportunity Names</value>
    </labels>
    <labels>
        <fullName>stgLabelOppPrimaryContactTitle</fullName>
        <categories>Settings</categories>
        <language>en_US</language>
        <protected>false</protected>
        <shortDescription>stgLabelOppPrimaryContactTitle</shortDescription>
        <value>Refresh Opportunity Primary Contact</value>
    </labels>
    <labels>
        <fullName>stgLabelOppRollupRT</fullName>
        <categories>Settings</categories>
        <language>en_US</language>
        <protected>false</protected>
        <shortDescription>stgLabelOppRollupRT</shortDescription>
        <value>Opportunity Rollup Record Types</value>
    </labels>
    <labels>
        <fullName>stgLabelOppRollups</fullName>
        <categories>Settings</categories>
        <language>en_US</language>
        <protected>false</protected>
        <shortDescription>stgLabelOppRollups</shortDescription>
        <value>Opportunity Rollups</value>
    </labels>
    <labels>
        <fullName>stgLabelOppUpdatePrimaryContact</fullName>
        <categories>Settings</categories>
        <language>en_US</language>
        <protected>false</protected>
        <shortDescription>stgLabelOppUpdatePrimaryContact</shortDescription>
        <value>Batch Update Primary Contact</value>
    </labels>
    <labels>
        <fullName>stgLabelOther</fullName>
        <categories>Settings</categories>
        <language>en_US</language>
        <protected>false</protected>
        <shortDescription>stgLabelOther</shortDescription>
        <value>other</value>
    </labels>
    <labels>
        <fullName>stgLabelOtherDateFormat</fullName>
        <categories>Settings</categories>
        <language>en_US</language>
        <protected>false</protected>
        <shortDescription>stgLabelOtherDateFormat</shortDescription>
        <value>Other Date Format</value>
    </labels>
    <labels>
        <fullName>stgLabelOtherFormalGreetingFormat</fullName>
        <categories>Settings</categories>
        <language>en_US</language>
        <protected>false</protected>
        <shortDescription>stgLabelOtherFormalGreetingFormat</shortDescription>
        <value>Other Formal Greeting Format</value>
    </labels>
    <labels>
        <fullName>stgLabelOtherHHNameFormat</fullName>
        <categories>Settings</categories>
        <language>en_US</language>
        <protected>true</protected>
        <shortDescription>stgLabelOtherHHNameFormat</shortDescription>
        <value>Other Household Name Format</value>
    </labels>
    <labels>
        <fullName>stgLabelOtherInformalGreetingFormat</fullName>
        <categories>Settings</categories>
        <language>en_US</language>
        <protected>false</protected>
        <shortDescription>stgLabelOtherInformalGreetingFormat</shortDescription>
        <value>Other Informal Greeting Format</value>
    </labels>
    <labels>
        <fullName>stgLabelOtherOpportunigyNamingFormat</fullName>
        <categories>Settings</categories>
        <language>en_US</language>
        <protected>false</protected>
        <shortDescription>stgLabelOtherOpportunigyNamingFormat</shortDescription>
        <value>Other Opportunigy Naming Format</value>
    </labels>
    <labels>
        <fullName>stgLabelPaymentMapNoValidFields</fullName>
        <categories>Settings</categories>
        <language>en_US</language>
        <protected>false</protected>
        <shortDescription>stgLabelPaymentMapNoValidFields</shortDescription>
        <value>No Valid Field Available</value>
    </labels>
    <labels>
        <fullName>stgLabelPaymentSettings</fullName>
        <categories>Settings</categories>
        <language>en_US</language>
        <protected>false</protected>
        <shortDescription>stgLabelPaymentSettings</shortDescription>
        <value>Payment Settings</value>
    </labels>
    <labels>
        <fullName>stgLabelPrimaryContactRoleMergeBatch</fullName>
        <categories>NPSP Settings</categories>
        <language>en_US</language>
        <protected>true</protected>
        <shortDescription>Menu title for the Duplicate Primary OCRs in NPSP Settings</shortDescription>
        <value>Remove Duplicate Primary OCRs</value>
    </labels>
    <labels>
        <fullName>stgLabelRDFieldMap</fullName>
        <categories>Settings</categories>
        <language>en_US</language>
        <protected>false</protected>
        <shortDescription>stgLabelRDFieldMap</shortDescription>
        <value>Custom Field Mappings</value>
    </labels>
    <labels>
        <fullName>stgLabelRDNewPeriod</fullName>
        <categories>Settings</categories>
        <language>en_US</language>
        <protected>false</protected>
        <shortDescription>stgLabelRDNewPeriod</shortDescription>
        <value>New Installment Period</value>
    </labels>
    <labels>
        <fullName>stgLabelRDPeriod</fullName>
        <categories>Settings</categories>
        <language>en_US</language>
        <protected>false</protected>
        <shortDescription>stgLabelRDPeriod</shortDescription>
        <value>Custom Installment Periods</value>
    </labels>
    <labels>
        <fullName>stgLabelRDSettings</fullName>
        <categories>Settings</categories>
        <language>en_US</language>
        <protected>false</protected>
        <shortDescription>stgLabelRDSettings</shortDescription>
        <value>Recurring Donation Settings</value>
    </labels>
    <labels>
        <fullName>stgLabelRDStatus</fullName>
        <categories>Settings</categories>
        <language>en_US</language>
        <protected>false</protected>
        <shortDescription>stgLabelRDStatus</shortDescription>
        <value>Updating Recurring Donation Opportunities</value>
    </labels>
    <labels>
        <fullName>stgLabelRelSettings</fullName>
        <categories>Settings</categories>
        <language>en_US</language>
        <protected>false</protected>
        <shortDescription>stgLabelRelSettings</shortDescription>
        <value>General Settings</value>
    </labels>
    <labels>
        <fullName>stgLabelRelationshipSyncNoValidFields</fullName>
        <categories>Settings</categories>
        <language>en_US</language>
        <protected>true</protected>
        <shortDescription>stgLabelRelationshipSyncNoValidFields</shortDescription>
        <value>No Valid Field Available</value>
    </labels>
    <labels>
        <fullName>stgLabelSelectChatterGroup</fullName>
        <categories>Settings</categories>
        <language>en_US</language>
        <protected>false</protected>
        <shortDescription>stgLabelSelectChatterGroup</shortDescription>
        <value>Select Chatter Group</value>
    </labels>
    <labels>
        <fullName>stgLabelSoftCredit</fullName>
        <categories>Settings</categories>
        <language>en_US</language>
        <protected>false</protected>
        <shortDescription>stgLabelSoftCredit</shortDescription>
        <value>Soft Credit Settings</value>
    </labels>
    <labels>
        <fullName>stgLabelTriggerHandlers</fullName>
        <categories>Settings</categories>
        <language>en_US</language>
        <protected>false</protected>
        <shortDescription>stgLabelTriggerHandlers</shortDescription>
        <value>Trigger Handlers</value>
    </labels>
    <labels>
        <fullName>stgLabelTypeAhead</fullName>
        <categories>Settings</categories>
        <language>en_US</language>
        <protected>false</protected>
        <shortDescription>stgLabelTypeAhead</shortDescription>
        <value>Start typing...</value>
    </labels>
    <labels>
        <fullName>stgLabelUDRNoOppFields</fullName>
        <categories>Settings</categories>
        <language>en_US</language>
        <protected>false</protected>
        <shortDescription>stgLabelUDRNoOppFields</shortDescription>
        <value>No valid Opportunity fields found.</value>
    </labels>
    <labels>
        <fullName>stgLabelUDROp</fullName>
        <categories>Settings</categories>
        <language>en_US</language>
        <protected>false</protected>
        <shortDescription>stgLabelUDROp</shortDescription>
        <value>Rollup Operation</value>
    </labels>
    <labels>
        <fullName>stgLabelUDROppField</fullName>
        <categories>Settings</categories>
        <language>en_US</language>
        <protected>false</protected>
        <shortDescription>stgLabelUDROppField</shortDescription>
        <value>Opportunity Field</value>
    </labels>
    <labels>
        <fullName>stgLabelUDRTargetField</fullName>
        <categories>Settings</categories>
        <language>en_US</language>
        <protected>false</protected>
        <shortDescription>stgLabelUDRTargetField</shortDescription>
        <value>Target Field</value>
    </labels>
    <labels>
        <fullName>stgLabelUDRTargetFieldHelp</fullName>
        <categories>Settings</categories>
        <language>en_US</language>
        <protected>true</protected>
        <shortDescription>stgLabelUDRTargetFieldHelp</shortDescription>
        <value>The custom field on the target object that will display your custom rollup summary. This field must be of the same type as the Opportunity field you&apos;re rolling up.</value>
    </labels>
    <labels>
        <fullName>stgLabelUDRTargetObject</fullName>
        <categories>Settings</categories>
        <language>en_US</language>
        <protected>false</protected>
        <shortDescription>stgLabelUDRTargetObject</shortDescription>
        <value>Target Object</value>
    </labels>
    <labels>
        <fullName>stgLabelView</fullName>
        <categories>Settings</categories>
        <language>en_US</language>
        <protected>false</protected>
        <shortDescription>stgLabelView</shortDescription>
        <value>View</value>
    </labels>
    <labels>
        <fullName>stgLabelYearPicklistLastYear</fullName>
        <categories>Settings</categories>
        <language>en_US</language>
        <protected>true</protected>
        <shortDescription>Label for previous year</shortDescription>
        <value>Last Year</value>
    </labels>
    <labels>
        <fullName>stgLabelYearPicklistThisYear</fullName>
        <categories>Settings</categories>
        <language>en_US</language>
        <protected>true</protected>
        <shortDescription>Label for current year</shortDescription>
        <value>This Year</value>
    </labels>
    <labels>
        <fullName>stgLabelYearPicklistYearsAgo</fullName>
        <categories>Settings</categories>
        <language>en_US</language>
        <protected>true</protected>
        <shortDescription>Label for dynamic number of years ago</shortDescription>
        <value>{0} Years Ago</value>
    </labels>
    <labels>
        <fullName>stgLinkDelete</fullName>
        <categories>Settings</categories>
        <language>en_US</language>
        <protected>false</protected>
        <shortDescription>stgLinkDelete</shortDescription>
        <value>Del</value>
    </labels>
    <labels>
        <fullName>stgNoObjectsFound</fullName>
        <categories>Settings</categories>
        <language>en_US</language>
        <protected>true</protected>
        <shortDescription>No records of an object found. Pass in the object's plural label.</shortDescription>
        <value>No {0} found.</value>
    </labels>
    <labels>
        <fullName>stgNPSPGuideImportData</fullName>
        <categories>Settings</categories>
        <language>en_US</language>
        <protected>false</protected>
        <shortDescription>stgNPSPGuideImportData</shortDescription>
        <value>NPSP Guide to Importing Data</value>
    </labels>
    <labels>
        <fullName>stgNPSPSettings</fullName>
        <categories>Settings</categories>
        <language>en_US</language>
        <protected>false</protected>
        <shortDescription>stgNPSPSettings</shortDescription>
        <value>Nonprofit Success Pack Application Settings</value>
    </labels>
    <labels>
        <fullName>stgNPSPSettingsTitle</fullName>
        <categories>Settings</categories>
        <language>en_US</language>
        <protected>false</protected>
        <shortDescription>stgNPSPSettingsTitle</shortDescription>
        <value>Nonprofit Success Pack Settings</value>
    </labels>
    <labels>
        <fullName>stgNPSPWorkbook</fullName>
        <categories>Settings</categories>
        <language>en_US</language>
        <protected>false</protected>
        <shortDescription>stgNPSPWorkbook</shortDescription>
        <value>NPSP Fundraising Trail</value>
    </labels>
    <labels>
        <fullName>stgNavAccountModel</fullName>
        <categories>Settings</categories>
        <language>en_US</language>
        <protected>false</protected>
        <shortDescription>stgNavAccountModel</shortDescription>
        <value>Account Model</value>
    </labels>
    <labels>
        <fullName>stgNavAddressVerification</fullName>
        <categories>Settings</categories>
        <language>en_US</language>
        <protected>false</protected>
        <shortDescription>stgNavAddressVerification</shortDescription>
        <value>Addresses</value>
    </labels>
    <labels>
        <fullName>stgNavAffiliations</fullName>
        <categories>Settings</categories>
        <language>en_US</language>
        <protected>false</protected>
        <shortDescription>stgNavAffiliations</shortDescription>
        <value>Affiliations</value>
    </labels>
    <labels>
        <fullName>stgNavAllocations</fullName>
        <categories>Allocation, Settings</categories>
        <language>en_US</language>
        <protected>false</protected>
        <shortDescription>stgNavAllocations</shortDescription>
        <value>GAU Allocations</value>
    </labels>
    <labels>
        <fullName>stgNavBatchProcessSettings</fullName>
        <categories>Settings</categories>
        <language>en_US</language>
        <protected>false</protected>
        <shortDescription>stgNavBatchProcessSettings</shortDescription>
        <value>Batch Process Settings</value>
    </labels>
    <labels>
        <fullName>stgNavBDE</fullName>
        <categories>Settings</categories>
        <language>en_US</language>
        <protected>false</protected>
        <shortDescription>stgNavBDE</shortDescription>
        <value>Batch Data Entry</value>
    </labels>
    <labels>
        <fullName>stgNavBulkProcesses</fullName>
        <categories>Settings</categories>
        <language>en_US</language>
        <protected>false</protected>
        <shortDescription>stgNavBulkProcesses</shortDescription>
        <value>Bulk Data Processes</value>
    </labels>
    <labels>
        <fullName>stgNavConnections</fullName>
        <categories>Settings</categories>
        <language>en_US</language>
        <protected>false</protected>
        <shortDescription>stgNavConnections</shortDescription>
        <value>Connections</value>
    </labels>
    <labels>
        <fullName>stgNavContactRoles</fullName>
        <categories>Settings</categories>
        <language>en_US</language>
        <protected>false</protected>
        <shortDescription>stgNavContactRoles</shortDescription>
        <value>Contact Roles</value>
    </labels>
    <labels>
        <fullName>stgNavContacts</fullName>
        <categories>Settings</categories>
        <language>en_US</language>
        <protected>false</protected>
        <shortDescription>stgNavContacts</shortDescription>
        <value>Contacts</value>
    </labels>
    <labels>
        <fullName>stgNavDonations</fullName>
        <categories>Settings</categories>
        <language>en_US</language>
        <protected>false</protected>
        <shortDescription>stgNavDonations</shortDescription>
        <value>Donations</value>
    </labels>
    <labels>
        <fullName>stgNavDonorStatistics</fullName>
        <categories>Settings</categories>
        <language>en_US</language>
        <protected>false</protected>
        <shortDescription>stgNavDonorStatistics</shortDescription>
        <value>Donor Statistics</value>
    </labels>
    <labels>
        <fullName>stgNavErrorLog</fullName>
        <categories>Settings</categories>
        <language>en_US</language>
        <protected>false</protected>
        <shortDescription>stgNavErrorLog</shortDescription>
        <value>Error Log</value>
    </labels>
    <labels>
        <fullName>stgNavErrorNotify</fullName>
        <categories>Settings</categories>
        <language>en_US</language>
        <protected>false</protected>
        <shortDescription>stgNavErrorNotify</shortDescription>
        <value>Error Notifications</value>
    </labels>
    <labels>
        <fullName>stgNavHealthCheck</fullName>
        <categories>Settings</categories>
        <language>en_US</language>
        <protected>false</protected>
        <shortDescription>stgNavHealthCheck</shortDescription>
        <value>Health Check</value>
    </labels>
    <labels>
        <fullName>stgNavHouseholds</fullName>
        <categories>Settings</categories>
        <language>en_US</language>
        <protected>false</protected>
        <shortDescription>stgNavHouseholds</shortDescription>
        <value>Households</value>
    </labels>
    <labels>
        <fullName>stgNavLeads</fullName>
        <categories>Settings</categories>
        <language>en_US</language>
        <protected>false</protected>
        <shortDescription>stgNavLeads</shortDescription>
        <value>Leads</value>
    </labels>
    <labels>
        <fullName>stgNavMembership</fullName>
        <categories>Settings</categories>
        <language>en_US</language>
        <protected>false</protected>
        <shortDescription>stgNavMembership</shortDescription>
        <value>Membership</value>
    </labels>
    <labels>
        <fullName>stgNavPaymentMappings</fullName>
        <categories>Settings</categories>
        <language>en_US</language>
        <protected>false</protected>
        <shortDescription>stgNavPaymentMappings</shortDescription>
        <value>Payment Mappings</value>
    </labels>
    <labels>
        <fullName>stgNavPayments</fullName>
        <categories>Settings</categories>
        <language>en_US</language>
        <protected>false</protected>
        <shortDescription>stgNavPayments</shortDescription>
        <value>Payments</value>
    </labels>
    <labels>
        <fullName>stgNavPeople</fullName>
        <categories>Settings</categories>
        <language>en_US</language>
        <protected>false</protected>
        <shortDescription>stgNavPeople</shortDescription>
        <value>People</value>
    </labels>
    <labels>
        <fullName>stgNavRDBatch</fullName>
        <categories>Settings</categories>
        <language>en_US</language>
        <protected>false</protected>
        <shortDescription>stgNavRDBatch</shortDescription>
        <value>Recurring Donations Batch</value>
    </labels>
    <labels>
        <fullName>stgNavRDFieldMap</fullName>
        <categories>Settings</categories>
        <language>en_US</language>
        <protected>false</protected>
        <shortDescription>stgNavRDFieldMap</shortDescription>
        <value>Recurring Donation Custom Field Mappings</value>
    </labels>
    <labels>
        <fullName>stgNavRDInstallmentPeriods</fullName>
        <categories>Settings</categories>
        <language>en_US</language>
        <protected>false</protected>
        <shortDescription>stgNavRDInstallmentPeriods</shortDescription>
        <value>Recurring Donation Custom Installment Periods</value>
    </labels>
    <labels>
        <fullName>stgNavRecurringDonations</fullName>
        <categories>Settings</categories>
        <language>en_US</language>
        <protected>false</protected>
        <shortDescription>stgNavRecurringDonations</shortDescription>
        <value>Recurring Donations</value>
    </labels>
    <labels>
        <fullName>stgNavRelAutoCreate</fullName>
        <categories>Settings</categories>
        <language>en_US</language>
        <protected>false</protected>
        <shortDescription>stgNavRelAutoCreate</shortDescription>
        <value>Relationships Autocreation</value>
    </labels>
    <labels>
        <fullName>stgNavRelReciprocal</fullName>
        <categories>Settings</categories>
        <language>en_US</language>
        <protected>false</protected>
        <shortDescription>stgNavRelReciprocal</shortDescription>
        <value>Relationship Reciprocal Settings</value>
    </labels>
    <labels>
        <fullName>stgNavRelationships</fullName>
        <categories>Settings</categories>
        <language>en_US</language>
        <protected>false</protected>
        <shortDescription>stgNavRelationships</shortDescription>
        <value>Relationships</value>
    </labels>
    <labels>
        <fullName>stgNavRollupAlloBatch</fullName>
        <categories>Allocation, Settings</categories>
        <language>en_US</language>
        <protected>false</protected>
        <shortDescription>stgNavRollupAlloBatch</shortDescription>
        <value>Rollup Allocations Batch</value>
    </labels>
    <labels>
        <fullName>stgNavRollupBatch</fullName>
        <categories>Settings</categories>
        <language>en_US</language>
        <protected>false</protected>
        <shortDescription>stgNavRollupBatch</shortDescription>
        <value>Rollup Donations Batch</value>
    </labels>
    <labels>
        <fullName>stgNavRollups</fullName>
        <categories>Settings</categories>
        <language>en_US</language>
        <protected>true</protected>
        <shortDescription>stgNavRollups</shortDescription>
        <value>Rollups</value>
    </labels>
    <labels>
        <fullName>stgNavSchedule</fullName>
        <categories>Settings</categories>
        <language>en_US</language>
        <protected>false</protected>
        <shortDescription>stgNavSchedule</shortDescription>
        <value>Process Scheduler</value>
    </labels>
    <labels>
        <fullName>stgNavSystem</fullName>
        <categories>Settings</categories>
        <language>en_US</language>
        <protected>false</protected>
        <shortDescription>stgNavSystem</shortDescription>
        <value>System Tools</value>
    </labels>
    <labels>
        <fullName>stgNavTriggerConfig</fullName>
        <categories>Settings</categories>
        <language>en_US</language>
        <protected>false</protected>
        <shortDescription>stgNavTriggerConfig</shortDescription>
        <value>Trigger Configuration</value>
    </labels>
    <labels>
        <fullName>stgNavUserDefinedRollups</fullName>
        <categories>Settings</categories>
        <language>en_US</language>
        <protected>false</protected>
        <shortDescription>stgNavUserDefinedRollups</shortDescription>
        <value>User Defined Rollups</value>
    </labels>
    <labels>
        <fullName>stgNotApplicable</fullName>
        <categories>Settings</categories>
        <language>en_US</language>
        <protected>false</protected>
        <shortDescription>stgNotApplicable</shortDescription>
        <value>N/A</value>
    </labels>
    <labels>
        <fullName>stgOppNamingDescription</fullName>
        <categories>Settings, OppNaming</categories>
        <language>en_US</language>
        <protected>false</protected>
        <shortDescription>stgOppNamingDescription</shortDescription>
        <value>When you create an Opportunity, the Name is automatically populated using a default naming convention. You can customize the naming convention by creating custom Opportunity Names.</value>
    </labels>
    <labels>
        <fullName>stgPowerOfUsHub</fullName>
        <categories>Settings</categories>
        <language>en_US</language>
        <protected>false</protected>
        <shortDescription>stgPowerOfUsHub</shortDescription>
        <value>Power of Us Hub</value>
    </labels>
    <labels>
        <fullName>stgReset</fullName>
        <categories>Settings</categories>
        <language>en_US</language>
        <protected>true</protected>
        <shortDescription>stgReset</shortDescription>
        <value>Reset</value>
    </labels>
    <labels>
        <fullName>stgSelectOne</fullName>
        <categories>Settings</categories>
        <language>en_US</language>
        <protected>false</protected>
        <shortDescription>stgSelectOne</shortDescription>
        <value>Select one</value>
    </labels>
    <labels>
        <fullName>stgTools</fullName>
        <categories>Settings</categories>
        <language>en_US</language>
        <protected>false</protected>
        <shortDescription>stgTools</shortDescription>
        <value>Tools</value>
    </labels>
    <labels>
        <fullName>stgUnknownError</fullName>
        <categories>Settings</categories>
        <language>en_US</language>
        <protected>true</protected>
        <shortDescription>stgUnknownError</shortDescription>
        <value>Unknown error. Please try again.</value>
    </labels>
    <labels>
        <fullName>stgValidationHHAccountHHRules</fullName>
        <categories>Settings</categories>
        <language>en_US</language>
        <protected>false</protected>
        <shortDescription>stgValidationHHAccountHHRules</shortDescription>
        <value>The Account Model is set to &apos;Household Account&apos;, which requires Household Rules to be set to &apos;No Contacts&apos;.   When using Household Accounts, there is no need to have an additional Household Object.</value>
    </labels>
</CustomLabels><|MERGE_RESOLUTION|>--- conflicted
+++ resolved
@@ -5163,21 +5163,20 @@
         <value>You must choose a verification service in order to enable automatic verification.</value>
     </labels>
     <labels>
-<<<<<<< HEAD
+        <fullName>stgAllocationLevel</fullName>
+        <categories>Settings</categories>
+        <language>en_US</language>
+        <protected>true</protected>
+        <shortDescription>stgAllocationLevel</shortDescription>
+        <value>Allocation Type</value>
+    </labels>
+    <labels>
         <fullName>stgBtnBack</fullName>
         <categories>Settings</categories>
         <language>en_US</language>
         <protected>true</protected>
         <shortDescription>Button to go back to a previous page</shortDescription>
         <value>Back</value>
-=======
-        <fullName>stgAllocationLevel</fullName>
-        <categories>Settings</categories>
-        <language>en_US</language>
-        <protected>true</protected>
-        <shortDescription>stgAllocationLevel</shortDescription>
-        <value>Allocation Type</value>
->>>>>>> ad1e9e85
     </labels>
     <labels>
         <fullName>stgBtnCancel</fullName>
