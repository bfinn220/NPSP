<?xml version="1.0" encoding="UTF-8"?>
<CustomLabels xmlns="http://soap.sforce.com/2006/04/metadata">
    <labels>
        <fullName>Addr_Id_Error</fullName>
        <language>en_US</language>
        <protected>true</protected>
        <shortDescription>Addr Id Error</shortDescription>
        <value>Auth ID cannot be blank.</value>
    </labels>
    <labels>
        <fullName>Addr_No_Batch</fullName>
        <categories>address, error</categories>
        <language>en_US</language>
        <protected>true</protected>
        <shortDescription>Batch Address Verification Not Supported</shortDescription>
        <value>The specified service does not support batch address verification.</value>
    </labels>
    <labels>
        <fullName>Addr_Pending_Verification</fullName>
        <categories>address, error</categories>
        <language>en_US</language>
        <protected>true</protected>
        <shortDescription>Pending verification</shortDescription>
        <value>Pending verification</value>
    </labels>
    <labels>
        <fullName>Addr_Settings_API_Body</fullName>
        <categories>address, settings</categories>
        <language>en_US</language>
        <protected>true</protected>
        <shortDescription>DEPRECATED - Addr Settings API Title</shortDescription>
        <value>DEPRECATED - API Account Settings</value>
    </labels>
    <labels>
        <fullName>Addr_Settings_API_Title</fullName>
        <categories>address, settings</categories>
        <language>en_US</language>
        <protected>true</protected>
        <shortDescription>Addr Settings API Title</shortDescription>
        <value>Verification API Account Settings</value>
    </labels>
    <labels>
        <fullName>Addr_Settings_Intro_Body</fullName>
        <categories>address, settings</categories>
        <language>en_US</language>
        <protected>true</protected>
        <shortDescription>DEPRECATED - Addr Settings Intro Body</shortDescription>
        <value>DEPRECATED</value>
    </labels>
    <labels>
        <fullName>Addr_Settings_Intro_Body1</fullName>
        <categories>address, settings</categories>
        <language>en_US</language>
        <protected>true</protected>
        <shortDescription>Addr Settings Intro Body</shortDescription>
        <value>The Address Verification API lets you verify addresses as you add them to Salesforce. The API also lets you standardize addresses when you save them (for example, it converts any instance of Street to St in the saved record).</value>
    </labels>
    <labels>
        <fullName>Addr_Settings_Intro_Body2</fullName>
        <categories>address, settings</categories>
        <language>en_US</language>
        <protected>true</protected>
        <shortDescription>Addr Settings Intro Body</shortDescription>
        <value>&lt;br/&gt;To get started:&lt;br/&gt;&lt;br/&gt;
1. Open a third-party address verification account. (Some are free for nonprofits.)&lt;br/&gt;
2. In your address verification service, create the required authentication ID and/or token.&lt;br/&gt;
3. Return to this settings page, click the Edit button above, and paste the ID and/or token into the appropriate fields.&lt;br/&gt;
4. Complete the remaining fields and click Save. The help text for each field provides more information. If you still need more help, see the &lt;a href=&quot;https://powerofus.force.com/NPSP_Address_Verification&quot;&gt;NPSP documentation&lt;/a&gt;.</value>
    </labels>
    <labels>
        <fullName>Addr_Settings_Intro_Title</fullName>
        <categories>address, settings</categories>
        <language>en_US</language>
        <protected>true</protected>
        <shortDescription>Addr Settings Intro Title</shortDescription>
        <value>Introduction</value>
    </labels>
    <labels>
        <fullName>Addr_Settings_Notice</fullName>
        <categories>address, settings</categories>
        <language>en_US</language>
        <protected>true</protected>
        <shortDescription>Addr Settings Notice</shortDescription>
        <value>Address verification will only work for records you create from this point on. Verification does not apply to contact information that you&apos;ve already entered in Salesforce.</value>
    </labels>
    <labels>
        <fullName>Addr_Settings_Test_Body</fullName>
        <categories>address, settings</categories>
        <language>en_US</language>
        <protected>true</protected>
        <shortDescription>Addr Settings Test Body</shortDescription>
        <value>To test your Secret Key Pair, enter any US Zip Code:</value>
    </labels>
    <labels>
        <fullName>Addr_Settings_Test_Response_Title</fullName>
        <categories>address, settings</categories>
        <language>en_US</language>
        <protected>true</protected>
        <shortDescription>Addr Settings Test Response Title</shortDescription>
        <value>API Response</value>
    </labels>
    <labels>
        <fullName>Addr_Settings_Test_Title</fullName>
        <categories>address, settings</categories>
        <language>en_US</language>
        <protected>true</protected>
        <shortDescription>Addr Settings Test Title</shortDescription>
        <value>Test My Settings</value>
    </labels>
    <labels>
        <fullName>Addr_Skip_Verified</fullName>
        <categories>address, verification</categories>
        <language>en_US</language>
        <protected>true</protected>
        <shortDescription>Addr Skip Verified</shortDescription>
        <value>Skip previously verified records</value>
    </labels>
    <labels>
        <fullName>Addr_Token_Error</fullName>
        <language>en_US</language>
        <protected>true</protected>
        <shortDescription>Addr Token Error</shortDescription>
        <value>Auth Token cannot be blank.</value>
    </labels>
    <labels>
        <fullName>Addr_Unauthorized_Endpoint</fullName>
        <language>en_US</language>
        <protected>true</protected>
        <shortDescription>Addr Unauthorized Endpoint</shortDescription>
        <value>Unauthorized endpoint. Please add endpoint URL to your list of authorized Remote Sites, under Setup &gt; Security &gt; Remote Site.</value>
    </labels>
    <labels>
        <fullName>Addr_Valid_Key_Pair</fullName>
        <language>en_US</language>
        <protected>true</protected>
        <shortDescription>Addr Valid Key Pair</shortDescription>
        <value>Your Secret Key Pair is valid.</value>
    </labels>
    <labels>
        <fullName>Addr_Verification_Batch_Body</fullName>
        <categories>address, verification</categories>
        <language>en_US</language>
        <protected>true</protected>
        <shortDescription>Addr Verification Batch Body</shortDescription>
        <value>&lt;p&gt;Click Verify All Addresses to verify and standardize all addresses in your organization.
        The mass verification process uses the settings from above.&lt;/p&gt;
 &lt;br/&gt;</value>
    </labels>
    <labels>
        <fullName>Addr_Verification_Batch_Not_Supported</fullName>
        <categories>address, verification</categories>
        <language>en_US</language>
        <protected>true</protected>
        <shortDescription>No Batch Support</shortDescription>
        <value>The selected service does not support Batch Address Validation.</value>
    </labels>
    <labels>
        <fullName>Addr_Verification_Batch_SmartyStreets_Message</fullName>
        <categories>address, verification</categories>
        <language>en_US</language>
        <protected>true</protected>
        <shortDescription>Batches of 100</shortDescription>
        <value>SmartyStreets will verify addresses in batches of 100.</value>
    </labels>
    <labels>
        <fullName>Addr_Verification_Batch_Status</fullName>
        <categories>address, verification</categories>
        <language>en_US</language>
        <protected>true</protected>
        <shortDescription>Addr Verification Batch Status</shortDescription>
        <value>Mass Verification Status</value>
    </labels>
    <labels>
        <fullName>Addr_Verification_Batch_Title</fullName>
        <categories>address, verification</categories>
        <language>en_US</language>
        <protected>true</protected>
        <shortDescription>Addr Verification Batch Title</shortDescription>
        <value>Mass Verify Existing Addresses</value>
    </labels>
    <labels>
        <fullName>Addr_Verification_Required</fullName>
        <categories>address</categories>
        <language>en_US</language>
        <protected>true</protected>
        <shortDescription>Verification required</shortDescription>
        <value>Verification required</value>
    </labels>
    <labels>
        <fullName>Addr_Verification_Undefined_Class</fullName>
        <categories>address</categories>
        <language>en_US</language>
        <protected>true</protected>
        <shortDescription>No address verification class defined</shortDescription>
        <value>Address verification class not defined in the settings. Cannot perform address verification.</value>
    </labels>
    <labels>
        <fullName>Addr_Verification_Wrong_Class</fullName>
        <categories>address</categories>
        <language>en_US</language>
        <protected>true</protected>
        <shortDescription>Wrong address verification class</shortDescription>
        <value>No class with the specified name exists. Cannot perform address verification.</value>
    </labels>
    <labels>
        <fullName>Addr_Verification_Wrong_Interface</fullName>
        <categories>address</categories>
        <language>en_US</language>
        <protected>true</protected>
        <shortDescription>Wrong address verification interface</shortDescription>
        <value>The address validation class does not implement the required interface. Cannot perform address verification.</value>
    </labels>
    <labels>
        <fullName>Addr_Verified</fullName>
        <categories>address, verification</categories>
        <language>en_US</language>
        <protected>true</protected>
        <shortDescription>Address Successfully Verified</shortDescription>
        <value>Verified</value>
    </labels>
    <labels>
        <fullName>Addr_Verify_Endpoint</fullName>
        <language>en_US</language>
        <protected>true</protected>
        <shortDescription>Addr Verify Endpoint</shortDescription>
        <value>Please enter the endpoint URL.</value>
    </labels>
    <labels>
        <fullName>Addr_Verify_Google_Help</fullName>
        <language>en_US</language>
        <protected>true</protected>
        <shortDescription>Google API Helpt Text</shortDescription>
        <value>The Google Geocoding API requires a value for Authentication Token only.  This can be found by going to Visit the APIs console at https://code.google.com/apis/console and log in with your Google Account. Click the Services link from the left-hand menu in the APIs Console, then activate the Geocoding API service. Once the service has been activated, your API key is available from the API Access page, in the Simple API Access section. More information on this service and what it provides can be found here: https://developers.google.com/maps/documentation/geocoding/.</value>
    </labels>
    <labels>
        <fullName>Addr_Verify_Settings</fullName>
        <language>en_US</language>
        <protected>true</protected>
        <shortDescription>Addr Verify Settings</shortDescription>
        <value>Please verify you have entered your credentials.</value>
    </labels>
    <labels>
        <fullName>Addr_Verifying</fullName>
        <language>en_US</language>
        <protected>true</protected>
        <shortDescription>Addr Verifying</shortDescription>
        <value>Verifying addresses.</value>
    </labels>
    <labels>
        <fullName>Address_Not_Found</fullName>
        <categories>address, error</categories>
        <language>en_US</language>
        <protected>true</protected>
        <shortDescription>Address Not Found</shortDescription>
        <value>Address not found.</value>
    </labels>
    <labels>
        <fullName>Address_StateCountry_Invalid_Error</fullName>
        <categories>address, error</categories>
        <language>en_US</language>
        <protected>true</protected>
        <shortDescription>{value} is not configured as a valid Country in your Organization.</shortDescription>
        <value>&apos;{0}&apos; is not configured as a valid Country in your Organization.</value>
    </labels>
    <labels>
        <fullName>Address_Verification_Limit</fullName>
        <categories>address, verification</categories>
        <language>en_US</language>
        <protected>true</protected>
        <shortDescription>Address Verification Limit</shortDescription>
        <value>You cannot verify more than 100 addresses at a time.</value>
    </labels>
    <labels>
        <fullName>CONV_Accept_Risk</fullName>
        <language>en_US</language>
        <protected>false</protected>
        <shortDescription>Risk Accepted</shortDescription>
        <value>I accept the risk associated with using this tool, including data loss and inconsistent data.</value>
    </labels>
    <labels>
        <fullName>CONV_Account_Field</fullName>
        <language>en_US</language>
        <protected>false</protected>
        <shortDescription>Account Field</shortDescription>
        <value>Account Field</value>
    </labels>
    <labels>
        <fullName>CONV_Account_Field_For_Old_HH_ID</fullName>
        <language>en_US</language>
        <protected>false</protected>
        <shortDescription>Account Field For Old HH ID</shortDescription>
        <value>Account Field for Old Household Id</value>
    </labels>
    <labels>
        <fullName>CONV_Activities_Reparented</fullName>
        <language>en_US</language>
        <protected>false</protected>
        <shortDescription>Activites Reparented</shortDescription>
        <value>Activities and tasks associated with 1x1 or Individual Accounts are transferred to the new Household Account</value>
    </labels>
    <labels>
        <fullName>CONV_Address_Overrides_Set</fullName>
        <language>en_US</language>
        <protected>false</protected>
        <shortDescription>Address Overrides</shortDescription>
        <value>Address overrides are set for any Contact whose address is different from the Household Address</value>
    </labels>
    <labels>
        <fullName>CONV_Addresses_Mapped</fullName>
        <language>en_US</language>
        <protected>false</protected>
        <shortDescription>Addresses Mapped</shortDescription>
        <value>Addresses mapped from existing Household and Contacts to new Address objects, then attached to the Contact and Household Account</value>
    </labels>
    <labels>
        <fullName>CONV_All_Backed_Up</fullName>
        <language>en_US</language>
        <protected>false</protected>
        <shortDescription>All Data Backed Up</shortDescription>
        <value>My data has been backed-up by going to Setup | Data Management | Export Data</value>
    </labels>
    <labels>
        <fullName>CONV_All_Households_Selected</fullName>
        <language>en_US</language>
        <protected>false</protected>
        <shortDescription>All Households Selected</shortDescription>
        <value>All existing Households are selected, along with their Contacts</value>
    </labels>
    <labels>
        <fullName>CONV_All_Required_Removed</fullName>
        <language>en_US</language>
        <protected>false</protected>
        <shortDescription>All Required Removed</shortDescription>
        <value>All required field restrictions for custom fields have been removed.</value>
    </labels>
    <labels>
        <fullName>CONV_All_Triggers_Disabled</fullName>
        <language>en_US</language>
        <protected>false</protected>
        <shortDescription>All Triggers disabled</shortDescription>
        <value>All NPSP triggers are disabled (Your custom triggers are not disabled by the utility. For safety&apos;s sake, you should disable those too)</value>
    </labels>
    <labels>
        <fullName>CONV_All_Users_Logged_Out</fullName>
        <language>en_US</language>
        <protected>false</protected>
        <shortDescription>All Users Logged Out</shortDescription>
        <value>All users have logged out of my Salesforce instance.</value>
    </labels>
    <labels>
        <fullName>CONV_All_WFR_Disabled</fullName>
        <language>en_US</language>
        <protected>false</protected>
        <shortDescription>All WFR and VR Disabled</shortDescription>
        <value>All workflows and any custom validation rules have been disabled.</value>
    </labels>
    <labels>
        <fullName>CONV_Batching_Explanation</fullName>
        <language>en_US</language>
        <protected>false</protected>
        <shortDescription>Batching Explanation</shortDescription>
        <value>This tool will process your existing Contacts with Households in batches of 200 Households at a time, attempting to convert them to Household Accounts. Any errors during the conversion will result in one or more failed batches of Contacts while other batches may succeed.  This could leave your data in an inconsistent state.  If this occurs, you will need to immediately resolve the issue and re-run the conversion utility. The following actions are taken by the batch job associated with this tool:</value>
    </labels>
    <labels>
        <fullName>CONV_Begin</fullName>
        <language>en_US</language>
        <protected>false</protected>
        <shortDescription>Begin Conversion</shortDescription>
        <value>Begin Conversion Process</value>
    </labels>
    <labels>
        <fullName>CONV_Cancel</fullName>
        <language>en_US</language>
        <protected>false</protected>
        <shortDescription>Cancel</shortDescription>
        <value>Cancel</value>
    </labels>
    <labels>
        <fullName>CONV_Configuration_Options</fullName>
        <language>en_US</language>
        <protected>false</protected>
        <shortDescription>Configuration Options</shortDescription>
        <value>Configuration Options</value>
    </labels>
    <labels>
        <fullName>CONV_Contacts_Attached</fullName>
        <language>en_US</language>
        <protected>false</protected>
        <shortDescription>Contacts Attached to Household</shortDescription>
        <value>Contacts are disconnected from their 1x1 or Individual Account, and attached to the newly created Household Account</value>
    </labels>
    <labels>
        <fullName>CONV_Conversion_Process</fullName>
        <language>en_US</language>
        <protected>false</protected>
        <shortDescription>Account Model Conversion Progress</shortDescription>
        <value>Account Model Conversion Progress</value>
    </labels>
    <labels>
        <fullName>CONV_Fundamental_Changes</fullName>
        <language>en_US</language>
        <protected>false</protected>
        <shortDescription>Fundamental Changes</shortDescription>
        <value>You are about to make fundamental changes to your Salesforce data and data model. Reports, dashboards, and more may have to be modified to account for these changes. Salesforce.com and Salesforce.org are not responsible for any data or data integrity loss.  Do you still wish to proceed?</value>
    </labels>
    <labels>
        <fullName>CONV_Important_Info_Header</fullName>
        <language>en_US</language>
        <protected>false</protected>
        <shortDescription>Important Information Header</shortDescription>
        <value>Important Information</value>
    </labels>
    <labels>
        <fullName>CONV_Local_Expert</fullName>
        <language>en_US</language>
        <protected>false</protected>
        <shortDescription>Local Expert</shortDescription>
        <value>I&apos;ve consulted with my local Salesforce expert.</value>
    </labels>
    <labels>
        <fullName>CONV_Master_Address_Set</fullName>
        <language>en_US</language>
        <protected>false</protected>
        <shortDescription>Master Address Set</shortDescription>
        <value>Master Household Address set or defined if none exists based on address frequency and Contact giving</value>
    </labels>
    <labels>
        <fullName>CONV_New_Affiliations</fullName>
        <language>en_US</language>
        <protected>false</protected>
        <shortDescription>New Affiliations Created</shortDescription>
        <value>Non-1x1 Accounts associations to Contacts are removed, new Affiliations created, and Contact Primary Affiliation field is set</value>
    </labels>
    <labels>
        <fullName>CONV_New_Households_Created</fullName>
        <language>en_US</language>
        <protected>false</protected>
        <shortDescription>New Households Created</shortDescription>
        <value>New Household Accounts are created for each existing Household</value>
    </labels>
    <labels>
        <fullName>CONV_Non_NPSP_Apps</fullName>
        <language>en_US</language>
        <protected>false</protected>
        <shortDescription>Non-NPSP Apps</shortDescription>
        <value>All non-NPSP apps have been temporarily uninstalled or disabled.</value>
    </labels>
    <labels>
        <fullName>CONV_Old_Household_Objects</fullName>
        <language>en_US</language>
        <protected>false</protected>
        <shortDescription>Old Household Objects</shortDescription>
        <value>Previous Household objects are left in place, and should be deleted manually after verifying the results of the conversion process.</value>
    </labels>
    <labels>
        <fullName>CONV_Only_Household_Contacts</fullName>
        <language>en_US</language>
        <protected>false</protected>
        <shortDescription>Only Household Contacts</shortDescription>
        <value>I am aware this tool will only work for Contacts that currently have a Household associated.</value>
    </labels>
    <labels>
        <fullName>CONV_Opportunities_Reparented</fullName>
        <language>en_US</language>
        <protected>false</protected>
        <shortDescription>Opportunities Reparented</shortDescription>
        <value>Opportunities are moved from the 1x1 or Individual Account and attached to the new Household Accounts and Contacts</value>
    </labels>
    <labels>
        <fullName>CONV_Original_HH_Id</fullName>
        <language>en_US</language>
        <protected>false</protected>
        <shortDescription>Original HH Id</shortDescription>
        <value>You can optionally select a custom field on your new Household Account to store the original Household object Id.  This can be useful for later reparenting of any lookups or child objects originally on the Household to the new Household Account.  Only unused custom fields that hold text are eligible to be selected.</value>
    </labels>
    <labels>
        <fullName>CONV_Page_Description</fullName>
        <language>en_US</language>
        <protected>false</protected>
        <shortDescription>Page Description</shortDescription>
        <value>This page is designed to help you convert your organization from an existing 1x1 or Individual Account model to the new Household Account Model.</value>
    </labels>
    <labels>
        <fullName>CONV_Page_Title</fullName>
        <language>en_US</language>
        <protected>false</protected>
        <shortDescription>Page Title</shortDescription>
        <value>Account Model Conversion Utility</value>
    </labels>
    <labels>
        <fullName>CONV_Permanent_Change</fullName>
        <language>en_US</language>
        <protected>false</protected>
        <shortDescription>Permanent Change Info</shortDescription>
        <value>This is a permanent change.  Please make sure to consult with your local expert before proceeding.  While the conversion is completing, your database functionality will be temporarily disabled to avoid accidentally modifying existing data.  Salesforce.com and Salesforce.org are not responsible for any data loss, modifications, or corruption that occur as a result of this operation. Please proceed at YOUR OWN RISK. Before beginning this process, you&apos;ll need to confirm the following steps have been taken:</value>
    </labels>
    <labels>
        <fullName>CONV_Primary_Contacts_Set</fullName>
        <language>en_US</language>
        <protected>false</protected>
        <shortDescription>Primary Contacts Set</shortDescription>
        <value>Primary Contact values are set for all Households</value>
    </labels>
    <labels>
        <fullName>CONV_Proceed</fullName>
        <language>en_US</language>
        <protected>false</protected>
        <shortDescription>Proceed</shortDescription>
        <value>Proceed with Conversion</value>
    </labels>
    <labels>
        <fullName>CONV_Record_Ownership_Transferred</fullName>
        <language>en_US</language>
        <protected>false</protected>
        <shortDescription>Record Ownership Transferred</shortDescription>
        <value>All record ownership has been transferred from any inactive users.</value>
    </labels>
    <labels>
        <fullName>CONV_Reload</fullName>
        <language>en_US</language>
        <protected>false</protected>
        <shortDescription>Reload</shortDescription>
        <value>Reload the Converter</value>
    </labels>
    <labels>
        <fullName>CONV_Selected_Field_Bad</fullName>
        <language>en_US</language>
        <protected>false</protected>
        <shortDescription>Selected Field Not Able to Hold ID</shortDescription>
        <value>The selected field is not able to hold the Household Id information as required.  Please select a different Account field.</value>
    </labels>
    <labels>
        <fullName>CONV_Selected_Field_Verification_Failure</fullName>
        <language>en_US</language>
        <protected>false</protected>
        <shortDescription>Selected Field Not Verified for Id</shortDescription>
        <value>An error has occurred in attempting to verify the validity of the selected Account field.  The field selected was unable to be accurately verified.  Without this verification, it cannot be determined if your field mapping, and therefore your conversion will be successful.  You may proceed at your own risk, or may select a different field to hold the Household Id.</value>
    </labels>
    <labels>
        <fullName>CONV_Tested_in_Sandbox</fullName>
        <language>en_US</language>
        <protected>false</protected>
        <shortDescription>Tested in Sandbox</shortDescription>
        <value>The conversion process has been tested in a fresh sandbox.</value>
    </labels>
    <labels>
        <fullName>CONV_Triggers_Reenabled</fullName>
        <language>en_US</language>
        <protected>false</protected>
        <shortDescription>Triggers ReEnabled</shortDescription>
        <value>All NPSP triggers are re-enabled (You&apos;ll need to manually re-enable any custom triggers you disabled for the conversion. Also, the utility re-enables &lt;b&gt;all&lt;/b&gt; NPSP triggers, so if you selectively disabled any of them beforehand, you&apos;ll need to manually disable those again too)</value>
    </labels>
    <labels>
        <fullName>CONV_Warning</fullName>
        <language>en_US</language>
        <protected>false</protected>
        <shortDescription>Warning</shortDescription>
        <value>Warning!</value>
    </labels>
    <labels>
        <fullName>CONV_What_This_Tool_Does</fullName>
        <language>en_US</language>
        <protected>false</protected>
        <shortDescription>What This Tool Does</shortDescription>
        <value>What This Tool Does</value>
    </labels>
    <labels>
        <fullName>CampaignMemberStatusOmit</fullName>
        <categories>Opportunity, Campaign Member</categories>
        <language>en_US</language>
        <protected>false</protected>
        <shortDescription>CampaignMemberStatusOmit</shortDescription>
        <value>omit</value>
    </labels>
    <labels>
        <fullName>HiddenForSecurity</fullName>
        <categories>settings</categories>
        <language>en_US</language>
        <protected>false</protected>
        <shortDescription>HiddenForSecurity</shortDescription>
        <value>Hidden for security</value>
    </labels>
    <labels>
        <fullName>PageMessagesConfirm</fullName>
        <categories>PageMessages</categories>
        <language>en_US</language>
        <protected>true</protected>
        <shortDescription>Confirm</shortDescription>
        <value>Success</value>
    </labels>
    <labels>
        <fullName>PageMessagesError</fullName>
        <categories>PageMessages</categories>
        <language>en_US</language>
        <protected>true</protected>
        <shortDescription>Error</shortDescription>
        <value>Error</value>
    </labels>
    <labels>
        <fullName>PageMessagesFatal</fullName>
        <categories>PageMessages</categories>
        <language>en_US</language>
        <protected>true</protected>
        <shortDescription>Fatal</shortDescription>
        <value>Error</value>
    </labels>
    <labels>
        <fullName>PageMessagesWarning</fullName>
        <categories>PageMessages</categories>
        <language>en_US</language>
        <protected>true</protected>
        <shortDescription>Warning</shortDescription>
        <value>Warning</value>
    </labels>
    <labels>
        <fullName>REL_Create_New_Relationship</fullName>
        <categories>Relationships, relationship-viewer</categories>
        <language>en_US</language>
        <protected>false</protected>
        <shortDescription>Relationship Viewer - Create</shortDescription>
        <value>Create New Relationship</value>
    </labels>
    <labels>
        <fullName>REL_Former</fullName>
        <categories>Relationships, relationship-viewer</categories>
        <language>en_US</language>
        <protected>false</protected>
        <shortDescription>Relationship Viewer - Former</shortDescription>
        <value>Former</value>
    </labels>
    <labels>
        <fullName>REL_No_Relationships</fullName>
        <categories>Relationships, relationship-viewer</categories>
        <language>en_US</language>
        <protected>false</protected>
        <shortDescription>Relationship Viewer - No Relationship</shortDescription>
        <value>There are no relationships for this contact.</value>
    </labels>
    <labels>
        <fullName>REL_RECenter</fullName>
        <categories>Relationships, relationship-viewer</categories>
        <language>en_US</language>
        <protected>false</protected>
        <shortDescription>Relationship Viewer - Re-center</shortDescription>
        <value>Re-Center on This Contact</value>
    </labels>
    <labels>
        <fullName>REL_Return_to_Contact</fullName>
        <categories>Relationships, relationship-viewer</categories>
        <language>en_US</language>
        <protected>false</protected>
        <shortDescription>Relationship Viewer - Return to Contact</shortDescription>
        <value>Return to Contact</value>
    </labels>
    <labels>
        <fullName>REL_View_Contact_Record</fullName>
        <categories>Relationships, relationship-viewer</categories>
        <language>en_US</language>
        <protected>false</protected>
        <shortDescription>Relationship Viewer - View Contact Record</shortDescription>
        <value>View Contact Record</value>
    </labels>
    <labels>
        <fullName>RecurringDonationAccountAndContactError</fullName>
        <categories>Recurring Donations</categories>
        <language>en_US</language>
        <protected>false</protected>
        <shortDescription>RecurringDonationAccountAndContactError</shortDescription>
        <value>Recurring Donations can only have an Organization or Contact specified, but not both.</value>
    </labels>
    <labels>
        <fullName>Saved</fullName>
        <language>en_US</language>
        <protected>true</protected>
        <shortDescription>Saved</shortDescription>
        <value>Saved.</value>
    </labels>
    <labels>
        <fullName>Settings_not_Saved</fullName>
        <language>en_US</language>
        <protected>true</protected>
        <shortDescription>Settings not Saved</shortDescription>
        <value>Settings not saved</value>
    </labels>
    <labels>
        <fullName>SmartyStreets_Help_Text</fullName>
        <language>en_US</language>
        <protected>true</protected>
        <shortDescription>SmartyStreets Help Test</shortDescription>
        <value>Make sure you have entered both the Auth ID and Auth Token provided to you by SmartyStreets. You will find them in your SmartyStreets API Keys page.</value>
    </labels>
    <labels>
        <fullName>Zip_Not_Found</fullName>
        <categories>address, verification</categories>
        <language>en_US</language>
        <protected>true</protected>
        <shortDescription>Zip Not Found</shortDescription>
        <value>Zip code not found.</value>
    </labels>
    <labels>
        <fullName>Zipcode_Verification_Limit</fullName>
        <categories>address, verification</categories>
        <language>en_US</language>
        <protected>true</protected>
        <shortDescription>Zipcode Verification Limit</shortDescription>
        <value>You cannot verify more than 100 zipcodes at a time.</value>
    </labels>
    <labels>
        <fullName>addrCiceroMissingAPIKey</fullName>
        <categories>Cicero address verification service</categories>
        <language>en_US</language>
        <protected>true</protected>
        <shortDescription>addrCiceroMissingAPIKey</shortDescription>
        <value>The Cicero API Key must be specified in the Auth Token setting in the Address Verification Settings.</value>
    </labels>
    <labels>
        <fullName>addrCopyConAddBtnHHObjOnly</fullName>
        <categories>ADDR_CopyConAddrHHObjBTN</categories>
        <language>en_US</language>
        <protected>false</protected>
        <shortDescription>addrCopyConAddBtnHHObjOnly</shortDescription>
        <value>This button only supports Contacts with Household objects, not Household Accounts.</value>
    </labels>
    <labels>
        <fullName>addrGeneralSettings</fullName>
        <categories>Address Settings</categories>
        <language>en_US</language>
        <protected>false</protected>
        <shortDescription>addrGeneralSettings</shortDescription>
        <value>General Address Settings</value>
    </labels>
    <labels>
        <fullName>addrHHAccountOnly</fullName>
        <categories>Address Management</categories>
        <language>en_US</language>
        <protected>true</protected>
        <shortDescription>addrHHAccountOnly</shortDescription>
        <value>Address objects are only supported on Household Accounts and Organizational Accounts (if enabled).</value>
    </labels>
    <labels>
        <fullName>addrHHAddressAlwaysDefault</fullName>
        <categories>Manage Household UI</categories>
        <language>en_US</language>
        <protected>false</protected>
        <shortDescription>addrHHAddressAlwaysDefault</shortDescription>
        <value>The Household Address will be copied to all Contacts that do not have an Address Override.</value>
    </labels>
    <labels>
        <fullName>addrSeasonalOverlap</fullName>
        <categories>Address Management</categories>
        <language>en_US</language>
        <protected>false</protected>
        <shortDescription>addrSeasonalOverlap</shortDescription>
        <value>Seasonal addresses cannot overlap with any other seasonal address in the Household.</value>
    </labels>
    <labels>
        <fullName>addrSeasonalPartial</fullName>
        <categories>Address Management</categories>
        <language>en_US</language>
        <protected>false</protected>
        <shortDescription>addrSeasonalPartial</shortDescription>
        <value>An address must have all or none of its Seasonal fields set.</value>
    </labels>
    <labels>
        <fullName>alloAddRow</fullName>
        <categories>Allocation</categories>
        <language>en_US</language>
        <protected>false</protected>
        <shortDescription>alloAddRow</shortDescription>
        <value>Add Row</value>
    </labels>
    <labels>
        <fullName>alloAddRowAtPosition</fullName>
        <categories>Allocation</categories>
        <language>en_US</language>
        <protected>false</protected>
        <shortDescription>alloAddRowAtPosition</shortDescription>
        <value>Add Row at Position</value>
    </labels>
    <labels>
        <fullName>alloAmountOrPercent</fullName>
        <categories>Allocation, Error</categories>
        <language>en_US</language>
        <protected>false</protected>
        <shortDescription>alloAmountOrPercent</shortDescription>
        <value>Each allocation must have either an assigned amount or percent.</value>
    </labels>
    <labels>
        <fullName>alloBatchCreateDefault</fullName>
        <categories>Allocation, Settings</categories>
        <language>en_US</language>
        <protected>false</protected>
        <shortDescription>alloBatchCreateDefault</shortDescription>
        <value>Batch Create Default Allocations</value>
    </labels>
    <labels>
        <fullName>alloBatchDefaultInfo</fullName>
        <categories>Allocation, Settings</categories>
        <language>en_US</language>
        <protected>false</protected>
        <shortDescription>alloBatchDefaultInfo</shortDescription>
        <value>This utility runs a batch process that creates default Allocations for all existing Opportunities, except Opportunities excluded in the GAU Allocations Rollup Settings.
&lt;br/&gt;
&lt;br/&gt;
To run this utility, default Allocations must be enabled and a default General Accounting Unit must be selected. You only need to run this tool once after enabling default Allocations, as all new Opportunities will receive a default Allocation once enabled.
&lt;br/&gt;
&lt;br/&gt;
To check your GAU Allocation settings, go to Donations | GAU Allocations.</value>
    </labels>
    <labels>
        <fullName>alloBtnCancel</fullName>
        <categories>Allocation</categories>
        <language>en_US</language>
        <protected>false</protected>
        <shortDescription>alloBtnCancel</shortDescription>
        <value>Cancel</value>
    </labels>
    <labels>
        <fullName>alloBtnSaveAndClose</fullName>
        <categories>Allocation</categories>
        <language>en_US</language>
        <protected>false</protected>
        <shortDescription>alloBtnSaveAndClose</shortDescription>
        <value>Save</value>
    </labels>
    <labels>
        <fullName>alloCampaignExceedsOppAmount</fullName>
        <categories>Allocation, Error</categories>
        <language>en_US</language>
        <protected>false</protected>
        <shortDescription>alloCampaignExceedsOppAmount</shortDescription>
        <value>Your campaign allocations were not created. Campaign allocations for the opportunity exceeded the opportunity amount.</value>
    </labels>
    <labels>
        <fullName>alloCantAllocateNothing</fullName>
        <categories>Allocation, Error</categories>
        <language>en_US</language>
        <protected>false</protected>
        <shortDescription>alloCantAllocateNothing</shortDescription>
        <value>You can only create allocations for opportunities with a positive amount.</value>
    </labels>
    <labels>
        <fullName>alloDefaultGAUMissing</fullName>
        <categories>Allocation, Error</categories>
        <language>en_US</language>
        <protected>false</protected>
        <shortDescription>Default Allocations are enabled, but no default GAU is selected.</shortDescription>
        <value>You&apos;ve enabled Default Allocations. You also need to select a default General Accounting Unit.</value>
    </labels>
    <labels>
        <fullName>alloDefaultNotPercent</fullName>
        <categories>Allocation, Error</categories>
        <language>en_US</language>
        <protected>false</protected>
        <shortDescription>alloDefaultNotPercent</shortDescription>
        <value>The default allocation cannot be percentage-based.</value>
    </labels>
    <labels>
        <fullName>alloDeleteRow</fullName>
        <categories>Allocation</categories>
        <language>en_US</language>
        <protected>false</protected>
        <shortDescription>alloDeleteRow</shortDescription>
        <value>Delete</value>
    </labels>
    <labels>
        <fullName>alloExceedsOppAmount</fullName>
        <categories>Allocation, Error</categories>
        <language>en_US</language>
        <protected>false</protected>
        <shortDescription>The allocations for this opportunity are greater than the amount of the opportun</shortDescription>
        <value>You need to update your allocations before you can reduce the amount of an opportunity. The allocations for this opportunity are currently greater than the opportunity amount.</value>
    </labels>
    <labels>
        <fullName>alloManageCampaignAllocations</fullName>
        <categories>Allocation</categories>
        <language>en_US</language>
        <protected>false</protected>
        <shortDescription>alloManageCampaignAllocations</shortDescription>
        <value>Manage Campaign Allocations</value>
    </labels>
    <labels>
        <fullName>alloManageOppAllocations</fullName>
        <categories>Allocation</categories>
        <language>en_US</language>
        <protected>false</protected>
        <shortDescription>alloManageOppAllocations</shortDescription>
        <value>Manage Opportunity Allocations</value>
    </labels>
    <labels>
        <fullName>alloManageRecurringDonationAllocations</fullName>
        <categories>Allocation</categories>
        <language>en_US</language>
        <protected>false</protected>
        <shortDescription>alloManageRecurringDonationAllocations</shortDescription>
        <value>Manage Recurring Donation Allocations</value>
    </labels>
    <labels>
        <fullName>alloModifyCurrency</fullName>
        <categories>Allocation, Error</categories>
        <language>en_US</language>
        <protected>false</protected>
        <shortDescription>alloModifyCurrency</shortDescription>
        <value>You can&apos;t modify allocation currencies directly. An allocation&apos;s currency is updated when the parent Opportunity, Campaign, or Recurring Donation currency is modified.</value>
    </labels>
    <labels>
        <fullName>alloNegativeAmount</fullName>
        <categories>Allocation, Error</categories>
        <language>en_US</language>
        <protected>false</protected>
        <shortDescription>alloNegativeAmount</shortDescription>
        <value>Allocations cannot have a negative amount.</value>
    </labels>
    <labels>
        <fullName>alloNegativePercent</fullName>
        <categories>Allocation, Error</categories>
        <language>en_US</language>
        <protected>false</protected>
        <shortDescription>alloNegativePercent</shortDescription>
        <value>Allocations cannot have a negative percent.</value>
    </labels>
    <labels>
        <fullName>alloPercentExceed100</fullName>
        <categories>Allocation, Error</categories>
        <language>en_US</language>
        <protected>false</protected>
        <shortDescription>Percent based Allocations cannot exceed 100%.</shortDescription>
        <value>Percent-based allocations cannot exceed 100%.</value>
    </labels>
    <labels>
        <fullName>alloRemainder</fullName>
        <categories>Allocation</categories>
        <language>en_US</language>
        <protected>false</protected>
        <shortDescription>alloRemainder</shortDescription>
        <value>Remainder:</value>
    </labels>
    <labels>
        <fullName>alloSingleParent</fullName>
        <categories>Allocation, Error</categories>
        <language>en_US</language>
        <protected>false</protected>
        <shortDescription>Each Allocation must have a single parent object: Opportunity, Recurring Donatio</shortDescription>
        <value>Each allocation must have a single parent object: Opportunity, Recurring Donation, or Campaign.</value>
    </labels>
    <labels>
        <fullName>alloTotalExceedsOppAmt</fullName>
        <categories>Allocation</categories>
        <language>en_US</language>
        <protected>false</protected>
        <shortDescription>Opportunity Allocation totals must not exceed the amount of the Opportunity.</shortDescription>
        <value>Opportunity allocation totals cannot exceed the amount of the opportunity.</value>
    </labels>
    <labels>
        <fullName>alloTotals</fullName>
        <categories>Allocation</categories>
        <language>en_US</language>
        <protected>false</protected>
        <shortDescription>alloTotals</shortDescription>
        <value>Totals:</value>
    </labels>
    <labels>
        <fullName>alloUnallocated</fullName>
        <categories>Allocation</categories>
        <language>en_US</language>
        <protected>false</protected>
        <shortDescription>alloUnallocated</shortDescription>
        <value>unallocated</value>
    </labels>
    <labels>
        <fullName>bdiAccountCustomIdError</fullName>
        <categories>Data Importer</categories>
        <language>en_US</language>
        <protected>false</protected>
        <shortDescription>bdiAccountCustomIdError</shortDescription>
        <value>The Account Custom Unique ID setting field {0} must have matching fields in the NPSP Data Import object whose API Names are {1} and {2}.</value>
    </labels>
    <labels>
        <fullName>bdiBatchException</fullName>
        <categories>Data Importer</categories>
        <language>en_US</language>
        <protected>false</protected>
        <shortDescription>bdiBatchException</shortDescription>
        <value>An error occurred during the process.  The following status was the first reported error:</value>
    </labels>
    <labels>
        <fullName>bdiBtnClose</fullName>
        <categories>Data Importer</categories>
        <language>en_US</language>
        <protected>false</protected>
        <shortDescription>bdiBtnClose</shortDescription>
        <value>Close</value>
    </labels>
    <labels>
        <fullName>bdiComplete</fullName>
        <categories>Data Importer</categories>
        <language>en_US</language>
        <protected>false</protected>
        <shortDescription>bdiComplete</shortDescription>
        <value>Completed</value>
    </labels>
    <labels>
        <fullName>bdiCompleteWithErrors</fullName>
        <categories>Data Importer</categories>
        <language>en_US</language>
        <protected>false</protected>
        <shortDescription>bdiCompleteWithErrors</shortDescription>
        <value>Errors</value>
    </labels>
    <labels>
        <fullName>bdiContactCustomIdError</fullName>
        <categories>Data Importer</categories>
        <language>en_US</language>
        <protected>false</protected>
        <shortDescription>bdiContactCustomIdError</shortDescription>
        <value>The Contact Custom Unique ID setting field {0} must have matching fields in the NPSP Data Import object whose API Names are {1} and {2}.</value>
    </labels>
    <labels>
        <fullName>bdiContactMatchEmail</fullName>
        <categories>Data Importer</categories>
        <language>en_US</language>
        <protected>false</protected>
        <shortDescription>bdiContactMatchEmail</shortDescription>
        <value>Email only</value>
    </labels>
    <labels>
        <fullName>bdiContactMatchFnameEmail</fullName>
        <categories>Data Importer</categories>
        <language>en_US</language>
        <protected>false</protected>
        <shortDescription>bdiContactMatchFnameEmail</shortDescription>
        <value>First Name and Email</value>
    </labels>
    <labels>
        <fullName>bdiContactMatchFnameLname</fullName>
        <categories>Data Importer</categories>
        <language>en_US</language>
        <protected>false</protected>
        <shortDescription>bdiContactMatchFnameLname</shortDescription>
        <value>First Name and Last Name</value>
    </labels>
    <labels>
        <fullName>bdiContactMatchFnameLnameEmail</fullName>
        <categories>Data Importer</categories>
        <language>en_US</language>
        <protected>false</protected>
        <shortDescription>bdiContactMatchFnameLnameEmail</shortDescription>
        <value>First Name, Last Name, and Email</value>
    </labels>
    <labels>
        <fullName>bdiContactMatchLnameEmail</fullName>
        <categories>Data Importer</categories>
        <language>en_US</language>
        <protected>false</protected>
        <shortDescription>bdiContactMatchLnameEmail</shortDescription>
        <value>Last Name and Email</value>
    </labels>
    <labels>
        <fullName>bdiCreated</fullName>
        <categories>Data Importer</categories>
        <language>en_US</language>
        <protected>false</protected>
        <shortDescription>bdiCreated</shortDescription>
        <value>Created</value>
    </labels>
    <labels>
        <fullName>bdiDataImporterConfigTitle</fullName>
        <categories>Data Importer</categories>
        <language>en_US</language>
        <protected>false</protected>
        <shortDescription>bdiDataImporterConfigTitle</shortDescription>
        <value>Configuration Options</value>
    </labels>
    <labels>
        <fullName>bdiDataImporterDescription</fullName>
        <categories>Data Importer</categories>
        <language>en_US</language>
        <protected>false</protected>
        <shortDescription>bdiDataImporterDescription</shortDescription>
        <value>The NPSP Data Importer helps you easily import your data into the Nonprofit Starter Pack</value>
    </labels>
    <labels>
        <fullName>bdiDataImporterInfoLine1</fullName>
        <categories>Data Importer</categories>
        <language>en_US</language>
        <protected>true</protected>
        <shortDescription>bdiDataImporterInfoLine1</shortDescription>
        <value>Each import record can contain up to 2 Contacts, up to 2 Organizations, an optional Home Address, and an optional Donation.</value>
    </labels>
    <labels>
        <fullName>bdiDataImporterInfoLine2</fullName>
        <categories>Data Importer</categories>
        <language>en_US</language>
        <protected>false</protected>
        <shortDescription>bdiDataImporterInfoLine2</shortDescription>
        <value>Salesforce will try to match existing Contacts and Organizations, and update their information, rather than creating duplicate records.</value>
    </labels>
    <labels>
        <fullName>bdiDataImporterInfoLine2b</fullName>
        <categories>Data Importer</categories>
        <language>en_US</language>
        <protected>true</protected>
        <shortDescription>bdiDataImporterInfoLine2b</shortDescription>
        <value>In order to avoid reaching service limits, the NPSP Data Importer does not verify addresses through the verification service you may have specified in NPSP Settings.</value>
    </labels>
    <labels>
        <fullName>bdiDataImporterInfoLine3</fullName>
        <categories>Data Importer</categories>
        <language>en_US</language>
        <protected>false</protected>
        <shortDescription>bdiDataImporterInfoLine3</shortDescription>
        <value>Salesforce will track any data import problems on individual import records. After resolving any issues, you can re-import those failed records without having to worry about creating duplicate records.</value>
    </labels>
    <labels>
        <fullName>bdiDataImporterInfoLine4</fullName>
        <categories>Data Importer</categories>
        <language>en_US</language>
        <protected>false</protected>
        <shortDescription>bdiDataImporterInfoLine4</shortDescription>
        <value>The start of the data import may not begin immediately. Its processing depends on Salesforce&apos;s current activity.</value>
    </labels>
    <labels>
        <fullName>bdiDataImporterInfoTitle</fullName>
        <categories>Data Importer</categories>
        <language>en_US</language>
        <protected>false</protected>
        <shortDescription>bdiDataImporterInfoTitle</shortDescription>
        <value>Important Information</value>
    </labels>
    <labels>
        <fullName>bdiDataImporterNumToProcess</fullName>
        <categories>Data Importer</categories>
        <language>en_US</language>
        <protected>false</protected>
        <shortDescription>bdiDataImporterNumToProcess</shortDescription>
        <value>Number of Data Import records to process:</value>
    </labels>
    <labels>
        <fullName>bdiDataImporterTitle</fullName>
        <categories>Data Importer</categories>
        <language>en_US</language>
        <protected>false</protected>
        <shortDescription>bdiDataImporterTitle</shortDescription>
        <value>NPSP Data Import</value>
    </labels>
    <labels>
        <fullName>bdiDonation</fullName>
        <categories>Data Importer</categories>
        <language>en_US</language>
        <protected>false</protected>
        <shortDescription>bdiDonation</shortDescription>
        <value>Donation</value>
    </labels>
    <labels>
        <fullName>bdiErrorInvalidCampaignName</fullName>
        <categories>Data Importer</categories>
        <language>en_US</language>
        <protected>false</protected>
        <shortDescription>bdiErrorInvalidCampaignName</shortDescription>
        <value>Invalid Donation Campaign Name</value>
    </labels>
    <labels>
        <fullName>bdiErrorInvalidDonor</fullName>
        <categories>Data Importer</categories>
        <language>en_US</language>
        <protected>false</protected>
        <shortDescription>bdiErrorInvalidDonor</shortDescription>
        <value>Invalid Donation Donor</value>
    </labels>
    <labels>
        <fullName>bdiErrorInvalidLastname</fullName>
        <categories>Data Importer</categories>
        <language>en_US</language>
        <protected>false</protected>
        <shortDescription>bdiErrorInvalidLastname</shortDescription>
        <value>Last Name must be specified.</value>
    </labels>
    <labels>
        <fullName>bdiErrorInvalidOppRTName</fullName>
        <categories>Data Importer</categories>
        <language>en_US</language>
        <protected>false</protected>
        <shortDescription>bdiErrorInvalidOppRTName</shortDescription>
        <value>Invalid Donation Record Type Name</value>
    </labels>
    <labels>
        <fullName>bdiErrorNonHHAccountContact</fullName>
        <categories>NPSP Data Importer</categories>
        <language>en_US</language>
        <protected>false</protected>
        <shortDescription>bdiErrorNonHHAccountContact</shortDescription>
        <value>Matched an existing contact from a non-Household Account, which is not supported.</value>
    </labels>
    <labels>
        <fullName>bdiFailed</fullName>
        <categories>Data Importer</categories>
        <language>en_US</language>
        <protected>false</protected>
        <shortDescription>bdiFailed</shortDescription>
        <value>Failed</value>
    </labels>
    <labels>
        <fullName>bdiHouseholdModelRequired</fullName>
        <categories>NPSP Data Importer</categories>
        <language>en_US</language>
        <protected>false</protected>
        <shortDescription>bdiHouseholdModelRequired</shortDescription>
        <value>The NPSP Data Importer only works with the Household Account model.</value>
    </labels>
    <labels>
        <fullName>bdiIgnored</fullName>
        <categories>Data Importer</categories>
        <language>en_US</language>
        <protected>false</protected>
        <shortDescription>bdiIgnored</shortDescription>
        <value>Ignored</value>
    </labels>
    <labels>
        <fullName>bdiImported</fullName>
        <categories>Data Importer</categories>
        <language>en_US</language>
        <protected>true</protected>
        <shortDescription>bdiImported</shortDescription>
        <value>Imported</value>
    </labels>
    <labels>
        <fullName>bdiMatched</fullName>
        <categories>Data Importer</categories>
        <language>en_US</language>
        <protected>false</protected>
        <shortDescription>bdiMatched</shortDescription>
        <value>Matched</value>
    </labels>
    <labels>
        <fullName>bdiRecordsFailed</fullName>
        <categories>Data Importer</categories>
        <language>en_US</language>
        <protected>false</protected>
        <shortDescription>bdiRecordsFailed</shortDescription>
        <value>Records failed:</value>
    </labels>
    <labels>
        <fullName>bdiRecordsImported</fullName>
        <categories>Data Importer</categories>
        <language>en_US</language>
        <protected>false</protected>
        <shortDescription>bdiRecordsImported</shortDescription>
        <value>Records imported:</value>
    </labels>
    <labels>
        <fullName>bdiRecordsProcessed</fullName>
        <categories>Data Importer</categories>
        <language>en_US</language>
        <protected>false</protected>
        <shortDescription>bdiRecordsProcessed</shortDescription>
        <value>Records processed:</value>
    </labels>
    <labels>
        <fullName>bdiRunBtn</fullName>
        <categories>Data Importer</categories>
        <language>en_US</language>
        <protected>false</protected>
        <shortDescription>bdiRunBtn</shortDescription>
        <value>Begin Data Import Process</value>
    </labels>
    <labels>
        <fullName>bdiStatus</fullName>
        <categories>Data Importer</categories>
        <language>en_US</language>
        <protected>false</protected>
        <shortDescription>bdiStatus</shortDescription>
        <value>Current Status:</value>
    </labels>
    <labels>
        <fullName>bdiStatusProcessed</fullName>
        <categories>Data Importer</categories>
        <language>en_US</language>
        <protected>false</protected>
        <shortDescription>bdiStatusProcessed</shortDescription>
        <value>processed {0} of {1} total batches.</value>
    </labels>
    <labels>
        <fullName>bdiStatusProcessing</fullName>
        <categories>Data Importer</categories>
        <language>en_US</language>
        <protected>false</protected>
        <shortDescription>bdiStatusProcessing</shortDescription>
        <value>is currently processing batch {0} of {1} total batches.</value>
    </labels>
    <labels>
        <fullName>bdiTime</fullName>
        <categories>Data Importer</categories>
        <language>en_US</language>
        <protected>false</protected>
        <shortDescription>bdiTime</shortDescription>
        <value>Time:</value>
    </labels>
    <labels>
        <fullName>campaignMemberStatusDefault</fullName>
        <categories>Campaign Member</categories>
        <language>en_US</language>
        <protected>false</protected>
        <shortDescription>campaignMemberStatusDefault</shortDescription>
        <value>campaignMemberStatusDefault</value>
    </labels>
    <labels>
        <fullName>campaignMemberStatusNonResponded</fullName>
        <categories>Opportunity, Campaign Member</categories>
        <language>en_US</language>
        <protected>false</protected>
        <shortDescription>campaignMemberStatusNonResponded</shortDescription>
        <value>campaignMemberStatusNonResponded</value>
    </labels>
    <labels>
        <fullName>campaignMemberStatusResponded</fullName>
        <categories>Opportunity, Campaign Member</categories>
        <language>en_US</language>
        <protected>false</protected>
        <shortDescription>campaignMemberStatusResponded</shortDescription>
        <value>campaignMemberStatusResponded</value>
    </labels>
    <labels>
        <fullName>conMergeErrNoPersonAccounts</fullName>
        <categories>Contact Merge</categories>
        <language>en_US</language>
        <protected>false</protected>
        <shortDescription>conMergeErrNoPersonAccounts</shortDescription>
        <value>Person accounts are not supported.</value>
    </labels>
    <labels>
        <fullName>flsError</fullName>
        <categories>Batch Data Import</categories>
        <language>en_US</language>
        <protected>false</protected>
        <shortDescription>flsError</shortDescription>
        <value>You do not have permissions to modify {0}.</value>
    </labels>
    <labels>
        <fullName>healthButtonRun</fullName>
        <categories>Health Check</categories>
        <language>en_US</language>
        <protected>false</protected>
        <shortDescription>healthButtonRun</shortDescription>
        <value>Run Health Check</value>
    </labels>
    <labels>
        <fullName>healthDetailsAccOne2OneNoContacts</fullName>
        <categories>Health Check</categories>
        <language>en_US</language>
        <protected>false</protected>
        <shortDescription>healthDetailsAccOne2OneNoContacts</shortDescription>
        <value>There are {0} One-to-One Accounts who have no Contacts.</value>
    </labels>
    <labels>
        <fullName>healthDetailsAccountModel</fullName>
        <categories>Health Check</categories>
        <language>en_US</language>
        <protected>false</protected>
        <shortDescription>healthDetailsAccountModel</shortDescription>
        <value>There is no valid Account Model specified.</value>
    </labels>
    <labels>
        <fullName>healthDetailsAccountProcessor</fullName>
        <categories>HealthCheck</categories>
        <language>en_US</language>
        <protected>false</protected>
        <shortDescription>healthDetailsAccountProcessor</shortDescription>
        <value>The Account Model is set to {0}, but there are a mixture of Account types being used.</value>
    </labels>
    <labels>
        <fullName>healthDetailsAccountRTIssue</fullName>
        <categories>Health Check</categories>
        <language>en_US</language>
        <protected>false</protected>
        <shortDescription>healthDetailsAccountRTIssue</shortDescription>
        <value>{0} Account records using the {1} record type do not have their System fields correctly set.</value>
    </labels>
    <labels>
        <fullName>healthDetailsAutoRelCampaignTypeMissing</fullName>
        <categories>Health Check</categories>
        <language>en_US</language>
        <protected>true</protected>
        <shortDescription>healthDetailsAutoRelCampaignTypeMissing</shortDescription>
        <value>Campaign Type must be specified for Relationship Autocreation from CampaignMembers.</value>
    </labels>
    <labels>
        <fullName>healthDetailsAutoRelFieldsMissing</fullName>
        <categories>Health Check</categories>
        <language>en_US</language>
        <protected>false</protected>
        <shortDescription>healthDetailsAutoRelFieldsMissing</shortDescription>
        <value>Relationship Autocreation requires a valid Object, Field and Relationship Type specified.</value>
    </labels>
    <labels>
        <fullName>healthDetailsAutoRelInvalidLookupField</fullName>
        <language>en_US</language>
        <protected>false</protected>
        <shortDescription>healthDetailsAutoRelInvalidLookupField</shortDescription>
        <value>Field {0} is not a lookup field.</value>
    </labels>
    <labels>
        <fullName>healthDetailsBadRDField</fullName>
        <categories>Health Check</categories>
        <language>en_US</language>
        <protected>false</protected>
        <shortDescription>healthDetailsBadRDField</shortDescription>
        <value>Recurring Donation field {0} does not exist.</value>
    </labels>
    <labels>
        <fullName>healthDetailsBadReportId</fullName>
        <categories>Health Check</categories>
        <language>en_US</language>
        <protected>false</protected>
        <shortDescription>healthDetailsBadReportId</shortDescription>
        <value>Invalid Report {0} specified.</value>
    </labels>
    <labels>
        <fullName>healthDetailsContactData</fullName>
        <categories>Health Check</categories>
        <language>en_US</language>
        <protected>false</protected>
        <shortDescription>healthDetailsContactData</shortDescription>
        <value>There are {0} Contacts who have no Account.  These Contacts will be private to the user who created them.</value>
    </labels>
    <labels>
        <fullName>healthDetailsDuplicateAcctRT</fullName>
        <categories>Health Check</categories>
        <language>en_US</language>
        <protected>false</protected>
        <shortDescription>healthDetailsDuplicateAcctRT</shortDescription>
        <value>You cannot specify the same Account Record Type for the Household Account Record Type and One-to-One Record Type.</value>
    </labels>
    <labels>
        <fullName>healthDetailsGenderField</fullName>
        <categories>Health Check</categories>
        <language>en_US</language>
        <protected>false</protected>
        <shortDescription>healthDetailsGenderField</shortDescription>
        <value>Gender field {0} does not exist on Contact.</value>
    </labels>
    <labels>
        <fullName>healthDetailsHHAccountModel</fullName>
        <categories>Health Check</categories>
        <language>en_US</language>
        <protected>false</protected>
        <shortDescription>healthDetailsHHAccountModel</shortDescription>
        <value>When using the Household Account Model, Household Rules must be set to No Contacts.</value>
    </labels>
    <labels>
        <fullName>healthDetailsHHActNoContacts</fullName>
        <categories>Health Check</categories>
        <language>en_US</language>
        <protected>false</protected>
        <shortDescription>healthDetailsHHActNoContacts</shortDescription>
        <value>There are {0} Household Accounts who have no Contacts.</value>
    </labels>
    <labels>
        <fullName>healthDetailsHHObNoContacts</fullName>
        <categories>Health Check</categories>
        <language>en_US</language>
        <protected>false</protected>
        <shortDescription>healthDetailsHHObNoContacts</shortDescription>
        <value>There are {0} Household objects who have no Contacts.</value>
    </labels>
    <labels>
        <fullName>healthDetailsInvalidCMField</fullName>
        <categories>Health Check</categories>
        <language>en_US</language>
        <protected>false</protected>
        <shortDescription>healthDetailsInvalidCMField</shortDescription>
        <value>CampaignMember field {0} does not exist.</value>
    </labels>
    <labels>
        <fullName>healthDetailsInvalidContactField</fullName>
        <categories>Health Check</categories>
        <language>en_US</language>
        <protected>false</protected>
        <shortDescription>healthDetailsInvalidContactField</shortDescription>
        <value>Contact field {0} does not exist.</value>
    </labels>
    <labels>
        <fullName>healthDetailsInvalidErrorChatterGroup</fullName>
        <categories>Health Check</categories>
        <language>en_US</language>
        <protected>false</protected>
        <shortDescription>healthDetailsInvalidErrorChatterGroup</shortDescription>
        <value>Invalid Chatter Group {0}.</value>
    </labels>
    <labels>
        <fullName>healthDetailsInvalidErrorRecipient</fullName>
        <categories>Health Check</categories>
        <language>en_US</language>
        <protected>false</protected>
        <shortDescription>healthDetailsInvalidErrorRecipient</shortDescription>
        <value>Invalid Error Notification recipient.</value>
    </labels>
    <labels>
        <fullName>healthDetailsInvalidErrorUser</fullName>
        <categories>Health Check</categories>
        <language>en_US</language>
        <protected>false</protected>
        <shortDescription>healthDetailsInvalidErrorUser</shortDescription>
        <value>Invalid User {0}.</value>
    </labels>
    <labels>
        <fullName>healthDetailsInvalidFiscalYears</fullName>
        <categories>Health Check</categories>
        <language>en_US</language>
        <protected>false</protected>
        <shortDescription>healthDetailsInvalidFiscalYears</shortDescription>
        <value>Fiscal Year Rollups are not supported when the organization is using Custom Fiscal Years.</value>
    </labels>
    <labels>
        <fullName>healthDetailsInvalidObjectField</fullName>
        <categories>Health Check</categories>
        <language>en_US</language>
        <protected>false</protected>
        <shortDescription>healthDetailsInvalidObjectField</shortDescription>
        <value>{0} field {1} does not exist.</value>
    </labels>
    <labels>
        <fullName>healthDetailsInvalidOppField</fullName>
        <categories>Health Check</categories>
        <language>en_US</language>
        <protected>false</protected>
        <shortDescription>healthDetailsInvalidOppField</shortDescription>
        <value>Opportunity field {0} does not exist.</value>
    </labels>
    <labels>
        <fullName>healthDetailsInvalidOppStage</fullName>
        <categories>Health Check</categories>
        <language>en_US</language>
        <protected>false</protected>
        <shortDescription>healthDetailsInvalidOppStage</shortDescription>
        <value>The Opportunity stage {0} does not exist or is not active.</value>
    </labels>
    <labels>
        <fullName>healthDetailsInvalidPaymentField</fullName>
        <categories>Health Check</categories>
        <language>en_US</language>
        <protected>false</protected>
        <shortDescription>healthDetailsInvalidPaymentField</shortDescription>
        <value>Payment field {0} does not exist.</value>
    </labels>
    <labels>
        <fullName>healthDetailsInvalidRDCustomPeriod</fullName>
        <categories>Health Check</categories>
        <language>en_US</language>
        <protected>true</protected>
        <shortDescription>healthDetailsInvalidRDCustomPeriod</shortDescription>
        <value>Custom Installment Period {0} is not included in the picklist values for Recurring Donation field Installment Period.</value>
    </labels>
    <labels>
        <fullName>healthDetailsInvalidRDCustomPeriodPIcklist</fullName>
        <categories>Health Check</categories>
        <language>en_US</language>
        <protected>true</protected>
        <shortDescription>healthDetailsInvalidRDCustomPeriodPIcklist</shortDescription>
        <value>Recurring Donation Installment Period picklist value {0} is not a valid Custom Installment Period.</value>
    </labels>
    <labels>
        <fullName>healthDetailsInvalidRecordtypeId</fullName>
        <categories>Health Check</categories>
        <language>en_US</language>
        <protected>false</protected>
        <shortDescription>healthDetailsInvalidRecordtypeId</shortDescription>
        <value>Recordtype Id {0} is invalid.</value>
    </labels>
    <labels>
        <fullName>healthDetailsInvalidRecordtypeName</fullName>
        <categories>Health Check</categories>
        <language>en_US</language>
        <protected>false</protected>
        <shortDescription>healthDetailsInvalidRecordtypeName</shortDescription>
        <value>Recordtype Name {0} is invalid.</value>
    </labels>
    <labels>
        <fullName>healthDetailsInvalidScheduledJob</fullName>
        <categories>Health Check</categories>
        <language>en_US</language>
        <protected>false</protected>
        <shortDescription>healthDetailsInvalidScheduledJob</shortDescription>
        <value>The record {0} in the Schedulable__c object is not valid.</value>
    </labels>
    <labels>
        <fullName>healthDetailsMailingListReportMissing</fullName>
        <categories>Health Check</categories>
        <language>en_US</language>
        <protected>false</protected>
        <shortDescription>healthDetailsMailingListReportMissing</shortDescription>
        <value>The NPSP_Campaign_Household_Mailing_List report is missing which is used by the Household Mailing List button.</value>
    </labels>
    <labels>
        <fullName>healthDetailsMissingOppPayments</fullName>
        <categories>Health Check</categories>
        <language>en_US</language>
        <protected>false</protected>
        <shortDescription>healthDetailsMissingOppPayments</shortDescription>
        <value>{0} Opportunities that should have Payments are missing those Payments.</value>
    </labels>
    <labels>
        <fullName>healthDetailsNothingScheduled</fullName>
        <categories>Health Check</categories>
        <language>en_US</language>
        <protected>false</protected>
        <shortDescription>healthDetailsNothingScheduled</shortDescription>
        <value>The NPSP Global Scheduled class is not scheduled.</value>
    </labels>
    <labels>
        <fullName>healthDetailsOCRDupPrimary</fullName>
        <categories>Health Check</categories>
        <language>en_US</language>
        <protected>false</protected>
        <shortDescription>healthDetailsOCRDupPrimary</shortDescription>
        <value>There were {0} opportunities found that had more than one Opportunity Contact Role marked as Primary.</value>
    </labels>
    <labels>
        <fullName>healthDetailsOCRDupPrimaryValid</fullName>
        <categories>Health Check</categories>
        <language>en_US</language>
        <protected>false</protected>
        <shortDescription>healthDetailsOCRDupPrimaryValid</shortDescription>
        <value>No Opportunities were found with multiple Primary Opportunity Contact Roles.</value>
    </labels>
    <labels>
        <fullName>healthDetailsPaymentMappingBadDataTypes</fullName>
        <categories>Health Check</categories>
        <language>en_US</language>
        <protected>false</protected>
        <shortDescription>healthDetailsPaymentMappingBadDataTypes</shortDescription>
        <value>Payment field {0} and Opportunity field {1} are not of compatible data types.</value>
    </labels>
    <labels>
        <fullName>healthDetailsRDFieldsBadDatatypes</fullName>
        <categories>Health Check</categories>
        <language>en_US</language>
        <protected>false</protected>
        <shortDescription>healthDetailsRDFieldsBadDatatypes</shortDescription>
        <value>Recurring Donation field {0} and Opportunity field {1} are not of compatible data types.</value>
    </labels>
    <labels>
        <fullName>healthDetailsRelReciprocalInvalid</fullName>
        <categories>Health Check</categories>
        <language>en_US</language>
        <protected>false</protected>
        <shortDescription>healthDetailsRelReciprocalInvalid</shortDescription>
        <value>Reciprocal Relationship {0} should have a value in at least one of the fields for Male, Female, or Neutral.</value>
    </labels>
    <labels>
        <fullName>healthDetailsSaveAcctFailed</fullName>
        <categories>Health Check</categories>
        <language>en_US</language>
        <protected>false</protected>
        <shortDescription>healthDetailsSaveAcctFailed</shortDescription>
        <value>Unable to create new Account.</value>
    </labels>
    <labels>
        <fullName>healthDetailsSaveOppsFailed</fullName>
        <categories>Health Check</categories>
        <language>en_US</language>
        <protected>false</protected>
        <shortDescription>healthDetailsSaveOppsFailed</shortDescription>
        <value>Unable to create new Opportunities.</value>
    </labels>
    <labels>
        <fullName>healthDetailsScheduleJobs</fullName>
        <categories>Health Check</categories>
        <language>en_US</language>
        <protected>false</protected>
        <shortDescription>healthDetailsScheduleJobs</shortDescription>
        <value>One or more of the Opportunity Rollup, Recurring Donation, and Seasonal Address jobs are missing from the Schedulable__c object.</value>
    </labels>
    <labels>
        <fullName>healthDetailsTriggerHandlerDuplicate</fullName>
        <categories>Health Check</categories>
        <language>en_US</language>
        <protected>false</protected>
        <shortDescription>healthDetailsTriggerHandlerDuplicate</shortDescription>
        <value>Trigger Handler {0} on object {1} with the same Handler fields is repeated multiple times and will affect NPSP behavior.</value>
    </labels>
    <labels>
        <fullName>healthDetailsTriggerHandlerMismatch</fullName>
        <categories>Health Check</categories>
        <language>en_US</language>
        <protected>false</protected>
        <shortDescription>healthDetailsTriggerHandlerMismatch</shortDescription>
        <value>Trigger Handler {0} on object {1} does not match the default NPSP configuration.</value>
    </labels>
    <labels>
        <fullName>healthDetailsTriggerHandlerMissing</fullName>
        <categories>Health Check</categories>
        <language>en_US</language>
        <protected>false</protected>
        <shortDescription>healthDetailsTriggerHandlerMissing</shortDescription>
        <value>Trigger Handler {0} on object {1} is missing and will affect NPSP behavior.</value>
    </labels>
    <labels>
        <fullName>healthDetailsUDFBadDatatypes</fullName>
        <categories>Health Check</categories>
        <language>en_US</language>
        <protected>false</protected>
        <shortDescription>healthDetailsUDFBadDatatypes</shortDescription>
        <value>Opportunity field {0} and {1} field {2} are not of compatible data types.</value>
    </labels>
    <labels>
        <fullName>healthDetailsValidRDCustomPeriod</fullName>
        <categories>Health Check</categories>
        <language>en_US</language>
        <protected>true</protected>
        <shortDescription>healthDetailsValidRDCustomPeriod</shortDescription>
        <value>Recurring Donation Custom Installment Periods are valid.</value>
    </labels>
    <labels>
        <fullName>healthLabelAccountData</fullName>
        <categories>Health Check</categories>
        <language>en_US</language>
        <protected>false</protected>
        <shortDescription>healthLabelAccountData</shortDescription>
        <value>Account Data</value>
    </labels>
    <labels>
        <fullName>healthLabelAccountModelData</fullName>
        <categories>Health Check</categories>
        <language>en_US</language>
        <protected>false</protected>
        <shortDescription>healthLabelAccountModelData</shortDescription>
        <value>Account Model Data</value>
    </labels>
    <labels>
        <fullName>healthLabelAccountRTIssueValid</fullName>
        <categories>Health Check</categories>
        <language>en_US</language>
        <protected>false</protected>
        <shortDescription>healthLabelAccountRTIssueValid</shortDescription>
        <value>Account system fields for any Household Accounts and One-to-One Accounts are set correctly.</value>
    </labels>
    <labels>
        <fullName>healthLabelAllTestsPassed</fullName>
        <categories>Health Check</categories>
        <language>en_US</language>
        <protected>false</protected>
        <shortDescription>healthLabelAllTestsPassed</shortDescription>
        <value>All Health Check tests have successfully passed.</value>
    </labels>
    <labels>
        <fullName>healthLabelAutoRelValid</fullName>
        <categories>Health Check</categories>
        <language>en_US</language>
        <protected>false</protected>
        <shortDescription>healthLabelAutoRelValid</shortDescription>
        <value>Automatic Relationships valid.</value>
    </labels>
    <labels>
        <fullName>healthLabelContactData</fullName>
        <categories>Health Check</categories>
        <language>en_US</language>
        <protected>false</protected>
        <shortDescription>healthLabelContactData</shortDescription>
        <value>Contact Data</value>
    </labels>
    <labels>
        <fullName>healthLabelErrorRecipientValid</fullName>
        <categories>Health Check</categories>
        <language>en_US</language>
        <protected>false</protected>
        <shortDescription>healthLabelErrorRecipientValid</shortDescription>
        <value>Error Notification recipient valid.</value>
    </labels>
    <labels>
        <fullName>healthLabelFailed</fullName>
        <categories>Health Check</categories>
        <language>en_US</language>
        <protected>false</protected>
        <shortDescription>healthLabelFailed</shortDescription>
        <value>Failed</value>
    </labels>
    <labels>
        <fullName>healthLabelFiscalYearsValid</fullName>
        <categories>Health Check</categories>
        <language>en_US</language>
        <protected>false</protected>
        <shortDescription>healthLabelFiscalYearsValid</shortDescription>
        <value>Custom Fiscal Years are not in use.</value>
    </labels>
    <labels>
        <fullName>healthLabelHHAccData</fullName>
        <categories>Health Check</categories>
        <language>en_US</language>
        <protected>false</protected>
        <shortDescription>healthLabelHHAccData</shortDescription>
        <value>Household Account Data</value>
    </labels>
    <labels>
        <fullName>healthLabelHHData</fullName>
        <categories>Health Check</categories>
        <language>en_US</language>
        <protected>false</protected>
        <shortDescription>healthLabelHHData</shortDescription>
        <value>Household Data</value>
    </labels>
    <labels>
        <fullName>healthLabelHHObjData</fullName>
        <categories>Health Check</categories>
        <language>en_US</language>
        <protected>false</protected>
        <shortDescription>healthLabelHHObjData</shortDescription>
        <value>Household Object Data</value>
    </labels>
    <labels>
        <fullName>healthLabelIntro</fullName>
        <categories>Health Check</categories>
        <language>en_US</language>
        <protected>false</protected>
        <shortDescription>healthLabelIntro</shortDescription>
        <value>Health Check verifies that all of your NPSP Settings are valid and looks for problems in your account-related data. When complete, you can view the results, including detailed information for any failures.</value>
    </labels>
    <labels>
        <fullName>healthLabelLastRun</fullName>
        <categories>Health Check</categories>
        <language>en_US</language>
        <protected>false</protected>
        <shortDescription>healthLabelLastRun</shortDescription>
        <value>Last run: {0}</value>
    </labels>
    <labels>
        <fullName>healthLabelNoMissingOppPayments</fullName>
        <categories>Health Check</categories>
        <language>en_US</language>
        <protected>false</protected>
        <shortDescription>healthLabelNoMissingOppPayments</shortDescription>
        <value>All Opportunities with Payments have expected Payments.</value>
    </labels>
    <labels>
        <fullName>healthLabelNone</fullName>
        <categories>Health Check</categories>
        <language>en_US</language>
        <protected>false</protected>
        <shortDescription>healthLabelNone</shortDescription>
        <value>(none)</value>
    </labels>
    <labels>
        <fullName>healthLabelOCRCheck</fullName>
        <categories>Health Check</categories>
        <language>en_US</language>
        <protected>false</protected>
        <shortDescription>healthLabelOCRCheck</shortDescription>
        <value>Opportunity Contact Roles</value>
    </labels>
    <labels>
        <fullName>healthLabelOppPayments</fullName>
        <categories>Health Check</categories>
        <language>en_US</language>
        <protected>false</protected>
        <shortDescription>healthLabelOppPayments</shortDescription>
        <value>Opportunity Payments</value>
    </labels>
    <labels>
        <fullName>healthLabelPassed</fullName>
        <categories>Health Check</categories>
        <language>en_US</language>
        <protected>false</protected>
        <shortDescription>healthLabelPassed</shortDescription>
        <value>Passed</value>
    </labels>
    <labels>
        <fullName>healthLabelPaymentMappingsValid</fullName>
        <categories>Health Check</categories>
        <language>en_US</language>
        <protected>false</protected>
        <shortDescription>healthLabelPaymentMappingsValid</shortDescription>
        <value>Payment Mappings valid.</value>
    </labels>
    <labels>
        <fullName>healthLabelRDOppsValid</fullName>
        <categories>Health Check</categories>
        <language>en_US</language>
        <protected>false</protected>
        <shortDescription>healthLabelRDOppsValid</shortDescription>
        <value>New opportunities can be saved.</value>
    </labels>
    <labels>
        <fullName>healthLabelRDValid</fullName>
        <categories>Health Check</categories>
        <language>en_US</language>
        <protected>false</protected>
        <shortDescription>healthLabelRDValid</shortDescription>
        <value>Recurring Donation Field Mappings valid.</value>
    </labels>
    <labels>
        <fullName>healthLabelRelReciprocalValid</fullName>
        <categories>Health Check</categories>
        <language>en_US</language>
        <protected>false</protected>
        <shortDescription>healthLabelRelReciprocalValid</shortDescription>
        <value>Reciprocal Relationships valid.</value>
    </labels>
    <labels>
        <fullName>healthLabelScheduler</fullName>
        <categories>Health Check</categories>
        <language>en_US</language>
        <protected>false</protected>
        <shortDescription>healthLabelScheduler</shortDescription>
        <value>NPSP Global Scheduler</value>
    </labels>
    <labels>
        <fullName>healthLabelSchedulerValid</fullName>
        <categories>Health Check</categories>
        <language>en_US</language>
        <protected>false</protected>
        <shortDescription>healthLabelSchedulerValid</shortDescription>
        <value>NPSP Global Scheduler job scheduled.</value>
    </labels>
    <labels>
        <fullName>healthLabelShowPassedTests</fullName>
        <categories>Health Check</categories>
        <language>en_US</language>
        <protected>false</protected>
        <shortDescription>healthLabelShowPassedTests</shortDescription>
        <value>Show Passed Tests</value>
    </labels>
    <labels>
        <fullName>healthLabelTime</fullName>
        <categories>Health Check</categories>
        <language>en_US</language>
        <protected>false</protected>
        <shortDescription>healthLabelTime</shortDescription>
        <value>Detection time in seconds: {0}</value>
    </labels>
    <labels>
        <fullName>healthLabelTriggerHandlerCheck</fullName>
        <categories>Health Check</categories>
        <language>en_US</language>
        <protected>false</protected>
        <shortDescription>healthLabelTriggerHandlerCheck</shortDescription>
        <value>Trigger Configuration</value>
    </labels>
    <labels>
        <fullName>healthLabelTriggerHandlersValid</fullName>
        <categories>Health Check</categories>
        <language>en_US</language>
        <protected>false</protected>
        <shortDescription>healthLabelTriggerHandlersValid</shortDescription>
        <value>Triggers are configured for NPSP default triggers.</value>
    </labels>
    <labels>
        <fullName>healthLabelUDFValid</fullName>
        <categories>Health Check</categories>
        <language>en_US</language>
        <protected>false</protected>
        <shortDescription>healthLabelUDFValid</shortDescription>
        <value>User Defined Rollups valid.</value>
    </labels>
    <labels>
        <fullName>healthLabelWarning</fullName>
        <categories>Health Check</categories>
        <language>en_US</language>
        <protected>false</protected>
        <shortDescription>healthLabelWarning</shortDescription>
        <value>Warning</value>
    </labels>
    <labels>
        <fullName>healthPaymentAutoCloseStageInvalid</fullName>
        <categories>Health Check</categories>
        <language>en_US</language>
        <protected>true</protected>
        <shortDescription>healthPaymentAutoCloseStageInvalid</shortDescription>
        <value>The selected opportunity stage to be transitioned to when all payments are paid must be an active Closed/Won stage.</value>
    </labels>
    <labels>
        <fullName>healthPaymentAutoCloseStageMustBeActiveClosedWonOrBlank</fullName>
        <categories>Health Check</categories>
        <language>en_US</language>
        <protected>true</protected>
        <shortDescription>healthPaymentAutoCloseStageMustBeActiveClosedWonOrBlank</shortDescription>
        <value>Either do not select an opportunity stage (thus disabling the feature) or update the setting to use an active Closed/Won opportunity stage.</value>
    </labels>
    <labels>
        <fullName>healthPaymentAutoCloseStageValid</fullName>
        <categories>Health Check</categories>
        <language>en_US</language>
        <protected>true</protected>
        <shortDescription>healthPaymentAutoCloseStageValid</shortDescription>
        <value>Either no opportunity stage was selected for transitioning to when all payments are received, or the selected stage is an active Closed/Won stage.</value>
    </labels>
    <labels>
        <fullName>healthSolutionAccOne2OneNoContacts</fullName>
        <categories>Health Check</categories>
        <language>en_US</language>
        <protected>false</protected>
        <shortDescription>healthSolutionAccOne2OneNoContacts</shortDescription>
        <value>Consider deleting these unused One-to-One Accounts to save space.</value>
    </labels>
    <labels>
        <fullName>healthSolutionAccountModel</fullName>
        <categories>Health Check</categories>
        <language>en_US</language>
        <protected>false</protected>
        <shortDescription>healthSolutionAccountModel</shortDescription>
        <value>All of your individual Contacts should use the same Account Model. View these Contacts by running the &lt;b&gt;Individual Contacts by Account Type&lt;/b&gt; report in the NPSP Health Check reports folder.</value>
    </labels>
    <labels>
        <fullName>healthSolutionAccountRTIssue</fullName>
        <categories>Health Check</categories>
        <language>en_US</language>
        <protected>false</protected>
        <shortDescription>healthSolutionAccountRTIssue</shortDescription>
        <value>For Household Accounts, make sure npe01__SYSTEM_AccountType__c is &apos;Household Account&apos;. For One-to-One Accounts, make sure npe01__SYSTEM_AccountType__c is &apos;One-to-One Individual&apos;. Also make sure for both, npe01__SYSTEMISINDIVIDUAL__c is true.</value>
    </labels>
    <labels>
        <fullName>healthSolutionAutoRelFieldsMissing</fullName>
        <categories>Health Check</categories>
        <language>en_US</language>
        <protected>false</protected>
        <shortDescription>healthSolutionAutoRelFieldsMissing</shortDescription>
        <value>On the NPSP Settings tab, click {0} | {1}, and delete the invalid Relationship Autocreation record.</value>
    </labels>
    <labels>
        <fullName>healthSolutionAutoRelInvalidCMField</fullName>
        <categories>Health Check</categories>
        <language>en_US</language>
        <protected>false</protected>
        <shortDescription>healthSolutionAutoRelInvalidCMField</shortDescription>
        <value>On the NPSP Settings tab, click {0} | {1}, and add the missing CampaignMember field, or delete the Relationships Autocreate record.</value>
    </labels>
    <labels>
        <fullName>healthSolutionAutoRelInvalidContactField</fullName>
        <language>en_US</language>
        <protected>false</protected>
        <shortDescription>healthSolutionAutoRelInvalidContactField</shortDescription>
        <value>On the NPSP Settings tab, click {0} | {1}, and add the missing Contact field, or delete the Relationships Autocreation record.</value>
    </labels>
    <labels>
        <fullName>healthSolutionAutoRelInvalidLookupField</fullName>
        <categories>Health Check</categories>
        <language>en_US</language>
        <protected>false</protected>
        <shortDescription>healthSolutionAutoRelInvalidLookupField</shortDescription>
        <value>On the NPSP Settings tab, click {0} | {1}, and delete the Relationship Autocreation record.</value>
    </labels>
    <labels>
        <fullName>healthSolutionBadRDField</fullName>
        <categories>Health Check</categories>
        <language>en_US</language>
        <protected>false</protected>
        <shortDescription>healthSolutionBadRDField</shortDescription>
        <value>On the NPSP Settings tab, click {0} | {1}, and add the missing Recurring Donation field, or delete the Recurring Donation Field Mapping record.</value>
    </labels>
    <labels>
        <fullName>healthSolutionContactData</fullName>
        <categories>Health Check</categories>
        <language>en_US</language>
        <protected>false</protected>
        <shortDescription>healthSolutionContactData</shortDescription>
        <value>View these Contacts by running the &lt;b&gt;Contacts without Accounts&lt;/b&gt; report in the NPSP Health Check reports folder.</value>
    </labels>
    <labels>
        <fullName>healthSolutionEditSetting</fullName>
        <categories>Health Check</categories>
        <language>en_US</language>
        <protected>false</protected>
        <shortDescription>healthSolutionEditSetting</shortDescription>
        <value>On the NPSP Settings tab, click {1} | {2}, and edit the {0} setting.</value>
    </labels>
    <labels>
        <fullName>healthSolutionHHAccNoContacts</fullName>
        <categories>Health Check</categories>
        <language>en_US</language>
        <protected>false</protected>
        <shortDescription>healthSolutionHHAccNoContacts</shortDescription>
        <value>Consider deleting these unused Household Accounts to save space. View these Household Accounts by running the &lt;b&gt;Empty Household Accounts&lt;/b&gt; report in the NPSP Health Check reports folder</value>
    </labels>
    <labels>
        <fullName>healthSolutionHHObjNoContacts</fullName>
        <categories>Health Check</categories>
        <language>en_US</language>
        <protected>false</protected>
        <shortDescription>healthSolutionHHObjNoContacts</shortDescription>
        <value>Consider deleting these unused Household objects to save space. If you have completed a conversion to the Household Account model and no longer need the data on the Household object records they can be deleted.  View these Household objects by running the &lt;b&gt;Empty Household Objects&lt;/b&gt; report in the NPSP Health Check reports folder.</value>
    </labels>
    <labels>
        <fullName>healthSolutionInvalidFiscalYears</fullName>
        <categories>Health Check</categories>
        <language>en_US</language>
        <protected>false</protected>
        <shortDescription>healthSolutionInvalidFiscalYears</shortDescription>
        <value>Since Salesforce does not support turning off Custom Fiscal Years, NPSP Rollups will default to Calendar Year.</value>
    </labels>
    <labels>
        <fullName>healthSolutionInvalidOppField</fullName>
        <categories>Health Check</categories>
        <language>en_US</language>
        <protected>false</protected>
        <shortDescription>healthSolutionInvalidOppField</shortDescription>
        <value>On the NPSP Settings tab, click {0} | {1}, and add the missing Opportunity field, or delete the Payment Mapping record.</value>
    </labels>
    <labels>
        <fullName>healthSolutionInvalidOppStage</fullName>
        <categories>Health Check</categories>
        <language>en_US</language>
        <protected>false</protected>
        <shortDescription>healthSolutionInvalidOppStage</shortDescription>
        <value>Add this Opportunity Stage value in Salesforce Setup.</value>
    </labels>
    <labels>
        <fullName>healthSolutionInvalidPaymentField</fullName>
        <categories>Health Check</categories>
        <language>en_US</language>
        <protected>false</protected>
        <shortDescription>healthSolutionInvalidPaymentField</shortDescription>
        <value>On the NPSP Settings tab, click {0} | {1}, and add the missing Payment field, or delete the Payment Mapping record.</value>
    </labels>
    <labels>
        <fullName>healthSolutionInvalidRDCustomPeriod</fullName>
        <categories>Health Check</categories>
        <language>en_US</language>
        <protected>true</protected>
        <shortDescription>healthSolutionInvalidRDCustomPeriod</shortDescription>
        <value>Add this Recurring Donation Installment Period picklist value in Salesforce Setup.</value>
    </labels>
    <labels>
        <fullName>healthSolutionInvalidRDCustomPeriodPicklist</fullName>
        <categories>Health Check</categories>
        <language>en_US</language>
        <protected>true</protected>
        <shortDescription>healthSolutionInvalidRDCustomPeriodPicklist</shortDescription>
        <value>On the NPSP Settings tab, click {0} | {1}, and add the missing Recurring Donation Custom Installment Period, or delete the picklist value from the Installment Period field.</value>
    </labels>
    <labels>
        <fullName>healthSolutionInvalidScheduledJob</fullName>
        <categories>Health Check</categories>
        <language>en_US</language>
        <protected>false</protected>
        <shortDescription>healthSolutionInvalidScheduledJob</shortDescription>
        <value>You must update the record to have a valid Class the implements the UTIL_MasterSchedulableHelper.UTIL_IRecurring interface.</value>
    </labels>
    <labels>
        <fullName>healthSolutionInvalidUDFObjectField</fullName>
        <categories>Health Check</categories>
        <language>en_US</language>
        <protected>false</protected>
        <shortDescription>healthSolutionInvalidUDFObjectField</shortDescription>
        <value>On the NPSP Settings tab, click {0} | {1}, and add the missing field, or delete the User Rollup record.</value>
    </labels>
    <labels>
        <fullName>healthSolutionMailingListReportMissing</fullName>
        <categories>Health Check</categories>
        <language>en_US</language>
        <protected>false</protected>
        <shortDescription>healthSolutionMailingListReportMissing</shortDescription>
        <value>Create a report based on Campaigns with Contacts, where Member Status does not contain Duplicate.  Then specify this report on the {0} &gt; {1} tab in NPSP Settings.</value>
    </labels>
    <labels>
        <fullName>healthSolutionMissingOppPayments</fullName>
        <categories>Health Check</categories>
        <language>en_US</language>
        <protected>false</protected>
        <shortDescription>healthSolutionMissingOppPayments</shortDescription>
        <value>View these Opportunities by running the &lt;b&gt;Opportunities without Payments&lt;/b&gt; report in the NPSP Health Check reports folder.  Note that you should add filter criteria on the report for any Opportunity Types and Opportunity RecTypes you&apos;ve excluded in NPSP Payments Settings. You can create them using the Create Missing Payments button on NPSP Settings &gt; Donations &gt; Payments.</value>
    </labels>
    <labels>
        <fullName>healthSolutionNothingScheduled</fullName>
        <categories>Health Check</categories>
        <language>en_US</language>
        <protected>false</protected>
        <shortDescription>healthSolutionNothingScheduled</shortDescription>
        <value>You must schedule the class UTIL_MasterSchedulable to run daily with the job name {0}.</value>
    </labels>
    <labels>
        <fullName>healthSolutionOCRDupPrimary</fullName>
        <categories>Health Check</categories>
        <language>en_US</language>
        <protected>false</protected>
        <shortDescription>healthSolutionOCRDupPrimary</shortDescription>
        <value>Having multiple OpportunityContactRoles marked Primary can cause Opportunity rollups, such as Total Gifts, to be incorrectly calculated.  View these Opportunities by running the &lt;b&gt;Opportunities with Primary Contact Roles&lt;/b&gt; report in the NPSP Health Check reports folder, and looking at the records with 2 or more Primary Contact Roles.</value>
    </labels>
    <labels>
        <fullName>healthSolutionOCRException</fullName>
        <categories>Health Check</categories>
        <language>en_US</language>
        <protected>false</protected>
        <shortDescription>healthSolutionOCRException</shortDescription>
        <value>If you have a large amount of Opportunties and Opportunity Contact Roles, over 50,000, you can safely ignore any error dealing with soql limits.</value>
    </labels>
    <labels>
        <fullName>healthSolutionPaymentMappingBadDataTypes</fullName>
        <language>en_US</language>
        <protected>false</protected>
        <shortDescription>healthSolutionPaymentMappingBadDataTypes</shortDescription>
        <value>On the NPSP Settings tab, click {0} | {1}, and delete the Payment Mapping record.</value>
    </labels>
    <labels>
        <fullName>healthSolutionRDBadOppField</fullName>
        <categories>Health Check</categories>
        <language>en_US</language>
        <protected>false</protected>
        <shortDescription>healthSolutionRDBadOppField</shortDescription>
        <value>On the NPSP Settings tab, click {0} | {1}, and add the missing Opportunity field, or delete the Recurring Donation Field Mapping record.</value>
    </labels>
    <labels>
        <fullName>healthSolutionRDFieldsBadDatatypes</fullName>
        <categories>Health Check</categories>
        <language>en_US</language>
        <protected>false</protected>
        <shortDescription>healthSolutionRDFieldsBadDatatypes</shortDescription>
        <value>On the NPSP Settings tab, click {0} | {1}, and delete the Recurring Donation Field Mapping record.</value>
    </labels>
    <labels>
        <fullName>healthSolutionRelReciprocalInvalid</fullName>
        <categories>Health Check</categories>
        <language>en_US</language>
        <protected>false</protected>
        <shortDescription>healthSolutionRelReciprocalInvalid</shortDescription>
        <value>On the NPSP Settings tab, click {0} | {1}, and delete the Reciprocal Relationship record, and create a new one with the required information.</value>
    </labels>
    <labels>
        <fullName>healthSolutionSaveOppsFailed</fullName>
        <categories>Health Check</categories>
        <language>en_US</language>
        <protected>false</protected>
        <shortDescription>healthSolutionSaveOppsFailed</shortDescription>
        <value>Make sure you have no Validation Rules, Required Fields, or Workflow Rules that would prevent an Opportunity or Account from being saved.</value>
    </labels>
    <labels>
        <fullName>healthSolutionScheduleJobs</fullName>
        <categories>Health Check</categories>
        <language>en_US</language>
        <protected>false</protected>
        <shortDescription>healthSolutionScheduleJobs</shortDescription>
        <value>All NPSP scheduled classes should have records in Schedulable__c in order for these features to work correctly.</value>
    </labels>
    <labels>
        <fullName>healthSolutionTriggerHandlerMismatch</fullName>
        <categories>Health Check</categories>
        <language>en_US</language>
        <protected>false</protected>
        <shortDescription>healthSolutionTriggerHandlerMismatch</shortDescription>
        <value>If the Trigger Handlers do not match the default NPSP configuration, functionality in NPSP may be disabled or modified.  Modifications should only be performed by someone knowledgable with the NPSP Trigger Handlers, and how changing them will affect system behavior.</value>
    </labels>
    <labels>
        <fullName>healthSolutionUDFBadDatatypes</fullName>
        <categories>Health Check</categories>
        <language>en_US</language>
        <protected>false</protected>
        <shortDescription>healthSolutionUDFBadDatatypes</shortDescription>
        <value>On the NPSP Settings tab, click {0} | {1}, and delete the User Rollup record.</value>
    </labels>
    <labels>
        <fullName>healthSolutionUDFOppField</fullName>
        <categories>Health Check</categories>
        <language>en_US</language>
        <protected>false</protected>
        <shortDescription>healthSolutionUDFOppField</shortDescription>
        <value>On the NPSP Settings tab, click {0} | {1}, and add the missing Opportunity field, or delete the User Rollup record.</value>
    </labels>
    <labels>
        <fullName>hhCmpDedupLabelReturnToCmp</fullName>
        <categories>Household Campaign Dedupe</categories>
        <language>en_US</language>
        <protected>false</protected>
        <shortDescription>hhCmpDedupLabelReturnToCmp</shortDescription>
        <value>Return to Campaign</value>
    </labels>
    <labels>
        <fullName>hhCmpDedupeBatchMessage</fullName>
        <categories>Household Campaign Dedupe</categories>
        <language>en_US</language>
        <protected>false</protected>
        <shortDescription>hhCmpDedupeBatchMessage</shortDescription>
        <value>Due to the size of this campaign, the process to identify household members is being done in batch, and may take several minutes to complete.  Once progress is complete, click on the link to open the report.</value>
    </labels>
    <labels>
        <fullName>hhCmpDedupeBatchProgressTitle</fullName>
        <categories>Household Campaign Dedupe</categories>
        <language>en_US</language>
        <protected>false</protected>
        <shortDescription>hhCmpDedupeBatchProgressTitle</shortDescription>
        <value>Campaign Household Deduplication</value>
    </labels>
    <labels>
        <fullName>hhCmpDedupeLabelOpenReport</fullName>
        <categories>Household Campaign Dedupe</categories>
        <language>en_US</language>
        <protected>false</protected>
        <shortDescription>hhCmpDedupeLabelOpenReport</shortDescription>
        <value>Open Report</value>
    </labels>
    <labels>
        <fullName>hhCmpDedupeNoReport</fullName>
        <categories>Household Campaign Dedupe</categories>
        <language>en_US</language>
        <protected>false</protected>
        <shortDescription>hhCmpDedupeNoReport</shortDescription>
        <value>Could not find report. Create a report with the Report Unique Name of  &apos;NPSP_Campaign_Household_Mailing_List&apos;. NOTE: Report type should be Campaigns with Contacts. Filter for Member Status does not contain &apos;Duplicate&apos;.</value>
    </labels>
    <labels>
        <fullName>hhCmpDedupeStatus</fullName>
        <categories>Household Campaign Dedupe</categories>
        <language>en_US</language>
        <protected>false</protected>
        <shortDescription>hhCmpDedupeStatus</shortDescription>
        <value>- Household Duplicate</value>
    </labels>
    <labels>
        <fullName>labelListViewFirst</fullName>
        <categories>SoqlListView</categories>
        <language>en_US</language>
        <protected>false</protected>
        <shortDescription>label for First link in list view</shortDescription>
        <value>First</value>
    </labels>
    <labels>
        <fullName>labelListViewLast</fullName>
        <categories>SoqlListView</categories>
        <language>en_US</language>
        <protected>false</protected>
        <shortDescription>label for Last link in list view</shortDescription>
        <value>Last</value>
    </labels>
    <labels>
        <fullName>labelListViewNext</fullName>
        <categories>SoqlListView</categories>
        <language>en_US</language>
        <protected>false</protected>
        <shortDescription>label for Next link in list view</shortDescription>
        <value>Next</value>
    </labels>
    <labels>
        <fullName>labelListViewPageInfo</fullName>
        <categories>SoqlListView</categories>
        <language>en_US</language>
        <protected>false</protected>
        <shortDescription>label for page info in list view</shortDescription>
        <value>&amp;nbsp;&amp;nbsp;&amp;nbsp;Page {0} of {1} &amp;nbsp;&amp;nbsp;({2} records)</value>
    </labels>
    <labels>
        <fullName>labelListViewPrevious</fullName>
        <categories>SoqlListView</categories>
        <language>en_US</language>
        <protected>false</protected>
        <shortDescription>label for Previous link in list view</shortDescription>
        <value>Previous</value>
    </labels>
    <labels>
        <fullName>labelMessageLoading</fullName>
        <categories>SoqlListView, Settings</categories>
        <language>en_US</language>
        <protected>false</protected>
        <shortDescription>label for the loading... message used in some pages</shortDescription>
        <value>Loading...</value>
    </labels>
    <labels>
        <fullName>labelShowMore</fullName>
        <categories>SoqlListView</categories>
        <language>en_US</language>
        <protected>false</protected>
        <shortDescription>label for Show More on list views</shortDescription>
        <value>Show more</value>
    </labels>
    <labels>
        <fullName>lblAddressOverride</fullName>
        <categories>Manage Household UI</categories>
        <language>en_US</language>
        <protected>false</protected>
        <shortDescription>lblAddressOverride</shortDescription>
        <value>(address override)</value>
    </labels>
    <labels>
        <fullName>lblBtnAddAllHHMembers</fullName>
        <categories>Manage Household UI</categories>
        <language>en_US</language>
        <protected>false</protected>
        <shortDescription>lblBtnAddAllHHMembers</shortDescription>
        <value>Add All Members</value>
    </labels>
    <labels>
        <fullName>lblBtnAddContact</fullName>
        <categories>Manage Household UI</categories>
        <language>en_US</language>
        <protected>false</protected>
        <shortDescription>lblBtnAddContact</shortDescription>
        <value>Add {0}</value>
    </labels>
    <labels>
        <fullName>lblCCardExcludeFrom</fullName>
        <categories>Manage Household UI</categories>
        <language>en_US</language>
        <protected>false</protected>
        <shortDescription>lblCCardExcludeFrom</shortDescription>
        <value>Exclude from:</value>
    </labels>
    <labels>
        <fullName>lblCity</fullName>
        <categories>Manage Household UI</categories>
        <language>en_US</language>
        <protected>false</protected>
        <shortDescription>lblCity</shortDescription>
        <value>City</value>
    </labels>
    <labels>
        <fullName>lblCountry</fullName>
        <categories>Manage Household UI</categories>
        <language>en_US</language>
        <protected>false</protected>
        <shortDescription>lblCountry</shortDescription>
        <value>Country</value>
    </labels>
    <labels>
        <fullName>lblDeleteContact</fullName>
        <categories>Manage Household UI</categories>
        <language>en_US</language>
        <protected>false</protected>
        <shortDescription>lblDeleteContact</shortDescription>
        <value>Delete Contact</value>
    </labels>
    <labels>
        <fullName>lblDeleteContactPrompt</fullName>
        <categories>Manage Household UI</categories>
        <language>en_US</language>
        <protected>false</protected>
        <shortDescription>lblDeleteContactPrompt</shortDescription>
        <value>Do you want to delete this contact, when the page is saved?</value>
    </labels>
    <labels>
        <fullName>lblFindInContacts</fullName>
        <categories>Manage Household UI</categories>
        <language>en_US</language>
        <protected>false</protected>
        <shortDescription>autocomplete&apos;s label for &quot;smith in Contacts&quot;</shortDescription>
        <value>in Contacts</value>
    </labels>
    <labels>
        <fullName>lblFindOrAddContact</fullName>
        <categories>Manage Household UI</categories>
        <language>en_US</language>
        <protected>false</protected>
        <shortDescription>string displayed in the autocomplete control when empty</shortDescription>
        <value>Find a contact or add a new contact to the household</value>
    </labels>
    <labels>
        <fullName>lblFirstName</fullName>
        <categories>Manage Household UI</categories>
        <language>en_US</language>
        <protected>false</protected>
        <shortDescription>lblFirstName</shortDescription>
        <value>First Name</value>
    </labels>
    <labels>
        <fullName>lblFormalGreeting</fullName>
        <categories>Manage Household UI</categories>
        <language>en_US</language>
        <protected>false</protected>
        <shortDescription>lblFormalGreeting</shortDescription>
        <value>Formal Greeting</value>
    </labels>
    <labels>
        <fullName>lblHousehold</fullName>
        <categories>Manage Household UI</categories>
        <language>en_US</language>
        <protected>false</protected>
        <shortDescription>lblHousehold</shortDescription>
        <value>Household</value>
    </labels>
    <labels>
        <fullName>lblHouseholdName</fullName>
        <categories>Manage Household UI</categories>
        <language>en_US</language>
        <protected>false</protected>
        <shortDescription>lblHouseholdName</shortDescription>
        <value>Household Name</value>
    </labels>
    <labels>
        <fullName>lblInformalGreeting</fullName>
        <categories>Manage Household UI</categories>
        <language>en_US</language>
        <protected>false</protected>
        <shortDescription>lblInformalGreeting</shortDescription>
        <value>Informal Greeting</value>
    </labels>
    <labels>
        <fullName>lblLastName</fullName>
        <categories>Manage Household UI</categories>
        <language>en_US</language>
        <protected>false</protected>
        <shortDescription>lblLastName</shortDescription>
        <value>Last Name</value>
    </labels>
    <labels>
        <fullName>lblMergeHHPrompt</fullName>
        <categories>Manage Household UI</categories>
        <language>en_US</language>
        <protected>false</protected>
        <shortDescription>lblMergeHHPrompt</shortDescription>
        <value>{0} is in a Household with other members.  Do you want to just add {0}, or add all members from the Household?</value>
    </labels>
    <labels>
        <fullName>lblMergeHHTitle</fullName>
        <categories>Manage Household UI</categories>
        <language>en_US</language>
        <protected>false</protected>
        <shortDescription>lblMergeHHTitle</shortDescription>
        <value>Merge Households</value>
    </labels>
    <labels>
        <fullName>lblNPSPSettings</fullName>
        <categories>Payment Wizard</categories>
        <language>en_US</language>
        <protected>false</protected>
        <shortDescription>lblNPSPSettings</shortDescription>
        <value>NPSP Settings</value>
    </labels>
    <labels>
<<<<<<< HEAD
=======
        <fullName>lblNoHHMergePermissions</fullName>
        <categories>Manage Household UI</categories>
        <language>en_US</language>
        <protected>false</protected>
        <shortDescription>error displayed when required perms missing to add a contact and its household</shortDescription>
        <value>You must have update and delete permissions on Households (Accounts) in order to add an existing contact to the Household.</value>
    </labels>
    <labels>
>>>>>>> 71481a9a
        <fullName>lblPostalCode</fullName>
        <categories>Manage Household UI</categories>
        <language>en_US</language>
        <protected>false</protected>
        <shortDescription>lblPostalCode</shortDescription>
        <value>Postal Code</value>
    </labels>
    <labels>
        <fullName>lblSalutation</fullName>
        <categories>Manage Household UI</categories>
        <language>en_US</language>
        <protected>false</protected>
        <shortDescription>lblSalutation</shortDescription>
        <value>Salutation</value>
    </labels>
    <labels>
        <fullName>lblState</fullName>
        <categories>Manage Household UI</categories>
        <language>en_US</language>
        <protected>false</protected>
        <shortDescription>lblState</shortDescription>
        <value>State</value>
    </labels>
    <labels>
        <fullName>lblStreet</fullName>
        <categories>Manage Household UI</categories>
        <language>en_US</language>
        <protected>false</protected>
        <shortDescription>lblStreet</shortDescription>
        <value>Street</value>
    </labels>
    <labels>
        <fullName>leadConvertAccountName</fullName>
        <categories>Lead Converter</categories>
        <language>en_US</language>
        <protected>false</protected>
        <shortDescription>leadConvertAccountName</shortDescription>
        <value>Account</value>
    </labels>
    <labels>
        <fullName>leadConvertAffilationName</fullName>
        <categories>Lead Converter</categories>
        <language>en_US</language>
        <protected>false</protected>
        <shortDescription>leadConvertAffilationName</shortDescription>
        <value>Affiliated Account</value>
    </labels>
    <labels>
        <fullName>leadConvertAffiliateExistingAccount</fullName>
        <categories>Lead Convert</categories>
        <language>en_US</language>
        <protected>false</protected>
        <shortDescription>leadConvertAffiliateExistingAccount</shortDescription>
        <value>Affiliate with Existing:</value>
    </labels>
    <labels>
        <fullName>leadConvertAffiliateNewAccount</fullName>
        <categories>Lead Convert</categories>
        <language>en_US</language>
        <protected>false</protected>
        <shortDescription>leadConvertAffiliateNewAccount</shortDescription>
        <value>Affiliate with New Account:</value>
    </labels>
    <labels>
        <fullName>leadConvertAffiliatedAccount</fullName>
        <categories>Lead Convert</categories>
        <language>en_US</language>
        <protected>false</protected>
        <shortDescription>leadConvertAffiliatedAccount</shortDescription>
        <value>Affiliated Account</value>
    </labels>
    <labels>
        <fullName>leadConvertAttachBucketAccount</fullName>
        <categories>Lead Converter</categories>
        <language>en_US</language>
        <protected>false</protected>
        <shortDescription>leadConvertAttachBucketAccount</shortDescription>
        <value>Attach to Individual Bucket Account</value>
    </labels>
    <labels>
        <fullName>leadConvertAttachExistingAccount</fullName>
        <categories>Lead Converter</categories>
        <language>en_US</language>
        <protected>false</protected>
        <shortDescription>leadConvertAttachExistingAccount</shortDescription>
        <value>Attach to Existing:</value>
    </labels>
    <labels>
        <fullName>leadConvertAutocreateHHAccount</fullName>
        <categories>Lead Converter</categories>
        <language>en_US</language>
        <protected>false</protected>
        <shortDescription>leadConvertAutocreateHHAccount</shortDescription>
        <value>Create Household Account</value>
    </labels>
    <labels>
        <fullName>leadConvertAutocreateOne2OneAccount</fullName>
        <categories>Lead Converter</categories>
        <language>en_US</language>
        <protected>false</protected>
        <shortDescription>leadConvertAutocreateOne2OneAccount</shortDescription>
        <value>Create One-to-One Account</value>
    </labels>
    <labels>
        <fullName>leadConvertBtnCancel</fullName>
        <categories>Lead Converter</categories>
        <language>en_US</language>
        <protected>false</protected>
        <shortDescription>leadConvertBtnCancel</shortDescription>
        <value>Cancel</value>
    </labels>
    <labels>
        <fullName>leadConvertBtnConvert</fullName>
        <categories>Lead Converter</categories>
        <language>en_US</language>
        <protected>false</protected>
        <shortDescription>leadConvertBtnConvert</shortDescription>
        <value>Convert</value>
    </labels>
    <labels>
        <fullName>leadConvertContactAccount</fullName>
        <categories>Lead Convert</categories>
        <language>en_US</language>
        <protected>false</protected>
        <shortDescription>leadConvertContactAccount</shortDescription>
        <value>Contact Account</value>
    </labels>
    <labels>
        <fullName>leadConvertCreateAccount</fullName>
        <categories>Lead Converter</categories>
        <language>en_US</language>
        <protected>false</protected>
        <shortDescription>leadConvertCreateAccount</shortDescription>
        <value>Create New Account:</value>
    </labels>
    <labels>
        <fullName>leadConvertCreateNewContact</fullName>
        <categories>Lead Converter</categories>
        <language>en_US</language>
        <protected>false</protected>
        <shortDescription>leadConvertCreateNewContact</shortDescription>
        <value>Create New:</value>
    </labels>
    <labels>
        <fullName>leadConvertMergeExistingContact</fullName>
        <categories>Lead Converter</categories>
        <language>en_US</language>
        <protected>false</protected>
        <shortDescription>leadConvertMergeExistingContact</shortDescription>
        <value>Merge with Existing:</value>
    </labels>
    <labels>
        <fullName>leadConvertNewOpp</fullName>
        <categories>Lead Converter</categories>
        <language>en_US</language>
        <protected>false</protected>
        <shortDescription>leadConvertNewOpp</shortDescription>
        <value>Do not create a new {0} upon conversion.</value>
    </labels>
    <labels>
        <fullName>leadConvertOwner</fullName>
        <categories>Lead Converter</categories>
        <language>en_US</language>
        <protected>false</protected>
        <shortDescription>leadConvertOwner</shortDescription>
        <value>Record Owner</value>
    </labels>
    <labels>
        <fullName>leadConvertPageTitle</fullName>
        <categories>Lead Converter</categories>
        <language>en_US</language>
        <protected>false</protected>
        <shortDescription>leadConvertPageTitle</shortDescription>
        <value>Convert Lead:</value>
    </labels>
    <labels>
        <fullName>leadConvertSectionTitle</fullName>
        <categories>Lead Converter</categories>
        <language>en_US</language>
        <protected>false</protected>
        <shortDescription>leadConvertSectionTitle</shortDescription>
        <value>Convert Lead</value>
    </labels>
    <labels>
        <fullName>leadConvertSendEmail</fullName>
        <categories>Lead Converter</categories>
        <language>en_US</language>
        <protected>false</protected>
        <shortDescription>leadConvertSendEmail</shortDescription>
        <value>Send Email to the Owner</value>
    </labels>
    <labels>
        <fullName>leadConvertStatus</fullName>
        <categories>Lead Converter</categories>
        <language>en_US</language>
        <protected>false</protected>
        <shortDescription>leadConvertStatus</shortDescription>
        <value>Converted Status</value>
    </labels>
    <labels>
        <fullName>leadConvertViewContactError</fullName>
        <categories>Lead Converter</categories>
        <language>en_US</language>
        <protected>false</protected>
        <shortDescription>leadConvertViewContactError</shortDescription>
        <value>You can only view existing contacts.</value>
    </labels>
    <labels>
        <fullName>mtchBtnSearch</fullName>
        <categories>Find Matched Gifts</categories>
        <language>en_US</language>
        <protected>false</protected>
        <shortDescription>mtchBtnSearch</shortDescription>
        <value>Search</value>
    </labels>
    <labels>
        <fullName>mtchCloseDateEnd</fullName>
        <categories>Find Matched Gifts</categories>
        <language>en_US</language>
        <protected>false</protected>
        <shortDescription>mtchCloseDateEnd</shortDescription>
        <value>Close Date End</value>
    </labels>
    <labels>
        <fullName>mtchCloseDateStart</fullName>
        <categories>Find Matched Gifts</categories>
        <language>en_US</language>
        <protected>false</protected>
        <shortDescription>mtchCloseDateStart</shortDescription>
        <value>Close Date Start</value>
    </labels>
    <labels>
        <fullName>mtchFindMatchedGiftsSectionHeader</fullName>
        <categories>Find Matched Gifts</categories>
        <language>en_US</language>
        <protected>false</protected>
        <shortDescription>mtchFindMatchedGiftsSectionHeader</shortDescription>
        <value>Find Matched Gifts</value>
    </labels>
    <labels>
        <fullName>mtchFindMoreGifts</fullName>
        <categories>Find Matched Gifts</categories>
        <language>en_US</language>
        <protected>false</protected>
        <shortDescription>mtchFindMoreGifts</shortDescription>
        <value>Find More Gifts</value>
    </labels>
    <labels>
        <fullName>mtchFindMoreGiftsInfo</fullName>
        <categories>Find Matched Gifts</categories>
        <language>en_US</language>
        <protected>false</protected>
        <shortDescription>mtchFindMoreGiftsInfo</shortDescription>
        <value>Fill in one or more filters, and then click on Search.</value>
    </labels>
    <labels>
        <fullName>mtchItems</fullName>
        <categories>Find Matching Gifts, Manage Soft Credits</categories>
        <language>en_US</language>
        <protected>false</protected>
        <shortDescription>mtchItems</shortDescription>
        <value>{0} items</value>
    </labels>
    <labels>
        <fullName>mtchSearchCriteriaEmpty</fullName>
        <categories>Find Matching Gifts</categories>
        <language>en_US</language>
        <protected>false</protected>
        <shortDescription>mtchSearchCriteriaEmpty</shortDescription>
        <value>Please specify one or more filters in order to search.</value>
    </labels>
    <labels>
        <fullName>mtchSelectCbxTitle</fullName>
        <categories>Find Matched Gifts</categories>
        <language>en_US</language>
        <protected>false</protected>
        <shortDescription>mtchSelectCbxTitle</shortDescription>
        <value>Select</value>
    </labels>
    <labels>
        <fullName>mtchTotalMatchingGift</fullName>
        <categories>Find Matched Gifts</categories>
        <language>en_US</language>
        <protected>false</protected>
        <shortDescription>mtchTotalMatchingGift</shortDescription>
        <value>Total Matching Gift</value>
    </labels>
    <labels>
        <fullName>mtchTotalSelected</fullName>
        <categories>Find Matched Gifts</categories>
        <language>en_US</language>
        <protected>false</protected>
        <shortDescription>mtchTotalSelected</shortDescription>
        <value>Total Selected</value>
    </labels>
    <labels>
        <fullName>mtchTotalUnaccounted</fullName>
        <categories>Find Matched Gifts</categories>
        <language>en_US</language>
        <protected>false</protected>
        <shortDescription>mtchTotalUnaccounted</shortDescription>
        <value>Total Unaccounted</value>
    </labels>
    <labels>
        <fullName>oppInstallmentsOf</fullName>
        <categories>OppNaming</categories>
        <language>en_US</language>
        <protected>false</protected>
        <shortDescription>oppInstallmentsOf</shortDescription>
        <value>of</value>
    </labels>
    <labels>
        <fullName>oppNamingBoth</fullName>
        <categories>OppNaming</categories>
        <language>en_US</language>
        <protected>false</protected>
        <shortDescription>oppNamingBoth</shortDescription>
        <value>Both</value>
    </labels>
    <labels>
        <fullName>oppNamingIndividual</fullName>
        <categories>OppNaming</categories>
        <language>en_US</language>
        <protected>false</protected>
        <shortDescription>oppNamingIndividual</shortDescription>
        <value>Contact Donations</value>
    </labels>
    <labels>
        <fullName>oppNamingOrganizational</fullName>
        <categories>OppNaming</categories>
        <language>en_US</language>
        <protected>false</protected>
        <shortDescription>oppNamingOrganizational</shortDescription>
        <value>Organization Donations</value>
    </labels>
    <labels>
        <fullName>pmtWizardBtnCalcPayments</fullName>
        <categories>Payment Wizard</categories>
        <language>en_US</language>
        <protected>false</protected>
        <shortDescription>pmtWizardBtnCalcPayments</shortDescription>
        <value>Calculate Payments</value>
    </labels>
    <labels>
        <fullName>pmtWizardBtnCreatePayments</fullName>
        <categories>Payment Wizard</categories>
        <language>en_US</language>
        <protected>false</protected>
        <shortDescription>pmtWizardBtnCreatePayments</shortDescription>
        <value>Create Payments</value>
    </labels>
    <labels>
        <fullName>pmtWizardBtnRemovePaidPayments</fullName>
        <categories>Payment Wizard</categories>
        <language>en_US</language>
        <protected>false</protected>
        <shortDescription>pmtWizardBtnRemovePaidPayments</shortDescription>
        <value>Remove Paid Payments</value>
    </labels>
    <labels>
        <fullName>pmtWizardClosedLost</fullName>
        <categories>Payment Wizard</categories>
        <language>en_US</language>
        <protected>false</protected>
        <shortDescription>pmtWizardClosedLost</shortDescription>
        <value>NOTE: This opportunity is marked closed lost. To create payments, first edit the opportunity record and change the stage to an open or closed won stage.</value>
    </labels>
    <labels>
        <fullName>pmtWizardCreateSchedule</fullName>
        <categories>Payment Wizard</categories>
        <language>en_US</language>
        <protected>false</protected>
        <shortDescription>pmtWizardCreateSchedule</shortDescription>
        <value>Create a Payment Schedule</value>
    </labels>
    <labels>
        <fullName>pmtWizardFirstPaymentDate</fullName>
        <categories>Payment Wizard</categories>
        <language>en_US</language>
        <protected>false</protected>
        <shortDescription>pmtWizardFirstPaymentDate</shortDescription>
        <value>Date of First Payment</value>
    </labels>
    <labels>
        <fullName>pmtWizardInterval</fullName>
        <categories>Payment Wizard</categories>
        <language>en_US</language>
        <protected>false</protected>
        <shortDescription>pmtWizardInterval</shortDescription>
        <value>Interval</value>
    </labels>
    <labels>
        <fullName>pmtWizardMsgNoOppFound</fullName>
        <categories>Payment Wizard</categories>
        <language>en_US</language>
        <protected>false</protected>
        <shortDescription>pmtWizardMsgNoOppFound</shortDescription>
        <value>No opportunity found.</value>
    </labels>
    <labels>
        <fullName>pmtWizardNoUnpaidAmount</fullName>
        <categories>Payment Wizard</categories>
        <language>en_US</language>
        <protected>false</protected>
        <shortDescription>pmtWizardNoUnpaidAmount</shortDescription>
        <value>NOTE: This opportunity has no unpaid amount. To create payments, first edit the opportunity record and enter an amount or click the button to delete existing payments. If the opportunity is closed, you may need to reopen it.</value>
    </labels>
    <labels>
        <fullName>pmtWizardNoWriteoffAmount</fullName>
        <categories>Payment Wizard</categories>
        <language>en_US</language>
        <protected>false</protected>
        <shortDescription>pmtWizardNoWriteoffAmount</shortDescription>
        <value>NOTE: This opportunity has no unpaid amount. To write off payments, first edit the opportunity record and enter an amount or delete existing payments.</value>
    </labels>
    <labels>
        <fullName>pmtWizardNumberOfPayments</fullName>
        <categories>Payment Wizard</categories>
        <language>en_US</language>
        <protected>false</protected>
        <shortDescription>pmtWizardNumberOfPayments</shortDescription>
        <value># of Payments</value>
    </labels>
    <labels>
        <fullName>pmtWizardPaymentNumber</fullName>
        <categories>Payment Wizard</categories>
        <language>en_US</language>
        <protected>false</protected>
        <shortDescription>pmtWizardPaymentNumber</shortDescription>
        <value>Payment Number</value>
    </labels>
    <labels>
        <fullName>pmtWizardPaymentsDisabled</fullName>
        <categories>Payment Wizard</categories>
        <language>en_US</language>
        <protected>false</protected>
        <shortDescription>pmtWizardPaymentsDisabled</shortDescription>
        <value>You do not have NPSP Payments Enabled. To use the Payment Scheduling Wizard, please enable Payments on the NPSP Settings page.</value>
    </labels>
    <labels>
        <fullName>pmtWizardPaymentsDisabledTitle</fullName>
        <categories>Payment Wizard</categories>
        <language>en_US</language>
        <protected>false</protected>
        <shortDescription>pmtWizardPaymentsDisabledTitle</shortDescription>
        <value>NPSP Payments Not Enabled</value>
    </labels>
    <labels>
        <fullName>pmtWizardSectionTitle</fullName>
        <categories>Payment Wizard</categories>
        <language>en_US</language>
        <protected>false</protected>
        <shortDescription>pmtWizardSectionTitle</shortDescription>
        <value>Current Opportunity Info</value>
    </labels>
    <labels>
        <fullName>pmtWizardSectionWriteoff</fullName>
        <categories>Payment Wizard</categories>
        <language>en_US</language>
        <protected>false</protected>
        <shortDescription>pmtWizardSectionWriteoff</shortDescription>
        <value>Write Off Remaining Balance</value>
    </labels>
    <labels>
        <fullName>pmtWizardSectionWriteoffPayments</fullName>
        <categories>Payment Wizard</categories>
        <language>en_US</language>
        <protected>false</protected>
        <shortDescription>pmtWizardSectionWriteoffPayments</shortDescription>
        <value>Write Off Payments</value>
    </labels>
    <labels>
        <fullName>pmtWizardSubtitle</fullName>
        <categories>Payment Wizard</categories>
        <language>en_US</language>
        <protected>false</protected>
        <shortDescription>pmtWizardSubtitle</shortDescription>
        <value>Create one or more Payments for this Opportunity</value>
    </labels>
    <labels>
        <fullName>pmtWizardToBeCreated</fullName>
        <categories>Payment Wizard</categories>
        <language>en_US</language>
        <protected>false</protected>
        <shortDescription>pmtWizardToBeCreated</shortDescription>
        <value>Payments to be Created</value>
    </labels>
    <labels>
        <fullName>pmtWizardWarning</fullName>
        <categories>Payment Wizard</categories>
        <language>en_US</language>
        <protected>false</protected>
        <shortDescription>pmtWizardWarning</shortDescription>
        <value>Warning</value>
    </labels>
    <labels>
        <fullName>pmtWizardWriteoffDate</fullName>
        <categories>Payment Wizard</categories>
        <language>en_US</language>
        <protected>false</protected>
        <shortDescription>pmtWizardWriteoffDate</shortDescription>
        <value>Which date would you like to use?</value>
    </labels>
    <labels>
        <fullName>pmtWizardWriteoffMessage</fullName>
        <categories>Payment Wizard</categories>
        <language>en_US</language>
        <protected>false</protected>
        <shortDescription>pmtWizardWriteoffMessage</shortDescription>
        <value>You are preparing to write off {0} Payment(s) totaling {1}.</value>
    </labels>
    <labels>
        <fullName>pscManageSoftCreditsAdd</fullName>
        <categories>Manage Soft Credits</categories>
        <language>en_US</language>
        <protected>false</protected>
        <shortDescription>pscManageSoftCreditsAdd</shortDescription>
        <value>Add another soft credit</value>
    </labels>
    <labels>
        <fullName>pscManageSoftCreditsAmount</fullName>
        <categories>Manage Soft Credits</categories>
        <language>en_US</language>
        <protected>false</protected>
        <shortDescription>pscManageSoftCreditsAmount</shortDescription>
        <value>Amount</value>
    </labels>
    <labels>
        <fullName>pscManageSoftCreditsAmountMissing</fullName>
        <categories>Manage Soft Credits</categories>
        <language>en_US</language>
        <protected>false</protected>
        <shortDescription>pscManageSoftCreditsAmountMissing</shortDescription>
        <value>Please enter a soft credit amount for all entries.</value>
    </labels>
    <labels>
        <fullName>pscManageSoftCreditsAmountOrPercent</fullName>
        <categories>Manage Soft Credits</categories>
        <language>en_US</language>
        <protected>false</protected>
        <shortDescription>pscManageSoftCreditsAmountOrPercent</shortDescription>
        <value>Amount or Percent</value>
    </labels>
    <labels>
        <fullName>pscManageSoftCreditsCantChangeCurrency</fullName>
        <categories>Manage Soft Credits</categories>
        <language>en_US</language>
        <protected>false</protected>
        <shortDescription>pscManageSoftCreditsCantChangeCurrency</shortDescription>
        <value>You can&apos;t modify partial soft credit currencies directly. A partial soft credit&apos;s currency is updated when the parent opportunity&apos;s currency is modified.</value>
    </labels>
    <labels>
        <fullName>pscManageSoftCreditsFull</fullName>
        <categories>Manage Soft Credits</categories>
        <language>en_US</language>
        <protected>false</protected>
        <shortDescription>pscManageSoftCreditsFull</shortDescription>
        <value>Full</value>
    </labels>
    <labels>
        <fullName>pscManageSoftCreditsInvalidContact</fullName>
        <categories>Manage Soft Credits</categories>
        <language>en_US</language>
        <protected>false</protected>
        <shortDescription>pscManageSoftCreditsInvalidContact</shortDescription>
        <value>{0} is the Primary Contact for this Opportunity. You cannot add Soft Credit to this Contact.</value>
    </labels>
    <labels>
        <fullName>pscManageSoftCreditsNoRoles</fullName>
        <categories>Manage Soft Credits</categories>
        <language>en_US</language>
        <protected>false</protected>
        <shortDescription>pscManageSoftCreditsNoRoles</shortDescription>
        <value>You have no Roles specified as Soft Credit Roles.  Under NPSP Settings, Donations, Contact Roles, you need to add the appropriate Roles to the Soft Credit Roles setting.</value>
    </labels>
    <labels>
        <fullName>pscManageSoftCreditsOppAmount</fullName>
        <categories>Manage Soft Credits</categories>
        <language>en_US</language>
        <protected>false</protected>
        <shortDescription>pscManageSoftCreditsOppAmount</shortDescription>
        <value>Total Amount</value>
    </labels>
    <labels>
        <fullName>pscManageSoftCreditsPSCAmount</fullName>
        <categories>Manage Soft Credits</categories>
        <language>en_US</language>
        <protected>false</protected>
        <shortDescription>pscManageSoftCreditsPSCAmount</shortDescription>
        <value>Soft Credit Amount</value>
    </labels>
    <labels>
        <fullName>pscManageSoftCreditsPartial</fullName>
        <categories>Manage Soft Credits</categories>
        <language>en_US</language>
        <protected>false</protected>
        <shortDescription>pscManageSoftCreditsPartial</shortDescription>
        <value>Partial</value>
    </labels>
    <labels>
        <fullName>pscManageSoftCreditsPercent</fullName>
        <categories>Manage Soft Credits</categories>
        <language>en_US</language>
        <protected>false</protected>
        <shortDescription>pscManageSoftCreditsPercent</shortDescription>
        <value>Percent</value>
    </labels>
    <labels>
        <fullName>pscManageSoftCreditsPrimaryDonor</fullName>
        <categories>Manage Soft Credits</categories>
        <language>en_US</language>
        <protected>false</protected>
        <shortDescription>pscManageSoftCreditsPrimaryDonor</shortDescription>
        <value>Primary Donor</value>
    </labels>
    <labels>
        <fullName>pscManageSoftCreditsReconcileFail</fullName>
        <categories>Manage Soft Credits</categories>
        <language>en_US</language>
        <protected>false</protected>
        <shortDescription>pscManageSoftCreditsReconcileFail</shortDescription>
        <value>Total Soft Credit Amount must be less than or equal to the Opportunity Amount.  Check &apos;Allow Soft Credit Amount more than Total Amount&apos; to override.</value>
    </labels>
    <labels>
        <fullName>pscManageSoftCreditsRestrictions</fullName>
        <categories>Manage Soft Creditds</categories>
        <language>en_US</language>
        <protected>false</protected>
        <shortDescription>pscManageSoftCreditsRestrictions</shortDescription>
        <value>Soft Credit Restrictions</value>
    </labels>
    <labels>
        <fullName>pscManageSoftCreditsRoleMissing</fullName>
        <categories>Manage Soft Credits</categories>
        <language>en_US</language>
        <protected>false</protected>
        <shortDescription>pscManageSoftCreditsRoleMissing</shortDescription>
        <value>You must specify a Role Name for all Soft Credits.</value>
    </labels>
    <labels>
        <fullName>pscManageSoftCreditsTitle</fullName>
        <categories>Manage Soft Credits</categories>
        <language>en_US</language>
        <protected>false</protected>
        <shortDescription>pscManageSoftCreditsTitle</shortDescription>
        <value>Manage Soft Credits</value>
    </labels>
    <labels>
        <fullName>pscManageSoftCreditsType</fullName>
        <categories>Manage Soft Credits</categories>
        <language>en_US</language>
        <protected>false</protected>
        <shortDescription>pscManageSoftCreditsType</shortDescription>
        <value>Type</value>
    </labels>
    <labels>
        <fullName>pscManageSoftCreditsUnaccounted</fullName>
        <categories>Manage Soft Credits</categories>
        <language>en_US</language>
        <protected>false</protected>
        <shortDescription>pscManageSoftCreditsUnaccounted</shortDescription>
        <value>Total Unaccounted</value>
    </labels>
    <labels>
        <fullName>pscManageSoftCreditsValidateTotals</fullName>
        <categories>Manage Soft Credits</categories>
        <language>en_US</language>
        <protected>false</protected>
        <shortDescription>pscManageSoftCreditsValidateTotals</shortDescription>
        <value>Allow Soft Credit Amount more than Total Amount</value>
    </labels>
    <labels>
        <fullName>sendAcknowledgmentFailedStatus</fullName>
        <categories>Send Acknowledgment button</categories>
        <language>en_US</language>
        <protected>false</protected>
        <shortDescription>sendAcknowledgmentFailedStatus</shortDescription>
        <value>Email Acknowledgment Not Sent</value>
    </labels>
    <labels>
        <fullName>sendAcknowledgmentFailureReasons</fullName>
        <categories>Send Acknowledgment Button</categories>
        <language>en_US</language>
        <protected>false</protected>
        <shortDescription>sendAcknowledgmentFailureReasons</shortDescription>
        <value>The following records were not acknowledged. Acknowledgements can fail if there is no workflow rule (Acknowledgement Status EQUALS &apos;Send Acknowledgement&apos;) activated to send the acknowledgement, or if the records did not meet additional criteria to trigger the workflow rule. For example, if Primary Contact is not set, or if the Primary Contact&apos;s email field is empty or invalid.</value>
    </labels>
    <labels>
        <fullName>sendAcknowledgmentFireStatus</fullName>
        <categories>Send Acknowledgment Button</categories>
        <language>en_US</language>
        <protected>false</protected>
        <shortDescription>sendAcknowledgmentFireStatus</shortDescription>
        <value>Email Acknowledgment Now</value>
    </labels>
    <labels>
        <fullName>sendAcknowledgmentNoneSelected</fullName>
        <categories>Send Acknowledgment button</categories>
        <language>en_US</language>
        <protected>false</protected>
        <shortDescription>sendAcknowledgmentNoneSelected</shortDescription>
        <value>You must select one or more Opportunities before clicking Email Acknowledgments.</value>
    </labels>
    <labels>
        <fullName>sendAcknowledgmentNumberNoEmail</fullName>
        <categories>Send Acknowledgment Button</categories>
        <language>en_US</language>
        <protected>false</protected>
        <shortDescription>sendAcknowledgmentNumberNoEmail</shortDescription>
        <value>{0} acknowledgment(s) were not sent.</value>
    </labels>
    <labels>
        <fullName>sendAcknowledgmentNumberSent</fullName>
        <categories>Send Acknowledgment Button</categories>
        <language>en_US</language>
        <protected>false</protected>
        <shortDescription>sendAcknowledgmentNumberSent</shortDescription>
        <value>{0} acknowledgment(s) sent.</value>
    </labels>
    <labels>
        <fullName>sendAcknowledgmentPageTitle</fullName>
        <categories>Send Acknowledgment Button</categories>
        <language>en_US</language>
        <protected>false</protected>
        <shortDescription>sendAcknowledgmentPageTitle</shortDescription>
        <value>Email Acknowledgments</value>
    </labels>
    <labels>
        <fullName>sendAcknowledgmentReturnLinkLabel</fullName>
        <categories>Send Acknowledgment Button</categories>
        <language>en_US</language>
        <protected>false</protected>
        <shortDescription>sendAcknowledgmentReturnLinkLabel</shortDescription>
        <value>Return to Opportunity</value>
    </labels>
    <labels>
        <fullName>sendAcknowledgmentSucceeded</fullName>
        <categories>Send Acknowledgment button</categories>
        <language>en_US</language>
        <protected>false</protected>
        <shortDescription>sendAcknowledgmentSucceeded</shortDescription>
        <value>Acknowledged</value>
    </labels>
    <labels>
        <fullName>stgAddrGeneralSettingsIntro</fullName>
        <categories>Settings, address</categories>
        <language>en_US</language>
        <protected>false</protected>
        <shortDescription>stgAddrGeneralSettingsIntro</shortDescription>
        <value>Household and Organization Account Management lets you add multiple addresses to an Account, specify default addresses, and specify seasonal addresses. Address Management is only available in NPSP3 and later with the Household Account model.</value>
    </labels>
    <labels>
        <fullName>stgAddrMustChooseClass</fullName>
        <categories>Settings, address</categories>
        <language>en_US</language>
        <protected>false</protected>
        <shortDescription>stgAddrMustChooseClass</shortDescription>
        <value>You must choose a verification service in order to enable automatic verification.</value>
    </labels>
    <labels>
        <fullName>stgBtnCancel</fullName>
        <categories>Settings</categories>
        <language>en_US</language>
        <protected>false</protected>
        <shortDescription>stgBtnCancel</shortDescription>
        <value>Cancel</value>
    </labels>
    <labels>
        <fullName>stgBtnClearErrorLog</fullName>
        <categories>Settings</categories>
        <language>en_US</language>
        <protected>false</protected>
        <shortDescription>stgBtnClearErrorLog</shortDescription>
        <value>Clear Error Log</value>
    </labels>
    <labels>
        <fullName>stgBtnCreateAutoRel</fullName>
        <categories>Settings</categories>
        <language>en_US</language>
        <protected>false</protected>
        <shortDescription>stgBtnCreateAutoRel</shortDescription>
        <value>Create Automatic Relationship</value>
    </labels>
    <labels>
        <fullName>stgBtnCreateMapping</fullName>
        <categories>Settings</categories>
        <language>en_US</language>
        <protected>false</protected>
        <shortDescription>stgBtnCreateMapping</shortDescription>
        <value>Create Custom Mapping</value>
    </labels>
    <labels>
        <fullName>stgBtnCreateRDPeriod</fullName>
        <categories>Settings</categories>
        <language>en_US</language>
        <protected>false</protected>
        <shortDescription>stgBtnCreateRDPeriod</shortDescription>
        <value>Create Custom Installment Period</value>
    </labels>
    <labels>
        <fullName>stgBtnCreateRelReciprocal</fullName>
        <categories>Settings</categories>
        <language>en_US</language>
        <protected>false</protected>
        <shortDescription>stgBtnCreateRelReciprocal</shortDescription>
        <value>Create Reciprocal Relationship</value>
    </labels>
    <labels>
        <fullName>stgBtnCreateTH</fullName>
        <categories>Settings</categories>
        <language>en_US</language>
        <protected>false</protected>
        <shortDescription>stgBtnCreateTH</shortDescription>
        <value>Create Trigger Handler</value>
    </labels>
    <labels>
        <fullName>stgBtnCreateUDR</fullName>
        <categories>Settings</categories>
        <language>en_US</language>
        <protected>false</protected>
        <shortDescription>stgBtnCreateUDR</shortDescription>
        <value>Create Rollup</value>
    </labels>
    <labels>
        <fullName>stgBtnEdit</fullName>
        <categories>Settings</categories>
        <language>en_US</language>
        <protected>false</protected>
        <shortDescription>stgBtnEdit</shortDescription>
        <value>Edit</value>
    </labels>
    <labels>
        <fullName>stgBtnHHAutoName</fullName>
        <categories>Settings</categories>
        <language>en_US</language>
        <protected>false</protected>
        <shortDescription>stgBtnHHAutoName</shortDescription>
        <value>Refresh All Household Names</value>
    </labels>
    <labels>
        <fullName>stgBtnNewAutoRel</fullName>
        <categories>Settings</categories>
        <language>en_US</language>
        <protected>false</protected>
        <shortDescription>stgBtnNewAutoRel</shortDescription>
        <value>New Automatic Relationship</value>
    </labels>
    <labels>
        <fullName>stgBtnNewONS</fullName>
        <categories>Settings</categories>
        <language>en_US</language>
        <protected>false</protected>
        <shortDescription>stgBtnNewONS</shortDescription>
        <value>New Opportunity Name</value>
    </labels>
    <labels>
        <fullName>stgBtnNewPaymentMap</fullName>
        <categories>Settings</categories>
        <language>en_US</language>
        <protected>false</protected>
        <shortDescription>stgBtnNewPaymentMap</shortDescription>
        <value>New Payment Field Mapping</value>
    </labels>
    <labels>
        <fullName>stgBtnNewRDFieldMap</fullName>
        <categories>Settings</categories>
        <language>en_US</language>
        <protected>false</protected>
        <shortDescription>stgBtnNewRDFieldMap</shortDescription>
        <value>New Custom Field Mapping</value>
    </labels>
    <labels>
        <fullName>stgBtnNewRDPeriod</fullName>
        <categories>Settings</categories>
        <language>en_US</language>
        <protected>false</protected>
        <shortDescription>stgBtnNewRDPeriod</shortDescription>
        <value>New Custom Installment Period</value>
    </labels>
    <labels>
        <fullName>stgBtnNewRelReciprocal</fullName>
        <categories>Settings</categories>
        <language>en_US</language>
        <protected>false</protected>
        <shortDescription>stgBtnNewRelReciprocal</shortDescription>
        <value>New Reciprocal Relationship</value>
    </labels>
    <labels>
        <fullName>stgBtnNewTH</fullName>
        <categories>Settings</categories>
        <language>en_US</language>
        <protected>false</protected>
        <shortDescription>stgBtnNewTH</shortDescription>
        <value>New Trigger Handler</value>
    </labels>
    <labels>
        <fullName>stgBtnNewUDR</fullName>
        <categories>Settings</categories>
        <language>en_US</language>
        <protected>false</protected>
        <shortDescription>stgBtnNewUDR</shortDescription>
        <value>New User Defined Rollup</value>
    </labels>
    <labels>
        <fullName>stgBtnRDCreateNewMap</fullName>
        <categories>Settings</categories>
        <language>en_US</language>
        <protected>false</protected>
        <shortDescription>stgBtnRDCreateNewMap</shortDescription>
        <value>Create Custom Field Mapping</value>
    </labels>
    <labels>
        <fullName>stgBtnRefreshOpportunityNames</fullName>
        <categories>Settings</categories>
        <language>en_US</language>
        <protected>false</protected>
        <shortDescription>stgBtnRefreshOpportunityNames</shortDescription>
        <value>Refresh All Opportunity Names</value>
    </labels>
    <labels>
        <fullName>stgBtnRefreshPrimaryContacts</fullName>
        <categories>Settings</categories>
        <language>en_US</language>
        <protected>false</protected>
        <shortDescription>stgBtnRefreshPrimaryContacts</shortDescription>
        <value>Refresh All Opportunity Primary Contacts</value>
    </labels>
    <labels>
        <fullName>stgBtnRunBatch</fullName>
        <categories>Settings</categories>
        <language>en_US</language>
        <protected>false</protected>
        <shortDescription>stgBtnRunBatch</shortDescription>
        <value>Run Batch</value>
    </labels>
    <labels>
        <fullName>stgBtnSave</fullName>
        <categories>Settings</categories>
        <language>en_US</language>
        <protected>false</protected>
        <shortDescription>stgBtnSave</shortDescription>
        <value>Save</value>
    </labels>
    <labels>
        <fullName>stgDocumentation</fullName>
        <categories>Settings</categories>
        <language>en_US</language>
        <protected>false</protected>
        <shortDescription>stgDocumentation</shortDescription>
        <value>Documentation</value>
    </labels>
    <labels>
        <fullName>stgErrorINaming</fullName>
        <categories>Settings</categories>
        <language>en_US</language>
        <protected>false</protected>
        <shortDescription>stgErrorINaming</shortDescription>
        <value>Implementing Class does not implement interface HH_INaming.</value>
    </labels>
    <labels>
        <fullName>stgErrorInvalidClass</fullName>
        <categories>Settings</categories>
        <language>en_US</language>
        <protected>false</protected>
        <shortDescription>stgErrorInvalidClass</shortDescription>
        <value>Invalid Implementing Class.</value>
    </labels>
    <labels>
        <fullName>stgErrorInvalidNameFormat</fullName>
        <categories>Settings</categories>
        <language>en_US</language>
        <protected>false</protected>
        <shortDescription>stgErrorInvalidNameFormat</shortDescription>
        <value>Error in {0}: {1}</value>
    </labels>
    <labels>
        <fullName>stgHHNameRefreshTitle</fullName>
        <categories>Settings</categories>
        <language>en_US</language>
        <protected>false</protected>
        <shortDescription>stgHHNameRefreshTitle</shortDescription>
        <value>Refresh Household Names</value>
    </labels>
    <labels>
        <fullName>stgHelpAccountModel</fullName>
        <categories>Settings</categories>
        <language>en_US</language>
        <protected>false</protected>
        <shortDescription>stgHelpAccountModel</shortDescription>
        <value>The Account model used by the Nonprofit Starter Pack. This option controls what happens when you create a Contact with a blank Account field value.</value>
    </labels>
    <labels>
        <fullName>stgHelpAlloFiscalYearRollups</fullName>
        <categories>Allocation, Settings</categories>
        <language>en_US</language>
        <protected>false</protected>
        <shortDescription>stgHelpAlloFiscalYearRollups</shortDescription>
        <value>When checked, this option enables fiscal year settings, rather than calendar year settings, for allocation rollup totals. To set fiscal year information, go to Setup | Company Profile | Fiscal Year. NOTE: The Nonprofit Starter Pack does not support custom fiscal year settings.</value>
    </labels>
    <labels>
        <fullName>stgHelpAlloNDayValue</fullName>
        <categories>Allocation, Settings</categories>
        <language>en_US</language>
        <protected>false</protected>
        <shortDescription>stgHelpAlloNDayValue</shortDescription>
        <value>Sets the value for &apos;N day&apos; rollups, where &apos;N&apos; is the number of days from today into the past. This value defaults to rollup over the past 365 days.</value>
    </labels>
    <labels>
        <fullName>stgHelpAutoAffil</fullName>
        <categories>Settings</categories>
        <language>en_US</language>
        <protected>false</protected>
        <shortDescription>stgHelpAutoAffil</shortDescription>
        <value>When selected, this option tells Salesforce to create or update Affiliations for Contacts connected to Organization Accounts (Account record type = Organization) whenever the Contact&apos;s Account field or Primary Affiliation field changes.</value>
    </labels>
    <labels>
        <fullName>stgHelpAutoRelCampaignRT</fullName>
        <categories>Settings</categories>
        <language>en_US</language>
        <protected>false</protected>
        <shortDescription>stgHelpAutoRelCampaignRT</shortDescription>
        <value>List of eligible Campaign Types for this Campaign Member. (Blank for Contacts.)</value>
    </labels>
    <labels>
        <fullName>stgHelpAutoRelField</fullName>
        <categories>Settings</categories>
        <language>en_US</language>
        <protected>false</protected>
        <shortDescription>stgHelpAutoRelField</shortDescription>
        <value>The field that triggers the autocreation.</value>
    </labels>
    <labels>
        <fullName>stgHelpAutoRelObject</fullName>
        <categories>Settings</categories>
        <language>en_US</language>
        <protected>false</protected>
        <shortDescription>stgHelpAutoRelObject</shortDescription>
        <value>The Salesforce object associated with this Auto-Created Relationship.</value>
    </labels>
    <labels>
        <fullName>stgHelpAutoRelType</fullName>
        <categories>Settings</categories>
        <language>en_US</language>
        <protected>false</protected>
        <shortDescription>stgHelpAutoRelType</shortDescription>
        <value>The Relationship Type that you want to create between the base Contact or Campaign Member, and the corresponding Contact or Campaign Member. The corresponding Contact or Campaign Member will receive a Reciprocal Relationship value, if one is available.</value>
    </labels>
    <labels>
        <fullName>stgHelpBDEAllowBlankOppNames</fullName>
        <categories>Settings</categories>
        <language>en_US</language>
        <protected>false</protected>
        <shortDescription>stgHelpBDEAllowBlankOppNames</shortDescription>
        <value>If set, then Batch Data Entry will never name Opportunities, even if they are blank (not included on the BDE page).</value>
    </labels>
    <labels>
        <fullName>stgHelpBDEOppNaming</fullName>
        <categories>Settings</categories>
        <language>en_US</language>
        <protected>false</protected>
        <shortDescription>stgHelpBDEOppNaming</shortDescription>
        <value>This setting automatically generates the record name for batch entered Opportunity records based on the value of the entered fields.</value>
    </labels>
    <labels>
        <fullName>stgHelpBatchAlloRollup</fullName>
        <categories>Allocation, Settings</categories>
        <language>en_US</language>
        <protected>false</protected>
        <shortDescription>stgHelpBatchAlloRollup</shortDescription>
        <value>This utility calculates rollup totals for all Closed Opportunities with Allocations and updates the relevant General Accounting Unit (GAU) records.
This process may take some time, but you can safely close this page and the process will continue in the background.</value>
    </labels>
    <labels>
        <fullName>stgHelpBatchCreateDefault</fullName>
        <categories>Allocation, Settings</categories>
        <language>en_US</language>
        <protected>false</protected>
        <shortDescription>stgHelpBatchCreateDefault</shortDescription>
        <value>Clicking this button starts a batch process that creates default allocations for all existing opportunities, except opportunities excluded in the Allocations Rollup Settings. Default allocations must be enabled and a default General Accounting Unit selected to run this tool.</value>
    </labels>
    <labels>
        <fullName>stgHelpBatchOppRollup</fullName>
        <categories>Settings</categories>
        <language>en_US</language>
        <protected>false</protected>
        <shortDescription>stgHelpBatchOppRollup</shortDescription>
        <value>This utility calculates rollup totals for all Closed Opportunities and updates the relevant Contacts, Households, and Accounts.
This process may take some time, but you can safely close this page and the process will continue in the background.</value>
    </labels>
    <labels>
        <fullName>stgHelpBtnHHNaming</fullName>
        <categories>Settings</categories>
        <language>en_US</language>
        <protected>false</protected>
        <shortDescription>stgHelpBtnHHNaming</shortDescription>
        <value>&lt;b&gt;WARNING:&lt;/b&gt; Clicking this button will activate Automatic Household Naming, and populate your existing Household Names, Formal Greetings, and Informal Greetings with new names, according to the formats you&apos;ve chosen. Every single Household Account (or Household object) in your Salesforce organization will be renamed (except those Households that do not have automatic naming enabled.)&lt;br/&gt;&lt;br/&gt;

&lt;b&gt;This is an irreversible process.&lt;/b&gt; While you can deactivate Automatic Household Naming at any time, all newly populated names will remain. &lt;br/&gt;&lt;br/&gt;

Before starting this process, we recommend disabling the following when they affect Households:
&lt;br/&gt;
&lt;br/&gt;
● Custom Validation Rules&lt;br/&gt;
● Workflow Rules&lt;br/&gt;
● Process Builder&lt;br/&gt;
● Visual Workflows&lt;br/&gt;
● Custom Triggers&lt;br/&gt;

&lt;br/&gt;
Once the process is 100% complete, you can safely leave or refresh this page.</value>
    </labels>
    <labels>
        <fullName>stgHelpBtnOppNaming</fullName>
        <categories>Settings</categories>
        <language>en_US</language>
        <protected>false</protected>
        <shortDescription>stgHelpBtnOppNaming</shortDescription>
        <value>&lt;b&gt;WARNING:&lt;/b&gt; Clicking this button will activate batch opportunity renaming, and refresh all Opportunity Names according to the formats you&apos;ve chosen. Salesforce will rename every opportunity in your organization except those opportunities whose Opportunity Name Formats you&apos;ve specified as &quot;Do Not Rename.&quot;&lt;br/&gt;&lt;br/&gt;

&lt;b&gt;This is an irreversible process.&lt;/b&gt;
Before starting this process, we recommend that you back up your data. We also recommend disabling the following when they affect Opportunities: 
&lt;br/&gt;
&lt;br/&gt;
● Custom Validation Rules&lt;br/&gt;
● Workflow Rules&lt;br/&gt;
● Process Builder&lt;br/&gt;
● Visual Workflows&lt;br/&gt;
● Custom Triggers&lt;br/&gt;&lt;br/&gt;
Once the process is 100% complete, you can safely leave or refresh this page.</value>
    </labels>
    <labels>
        <fullName>stgHelpChatterGroup</fullName>
        <categories>Settings</categories>
        <language>en_US</language>
        <protected>false</protected>
        <shortDescription>stgHelpChatterGroup</shortDescription>
        <value>Chatter group where error notifications will be posted.</value>
    </labels>
    <labels>
        <fullName>stgHelpCiceroAddrVerification</fullName>
        <categories>Address Verification Settings page</categories>
        <language>en_US</language>
        <protected>true</protected>
        <shortDescription>stgHelpCiceroAddrVerification</shortDescription>
        <value>Make sure you enter your Cicero API Key in the Auth Token settings field. You will find your API Key on your Cicero My Profile page at cicero.azavea.com</value>
    </labels>
    <labels>
        <fullName>stgHelpContactRTExcluded</fullName>
        <categories>Settings</categories>
        <language>en_US</language>
        <protected>false</protected>
        <shortDescription>stgHelpContactRTExcluded</shortDescription>
        <value>The Contact Record Types you want to exclude from automatic Household Member Contact Role creation. For example, you might want to create a &quot;child&quot; record type for children Contacts in the Household, and enter it here. Salesforce would then exclude those Contacts from receiving the Household Member Contact Role when the Opportunity is created.</value>
    </labels>
    <labels>
        <fullName>stgHelpCreateMissingPayments</fullName>
        <categories>Settings</categories>
        <language>en_US</language>
        <protected>false</protected>
        <shortDescription>stgHelpCreateMissingPayments</shortDescription>
        <value>&lt;b&gt;WARNING:&lt;/b&gt; Clicking this button will activate batch payment creation. Salesforce will create a payment for each Opportunity without Payments that: 
&lt;br/&gt;
&lt;br/&gt; 
● has an amount greater than zero&lt;br/&gt; 
● is not marked Do Not Automatically Create Payment&lt;br/&gt; 
● is not excluded in the Donations | Payments settings&lt;br/&gt; 
&lt;br/&gt; 

&lt;b&gt;This is an irreversible process.&lt;/b&gt; 
Before starting this process, we recommend disabling the following when they affect Payments: 
&lt;br/&gt;
&lt;br/&gt; 
● Custom Validation Rules&lt;br/&gt; 
● Workflow Rules&lt;br/&gt; 
● Process Builder&lt;br/&gt; 
● Visual Workflows&lt;br/&gt; 
● Custom Triggers&lt;br/&gt; 

&lt;br/&gt; 
Once the process is 100% complete, you can safely leave or refresh this page.</value>
    </labels>
    <labels>
        <fullName>stgHelpDefaultAllocationsEnabled</fullName>
        <categories>Allocation, Settings</categories>
        <language>en_US</language>
        <protected>false</protected>
        <shortDescription>stgHelpDefaultAllocationsEnabled</shortDescription>
        <value>Enables the automatic creation and management of GAU Allocation records to the default General Accounting Unit. This feature enables better reporting on the default General Accounting Unit, but uses more data storage.</value>
    </labels>
    <labels>
        <fullName>stgHelpDefaultGAU</fullName>
        <categories>Settings</categories>
        <language>en_US</language>
        <protected>false</protected>
        <shortDescription>stgHelpDefaultGAU</shortDescription>
        <value>When Default Allocations is enabled, Salesforce creates a GAU Allocation for all new Opportunities and assigns them to this General Accounting Unit. NOTE: This doesn&apos;t include existing unallocated Opportunities. You can allocate them to the default General Accounting Unit in NPSP Settings under Bulk Data Processes | Batch Create Default Allocations.</value>
    </labels>
    <labels>
        <fullName>stgHelpDisableHHAccountAddr</fullName>
        <categories>Settings</categories>
        <language>en_US</language>
        <protected>false</protected>
        <shortDescription>stgHelpDisableHHAccountAddr</shortDescription>
        <value>Disables Address management for Household Accounts when selected.</value>
    </labels>
    <labels>
        <fullName>stgHelpEnableSoftCreditRollups</fullName>
        <categories>Settings</categories>
        <language>en_US</language>
        <protected>false</protected>
        <shortDescription>stgHelpEnableSoftCreditRollups</shortDescription>
        <value>Rolls up Closed/Won Opportunity totals to Contact records based on assigned Opportunity Contact Roles. Soft credit rollups only happen in nightly batches, but you can run them manually from the Rollup Donations Batch settings.</value>
    </labels>
    <labels>
        <fullName>stgHelpErrorLog</fullName>
        <categories>Settings</categories>
        <language>en_US</language>
        <protected>false</protected>
        <shortDescription>stgHelpErrorLog</shortDescription>
        <value>The Error Log shows a detailed list of errors for debugging purposes. Errors are logged only if Error Handling and the Store Errors options are enabled in System Tools | Error Notifications.</value>
    </labels>
    <labels>
        <fullName>stgHelpErrorNotifyOn</fullName>
        <categories>Settings</categories>
        <language>en_US</language>
        <protected>false</protected>
        <shortDescription>stgHelpErrorNotifyOn</shortDescription>
        <value>Check this if you&apos;d like the system to post notifications for certain type of errors.</value>
    </labels>
    <labels>
        <fullName>stgHelpErrorNotifyTo</fullName>
        <categories>Settings</categories>
        <language>en_US</language>
        <protected>false</protected>
        <shortDescription>stgHelpErrorNotifyTo</shortDescription>
        <value>Select the type of user to send notifications to.</value>
    </labels>
    <labels>
        <fullName>stgHelpFGFormat</fullName>
        <categories>Settings</categories>
        <language>en_US</language>
        <protected>false</protected>
        <shortDescription>stgHelpFGFormat</shortDescription>
        <value>The format Salesforce uses for the Formal Greeting.</value>
    </labels>
    <labels>
        <fullName>stgHelpFiscalYearRollups</fullName>
        <categories>Settings</categories>
        <language>en_US</language>
        <protected>false</protected>
        <shortDescription>stgHelpFiscalYearRollups</shortDescription>
        <value>When checked, this option enables fiscal year settings, rather than calendar year settings, for Opportunity rollup totals. To set fiscal year information, go to Setup | Company Profile | Fiscal Year. NOTE: The Nonprofit Starter Pack does not support custom fiscal year settings.</value>
    </labels>
    <labels>
        <fullName>stgHelpHHAccountRTID</fullName>
        <categories>Settings</categories>
        <language>en_US</language>
        <protected>false</protected>
        <shortDescription>stgHelpHHAccountRTID</shortDescription>
        <value>The Account record type you want to use for new Accounts if you&apos;ve selected the Household Account model above. You can select the default Household Account record type, or your own record type. If you select -none-, then Salesforce will use the default Account record type for the user who&apos;s creating the new Contact (and associated Account).</value>
    </labels>
    <labels>
        <fullName>stgHelpHHExcludedRT</fullName>
        <categories>Settings</categories>
        <language>en_US</language>
        <protected>false</protected>
        <shortDescription>stgHelpHHExcludedRT</shortDescription>
        <value>Specifies which Contact record types Salesforce will exclude from Household object creation. (Applies to One-to-One or Individual Account Models only.)</value>
    </labels>
    <labels>
        <fullName>stgHelpHHMailingListReport</fullName>
        <categories>Settings</categories>
        <language>en_US</language>
        <protected>false</protected>
        <shortDescription>stgHelpHHMailingListReport</shortDescription>
        <value>The Household Mailing List Report deduplicates a Campaign that contains multiple Contacts from the same household in order to help prevent sending multiples of the same mailing to the same address. NPSP includes a report you can select called &quot;NPSP Campaign Household Mailing List.&quot; If that report has been renamed or deleted, select a report that uses the Campaigns with Contacts report type, with a filter for: Member Status does not contain &quot;Duplicate&quot;.</value>
    </labels>
    <labels>
        <fullName>stgHelpHHNameFormat</fullName>
        <categories>Settings</categories>
        <language>en_US</language>
        <protected>false</protected>
        <shortDescription>stgHelpHHNameFormat</shortDescription>
        <value>The format Salesforce uses for the Household Name.</value>
    </labels>
    <labels>
        <fullName>stgHelpHHNaming</fullName>
        <categories>Settings</categories>
        <language>en_US</language>
        <protected>false</protected>
        <shortDescription>stgHelpHHNaming</shortDescription>
        <value>If selected, Salesforce automatically creates a name for the Household Account (or Household object), based on the name of the Contacts in the Household. Salesforce also automatically generates formal and informal greetings.</value>
    </labels>
    <labels>
        <fullName>stgHelpHHOCROn</fullName>
        <categories>Settings</categories>
        <language>en_US</language>
        <protected>false</protected>
        <shortDescription>stgHelpHHOCROn</shortDescription>
        <value>Automatically creates Contact Roles for Household members of the Opportunity&apos;s Primary Contact.</value>
    </labels>
    <labels>
        <fullName>stgHelpHHObjectOverview</fullName>
        <categories>Settings</categories>
        <language>en_US</language>
        <protected>false</protected>
        <shortDescription>stgHelpHHObjectOverview</shortDescription>
        <value>To learn more about the recommended Household account model, see the &lt;a href=&quot;https://powerofus.force.com/NPSP_Account_Model&quot; target=&quot;_blank&quot;&gt;NPSP Documentation&lt;/a&gt;.</value>
    </labels>
    <labels>
        <fullName>stgHelpHHRules</fullName>
        <categories>Settings</categories>
        <language>en_US</language>
        <protected>false</protected>
        <shortDescription>stgHelpHHRules</shortDescription>
        <value>Specifies for which Contacts Salesforce will automatically create separate Household objects. (Applies to One-to-One or Individual Account Models only.)</value>
    </labels>
    <labels>
        <fullName>stgHelpHealthCheck</fullName>
        <categories>Settings</categories>
        <language>en_US</language>
        <protected>false</protected>
        <shortDescription>stgHelpHealthCheck</shortDescription>
        <value>Use &lt;a href=&quot;.&quot; onclick=&quot;ShowPanel(&apos;idPanelHealthCheck&apos;);return false;&quot;&gt;Health Check&lt;/a&gt; to verify your NPSP configuration!</value>
    </labels>
    <labels>
        <fullName>stgHelpIGFormat</fullName>
        <categories>Settings</categories>
        <language>en_US</language>
        <protected>false</protected>
        <shortDescription>stgHelpIGFormat</shortDescription>
        <value>The format Salesforce uses for the Informal Greeting.</value>
    </labels>
    <labels>
        <fullName>stgHelpINamingClass</fullName>
        <categories>Settings</categories>
        <language>en_US</language>
        <protected>false</protected>
        <shortDescription>stgHelpINamingClass</shortDescription>
        <value>The Apex Class that implements the HH_INaming interface for Household naming.</value>
    </labels>
    <labels>
        <fullName>stgHelpLeadConvert</fullName>
        <categories>Settings</categories>
        <language>en_US</language>
        <protected>false</protected>
        <shortDescription>stgHelpLeadConvert</shortDescription>
        <value>Specifies the default behavior for Opportunity creation when you convert a Lead to a Contact. If left unselected, Salesforce will NOT automatically create an Opportunity when you convert Leads to Contacts. For more information, see the &lt;a href=&quot;https://powerofus.force.com/NPSP_Leads&quot; target=&quot;_blank&quot;&gt;NPSP Documentation&lt;/a&gt;.</value>
    </labels>
    <labels>
        <fullName>stgHelpMatchedDonorRole</fullName>
        <categories>Settings</categories>
        <language>en_US</language>
        <protected>false</protected>
        <shortDescription>stgHelpMatchedDonorRole</shortDescription>
        <value>The Contact Role you want to use for matched donors. We recommend using &quot;Matched Donor.&quot;</value>
    </labels>
    <labels>
        <fullName>stgHelpMaxPayments</fullName>
        <categories>Settings</categories>
        <language>en_US</language>
        <protected>true</protected>
        <shortDescription>stgHelpMaxPayments</shortDescription>
        <value>Sets the maximum number of Payments allowed when scheduling Payments for an Opportunity. If no value is entered, the default is 12.</value>
    </labels>
    <labels>
        <fullName>stgHelpMembershipGracePeriod</fullName>
        <categories>Settings</categories>
        <language>en_US</language>
        <protected>false</protected>
        <shortDescription>stgHelpMembershipGracePeriod</shortDescription>
        <value>After a Membership ends, the length of the grace period (in days) before the Membership Status on the Account moves from Grace Period to Expired. Defaults to 30 days.</value>
    </labels>
    <labels>
        <fullName>stgHelpMembershipRT</fullName>
        <categories>Settings</categories>
        <language>en_US</language>
        <protected>false</protected>
        <shortDescription>stgHelpMembershipRT</shortDescription>
        <value>The Record Type used when creating Opportunities that track Membership Donations. We recommend using Membership. Opportunities with this record type roll up separately from other Opportunity Record Types.</value>
    </labels>
    <labels>
        <fullName>stgHelpNPSPDoc</fullName>
        <categories>Settings</categories>
        <language>en_US</language>
        <protected>false</protected>
        <shortDescription>stgHelpNPSPDoc</shortDescription>
        <value>NPSP 3.0 Documentation</value>
    </labels>
    <labels>
        <fullName>stgHelpNPSPSettings</fullName>
        <categories>Settings</categories>
        <language>en_US</language>
        <protected>false</protected>
        <shortDescription>stgHelpNPSPSettings</shortDescription>
        <value>Configure the Nonprofit Starter Pack to meet your organization&apos;s needs. You can also monitor the health of your Salesforce organization, or run batch processes to update data.</value>
    </labels>
    <labels>
        <fullName>stgHelpNameConnector</fullName>
        <categories>Settings</categories>
        <language>en_US</language>
        <protected>false</protected>
        <shortDescription>stgHelpNameConnector</shortDescription>
        <value>Specifies the name or character (such as &amp;) that Salesforce uses to connect pairs in a name.</value>
    </labels>
    <labels>
        <fullName>stgHelpNameOverrun</fullName>
        <categories>Settings</categories>
        <language>en_US</language>
        <protected>false</protected>
        <shortDescription>stgHelpNameOverrun</shortDescription>
        <value>Specifies the text Salesforce uses to replace longer lists of names.</value>
    </labels>
    <labels>
        <fullName>stgHelpNewRDFieldMap</fullName>
        <categories>Settings</categories>
        <language>en_US</language>
        <protected>false</protected>
        <shortDescription>stgHelpNewRDFieldMap</shortDescription>
        <value>First, select the Recurring Donation field you want to map. Then select the Opportunity field you want to map to. The Recurring Donation field you select will appear on all child opportunities for the Recurring Donation.

IMPORTANT: Both of these fields must have the same data type.</value>
    </labels>
    <labels>
        <fullName>stgHelpNewUDR</fullName>
        <categories>Settings</categories>
        <language>en_US</language>
        <protected>false</protected>
        <shortDescription>stgHelpNewUDR</shortDescription>
        <value>Select the Opportunity field and corresponding rollup operation, then select the object and field to roll up to.</value>
    </labels>
    <labels>
        <fullName>stgHelpNoUDR</fullName>
        <categories>Settings</categories>
        <language>en_US</language>
        <protected>false</protected>
        <shortDescription>stgHelpNoUDR</shortDescription>
        <value>No User Defined Rollups Have Been Defined</value>
    </labels>
    <labels>
        <fullName>stgHelpOCR</fullName>
        <categories>Settings</categories>
        <language>en_US</language>
        <protected>false</protected>
        <shortDescription>stgHelpOCR</shortDescription>
        <value>Soft Credits, Contact Roles, and Matching Gifts relate to each other in important ways. If you&apos;re not familiar with these concepts and how they interact, you should read through the &lt;a href=&quot;https://powerofus.force.com/NPSP_SCMG&quot; target=&quot;_blank&quot;&gt;NPSP Documentation&lt;/a&gt; before making any adjustments to these settings.</value>
    </labels>
    <labels>
        <fullName>stgHelpOCRDefaultRole</fullName>
        <categories>Settings</categories>
        <language>en_US</language>
        <protected>false</protected>
        <shortDescription>stgHelpOCRDefaultRole</shortDescription>
        <value>The default Contact Role automatically assigned to the Primary Contact for the Opportunity.</value>
    </labels>
    <labels>
        <fullName>stgHelpOCRRoleForHH</fullName>
        <categories>Settings</categories>
        <language>en_US</language>
        <protected>false</protected>
        <shortDescription>stgHelpOCRRoleForHH</shortDescription>
        <value>The Contact Role you want to use for Household Members.</value>
    </labels>
    <labels>
        <fullName>stgHelpOneToOneRTID</fullName>
        <categories>Settings</categories>
        <language>en_US</language>
        <protected>false</protected>
        <shortDescription>stgHelpOneToOneRTID</shortDescription>
        <value>The Account record type you want to use for new Accounts if you&apos;ve selected the One-to-One Account model above. NPSP does not come with a default record type for One-to-One Accounts, so you should create one (such as &quot;Individual&quot;) before selecting this model. If you select -none-, then Salesforce will use the default Account record type for the user who&apos;s creating the new Contact (and associated One-to-One Account).</value>
    </labels>
    <labels>
        <fullName>stgHelpOppNamingAttribution</fullName>
        <categories>Settings</categories>
        <language>en_US</language>
        <protected>false</protected>
        <shortDescription>stgHelpOppNamingAttribution</shortDescription>
        <value>Specifies whether you want to apply these settings to Contact donations (i.e. opportunities associated with Household, 1-to-1, or Individual &quot;Bucket&quot; accounts), Organization donations, or both Contact and Organization donations.</value>
    </labels>
    <labels>
        <fullName>stgHelpOppNamingDateFormat</fullName>
        <categories>Settings</categories>
        <language>en_US</language>
        <protected>false</protected>
        <shortDescription>stgHelpOppNamingDateFormat</shortDescription>
        <value>The date format used for any Date or DateTime fields referenced in the Opportunity Name Format. Choose a format, or choose &quot;other&quot; to create your own custom format following the Java SimpleDateFormat specification.</value>
    </labels>
    <labels>
        <fullName>stgHelpOppNamingFormat</fullName>
        <categories>Settings</categories>
        <language>en_US</language>
        <protected>false</protected>
        <shortDescription>stgHelpOppNamingFormat</shortDescription>
        <value>The Opportunity Name format. Choose &quot;other&quot; to create your own. See the &lt;a href=&quot;https://powerofus.force.com/NPSP_Opp_Names&quot; target=&quot;_blank&quot;&gt;NPSP Documentation&lt;/a&gt; for details.</value>
    </labels>
    <labels>
        <fullName>stgHelpOppNamingRecTypes</fullName>
        <categories>Settings</categories>
        <language>en_US</language>
        <protected>false</protected>
        <shortDescription>stgHelpOppNamingRecTypes</shortDescription>
        <value>The Opportunity record type(s) to which you want to apply this Opportunity Name. Control or Command click to select more than one record type. &quot;- none -&quot; applies the new naming to ALL record types.</value>
    </labels>
    <labels>
        <fullName>stgHelpOppRecTypesNoPayments</fullName>
        <categories>Settings</categories>
        <language>en_US</language>
        <protected>false</protected>
        <shortDescription>stgHelpOppRecTypesNoPayments</shortDescription>
        <value>Salesforce won&apos;t automatically create Payments for the selected Opportunity record types. Control or Command click to select more than one record type.</value>
    </labels>
    <labels>
        <fullName>stgHelpOppTypesNoPayments</fullName>
        <categories>Settings</categories>
        <language>en_US</language>
        <protected>false</protected>
        <shortDescription>stgHelpOppTypesNoPayments</shortDescription>
        <value>Salesforce won&apos;t automatically create Payments for Opportunities that have this value in the Type picklist.</value>
    </labels>
    <labels>
        <fullName>stgHelpOrgAccountAddressMgmt</fullName>
        <categories>Settings</categories>
        <language>en_US</language>
        <protected>false</protected>
        <shortDescription>stgHelpOrgAccountAddressMgmt</shortDescription>
        <value>Enables Address management for Organizational Accounts when selected.</value>
    </labels>
    <labels>
        <fullName>stgHelpOverrunCount</fullName>
        <categories>Settings</categories>
        <language>en_US</language>
        <protected>false</protected>
        <shortDescription>stgHelpOverrunCount</shortDescription>
        <value>The number of Contacts Salesforce will explicitly name in Household names and greetings. After this number, Salesforce substitutes the Name Overrun value for names.</value>
    </labels>
    <labels>
        <fullName>stgHelpPaymentMapOppField</fullName>
        <categories>Settings</categories>
        <language>en_US</language>
        <protected>false</protected>
        <shortDescription>stgHelpPaymentMapOppField</shortDescription>
        <value>The Opportunity field to copy from.</value>
    </labels>
    <labels>
        <fullName>stgHelpPaymentMapPaymentField</fullName>
        <categories>Settings</categories>
        <language>en_US</language>
        <protected>false</protected>
        <shortDescription>stgHelpPaymentMapPaymentField</shortDescription>
        <value>The Payment field to copy to.</value>
    </labels>
    <labels>
        <fullName>stgHelpPaymentMapping</fullName>
        <categories>Settings</categories>
        <language>en_US</language>
        <protected>false</protected>
        <shortDescription>stgHelpPaymentMapping</shortDescription>
        <value>Set up a mapping by selecting an Opportunity field, and then selecting the Payment field it maps to. NOTE: Payment mapping requires that you have two fields (one on Opportunity, one on Payment) of a matching data type.</value>
    </labels>
    <labels>
        <fullName>stgHelpPaymentMappings</fullName>
        <categories>Settings</categories>
        <language>en_US</language>
        <protected>false</protected>
        <shortDescription>stgHelpPaymentMappings</shortDescription>
        <value>Map fields so that values from the Opportunity are automatically copied to the Payment. Mapping applies for auto-created Payments or Payments created through the Payment scheduler.</value>
    </labels>
    <labels>
        <fullName>stgHelpPaymentsEnabled</fullName>
        <categories>Settings</categories>
        <language>en_US</language>
        <protected>false</protected>
        <shortDescription>stgHelpPaymentsEnabled</shortDescription>
        <value>If enabled, Salesforce automatically creates Payments for new Opportunities (Donations).</value>
    </labels>
    <labels>
        <fullName>stgHelpPowerOfUsHub</fullName>
        <categories>Settings</categories>
        <language>en_US</language>
        <protected>false</protected>
        <shortDescription>stgHelpPowerOfUsHub</shortDescription>
        <value>Got questions? The Hub has answers! Try the &lt;a href=&quot;https://powerofus.force.com/HUB_NPSP_Group&quot; target=&quot;_blank&quot;&gt;Nonprofit Starter Pack&lt;/a&gt; group for questions about NPSP and the &lt;a href=&quot;https://powerofus.force.com/HUB_System_Admin_Group&quot; target=&quot;_blank&quot;&gt;System Administrators&lt;/a&gt; group for questions about Salesforce administration and cofiguration.&lt;br/&gt;&lt;br/&gt;Keep up with the latest NPSP release notes in the &lt;a href=&quot;https://powerofus.force.com/HUB_NPSP_Release_Group&quot; target=&quot;_blank&quot;&gt;NPSP Release Announcements&lt;/a&gt; group.</value>
    </labels>
    <labels>
        <fullName>stgHelpPrimaryContactBatch</fullName>
        <categories>Settings</categories>
        <language>en_US</language>
        <protected>false</protected>
        <shortDescription>stgHelpPrimaryContactBatch</shortDescription>
        <value>&lt;b&gt;WARNING:&lt;/b&gt; Clicking this button will activate a batch Opportunity update to refresh the Primary Contact field. Salesforce will update Opportunity records where the Primary Contact field isn&apos;t the same value as the  Opportunity Contact Role record marked Primary.&lt;br/&gt;&lt;br/&gt;

&lt;b&gt;This is an irreversible process.&lt;/b&gt;
This change updates Opportunity records. Before starting this process, we recommend that you back up your data. We also recommend disabling the following when they affect Opportunities: 
&lt;br/&gt;
&lt;br/&gt;
● Custom Validation Rules&lt;br/&gt;
● Workflow Rules&lt;br/&gt;
● Process Builder&lt;br/&gt;
● Visual Workflows&lt;br/&gt;
● Custom Triggers&lt;br/&gt;&lt;br/&gt;
Once the process is 100% complete, you can safely leave or refresh this page.</value>
    </labels>
    <labels>
        <fullName>stgHelpRDAddCampaign</fullName>
        <categories>Settings</categories>
        <language>en_US</language>
        <protected>false</protected>
        <shortDescription>stgHelpRDAddCampaign</shortDescription>
        <value>If selected, adds the campaign that you&apos;ve specified for the Recurring Donation to all related (i.e. &apos;child&apos;) opportunities. If this option is not selected, the campaign appears on the Recurring Donation&apos;s first opportunity only.</value>
    </labels>
    <labels>
        <fullName>stgHelpRDBatch</fullName>
        <categories>Settings</categories>
        <language>en_US</language>
        <protected>false</protected>
        <shortDescription>stgHelpRDBatch</shortDescription>
        <value>This utility runs a batch process for all open-ended Recurring Donations, and based on the number of Opportunity Forecast Months:
&lt;br/&gt;
&lt;br/&gt; 
● creates new opportunities&lt;br/&gt;
● updates the number of Installments and Paid Amount&lt;br/&gt;
&lt;br/&gt;
This process may take some time, but you can close this page and the process will continue in the background.</value>
    </labels>
    <labels>
        <fullName>stgHelpRDDisableScheduling</fullName>
        <categories>Settings</categories>
        <language>en_US</language>
        <protected>false</protected>
        <shortDescription>stgHelpRDDisableScheduling</shortDescription>
        <value>Prevents the scheduling of the nightly update to Recurring Donations.</value>
    </labels>
    <labels>
        <fullName>stgHelpRDFailures</fullName>
        <categories>Settings</categories>
        <language>en_US</language>
        <protected>false</protected>
        <shortDescription>stgHelpRDFailures</shortDescription>
        <value>Number of Recurring Donations unsuccessfully updated in the last batch operation.</value>
    </labels>
    <labels>
        <fullName>stgHelpRDFieldMap</fullName>
        <categories>Settings</categories>
        <language>en_US</language>
        <protected>false</protected>
        <shortDescription>stgHelpRDFieldMap</shortDescription>
        <value>This setting lets you map fields from the Recurring Donation record to the Recurring Donation&apos;s child Opportunities.</value>
    </labels>
    <labels>
        <fullName>stgHelpRDFieldMapOppField</fullName>
        <categories>Settings</categories>
        <language>en_US</language>
        <protected>false</protected>
        <shortDescription>stgHelpRDFieldMapOppField</shortDescription>
        <value>no longer used.</value>
    </labels>
    <labels>
        <fullName>stgHelpRDFieldMapRDField</fullName>
        <categories>Settings</categories>
        <language>en_US</language>
        <protected>false</protected>
        <shortDescription>stgHelpRDFieldMapRDField</shortDescription>
        <value>no longer used.</value>
    </labels>
    <labels>
        <fullName>stgHelpRDLastRun</fullName>
        <categories>Settings</categories>
        <language>en_US</language>
        <protected>false</protected>
        <shortDescription>stgHelpRDLastRun</shortDescription>
        <value>The date and time of the last batch update of Recurring Donations.</value>
    </labels>
    <labels>
        <fullName>stgHelpRDMaxDonations</fullName>
        <categories>Settings</categories>
        <language>en_US</language>
        <protected>false</protected>
        <shortDescription>stgHelpRDMaxDonations</shortDescription>
        <value>Restricts the total number of donations (installments) for Fixed-Length Recurring Donations. Default is 50.</value>
    </labels>
    <labels>
        <fullName>stgHelpRDOpenOppBehavior</fullName>
        <categories>Settings</categories>
        <language>en_US</language>
        <protected>false</protected>
        <shortDescription>stgHelpRDOpenOppBehavior</shortDescription>
        <value>Tells Salesforce what to do with any remaining open opportunities when you mark the status of a Open-Ended Recurring Donation as Closed.</value>
    </labels>
    <labels>
        <fullName>stgHelpRDOppForecastMonths</fullName>
        <categories>Settings</categories>
        <language>en_US</language>
        <protected>false</protected>
        <shortDescription>stgHelpRDOppForecastMonths</shortDescription>
        <value>Number of months&apos; worth of open opportunities created for Open-Ended Recurring Donations. The default is 12, so after every month, Salesforce creates another month&apos;s worth of open opportunities (i.e., the total months&apos; worth of open opportunities is always 12).</value>
    </labels>
    <labels>
        <fullName>stgHelpRDOppRT</fullName>
        <categories>Settings</categories>
        <language>en_US</language>
        <protected>false</protected>
        <shortDescription>stgHelpRDOppRT</shortDescription>
        <value>The opportunity record type assigned to the Recurring Donation&apos;s child opportunities.</value>
    </labels>
    <labels>
        <fullName>stgHelpRDPeriodFrequency</fullName>
        <categories>Settings</categories>
        <language>en_US</language>
        <protected>false</protected>
        <shortDescription>stgHelpRDPeriodFrequency</shortDescription>
        <value>The amount of time the Custom Installment Period covers.</value>
    </labels>
    <labels>
        <fullName>stgHelpRDPeriodName</fullName>
        <categories>Settings</categories>
        <language>en_US</language>
        <protected>false</protected>
        <shortDescription>stgHelpRDPeriodName</shortDescription>
        <value>The name of the new Custom Installment Period</value>
    </labels>
    <labels>
        <fullName>stgHelpRDPeriodType</fullName>
        <categories>Settings</categories>
        <language>en_US</language>
        <protected>false</protected>
        <shortDescription>stgHelpRDPeriodType</shortDescription>
        <value>The type of time period the Custom Installment Period covers.</value>
    </labels>
    <labels>
        <fullName>stgHelpRDSuccesses</fullName>
        <categories>Settings</categories>
        <language>en_US</language>
        <protected>false</protected>
        <shortDescription>stgHelpRDSuccesses</shortDescription>
        <value>Number of Recurring Donations successfully updated in the last batch run.</value>
    </labels>
    <labels>
        <fullName>stgHelpRecDon</fullName>
        <categories>Settings</categories>
        <language>en_US</language>
        <protected>false</protected>
        <shortDescription>stgHelpRecDon</shortDescription>
        <value>This setting lets you create custom installment periods for Recurring Donations, different from the default installment periods (monthly, quarterly, yearly, and so on) that come with the NPSP.</value>
    </labels>
    <labels>
        <fullName>stgHelpRelAutoCreatedDup</fullName>
        <categories>Settings</categories>
        <language>en_US</language>
        <protected>false</protected>
        <shortDescription>stgHelpRelAutoCreatedDup</shortDescription>
        <value>The NPSP de-duplicates Auto-Created Relationships automatically. Select this option if you want to disable automatic de-duplication, and allow multiple Relationships of the same Type to exist between two Contacts.</value>
    </labels>
    <labels>
        <fullName>stgHelpRelGenderField</fullName>
        <categories>Settings</categories>
        <language>en_US</language>
        <protected>false</protected>
        <shortDescription>stgHelpRelGenderField</shortDescription>
        <value>Custom field that specifies the gender of a Contact. Salesforce uses the value in this field to determine reciprocal relationships.</value>
    </labels>
    <labels>
        <fullName>stgHelpRelReciprocalFemale</fullName>
        <categories>Settings</categories>
        <language>en_US</language>
        <protected>false</protected>
        <shortDescription>stgHelpRelReciprocalFemale</shortDescription>
        <value>The value Salesforce uses if the Contact&apos;s Gender field value is Female, or if the Contact&apos;s Salutation indicates gender.</value>
    </labels>
    <labels>
        <fullName>stgHelpRelReciprocalMale</fullName>
        <categories>Settings</categories>
        <language>en_US</language>
        <protected>false</protected>
        <shortDescription>stgHelpRelReciprocalMale</shortDescription>
        <value>The value Salesforce uses if the Contact&apos;s Gender field value is Male, or if the Contact&apos;s Salutation indicates gender.</value>
    </labels>
    <labels>
        <fullName>stgHelpRelReciprocalMethod</fullName>
        <categories>Settings</categories>
        <language>en_US</language>
        <protected>false</protected>
        <shortDescription>stgHelpRelReciprocalMethod</shortDescription>
        <value>Specifies the method used for generating reciprocal relationships. See the &lt;a href=&quot;https://powerofus.force.com/NPSP_Relationships_Settings&quot; target=&quot;_blank&quot;&gt;NPSP Documentation&lt;/a&gt; for more information.</value>
    </labels>
    <labels>
        <fullName>stgHelpRelReciprocalName</fullName>
        <categories>Settings</categories>
        <language>en_US</language>
        <protected>false</protected>
        <shortDescription>stgHelpRelReciprocalName</shortDescription>
        <value>The name of the relationship. This is the Type value the user selects when creating a relationship between contacts.</value>
    </labels>
    <labels>
        <fullName>stgHelpRelReciprocalNeutral</fullName>
        <categories>Settings</categories>
        <language>en_US</language>
        <protected>false</protected>
        <shortDescription>stgHelpRelReciprocalNeutral</shortDescription>
        <value>The value Salesforce uses if it cannot determine the Contact&apos;s gender based on Gender field value or Salutation.</value>
    </labels>
    <labels>
        <fullName>stgHelpReviewErrorLog</fullName>
        <categories>Settings</categories>
        <language>en_US</language>
        <protected>false</protected>
        <shortDescription>stgHelpReviewErrorLog</shortDescription>
        <value>Review &lt;a href=&quot;.&quot; onclick=&quot;ShowPanel(&apos;idPanelErrorLog&apos;);return false;&quot;&gt;Error Logs&lt;/a&gt; to see if there are issues.</value>
    </labels>
    <labels>
        <fullName>stgHelpRollupBatchSize</fullName>
        <categories>Settings</categories>
        <language>en_US</language>
        <protected>false</protected>
        <shortDescription>stgHelpRollupBatchSize</shortDescription>
        <value>The number of records processed at a time when calculating donor statistics. The default size is 200. Reduce to a smaller number if the Opportunity Rollups are failing due to system limits.</value>
    </labels>
    <labels>
        <fullName>stgHelpRollupExcludeAccountOppRT</fullName>
        <categories>Settings</categories>
        <language>en_US</language>
        <protected>false</protected>
        <shortDescription>stgHelpRollupExcludeAccountOppRT</shortDescription>
        <value>Opportunities with the selected record types won&apos;t be included in rollups to the Account. Control or Command click to select more than one record type.</value>
    </labels>
    <labels>
        <fullName>stgHelpRollupExcludeAccountOppType</fullName>
        <categories>Settings</categories>
        <language>en_US</language>
        <protected>false</protected>
        <shortDescription>stgHelpRollupExcludeAccountOppType</shortDescription>
        <value>Opportunities that have this value in the Type picklist won&apos;t be included in rollups to the Account.</value>
    </labels>
    <labels>
        <fullName>stgHelpRollupExcludeAlloOppRecType</fullName>
        <categories>Allocation, Settings</categories>
        <language>en_US</language>
        <protected>false</protected>
        <shortDescription>stgHelpRollupExcludeAlloOppRecType</shortDescription>
        <value>GAU Allocations from Opportunities with the selected record types won&apos;t be included when rolling up to the General Accounting Unit record.</value>
    </labels>
    <labels>
        <fullName>stgHelpRollupExcludeAlloOppType</fullName>
        <categories>Allocation, Settings</categories>
        <language>en_US</language>
        <protected>false</protected>
        <shortDescription>stgHelpRollupExcludeAlloOppType</shortDescription>
        <value>GAU Allocations from Opportunities that have this value in the Type picklist won&apos;t be included when rolling up to the General Accounting Unit record.</value>
    </labels>
    <labels>
        <fullName>stgHelpRollupExcludeContactOppRT</fullName>
        <categories>Settings</categories>
        <language>en_US</language>
        <protected>false</protected>
        <shortDescription>stgHelpRollupExcludeContactOppRT</shortDescription>
        <value>Opportunities with the selected record types won&apos;t be included in rollups to the Contact. Control or Command click to select more than one record type.</value>
    </labels>
    <labels>
        <fullName>stgHelpRollupExcludeContactOppType</fullName>
        <categories>Settings</categories>
        <language>en_US</language>
        <protected>false</protected>
        <shortDescription>stgHelpRollupExcludeContactOppType</shortDescription>
        <value>Opportunities that have this value in the Type picklist won&apos;t be included in rollups to the Contact.</value>
    </labels>
    <labels>
        <fullName>stgHelpRollupNDayValue</fullName>
        <categories>Settings</categories>
        <language>en_US</language>
        <protected>false</protected>
        <shortDescription>stgHelpRollupNDayValue</shortDescription>
        <value>Sets the value for &apos;N day&apos; rollups, where &apos;N&apos; is the number of days from today into the past. This value defaults to rollup over the past 365 days.</value>
    </labels>
    <labels>
        <fullName>stgHelpRollupPrimaryContact</fullName>
        <categories>Settings</categories>
        <language>en_US</language>
        <protected>false</protected>
        <shortDescription>stgHelpRollupPrimaryContact</shortDescription>
        <value>When this option is selected, Salesforce will ALWAYS roll up donor data to the Opportunity&apos;s Primary Contact, and corresponding Household Account or record, even if the Opportunity is not from an individual (i.e., from a company, a foundation, and so on). If left unselected, and the Opportunity&apos;s Account is an organization, only the organization will receive credit for the Opportunity.</value>
    </labels>
    <labels>
        <fullName>stgHelpSalesforceSetup</fullName>
        <categories>Settings</categories>
        <language>en_US</language>
        <protected>false</protected>
        <shortDescription>stgHelpSalesforceSetup</shortDescription>
        <value>Looking to customize page layouts, add fields, or add users?  Try the &lt;a href=&quot;/setup/forcecomHomepage.apexp?setupid=ForceCom&quot; target=&quot;_blank&quot;&gt;Salesforce Setup&lt;/a&gt; pages.</value>
    </labels>
    <labels>
        <fullName>stgHelpSimpleAddrChangeIsUpdate</fullName>
        <categories>NPSP Settings</categories>
        <language>en_US</language>
        <protected>false</protected>
        <shortDescription>stgHelpSimpleAddrChangeIsUpdate</shortDescription>
        <value>A simple address change is a change (such as correcting a typo, or deleting white space) to a single Contact or Account address field. When this option is selected, Salesforce treats these changes as updates to the existing address (i.e., no new Address object is created).</value>
    </labels>
    <labels>
        <fullName>stgHelpSoftCreditRoles</fullName>
        <categories>Settings</categories>
        <language>en_US</language>
        <protected>false</protected>
        <shortDescription>stgHelpSoftCreditRoles</shortDescription>
        <value>Opportunity Contact Roles you want to include in Soft Credit rollups. Control or Command click to select multiple roles.</value>
    </labels>
    <labels>
        <fullName>stgHelpStoreErrorsOn</fullName>
        <categories>Settings</categories>
        <language>en_US</language>
        <protected>false</protected>
        <shortDescription>stgHelpStoreErrorsOn</shortDescription>
        <value>Check this if you&apos;d like errors to be stored in the database.</value>
    </labels>
    <labels>
        <fullName>stgHelpTDTM</fullName>
        <categories>Settings</categories>
        <language>en_US</language>
        <protected>false</protected>
        <shortDescription>stgHelpTDTM</shortDescription>
        <value>Trigger Handlers contain the actual business logic that needs to be executed for a particular trigger event.</value>
    </labels>
    <labels>
        <fullName>stgHelpTHActive</fullName>
        <categories>Settings</categories>
        <language>en_US</language>
        <protected>false</protected>
        <shortDescription>stgHelpTHActive</shortDescription>
        <value>Indicates that this Trigger Handler is active and will run when Trigger Action criteria is met.</value>
    </labels>
    <labels>
        <fullName>stgHelpTHAsync</fullName>
        <categories>Settings</categories>
        <language>en_US</language>
        <protected>false</protected>
        <shortDescription>stgHelpTHAsync</shortDescription>
        <value>Indicates that this trigger handler&apos;s After Events should run asynchronously. WARNING: If the specified Apex Class doesn&apos;t support asynchronous processing and you select this checkbox, the class may not work properly.</value>
    </labels>
    <labels>
        <fullName>stgHelpTHClass</fullName>
        <categories>Settings</categories>
        <language>en_US</language>
        <protected>false</protected>
        <shortDescription>stgHelpTHClass</shortDescription>
        <value>The Apex class to run.</value>
    </labels>
    <labels>
        <fullName>stgHelpTHLoadOrder</fullName>
        <categories>Settings</categories>
        <language>en_US</language>
        <protected>false</protected>
        <shortDescription>stgHelpTHLoadOrder</shortDescription>
        <value>Order in which this trigger should be run. If the records that this trigger handler processes have related records, the load order ensures that they&apos;re created or updated in the correct order.</value>
    </labels>
    <labels>
        <fullName>stgHelpTHObject</fullName>
        <categories>Settings</categories>
        <language>en_US</language>
        <protected>false</protected>
        <shortDescription>stgHelpTHObject</shortDescription>
        <value>The object related to this trigger handler.</value>
    </labels>
    <labels>
        <fullName>stgHelpTHTriggerAction</fullName>
        <categories>Settings</categories>
        <language>en_US</language>
        <protected>false</protected>
        <shortDescription>stgHelpTHTriggerAction</shortDescription>
        <value>Actions that fire this trigger. Ctrl and Command click to select more than one action.</value>
    </labels>
    <labels>
        <fullName>stgHelpTriggerHandlers</fullName>
        <categories>Settings</categories>
        <language>en_US</language>
        <protected>false</protected>
        <shortDescription>stgHelpTriggerHandlers</shortDescription>
        <value>These triggers control core functionality in the Nonprofit Starter Pack, so please exercise extreme caution when creating or modifying them.</value>
    </labels>
    <labels>
        <fullName>stgHelpTriggerHandlersAsync</fullName>
        <categories>Health Check</categories>
        <language>en_US</language>
        <protected>false</protected>
        <shortDescription>stgHelpTriggerHandlersAsync</shortDescription>
        <value>Marking any Trigger Handler to run Asynchronously can have unintended consequences, and should be fully tested before deploying in production.</value>
    </labels>
    <labels>
        <fullName>stgHelpUDROperation</fullName>
        <categories>Settings</categories>
        <language>en_US</language>
        <protected>false</protected>
        <shortDescription>stgHelpUDROperation</shortDescription>
        <value>Determines how the field should roll up. Only operations that are valid for the selected Opportunity field are listed.</value>
    </labels>
    <labels>
        <fullName>stgHelpUDROppField</fullName>
        <categories>Settings</categories>
        <language>en_US</language>
        <protected>false</protected>
        <shortDescription>stgHelpUDROppField</shortDescription>
        <value>The Opportunity field to roll up.</value>
    </labels>
    <labels>
        <fullName>stgHelpUDRTargetObject</fullName>
        <categories>Settings</categories>
        <language>en_US</language>
        <protected>false</protected>
        <shortDescription>stgHelpUDRTargetObject</shortDescription>
        <value>The object on which the rollup information will appear.</value>
    </labels>
    <labels>
        <fullName>stgInstallScriptError</fullName>
        <language>en_US</language>
        <protected>true</protected>
        <shortDescription>stgInstallScriptError</shortDescription>
        <value>Your installation was successful, but we detected a slight problem. To fix the problem, simply load the NPSP Settings page in Salesforce.

Note: The NPSP Settings tab is visible in the Nonprofit Starter Pack application. If you don&apos;t see the tab, select Nonprofit Starter Pack from the app menu in the upper-right corner.</value>
    </labels>
    <labels>
        <fullName>stgLabelActionColumn</fullName>
        <categories>Settings</categories>
        <language>en_US</language>
        <protected>false</protected>
        <shortDescription>stgLabelActionColumn</shortDescription>
        <value>Action</value>
    </labels>
    <labels>
        <fullName>stgLabelAddressVerification</fullName>
        <categories>Settings</categories>
        <language>en_US</language>
        <protected>false</protected>
        <shortDescription>stgLabelAddressVerification</shortDescription>
        <value>Address Settings</value>
    </labels>
    <labels>
        <fullName>stgLabelAfflSettings</fullName>
        <categories>Settings</categories>
        <language>en_US</language>
        <protected>false</protected>
        <shortDescription>stgLabelAfflSettings</shortDescription>
        <value>Affiliations Settings</value>
    </labels>
    <labels>
        <fullName>stgLabelAllRecordTypes</fullName>
        <categories>Settings</categories>
        <language>en_US</language>
        <protected>false</protected>
        <shortDescription>stgLabelAllRecordTypes</shortDescription>
        <value>- all record types -</value>
    </labels>
    <labels>
        <fullName>stgLabelAlloBatchProgress</fullName>
        <categories>Allocation, Settings</categories>
        <language>en_US</language>
        <protected>false</protected>
        <shortDescription>stgLabelAlloBatchProgress</shortDescription>
        <value>Rollup Allocations Batch Progress</value>
    </labels>
    <labels>
        <fullName>stgLabelAllocationsRollupSettings</fullName>
        <categories>Allocation, Settings</categories>
        <language>en_US</language>
        <protected>false</protected>
        <shortDescription>stgLabelAllocationsRollupSettings</shortDescription>
        <value>GAU Allocations Rollup Settings</value>
    </labels>
    <labels>
        <fullName>stgLabelAllocationsSettings</fullName>
        <categories>Allocation, Settings</categories>
        <language>en_US</language>
        <protected>false</protected>
        <shortDescription>stgLabelAllocationsSettings</shortDescription>
        <value>Default Allocations Settings</value>
    </labels>
    <labels>
        <fullName>stgLabelAreYouSure</fullName>
        <categories>Settings</categories>
        <language>en_US</language>
        <protected>false</protected>
        <shortDescription>stgLabelAreYouSure</shortDescription>
        <value>Are you sure?</value>
    </labels>
    <labels>
        <fullName>stgLabelAutoContactRoles</fullName>
        <categories>Settings</categories>
        <language>en_US</language>
        <protected>false</protected>
        <shortDescription>stgLabelAutoContactRoles</shortDescription>
        <value>Automatic Contact Roles</value>
    </labels>
    <labels>
        <fullName>stgLabelBDESettings</fullName>
        <categories>Settings</categories>
        <language>en_US</language>
        <protected>false</protected>
        <shortDescription>stgLabelBDESettings</shortDescription>
        <value>Batch Data Entry Settings</value>
    </labels>
    <labels>
        <fullName>stgLabelBatchStatus</fullName>
        <categories>Settings</categories>
        <language>en_US</language>
        <protected>false</protected>
        <shortDescription>stgLabelBatchStatus</shortDescription>
        <value>Batch Status</value>
    </labels>
    <labels>
        <fullName>stgLabelCreateMissingPayments</fullName>
        <categories>Settings</categories>
        <language>en_US</language>
        <protected>false</protected>
        <shortDescription>stgLabelCreateMissingPayments</shortDescription>
        <value>Create Missing Payments</value>
    </labels>
    <labels>
        <fullName>stgLabelCurrentUDR</fullName>
        <categories>Settings</categories>
        <language>en_US</language>
        <protected>false</protected>
        <shortDescription>stgLabelCurrentUDR</shortDescription>
        <value>Current User Defined Rollups</value>
    </labels>
    <labels>
        <fullName>stgLabelDoNotRename</fullName>
        <categories>Settings</categories>
        <language>en_US</language>
        <protected>false</protected>
        <shortDescription>stgLabelDoNotRename</shortDescription>
        <value>- do not rename -</value>
    </labels>
    <labels>
        <fullName>stgLabelErrorNotify</fullName>
        <categories>Settings</categories>
        <language>en_US</language>
        <protected>false</protected>
        <shortDescription>stgLabelErrorNotify</shortDescription>
        <value>Error Notification Settings</value>
    </labels>
    <labels>
        <fullName>stgLabelExamplesFGFormat</fullName>
        <categories>Settings</categories>
        <language>en_US</language>
        <protected>false</protected>
        <shortDescription>stgLabelExamplesFGFormat</shortDescription>
        <value>Examples for Formal Greeting Format</value>
    </labels>
    <labels>
        <fullName>stgLabelExamplesHHNameFOrmat</fullName>
        <categories>Settings</categories>
        <language>en_US</language>
        <protected>false</protected>
        <shortDescription>stgLabelExamplesHHNameFOrmat</shortDescription>
        <value>Examples for Household Name Format</value>
    </labels>
    <labels>
        <fullName>stgLabelExamplesIGFormat</fullName>
        <categories>Settings</categories>
        <language>en_US</language>
        <protected>false</protected>
        <shortDescription>stgLabelExamplesIGFormat</shortDescription>
        <value>Examples for Informal Greeting Format</value>
    </labels>
    <labels>
        <fullName>stgLabelHHGeneral</fullName>
        <categories>Settings</categories>
        <language>en_US</language>
        <protected>false</protected>
        <shortDescription>stgLabelHHGeneral</shortDescription>
        <value>General Settings</value>
    </labels>
    <labels>
        <fullName>stgLabelHHNaming</fullName>
        <categories>Settings</categories>
        <language>en_US</language>
        <protected>false</protected>
        <shortDescription>stgLabelHHNaming</shortDescription>
        <value>Household Name Settings</value>
    </labels>
    <labels>
        <fullName>stgLabelHHNamingProgress</fullName>
        <categories>Settings</categories>
        <language>en_US</language>
        <protected>false</protected>
        <shortDescription>stgLabelHHNamingProgress</shortDescription>
        <value>Naming Activation Progress</value>
    </labels>
    <labels>
        <fullName>stgLabelHHOCR</fullName>
        <categories>Settings</categories>
        <language>en_US</language>
        <protected>false</protected>
        <shortDescription>stgLabelHHOCR</shortDescription>
        <value>Household Opportunity Contact Roles</value>
    </labels>
    <labels>
        <fullName>stgLabelHHObject</fullName>
        <categories>Settings</categories>
        <language>en_US</language>
        <protected>false</protected>
        <shortDescription>stgLabelHHObject</shortDescription>
        <value>Household Object</value>
    </labels>
    <labels>
        <fullName>stgLabelHHSettings</fullName>
        <categories>Settings</categories>
        <language>en_US</language>
        <protected>false</protected>
        <shortDescription>stgLabelHHSettings</shortDescription>
        <value>Household Settings</value>
    </labels>
    <labels>
        <fullName>stgLabelHonoreeNotificationHelpText</fullName>
        <categories>Settings</categories>
        <language>en_US</language>
        <protected>false</protected>
        <shortDescription>stgLabelHonoreeNotificationHelpText</shortDescription>
        <value>Create automatic Opportunity Contact Roles for Honoree and Notification Recipient contacts</value>
    </labels>
    <labels>
        <fullName>stgLabelHonoreeNotificationOCR</fullName>
        <categories>Settings</categories>
        <language>en_US</language>
        <protected>false</protected>
        <shortDescription>stgLabelHonoreeNotificationOCR</shortDescription>
        <value>Honoree and Notification Recipient Opportunity Contact Roles</value>
    </labels>
    <labels>
        <fullName>stgLabelLeadSettings</fullName>
        <categories>Settings</categories>
        <language>en_US</language>
        <protected>false</protected>
        <shortDescription>stgLabelLeadSettings</shortDescription>
        <value>Lead Settings</value>
    </labels>
    <labels>
        <fullName>stgLabelMembershipSettings</fullName>
        <categories>Settings</categories>
        <language>en_US</language>
        <protected>false</protected>
        <shortDescription>stgLabelMembershipSettings</shortDescription>
        <value>Membership Settings</value>
    </labels>
    <labels>
        <fullName>stgLabelNewAutoRel</fullName>
        <categories>Settings</categories>
        <language>en_US</language>
        <protected>false</protected>
        <shortDescription>stgLabelNewAutoRel</shortDescription>
        <value>New Automatic Relationship</value>
    </labels>
    <labels>
        <fullName>stgLabelNewPaymentMapping</fullName>
        <categories>Settings</categories>
        <language>en_US</language>
        <protected>false</protected>
        <shortDescription>stgLabelNewPaymentMapping</shortDescription>
        <value>New Payment Field Mapping</value>
    </labels>
    <labels>
        <fullName>stgLabelNewRDFieldMap</fullName>
        <categories>Settings</categories>
        <language>en_US</language>
        <protected>false</protected>
        <shortDescription>stgLabelNewRDFieldMap</shortDescription>
        <value>New Custom Field Mapping</value>
    </labels>
    <labels>
        <fullName>stgLabelNewRelReciprocal</fullName>
        <categories>Settings</categories>
        <language>en_US</language>
        <protected>false</protected>
        <shortDescription>stgLabelNewRelReciprocal</shortDescription>
        <value>New Reciprocal Relationship</value>
    </labels>
    <labels>
        <fullName>stgLabelNewTH</fullName>
        <categories>Settings</categories>
        <language>en_US</language>
        <protected>false</protected>
        <shortDescription>stgLabelNewTH</shortDescription>
        <value>New Trigger Handler</value>
    </labels>
    <labels>
        <fullName>stgLabelNewUDR</fullName>
        <categories>Settings</categories>
        <language>en_US</language>
        <protected>false</protected>
        <shortDescription>stgLabelNewUDR</shortDescription>
        <value>New User Defined Rollup</value>
    </labels>
    <labels>
        <fullName>stgLabelNone</fullName>
        <categories>Settings</categories>
        <language>en_US</language>
        <protected>true</protected>
        <shortDescription>stgLabelNone</shortDescription>
        <value>- none -</value>
    </labels>
    <labels>
        <fullName>stgLabelONS</fullName>
        <categories>Settings</categories>
        <language>en_US</language>
        <protected>false</protected>
        <shortDescription>stgLabelONS</shortDescription>
        <value>Opportunity Name Settings</value>
    </labels>
    <labels>
        <fullName>stgLabelOppBatchProgress</fullName>
        <categories>Settings</categories>
        <language>en_US</language>
        <protected>false</protected>
        <shortDescription>stgLabelOppBatchProgress</shortDescription>
        <value>Rollup Donations Batch Progress</value>
    </labels>
    <labels>
        <fullName>stgLabelOppCampMembers</fullName>
        <categories>Settings</categories>
        <language>en_US</language>
        <protected>false</protected>
        <shortDescription>stgLabelOppCampMembers</shortDescription>
        <value>Campaign Members</value>
    </labels>
    <labels>
        <fullName>stgLabelOppNamingRefreshTitle</fullName>
        <categories>Settings</categories>
        <language>en_US</language>
        <protected>false</protected>
        <shortDescription>stgLabelOppNamingRefreshTitle</shortDescription>
        <value>Refresh Opportunity Names</value>
    </labels>
    <labels>
        <fullName>stgLabelOppNamingSettings</fullName>
        <categories>Settings</categories>
        <language>en_US</language>
        <protected>false</protected>
        <shortDescription>stgLabelOppNamingSettings</shortDescription>
        <value>Opportunity Names</value>
    </labels>
    <labels>
        <fullName>stgLabelOppPrimaryContactTitle</fullName>
        <categories>Settings</categories>
        <language>en_US</language>
        <protected>false</protected>
        <shortDescription>stgLabelOppPrimaryContactTitle</shortDescription>
        <value>Refresh Opportunity Primary Contact</value>
    </labels>
    <labels>
        <fullName>stgLabelOppRollupRT</fullName>
        <categories>Settings</categories>
        <language>en_US</language>
        <protected>false</protected>
        <shortDescription>stgLabelOppRollupRT</shortDescription>
        <value>Opportunity Rollup Record Types</value>
    </labels>
    <labels>
        <fullName>stgLabelOppRollups</fullName>
        <categories>Settings</categories>
        <language>en_US</language>
        <protected>false</protected>
        <shortDescription>stgLabelOppRollups</shortDescription>
        <value>Opportunity Rollups</value>
    </labels>
    <labels>
        <fullName>stgLabelOppUpdatePrimaryContact</fullName>
        <categories>Settings</categories>
        <language>en_US</language>
        <protected>false</protected>
        <shortDescription>stgLabelOppUpdatePrimaryContact</shortDescription>
        <value>Batch Update Primary Contact</value>
    </labels>
    <labels>
        <fullName>stgLabelOther</fullName>
        <categories>Settings</categories>
        <language>en_US</language>
        <protected>false</protected>
        <shortDescription>stgLabelOther</shortDescription>
        <value>other</value>
    </labels>
    <labels>
        <fullName>stgLabelOtherDateFormat</fullName>
        <categories>Settings</categories>
        <language>en_US</language>
        <protected>false</protected>
        <shortDescription>stgLabelOtherDateFormat</shortDescription>
        <value>Other Date Format</value>
    </labels>
    <labels>
        <fullName>stgLabelOtherFormalGreetingFormat</fullName>
        <categories>Settings</categories>
        <language>en_US</language>
        <protected>false</protected>
        <shortDescription>stgLabelOtherFormalGreetingFormat</shortDescription>
        <value>Other Formal Greeting Format</value>
    </labels>
    <labels>
        <fullName>stgLabelOtherHHNameFormat</fullName>
        <categories>Settings</categories>
        <language>en_US</language>
        <protected>true</protected>
        <shortDescription>stgLabelOtherHHNameFormat</shortDescription>
        <value>Other Household Name Format</value>
    </labels>
    <labels>
        <fullName>stgLabelOtherInformalGreetingFormat</fullName>
        <categories>Settings</categories>
        <language>en_US</language>
        <protected>false</protected>
        <shortDescription>stgLabelOtherInformalGreetingFormat</shortDescription>
        <value>Other Informal Greeting Format</value>
    </labels>
    <labels>
        <fullName>stgLabelOtherOpportunigyNamingFormat</fullName>
        <categories>Settings</categories>
        <language>en_US</language>
        <protected>false</protected>
        <shortDescription>stgLabelOtherOpportunigyNamingFormat</shortDescription>
        <value>Other Opportunigy Naming Format</value>
    </labels>
    <labels>
        <fullName>stgLabelPaymentMapNoValidFields</fullName>
        <categories>Settings</categories>
        <language>en_US</language>
        <protected>false</protected>
        <shortDescription>stgLabelPaymentMapNoValidFields</shortDescription>
        <value>No Valid Field Available</value>
    </labels>
    <labels>
        <fullName>stgLabelPaymentSettings</fullName>
        <categories>Settings</categories>
        <language>en_US</language>
        <protected>false</protected>
        <shortDescription>stgLabelPaymentSettings</shortDescription>
        <value>Payment Settings</value>
    </labels>
    <labels>
        <fullName>stgLabelRDFieldMap</fullName>
        <categories>Settings</categories>
        <language>en_US</language>
        <protected>false</protected>
        <shortDescription>stgLabelRDFieldMap</shortDescription>
        <value>Custom Field Mappings</value>
    </labels>
    <labels>
        <fullName>stgLabelRDNewPeriod</fullName>
        <categories>Settings</categories>
        <language>en_US</language>
        <protected>false</protected>
        <shortDescription>stgLabelRDNewPeriod</shortDescription>
        <value>New Installment Period</value>
    </labels>
    <labels>
        <fullName>stgLabelRDPeriod</fullName>
        <categories>Settings</categories>
        <language>en_US</language>
        <protected>false</protected>
        <shortDescription>stgLabelRDPeriod</shortDescription>
        <value>Custom Installment Periods</value>
    </labels>
    <labels>
        <fullName>stgLabelRDSettings</fullName>
        <categories>Settings</categories>
        <language>en_US</language>
        <protected>false</protected>
        <shortDescription>stgLabelRDSettings</shortDescription>
        <value>Recurring Donation Settings</value>
    </labels>
    <labels>
        <fullName>stgLabelRDStatus</fullName>
        <categories>Settings</categories>
        <language>en_US</language>
        <protected>false</protected>
        <shortDescription>stgLabelRDStatus</shortDescription>
        <value>Updating Recurring Donation Opportunities</value>
    </labels>
    <labels>
        <fullName>stgLabelRelSettings</fullName>
        <categories>Settings</categories>
        <language>en_US</language>
        <protected>false</protected>
        <shortDescription>stgLabelRelSettings</shortDescription>
        <value>General Settings</value>
    </labels>
    <labels>
        <fullName>stgLabelSelectChatterGroup</fullName>
        <categories>Settings</categories>
        <language>en_US</language>
        <protected>false</protected>
        <shortDescription>stgLabelSelectChatterGroup</shortDescription>
        <value>Select Chatter Group</value>
    </labels>
    <labels>
        <fullName>stgLabelSoftCredit</fullName>
        <categories>Settings</categories>
        <language>en_US</language>
        <protected>false</protected>
        <shortDescription>stgLabelSoftCredit</shortDescription>
        <value>Soft Credit Settings</value>
    </labels>
    <labels>
        <fullName>stgLabelTriggerHandlers</fullName>
        <categories>Settings</categories>
        <language>en_US</language>
        <protected>false</protected>
        <shortDescription>stgLabelTriggerHandlers</shortDescription>
        <value>Trigger Handlers</value>
    </labels>
    <labels>
        <fullName>stgLabelTypeAhead</fullName>
        <categories>Settings</categories>
        <language>en_US</language>
        <protected>false</protected>
        <shortDescription>stgLabelTypeAhead</shortDescription>
        <value>Start typing...</value>
    </labels>
    <labels>
        <fullName>stgLabelUDRNoOppFields</fullName>
        <categories>Settings</categories>
        <language>en_US</language>
        <protected>false</protected>
        <shortDescription>stgLabelUDRNoOppFields</shortDescription>
        <value>No valid Opportunity fields found.</value>
    </labels>
    <labels>
        <fullName>stgLabelUDROp</fullName>
        <categories>Settings</categories>
        <language>en_US</language>
        <protected>false</protected>
        <shortDescription>stgLabelUDROp</shortDescription>
        <value>Rollup Operation</value>
    </labels>
    <labels>
        <fullName>stgLabelUDROppField</fullName>
        <categories>Settings</categories>
        <language>en_US</language>
        <protected>false</protected>
        <shortDescription>stgLabelUDROppField</shortDescription>
        <value>Opportunity Field</value>
    </labels>
    <labels>
        <fullName>stgLabelUDRTargetField</fullName>
        <categories>Settings</categories>
        <language>en_US</language>
        <protected>false</protected>
        <shortDescription>stgLabelUDRTargetField</shortDescription>
        <value>Target Field</value>
    </labels>
    <labels>
        <fullName>stgLabelUDRTargetFieldHelp</fullName>
        <categories>Settings</categories>
        <language>en_US</language>
        <protected>true</protected>
        <shortDescription>stgLabelUDRTargetFieldHelp</shortDescription>
        <value>The custom field on the target object that will display your custom rollup summary. This field must be of the same type as the Opportunity field you&apos;re rolling up.</value>
    </labels>
    <labels>
        <fullName>stgLabelUDRTargetObject</fullName>
        <categories>Settings</categories>
        <language>en_US</language>
        <protected>false</protected>
        <shortDescription>stgLabelUDRTargetObject</shortDescription>
        <value>Target Object</value>
    </labels>
    <labels>
        <fullName>stgLinkDelete</fullName>
        <categories>Settings</categories>
        <language>en_US</language>
        <protected>false</protected>
        <shortDescription>stgLinkDelete</shortDescription>
        <value>Del</value>
    </labels>
    <labels>
        <fullName>stgNPSPGuideImportData</fullName>
        <categories>Settings</categories>
        <language>en_US</language>
        <protected>false</protected>
        <shortDescription>stgNPSPGuideImportData</shortDescription>
        <value>NPSP Guide to Importing Data</value>
    </labels>
    <labels>
        <fullName>stgNPSPSettings</fullName>
        <categories>Settings</categories>
        <language>en_US</language>
        <protected>false</protected>
        <shortDescription>stgNPSPSettings</shortDescription>
        <value>Nonprofit Starter Pack Application Settings</value>
    </labels>
    <labels>
        <fullName>stgNPSPSettingsTitle</fullName>
        <categories>Settings</categories>
        <language>en_US</language>
        <protected>false</protected>
        <shortDescription>stgNPSPSettingsTitle</shortDescription>
        <value>Nonprofit Starter Pack Settings</value>
    </labels>
    <labels>
        <fullName>stgNPSPWorkbook</fullName>
        <categories>Settings</categories>
        <language>en_US</language>
        <protected>false</protected>
        <shortDescription>stgNPSPWorkbook</shortDescription>
        <value>Nonprofit Starter Pack Workbook</value>
    </labels>
    <labels>
        <fullName>stgNavAccountModel</fullName>
        <categories>Settings</categories>
        <language>en_US</language>
        <protected>false</protected>
        <shortDescription>stgNavAccountModel</shortDescription>
        <value>Account Model</value>
    </labels>
    <labels>
        <fullName>stgNavAddressVerification</fullName>
        <categories>Settings</categories>
        <language>en_US</language>
        <protected>false</protected>
        <shortDescription>stgNavAddressVerification</shortDescription>
        <value>Addresses</value>
    </labels>
    <labels>
        <fullName>stgNavAffiliations</fullName>
        <categories>Settings</categories>
        <language>en_US</language>
        <protected>false</protected>
        <shortDescription>stgNavAffiliations</shortDescription>
        <value>Affiliations</value>
    </labels>
    <labels>
        <fullName>stgNavAllocations</fullName>
        <categories>Allocation, Settings</categories>
        <language>en_US</language>
        <protected>false</protected>
        <shortDescription>stgNavAllocations</shortDescription>
        <value>GAU Allocations</value>
    </labels>
    <labels>
        <fullName>stgNavBDE</fullName>
        <categories>Settings</categories>
        <language>en_US</language>
        <protected>false</protected>
        <shortDescription>stgNavBDE</shortDescription>
        <value>Batch Data Entry</value>
    </labels>
    <labels>
        <fullName>stgNavBulkProcesses</fullName>
        <categories>Settings</categories>
        <language>en_US</language>
        <protected>false</protected>
        <shortDescription>stgNavBulkProcesses</shortDescription>
        <value>Bulk Data Processes</value>
    </labels>
    <labels>
        <fullName>stgNavConnections</fullName>
        <categories>Settings</categories>
        <language>en_US</language>
        <protected>false</protected>
        <shortDescription>stgNavConnections</shortDescription>
        <value>Connections</value>
    </labels>
    <labels>
        <fullName>stgNavContactRoles</fullName>
        <categories>Settings</categories>
        <language>en_US</language>
        <protected>false</protected>
        <shortDescription>stgNavContactRoles</shortDescription>
        <value>Contact Roles</value>
    </labels>
    <labels>
        <fullName>stgNavContacts</fullName>
        <categories>Settings</categories>
        <language>en_US</language>
        <protected>false</protected>
        <shortDescription>stgNavContacts</shortDescription>
        <value>Contacts</value>
    </labels>
    <labels>
        <fullName>stgNavDonations</fullName>
        <categories>Settings</categories>
        <language>en_US</language>
        <protected>false</protected>
        <shortDescription>stgNavDonations</shortDescription>
        <value>Donations</value>
    </labels>
    <labels>
        <fullName>stgNavDonorStatistics</fullName>
        <categories>Settings</categories>
        <language>en_US</language>
        <protected>false</protected>
        <shortDescription>stgNavDonorStatistics</shortDescription>
        <value>Donor Statistics</value>
    </labels>
    <labels>
        <fullName>stgNavErrorLog</fullName>
        <categories>Settings</categories>
        <language>en_US</language>
        <protected>false</protected>
        <shortDescription>stgNavErrorLog</shortDescription>
        <value>Error Log</value>
    </labels>
    <labels>
        <fullName>stgNavErrorNotify</fullName>
        <categories>Settings</categories>
        <language>en_US</language>
        <protected>false</protected>
        <shortDescription>stgNavErrorNotify</shortDescription>
        <value>Error Notifications</value>
    </labels>
    <labels>
        <fullName>stgNavHealthCheck</fullName>
        <categories>Settings</categories>
        <language>en_US</language>
        <protected>false</protected>
        <shortDescription>stgNavHealthCheck</shortDescription>
        <value>Health Check</value>
    </labels>
    <labels>
        <fullName>stgNavHouseholds</fullName>
        <categories>Settings</categories>
        <language>en_US</language>
        <protected>false</protected>
        <shortDescription>stgNavHouseholds</shortDescription>
        <value>Households</value>
    </labels>
    <labels>
        <fullName>stgNavLeads</fullName>
        <categories>Settings</categories>
        <language>en_US</language>
        <protected>false</protected>
        <shortDescription>stgNavLeads</shortDescription>
        <value>Leads</value>
    </labels>
    <labels>
        <fullName>stgNavMembership</fullName>
        <categories>Settings</categories>
        <language>en_US</language>
        <protected>false</protected>
        <shortDescription>stgNavMembership</shortDescription>
        <value>Membership</value>
    </labels>
    <labels>
        <fullName>stgNavPaymentMappings</fullName>
        <categories>Settings</categories>
        <language>en_US</language>
        <protected>false</protected>
        <shortDescription>stgNavPaymentMappings</shortDescription>
        <value>Payment Mappings</value>
    </labels>
    <labels>
        <fullName>stgNavPayments</fullName>
        <categories>Settings</categories>
        <language>en_US</language>
        <protected>false</protected>
        <shortDescription>stgNavPayments</shortDescription>
        <value>Payments</value>
    </labels>
    <labels>
        <fullName>stgNavPeople</fullName>
        <categories>Settings</categories>
        <language>en_US</language>
        <protected>false</protected>
        <shortDescription>stgNavPeople</shortDescription>
        <value>People</value>
    </labels>
    <labels>
        <fullName>stgNavRDBatch</fullName>
        <categories>Settings</categories>
        <language>en_US</language>
        <protected>false</protected>
        <shortDescription>stgNavRDBatch</shortDescription>
        <value>Recurring Donations Batch</value>
    </labels>
    <labels>
        <fullName>stgNavRDFieldMap</fullName>
        <categories>Settings</categories>
        <language>en_US</language>
        <protected>false</protected>
        <shortDescription>stgNavRDFieldMap</shortDescription>
        <value>Recurring Donation Custom Field Mappings</value>
    </labels>
    <labels>
        <fullName>stgNavRDInstallmentPeriods</fullName>
        <categories>Settings</categories>
        <language>en_US</language>
        <protected>false</protected>
        <shortDescription>stgNavRDInstallmentPeriods</shortDescription>
        <value>Recurring Donation Custom Installment Periods</value>
    </labels>
    <labels>
        <fullName>stgNavRecurringDonations</fullName>
        <categories>Settings</categories>
        <language>en_US</language>
        <protected>false</protected>
        <shortDescription>stgNavRecurringDonations</shortDescription>
        <value>Recurring Donations</value>
    </labels>
    <labels>
        <fullName>stgNavRelAutoCreate</fullName>
        <categories>Settings</categories>
        <language>en_US</language>
        <protected>false</protected>
        <shortDescription>stgNavRelAutoCreate</shortDescription>
        <value>Relationships Autocreation</value>
    </labels>
    <labels>
        <fullName>stgNavRelReciprocal</fullName>
        <categories>Settings</categories>
        <language>en_US</language>
        <protected>false</protected>
        <shortDescription>stgNavRelReciprocal</shortDescription>
        <value>Relationship Reciprocal Settings</value>
    </labels>
    <labels>
        <fullName>stgNavRelationships</fullName>
        <categories>Settings</categories>
        <language>en_US</language>
        <protected>false</protected>
        <shortDescription>stgNavRelationships</shortDescription>
        <value>Relationships</value>
    </labels>
    <labels>
        <fullName>stgNavRollupAlloBatch</fullName>
        <categories>Allocation, Settings</categories>
        <language>en_US</language>
        <protected>false</protected>
        <shortDescription>stgNavRollupAlloBatch</shortDescription>
        <value>Rollup Allocations Batch</value>
    </labels>
    <labels>
        <fullName>stgNavRollupBatch</fullName>
        <categories>Settings</categories>
        <language>en_US</language>
        <protected>false</protected>
        <shortDescription>stgNavRollupBatch</shortDescription>
        <value>Rollup Donations Batch</value>
    </labels>
    <labels>
        <fullName>stgNavSystem</fullName>
        <categories>Settings</categories>
        <language>en_US</language>
        <protected>false</protected>
        <shortDescription>stgNavSystem</shortDescription>
        <value>System Tools</value>
    </labels>
    <labels>
        <fullName>stgNavTriggerConfig</fullName>
        <categories>Settings</categories>
        <language>en_US</language>
        <protected>false</protected>
        <shortDescription>stgNavTriggerConfig</shortDescription>
        <value>Trigger Configuration</value>
    </labels>
    <labels>
        <fullName>stgNavUserDefinedRollups</fullName>
        <categories>Settings</categories>
        <language>en_US</language>
        <protected>false</protected>
        <shortDescription>stgNavUserDefinedRollups</shortDescription>
        <value>User Defined Rollups</value>
    </labels>
    <labels>
        <fullName>stgOppNamingDescription</fullName>
        <categories>Settings, OppNaming</categories>
        <language>en_US</language>
        <protected>false</protected>
        <shortDescription>stgOppNamingDescription</shortDescription>
        <value>When you create an Opportunity, the Name is automatically populated using a default naming convention. You can customize the naming convention by creating custom Opportunity Names.</value>
    </labels>
    <labels>
        <fullName>stgPowerOfUsHub</fullName>
        <categories>Settings</categories>
        <language>en_US</language>
        <protected>false</protected>
        <shortDescription>stgPowerOfUsHub</shortDescription>
        <value>Power of Us Hub</value>
    </labels>
    <labels>
        <fullName>stgTools</fullName>
        <categories>Settings</categories>
        <language>en_US</language>
        <protected>false</protected>
        <shortDescription>stgTools</shortDescription>
        <value>Tools</value>
    </labels>
    <labels>
        <fullName>stgValidationHHAccountHHRules</fullName>
        <categories>Settings</categories>
        <language>en_US</language>
        <protected>false</protected>
        <shortDescription>stgValidationHHAccountHHRules</shortDescription>
        <value>The Account Model is set to &apos;Household Account&apos;, which requires Household Rules to be set to &apos;No Contacts&apos;.   When using Household Accounts, there is no need to have an additional Household Object.</value>
    </labels>
</CustomLabels><|MERGE_RESOLUTION|>--- conflicted
+++ resolved
@@ -2509,8 +2509,6 @@
         <value>NPSP Settings</value>
     </labels>
     <labels>
-<<<<<<< HEAD
-=======
         <fullName>lblNoHHMergePermissions</fullName>
         <categories>Manage Household UI</categories>
         <language>en_US</language>
@@ -2519,7 +2517,6 @@
         <value>You must have update and delete permissions on Households (Accounts) in order to add an existing contact to the Household.</value>
     </labels>
     <labels>
->>>>>>> 71481a9a
         <fullName>lblPostalCode</fullName>
         <categories>Manage Household UI</categories>
         <language>en_US</language>
