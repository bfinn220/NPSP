<?xml version="1.0" encoding="UTF-8"?>
<CustomLabels xmlns="http://soap.sforce.com/2006/04/metadata">
    <labels>
        <fullName>Addr_Id_Error</fullName>
        <language>en_US</language>
        <protected>true</protected>
        <shortDescription>Addr Id Error</shortDescription>
        <value>You must provide an Auth ID.</value>
    </labels>
    <labels>
        <fullName>Addr_No_Batch</fullName>
        <categories>address, error</categories>
        <language>en_US</language>
        <protected>true</protected>
        <shortDescription>Batch Address Verification Not Supported</shortDescription>
        <value>The specified service does not support Batch Address Verification.</value>
    </labels>
    <labels>
        <fullName>Addr_Pending_Verification</fullName>
        <categories>address, error</categories>
        <language>en_US</language>
        <protected>true</protected>
        <shortDescription>Pending verification</shortDescription>
        <value>Pending verification</value>
    </labels>
    <labels>
        <fullName>Addr_Settings_API_Body</fullName>
        <categories>address, settings</categories>
        <language>en_US</language>
        <protected>true</protected>
        <shortDescription>DEPRECATED - Addr Settings API Title</shortDescription>
        <value>DEPRECATED - API Account Settings</value>
    </labels>
    <labels>
        <fullName>Addr_Settings_API_Title</fullName>
        <categories>address, settings</categories>
        <language>en_US</language>
        <protected>true</protected>
        <shortDescription>Addr Settings API Title</shortDescription>
        <value>Verification API Account Settings</value>
    </labels>
    <labels>
        <fullName>Addr_Settings_Intro_Body</fullName>
        <categories>address, settings</categories>
        <language>en_US</language>
        <protected>true</protected>
        <shortDescription>DEPRECATED - Addr Settings Intro Body</shortDescription>
        <value>DEPRECATED</value>
    </labels>
    <labels>
        <fullName>Addr_Settings_Intro_Body1</fullName>
        <categories>address, settings</categories>
        <language>en_US</language>
        <protected>true</protected>
        <shortDescription>Addr Settings Intro Body</shortDescription>
        <value>The Address Verification API lets you verify addresses as you add them to Salesforce. The API also lets you standardize addresses when you save them (for example, it converts any instance of Street to St in the saved record).</value>
    </labels>
    <labels>
        <fullName>Addr_Settings_Intro_Body2</fullName>
        <categories>address, settings</categories>
        <language>en_US</language>
        <protected>true</protected>
        <shortDescription>Addr Settings Intro Body</shortDescription>
        <value>&lt;br/&gt;To get started:&lt;br/&gt;&lt;br/&gt;
1. Open a third-party address verification account. (Some are free for nonprofits.)&lt;br/&gt;
2. In your address verification service, create the required authentication ID and/or token.&lt;br/&gt;
3. Return to this settings page, click the Edit button above, and paste the ID and/or token into the appropriate fields.&lt;br/&gt;
4. Complete the remaining fields and click Save. The help text for each field provides more information. If you still need more help, see the &lt;a href=&quot;https://powerofus.force.com/NPSP_Address_Verification&quot;&gt;NPSP documentation&lt;/a&gt;.</value>
    </labels>
    <labels>
        <fullName>Addr_Settings_Intro_Title</fullName>
        <categories>address, settings</categories>
        <language>en_US</language>
        <protected>true</protected>
        <shortDescription>Addr Settings Intro Title</shortDescription>
        <value>Introduction</value>
    </labels>
    <labels>
        <fullName>Addr_Settings_Notice</fullName>
        <categories>address, settings</categories>
        <language>en_US</language>
        <protected>true</protected>
        <shortDescription>Addr Settings Notice</shortDescription>
        <value>Address verification will only work for records you create from this point on. Verification does not apply to contact information that you&apos;ve already entered in Salesforce.</value>
    </labels>
    <labels>
        <fullName>Addr_Settings_Test_Body</fullName>
        <categories>address, settings</categories>
        <language>en_US</language>
        <protected>true</protected>
        <shortDescription>Addr Settings Test Body</shortDescription>
        <value>To test your Secret Key Pair, enter any US Zip Code:</value>
    </labels>
    <labels>
        <fullName>Addr_Settings_Test_Response_Title</fullName>
        <categories>address, settings</categories>
        <language>en_US</language>
        <protected>true</protected>
        <shortDescription>Addr Settings Test Response Title</shortDescription>
        <value>API Response</value>
    </labels>
    <labels>
        <fullName>Addr_Settings_Test_Title</fullName>
        <categories>address, settings</categories>
        <language>en_US</language>
        <protected>true</protected>
        <shortDescription>Addr Settings Test Title</shortDescription>
        <value>Test My Settings</value>
    </labels>
    <labels>
        <fullName>Addr_Skip_Verified</fullName>
        <categories>address, verification</categories>
        <language>en_US</language>
        <protected>true</protected>
        <shortDescription>Addr Skip Verified</shortDescription>
        <value>Skip previously verified records</value>
    </labels>
    <labels>
        <fullName>Addr_Token_Error</fullName>
        <language>en_US</language>
        <protected>true</protected>
        <shortDescription>Addr Token Error</shortDescription>
        <value>You must provide an Auth Token.</value>
    </labels>
    <labels>
        <fullName>Addr_Unauthorized_Endpoint</fullName>
        <language>en_US</language>
        <protected>true</protected>
        <shortDescription>Addr Unauthorized Endpoint</shortDescription>
        <value>The Remote Site URL for the SmartyStreetsZip endpoint is invalid. Verify the correct URL with Smarty Streets, and update the SmartyStreetsZip endpoint in Setup &gt; Security &gt; Remote Site Settings.</value>
    </labels>
    <labels>
        <fullName>Addr_Valid_Key_Pair</fullName>
        <language>en_US</language>
        <protected>true</protected>
        <shortDescription>Addr Valid Key Pair</shortDescription>
        <value>Your Secret Key Pair is valid.</value>
    </labels>
    <labels>
        <fullName>Addr_Verification_Batch_Body</fullName>
        <categories>address, verification</categories>
        <language>en_US</language>
        <protected>true</protected>
        <shortDescription>Addr Verification Batch Body</shortDescription>
        <value>&lt;p&gt;Click Verify All Addresses to verify and standardize all addresses in your organization.
        The mass verification process uses the settings from above.&lt;/p&gt;
 &lt;br/&gt;</value>
    </labels>
    <labels>
        <fullName>Addr_Verification_Batch_Not_Supported</fullName>
        <categories>address, verification</categories>
        <language>en_US</language>
        <protected>true</protected>
        <shortDescription>No Batch Support</shortDescription>
        <value>The selected service does not support Batch Address Validation.</value>
    </labels>
    <labels>
        <fullName>Addr_Verification_Batch_SmartyStreets_Message</fullName>
        <categories>address, verification</categories>
        <language>en_US</language>
        <protected>true</protected>
        <shortDescription>Batches of 100</shortDescription>
        <value>SmartyStreets will verify addresses in batches of 100.</value>
    </labels>
    <labels>
        <fullName>Addr_Verification_Batch_Status</fullName>
        <categories>address, verification</categories>
        <language>en_US</language>
        <protected>true</protected>
        <shortDescription>Addr Verification Batch Status</shortDescription>
        <value>Mass Verification Status</value>
    </labels>
    <labels>
        <fullName>Addr_Verification_Batch_Title</fullName>
        <categories>address, verification</categories>
        <language>en_US</language>
        <protected>true</protected>
        <shortDescription>Addr Verification Batch Title</shortDescription>
        <value>Mass Verify Existing Addresses</value>
    </labels>
    <labels>
        <fullName>Addr_Verification_Cant_Load_Class</fullName>
        <categories>address</categories>
        <language>en_US</language>
        <protected>true</protected>
        <shortDescription>Unable to load verification class when visiting settings page</shortDescription>
        <value>There was an error loading the validator class {0}</value>
    </labels>
    <labels>
        <fullName>Addr_Verification_Required</fullName>
        <categories>address</categories>
        <language>en_US</language>
        <protected>true</protected>
        <shortDescription>Verification required</shortDescription>
        <value>Verification required</value>
    </labels>
    <labels>
        <fullName>Addr_Verification_Undefined_Class</fullName>
        <categories>address</categories>
        <language>en_US</language>
        <protected>true</protected>
        <shortDescription>No address verification class defined</shortDescription>
        <value>Address verification class not defined in the settings. Cannot perform address verification.</value>
    </labels>
    <labels>
        <fullName>Addr_Verification_Wrong_Class</fullName>
        <categories>address</categories>
        <language>en_US</language>
        <protected>true</protected>
        <shortDescription>Wrong address verification class</shortDescription>
        <value>No class with the specified name exists. Cannot perform address verification.</value>
    </labels>
    <labels>
        <fullName>Addr_Verification_Wrong_Interface</fullName>
        <categories>address</categories>
        <language>en_US</language>
        <protected>true</protected>
        <shortDescription>Wrong address verification interface</shortDescription>
        <value>The address validation class does not implement the required interface. Cannot perform address verification.</value>
    </labels>
    <labels>
        <fullName>Addr_Verified</fullName>
        <categories>address, verification</categories>
        <language>en_US</language>
        <protected>true</protected>
        <shortDescription>Address Successfully Verified</shortDescription>
        <value>Verified</value>
    </labels>
    <labels>
        <fullName>Addr_Verify_Endpoint</fullName>
        <language>en_US</language>
        <protected>true</protected>
        <shortDescription>Addr Verify Endpoint</shortDescription>
        <value>Please enter the endpoint URL.</value>
    </labels>
    <labels>
        <fullName>Addr_Verify_Google_Help</fullName>
        <language>en_US</language>
        <protected>true</protected>
        <shortDescription>Google API Helpt Text</shortDescription>
        <value>The Google Geocoding API requires a value for Authentication Token only.  This can be found by going to Visit the APIs console at https://code.google.com/apis/console and log in with your Google Account. Click the Services link from the left-hand menu in the APIs Console, then activate the Geocoding API service. Once the service has been activated, your API key is available from the API Access page, in the Simple API Access section. More information on this service and what it provides can be found here: https://developers.google.com/maps/documentation/geocoding/.</value>
    </labels>
    <labels>
        <fullName>Addr_Verify_Settings</fullName>
        <language>en_US</language>
        <protected>true</protected>
        <shortDescription>Addr Verify Settings</shortDescription>
        <value>Please verify you have entered your credentials.</value>
    </labels>
    <labels>
        <fullName>Addr_Verifying</fullName>
        <language>en_US</language>
        <protected>true</protected>
        <shortDescription>Addr Verifying</shortDescription>
        <value>Verifying addresses.</value>
    </labels>
    <labels>
        <fullName>Address_Not_Found</fullName>
        <categories>address, error</categories>
        <language>en_US</language>
        <protected>true</protected>
        <shortDescription>Address Not Found</shortDescription>
        <value>Address not found.</value>
    </labels>
    <labels>
        <fullName>Address_StateCountry_Invalid_Error</fullName>
        <categories>address, error</categories>
        <language>en_US</language>
        <protected>true</protected>
        <shortDescription>{value} is not configured as a valid Country in your Organization.</shortDescription>
        <value>&apos;{0}&apos; is not configured as a valid Country in your Organization.</value>
    </labels>
    <labels>
        <fullName>Address_Verification_Limit</fullName>
        <categories>address, verification</categories>
        <language>en_US</language>
        <protected>true</protected>
        <shortDescription>Address Verification Limit</shortDescription>
        <value>You cannot verify more than 100 addresses at a time.</value>
    </labels>
    <labels>
        <fullName>CONV_Accept_Risk</fullName>
        <language>en_US</language>
        <protected>false</protected>
        <shortDescription>Risk Accepted</shortDescription>
        <value>I accept the risk associated with using this tool, including data loss and inconsistent data.</value>
    </labels>
    <labels>
        <fullName>CONV_Account_Field</fullName>
        <language>en_US</language>
        <protected>false</protected>
        <shortDescription>Account Field</shortDescription>
        <value>Account Field</value>
    </labels>
    <labels>
        <fullName>CONV_Account_Field_For_Old_HH_ID</fullName>
        <language>en_US</language>
        <protected>false</protected>
        <shortDescription>Account Field For Old HH ID</shortDescription>
        <value>Select a field to store the original Household object Id.</value>
    </labels>
    <labels>
        <fullName>CONV_Activities_Reparented</fullName>
        <language>en_US</language>
        <protected>false</protected>
        <shortDescription>Activites Reparented</shortDescription>
        <value>Transfers Activities and Tasks associated with One-to-One or Individual Accounts to new Household Accounts.</value>
    </labels>
    <labels>
        <fullName>CONV_Address_Overrides_Set</fullName>
        <language>en_US</language>
        <protected>false</protected>
        <shortDescription>Address Overrides</shortDescription>
        <value>Selects Address Override for any Contact whose address is different from the Household Address.</value>
    </labels>
    <labels>
        <fullName>CONV_Addresses_Mapped</fullName>
        <language>en_US</language>
        <protected>false</protected>
        <shortDescription>Addresses Mapped</shortDescription>
        <value>Creates Address records based on existing Household and Contact addresses, and associates the new Address records with the new Household Accounts.</value>
    </labels>
    <labels>
        <fullName>CONV_All_Backed_Up</fullName>
        <language>en_US</language>
        <protected>false</protected>
        <shortDescription>All Data Backed Up</shortDescription>
        <value>I've backed up my data using the Export Data tool in Setup | Data Management.</value>
    </labels>
    <labels>
        <fullName>CONV_All_Dup_Rules_Disabled</fullName>
        <language>en_US</language>
        <protected>false</protected>
        <shortDescription>CONV_All_Dup_Rules_Disabled</shortDescription>
        <value>I have disabled all Data.com Duplication Management Rules.</value>
    </labels>
    <labels>
        <fullName>CONV_All_Households_Selected</fullName>
        <language>en_US</language>
        <protected>false</protected>
        <shortDescription>All Households Selected</shortDescription>
        <value>Runs the conversion process for all existing Household objects and related Contacts. (Does not run conversion for Contacts not currently associated with a Household.)</value>
    </labels>
    <labels>
        <fullName>CONV_All_Required_Removed</fullName>
        <language>en_US</language>
        <protected>false</protected>
        <shortDescription>All Required Removed</shortDescription>
        <value>I have removed required field restrictions for all custom fields.</value>
    </labels>
    <labels>
        <fullName>CONV_All_Triggers_Disabled</fullName>
        <language>en_US</language>
        <protected>false</protected>
        <shortDescription>All Triggers disabled</shortDescription>
        <value>Disables all NPSP triggers. NOTE: The tool does not disable your custom triggers. You should manually disable any custom triggers before proceeding.</value>
    </labels>
    <labels>
        <fullName>CONV_All_Users_Logged_Out</fullName>
        <language>en_US</language>
        <protected>false</protected>
        <shortDescription>All Users Logged Out</shortDescription>
        <value>All users have logged out of my Salesforce instance.</value>
    </labels>
    <labels>
        <fullName>CONV_All_WFR_Disabled</fullName>
        <language>en_US</language>
        <protected>false</protected>
        <shortDescription>All WFR and VR Disabled</shortDescription>
        <value>I have disabled all workflows and custom validation rules.</value>
    </labels>
    <labels>
        <fullName>CONV_Batching_Explanation</fullName>
        <language>en_US</language>
        <protected>false</protected>
        <shortDescription>Batching Explanation</shortDescription>
        <value>This tool will process your existing Contacts with Households in batches of 200 Households at a time, attempting to convert them to Household Accounts. Any errors during the conversion will result in one or more failed batches of Contacts while other batches may succeed. This could leave your data in an inconsistent state. If this occurs, you will need to immediately resolve the issue and re-run the conversion utility. This tool takes the following actions in converting your data:</value>
    </labels>
    <labels>
        <fullName>CONV_Begin</fullName>
        <language>en_US</language>
        <protected>false</protected>
        <shortDescription>Begin Conversion</shortDescription>
        <value>Begin Conversion Process</value>
    </labels>
    <labels>
        <fullName>CONV_Cancel</fullName>
        <language>en_US</language>
        <protected>false</protected>
        <shortDescription>Cancel</shortDescription>
        <value>Cancel</value>
    </labels>
    <labels>
        <fullName>CONV_Configuration_Options</fullName>
        <language>en_US</language>
        <protected>false</protected>
        <shortDescription>Configuration Options</shortDescription>
        <value>Configuration Options</value>
    </labels>
    <labels>
        <fullName>CONV_Contacts_Attached</fullName>
        <language>en_US</language>
        <protected>false</protected>
        <shortDescription>Contacts Attached to Household</shortDescription>
        <value>Disconnects Contacts from their One-to-One or Individual Account, and attaches them to their newly created Household Account.</value>
    </labels>
    <labels>
        <fullName>CONV_Conversion_Process</fullName>
        <language>en_US</language>
        <protected>false</protected>
        <shortDescription>Account Model Conversion Progress</shortDescription>
        <value>Account Model Conversion Progress</value>
    </labels>
    <labels>
        <fullName>CONV_Fundamental_Changes</fullName>
        <language>en_US</language>
        <protected>false</protected>
        <shortDescription>Fundamental Changes</shortDescription>
        <value>You are about to make fundamental changes to your Salesforce data and data model. Reports, dashboards, and more may have to be modified to account for these changes. Salesforce.com and Salesforce.org are not responsible for any data or data integrity loss.  Do you still wish to proceed?</value>
    </labels>
    <labels>
        <fullName>CONV_Important_Info_Header</fullName>
        <language>en_US</language>
        <protected>false</protected>
        <shortDescription>Important Information Header</shortDescription>
        <value>Important Information</value>
    </labels>
    <labels>
        <fullName>CONV_Local_Expert</fullName>
        <language>en_US</language>
        <protected>false</protected>
        <shortDescription>Local Expert</shortDescription>
        <value>I&apos;ve consulted with my local Salesforce expert.</value>
    </labels>
    <labels>
        <fullName>CONV_Master_Address_Set</fullName>
        <language>en_US</language>
        <protected>false</protected>
        <shortDescription>Master Address Set</shortDescription>
        <value>Sets the Household Account address. Uses the current Household address if it exists, or one of the Contact addresses based on frequency of use or highest Contact giving.</value>
    </labels>
    <labels>
        <fullName>CONV_New_Affiliations</fullName>
        <language>en_US</language>
        <protected>false</protected>
        <shortDescription>New Affiliations Created</shortDescription>
        <value>Restructures Contact and org Account associations by creating Affiliation records, and sets the Primary Affiliation field on Contact.</value>
    </labels>
    <labels>
        <fullName>CONV_New_Households_Created</fullName>
        <language>en_US</language>
        <protected>false</protected>
        <shortDescription>New Households Created</shortDescription>
        <value>Creates a new Household Account for each Household object record.</value>
    </labels>
    <labels>
        <fullName>CONV_Non_NPSP_Apps</fullName>
        <language>en_US</language>
        <protected>false</protected>
        <shortDescription>Non-NPSP Apps</shortDescription>
        <value>I have disabled or temporarily uninstalled all non-NPSP apps.</value>
    </labels>
    <labels>
        <fullName>CONV_Old_Household_Objects</fullName>
        <language>en_US</language>
        <protected>false</protected>
        <shortDescription>Old Household Objects</shortDescription>
        <value>Does NOT delete Household objects after conversion is complete. You should manually delete these after you've verified the conversion.</value>
    </labels>
    <labels>
        <fullName>CONV_Only_Household_Contacts</fullName>
        <language>en_US</language>
        <protected>false</protected>
        <shortDescription>Only Household Contacts</shortDescription>
        <value>I am aware this tool will only work for Contacts that currently have a Household associated.</value>
    </labels>
    <labels>
        <fullName>CONV_Opportunities_Reparented</fullName>
        <language>en_US</language>
        <protected>false</protected>
        <shortDescription>Opportunities Reparented</shortDescription>
        <value>Removes Opportunities from One-to-One or Individual Accounts and associates them with the new Household Accounts.</value>
    </labels>
    <labels>
        <fullName>CONV_Original_HH_Id</fullName>
        <language>en_US</language>
        <protected>false</protected>
        <shortDescription>Original HH Id</shortDescription>
        <value>You can optionally select a custom field on Account to store the original Household object Id. Storing this Id can be useful if you later want to reparent any lookups or child objects originally on the Household object to the new Household Account. Account Field selections are limited to unused custom text or text area fields.</value>
    </labels>
    <labels>
        <fullName>CONV_Page_Description</fullName>
        <language>en_US</language>
        <protected>false</protected>
        <shortDescription>Page Description</shortDescription>
        <value>This page is designed to help you convert your organization from an existing One-to-One or Individual Account Model to the Household Account Model.</value>
    </labels>
    <labels>
        <fullName>CONV_Page_Title</fullName>
        <language>en_US</language>
        <protected>false</protected>
        <shortDescription>Page Title</shortDescription>
        <value>Account Model Conversion Utility</value>
    </labels>
    <labels>
        <fullName>CONV_Permanent_Change</fullName>
        <language>en_US</language>
        <protected>false</protected>
        <shortDescription>Permanent Change Info</shortDescription>
        <value>Account Model Conversion is a permanent change. Please consider this action carefully before proceeding. While the conversion is in process, your database functionality will be temporarily disabled. Salesforce.com and Salesforce.org are not responsible for any data loss, modifications, or corruption that occur as a result of this operation. Please proceed at YOUR OWN RISK. You'll need to confirm that you've taken the following steps before beginning the conversion:</value>
    </labels>
    <labels>
        <fullName>CONV_Primary_Contacts_Set</fullName>
        <language>en_US</language>
        <protected>false</protected>
        <shortDescription>Primary Contacts Set</shortDescription>
        <value>Sets Primary Contact values for all Household Accounts.</value>
    </labels>
    <labels>
        <fullName>CONV_Proceed</fullName>
        <language>en_US</language>
        <protected>false</protected>
        <shortDescription>Proceed</shortDescription>
        <value>Proceed with Conversion</value>
    </labels>
    <labels>
        <fullName>CONV_Record_Ownership_Transferred</fullName>
        <language>en_US</language>
        <protected>false</protected>
        <shortDescription>Record Ownership Transferred</shortDescription>
        <value>I have transferred any records owned by inactive users to active users.</value>
    </labels>
    <labels>
        <fullName>CONV_Reload</fullName>
        <language>en_US</language>
        <protected>false</protected>
        <shortDescription>Reload</shortDescription>
        <value>Reload the Converter</value>
    </labels>
    <labels>
        <fullName>CONV_Selected_Field_Bad</fullName>
        <language>en_US</language>
        <protected>false</protected>
        <shortDescription>Selected Field Not Able to Hold ID</shortDescription>
        <value>The field you selected to store the Household Id is of the wrong datatype or invalid in some way. Please select a different Account field.</value>
    </labels>
    <labels>
        <fullName>CONV_Selected_Field_Verification_Failure</fullName>
        <language>en_US</language>
        <protected>false</protected>
        <shortDescription>Selected Field Not Verified for Id</shortDescription>
        <value>The conversion tool encountered an error when attempting to verify the validity of your selected Account field. Without this verification, the conversion tool can't determine if your field mapping, and therefore your conversion, will be successful.  You may proceed at your own risk, or select a different field to hold the Household Id.</value>
    </labels>
    <labels>
        <fullName>CONV_Tested_in_Sandbox</fullName>
        <language>en_US</language>
        <protected>false</protected>
        <shortDescription>Tested in Sandbox</shortDescription>
        <value>I have tested the conversion process in a fresh sandbox.</value>
    </labels>
    <labels>
        <fullName>CONV_Triggers_Reenabled</fullName>
        <language>en_US</language>
        <protected>false</protected>
        <shortDescription>Triggers ReEnabled</shortDescription>
        <value>Re-enables all NPSP triggers. NOTE: You'll need to manually re-enable any custom triggers you disabled for the conversion. Also, the utility re-enables &lt;b&gt;all&lt;/b&gt; NPSP triggers, so if you selectively disabled any of them beforehand, you'll need to manually disable them again.</value>
    </labels>
    <labels>
        <fullName>CONV_Warning</fullName>
        <language>en_US</language>
        <protected>false</protected>
        <shortDescription>Warning</shortDescription>
        <value>Warning!</value>
    </labels>
    <labels>
        <fullName>CONV_What_This_Tool_Does</fullName>
        <language>en_US</language>
        <protected>false</protected>
        <shortDescription>What This Tool Does</shortDescription>
        <value>What This Tool Does</value>
    </labels>
    <labels>
        <fullName>CampaignMemberStatusOmit</fullName>
        <categories>Opportunity, Campaign Member</categories>
        <language>en_US</language>
        <protected>false</protected>
        <shortDescription>CampaignMemberStatusOmit</shortDescription>
        <value>omit</value>
    </labels>
    <labels>
        <fullName>ClosedWonOpportunities</fullName>
        <categories>Error</categories>
        <language>en_US</language>
        <protected>true</protected>
        <shortDescription>ClosedWonOpportunities</shortDescription>
        <value>Closed Won Opportunities</value>
    </labels>
    <labels>
        <fullName>CMT_FilterGroupActiveRollupsHelpText</fullName>
        <categories>Settings</categories>
        <language>en_US</language>
        <protected>true</protected>
        <shortDescription>Help text for the rollups tree</shortDescription>
        <value>The list of rollups that are using this filter group. As long as there are rollups listed here, you can't delete this filter group.</value>
    </labels>
    <labels>
        <fullName>CMT_DeleteConfirm</fullName>
        <categories>Settings</categories>
        <language>en_US</language>
        <protected>true</protected>
        <shortDescription>Confirmation message when a user wants to delete something.</shortDescription>
        <value>Are you sure you want to delete this {0}?</value>
    </labels>
    <labels>
        <fullName>CMT_FilterGroupDeleteError</fullName>
        <categories>Settings</categories>
        <language>en_US</language>
        <protected>true</protected>
        <shortDescription>Error message when a user wants to delete a filter group with rollups.</shortDescription>
        <value>You can't delete this filter group because there is at least one rollup using it. To delete this filter group, either remove it from the associated rollups or delete the rollups.</value>
    </labels>
    <labels>
        <fullName>CMT_FilterGroupDescriptionHelpText</fullName>
        <categories>Settings</categories>
        <language>en_US</language>
        <protected>true</protected>
        <shortDescription>Help text for the filter group description</shortDescription>
        <value>It's important to enter a detailed description that explains the filter rules in this group so that users in your org can understand if this filter group is right for their rollup.</value>
    </labels>
    <labels>
        <fullName>CMT_FilterGroupNameHelpText</fullName>
        <categories>Settings</categories>
        <language>en_US</language>
        <protected>true</protected>
        <shortDescription>Help text for the filter group name</shortDescription>
        <value>A unique name for this filter group.</value>
    </labels>
    <labels>
        <fullName>CMT_FilterGroupNameLimitError</fullName>
        <categories>Settings</categories>
        <language>en_US</language>
        <protected>true</protected>
        <shortDescription>New filter group button</shortDescription>
        <value>Filter group name is limited to 40 characters.</value>
    </labels>
    <labels>
        <fullName>CMT_FilterRulesHelpText</fullName>
        <categories>Settings</categories>
        <language>en_US</language>
        <protected>true</protected>
        <shortDescription>Help text for the filter rules</shortDescription>
        <value>The list of rules included in this filter group. The filter rules set the criteria to ensure that you only get the data you need. Keep in mind that filter groups use AND criteria for filter rules, so if the data doesn't match ALL filter rules within a filter group, it won't be included in the rollup.</value>
    </labels>
    <labels>
        <fullName>CMT_FilterRulesValueHelpText</fullName>
        <categories>Settings</categories>
        <language>en_US</language>
        <protected>true</protected>
        <shortDescription>Help text for the filter rule value field</shortDescription>
        <value>If the Operator is In List or Not in List and you don't see a picklist, enter values separated by semi-colons.</value>
    </labels>
    <labels>
        <fullName>CMT_FilterNew</fullName>
        <categories>Settings</categories>
        <language>en_US</language>
        <protected>true</protected>
        <shortDescription>New filter group button</shortDescription>
        <value>New Filter Group</value>
    </labels>
    <labels>
        <fullName>CMT_FilterRuleDeleteWarning</fullName>
        <categories>Settings</categories>
        <language>en_US</language>
        <protected>true</protected>
        <shortDescription>Warning message when a user wants to delete a filter rule.</shortDescription>
        <value>There are rollups using the filter group that this rule is part of. If you delete this filter rule, it will affect those rollup calculations. Are you sure you want to delete?</value>
    </labels>
    <labels>
        <fullName>CMT_FilterRuleDuplicateError</fullName>
        <categories>Settings</categories>
        <language>en_US</language>
        <protected>true</protected>
        <shortDescription>Warning message when a user creates a duplicate filter rule.</shortDescription>
        <value>This filter rule already exists in this filter group. Edit one or more fields to create a unique filter rule.</value>
    </labels>
    <labels>
        <fullName>CMT_FilterRuleFieldsMissing</fullName>
        <categories>Settings</categories>
        <language>en_US</language>
        <protected>true</protected>
        <shortDescription>Error message preventing a user from saving a filter rule with fields missing.</shortDescription>
        <value>One or more fields are missing. Complete all fields to save this filter rule.</value>
    </labels>
    <labels>
        <fullName>ConfirmDeleteAccount</fullName>
        <categories>Error, Delete</categories>
        <language>en_US</language>
        <protected>true</protected>
        <shortDescription>ConfirmDeleteAccount</shortDescription>
        <value>{0} is the only Contact in the {1} Account. Deleting this Contact would leave an empty Account. Would you like to delete {1}, including {0}, instead?</value>
    </labels>
    <labels>
        <fullName>CRLP_AvailableRollupType</fullName>
        <categories>Settings</categories>
        <language>en_US</language>
        <protected>true</protected>
        <shortDescription>Label to be used for table describing rollup types.</shortDescription>
        <value>Available Rollup Types</value>
    </labels>
    <labels>
        <fullName>CRLP_AdvancedCustomizationHeader</fullName>
        <categories>Settings</categories>
        <language>en_US</language>
        <protected>true</protected>
        <shortDescription>Label for the advanced customization section on a Rollup__mdt record.</shortDescription>
        <value>Advanced Customization</value>
    </labels>
    <labels>
        <fullName>CRLP_AdvancedCustomizationText</fullName>
        <categories>Settings</categories>
        <language>en_US</language>
        <protected>true</protected>
        <shortDescription>Context for when to add a date, amount, or detail field to a Rollup__mdt record.</shortDescription>
        <value>These fields determine what information is being summarized and provide the normal defaults for Donations. You can edit them as needed.</value>
    </labels>
    <labels>
        <fullName>CRLP_BatchCalculating</fullName>
        <categories>Settings</categories>
        <language>en_US</language>
        <protected>true</protected>
        <shortDescription>Displays on page when "Recalculate Rollups" button is hit on Acc/Con/GAU/RD.</shortDescription>
        <value>The rollups batch job is calculating and may take a few moments to complete. Go back to the {0} and refresh to see updated rollup values.</value>
    </labels>
    <labels>
        <fullName>CRLP_BatchSkipped</fullName>
        <categories>Settings</categories>
        <language>en_US</language>
        <protected>true</protected>
        <shortDescription>Error logged when a scheduled batch is skipped b/c yesterday&apos;s still running.</shortDescription>
        <value>Today&apos;&apos;s scheduled {0} batch job was skipped because a previous {0} job was still running. The next batch job will run as scheduled. No action is required; this error is for information purposes only.</value>
    </labels>
    <labels>
        <fullName>CRLP_CreateRollupIntroHelpText</fullName>
        <categories>Settings</categories>
        <language>en_US</language>
        <protected>true</protected>
        <shortDescription>Help text for user adding a summary object, field, and a description.</shortDescription>
        <value>Select the Target Object to determine the available fields, then select the Target Field that this information should roll up to. Be sure to enter a detailed description that will help you (and others) understand exactly what this rollup does.
        </value>
    </labels>
    <labels>
        <fullName>CRLP_CreateRollupTargetObjectHelpText</fullName>
        <categories>Settings</categories>
        <language>en_US</language>
        <protected>true</protected>
        <shortDescription>Tooltip help text for target object.</shortDescription>
        <value>The object determines which Target Fields are available for you to roll up donation data to. The available Target Objects are Account, Contact, General Accounting Unit, and Recurring Donation.</value>
    </labels>
    <labels>
        <fullName>CRLP_CreateRollupTargetFieldHelpText</fullName>
        <categories>Settings</categories>
        <language>en_US</language>
        <protected>true</protected>
        <shortDescription>Tooltip help text for target field.</shortDescription>
        <value>Custom field on the selected Target Object that you are rolling up donation data to. Note that a Target Field can only be associated with one rollup.</value>
    </labels>
    <labels>
        <fullName>CRLP_CreateRollupActiveHelpText</fullName>
        <categories>Settings</categories>
        <language>en_US</language>
        <protected>true</protected>
        <shortDescription>Tooltip help text for the active flag.</shortDescription>
        <value>Indicates that the rollup is active. Inactive rollups won't be calculated along with active rollups.</value>
    </labels>
    <labels>
        <fullName>CRLP_CreateRollupDescriptionHelpText</fullName>
        <categories>Settings</categories>
        <language>en_US</language>
        <protected>true</protected>
        <shortDescription>Tooltip help text for description.</shortDescription>
        <value>It's important to enter a detailed description so that you (or other users) understand exactly what this rollup calculates. The description will show when you hover over the rollup in the list view.</value>
    </labels>
    <labels>
        <fullName>CRLP_CreateRollupNameHelpText</fullName>
        <categories>Settings</categories>
        <language>en_US</language>
        <protected>true</protected>
        <shortDescription>Tooltip help text for name.</shortDescription>
        <value>TODO: REMOVE ME</value>
    </labels>
    <labels>
        <fullName>CRLP_CreateRollupTypeHelpText</fullName>
        <categories>Settings</categories>
        <language>en_US</language>
        <protected>true</protected>
        <shortDescription>Tooltip help text for rollup type.</shortDescription>
        <value>The combination of which object you're rolling up data from and whether the rollup is a hard credit or soft credit.</value>
    </labels>
    <labels>
        <fullName>CRLP_CreateRollupFilterGroupHelpText</fullName>
        <categories>Settings</categories>
        <language>en_US</language>
        <protected>true</protected>
        <shortDescription>Tooltip help text for filter group.</shortDescription>
        <value>The field shows which filter group to apply to this rollup. A filter group is a collection of filter rules that determine which records get rolled up.</value>
    </labels>
    <labels>
        <fullName>CRLP_CreateRollupOperationHelpText</fullName>
        <categories>Settings</categories>
        <language>en_US</language>
        <protected>true</protected>
        <shortDescription>Tooltip help text for operation.</shortDescription>
        <value>Determines how the donation data will roll up. Is it a sum, an average, or a best year total (to name just a few)? Available values are determined by the type of the Target Field.</value>
    </labels>
    <labels>
        <fullName>CRLP_CreateRollupFiscalYearHelpText</fullName>
        <categories>Settings</categories>
        <language>en_US</language>
        <protected>true</protected>
        <shortDescription>Tooltip help text for fiscal year.</shortDescription>
        <value>Calculates rollups based on fiscal year settings (instead of calendar year).</value>
    </labels>
    <labels>
        <fullName>CRLP_CreateRollupTimeBoundOperationHelpText</fullName>
        <categories>Settings</categories>
        <language>en_US</language>
        <protected>true</protected>
        <shortDescription>Tooltip help text for time bound operation.</shortDescription>
        <value>The time period for this rollup. You can roll up data for all time, a certain number of days, or a specific year.</value>
    </labels>
    <labels>
        <fullName>CRLP_CreateRollupYearsAgoHelpText</fullName>
        <categories>Settings</categories>
        <language>en_US</language>
        <protected>true</protected>
        <shortDescription>Tooltip help text for years ago picklist.</shortDescription>
        <value>Choose the number of years ago that you want to roll up data for. Keep in mind that only the data for that calendar (or fiscal) year will roll up. So, if the current year is 2018 and you choose 2 years ago, the roll up will include data for 2016.</value>
    </labels>
    <labels>
        <fullName>CRLP_CreateRollupDaysBackHelpText</fullName>
        <categories>Settings</categories>
        <language>en_US</language>
        <protected>true</protected>
        <shortDescription>Tooltip help text for days back integer.</shortDescription>
        <value>Choose the number of days back (from today) that you want to roll up data for.</value>
    </labels>
    <labels>
        <fullName>CRLP_CreateRollupDetailFieldHelpText</fullName>
        <categories>Settings</categories>
        <language>en_US</language>
        <protected>true</protected>
        <shortDescription>Tooltip help text for detail field picklist.</shortDescription>
        <value>The field from the result of the rollup operation that you want to copy to the Target Field. Only available if the Operation is a single result operation (First, Last, Largest, or Smallest). This list only shows fields whose field types are compatible with the selected Target field.</value>
    </labels>
    <labels>
        <fullName>CRLP_CreateRollupDateFieldHelpText</fullName>
        <categories>Settings</categories>
        <language>en_US</language>
        <protected>true</protected>
        <shortDescription>Tooltip help text for date field picklist.</shortDescription>
        <value>The date field to use when calculating the rollup. This is the date that the Time Frame uses to figure out whether to include this record or not.</value>
    </labels>
    <labels>
        <fullName>CRLP_CreateRollupAmountFieldHelpText</fullName>
        <categories>Settings</categories>
        <language>en_US</language>
        <protected>true</protected>
        <shortDescription>Tooltip help text for amount field picklist.</shortDescription>
        <value>The amount field to use when calculating the rollup.</value>
    </labels>
    <labels>
        <fullName>CRLP_CreditType</fullName>
        <categories>Settings</categories>
        <language>en_US</language>
        <protected>true</protected>
        <shortDescription>Credit Type</shortDescription>
        <value>Credit Type</value>
    </labels>
    <labels>
        <fullName>CRLP_DaysBack</fullName>
        <categories>Settings</categories>
        <language>en_US</language>
        <protected>true</protected>
        <shortDescription>Days back error message for integers with any characters other than numbers.</shortDescription>
        <value>You must enter a positive whole number that is less than 10000.</value>
    </labels>
    <labels>
        <fullName>CRLP_DeleteError</fullName>
        <categories>Settings</categories>
        <language>en_US</language>
        <protected>true</protected>
        <shortDescription>Successfully Deleted</shortDescription>
        <value>Error deleting the {0}</value>
    </labels>
    <labels>
        <fullName>CRLP_DeleteProgress</fullName>
        <categories>Settings</categories>
        <language>en_US</language>
        <protected>true</protected>
        <shortDescription>Delete Progress Message</shortDescription>
        <value>Deleting the {0}</value>
    </labels>
    <labels>
        <fullName>CRLP_DeleteSuccess</fullName>
        <categories>Settings</categories>
        <language>en_US</language>
        <protected>true</protected>
        <shortDescription>Successfully Deleted</shortDescription>
        <value>{0} Successfully Deleted</value>
    </labels>
    <labels>
        <fullName>CRLP_DeleteTimeout</fullName>
        <categories>Settings</categories>
        <language>en_US</language>
        <protected>true</protected>
        <shortDescription>Timeout error message</shortDescription>
        <value>Deleting the {0} has timed out. Please try again.</value>
    </labels>
    <labels>
        <fullName>CRLP_DisabledTitle</fullName>
        <categories>Settings</categories>
        <language>en_US</language>
        <protected>true</protected>
        <shortDescription>Title for CRLP Disabled Toast</shortDescription>
        <value>These aren't the rollups you're looking for.</value>
    </labels>
    <labels>
        <fullName>CRLP_DisabledMessage</fullName>
        <categories>Settings</categories>
        <language>en_US</language>
        <protected>true</protected>
        <shortDescription>Message for CRLP Disabled Toast</shortDescription>
        <value>You don't have Customizable Rollups enabled. Return to NPSP Settings for information on how to enable these.</value>
    </labels>
    <labels>
        <fullName>CRLP_DuplicateTargetField</fullName>
        <categories>Settings</categories>
        <language>en_US</language>
        <protected>true</protected>
        <shortDescription>Error when user tries to save a Rollup with a duplicate Target Field.</shortDescription>
        <value>This Target field is already in use by an active Customizable Rollup.</value>
    </labels>
    <labels>
        <fullName>CRLP_HardCredit</fullName>
        <categories>Settings</categories>
        <language>en_US</language>
        <protected>true</protected>
        <shortDescription>Hard Credit</shortDescription>
        <value>Hard Credit</value>
    </labels>
    <labels>
        <fullName>CRLP_DisplayError</fullName>
        <categories>Settings</categories>
        <language>en_US</language>
        <protected>true</protected>
        <shortDescription>Error loading Customizable Rollup data</shortDescription>
        <value>Error displaying the {0}</value>
    </labels>
    <labels>
        <fullName>CRLP_NoAvailableDetailFieldsMessage</fullName>
        <categories>Settings</categories>
        <language>en_US</language>
        <protected>true</protected>
        <shortDescription>Message when user doesn't have available detail fields on a custom rollup.</shortDescription>
        <value>There are no available fields. Only fields whose field types are compatible with the Target field appear in the Field to Roll Up picklist.</value>
    </labels>
    <labels>
        <fullName>CRLP_NoAvailableTargetFieldsMessage</fullName>
        <categories>Settings</categories>
        <language>en_US</language>
        <protected>true</protected>
        <shortDescription>Label when user doesn't have available summary fields on a custom rollup</shortDescription>
        <value>There are no available Target fields. You need to create a writeable, custom field that your data can roll up to.</value>
    </labels>
    <labels>
        <fullName>CRLP_NoFilterGroupSelected</fullName>
        <categories>Settings</categories>
        <language>en_US</language>
        <protected>true</protected>
        <shortDescription>Label when user doesn't select a filter group.</shortDescription>
        <value>No Filter Group (Include All Records)</value>
    </labels>
    <labels>
        <fullName>CRLP_PleaseWait</fullName>
        <categories>Settings</categories>
        <language>en_US</language>
        <protected>true</protected>
        <shortDescription>Message to indicate in-progress operation for metadata deployments</shortDescription>
        <value>Please wait a moment</value>
    </labels>
    <labels>
        <fullName>CRLP_RecalculatingRollups</fullName>
        <categories>Settings</categories>
        <language>en_US</language>
        <protected>true</protected>
        <shortDescription>Header for interstitial page on rollup recalc buttons</shortDescription>
        <value>Recalculating Rollups</value>
    </labels>
    <labels>
        <fullName>CRLP_ResetRollupsWarning</fullName>
        <categories>Settings</categories>
        <language>en_US</language>
        <protected>true</protected>
        <shortDescription>Warning before complete reset of Customizable Rollups</shortDescription>
        <value>
            Are you sure you want to reset Customizable Rollups? This will delete any new Customizable Rollups, Filter Rules, and Filter Groups you created, as well as reset all NPSP rollups to their default behavior.
        </value>
    </labels>
    <labels>
        <fullName>CRLP_Return</fullName>
        <categories>Settings</categories>
        <language>en_US</language>
        <protected>true</protected>
        <shortDescription>Breadcrumb text to return to the specified location.</shortDescription>
        <value>Back to {0}</value>
    </labels>
    <labels>
        <fullName>CRLP_RollupsByFilterGroup</fullName>
        <categories>Settings</categories>
        <language>en_US</language>
        <protected>true</protected>
        <shortDescription>Shows rollups using a specific filter group.</shortDescription>
        <value>Rollups Using this Filter Group</value>
    </labels>
    <labels>
        <fullName>CRLP_RollupNew</fullName>
        <categories>Settings</categories>
        <language>en_US</language>
        <protected>true</protected>
        <shortDescription>Create new rollup button</shortDescription>
        <value>New Rollup</value>
    </labels>
    <labels>
        <fullName>CRLP_RollupSummary</fullName>
        <categories>Settings</categories>
        <language>en_US</language>
        <protected>true</protected>
        <shortDescription>Rollup Summary Page Title</shortDescription>
        <value>Customizable Rollups</value>
    </labels>
    <labels>
        <fullName>CRLP_RollupType</fullName>
        <categories>Settings</categories>
        <language>en_US</language>
        <protected>true</protected>
        <shortDescription>Type of custom rollup</shortDescription>
        <value>Rollup Type</value>
    </labels>
    <labels>
        <fullName>CRLP_SaveError</fullName>
        <categories>Settings</categories>
        <language>en_US</language>
        <protected>true</protected>
        <shortDescription>Error deploying Customizable Rollup data</shortDescription>
        <value>Error saving the {0}</value>
    </labels>
    <labels>
        <fullName>CRLP_SaveProgress</fullName>
        <categories>Settings</categories>
        <language>en_US</language>
        <protected>true</protected>
        <shortDescription>Saving Progress Message</shortDescription>
        <value>Saving the {0}</value>
    </labels>
    <labels>
        <fullName>CRLP_SaveSuccess</fullName>
        <categories>Settings</categories>
        <language>en_US</language>
        <protected>true</protected>
        <shortDescription>Successfully Saved</shortDescription>
        <value>{0} Successfully Saved</value>
    </labels>
    <labels>
        <fullName>CRLP_SaveTimeout</fullName>
        <categories>Settings</categories>
        <language>en_US</language>
        <protected>true</protected>
        <shortDescription>Timeout error message</shortDescription>
        <value>Saving the {0} has timed out. Please see the Customizable Rollups documentation for more information.</value>
    </labels>
    <labels>
        <fullName>CRLP_SoftCredit</fullName>
        <categories>Settings</categories>
        <language>en_US</language>
        <protected>true</protected>
        <shortDescription>Soft Credit</shortDescription>
        <value>Soft Credit</value>
    </labels>
    <labels>
        <fullName>CascadeDeletionError</fullName>
        <categories>Error</categories>
        <language>en_US</language>
        <protected>true</protected>
        <shortDescription>Cascade Deletion Error Message In Classic</shortDescription>
        <value>You can&apos;&apos;t delete {0} because it&apos;&apos;s associated with the following records. Delete or re-associate these records and then try again.&lt;br/&gt;&lt;br/&gt;{1}</value>
    </labels>
    <labels>
        <fullName>CascadeDeletionErrorLightning</fullName>
        <categories>Error</categories>
        <language>en_US</language>
        <protected>true</protected>
        <shortDescription>Cascade Deletion Error Message In Lightning Experience</shortDescription>
        <value>You can&apos;&apos;t delete {0} because it&apos;&apos;s associated with these records: {1}. Delete or re-associate these records and then try again.</value>
    </labels>
    <labels>
        <fullName>DeleteAccount</fullName>
        <language>en_US</language>
        <protected>true</protected>
        <shortDescription>DeleteAccount</shortDescription>
        <value>Delete Account</value>
    </labels>
    <labels>
        <fullName>DeleteContactLeaveAccount</fullName>
        <language>en_US</language>
        <protected>true</protected>
        <shortDescription>DeleteContactLeaveAccount</shortDescription>
        <value>Delete Contact and Leave Empty Account</value>
    </labels>
    <labels>
        <fullName>EPAddDependentTask</fullName>
        <categories>Engagement Plans</categories>
        <language>en_US</language>
        <protected>true</protected>
        <shortDescription>EPAddDependentTask</shortDescription>
        <value>Add Dependent Task</value>
    </labels>
    <labels>
        <fullName>EPAddTask</fullName>
        <categories>Engagement Plans</categories>
        <language>en_US</language>
        <protected>true</protected>
        <shortDescription>Engagement Plan&apos;s Add Task button label</shortDescription>
        <value>Add Task</value>
    </labels>
    <labels>
        <fullName>EPDeleteTask</fullName>
        <categories>Engagement Plans</categories>
        <language>en_US</language>
        <protected>false</protected>
        <shortDescription>EPDeleteTask</shortDescription>
        <value>Delete Task</value>
    </labels>
    <labels>
        <fullName>EPManageTasks</fullName>
        <categories>Engagement Plans</categories>
        <language>en_US</language>
        <protected>false</protected>
        <shortDescription>EPManageTasks</shortDescription>
        <value>Manage Engagement Plan Tasks</value>
    </labels>
    <labels>
        <fullName>EPManageTemplate</fullName>
        <categories>Engagement Plans</categories>
        <language>en_US</language>
        <protected>false</protected>
        <shortDescription>EPManageTemplate</shortDescription>
        <value>Manage Engagement Plan Template</value>
    </labels>
    <labels>
        <fullName>EPTaskDependency</fullName>
        <categories>Engagement Plan, Error</categories>
        <language>en_US</language>
        <protected>true</protected>
        <shortDescription>EPTaskDependency</shortDescription>
        <value>Please choose a different Parent Task. This Task is already set as a prerequisite for the Parent Task you selected.</value>
    </labels>
    <labels>
        <fullName>EPTaskTemplate</fullName>
        <categories>Engagement Plan, Error</categories>
        <language>en_US</language>
        <protected>true</protected>
        <shortDescription>EPTaskTemplate</shortDescription>
        <value>The Parent Task you selected belongs to a different Engagement Plan Template. Please select an Engagement Plan Task that's part of this Engagement Plan Template.</value>
    </labels>
    <labels>
        <fullName>EPTo</fullName>
        <categories>Engagement Plans</categories>
        <language>en_US</language>
        <protected>false</protected>
        <shortDescription>to, as in &quot;Add depend task to task 1&quot;</shortDescription>
        <value>to</value>
    </labels>
    <labels>
        <fullName>ErrorEmailMessage</fullName>
        <categories>Error</categories>
        <language>en_US</language>
        <protected>true</protected>
        <shortDescription>ErrorEmailMessage</shortDescription>
        <value>Salesforce reported the below errors as NPSP was attempting to execute its batch jobs, or at a time when it was unable to display error messages directly to a user. It’s likely that NPSP was attempting to update summary fields on Accounts and Contacts, but was unable to save certain records. This failure might have been caused by a variety of issues unrelated to NPSP, such as custom code or validation rules.

Read this article on the Power of Us Hub to learn how these Scheduled Jobs work: https://powerofus.force.com/NPSP_Scheduled_Jobs

If you’re not sure how to resolve these errors, post a message in the Nonprofit Success Pack group in the Power of Us Hub: https://powerofus.force.com/HUB_NPSP_Group</value>
    </labels>
    <labels>
        <fullName>HiddenForSecurity</fullName>
        <categories>settings</categories>
        <language>en_US</language>
        <protected>false</protected>
        <shortDescription>HiddenForSecurity</shortDescription>
        <value>Hidden for security</value>
    </labels>
    <labels>
        <fullName>InactiveScheduledJobsOwnerErrMsg</fullName>
        <categories>User</categories>
        <language>en_US</language>
        <protected>true</protected>
        <shortDescription>InactiveScheduledJobsOwnerErrMsg</shortDescription>
        <value>There are Scheduled Jobs owned by an inactive User. Review your Scheduled Jobs and ensure the owner of each one is an active User. See Edit or Reschedule NPSP Scheduled Jobs in the Power of Us Hub for more information: https://powerofus.force.com/articles/Resource/NPSP-Edit-or-Reschedule-NPSP-Scheduled-Jobs</value>
    </labels>
    <labels>
        <fullName>NameRequired</fullName>
        <categories>Engagement Plans, Errors</categories>
        <language>en_US</language>
        <protected>false</protected>
        <shortDescription>NameRequired</shortDescription>
        <value>Subject is a required field.</value>
    </labels>
    <labels>
        <fullName>OCRRemovePrimaryDuplicateBatchErrorText</fullName>
        <categories>Opportunity</categories>
        <language>en_US</language>
        <protected>true</protected>
        <shortDescription>OCR Remove Primary Duplicate Batch Error Text</shortDescription>
        <value>Unable to remove the duplicate primary OCRs from the Opportunity {0}. Review the Contact Roles on the Opportunity record, choose which is the correct one, and delete the others.</value>
    </labels>
    <labels>
        <fullName>OrganizationalOpportunities</fullName>
        <categories>Error</categories>
        <language>en_US</language>
        <protected>true</protected>
        <shortDescription>OrganizationalOpportunities</shortDescription>
        <value>Organizational Opportunities</value>
    </labels>
    <labels>
        <fullName>PageMessagesConfirm</fullName>
        <categories>PageMessages</categories>
        <language>en_US</language>
        <protected>true</protected>
        <shortDescription>Confirm</shortDescription>
        <value>Success</value>
    </labels>
    <labels>
        <fullName>PageMessagesError</fullName>
        <categories>PageMessages</categories>
        <language>en_US</language>
        <protected>true</protected>
        <shortDescription>Error</shortDescription>
        <value>Error</value>
    </labels>
    <labels>
        <fullName>PageMessagesInfo</fullName>
        <categories>PageMessages</categories>
        <language>en_US</language>
        <protected>true</protected>
        <shortDescription>Info</shortDescription>
        <value>Info</value>
    </labels>
    <labels>
        <fullName>PageMessagesFatal</fullName>
        <categories>PageMessages</categories>
        <language>en_US</language>
        <protected>true</protected>
        <shortDescription>Fatal</shortDescription>
        <value>Error</value>
    </labels>
    <labels>
        <fullName>PageMessagesWarning</fullName>
        <categories>PageMessages</categories>
        <language>en_US</language>
        <protected>true</protected>
        <shortDescription>Warning</shortDescription>
        <value>Warning</value>
    </labels>
    <labels>
        <fullName>RD_ErrorAddDonationHeaderText</fullName>
        <categories>Recurring-Donations, Error</categories>
        <language>en_US</language>
        <protected>true</protected>
        <shortDescription>Refresh Opportunities</shortDescription>
        <value>Refresh Opportunities</value>
    </labels>
        <labels>
        <fullName>RD_ErrorAddDonationMissingId</fullName>
        <categories>Recurring-Donations, Error</categories>
        <language>en_US</language>
        <protected>true</protected>
        <shortDescription>Recurring Donation ID missing</shortDescription>
        <value>Recurring Donation ID missing. Please select a valid recurring donation record.</value>
    </labels>
    <labels>
        <fullName>RD_ErrorAddDonationPermissionDenied</fullName>
        <categories>Recurring-Donations, Error</categories>
        <language>en_US</language>
        <protected>true</protected>
        <shortDescription>You do not have permission to create a donation record</shortDescription>
        <value>You do not have permission to create a donation record. Please contact your system administrator for more information.</value>
    </labels>
    <labels>
        <fullName>RD_ErrorMoreClosedWonOpportunitiesThanInstallments</fullName>
        <categories>Recurring-Donations, Error</categories>
        <language>en_US</language>
        <protected>true</protected>
        <shortDescription>More ClosedWon donations than Installments</shortDescription>
        <value>There are more Closed Won Opportunities associated with this Recurring Donation than the number of Installments defined.</value>
    </labels>
    <labels>
        <fullName>RD_ErrorNotEnoughClosedValueForFixedLength</fullName>
        <categories>Recurring-Donations, Error</categories>
        <language>en_US</language>
        <protected>true</protected>
        <shortDescription>The total Amount of all Closed Won Opps is not equal to the RD Amount.</shortDescription>
        <value>The combined Amount of all related Closed Won and Pledged Opportunities must match the Amount of a Fixed Length Recurring Donation.</value>
    </labels>
    <labels>
        <fullName>REL_Create_New_Relationship</fullName>
        <categories>Relationships, relationship-viewer</categories>
        <language>en_US</language>
        <protected>false</protected>
        <shortDescription>Relationship Viewer - Create</shortDescription>
        <value>Create New Relationship</value>
    </labels>
    <labels>
        <fullName>REL_Former</fullName>
        <categories>Relationships, relationship-viewer</categories>
        <language>en_US</language>
        <protected>false</protected>
        <shortDescription>Relationship Viewer - Former</shortDescription>
        <value>Former</value>
    </labels>
    <labels>
        <fullName>REL_No_Relationships</fullName>
        <categories>Relationships, relationship-viewer</categories>
        <language>en_US</language>
        <protected>false</protected>
        <shortDescription>Relationship Viewer - No Relationship</shortDescription>
        <value>There are no Relationships for this Contact.</value>
    </labels>
    <labels>
        <fullName>REL_RECenter</fullName>
        <categories>Relationships, relationship-viewer</categories>
        <language>en_US</language>
        <protected>false</protected>
        <shortDescription>Relationship Viewer - Re-center</shortDescription>
        <value>Re-Center on This Contact</value>
    </labels>
    <labels>
        <fullName>REL_Return_to_Contact</fullName>
        <categories>Relationships, relationship-viewer</categories>
        <language>en_US</language>
        <protected>false</protected>
        <shortDescription>Relationship Viewer - Return to Contact</shortDescription>
        <value>Return to Contact</value>
    </labels>
    <labels>
        <fullName>REL_View_Contact_Record</fullName>
        <categories>Relationships, relationship-viewer</categories>
        <language>en_US</language>
        <protected>false</protected>
        <shortDescription>Relationship Viewer - View Contact Record</shortDescription>
        <value>View Contact Record</value>
    </labels>
    <labels>
        <fullName>RP_CustomerJourneyLinkLabel</fullName>
        <language>en_US</language>
        <protected>true</protected>
        <shortDescription>Resources Page - Customer Journey link</shortDescription>
        <value>Salesforce.org Webinars and Events</value>
    </labels>
    <labels>
        <fullName>RP_DeeperParagraph</fullName>
        <language>en_US</language>
        <protected>true</protected>
        <shortDescription>Resources Page - Deeper Paragraph</shortDescription>
        <value>Dive deeper into Salesforce and learn everything you need to be successful.</value>
    </labels>
    <labels>
        <fullName>RP_DeeperSubtitle</fullName>
        <language>en_US</language>
        <protected>true</protected>
        <shortDescription>Resources Page - Deeper Subtitle</shortDescription>
        <value>3. Dive Deeper</value>
    </labels>
    <labels>
        <fullName>RP_GettingStarted</fullName>
        <language>en_US</language>
        <protected>true</protected>
        <shortDescription>Resources Page - Getting Started component title</shortDescription>
        <value>Getting Started</value>
    </labels>
    <labels>
        <fullName>RP_GitHubSubtitle</fullName>
        <language>en_US</language>
        <protected>true</protected>
        <shortDescription>Resources Page - GitHub Subtitle</shortDescription>
        <value>updates are pushed automatically; no installation needed!</value>
    </labels>
    <labels>
        <fullName>RP_GitHubTitle</fullName>
        <language>en_US</language>
        <protected>true</protected>
        <shortDescription>Resources Page - GitHub title</shortDescription>
        <value>Latest Release Notes</value>
    </labels>
    <labels>
        <fullName>RP_NpspLinkLabel</fullName>
        <language>en_US</language>
        <protected>true</protected>
        <shortDescription>Resources Page - Npsp Link</shortDescription>
        <value>Getting Started with Salesforce for Nonprofits</value>
    </labels>
    <labels>
        <fullName>RP_ProductNameLabel</fullName>
        <language>en_US</language>
        <protected>true</protected>
        <shortDescription>Resources Page - Product Name</shortDescription>
        <value>Nonprofit Success Pack (NPSP)</value>
    </labels>
    <labels>
        <fullName>RP_ReleaseGitHub</fullName>
        <language>en_US</language>
        <protected>true</protected>
        <shortDescription>Resources Page - Release GitHub</shortDescription>
        <value>Released:</value>
    </labels>
    <labels>
        <fullName>RP_ReleaseNotesLink</fullName>
        <language>en_US</language>
        <protected>true</protected>
        <shortDescription>Resources Page - Release Notes Link</shortDescription>
        <value>Read full release notes &gt;</value>
    </labels>
    <labels>
        <fullName>RP_Remote_Site_Settings_Deactivated</fullName>
        <language>en_US</language>
        <protected>true</protected>
        <shortDescription>RP Remote Site Settings Deactivated</shortDescription>
        <value>To take advantage of all the new functionality on the Getting Started page, go to Setup, search for Remote Site Settings, and ensure that the SFDOEndpoints site is active. If it isn't, click Edit, check the Active box, and click Save.</value>
    </labels>
    <labels>
        <fullName>RP_SalesforceOrgLinkLabel</fullName>
        <language>en_US</language>
        <protected>true</protected>
        <shortDescription>Resources Page - Salesforce Org Link</shortDescription>
        <value>Hub Community Weekly Office Hours</value>
    </labels>
    <labels>
        <fullName>RP_SubTitle</fullName>
        <language>en_US</language>
        <protected>true</protected>
        <shortDescription>Resources Page - SubTitle</shortDescription>
        <value>You now have access to ALL the powerful features of Salesforce Enterprise Edition PLUS the ability to better manage donors with the Nonprofit Success Pack application. Now let&apos;s get started.</value>
    </labels>
    <labels>
        <fullName>RP_Title</fullName>
        <language>en_US</language>
        <protected>true</protected>
        <shortDescription>Resources Page - Title</shortDescription>
        <value>Welcome to Salesforce and the</value>
    </labels>
    <labels>
        <fullName>RP_TrailheadLinkLabel</fullName>
        <language>en_US</language>
        <protected>true</protected>
        <shortDescription>Resources Page - Trailhead Link</shortDescription>
        <value>Getting Started with Salesforce and NPSP Trailmix</value>
    </labels>
    <labels>
        <fullName>RP_TrailheadParagraph</fullName>
        <language>en_US</language>
        <protected>true</protected>
        <shortDescription>Resources Page - Trailhead Paragraph</shortDescription>
        <value>Get started with the Nonprofit Success Pack by learning the basics of Salesforce and donor and volunteer management.</value>
    </labels>
    <labels>
        <fullName>RP_TrailheadSubtitle</fullName>
        <language>en_US</language>
        <protected>true</protected>
        <shortDescription>Resources Page - Trailhead Subtitle</shortDescription>
        <value>1. Learn with Trailhead</value>
    </labels>
    <labels>
        <fullName>RP_USParagraph</fullName>
        <language>en_US</language>
        <protected>true</protected>
        <shortDescription>Resources Page - Power of Us Paragraph</shortDescription>
        <value>Get help from our active community of fellow NPSP users, or reach out to Salesforce.org.</value>
    </labels>
    <labels>
        <fullName>RP_UsHubLinkLabel</fullName>
        <language>en_US</language>
        <protected>true</protected>
        <shortDescription>Resources Page - Power of Us Hub Link</shortDescription>
        <value>Power of Us HUB</value>
    </labels>
    <labels>
        <fullName>RP_UsSubtitle</fullName>
        <language>en_US</language>
        <protected>true</protected>
        <shortDescription>Resources Page - Power of Us Subtitle</shortDescription>
        <value>2. Join the Community</value>
    </labels>
    <labels>
        <fullName>RP_Videos</fullName>
        <language>en_US</language>
        <protected>true</protected>
        <shortDescription>Resources Page - Youtube Videos</shortDescription>
        <value>How-To videos</value>
    </labels>
    <labels>
        <fullName>RP_WebinarLinkLabel</fullName>
        <language>en_US</language>
        <protected>true</protected>
        <shortDescription>Resources Page - Webinar Link</shortDescription>
        <value>NPSP Product Documentation</value>
    </labels>
    <labels>
        <fullName>RP_YoutubeChannel</fullName>
        <language>en_US</language>
        <protected>true</protected>
        <shortDescription>Resources Page - Salesforce Foundation Youtube Channel</shortDescription>
        <value>View more on our youtube channel &gt;</value>
    </labels>
    <labels>
        <fullName>RecurringDonationAccountAndContactError</fullName>
        <categories>Recurring Donations</categories>
        <language>en_US</language>
        <protected>false</protected>
        <shortDescription>RecurringDonationAccountAndContactError</shortDescription>
        <value>You can specify either an Organization or Contact for a Recurring Donation, but not both.</value>
    </labels>
    <labels>
        <fullName>Saved</fullName>
        <language>en_US</language>
        <protected>true</protected>
        <shortDescription>Saved</shortDescription>
        <value>Saved.</value>
    </labels>
    <labels>
        <fullName>Settings_not_Saved</fullName>
        <language>en_US</language>
        <protected>true</protected>
        <shortDescription>Settings not Saved</shortDescription>
        <value>Settings not saved</value>
    </labels>
    <labels>
        <fullName>SmartyStreets_Help_Text</fullName>
        <language>en_US</language>
        <protected>true</protected>
        <shortDescription>SmartyStreets Help Test</shortDescription>
        <value>Make sure you have entered both the Auth ID and Auth Token provided to you by SmartyStreets. You will find them in your SmartyStreets API Keys page.</value>
    </labels>
    <labels>
        <fullName>Zip_Not_Found</fullName>
        <categories>address, verification</categories>
        <language>en_US</language>
        <protected>true</protected>
        <shortDescription>Zip Not Found</shortDescription>
        <value>Zip code not found.</value>
    </labels>
    <labels>
        <fullName>Zipcode_Verification_Limit</fullName>
        <categories>address, verification</categories>
        <language>en_US</language>
        <protected>true</protected>
        <shortDescription>Zipcode Verification Limit</shortDescription>
        <value>You cannot verify more than 100 zipcodes at a time.</value>
    </labels>
    <labels>
        <fullName>adapterException</fullName>
        <language>en_US</language>
        <protected>true</protected>
        <shortDescription>Throw exception to external call</shortDescription>
        <value>Invalid call. This function is reserved for Salesforce use.</value>
    </labels>
    <labels>
        <fullName>addrCiceroMissingAPIKey</fullName>
        <categories>Cicero address verification service</categories>
        <language>en_US</language>
        <protected>true</protected>
        <shortDescription>addrCiceroMissingAPIKey</shortDescription>
        <value>You must specify the Cicero API Key in the Auth Token field for Address Verification. Log into Salesforce and go to People | Addresses on the NPSP Settings page.</value>
    </labels>
    <labels>
        <fullName>addrCopyConAddBtnHHObjOnly</fullName>
        <categories>ADDR_CopyConAddrHHObjBTN</categories>
        <language>en_US</language>
        <protected>false</protected>
        <shortDescription>addrCopyConAddBtnHHObjOnly</shortDescription>
        <value>The Copy Address to Household button only works with Contacts associated with a Household object.</value>
    </labels>
    <labels>
        <fullName>addrGeneralSettings</fullName>
        <categories>Address Settings</categories>
        <language>en_US</language>
        <protected>false</protected>
        <shortDescription>addrGeneralSettings</shortDescription>
        <value>General Address Settings</value>
    </labels>
    <labels>
        <fullName>addrHHAccountOnly</fullName>
        <categories>Address Management</categories>
        <language>en_US</language>
        <protected>true</protected>
        <shortDescription>addrHHAccountOnly</shortDescription>
        <value>To use Addresses with non-Household Accounts, you must select Organizational Account Addresses Enabled in NPSP Settings | People | Addresses.</value>
    </labels>
    <labels>
        <fullName>addrHHAddressAlwaysDefault</fullName>
        <categories>Manage Household UI</categories>
        <language>en_US</language>
        <protected>false</protected>
        <shortDescription>addrHHAddressAlwaysDefault</shortDescription>
        <value>The Household Address will be copied to all Contacts that do not have an Address Override.</value>
    </labels>
    <labels>
        <fullName>addrSeasonalOverlap</fullName>
        <categories>Address Management</categories>
        <language>en_US</language>
        <protected>false</protected>
        <shortDescription>addrSeasonalOverlap</shortDescription>
        <value>Seasonal Address dates cannot overlap with any other Seasonal Addresses for this Household.</value>
    </labels>
    <labels>
        <fullName>addrSeasonalPartial</fullName>
        <categories>Address Management</categories>
        <language>en_US</language>
        <protected>false</protected>
        <shortDescription>addrSeasonalPartial</shortDescription>
        <value>In the Seasonal Information section, please select values for all Seasonal fields, or leave them all blank.</value>
    </labels>
    <labels>
        <fullName>alloAddRow</fullName>
        <categories>Allocation</categories>
        <language>en_US</language>
        <protected>false</protected>
        <shortDescription>alloAddRow</shortDescription>
        <value>Add Row</value>
    </labels>
    <labels>
        <fullName>alloAddRowAtPosition</fullName>
        <categories>Allocation</categories>
        <language>en_US</language>
        <protected>false</protected>
        <shortDescription>alloAddRowAtPosition</shortDescription>
        <value>Add Row at Position</value>
    </labels>
    <labels>
        <fullName>alloAmountOrPercent</fullName>
        <categories>Allocation, Error</categories>
        <language>en_US</language>
        <protected>false</protected>
        <shortDescription>alloAmountOrPercent</shortDescription>
        <value>Enter a value in either the Amount field or the Percent field.</value>
    </labels>
    <labels>
        <fullName>alloBatchCreateDefault</fullName>
        <categories>Allocation, Settings</categories>
        <language>en_US</language>
        <protected>false</protected>
        <shortDescription>alloBatchCreateDefault</shortDescription>
        <value>Batch Create Default Allocations</value>
    </labels>
    <labels>
        <fullName>alloBatchDefaultInfo</fullName>
        <categories>Allocation, Settings</categories>
        <language>en_US</language>
        <protected>false</protected>
        <shortDescription>alloBatchDefaultInfo</shortDescription>
        <value>This utility runs a batch process that creates default Allocations for all existing Opportunities, except Opportunities excluded in the GAU Allocations Rollup Settings.
&lt;br/&gt;
&lt;br/&gt;
To run this utility, default Allocations must be enabled and a default General Accounting Unit must be selected. You only need to run this tool once after enabling default Allocations, as all new Opportunities will receive a default Allocation once enabled.
&lt;br/&gt;
&lt;br/&gt;
To check your GAU Allocation settings, go to Donations | GAU Allocations.</value>
    </labels>
    <labels>
        <fullName>alloBtnCancel</fullName>
        <categories>Allocation</categories>
        <language>en_US</language>
        <protected>false</protected>
        <shortDescription>alloBtnCancel</shortDescription>
        <value>Cancel</value>
    </labels>
    <labels>
        <fullName>alloBtnSaveAndClose</fullName>
        <categories>Allocation</categories>
        <language>en_US</language>
        <protected>false</protected>
        <shortDescription>alloBtnSaveAndClose</shortDescription>
        <value>Save</value>
    </labels>
    <labels>
        <fullName>alloCampaignExceedsOppAmount</fullName>
        <categories>Allocation, Error</categories>
        <language>en_US</language>
        <protected>false</protected>
        <shortDescription>alloCampaignExceedsOppAmount</shortDescription>
        <value>Your Campaign Allocations were not created. Campaign Allocations for the Opportunity exceeded the Opportunity amount.</value>
    </labels>
    <labels>
        <fullName>alloCantAllocateNothing</fullName>
        <categories>Allocation, Error</categories>
        <language>en_US</language>
        <protected>false</protected>
        <shortDescription>alloCantAllocateNothing</shortDescription>
        <value>You can't create Allocations for an Opportunity with a blank or zero amount.</value>
    </labels>
    <labels>
        <fullName>alloDefaultGAUMissing</fullName>
        <categories>Allocation, Error</categories>
        <language>en_US</language>
        <protected>false</protected>
        <shortDescription>Default Allocations are enabled, but no default GAU is selected.</shortDescription>
        <value>You've selected Default Allocations Enabled. You also need to select a Default General Accounting Unit.</value>
    </labels>
    <labels>
        <fullName>alloDefaultNotEnabled</fullName>
        <categories>Allocation, Error</categories>
        <language>en_US</language>
        <protected>true</protected>
        <shortDescription>You must enable Default Allocations in order to allocate at the payment level.</shortDescription>
        <value>You must enable Default Allocations in order to allocate at the payment level.</value>
    </labels>
    <labels>
        <fullName>alloDefaultNotPercent</fullName>
        <categories>Allocation, Error</categories>
        <language>en_US</language>
        <protected>false</protected>
        <shortDescription>alloDefaultNotPercent</shortDescription>
        <value>The General Accounting Unit set as default in NPSP Settings can only have amount-based, not percentage-based Allocations.</value>
    </labels>
    <labels>
        <fullName>alloDeleteRow</fullName>
        <categories>Allocation</categories>
        <language>en_US</language>
        <protected>false</protected>
        <shortDescription>alloDeleteRow</shortDescription>
        <value>Delete</value>
    </labels>
    <labels>
        <fullName>alloExceedsOppAmount</fullName>
        <categories>Allocation, Error</categories>
        <language>en_US</language>
        <protected>false</protected>
        <shortDescription>The allocations for this opportunity are greater than the amount of the opportun</shortDescription>
        <value>The Allocation totals for this Opportunity exceed the Opportunity amount. Update your Allocation amounts first, then update the Opportunity amount to match.</value>
    </labels>
    <labels>
        <fullName>alloExceedsPmtAmount</fullName>
        <categories>Allocation, Error</categories>
        <language>en_US</language>
        <protected>true</protected>
        <shortDescription>The Allocations for this Payment are greater than the amount of the Payment.</shortDescription>
        <value>The Allocations for this Payment exceed the Payment amount. Update your Allocation amounts, and then adjust the Payment amount.</value>
    </labels>
    <labels>
        <fullName>alloManageCampaignAllocations</fullName>
        <categories>Allocation</categories>
        <language>en_US</language>
        <protected>false</protected>
        <shortDescription>alloManageCampaignAllocations</shortDescription>
        <value>Manage Campaign Allocations</value>
    </labels>
    <labels>
        <fullName>alloManageOppAllocations</fullName>
        <categories>Allocation</categories>
        <language>en_US</language>
        <protected>false</protected>
        <shortDescription>alloManageOppAllocations</shortDescription>
        <value>Manage Opportunity Allocations</value>
    </labels>
    <labels>
        <fullName>alloManagePaymentAllocations</fullName>
        <categories>Allocation</categories>
        <language>en_US</language>
        <protected>true</protected>
        <shortDescription>alloManagePaymentAllocations</shortDescription>
        <value>Manage Payment Allocations</value>
    </labels>
    <labels>
        <fullName>alloManageRecurringDonationAllocations</fullName>
        <categories>Allocation</categories>
        <language>en_US</language>
        <protected>false</protected>
        <shortDescription>alloManageRecurringDonationAllocations</shortDescription>
        <value>Manage Recurring Donation Allocations</value>
    </labels>
    <labels>
        <fullName>alloModifyCurrency</fullName>
        <categories>Allocation, Error</categories>
        <language>en_US</language>
        <protected>false</protected>
        <shortDescription>alloModifyCurrency</shortDescription>
        <value>You can't modify Allocation currencies directly. NPSP updates Allocation currencies when you update the currency of the parent Opportunity, Campaign, or Recurring Donation.</value>
    </labels>
    <labels>
        <fullName>alloNegativeAmount</fullName>
        <categories>Allocation, Error</categories>
        <language>en_US</language>
        <protected>false</protected>
        <shortDescription>alloNegativeAmount</shortDescription>
        <value>The Amount field can't contain a negative value.</value>
    </labels>
    <labels>
        <fullName>alloNegativePercent</fullName>
        <categories>Allocation, Error</categories>
        <language>en_US</language>
        <protected>false</protected>
        <shortDescription>alloNegativePercent</shortDescription>
        <value>The Percent field can't contain a negative value.</value>
    </labels>
    <labels>
        <fullName>alloObjectUnsupported</fullName>
        <categories>Allocation</categories>
        <language>en_US</language>
        <protected>true</protected>
        <shortDescription>alloObjectUnsupported</shortDescription>
        <value>The Manage Allocations button is only supported from a Campaign, Opportunity, Payment or Recurring Donation record.</value>
    </labels>
    <labels>
        <fullName>alloPaymentNotEnabled</fullName>
        <categories>Allocation, Error</categories>
        <language>en_US</language>
        <protected>true</protected>
        <shortDescription>Payment-level allocations are not enabled.</shortDescription>
        <value>Payment-level Allocations aren't enabled for your organization. Try allocating at the Opportunity level instead.</value>
    </labels>
    <labels>
        <fullName>alloPercentExceed100</fullName>
        <categories>Allocation, Error</categories>
        <language>en_US</language>
        <protected>false</protected>
        <shortDescription>Percent based Allocations cannot exceed 100%.</shortDescription>
        <value>Percent-based Allocations cannot exceed 100%.</value>
    </labels>
    <labels>
        <fullName>alloRemainder</fullName>
        <categories>Allocation</categories>
        <language>en_US</language>
        <protected>false</protected>
        <shortDescription>alloRemainder</shortDescription>
        <value>Remainder:</value>
    </labels>
    <labels>
        <fullName>alloSignMistmatch</fullName>
        <categories>Allocation, Error</categories>
        <language>en_US</language>
        <protected>true</protected>
        <shortDescription>Sign on Payment and Allocation amount must match(Both positive or both negative)</shortDescription>
        <value>Negative Allocations are only allowed in negative Payments and positive Allocations are not allowed in negative Payments.</value>
    </labels>
    <labels>
        <fullName>alloSingleParent</fullName>
        <categories>Allocation, Error</categories>
        <language>en_US</language>
        <protected>false</protected>
        <shortDescription>Each Allocation must have a single parent object: Pmt, Opp, Rec Donation, Camp.</shortDescription>
        <value>Ensure that this Allocation has only one parent object: Payment, Opportunity, Recurring Donation, or Campaign.</value>
    </labels>
    <labels>
        <fullName>alloTotalExceedsOppAmt</fullName>
        <categories>Allocation</categories>
        <language>en_US</language>
        <protected>false</protected>
        <shortDescription>Allocations cannot exceed the amount of the related Payment or Opportunity.</shortDescription>
        <value>Allocation totals can't exceed the amount of the related Payment or Opportunity.</value>
    </labels>
    <labels>
        <fullName>alloTotals</fullName>
        <categories>Allocation</categories>
        <language>en_US</language>
        <protected>false</protected>
        <shortDescription>alloTotals</shortDescription>
        <value>Totals:</value>
    </labels>
    <labels>
        <fullName>alloUnallocated</fullName>
        <categories>Allocation</categories>
        <language>en_US</language>
        <protected>false</protected>
        <shortDescription>alloUnallocated</shortDescription>
        <value>unallocated</value>
    </labels>
    <labels>
        <fullName>bdiAccountCustomIdError</fullName>
        <categories>Data Importer</categories>
        <language>en_US</language>
        <protected>false</protected>
        <shortDescription>bdiAccountCustomIdError</shortDescription>
        <value>The Account Custom Unique ID setting field {0} must have matching fields in the NPSP Data Import object whose API Names are {1} and {2}.</value>
    </labels>
    <labels>
        <fullName>bdiBatchException</fullName>
        <categories>Data Importer</categories>
        <language>en_US</language>
        <protected>false</protected>
        <shortDescription>bdiBatchException</shortDescription>
        <value>An error occurred during the process.  The following status was the first reported error:</value>
    </labels>
    <labels>
        <fullName>bdiBehaviorBestMatchOrCreate</fullName>
        <categories>Data Importer</categories>
        <language>en_US</language>
        <protected>true</protected>
        <shortDescription>settings label for BestMatchOrCreate behavior</shortDescription>
        <value>Best Match or Create - Import a record if it matches an existing record; create a new record if no match found.</value>
    </labels>
    <labels>
        <fullName>bdiBehaviorDoNotMatch</fullName>
        <categories>Data Importer</categories>
        <language>en_US</language>
        <protected>false</protected>
        <shortDescription>settings label for DoNotMatch behavior</shortDescription>
        <value>Do Not Match - No matching is attempted; new records are created.</value>
    </labels>
    <labels>
        <fullName>bdiBehaviorExactMatchOrCreate</fullName>
        <categories>Data Importer</categories>
        <language>en_US</language>
        <protected>true</protected>
        <shortDescription>settings label for ExactMatchOrCreate behavior</shortDescription>
        <value>Single Match or Create - Import a record if it matches a single existing record; create a new record if no single match found.</value>
    </labels>
    <labels>
        <fullName>bdiBehaviorRequireBestMatch</fullName>
        <categories>Data Importer</categories>
        <language>en_US</language>
        <protected>true</protected>
        <shortDescription>settings label for RequireBestMatch behavior</shortDescription>
        <value>Best Match - Only import a record when it matches at least 1 existing record, and update the best matched record.</value>
    </labels>
    <labels>
        <fullName>bdiBehaviorRequireExactMatch</fullName>
        <categories>Data Importer</categories>
        <language>en_US</language>
        <protected>true</protected>
        <shortDescription>settings label for RequireExactMatch behavior</shortDescription>
        <value>Single Match - Only import a record if it matches a single existing record.</value>
    </labels>
    <labels>
        <fullName>bdiBehaviorRequireNoMatch</fullName>
        <categories>Data Importer</categories>
        <language>en_US</language>
        <protected>true</protected>
        <shortDescription>settings label for RequireNoMatch behavior</shortDescription>
        <value>No Match - Only import a record if it doesn&apos;t match an existing record.</value>
    </labels>
    <labels>
        <fullName>bdiBtnClose</fullName>
        <categories>Data Importer, Opportunity Send Acknowledgment</categories>
        <language>en_US</language>
        <protected>false</protected>
        <shortDescription>bdiBtnClose</shortDescription>
        <value>Close</value>
    </labels>
    <labels>
        <fullName>bdiComplete</fullName>
        <categories>Data Importer</categories>
        <language>en_US</language>
        <protected>false</protected>
        <shortDescription>bdiComplete</shortDescription>
        <value>Completed</value>
    </labels>
    <labels>
        <fullName>bdiCompleteWithErrors</fullName>
        <categories>Data Importer</categories>
        <language>en_US</language>
        <protected>false</protected>
        <shortDescription>bdiCompleteWithErrors</shortDescription>
        <value>Errors</value>
    </labels>
    <labels>
        <fullName>bdiContactCustomIdError</fullName>
        <categories>Data Importer</categories>
        <language>en_US</language>
        <protected>false</protected>
        <shortDescription>bdiContactCustomIdError</shortDescription>
        <value>The Contact Custom Unique ID setting field {0} must have matching fields in the NPSP Data Import object whose API Names are {1} and {2}.</value>
    </labels>
    <labels>
        <fullName>bdiContactMatchEmail</fullName>
        <categories>Data Importer</categories>
        <language>en_US</language>
        <protected>false</protected>
        <shortDescription>bdiContactMatchEmail</shortDescription>
        <value>Email only</value>
    </labels>
    <labels>
        <fullName>bdiContactMatchFnameEmail</fullName>
        <categories>Data Importer</categories>
        <language>en_US</language>
        <protected>false</protected>
        <shortDescription>bdiContactMatchFnameEmail</shortDescription>
        <value>First Name and Email</value>
    </labels>
    <labels>
        <fullName>bdiContactMatchFnameLname</fullName>
        <categories>Data Importer</categories>
        <language>en_US</language>
        <protected>false</protected>
        <shortDescription>bdiContactMatchFnameLname</shortDescription>
        <value>First Name and Last Name</value>
    </labels>
    <labels>
        <fullName>bdiContactMatchFnameLnameEmail</fullName>
        <categories>Data Importer</categories>
        <language>en_US</language>
        <protected>false</protected>
        <shortDescription>bdiContactMatchFnameLnameEmail</shortDescription>
        <value>First Name, Last Name, and Email</value>
    </labels>
    <labels>
        <fullName>bdiContactMatchFnameLnamePhone</fullName>
        <categories>Data Importer</categories>
        <language>en_US</language>
        <protected>true</protected>
        <shortDescription>Data Importer Contact matching option for Fname, Lname, Phone</shortDescription>
        <value>First Name, Last Name, and Phone</value>
    </labels>
    <labels>
        <fullName>bdiContactMatchLnameEmail</fullName>
        <categories>Data Importer</categories>
        <language>en_US</language>
        <protected>false</protected>
        <shortDescription>bdiContactMatchLnameEmail</shortDescription>
        <value>Last Name and Email</value>
    </labels>
    <labels>
        <fullName>bdiCreated</fullName>
        <categories>Data Importer</categories>
        <language>en_US</language>
        <protected>false</protected>
        <shortDescription>bdiCreated</shortDescription>
        <value>Created</value>
    </labels>
    <labels>
        <fullName>bdiDataImporterConfigTitle</fullName>
        <categories>Data Importer</categories>
        <language>en_US</language>
        <protected>false</protected>
        <shortDescription>bdiDataImporterConfigTitle</shortDescription>
        <value>Configuration Options</value>
    </labels>
    <labels>
        <fullName>bdiDataImporterDescription</fullName>
        <categories>Data Importer</categories>
        <language>en_US</language>
        <protected>false</protected>
        <shortDescription>bdiDataImporterDescription</shortDescription>
        <value>The NPSP Data Importer helps you easily import your data into the Nonprofit Success Pack.</value>
    </labels>
    <labels>
        <fullName>bdiDataImporterInfoLine1</fullName>
        <categories>Data Importer</categories>
        <language>en_US</language>
        <protected>true</protected>
        <shortDescription>bdiDataImporterInfoLine1</shortDescription>
        <value>Each import record can contain up to 2 Contacts, up to 2 Organizations, an optional Home Address, and an optional Donation.</value>
    </labels>
    <labels>
        <fullName>bdiDataImporterInfoLine2</fullName>
        <categories>Data Importer</categories>
        <language>en_US</language>
        <protected>false</protected>
        <shortDescription>bdiDataImporterInfoLine2</shortDescription>
        <value>Salesforce will try to match existing Contacts and Organizations, and update their information, rather than creating duplicate records.</value>
    </labels>
    <labels>
        <fullName>bdiDataImporterInfoLine2b</fullName>
        <categories>Data Importer</categories>
        <language>en_US</language>
        <protected>true</protected>
        <shortDescription>bdiDataImporterInfoLine2b</shortDescription>
        <value>In order to avoid reaching service limits, the NPSP Data Importer does not verify addresses through the verification service you may have specified in NPSP Settings.</value>
    </labels>
    <labels>
        <fullName>bdiDataImporterInfoLine3</fullName>
        <categories>Data Importer</categories>
        <language>en_US</language>
        <protected>false</protected>
        <shortDescription>bdiDataImporterInfoLine3</shortDescription>
        <value>Salesforce will track any data import problems on individual import records. After resolving any issues, you can re-import those failed records without having to worry about creating duplicate records.</value>
    </labels>
    <labels>
        <fullName>bdiDataImporterInfoLine4</fullName>
        <categories>Data Importer</categories>
        <language>en_US</language>
        <protected>false</protected>
        <shortDescription>bdiDataImporterInfoLine4</shortDescription>
        <value>The start of the data import may not begin immediately. Its processing depends on Salesforce&apos;s current activity.</value>
    </labels>
    <labels>
        <fullName>bdiDataImporterInfoTitle</fullName>
        <categories>Data Importer</categories>
        <language>en_US</language>
        <protected>false</protected>
        <shortDescription>bdiDataImporterInfoTitle</shortDescription>
        <value>Important Information</value>
    </labels>
    <labels>
        <fullName>bdiDataImporterNumToProcess</fullName>
        <categories>Data Importer</categories>
        <language>en_US</language>
        <protected>false</protected>
        <shortDescription>bdiDataImporterNumToProcess</shortDescription>
        <value>Number of Data Import records to process:</value>
    </labels>
    <labels>
        <fullName>bdiDataImporterTitle</fullName>
        <categories>Data Importer</categories>
        <language>en_US</language>
        <protected>false</protected>
        <shortDescription>bdiDataImporterTitle</shortDescription>
        <value>NPSP Data Import</value>
    </labels>
    <labels>
        <fullName>bdiDonation</fullName>
        <categories>Data Importer</categories>
        <language>en_US</language>
        <protected>false</protected>
        <shortDescription>bdiDonation</shortDescription>
        <value>Donation</value>
    </labels>
    <labels>
        <fullName>bdiDonationMatchingRuleEmpty</fullName>
        <categories>Data Importer</categories>
        <language>en_US</language>
        <protected>true</protected>
        <shortDescription>error displayed in Data Importer if no donation matching rules set</shortDescription>
        <value>When Donation matching is enabled, you must select one or more fields in Donation Matching Rule.</value>
    </labels>
    <labels>
        <fullName>bdiDryRunBeginButton</fullName>
        <categories>Data Importer</categories>
        <language>en_US</language>
        <protected>true</protected>
        <shortDescription>button label for begin Dry Run</shortDescription>
        <value>Begin Dry Run</value>
    </labels>
    <labels>
        <fullName>bdiDryRunMatched</fullName>
        <categories>Data Importer</categories>
        <language>en_US</language>
        <protected>true</protected>
        <shortDescription>DI Object Status that it was matched in Dry Run</shortDescription>
        <value>Dry Run - Matched</value>
    </labels>
    <labels>
        <fullName>bdiDryRunMatchedBest</fullName>
        <categories>Data Importer</categories>
        <language>en_US</language>
        <protected>true</protected>
        <shortDescription>status on a bdi object to specify it was matched from an ambiguous set in Dry Rn</shortDescription>
        <value>Dry Run - Best Match Used</value>
    </labels>
    <labels>
        <fullName>bdiDryRunMatchedId</fullName>
        <categories>Data Importer</categories>
        <language>en_US</language>
        <protected>true</protected>
        <shortDescription>BDI status when matching an object by its Salesforce ID in Dry Run</shortDescription>
        <value>Dry Run - Matched by Id</value>
    </labels>
    <labels>
        <fullName>bdiDryRunNoMatch</fullName>
        <categories>Data Importer</categories>
        <language>en_US</language>
        <protected>true</protected>
        <shortDescription>DI Object Status that it was not matched in Dry Run</shortDescription>
        <value>Dry Run - Matched None</value>
    </labels>
    <labels>
        <fullName>bdiDryRunRecordsError</fullName>
        <categories>Data Importer</categories>
        <language>en_US</language>
        <protected>true</protected>
        <shortDescription>progress field label</shortDescription>
        <value>Records with errors:</value>
    </labels>
    <labels>
        <fullName>bdiDryRunRecordsValidated</fullName>
        <categories>Data Importer</categories>
        <language>en_US</language>
        <protected>true</protected>
        <shortDescription>label on progress widget during Dry Run</shortDescription>
        <value>Records validated:</value>
    </labels>
    <labels>
        <fullName>bdiDryRunTitle</fullName>
        <categories>Data Importer</categories>
        <language>en_US</language>
        <protected>true</protected>
        <shortDescription>title on the progress indicator during dry run mode</shortDescription>
        <value>NPSP Data Importer - Dry Run</value>
    </labels>
    <labels>
        <fullName>bdiErrorBatchNameRequired</fullName>
        <categories>Data Importer</categories>
        <language>en_US</language>
        <protected>true</protected>
        <shortDescription>error when a batch is missing a name</shortDescription>
        <value>Batch Name is a required field.</value>
    </labels>
    <labels>
        <fullName>bdiErrorDonationLookupMatch</fullName>
        <categories>Data Importer</categories>
        <language>en_US</language>
        <protected>true</protected>
        <shortDescription>error on BDI record if DonationImported or PaymentImported lookups are invalid</shortDescription>
        <value>The lookup value provided in Donation Imported, or Payment Imported, is not valid.</value>
    </labels>
    <labels>
        <fullName>bdiErrorDonationMultiMatch</fullName>
        <categories>Data Importer</categories>
        <language>en_US</language>
        <protected>false</protected>
        <shortDescription>error message if the donation matched multiple opps</shortDescription>
        <value>The Donation information matched against multiple Opportunities, so the NPSP Data Importer did not import it. The Donation Possible Matches field contains the Salesforce Ids of the matched Opportunities.</value>
    </labels>
    <labels>
        <fullName>bdiErrorDonationNoMatch</fullName>
        <categories>Data Importer</categories>
        <language>en_US</language>
        <protected>false</protected>
        <shortDescription>error when no matching donation found, and a match is required</shortDescription>
        <value>The NPSP Data Importer found no matching Donations.</value>
    </labels>
    <labels>
        <fullName>bdiErrorDonationRequireNoMatch</fullName>
        <categories>Data Importer</categories>
        <language>en_US</language>
        <protected>false</protected>
        <shortDescription>error message if the donation matched opp(s), but behavior required no match</shortDescription>
        <value>The Donation information matched against one or more Opportunities, but the setting required no matches, so the NPSP Data Importer did not import it. The Donation Possible Matches field contains the Salesforce Ids of the matched Opportunities.</value>
    </labels>
    <labels>
        <fullName>bdiErrorInvalidCampaignName</fullName>
        <categories>Data Importer</categories>
        <language>en_US</language>
        <protected>false</protected>
        <shortDescription>bdiErrorInvalidCampaignName</shortDescription>
        <value>Invalid Donation Campaign Name</value>
    </labels>
    <labels>
        <fullName>bdiErrorInvalidDonor</fullName>
        <categories>Data Importer</categories>
        <language>en_US</language>
        <protected>false</protected>
        <shortDescription>bdiErrorInvalidDonor</shortDescription>
        <value>Invalid Donation Donor</value>
    </labels>
    <labels>
        <fullName>bdiErrorInvalidIMatchDonations</fullName>
        <categories>Data Importer</categories>
        <language>en_US</language>
        <protected>true</protected>
        <shortDescription>error thrown if specified class doesn&apos;t support the given BDI interface</shortDescription>
        <value>Either the NPSP Data Importer could not find the Apex classs {0}, or this class does not support the {1} interface.</value>
    </labels>
    <labels>
        <fullName>bdiErrorInvalidLastname</fullName>
        <categories>Data Importer</categories>
        <language>en_US</language>
        <protected>false</protected>
        <shortDescription>bdiErrorInvalidLastname</shortDescription>
        <value>You must specify Last Name.</value>
    </labels>
    <labels>
        <fullName>bdiErrorInvalidOppRTName</fullName>
        <categories>Data Importer</categories>
        <language>en_US</language>
        <protected>false</protected>
        <shortDescription>bdiErrorInvalidOppRTName</shortDescription>
        <value>Invalid Donation Record Type Name</value>
    </labels>
    <labels>
        <fullName>bdiErrorNonHHAccountContact</fullName>
        <categories>NPSP Data Importer</categories>
        <language>en_US</language>
        <protected>false</protected>
        <shortDescription>bdiErrorNonHHAccountContact</shortDescription>
        <value>This Contact matched an existing Contact that's associated with a non-Household Account. The Data Import Tool can only update Contacts that are part of a Household Account.</value>
    </labels>
    <labels>
        <fullName>bdiErrorPaymentMultiMatch</fullName>
        <categories>Data Importer</categories>
        <language>en_US</language>
        <protected>true</protected>
        <shortDescription>error message if the donation matched multiple pmts</shortDescription>
        <value>The Donation information matched against multiple Payments, so the NPSP Data Importer did not import it. The Payment Possible Matches field contains the Salesforce Ids of the matched Payments.</value>
    </labels>
    <labels>
        <fullName>bdiFailed</fullName>
        <categories>Data Importer</categories>
        <language>en_US</language>
        <protected>false</protected>
        <shortDescription>bdiFailed</shortDescription>
        <value>Failed</value>
    </labels>
    <labels>
        <fullName>bdiHouseholdModelRequired</fullName>
        <categories>NPSP Data Importer</categories>
        <language>en_US</language>
        <protected>false</protected>
        <shortDescription>bdiHouseholdModelRequired</shortDescription>
        <value>The NPSP Data Importer only works with the Household Account model.</value>
    </labels>
    <labels>
        <fullName>bdiIgnored</fullName>
        <categories>Data Importer</categories>
        <language>en_US</language>
        <protected>false</protected>
        <shortDescription>bdiIgnored</shortDescription>
        <value>Ignored</value>
    </labels>
    <labels>
        <fullName>bdiImported</fullName>
        <categories>Data Importer</categories>
        <language>en_US</language>
        <protected>true</protected>
        <shortDescription>bdiImported</shortDescription>
        <value>Imported</value>
    </labels>
    <labels>
        <fullName>bdiInvalidBatchId</fullName>
        <categories>Data Import</categories>
        <language>en_US</language>
        <protected>true</protected>
        <shortDescription>error when the importData() API is given a invalid Batch ID.</shortDescription>
        <value>The NPSP Data Import Batch Id {0} is invalid.</value>
    </labels>
    <labels>
        <fullName>bdiInvalidDonationMatchingBehavior</fullName>
        <categories>Data Importer</categories>
        <language>en_US</language>
        <protected>true</protected>
        <shortDescription>error message if the Donation Matching Behavior is invalid</shortDescription>
        <value>{0} is an invalid Donation Matching Behavior.</value>
    </labels>
    <labels>
        <fullName>bdiMatched</fullName>
        <categories>Data Importer</categories>
        <language>en_US</language>
        <protected>false</protected>
        <shortDescription>bdiMatched</shortDescription>
        <value>Matched</value>
    </labels>
    <labels>
        <fullName>bdiMatchedBest</fullName>
        <categories>Data Importer</categories>
        <language>en_US</language>
        <protected>false</protected>
        <shortDescription>status on a bdi object to specify it was matched from an ambiguous set</shortDescription>
        <value>Best Match Used</value>
    </labels>
    <labels>
        <fullName>bdiMatchedId</fullName>
        <categories>Data Importer</categories>
        <language>en_US</language>
        <protected>false</protected>
        <shortDescription>BDI status when matching an object by its Salesforce ID</shortDescription>
        <value>Matched by Id</value>
    </labels>
    <labels>
        <fullName>bdiMatchedNone</fullName>
        <categories>Data Import</categories>
        <language>en_US</language>
        <protected>false</protected>
        <shortDescription>status on a bdi object when no matching record found</shortDescription>
        <value>Matched None</value>
    </labels>
    <labels>
        <fullName>bdiPositiveNumber</fullName>
        <categories>Data Importer</categories>
        <language>en_US</language>
        <protected>true</protected>
        <shortDescription>error when numeric settings set to negative number</shortDescription>
        <value>{0} must be a positive number.</value>
    </labels>
    <labels>
        <fullName>bdiRecordsFailed</fullName>
        <categories>Data Importer</categories>
        <language>en_US</language>
        <protected>false</protected>
        <shortDescription>bdiRecordsFailed</shortDescription>
        <value>Records failed:</value>
    </labels>
    <labels>
        <fullName>bdiRecordsImported</fullName>
        <categories>Data Importer</categories>
        <language>en_US</language>
        <protected>false</protected>
        <shortDescription>bdiRecordsImported</shortDescription>
        <value>Records imported:</value>
    </labels>
    <labels>
        <fullName>bdiRecordsProcessed</fullName>
        <categories>Data Importer</categories>
        <language>en_US</language>
        <protected>false</protected>
        <shortDescription>bdiRecordsProcessed</shortDescription>
        <value>Records processed:</value>
    </labels>
    <labels>
        <fullName>bdiRunBtn</fullName>
        <categories>Data Importer</categories>
        <language>en_US</language>
        <protected>false</protected>
        <shortDescription>bdiRunBtn</shortDescription>
        <value>Begin Data Import Process</value>
    </labels>
    <labels>
        <fullName>bdiSettingsSectionContactMatching</fullName>
        <categories>Batch Data Import</categories>
        <language>en_US</language>
        <protected>true</protected>
        <shortDescription>section label for contact matching rules in bDI</shortDescription>
        <value>Contact &amp; Account Matching</value>
    </labels>
    <labels>
        <fullName>bdiSettingsSectionDonationMatching</fullName>
        <categories>Batch Data Import</categories>
        <language>en_US</language>
        <protected>true</protected>
        <shortDescription>section label for Donation Matching in BDI Settings</shortDescription>
        <value>Donation Matching</value>
    </labels>
    <labels>
        <fullName>bdiSettingsSectionExtensibility</fullName>
        <categories>Batch Data Import</categories>
        <language>en_US</language>
        <protected>true</protected>
        <shortDescription>section label for Extensibility in BDI Settings</shortDescription>
        <value>Extensibility</value>
    </labels>
    <labels>
        <fullName>bdiStatus</fullName>
        <categories>Data Importer</categories>
        <language>en_US</language>
        <protected>false</protected>
        <shortDescription>bdiStatus</shortDescription>
        <value>Current Status:</value>
    </labels>
    <labels>
        <fullName>bdiStatusProcessed</fullName>
        <categories>Data Importer</categories>
        <language>en_US</language>
        <protected>false</protected>
        <shortDescription>bdiStatusProcessed</shortDescription>
        <value>processed {0} of {1} total batches.</value>
    </labels>
    <labels>
        <fullName>bdiStatusProcessing</fullName>
        <categories>Data Importer</categories>
        <language>en_US</language>
        <protected>false</protected>
        <shortDescription>bdiStatusProcessing</shortDescription>
        <value>is currently processing batch {0} of {1} total batches.</value>
    </labels>
    <labels>
        <fullName>bdiTime</fullName>
        <categories>Data Importer</categories>
        <language>en_US</language>
        <protected>false</protected>
        <shortDescription>bdiTime</shortDescription>
        <value>Time:</value>
    </labels>
    <labels>
        <fullName>bgeBatchTemplateSelectedFields</fullName>
        <language>en_US</language>
        <protected>true</protected>
        <shortDescription>bgeBatchTemplateActiveFields</shortDescription>
        <value>Selected Fields</value>
    </labels>
    <labels>
        <fullName>bgeBatchTemplateAvailableFields</fullName>
        <language>en_US</language>
        <protected>true</protected>
        <shortDescription>bgeBatchTemplateAvailableFields</shortDescription>
        <value>Available Fields</value>
    </labels>
    <labels>
        <fullName>bgeBatchTemplateBatchProcessSizeHelp</fullName>
        <language>en_US</language>
        <protected>true</protected>
        <shortDescription>Used as field help text since help text is not upgradeable.</shortDescription>
        <value>The number of records to process at a time in each batch.</value>
    </labels>
    <labels>
        <fullName>bgeBatchTemplateDonationDateRangeHelp</fullName>
        <language>en_US</language>
        <protected>true</protected>
        <shortDescription>Used as field help text since help text is not upgradeable.</shortDescription>
        <value>Enter the number of days from the Donation Date to consider when looking for a matching Opportunity or Payment. NPSP will choose the matching Opp or Payment whose date falls within the number of days AND is closest to the Donation Date.</value>
    </labels>
    <labels>
        <fullName>bgeBatchTemplateDonationMatchingBehaviorHelp</fullName>
        <language>en_US</language>
        <protected>true</protected>
        <shortDescription>Used as field help text since help text is not upgradeable.</shortDescription>
        <value>Defines how NPSP should handle matching Donations.</value>
    </labels>
    <labels>
        <fullName>bgeBatchTemplateDonationMatchingClassHelp</fullName>
        <language>en_US</language>
        <protected>true</protected>
        <shortDescription>Used as field help text since help text is not upgradeable.</shortDescription>
        <value>The developer name of an Apex class that implements the BDI_IMatching interface for Donations. Leave blank to let NPSP handle matching.</value>
    </labels>
    <labels>
        <fullName>bgeBatchTemplateDonationMatchingRuleHelp</fullName>
        <language>en_US</language>
        <protected>true</protected>
        <shortDescription>Used as field help text since help text is not upgradeable.</shortDescription>
        <value>Specifies which fields to match by when trying to match Donations in batch records against existing Opportunties and Payments.</value>
    </labels>
    <labels>
        <fullName>bgeBatchTemplateDonorLookupInfo</fullName>
        <language>en_US</language>
        <protected>true</protected>
        <shortDescription>Explanation text for hidden lookup fields.</shortDescription>
        <value>Select the fields to use for entering gifts in this batch. Donor Type and an Account or Contact lookup will always appear.</value>
    </labels>
    <labels>
        <fullName>bgeBatchTemplateEdit</fullName>
        <language>en_US</language>
        <protected>true</protected>
        <shortDescription>Header for Batch Template in Edit mode</shortDescription>
        <value>Edit Batch Template</value>
    </labels>
    <labels>
        <fullName>bgeBatchTemplateErrorDefaultValue</fullName>
        <language>en_US</language>
        <protected>true</protected>
        <shortDescription>Error shown when template field is hidden and missing the default value.</shortDescription>
        <value>Hidden fields must have a default value.</value>
    </labels>
    <labels>
        <fullName>bgeBatchTemplateErrorRequiredAmount</fullName>
        <language>en_US</language>
        <protected>true</protected>
        <shortDescription>Error shown when opportunity amount is not required.</shortDescription>
        <value>Amount field must be required.</value>
    </labels>
    <labels>
        <fullName>bgeBatchTemplateErrorRequiredFields</fullName>
        <language>en_US</language>
        <protected>true</protected>
        <shortDescription>bgeErrorBatchTemplateMissing</shortDescription>
        <value>The following fields are required because other fields from their object are selected. Select them before proceeding:</value>
    </labels>
    <labels>
        <fullName>bgeBatchTemplateNew</fullName>
        <language>en_US</language>
        <protected>true</protected>
        <shortDescription>Header for Batch Template in Create mode</shortDescription>
        <value>New Batch Template</value>
    </labels>
    <labels>
        <fullName>bgeBatchTemplateOverviewWizard</fullName>
        <language>en_US</language>
        <protected>true</protected>
        <shortDescription>Header for Batch Template Info in Wizard</shortDescription>
        <value>Enter Template Info</value>
    </labels>
    <labels>
        <fullName>bgeBatchTemplatePostProcessClassHelp</fullName>
        <language>en_US</language>
        <protected>true</protected>
        <shortDescription>Used as field help text since help text is not upgradeable.</shortDescription>
        <value>The developer name of an Apex class that implements the BDI_IPostProcess interface for NPSP batch records.
        </value>
    </labels>
    <labels>
        <fullName>bgeBatchTemplateProcessUsingScheduledJobHelp</fullName>
        <language>en_US</language>
        <protected>true</protected>
        <shortDescription>Used as field help text since help text is not upgradeable.</shortDescription>
        <value>When checked, the batch will be automatically processed based on the schedule for the associated job.</value>
    </labels>
    <labels>
        <fullName>bgeBatchTemplateRunOpportunityRollupsWhileProcessingHelp</fullName>
        <language>en_US</language>
        <protected>true</protected>
        <shortDescription>Used as field help text since help text is not upgradeable.</shortDescription>
        <value>When checked, NPSP calculates donor rollups when donations are processed. If unchecked, donor rollups are calculated during the default nightly Scheduled Job. Note that selecting this checkbox may slow down processing of this batch.</value>
    </labels>
    <labels>
        <fullName>bgeBatchInfoWizard</fullName>
        <language>en_US</language>
        <protected>true</protected>
        <shortDescription>Header for Batch Info in Wizard prompting user entry</shortDescription>
        <value>Enter Batch Info</value>
    </labels>
    <labels>
        <fullName>bgeBatchTemplateOverview</fullName>
        <language>en_US</language>
        <protected>true</protected>
        <shortDescription>Header for Batch Template Info in View Mode</shortDescription>
        <value>Template Info</value>
    </labels>
    <labels>
        <fullName>bgeBatchTemplateSelectFields</fullName>
        <language>en_US</language>
        <protected>true</protected>
        <shortDescription>Header and text for Field Selection</shortDescription>
        <value>Select Fields</value>
    </labels>
    <labels>
        <fullName>bgeBatchTemplateSetBatchOptions</fullName>
        <language>en_US</language>
        <protected>true</protected>
        <shortDescription>Header for Batch Template Batch Options</shortDescription>
        <value>Set Batch Options</value>
    </labels>
    <labels>
        <fullName>bgeEditBatchFieldOptionsWarning</fullName>
        <language>en_US</language>
        <protected>true</protected>
        <shortDescription>Warning message for Field Options step of BGE Config Wizard</shortDescription>
        <value>WARNING: There are records saved to this batch. Any changes you make won&apos;t affect existing records.</value>
    </labels>
    <labels>
        <fullName>bgeEditBatchFieldSelectionWarning</fullName>
        <language>en_US</language>
        <protected>true</protected>
        <shortDescription>Warning message for Select Fields step of BGE Config Wizard</shortDescription>
        <value>WARNING: There are records saved to this batch. Any changes you make won&apos;t affect existing records. If you remove fields, those fields no longer appear on the gift entry screen, but data isn&apos;t deleted from those fields on existing records. Therefore, we recommend that you do not remove fields.</value>
    </labels>
    <labels>
        <fullName>bgeEditBatchOptionsWarning</fullName>
        <language>en_US</language>
        <protected>true</protected>
        <shortDescription>Warning message for Batch Options step of BGE Config Wizard</shortDescription>
        <value>WARNING: There are records saved to this batch. Any changes you make won&apos;t affect existing records. We will not attempt to match existing records using updated donation matching rule settings, unless those records are edited.</value>
    </labels>
    <labels>
        <fullName>bgeBatchTemplateSetFieldOptions</fullName>
        <language>en_US</language>
        <protected>true</protected>
        <shortDescription>Header for Batch Template Field Options</shortDescription>
        <value>Set Field Options</value>
    </labels>
    <labels>
        <fullName>bgeGridDonorType</fullName>
        <language>en_US</language>
        <protected>true</protected>
        <shortDescription>Label for Donor Type picklist</shortDescription>
        <value>Donor Type</value>
    </labels>
    <labels>
        <fullName>bgeGridAllGifts</fullName>
        <language>en_US</language>
        <protected>true</protected>
        <shortDescription>Label for Gift Entry Grid</shortDescription>
        <value>All Gifts</value>
    </labels>
    <labels>
        <fullName>bgeGridErrorRequiredTotalsExpected</fullName>
        <language>en_US</language>
        <protected>true</protected>
        <shortDescription>Message preventing user from processing batch if totals don&apos;t match expected</shortDescription>
        <value>Either the count of gifts or the total gifts doesn&apos;t match the expected values for this batch. These values must match before you can process the batch.</value>
    </labels>
    <labels>
        <fullName>bgeGridGiftCountHeader</fullName>
        <language>en_US</language>
        <protected>true</protected>
        <shortDescription>Label to give context to the progress bar.</shortDescription>
        <value>Gifts Entered</value>
    </labels>
    <labels>
        <fullName>bgeGridGiftDeleted</fullName>
        <language>en_US</language>
        <protected>true</protected>
        <shortDescription>Success message when gift is deleted.</shortDescription>
        <value>Gift successfully deleted.</value>
    </labels>
    <labels>
        <fullName>bgeGridGiftSaved</fullName>
        <language>en_US</language>
        <protected>true</protected>
        <shortDescription>Success message when gift is saved.</shortDescription>
        <value>New gift has been added to the batch.</value>
    </labels>
    <labels>
        <fullName>bgeGridGiftUpdated</fullName>
        <language>en_US</language>
        <protected>true</protected>
        <shortDescription>Success message when gift is updated.</shortDescription>
        <value>Gifts successfully updated.</value>
    </labels>
    <labels>
        <fullName>bgeGridMatchedRecord</fullName>
        <language>en_US</language>
        <protected>true</protected>
        <shortDescription>Label for Matched Record URL</shortDescription>
        <value>Matched Record</value>
    </labels>
    <labels>
        <fullName>bgeGridNoGiftsHeader</fullName>
        <language>en_US</language>
        <protected>true</protected>
        <shortDescription>Header message when no gifts are associated with batch.</shortDescription>
        <value>Looks like you haven't entered any gifts yet!</value>
    </labels>
    <labels>
        <fullName>bgeGridNoGiftsBody</fullName>
        <language>en_US</language>
        <protected>true</protected>
        <shortDescription>Body message when no gifts are associated with batch.</shortDescription>
        <value>Enter a new gift and it will appear here.</value>
    </labels>
    <labels>
        <fullName>bgeGridTotalAmount</fullName>
        <language>en_US</language>
        <protected>true</protected>
        <shortDescription>Total amount matching expected amount.</shortDescription>
        <value>Total Amount:</value>
    </labels>
    <labels>
        <fullName>bgeGridTotalCount</fullName>
        <language>en_US</language>
        <protected>true</protected>
        <shortDescription>Total count versus expected count.</shortDescription>
        <value>Total Count:</value>
    </labels>
    <labels>
<<<<<<< HEAD
        <fullName>bgeNewGift</fullName>
        <language>en_US</language>
        <protected>true</protected>
        <shortDescription>Label for Gift Entry Form</shortDescription>
        <value>New Gift</value>
=======
        <fullName>bgeGridWarningRequiredTotalsExpected</fullName>
        <language>en_US</language>
        <protected>true</protected>
        <shortDescription>Message warning user if totals don&apos;t match expected</shortDescription>
        <value>Require Expected Totals Match is selected but the Expected Count of Gifts and Expected Total Batch Amount fields are blank. Edit the batch details and either uncheck Require Expected Totals Match or add values in the related fields.</value>
>>>>>>> 489e2e94
    </labels>
    <labels>
        <fullName>bgeNewBatch</fullName>
        <language>en_US</language>
        <protected>true</protected>
        <shortDescription>Button to create a new batch.</shortDescription>
        <value>New Batch</value>
    </labels>
    <labels>
        <fullName>bgeProcessBatch</fullName>
        <language>en_US</language>
        <protected>true</protected>
        <shortDescription>Button to process a batch.</shortDescription>
        <value>Process Batch</value>
    </labels>
    <labels>
        <fullName>bgeTabHeader</fullName>
        <language>en_US</language>
        <protected>true</protected>
        <shortDescription>Header used for Batch Gift Entry tab</shortDescription>
        <value>Batch Gift Entry</value>
    </labels>
    <labels>
        <fullName>btnRemove</fullName>
        <categories>Manage Household UI</categories>
        <language>en_US</language>
        <protected>false</protected>
        <shortDescription>button label on the Remove Contact popup</shortDescription>
        <value>Remove</value>
    </labels>
    <labels>
        <fullName>campaignMemberStatusDefault</fullName>
        <categories>Campaign Member</categories>
        <language>en_US</language>
        <protected>false</protected>
        <shortDescription>campaignMemberStatusDefault</shortDescription>
        <value>campaignMemberStatusDefault</value>
    </labels>
    <labels>
        <fullName>campaignMemberStatusNonResponded</fullName>
        <categories>Opportunity, Campaign Member</categories>
        <language>en_US</language>
        <protected>false</protected>
        <shortDescription>campaignMemberStatusNonResponded</shortDescription>
        <value>campaignMemberStatusNonResponded</value>
    </labels>
    <labels>
        <fullName>campaignMemberStatusResponded</fullName>
        <categories>Opportunity, Campaign Member</categories>
        <language>en_US</language>
        <protected>false</protected>
        <shortDescription>campaignMemberStatusResponded</shortDescription>
        <value>campaignMemberStatusResponded</value>
    </labels>
    <labels>
        <fullName>conFailedAccountCreate</fullName>
        <categories>Data Import, Contacts</categories>
        <language>en_US</language>
        <protected>true</protected>
        <shortDescription>Used when NPSP hits an error trying to create an account for a contact</shortDescription>
        <value>Failed to create Account for Contact {0} {1}. {2}</value>
    </labels>
    <labels>
        <fullName>conMergeBtnLabel</fullName>
        <categories>Contact Merge</categories>
        <language>en_US</language>
        <protected>true</protected>
        <shortDescription>conMergeBtnLabel</shortDescription>
        <value>Merge</value>
    </labels>
    <labels>
        <fullName>conMergeErrNoPersonAccounts</fullName>
        <categories>Contact Merge</categories>
        <language>en_US</language>
        <protected>false</protected>
        <shortDescription>conMergeErrNoPersonAccounts</shortDescription>
        <value>Person accounts are not supported.</value>
    </labels>
    <labels>
        <fullName>conMergeFoundContacts</fullName>
        <categories>Contact Merge</categories>
        <language>en_US</language>
        <protected>true</protected>
        <shortDescription>conMergeFoundContacts</shortDescription>
        <value>Found Contacts</value>
    </labels>
    <labels>
        <fullName>conMergePageTitle</fullName>
        <categories>Contact Merge</categories>
        <language>en_US</language>
        <protected>true</protected>
        <shortDescription>conMergePageTitle</shortDescription>
        <value>Contact Merge</value>
    </labels>
    <labels>
        <fullName>conMergePageTitleDetail</fullName>
        <categories>Contact Merge</categories>
        <language>en_US</language>
        <protected>true</protected>
        <shortDescription>conMergePageTitleDetail</shortDescription>
        <value>Merge Duplicate Contact Records</value>
    </labels>
    <labels>
        <fullName>conMergePortalUser</fullName>
        <categories>Contact Merge</categories>
        <language>en_US</language>
        <protected>true</protected>
        <shortDescription>Label for Is Portal/Community User</shortDescription>
        <value>Is a Portal/Community User</value>
    </labels>
    <labels>
        <fullName>conMergeSearchPlaceholder</fullName>
        <categories>Contact Merge</categories>
        <language>en_US</language>
        <protected>true</protected>
        <shortDescription>conMergeSearchPlaceholder</shortDescription>
        <value>Search Contacts</value>
    </labels>
    <labels>
        <fullName>conMergeSelectAll</fullName>
        <categories>Contact Merge</categories>
        <language>en_US</language>
        <protected>true</protected>
        <shortDescription>conMergeSelectAll</shortDescription>
        <value>Select All</value>
    </labels>
    <labels>
        <fullName>conMergeSelectContact</fullName>
        <categories>Contact Merge</categories>
        <language>en_US</language>
        <protected>true</protected>
        <shortDescription>conMergeSelectContact</shortDescription>
        <value>Select Contact</value>
    </labels>
    <labels>
        <fullName>conMergeSelectedContacts</fullName>
        <categories>Contact Merge</categories>
        <language>en_US</language>
        <protected>true</protected>
        <shortDescription>conMergeSelectedContacts</shortDescription>
        <value>Selected Contacts</value>
    </labels>
    <labels>
        <fullName>conMergeStageComplete</fullName>
        <categories>Contact Merge</categories>
        <language>en_US</language>
        <protected>true</protected>
        <shortDescription>conMergeStageComplete</shortDescription>
        <value>Stage Complete</value>
    </labels>
    <labels>
        <fullName>conMergeWinnerAsstText</fullName>
        <categories>Contact Merge</categories>
        <language>en_US</language>
        <protected>true</protected>
        <shortDescription>conMergeWinnerAsstText</shortDescription>
        <value>Choose this column as the master record</value>
    </labels>
    <labels>
        <fullName>engagementPlanCantEdit</fullName>
        <categories>Engagement Plans</categories>
        <language>en_US</language>
        <protected>false</protected>
        <shortDescription>engagementPlanCantEdit</shortDescription>
        <value>You can't change the Account, Contact, Campaign, Case, Opportunity, or Recurring Donation for an Engagement Plan. Create a new Engagement Plan instead.</value>
    </labels>
    <labels>
        <fullName>engagementPlanMissingField</fullName>
        <categories>Engagement Plans</categories>
        <language>en_US</language>
        <protected>true</protected>
        <shortDescription>engagementPlanMissingField</shortDescription>
        <value>Unable to create an Engagement Plan while applying a Level. Engagement Plan is missing the field</value>
    </labels>
    <labels>
        <fullName>engagementPlanNoLookups</fullName>
        <categories>Engagement Plans</categories>
        <language>en_US</language>
        <protected>false</protected>
        <shortDescription>engagementPlanNoLookups</shortDescription>
        <value>You must enter either an Account, Contact, Campaign, Case, Opportunity, or Recurring Donation for this Engagement Plan.</value>
    </labels>
    <labels>
        <fullName>engagementPlanTwoLookups</fullName>
        <categories>Engagement Plans</categories>
        <language>en_US</language>
        <protected>false</protected>
        <shortDescription>engagementPlanTwoLookups</shortDescription>
        <value>You can enter a value for only one of the following fields: Account, Contact, Campaign, Case, Opportunity, or Recurring Donation.</value>
    </labels>
    <labels>
        <fullName>exceptionDeletePermission</fullName>
        <categories>Error</categories>
        <language>en_US</language>
        <protected>true</protected>
        <shortDescription>exceptionDeletePermission</shortDescription>
        <value>You do not have permissions to delete {0}.</value>
    </labels>
    <labels>
        <fullName>exceptionRequiredField</fullName>
        <categories>Error</categories>
        <language>en_US</language>
        <protected>false</protected>
        <shortDescription>exceptionRequiredField</shortDescription>
        <value>Required fields are missing:</value>
    </labels>
    <labels>
        <fullName>exceptionValidationRule</fullName>
        <categories>Error</categories>
        <language>en_US</language>
        <protected>false</protected>
        <shortDescription>exceptionValidationRule</shortDescription>
        <value>A validation rule is preventing the record from saving:</value>
    </labels>
    <labels>
        <fullName>flsError</fullName>
        <categories>Batch Data Import</categories>
        <language>en_US</language>
        <protected>false</protected>
        <shortDescription>flsError</shortDescription>
        <value>You do not have permissions to modify {0}.</value>
    </labels>
    <labels>
        <fullName>giftProcessingAccountException</fullName>
        <language>en_US</language>
        <protected>true</protected>
        <shortDescription>Gift Processing account model error</shortDescription>
        <value>Gift Processing doesn&apos;t support the Individual (&quot;Bucket&quot;) account model.</value>
    </labels>
    <labels>
        <fullName>giftProcessingConfigException</fullName>
        <language>en_US</language>
        <protected>true</protected>
        <shortDescription>Gift Processing configuration error</shortDescription>
        <value>Your org is missing required configuration for Gift Processing. Contact your admin for help.</value>
    </labels>
    <labels>
        <fullName>healthButtonRun</fullName>
        <categories>Health Check</categories>
        <language>en_US</language>
        <protected>false</protected>
        <shortDescription>healthButtonRun</shortDescription>
        <value>Run Health Check</value>
    </labels>
    <labels>
        <fullName>healthDetailsAccOne2OneNoContacts</fullName>
        <categories>Health Check</categories>
        <language>en_US</language>
        <protected>false</protected>
        <shortDescription>healthDetailsAccOne2OneNoContacts</shortDescription>
        <value>There are {0} One-to-One Accounts that have no Contacts.</value>
    </labels>
    <labels>
        <fullName>healthDetailsAccountDefaultRTInvalid</fullName>
        <categories>Health Check</categories>
        <language>en_US</language>
        <protected>true</protected>
        <shortDescription>healthDetailsAccountDefaultRTInvalid</shortDescription>
        <value>The Account Model record type isn't valid.</value>
    </labels>
    <labels>
        <fullName>healthDetailsAccountDefaultRTIssue</fullName>
        <categories>Health Check</categories>
        <language>en_US</language>
        <protected>true</protected>
        <shortDescription>healthDetailsAccountDefaultRTIssue</shortDescription>
        <value>The Account Model record type, {0} (set in NPSP Settings) is currently set as your Profile's default Account record type.</value>
    </labels>
    <labels>
        <fullName>healthDetailsAccountModel</fullName>
        <categories>Health Check</categories>
        <language>en_US</language>
        <protected>false</protected>
        <shortDescription>healthDetailsAccountModel</shortDescription>
        <value>There is no valid Account Model specified.</value>
    </labels>
    <labels>
        <fullName>healthDetailsAccountProcessor</fullName>
        <categories>HealthCheck</categories>
        <language>en_US</language>
        <protected>false</protected>
        <shortDescription>healthDetailsAccountProcessor</shortDescription>
        <value>The Account Model is set to {0}, but Health Check has found that you&apos;re using a mixture of Account types.</value>
    </labels>
    <labels>
        <fullName>healthDetailsAccountRTIssue</fullName>
        <categories>Health Check</categories>
        <language>en_US</language>
        <protected>false</protected>
        <shortDescription>healthDetailsAccountRTIssue</shortDescription>
        <value>{0} Account records using the {1} record type do not have their System fields correctly set.</value>
    </labels>
    <labels>
        <fullName>healthDetailsAutoRelCampaignTypeMissing</fullName>
        <categories>Health Check</categories>
        <language>en_US</language>
        <protected>true</protected>
        <shortDescription>healthDetailsAutoRelCampaignTypeMissing</shortDescription>
        <value>You must specify a Campaign Type for Relationship Autocreation records with Campaign Members.</value>
    </labels>
    <labels>
        <fullName>healthDetailsAutoRelFieldsMissing</fullName>
        <categories>Health Check</categories>
        <language>en_US</language>
        <protected>false</protected>
        <shortDescription>healthDetailsAutoRelFieldsMissing</shortDescription>
        <value>You must specify a valid Object, Field, and Relationship Type.</value>
    </labels>
    <labels>
        <fullName>healthDetailsAutoRelInvalidLookupField</fullName>
        <language>en_US</language>
        <protected>false</protected>
        <shortDescription>healthDetailsAutoRelInvalidLookupField</shortDescription>
        <value>Field {0} is not a lookup field.</value>
    </labels>
    <labels>
        <fullName>healthDetailsBadRDField</fullName>
        <categories>Health Check</categories>
        <language>en_US</language>
        <protected>false</protected>
        <shortDescription>healthDetailsBadRDField</shortDescription>
        <value>Recurring Donation field {0} does not exist.</value>
    </labels>
    <labels>
        <fullName>healthDetailsBadReportId</fullName>
        <categories>Health Check</categories>
        <language>en_US</language>
        <protected>false</protected>
        <shortDescription>healthDetailsBadReportId</shortDescription>
        <value>Invalid Report {0} specified.</value>
    </labels>
    <labels>
        <fullName>healthDetailsContactData</fullName>
        <categories>Health Check</categories>
        <language>en_US</language>
        <protected>false</protected>
        <shortDescription>healthDetailsContactData</shortDescription>
        <value>There are {0} Contacts that have no Account. Contacts with no Account are private to the User who created them and can't be seen by other Users.</value>
    </labels>
    <labels>
        <fullName>healthDetailsDuplicateAcctRT</fullName>
        <categories>Health Check</categories>
        <language>en_US</language>
        <protected>false</protected>
        <shortDescription>healthDetailsDuplicateAcctRT</shortDescription>
        <value>You cannot specify the same Account record type for the Household Account record type and the One-to-One record type.</value>
    </labels>
    <labels>
        <fullName>healthDetailsGenderField</fullName>
        <categories>Health Check</categories>
        <language>en_US</language>
        <protected>false</protected>
        <shortDescription>healthDetailsGenderField</shortDescription>
        <value>Gender field {0} does not exist on Contact.</value>
    </labels>
    <labels>
        <fullName>healthDetailsHHAccountModel</fullName>
        <categories>Health Check</categories>
        <language>en_US</language>
        <protected>false</protected>
        <shortDescription>healthDetailsHHAccountModel</shortDescription>
        <value>When using the Household Account Model, you must set Household Object Rules to "No Contacts". You can set the Household Object Rules field on the NPSP Settings Page under People | Households.</value>
    </labels>
    <labels>
        <fullName>healthDetailsHHActNoContacts</fullName>
        <categories>Health Check</categories>
        <language>en_US</language>
        <protected>false</protected>
        <shortDescription>healthDetailsHHActNoContacts</shortDescription>
        <value>There are {0} Household Accounts that have no Contacts.</value>
    </labels>
    <labels>
        <fullName>healthDetailsHHObNoContacts</fullName>
        <categories>Health Check</categories>
        <language>en_US</language>
        <protected>false</protected>
        <shortDescription>healthDetailsHHObNoContacts</shortDescription>
        <value>There are {0} Household object records that have no Contacts.</value>
    </labels>
    <labels>
        <fullName>healthDetailsInvalidCMField</fullName>
        <categories>Health Check</categories>
        <language>en_US</language>
        <protected>false</protected>
        <shortDescription>healthDetailsInvalidCMField</shortDescription>
        <value>Campaign Member field {0} does not exist.</value>
    </labels>
    <labels>
        <fullName>healthDetailsInvalidContactField</fullName>
        <categories>Health Check</categories>
        <language>en_US</language>
        <protected>false</protected>
        <shortDescription>healthDetailsInvalidContactField</shortDescription>
        <value>Contact field {0} does not exist.</value>
    </labels>
    <labels>
        <fullName>healthDetailsInvalidErrorChatterGroup</fullName>
        <categories>Health Check</categories>
        <language>en_US</language>
        <protected>false</protected>
        <shortDescription>healthDetailsInvalidErrorChatterGroup</shortDescription>
        <value>Invalid Chatter Group {0}.</value>
    </labels>
    <labels>
        <fullName>healthDetailsInvalidErrorRecipient</fullName>
        <categories>Health Check</categories>
        <language>en_US</language>
        <protected>false</protected>
        <shortDescription>healthDetailsInvalidErrorRecipient</shortDescription>
        <value>Invalid Error Notification recipient.</value>
    </labels>
    <labels>
        <fullName>healthDetailsInvalidErrorUser</fullName>
        <categories>Health Check</categories>
        <language>en_US</language>
        <protected>false</protected>
        <shortDescription>healthDetailsInvalidErrorUser</shortDescription>
        <value>Invalid User {0}.</value>
    </labels>
    <labels>
        <fullName>healthDetailsInvalidFieldNumeric</fullName>
        <categories>Health Check</categories>
        <language>en_US</language>
        <protected>false</protected>
        <shortDescription>Health Check error if a Level refers to an invalid field</shortDescription>
        <value>Level {0} refers to an invalid numeric field {1} on {2}.</value>
    </labels>
    <labels>
        <fullName>healthDetailsInvalidFiscalYears</fullName>
        <categories>Health Check</categories>
        <language>en_US</language>
        <protected>false</protected>
        <shortDescription>healthDetailsInvalidFiscalYears</shortDescription>
        <value>Your organization is using Custom Fiscal Years. NPSP does not support Fiscal Year Rollups with Custom Fiscal Years.</value>
    </labels>
    <labels>
        <fullName>healthDetailsInvalidLevelField</fullName>
        <categories>Health Check</categories>
        <language>en_US</language>
        <protected>false</protected>
        <shortDescription>Health Check error if a Level refers to an invalid field</shortDescription>
        <value>Level {0} refers to an invalid field {1} on {2}.</value>
    </labels>
    <labels>
        <fullName>healthDetailsInvalidLevelFieldReference</fullName>
        <categories>Health Check</categories>
        <language>en_US</language>
        <protected>false</protected>
        <shortDescription>Health Check error if a Level refers to an invalid field</shortDescription>
        <value>Level {0} refers to an invalid Level Lookup field {1} on {2}.</value>
    </labels>
    <labels>
        <fullName>healthDetailsInvalidObjectField</fullName>
        <categories>Health Check</categories>
        <language>en_US</language>
        <protected>false</protected>
        <shortDescription>healthDetailsInvalidObjectField</shortDescription>
        <value>{0} field {1} does not exist.</value>
    </labels>
    <labels>
        <fullName>healthDetailsInvalidOppField</fullName>
        <categories>Health Check</categories>
        <language>en_US</language>
        <protected>false</protected>
        <shortDescription>healthDetailsInvalidOppField</shortDescription>
        <value>Opportunity field {0} does not exist.</value>
    </labels>
    <labels>
        <fullName>healthDetailsInvalidOppStage</fullName>
        <categories>Health Check</categories>
        <language>en_US</language>
        <protected>false</protected>
        <shortDescription>healthDetailsInvalidOppStage</shortDescription>
        <value>The Opportunity stage {0} does not exist or is not active.</value>
    </labels>
    <labels>
        <fullName>healthDetailsInvalidPaymentField</fullName>
        <categories>Health Check</categories>
        <language>en_US</language>
        <protected>false</protected>
        <shortDescription>healthDetailsInvalidPaymentField</shortDescription>
        <value>Payment field {0} does not exist.</value>
    </labels>
    <labels>
        <fullName>healthDetailsInvalidRDCustomPeriod</fullName>
        <categories>Health Check</categories>
        <language>en_US</language>
        <protected>true</protected>
        <shortDescription>healthDetailsInvalidRDCustomPeriod</shortDescription>
        <value>Custom Installment Period {0} is not included in the picklist values for Recurring Donation field Installment Period.</value>
    </labels>
    <labels>
        <fullName>healthDetailsInvalidRDCustomPeriodPIcklist</fullName>
        <categories>Health Check</categories>
        <language>en_US</language>
        <protected>true</protected>
        <shortDescription>healthDetailsInvalidRDCustomPeriodPIcklist</shortDescription>
        <value>Recurring Donation Installment Period picklist value {0} is not a valid Custom Installment Period.</value>
    </labels>
    <labels>
        <fullName>healthDetailsInvalidRecordtypeId</fullName>
        <categories>Health Check</categories>
        <language>en_US</language>
        <protected>false</protected>
        <shortDescription>healthDetailsInvalidRecordtypeId</shortDescription>
        <value>Recordtype Id {0} is invalid.</value>
    </labels>
    <labels>
        <fullName>healthDetailsInvalidRecordtypeName</fullName>
        <categories>Health Check</categories>
        <language>en_US</language>
        <protected>false</protected>
        <shortDescription>healthDetailsInvalidRecordtypeName</shortDescription>
        <value>Recordtype Name {0} is invalid.</value>
    </labels>
    <labels>
        <fullName>healthDetailsInvalidScheduledJob</fullName>
        <categories>Health Check</categories>
        <language>en_US</language>
        <protected>false</protected>
        <shortDescription>healthDetailsInvalidScheduledJob</shortDescription>
        <value>The record {0} in the Schedulable__c object is not valid.</value>
    </labels>
    <labels>
        <fullName>healthDetailsMailingListReportMissing</fullName>
        <categories>Health Check</categories>
        <language>en_US</language>
        <protected>false</protected>
        <shortDescription>healthDetailsMailingListReportMissing</shortDescription>
        <value>The NPSP Campaign Household Mailing List Report is missing. This report is run when you click the Household Mailing List button from a Campaign record.</value>
    </labels>
    <labels>
        <fullName>healthDetailsMissingOppPayments</fullName>
        <categories>Health Check</categories>
        <language>en_US</language>
        <protected>false</protected>
        <shortDescription>healthDetailsMissingOppPayments</shortDescription>
        <value>{0} Opportunities that should have Payments are missing those Payments.</value>
    </labels>
    <labels>
        <fullName>healthDetailsNothingScheduled</fullName>
        <categories>Health Check</categories>
        <language>en_US</language>
        <protected>false</protected>
        <shortDescription>healthDetailsNothingScheduled</shortDescription>
        <value>The NPSP default jobs are not scheduled. Scheduled jobs update summary fields on records every night.</value>
    </labels>
    <labels>
        <fullName>healthDetailsOCR</fullName>
        <categories>Health Check</categories>
        <language>en_US</language>
        <protected>true</protected>
        <shortDescription>healthDetailsOCR</shortDescription>
        <value>{0} and {1} cannot use the same Role value.</value>
    </labels>
    <labels>
        <fullName>healthDetailsOCRDupPrimary</fullName>
        <categories>Health Check</categories>
        <language>en_US</language>
        <protected>false</protected>
        <shortDescription>healthDetailsOCRDupPrimary</shortDescription>
        <value>Health Check found {0} Opportunities that had more than one Opportunity Contact Role marked as Primary.</value>
    </labels>
    <labels>
        <fullName>healthDetailsOCRDupPrimaryValid</fullName>
        <categories>Health Check</categories>
        <language>en_US</language>
        <protected>false</protected>
        <shortDescription>healthDetailsOCRDupPrimaryValid</shortDescription>
        <value>No Opportunities were found with multiple Primary Opportunity Contact Roles.</value>
    </labels>
    <labels>
        <fullName>healthDetailsOCRSettingsResolution</fullName>
        <categories>Health Check</categories>
        <language>en_US</language>
        <protected>true</protected>
        <shortDescription>healthDetailsOCRSettingsResolution</shortDescription>
        <value>On the NPSP Settings tab, click Donations | Contact Roles, and edit the values of the above settings.</value>
    </labels>
    <labels>
        <fullName>healthDetailsOCRSettingsValid</fullName>
        <categories>Health Check</categories>
        <language>en_US</language>
        <protected>true</protected>
        <shortDescription>healthDetailsOCRSettingsValid</shortDescription>
        <value>NPSP Opportunity Contact Roles settings are valid.</value>
    </labels>
    <labels>
        <fullName>healthDetailsPaymentMappingBadDataTypes</fullName>
        <categories>Health Check</categories>
        <language>en_US</language>
        <protected>false</protected>
        <shortDescription>healthDetailsPaymentMappingBadDataTypes</shortDescription>
        <value>Payment field {0} and Opportunity field {1} are not of compatible data types.</value>
    </labels>
    <labels>
        <fullName>healthDetailsRDFieldsBadDatatypes</fullName>
        <categories>Health Check</categories>
        <language>en_US</language>
        <protected>false</protected>
        <shortDescription>healthDetailsRDFieldsBadDatatypes</shortDescription>
        <value>Recurring Donation field {0} and Opportunity field {1} are not of compatible data types.</value>
    </labels>
    <labels>
        <fullName>healthDetailsRelReciprocalInvalid</fullName>
        <categories>Health Check</categories>
        <language>en_US</language>
        <protected>false</protected>
        <shortDescription>healthDetailsRelReciprocalInvalid</shortDescription>
        <value>Reciprocal Relationship {0} should have a value in at least one of the fields for Male, Female, or Neutral.</value>
    </labels>
    <labels>
        <fullName>healthDetailsSaveAcctFailed</fullName>
        <categories>Health Check</categories>
        <language>en_US</language>
        <protected>false</protected>
        <shortDescription>healthDetailsSaveAcctFailed</shortDescription>
        <value>Unable to create a new Account.</value>
    </labels>
    <labels>
        <fullName>healthDetailsSaveOppsFailed</fullName>
        <categories>Health Check</categories>
        <language>en_US</language>
        <protected>false</protected>
        <shortDescription>healthDetailsSaveOppsFailed</shortDescription>
        <value>Unable to create new Opportunities.</value>
    </labels>
    <labels>
        <fullName>healthDetailsScheduleJobs</fullName>
        <categories>Health Check</categories>
        <language>en_US</language>
        <protected>false</protected>
        <shortDescription>healthDetailsScheduleJobs</shortDescription>
        <value>One or more of the Opportunity Rollup, Recurring Donation, and Seasonal Address jobs are missing from the Schedulable__c object.</value>
    </labels>
    <labels>
        <fullName>healthDetailsTriggerHandlerDuplicate</fullName>
        <categories>Health Check</categories>
        <language>en_US</language>
        <protected>false</protected>
        <shortDescription>healthDetailsTriggerHandlerDuplicate</shortDescription>
        <value>Health Check found more than one Trigger Handler {0} on object {1} with the same field values. Duplicate Trigger Handlers will affect NPSP behavior.</value>
    </labels>
    <labels>
        <fullName>healthDetailsTriggerHandlerMismatch</fullName>
        <categories>Health Check</categories>
        <language>en_US</language>
        <protected>false</protected>
        <shortDescription>healthDetailsTriggerHandlerMismatch</shortDescription>
        <value>Trigger Handler {0} on object {1} does not match the default NPSP configuration.</value>
    </labels>
    <labels>
        <fullName>healthDetailsTriggerHandlerMissing</fullName>
        <categories>Health Check</categories>
        <language>en_US</language>
        <protected>false</protected>
        <shortDescription>healthDetailsTriggerHandlerMissing</shortDescription>
        <value>Trigger Handler {0} on object {1} is missing and will affect NPSP behavior.</value>
    </labels>
    <labels>
        <fullName>healthDetailsUDFBadDatatypes</fullName>
        <categories>Health Check</categories>
        <language>en_US</language>
        <protected>false</protected>
        <shortDescription>healthDetailsUDFBadDatatypes</shortDescription>
        <value>Opportunity field {0} and {1} field {2} are not of compatible data types.</value>
    </labels>
    <labels>
        <fullName>healthDetailsValidRDCustomPeriod</fullName>
        <categories>Health Check</categories>
        <language>en_US</language>
        <protected>true</protected>
        <shortDescription>healthDetailsValidRDCustomPeriod</shortDescription>
        <value>Recurring Donation Custom Installment Periods are valid.</value>
    </labels>
    <labels>
        <fullName>healthLabelAccountData</fullName>
        <categories>Health Check</categories>
        <language>en_US</language>
        <protected>false</protected>
        <shortDescription>healthLabelAccountData</shortDescription>
        <value>Account Data</value>
    </labels>
    <labels>
        <fullName>healthLabelAccountDefaultRT</fullName>
        <categories>Health Check</categories>
        <language>en_US</language>
        <protected>true</protected>
        <shortDescription>healthLabelAccountDefaultRT</shortDescription>
        <value>Account Model Record Type</value>
    </labels>
    <labels>
        <fullName>healthLabelAccountModelData</fullName>
        <categories>Health Check</categories>
        <language>en_US</language>
        <protected>false</protected>
        <shortDescription>healthLabelAccountModelData</shortDescription>
        <value>Account Model Data</value>
    </labels>
    <labels>
        <fullName>healthLabelAccountRTIssueValid</fullName>
        <categories>Health Check</categories>
        <language>en_US</language>
        <protected>false</protected>
        <shortDescription>healthLabelAccountRTIssueValid</shortDescription>
        <value>Account system fields for any Household Accounts and One-to-One Accounts are set correctly.</value>
    </labels>
    <labels>
        <fullName>healthLabelAllTestsPassed</fullName>
        <categories>Health Check</categories>
        <language>en_US</language>
        <protected>false</protected>
        <shortDescription>healthLabelAllTestsPassed</shortDescription>
        <value>All Health Check tests have successfully passed.</value>
    </labels>
    <labels>
        <fullName>healthLabelAutoRelValid</fullName>
        <categories>Health Check</categories>
        <language>en_US</language>
        <protected>false</protected>
        <shortDescription>healthLabelAutoRelValid</shortDescription>
        <value>Automatic Relationships are valid.</value>
    </labels>
    <labels>
        <fullName>healthLabelContactData</fullName>
        <categories>Health Check</categories>
        <language>en_US</language>
        <protected>false</protected>
        <shortDescription>healthLabelContactData</shortDescription>
        <value>Contact Data</value>
    </labels>
    <labels>
        <fullName>healthLabelErrorRecipientValid</fullName>
        <categories>Health Check</categories>
        <language>en_US</language>
        <protected>false</protected>
        <shortDescription>healthLabelErrorRecipientValid</shortDescription>
        <value>The Error Notification recipient is valid.</value>
    </labels>
    <labels>
        <fullName>healthLabelFailed</fullName>
        <categories>Health Check</categories>
        <language>en_US</language>
        <protected>false</protected>
        <shortDescription>healthLabelFailed</shortDescription>
        <value>Failed</value>
    </labels>
    <labels>
        <fullName>healthLabelFiscalYearsValid</fullName>
        <categories>Health Check</categories>
        <language>en_US</language>
        <protected>false</protected>
        <shortDescription>healthLabelFiscalYearsValid</shortDescription>
        <value>Your organization is not using Custom Fiscal Years.</value>
    </labels>
    <labels>
        <fullName>healthLabelHHAccData</fullName>
        <categories>Health Check</categories>
        <language>en_US</language>
        <protected>false</protected>
        <shortDescription>healthLabelHHAccData</shortDescription>
        <value>Household Account Data</value>
    </labels>
    <labels>
        <fullName>healthLabelHHData</fullName>
        <categories>Health Check</categories>
        <language>en_US</language>
        <protected>false</protected>
        <shortDescription>healthLabelHHData</shortDescription>
        <value>Household Data</value>
    </labels>
    <labels>
        <fullName>healthLabelHHObjData</fullName>
        <categories>Health Check</categories>
        <language>en_US</language>
        <protected>false</protected>
        <shortDescription>healthLabelHHObjData</shortDescription>
        <value>Household Object Data</value>
    </labels>
    <labels>
        <fullName>healthLabelIntro</fullName>
        <categories>Health Check</categories>
        <language>en_US</language>
        <protected>false</protected>
        <shortDescription>healthLabelIntro</shortDescription>
        <value>Health Check verifies that all of your NPSP Settings are valid and looks for problems in your Account-related data. When complete, you can view the results below, including detailed information for any failures.</value>
    </labels>
    <labels>
        <fullName>healthLabelLastRun</fullName>
        <categories>Health Check</categories>
        <language>en_US</language>
        <protected>false</protected>
        <shortDescription>healthLabelLastRun</shortDescription>
        <value>Last run: {0}</value>
    </labels>
    <labels>
        <fullName>healthLabelNoMissingOppPayments</fullName>
        <categories>Health Check</categories>
        <language>en_US</language>
        <protected>false</protected>
        <shortDescription>healthLabelNoMissingOppPayments</shortDescription>
        <value>All Opportunities with Payments have expected Payments.</value>
    </labels>
    <labels>
        <fullName>healthLabelNone</fullName>
        <categories>Health Check</categories>
        <language>en_US</language>
        <protected>false</protected>
        <shortDescription>healthLabelNone</shortDescription>
        <value>(none)</value>
    </labels>
    <labels>
        <fullName>healthLabelOCRCheck</fullName>
        <categories>Health Check</categories>
        <language>en_US</language>
        <protected>false</protected>
        <shortDescription>healthLabelOCRCheck</shortDescription>
        <value>Opportunity Contact Roles</value>
    </labels>
    <labels>
        <fullName>healthLabelOCRSettings</fullName>
        <categories>Health Check</categories>
        <language>en_US</language>
        <protected>true</protected>
        <shortDescription>healthLabelOCRSettings</shortDescription>
        <value>Opportunity Contact Roles Settings</value>
    </labels>
    <labels>
        <fullName>healthLabelOppPayments</fullName>
        <categories>Health Check</categories>
        <language>en_US</language>
        <protected>false</protected>
        <shortDescription>healthLabelOppPayments</shortDescription>
        <value>Opportunity Payments</value>
    </labels>
    <labels>
        <fullName>healthLabelPassed</fullName>
        <categories>Health Check</categories>
        <language>en_US</language>
        <protected>false</protected>
        <shortDescription>healthLabelPassed</shortDescription>
        <value>Passed</value>
    </labels>
    <labels>
        <fullName>healthLabelPaymentMappingsValid</fullName>
        <categories>Health Check</categories>
        <language>en_US</language>
        <protected>false</protected>
        <shortDescription>healthLabelPaymentMappingsValid</shortDescription>
        <value>Payment Mappings are valid.</value>
    </labels>
    <labels>
        <fullName>healthLabelRDOppsValid</fullName>
        <categories>Health Check</categories>
        <language>en_US</language>
        <protected>false</protected>
        <shortDescription>healthLabelRDOppsValid</shortDescription>
        <value>New Opportunities can be saved.</value>
    </labels>
    <labels>
        <fullName>healthLabelRDValid</fullName>
        <categories>Health Check</categories>
        <language>en_US</language>
        <protected>false</protected>
        <shortDescription>healthLabelRDValid</shortDescription>
        <value>Recurring Donation Field Mappings are valid.</value>
    </labels>
    <labels>
        <fullName>healthLabelRelReciprocalValid</fullName>
        <categories>Health Check</categories>
        <language>en_US</language>
        <protected>false</protected>
        <shortDescription>healthLabelRelReciprocalValid</shortDescription>
        <value>Reciprocal Relationships are valid.</value>
    </labels>
    <labels>
        <fullName>healthLabelScheduler</fullName>
        <categories>Health Check</categories>
        <language>en_US</language>
        <protected>false</protected>
        <shortDescription>healthLabelScheduler</shortDescription>
        <value>NPSP Default Scheduler</value>
    </labels>
    <labels>
        <fullName>healthLabelSchedulerValid</fullName>
        <categories>Health Check</categories>
        <language>en_US</language>
        <protected>false</protected>
        <shortDescription>healthLabelSchedulerValid</shortDescription>
        <value>NPSP Recurring Jobs are scheduled.</value>
    </labels>
    <labels>
        <fullName>healthLabelShowPassedTests</fullName>
        <categories>Health Check</categories>
        <language>en_US</language>
        <protected>false</protected>
        <shortDescription>healthLabelShowPassedTests</shortDescription>
        <value>Show Passed Tests</value>
    </labels>
    <labels>
        <fullName>healthLabelTime</fullName>
        <categories>Health Check</categories>
        <language>en_US</language>
        <protected>false</protected>
        <shortDescription>healthLabelTime</shortDescription>
        <value>Detection time in seconds: {0}</value>
    </labels>
    <labels>
        <fullName>healthLabelTriggerHandlerCheck</fullName>
        <categories>Health Check</categories>
        <language>en_US</language>
        <protected>false</protected>
        <shortDescription>healthLabelTriggerHandlerCheck</shortDescription>
        <value>Trigger Configuration</value>
    </labels>
    <labels>
        <fullName>healthLabelTriggerHandlersValid</fullName>
        <categories>Health Check</categories>
        <language>en_US</language>
        <protected>false</protected>
        <shortDescription>healthLabelTriggerHandlersValid</shortDescription>
        <value>Triggers are configured for NPSP default triggers.</value>
    </labels>
    <labels>
        <fullName>healthLabelUDFValid</fullName>
        <categories>Health Check</categories>
        <language>en_US</language>
        <protected>false</protected>
        <shortDescription>healthLabelUDFValid</shortDescription>
        <value>User Defined Rollups are valid.</value>
    </labels>
    <labels>
        <fullName>healthLabelVerifyLevels</fullName>
        <categories>Health Check</categories>
        <language>en_US</language>
        <protected>false</protected>
        <shortDescription>Health Check title for Levels</shortDescription>
        <value>Levels</value>
    </labels>
    <labels>
        <fullName>healthLabelVerifyLevelsSuccess</fullName>
        <categories>Health Check</categories>
        <language>en_US</language>
        <protected>false</protected>
        <shortDescription>Health Check message when all Levels verify ok</shortDescription>
        <value>All field references on all Levels are valid.</value>
    </labels>
    <labels>
        <fullName>healthLabelWarning</fullName>
        <categories>Health Check</categories>
        <language>en_US</language>
        <protected>false</protected>
        <shortDescription>healthLabelWarning</shortDescription>
        <value>Warning</value>
    </labels>
    <labels>
        <fullName>healthPaymentAutoCloseStageInvalid</fullName>
        <categories>Health Check</categories>
        <language>en_US</language>
        <protected>true</protected>
        <shortDescription>healthPaymentAutoCloseStageInvalid</shortDescription>
        <value>Select an active Closed/Won stage in the Opportunity stage to be transitioned to when all Payments are Paid setting.</value>
    </labels>
    <labels>
        <fullName>healthPaymentAutoCloseStageMustBeActiveClosedWonOrBlank</fullName>
        <categories>Health Check</categories>
        <language>en_US</language>
        <protected>true</protected>
        <shortDescription>healthPaymentAutoCloseStageMustBeActiveClosedWonOrBlank</shortDescription>
        <value>Select an active Closed/Won stage in the Opportunity Stage for When Fully Paid setting. You can also leave the value blank, which prevents NPSP from automatically updating the Opportunity stage when all Payments are received.</value>
    </labels>
    <labels>
        <fullName>healthPaymentAutoCloseStageValid</fullName>
        <categories>Health Check</categories>
        <language>en_US</language>
        <protected>true</protected>
        <shortDescription>healthPaymentAutoCloseStageValid</shortDescription>
        <value>The selected value in the Opportunity Stage for When Fully Paid setting is valid. This value is either an active Closed/Won stage, or blank.</value>
    </labels>
    <labels>
        <fullName>healthSolutionAccOne2OneNoContacts</fullName>
        <categories>Health Check</categories>
        <language>en_US</language>
        <protected>false</protected>
        <shortDescription>healthSolutionAccOne2OneNoContacts</shortDescription>
        <value>Consider deleting these unused One-to-One Accounts to save storage space.</value>
    </labels>
    <labels>
        <fullName>healthSolutionAccountDefaultRTInvalid</fullName>
        <categories>Health Check</categories>
        <language>en_US</language>
        <protected>true</protected>
        <shortDescription>healthSolutionAccountDefaultRTInvalid</shortDescription>
        <value>Go to &lt;strong&gt;People | Account Model&lt;/strong&gt; and select a valid record type.</value>
    </labels>
    <labels>
        <fullName>healthSolutionAccountDefaultRTIssue</fullName>
        <categories>Health Check</categories>
        <language>en_US</language>
        <protected>true</protected>
        <shortDescription>healthSolutionAccountDefaultRTIssue</shortDescription>
        <value>The record type selected for the Account Model should not be used as the default Account record type for any Profile. Doing so can cause various data issues.</value>
    </labels>
    <labels>
        <fullName>healthSolutionAccountModel</fullName>
        <categories>Health Check</categories>
        <language>en_US</language>
        <protected>false</protected>
        <shortDescription>healthSolutionAccountModel</shortDescription>
        <value>All of your Accounts should use the same Account Model. View all of your Accounts and their types by running the &lt;b&gt;Individual Accounts by Account Type&lt;/b&gt; report in the NPSP Health Check reports folder.</value>
    </labels>
    <labels>
        <fullName>healthSolutionAccountRTIssue</fullName>
        <categories>Health Check</categories>
        <language>en_US</language>
        <protected>false</protected>
        <shortDescription>healthSolutionAccountRTIssue</shortDescription>
        <value>For Household Accounts, make sure npe01__SYSTEM_AccountType__c is &apos;Household Account&apos;. For One-to-One Accounts, make sure npe01__SYSTEM_AccountType__c is &apos;One-to-One Individual&apos;. Also make sure for both, npe01__SYSTEMISINDIVIDUAL__c is true.</value>
    </labels>
    <labels>
        <fullName>healthSolutionAutoRelFieldsMissing</fullName>
        <categories>Health Check</categories>
        <language>en_US</language>
        <protected>false</protected>
        <shortDescription>healthSolutionAutoRelFieldsMissing</shortDescription>
        <value>Click {0} | {1} on the NPSP Settings tab, and delete the invalid Relationships Autocreation record.</value>
    </labels>
    <labels>
        <fullName>healthSolutionAutoRelInvalidCMField</fullName>
        <categories>Health Check</categories>
        <language>en_US</language>
        <protected>false</protected>
        <shortDescription>healthSolutionAutoRelInvalidCMField</shortDescription>
        <value>Click {0} | {1} on the NPSP Settings tab and delete the Relationships Autocreation record that references this field.</value>
    </labels>
    <labels>
        <fullName>healthSolutionAutoRelInvalidContactField</fullName>
        <language>en_US</language>
        <protected>false</protected>
        <shortDescription>healthSolutionAutoRelInvalidContactField</shortDescription>
        <value>Click {0} | {1} on the NPSP Settings tab and delete the Relationships Autocreation record that references this field.</value>
    </labels>
    <labels>
        <fullName>healthSolutionAutoRelInvalidLookupField</fullName>
        <categories>Health Check</categories>
        <language>en_US</language>
        <protected>false</protected>
        <shortDescription>healthSolutionAutoRelInvalidLookupField</shortDescription>
        <value>Click {0} | {1} on the NPSP Settings tab and delete the Relationships Autocreation record that references this field.</value>
    </labels>
    <labels>
        <fullName>healthSolutionBadRDField</fullName>
        <categories>Health Check</categories>
        <language>en_US</language>
        <protected>false</protected>
        <shortDescription>healthSolutionBadRDField</shortDescription>
        <value>On the NPSP Settings tab, click {0} | {1}, and delete the Recurring Donation Field Mapping record that references this field.</value>
    </labels>
    <labels>
        <fullName>healthSolutionContactData</fullName>
        <categories>Health Check</categories>
        <language>en_US</language>
        <protected>false</protected>
        <shortDescription>healthSolutionContactData</shortDescription>
        <value>View these Contacts by running the &lt;b&gt;Contacts without Accounts&lt;/b&gt; report in the NPSP Health Check reports folder.</value>
    </labels>
    <labels>
        <fullName>healthSolutionEditSetting</fullName>
        <categories>Health Check</categories>
        <language>en_US</language>
        <protected>false</protected>
        <shortDescription>healthSolutionEditSetting</shortDescription>
        <value>On the NPSP Settings tab, click {1} | {2}, and edit the {0} setting.</value>
    </labels>
    <labels>
        <fullName>healthSolutionHHAccNoContacts</fullName>
        <categories>Health Check</categories>
        <language>en_US</language>
        <protected>false</protected>
        <shortDescription>healthSolutionHHAccNoContacts</shortDescription>
        <value>Consider deleting these unused Household object records to save space. If you have completed a conversion to the Household Account model and no longer need the data on the Household object records, you can safely delete them. View these Household object records by running the Empty Household Objects report in the NPSP Health Check reports folder.</value>
    </labels>
    <labels>
        <fullName>healthSolutionHHObjNoContacts</fullName>
        <categories>Health Check</categories>
        <language>en_US</language>
        <protected>false</protected>
        <shortDescription>healthSolutionHHObjNoContacts</shortDescription>
        <value>Consider deleting these unused Household objects to save space. If you have completed a conversion to the Household Account model and no longer need the data on the Household object records they can be deleted.  View these Household objects by running the &lt;b&gt;Empty Household Objects&lt;/b&gt; report in the NPSP Health Check reports folder.</value>
    </labels>
    <labels>
        <fullName>healthSolutionInvalidFiscalYears</fullName>
        <categories>Health Check</categories>
        <language>en_US</language>
        <protected>false</protected>
        <shortDescription>healthSolutionInvalidFiscalYears</shortDescription>
        <value>Since Salesforce does not support turning off Custom Fiscal Years, NPSP Rollups will default to Calendar Year.</value>
    </labels>
    <labels>
        <fullName>healthSolutionInvalidLevelField</fullName>
        <categories>Health Check</categories>
        <language>en_US</language>
        <protected>false</protected>
        <shortDescription>Health Check Solution for an invalid Level field</shortDescription>
        <value>Go to the Levels Tab, and update the invalid field reference on Level {0}.</value>
    </labels>
    <labels>
        <fullName>healthSolutionInvalidOppField</fullName>
        <categories>Health Check</categories>
        <language>en_US</language>
        <protected>false</protected>
        <shortDescription>healthSolutionInvalidOppField</shortDescription>
        <value>On the NPSP Settings tab, click {0} | {1}, and delete the Payment Mapping record that references this field.</value>
    </labels>
    <labels>
        <fullName>healthSolutionInvalidOppStage</fullName>
        <categories>Health Check</categories>
        <language>en_US</language>
        <protected>false</protected>
        <shortDescription>healthSolutionInvalidOppStage</shortDescription>
        <value>Add this Opportunity Stage value in Salesforce Setup.</value>
    </labels>
    <labels>
        <fullName>healthSolutionInvalidPaymentField</fullName>
        <categories>Health Check</categories>
        <language>en_US</language>
        <protected>false</protected>
        <shortDescription>healthSolutionInvalidPaymentField</shortDescription>
        <value>On the NPSP Settings tab click {0} | {1}, and delete the Payment Mapping record that references this field.</value>
    </labels>
    <labels>
        <fullName>healthSolutionInvalidRDCustomPeriod</fullName>
        <categories>Health Check</categories>
        <language>en_US</language>
        <protected>true</protected>
        <shortDescription>healthSolutionInvalidRDCustomPeriod</shortDescription>
        <value>Add this Recurring Donation Installment Period picklist value in Salesforce Setup.</value>
    </labels>
    <labels>
        <fullName>healthSolutionInvalidRDCustomPeriodPicklist</fullName>
        <categories>Health Check</categories>
        <language>en_US</language>
        <protected>true</protected>
        <shortDescription>healthSolutionInvalidRDCustomPeriodPicklist</shortDescription>
        <value>On the NPSP Settings tab, click {0} | {1}, and add the missing Recurring Donation Custom Installment Period, or delete the picklist value from the Installment Period field.</value>
    </labels>
    <labels>
        <fullName>healthSolutionInvalidScheduledJob</fullName>
        <categories>Health Check</categories>
        <language>en_US</language>
        <protected>false</protected>
        <shortDescription>healthSolutionInvalidScheduledJob</shortDescription>
        <value>You must update the record to have a valid Class the implements the UTIL_MasterSchedulableHelper.UTIL_IRecurring interface.</value>
    </labels>
    <labels>
        <fullName>healthSolutionInvalidUDFObjectField</fullName>
        <categories>Health Check</categories>
        <language>en_US</language>
        <protected>false</protected>
        <shortDescription>healthSolutionInvalidUDFObjectField</shortDescription>
        <value>On the NPSP Settings tab, click {0} | {1} and delete the User Rollup record that references this field.</value>
    </labels>
    <labels>
        <fullName>healthSolutionMailingListReportMissing</fullName>
        <categories>Health Check</categories>
        <language>en_US</language>
        <protected>false</protected>
        <shortDescription>healthSolutionMailingListReportMissing</shortDescription>
        <value>Create a Campaigns with Contacts report, and add a filter for Member Status does not contain "Duplicate". Then specify this report on the {0} | {1} tab in NPSP Settings.</value>
    </labels>
    <labels>
        <fullName>healthSolutionMissingOppPayments</fullName>
        <categories>Health Check</categories>
        <language>en_US</language>
        <protected>false</protected>
        <shortDescription>healthSolutionMissingOppPayments</shortDescription>
        <value>View these Opportunities by running the &lt;b&gt;Opportunities without Payments&lt;/b&gt; report in the NPSP Health Check reports folder. Note that you should add filter criteria on the report to exclude any Opportunity types and Opportunity record types you&apos;ve excluded in NPSP Payments Settings. You can create the missing Payment records using the Create Missing Payments button on NPSP Settings | Bulk Data Processes | Create Missing Payments.</value>
    </labels>
    <labels>
        <fullName>healthSolutionNothingScheduled</fullName>
        <categories>Health Check</categories>
        <language>en_US</language>
        <protected>false</protected>
        <shortDescription>healthSolutionNothingScheduled</shortDescription>
        <value>To reschedule the default NPSP jobs, go to NPSP Settings | Bulk Data Processes | Process Scheduler. Click Edit. Make sure Don't Enable Auto Schedule Default NPSP Job is not selected. Click Save. See Edit or Reschedule NPSP Jobs in the Power of Us Hub for more information: https://powerofus.force.com/articles/Resource/NPSP-Edit-or-Reschedule-NPSP-Scheduled-Jobs</value>
    </labels>
    <labels>
        <fullName>healthSolutionOCRDupPrimary</fullName>
        <categories>Health Check</categories>
        <language>en_US</language>
        <protected>false</protected>
        <shortDescription>healthSolutionOCRDupPrimary</shortDescription>
        <value>If you have more than one Opportunity Contact Role marked Primary, it can cause NPSP to incorrectly calculate Opportunity Rollups, such as Total Gifts. To see which Opportunities have more than one Opportunity Contact Role marked Primary, run the &lt;b&gt;Opportunities with Primary Contact Roles&lt;/b&gt; report in the NPSP Health Checks report folder.</value>
    </labels>
    <labels>
        <fullName>healthSolutionOCRException</fullName>
        <categories>Health Check</categories>
        <language>en_US</language>
        <protected>false</protected>
        <shortDescription>healthSolutionOCRException</shortDescription>
        <value>If you have more than 50,000 Opportunities and Opportunity Contact Roles, you can safely ignore any errors dealing with SOQL limits.</value>
    </labels>
    <labels>
        <fullName>healthSolutionPaymentMappingBadDataTypes</fullName>
        <language>en_US</language>
        <protected>false</protected>
        <shortDescription>healthSolutionPaymentMappingBadDataTypes</shortDescription>
        <value>On the NPSP Settings tab, click {0} | {1}, and delete the Payment Mapping record that references these fields.</value>
    </labels>
    <labels>
        <fullName>healthSolutionRDBadOppField</fullName>
        <categories>Health Check</categories>
        <language>en_US</language>
        <protected>false</protected>
        <shortDescription>healthSolutionRDBadOppField</shortDescription>
        <value>On the NPSP Settings tab, click {0} | {1}, and  delete the Recurring Donation Field Mapping record that references this field.</value>
    </labels>
    <labels>
        <fullName>healthSolutionRDFieldsBadDatatypes</fullName>
        <categories>Health Check</categories>
        <language>en_US</language>
        <protected>false</protected>
        <shortDescription>healthSolutionRDFieldsBadDatatypes</shortDescription>
        <value>On the NPSP Settings tab, click {0} | {1}, and delete the Recurring Donation Field Mapping record that references these fields.</value>
    </labels>
    <labels>
        <fullName>healthSolutionRelReciprocalInvalid</fullName>
        <categories>Health Check</categories>
        <language>en_US</language>
        <protected>false</protected>
        <shortDescription>healthSolutionRelReciprocalInvalid</shortDescription>
        <value>On the NPSP Settings tab, click {0} | {1}, and delete the Reciprocal Relationship record. Then create a new one with the required information.</value>
    </labels>
    <labels>
        <fullName>healthSolutionSaveOppsFailed</fullName>
        <categories>Health Check</categories>
        <language>en_US</language>
        <protected>false</protected>
        <shortDescription>healthSolutionSaveOppsFailed</shortDescription>
        <value>Make sure you have no Validation Rules, Required Fields, or Workflow Rules that would prevent an Opportunity or Account from being saved.</value>
    </labels>
    <labels>
        <fullName>healthSolutionScheduleJobs</fullName>
        <categories>Health Check</categories>
        <language>en_US</language>
        <protected>false</protected>
        <shortDescription>healthSolutionScheduleJobs</shortDescription>
        <value>All NPSP scheduled classes should have records in Schedulable__c in order for these features to work correctly.</value>
    </labels>
    <labels>
        <fullName>healthSolutionTriggerHandlerMismatch</fullName>
        <categories>Health Check</categories>
        <language>en_US</language>
        <protected>false</protected>
        <shortDescription>healthSolutionTriggerHandlerMismatch</shortDescription>
        <value>Changes to triggers can affect core NPSP functionality in unexpected ways, and should be thoroughly tested before deployment to production. If these changes were unintentional, you should reset your Trigger Handlers to match the default NPSP configuration. See the Manage Trigger Handlers article in the Power Of Us Hub for more information: https://powerofus.force.com/articles/Resource/NPSP-Manage-Trigger-Handlers</value>
    </labels>
    <labels>
        <fullName>healthSolutionUDFBadDatatypes</fullName>
        <categories>Health Check</categories>
        <language>en_US</language>
        <protected>false</protected>
        <shortDescription>healthSolutionUDFBadDatatypes</shortDescription>
        <value>On the NPSP Settings tab, click {0} | {1}, and delete the User Rollup record that references these two fields.</value>
    </labels>
    <labels>
        <fullName>healthSolutionUDFOppField</fullName>
        <categories>Health Check</categories>
        <language>en_US</language>
        <protected>false</protected>
        <shortDescription>healthSolutionUDFOppField</shortDescription>
        <value>On the NPSP Settings tab, click {0} | {1}, and delete the User Rollup record that references this field.</value>
    </labels>
    <labels>
        <fullName>hhCmpDedupLabelReturnToCmp</fullName>
        <categories>Household Campaign Dedupe</categories>
        <language>en_US</language>
        <protected>false</protected>
        <shortDescription>hhCmpDedupLabelReturnToCmp</shortDescription>
        <value>Return to Campaign</value>
    </labels>
    <labels>
        <fullName>hhCmpDedupeBatchMessage</fullName>
        <categories>Household Campaign Dedupe</categories>
        <language>en_US</language>
        <protected>false</protected>
        <shortDescription>hhCmpDedupeBatchMessage</shortDescription>
        <value>Due to the large number of Campaign Members on this Campaign, NPSP is using a batch process to identify Household Members, which may take several minutes to complete. When it's done, you can view the Household Mailing report by clicking on the Household Mailing Report link.</value>
    </labels>
    <labels>
        <fullName>hhCmpDedupeBatchProgressTitle</fullName>
        <categories>Household Campaign Dedupe</categories>
        <language>en_US</language>
        <protected>false</protected>
        <shortDescription>hhCmpDedupeBatchProgressTitle</shortDescription>
        <value>Campaign Household Deduplication</value>
    </labels>
    <labels>
        <fullName>hhCmpDedupeLabelOpenReport</fullName>
        <categories>Household Campaign Dedupe</categories>
        <language>en_US</language>
        <protected>false</protected>
        <shortDescription>hhCmpDedupeLabelOpenReport</shortDescription>
        <value>Open Report</value>
    </labels>
    <labels>
        <fullName>hhCmpDedupeNoReport</fullName>
        <categories>Household Campaign Dedupe</categories>
        <language>en_US</language>
        <protected>false</protected>
        <shortDescription>hhCmpDedupeNoReport</shortDescription>
        <value>Could not find the report. Create a report and save it with the Report Unique Name of &apos;NPSP_Campaign_Household_Mailing_List_V2&apos;. Use the Campaigns with Contacts report type and add filters for CampaignId equals blank and Member Status does not contain &apos;Duplicate&apos;.</value>
    </labels>
    <labels>
        <fullName>hhCmpDedupeStatus</fullName>
        <categories>Household Campaign Dedupe</categories>
        <language>en_US</language>
        <protected>false</protected>
        <shortDescription>hhCmpDedupeStatus</shortDescription>
        <value>- Household Duplicate</value>
    </labels>
    <labels>
        <fullName>isARequiredField</fullName>
        <language>en_US</language>
        <protected>false</protected>
        <shortDescription>isARequiredField</shortDescription>
        <value>is a required field.</value>
    </labels>
    <labels>
        <fullName>labelListViewFirst</fullName>
        <categories>SoqlListView</categories>
        <language>en_US</language>
        <protected>false</protected>
        <shortDescription>label for First link in list view</shortDescription>
        <value>First</value>
    </labels>
    <labels>
        <fullName>labelListViewLast</fullName>
        <categories>SoqlListView</categories>
        <language>en_US</language>
        <protected>false</protected>
        <shortDescription>label for Last link in list view</shortDescription>
        <value>Last</value>
    </labels>
    <labels>
        <fullName>labelListViewNext</fullName>
        <categories>SoqlListView</categories>
        <language>en_US</language>
        <protected>false</protected>
        <shortDescription>label for Next link in list view</shortDescription>
        <value>Next</value>
    </labels>
    <labels>
        <fullName>labelListViewPageInfo</fullName>
        <categories>SoqlListView</categories>
        <language>en_US</language>
        <protected>false</protected>
        <shortDescription>label for page info in list view</shortDescription>
        <value>&amp;nbsp;&amp;nbsp;&amp;nbsp;Page {0} of {1} &amp;nbsp;&amp;nbsp;({2} records)</value>
    </labels>
    <labels>
        <fullName>labelListViewPrevious</fullName>
        <categories>SoqlListView</categories>
        <language>en_US</language>
        <protected>false</protected>
        <shortDescription>label for Previous link in list view</shortDescription>
        <value>Previous</value>
    </labels>
    <labels>
        <fullName>labelMessageLoading</fullName>
        <categories>SoqlListView, Settings</categories>
        <language>en_US</language>
        <protected>false</protected>
        <shortDescription>label for the loading... message used in some pages</shortDescription>
        <value>Loading...</value>
    </labels>
    <labels>
        <fullName>labelShowMore</fullName>
        <categories>SoqlListView</categories>
        <language>en_US</language>
        <protected>false</protected>
        <shortDescription>label for Show More on list views</shortDescription>
        <value>Show more</value>
    </labels>
    <labels>
        <fullName>lblAddressOverride</fullName>
        <categories>Manage Household UI</categories>
        <language>en_US</language>
        <protected>false</protected>
        <shortDescription>lblAddressOverride</shortDescription>
        <value>(address override)</value>
    </labels>
    <labels>
        <fullName>lblBtnAddAllHHMembers</fullName>
        <categories>Manage Household UI</categories>
        <language>en_US</language>
        <protected>false</protected>
        <shortDescription>lblBtnAddAllHHMembers</shortDescription>
        <value>Add All Members</value>
    </labels>
    <labels>
        <fullName>lblBtnAddContact</fullName>
        <categories>Manage Household UI</categories>
        <language>en_US</language>
        <protected>false</protected>
        <shortDescription>lblBtnAddContact</shortDescription>
        <value>Add {0}</value>
    </labels>
    <labels>
        <fullName>lblCCardExcludeFrom</fullName>
        <categories>Manage Household UI</categories>
        <language>en_US</language>
        <protected>false</protected>
        <shortDescription>lblCCardExcludeFrom</shortDescription>
        <value>Exclude from:</value>
    </labels>
    <labels>
        <fullName>lblCity</fullName>
        <categories>Manage Household UI</categories>
        <language>en_US</language>
        <protected>false</protected>
        <shortDescription>lblCity</shortDescription>
        <value>City</value>
    </labels>
    <labels>
        <fullName>lblCloned</fullName>
        <language>en_US</language>
        <protected>false</protected>
        <shortDescription>lblCloned</shortDescription>
        <value>Cloned</value>
    </labels>
    <labels>
        <fullName>lblCountry</fullName>
        <categories>Manage Household UI</categories>
        <language>en_US</language>
        <protected>false</protected>
        <shortDescription>lblCountry</shortDescription>
        <value>Country</value>
    </labels>
    <labels>
        <fullName>lblDeleteContact</fullName>
        <categories>Manage Household UI</categories>
        <language>en_US</language>
        <protected>false</protected>
        <shortDescription>caption of Remove Contact popup</shortDescription>
        <value>Remove Contact</value>
    </labels>
    <labels>
        <fullName>lblDeleteContactPrompt</fullName>
        <categories>Manage Household UI</categories>
        <language>en_US</language>
        <protected>false</protected>
        <shortDescription>prompt for the Remove Contact Popup</shortDescription>
        <value>Do you want to remove this Contact from this Household on Save?</value>
    </labels>
    <labels>
        <fullName>lblExtendedStatus</fullName>
        <categories>UTIL_JobProgressLightning</categories>
        <language>en_US</language>
        <protected>true</protected>
        <shortDescription>lblExtendedStatus</shortDescription>
        <value>Extended Status</value>
    </labels>
    <labels>
        <fullName>lblFindInContacts</fullName>
        <categories>Manage Household UI</categories>
        <language>en_US</language>
        <protected>false</protected>
        <shortDescription>autocomplete&apos;s label for &quot;smith in Contacts&quot;</shortDescription>
        <value>in Contacts</value>
    </labels>
    <labels>
        <fullName>lblFindOrAddContact</fullName>
        <categories>Manage Household UI</categories>
        <language>en_US</language>
        <protected>false</protected>
        <shortDescription>string displayed in the autocomplete control when empty</shortDescription>
        <value>Find a Contact or add a new Contact to the Household.</value>
    </labels>
    <labels>
        <fullName>lblFirstName</fullName>
        <categories>Manage Household UI</categories>
        <language>en_US</language>
        <protected>false</protected>
        <shortDescription>lblFirstName</shortDescription>
        <value>First Name</value>
    </labels>
    <labels>
        <fullName>lblFormalGreeting</fullName>
        <categories>Manage Household UI</categories>
        <language>en_US</language>
        <protected>false</protected>
        <shortDescription>lblFormalGreeting</shortDescription>
        <value>Formal Greeting</value>
    </labels>
    <labels>
        <fullName>lblHousehold</fullName>
        <categories>Manage Household UI</categories>
        <language>en_US</language>
        <protected>false</protected>
        <shortDescription>lblHousehold</shortDescription>
        <value>Household</value>
    </labels>
    <labels>
        <fullName>lblHouseholdName</fullName>
        <categories>Manage Household UI</categories>
        <language>en_US</language>
        <protected>false</protected>
        <shortDescription>lblHouseholdName</shortDescription>
        <value>Household Name</value>
    </labels>
    <labels>
        <fullName>lblInformalGreeting</fullName>
        <categories>Manage Household UI</categories>
        <language>en_US</language>
        <protected>false</protected>
        <shortDescription>lblInformalGreeting</shortDescription>
        <value>Informal Greeting</value>
    </labels>
    <labels>
        <fullName>lblLastName</fullName>
        <categories>Manage Household UI</categories>
        <language>en_US</language>
        <protected>false</protected>
        <shortDescription>lblLastName</shortDescription>
        <value>Last Name</value>
    </labels>
    <labels>
        <fullName>lblMergeHHPrompt</fullName>
        <categories>Manage Household UI</categories>
        <language>en_US</language>
        <protected>false</protected>
        <shortDescription>lblMergeHHPrompt</shortDescription>
        <value>{0} is in a Household with other members.  Do you want to just add {0}, or add all members from the Household?</value>
    </labels>
    <labels>
        <fullName>lblMergeHHTitle</fullName>
        <categories>Manage Household UI</categories>
        <language>en_US</language>
        <protected>false</protected>
        <shortDescription>lblMergeHHTitle</shortDescription>
        <value>Merge Households</value>
    </labels>
    <labels>
        <fullName>lblNPSPSettings</fullName>
        <categories>Payment Wizard</categories>
        <language>en_US</language>
        <protected>false</protected>
        <shortDescription>lblNPSPSettings</shortDescription>
        <value>NPSP Settings</value>
    </labels>
    <labels>
        <fullName>lblNoHHMergePermissions</fullName>
        <categories>Manage Household UI</categories>
        <language>en_US</language>
        <protected>false</protected>
        <shortDescription>error displayed when required perms missing to add a contact and its household</shortDescription>
        <value>You must have Edit and Delete permissions on Households (Accounts) in order to add an existing Contact to the Household.</value>
    </labels>
    <labels>
        <fullName>lblPostalCode</fullName>
        <categories>Manage Household UI</categories>
        <language>en_US</language>
        <protected>false</protected>
        <shortDescription>lblPostalCode</shortDescription>
        <value>Postal Code</value>
    </labels>
    <labels>
        <fullName>lblProgress</fullName>
        <categories>UTIL_JobProgressLightning</categories>
        <language>en_US</language>
        <protected>true</protected>
        <shortDescription>lblProgress</shortDescription>
        <value>Progress</value>
    </labels>
    <labels>
        <fullName>lblRequired</fullName>
        <categories>Engagement Plan, UTIL_FormField</categories>
        <language>en_US</language>
        <protected>true</protected>
        <shortDescription>lblRequired</shortDescription>
        <value>Required</value>
    </labels>
    <labels>
        <fullName>lblSalutation</fullName>
        <categories>Manage Household UI</categories>
        <language>en_US</language>
        <protected>false</protected>
        <shortDescription>lblSalutation</shortDescription>
        <value>Salutation</value>
    </labels>
    <labels>
        <fullName>lblState</fullName>
        <categories>Manage Household UI</categories>
        <language>en_US</language>
        <protected>false</protected>
        <shortDescription>lblState</shortDescription>
        <value>State</value>
    </labels>
    <labels>
        <fullName>lblStatus</fullName>
        <categories>UTIL_JobProgressLightning</categories>
        <language>en_US</language>
        <protected>true</protected>
        <shortDescription>lblStatus</shortDescription>
        <value>Status</value>
    </labels>
    <labels>
        <fullName>lblStreet</fullName>
        <categories>Manage Household UI</categories>
        <language>en_US</language>
        <protected>false</protected>
        <shortDescription>lblStreet</shortDescription>
        <value>Street</value>
    </labels>
    <labels>
        <fullName>lblYouAreHere</fullName>
        <categories>UTIL_PageHeader</categories>
        <language>en_US</language>
        <protected>true</protected>
        <shortDescription>lblYouAreHere</shortDescription>
        <value>You are here:</value>
    </labels>
    <labels>
        <fullName>leadConvertAccountName</fullName>
        <categories>Lead Converter</categories>
        <language>en_US</language>
        <protected>false</protected>
        <shortDescription>leadConvertAccountName</shortDescription>
        <value>Account</value>
    </labels>
    <labels>
        <fullName>leadConvertAffilationName</fullName>
        <categories>Lead Converter</categories>
        <language>en_US</language>
        <protected>false</protected>
        <shortDescription>leadConvertAffilationName</shortDescription>
        <value>Affiliated Account</value>
    </labels>
    <labels>
        <fullName>leadConvertAffiliateExistingAccount</fullName>
        <categories>Lead Convert</categories>
        <language>en_US</language>
        <protected>false</protected>
        <shortDescription>leadConvertAffiliateExistingAccount</shortDescription>
        <value>Affiliate with Existing Account:</value>
    </labels>
    <labels>
        <fullName>leadConvertAffiliateNewAccount</fullName>
        <categories>Lead Convert</categories>
        <language>en_US</language>
        <protected>false</protected>
        <shortDescription>leadConvertAffiliateNewAccount</shortDescription>
        <value>Affiliate with New Account:</value>
    </labels>
    <labels>
        <fullName>leadConvertAffiliatedAccount</fullName>
        <categories>Lead Convert</categories>
        <language>en_US</language>
        <protected>false</protected>
        <shortDescription>leadConvertAffiliatedAccount</shortDescription>
        <value>Affiliated Account</value>
    </labels>
    <labels>
        <fullName>leadConvertAttachBucketAccount</fullName>
        <categories>Lead Converter</categories>
        <language>en_US</language>
        <protected>false</protected>
        <shortDescription>leadConvertAttachBucketAccount</shortDescription>
        <value>Attach to Individual Bucket Account</value>
    </labels>
    <labels>
        <fullName>leadConvertAttachExistingAccount</fullName>
        <categories>Lead Converter</categories>
        <language>en_US</language>
        <protected>false</protected>
        <shortDescription>leadConvertAttachExistingAccount</shortDescription>
        <value>Attach with Existing Account:</value>
    </labels>
    <labels>
        <fullName>leadConvertAutocreateHHAccount</fullName>
        <categories>Lead Converter</categories>
        <language>en_US</language>
        <protected>false</protected>
        <shortDescription>leadConvertAutocreateHHAccount</shortDescription>
        <value>Create Household Account</value>
    </labels>
    <labels>
        <fullName>leadConvertAutocreateOne2OneAccount</fullName>
        <categories>Lead Converter</categories>
        <language>en_US</language>
        <protected>false</protected>
        <shortDescription>leadConvertAutocreateOne2OneAccount</shortDescription>
        <value>Create One-to-One Account</value>
    </labels>
    <labels>
        <fullName>leadConvertBtnCancel</fullName>
        <categories>Lead Converter</categories>
        <language>en_US</language>
        <protected>false</protected>
        <shortDescription>leadConvertBtnCancel</shortDescription>
        <value>Cancel</value>
    </labels>
    <labels>
        <fullName>leadConvertBtnConvert</fullName>
        <categories>Lead Converter</categories>
        <language>en_US</language>
        <protected>false</protected>
        <shortDescription>leadConvertBtnConvert</shortDescription>
        <value>Convert</value>
    </labels>
    <labels>
        <fullName>leadConvertContactAccount</fullName>
        <categories>Lead Convert</categories>
        <language>en_US</language>
        <protected>false</protected>
        <shortDescription>leadConvertContactAccount</shortDescription>
        <value>Contact Account</value>
    </labels>
    <labels>
        <fullName>leadConvertContactSelection</fullName>
        <categories>Lead Converter</categories>
        <language>en_US</language>
        <protected>true</protected>
        <shortDescription>leadConvertContactSelection</shortDescription>
        <value>You must select an option for Contact.</value>
    </labels>
    <labels>
        <fullName>leadConvertCreateAccount</fullName>
        <categories>Lead Converter</categories>
        <language>en_US</language>
        <protected>false</protected>
        <shortDescription>leadConvertCreateAccount</shortDescription>
        <value>Create New Account:</value>
    </labels>
    <labels>
        <fullName>leadConvertCreateNewContact</fullName>
        <categories>Lead Converter</categories>
        <language>en_US</language>
        <protected>false</protected>
        <shortDescription>leadConvertCreateNewContact</shortDescription>
        <value>Create New:</value>
    </labels>
    <labels>
        <fullName>leadConvertMergeExistingContact</fullName>
        <categories>Lead Converter</categories>
        <language>en_US</language>
        <protected>false</protected>
        <shortDescription>leadConvertMergeExistingContact</shortDescription>
        <value>Merge with Existing:</value>
    </labels>
    <labels>
        <fullName>leadConvertNewOpp</fullName>
        <categories>Lead Converter</categories>
        <language>en_US</language>
        <protected>false</protected>
        <shortDescription>leadConvertNewOpp</shortDescription>
        <value>Do not create a new {0} upon conversion.</value>
    </labels>
    <labels>
        <fullName>leadConvertOwner</fullName>
        <categories>Lead Converter</categories>
        <language>en_US</language>
        <protected>false</protected>
        <shortDescription>leadConvertOwner</shortDescription>
        <value>Record Owner</value>
    </labels>
    <labels>
        <fullName>leadConvertPageTitle</fullName>
        <categories>Lead Converter</categories>
        <language>en_US</language>
        <protected>false</protected>
        <shortDescription>leadConvertPageTitle</shortDescription>
        <value>Convert Lead:</value>
    </labels>
    <labels>
        <fullName>leadConvertRecordTypeWarning</fullName>
        <categories>Lead Converter</categories>
        <language>en_US</language>
        <protected>true</protected>
        <shortDescription>leadConvertRecordTypeWarning</shortDescription>
        <value>The default Account Record Type for your Profile is the same Record Type set as the Account Model in NPSP Settings, which could cause various data issues. We recommend changing the Account Record Type default to a different value for all profile(s).</value>
    </labels>
    <labels>
        <fullName>leadConvertSectionTitle</fullName>
        <categories>Lead Converter</categories>
        <language>en_US</language>
        <protected>false</protected>
        <shortDescription>leadConvertSectionTitle</shortDescription>
        <value>Convert Lead</value>
    </labels>
    <labels>
        <fullName>leadConvertSendEmail</fullName>
        <categories>Lead Converter</categories>
        <language>en_US</language>
        <protected>false</protected>
        <shortDescription>leadConvertSendEmail</shortDescription>
        <value>Send Email to the Owner</value>
    </labels>
    <labels>
        <fullName>leadConvertStatus</fullName>
        <categories>Lead Converter</categories>
        <language>en_US</language>
        <protected>false</protected>
        <shortDescription>leadConvertStatus</shortDescription>
        <value>Converted Status</value>
    </labels>
    <labels>
        <fullName>leadConvertViewContactError</fullName>
        <categories>Lead Converter</categories>
        <language>en_US</language>
        <protected>false</protected>
        <shortDescription>leadConvertViewContactError</shortDescription>
        <value>You can only view existing Contacts.</value>
    </labels>
    <labels>
        <fullName>lvlBtnSaveAndNew</fullName>
        <categories>UTIL_PageHeader</categories>
        <language>en_US</language>
        <protected>true</protected>
        <shortDescription>Save &amp; New button on the Level Edit page</shortDescription>
        <value>Save &amp; New</value>
    </labels>
    <labels>
        <fullName>lvlErrorDuplicateLookups</fullName>
        <categories>Levels</categories>
        <language>en_US</language>
        <protected>true</protected>
        <shortDescription>Error when the Level has the same lookup field  specified for level and previous</shortDescription>
        <value>You must specify different values for Level Field and Previous Level Field.</value>
    </labels>
    <labels>
        <fullName>lvlErrorDuplicateName</fullName>
        <categories>Levels</categories>
        <language>en_US</language>
        <protected>false</protected>
        <shortDescription>error when a name of a level is duplicated</shortDescription>
        <value>Level name {0} already exists.  Names for the same Target and Level Field must be unique.</value>
    </labels>
    <labels>
        <fullName>lvlErrorInvalidLookupField</fullName>
        <categories>Levels</categories>
        <language>en_US</language>
        <protected>false</protected>
        <shortDescription>error when Level Assignment fails to save its current or previous level</shortDescription>
        <value>Field {0} specified in Level {1} is not a valid lookup to a Level object.</value>
    </labels>
    <labels>
        <fullName>lvlErrorInvalidSourceField</fullName>
        <categories>Levels</categories>
        <language>en_US</language>
        <protected>false</protected>
        <shortDescription>error if level&apos;s source field isn&apos;t valid</shortDescription>
        <value>Field {0} specified in Level {1} is not a valid number field.</value>
    </labels>
    <labels>
        <fullName>lvlErrorMinGTMax</fullName>
        <categories>Levels</categories>
        <language>en_US</language>
        <protected>true</protected>
        <shortDescription>error if the Level Minimum is &gt; than Level Maximum</shortDescription>
        <value>The Minimum Amount must be less than the Maximum Amount on level {0}.</value>
    </labels>
    <labels>
        <fullName>lvlErrorMinOverlap</fullName>
        <categories>Levels</categories>
        <language>en_US</language>
        <protected>true</protected>
        <shortDescription>error when we detect the minimum amount overlaps another level</shortDescription>
        <value>The Minimum Amount to Maximum Amount range on Level {0} overlaps with the Minimum Amount to Maximum Amount range on Level {1}</value>
    </labels>
    <labels>
        <fullName>lvlErrorNoMinMax</fullName>
        <categories>Levels</categories>
        <language>en_US</language>
        <protected>true</protected>
        <shortDescription>error if both min and max are empty on a level</shortDescription>
        <value>The {0} level must have either a Minimum Amount or a Maximum Amount.</value>
    </labels>
    <labels>
        <fullName>mtchBtnSearch</fullName>
        <categories>Find Matched Gifts</categories>
        <language>en_US</language>
        <protected>false</protected>
        <shortDescription>mtchBtnSearch</shortDescription>
        <value>Search</value>
    </labels>
    <labels>
        <fullName>mtchCloseDateEnd</fullName>
        <categories>Find Matched Gifts</categories>
        <language>en_US</language>
        <protected>false</protected>
        <shortDescription>mtchCloseDateEnd</shortDescription>
        <value>Close Date End</value>
    </labels>
    <labels>
        <fullName>mtchCloseDateStart</fullName>
        <categories>Find Matched Gifts</categories>
        <language>en_US</language>
        <protected>false</protected>
        <shortDescription>mtchCloseDateStart</shortDescription>
        <value>Close Date Start</value>
    </labels>
    <labels>
        <fullName>mtchFindMatchedGiftsSectionHeader</fullName>
        <categories>Find Matched Gifts</categories>
        <language>en_US</language>
        <protected>false</protected>
        <shortDescription>mtchFindMatchedGiftsSectionHeader</shortDescription>
        <value>Find Matched Gifts</value>
    </labels>
    <labels>
        <fullName>mtchFindMoreGifts</fullName>
        <categories>Find Matched Gifts</categories>
        <language>en_US</language>
        <protected>false</protected>
        <shortDescription>mtchFindMoreGifts</shortDescription>
        <value>Find More Gifts</value>
    </labels>
    <labels>
        <fullName>mtchFindMoreGiftsInfo</fullName>
        <categories>Find Matched Gifts</categories>
        <language>en_US</language>
        <protected>false</protected>
        <shortDescription>mtchFindMoreGiftsInfo</shortDescription>
        <value>Enter your search criteria and click Search.</value>
    </labels>
    <labels>
        <fullName>mtchItems</fullName>
        <categories>Find Matching Gifts, Manage Soft Credits</categories>
        <language>en_US</language>
        <protected>false</protected>
        <shortDescription>mtchItems</shortDescription>
        <value>{0} items</value>
    </labels>
    <labels>
        <fullName>mtchSearchCriteriaEmpty</fullName>
        <categories>Find Matching Gifts</categories>
        <language>en_US</language>
        <protected>false</protected>
        <shortDescription>mtchSearchCriteriaEmpty</shortDescription>
        <value>Please enter a value for at least one of the search criteria fields.</value>
    </labels>
    <labels>
        <fullName>mtchSelectCbxTitle</fullName>
        <categories>Find Matched Gifts</categories>
        <language>en_US</language>
        <protected>false</protected>
        <shortDescription>mtchSelectCbxTitle</shortDescription>
        <value>Select</value>
    </labels>
    <labels>
        <fullName>mtchTotalMatchingGift</fullName>
        <categories>Find Matched Gifts</categories>
        <language>en_US</language>
        <protected>false</protected>
        <shortDescription>mtchTotalMatchingGift</shortDescription>
        <value>Total Matching Gift</value>
    </labels>
    <labels>
        <fullName>mtchTotalSelected</fullName>
        <categories>Find Matched Gifts</categories>
        <language>en_US</language>
        <protected>false</protected>
        <shortDescription>mtchTotalSelected</shortDescription>
        <value>Total Selected</value>
    </labels>
    <labels>
        <fullName>mtchTotalUnaccounted</fullName>
        <categories>Find Matched Gifts</categories>
        <language>en_US</language>
        <protected>false</protected>
        <shortDescription>mtchTotalUnaccounted</shortDescription>
        <value>Total Unaccounted</value>
    </labels>
    <labels>
        <fullName>oppInstallmentsOf</fullName>
        <categories>OppNaming</categories>
        <language>en_US</language>
        <protected>false</protected>
        <shortDescription>oppInstallmentsOf</shortDescription>
        <value>of</value>
    </labels>
    <labels>
        <fullName>oppNamingBoth</fullName>
        <categories>OppNaming</categories>
        <language>en_US</language>
        <protected>false</protected>
        <shortDescription>oppNamingBoth</shortDescription>
        <value>Both</value>
    </labels>
    <labels>
        <fullName>oppNamingIndividual</fullName>
        <categories>OppNaming</categories>
        <language>en_US</language>
        <protected>false</protected>
        <shortDescription>oppNamingIndividual</shortDescription>
        <value>Contact Donations</value>
    </labels>
    <labels>
        <fullName>oppNamingOrganizational</fullName>
        <categories>OppNaming</categories>
        <language>en_US</language>
        <protected>false</protected>
        <shortDescription>oppNamingOrganizational</shortDescription>
        <value>Organization Donations</value>
    </labels>
    <labels>
        <fullName>pmtModifyCurrency</fullName>
        <categories>Payment, Error</categories>
        <language>en_US</language>
        <protected>true</protected>
        <shortDescription>pmtModifyCurrency</shortDescription>
        <value>You can't modify Payment currencies directly. Update the parent Opportunity's currency, and NPSP will automatically update the currency of all related Payment records.</value>
    </labels>
    <labels>
        <fullName>pmtWizardBtnCalcPayments</fullName>
        <categories>Payment Wizard</categories>
        <language>en_US</language>
        <protected>false</protected>
        <shortDescription>pmtWizardBtnCalcPayments</shortDescription>
        <value>Calculate Payments</value>
    </labels>
    <labels>
        <fullName>pmtWizardBtnCreatePayments</fullName>
        <categories>Payment Wizard</categories>
        <language>en_US</language>
        <protected>false</protected>
        <shortDescription>pmtWizardBtnCreatePayments</shortDescription>
        <value>Create Payments</value>
    </labels>
    <labels>
        <fullName>pmtWizardBtnRemovePaidPayments</fullName>
        <categories>Payment Wizard</categories>
        <language>en_US</language>
        <protected>false</protected>
        <shortDescription>pmtWizardBtnRemovePaidPayments</shortDescription>
        <value>Remove Paid Payments</value>
    </labels>
    <labels>
        <fullName>pmtWizardClosedLost</fullName>
        <categories>Payment Wizard</categories>
        <language>en_US</language>
        <protected>false</protected>
        <shortDescription>pmtWizardClosedLost</shortDescription>
        <value>NOTE: This Opportunity is marked Closed/Lost. To create Payments, first edit the Opportunity record and change the stage to an open or Closed/Won stage.</value>
    </labels>
    <labels>
        <fullName>pmtWizardCreateSchedule</fullName>
        <categories>Payment Wizard</categories>
        <language>en_US</language>
        <protected>false</protected>
        <shortDescription>pmtWizardCreateSchedule</shortDescription>
        <value>Create a Payment Schedule</value>
    </labels>
    <labels>
        <fullName>pmtWizardFirstPaymentDate</fullName>
        <categories>Payment Wizard</categories>
        <language>en_US</language>
        <protected>false</protected>
        <shortDescription>pmtWizardFirstPaymentDate</shortDescription>
        <value>Date of First Payment</value>
    </labels>
    <labels>
        <fullName>pmtWizardInterval</fullName>
        <categories>Payment Wizard</categories>
        <language>en_US</language>
        <protected>false</protected>
        <shortDescription>pmtWizardInterval</shortDescription>
        <value>Interval</value>
    </labels>
    <labels>
        <fullName>pmtWizardMonth</fullName>
        <categories>Payment Wizard</categories>
        <language>en_US</language>
        <protected>true</protected>
        <shortDescription>pmtWizardMonth</shortDescription>
        <value>Month</value>
    </labels>
    <labels>
        <fullName>pmtWizardMsgNoOppFound</fullName>
        <categories>Payment Wizard</categories>
        <language>en_US</language>
        <protected>false</protected>
        <shortDescription>pmtWizardMsgNoOppFound</shortDescription>
        <value>No opportunity found.</value>
    </labels>
    <labels>
        <fullName>pmtWizardNoUnpaidAmount</fullName>
        <categories>Payment Wizard</categories>
        <language>en_US</language>
        <protected>false</protected>
        <shortDescription>pmtWizardNoUnpaidAmount</shortDescription>
        <value>NOTE: This Opportunity has no unpaid amount. To create Payments, first edit the Opportunity record and enter an amount, or click Remove Paid Payments to delete existing Payments. If the Opportunity's stage is closed, you may need to change it to an open stage.</value>
    </labels>
    <labels>
        <fullName>pmtWizardNoWriteoffAmount</fullName>
        <categories>Payment Wizard</categories>
        <language>en_US</language>
        <protected>false</protected>
        <shortDescription>pmtWizardNoWriteoffAmount</shortDescription>
        <value>NOTE: This Opportunity has no unpaid amount. To write off Payments, first edit the Opportunity record and enter an amount, or delete existing Payments.</value>
    </labels>
    <labels>
        <fullName>pmtWizardNumberOfPayments</fullName>
        <categories>Payment Wizard</categories>
        <language>en_US</language>
        <protected>false</protected>
        <shortDescription>pmtWizardNumberOfPayments</shortDescription>
        <value># of Payments</value>
    </labels>
    <labels>
        <fullName>pmtWizardPaymentNumber</fullName>
        <categories>Payment Wizard</categories>
        <language>en_US</language>
        <protected>false</protected>
        <shortDescription>pmtWizardPaymentNumber</shortDescription>
        <value>Payment Number</value>
    </labels>
    <labels>
        <fullName>pmtWizardPaymentsDisabled</fullName>
        <categories>Payment Wizard</categories>
        <language>en_US</language>
        <protected>false</protected>
        <shortDescription>pmtWizardPaymentsDisabled</shortDescription>
        <value>You do not have NPSP Payments Enabled. To use the Payment Scheduling Wizard, please enable Payments on the NPSP Settings page under Donations | Payments.</value>
    </labels>
    <labels>
        <fullName>pmtWizardPaymentsDisabledTitle</fullName>
        <categories>Payment Wizard</categories>
        <language>en_US</language>
        <protected>false</protected>
        <shortDescription>pmtWizardPaymentsDisabledTitle</shortDescription>
        <value>NPSP Payments Not Enabled</value>
    </labels>
    <labels>
        <fullName>pmtWizardPaymentsNoAccessMessage</fullName>
        <categories>Payment Wizard</categories>
        <language>en_US</language>
        <protected>true</protected>
        <shortDescription>Message displayed when the user has no permission to manage payments</shortDescription>
        <value>You do not have permissions to manage Payments.</value>
    </labels>
    <labels>
        <fullName>pmtWizardSectionTitle</fullName>
        <categories>Payment Wizard</categories>
        <language>en_US</language>
        <protected>false</protected>
        <shortDescription>pmtWizardSectionTitle</shortDescription>
        <value>Current Opportunity Info</value>
    </labels>
    <labels>
        <fullName>pmtWizardSectionWriteoff</fullName>
        <categories>Payment Wizard</categories>
        <language>en_US</language>
        <protected>false</protected>
        <shortDescription>pmtWizardSectionWriteoff</shortDescription>
        <value>Write Off Remaining Balance</value>
    </labels>
    <labels>
        <fullName>pmtWizardSectionWriteoffPayments</fullName>
        <categories>Payment Wizard</categories>
        <language>en_US</language>
        <protected>false</protected>
        <shortDescription>pmtWizardSectionWriteoffPayments</shortDescription>
        <value>Write Off Payments</value>
    </labels>
    <labels>
        <fullName>pmtWizardSubtitle</fullName>
        <categories>Payment Wizard</categories>
        <language>en_US</language>
        <protected>false</protected>
        <shortDescription>pmtWizardSubtitle</shortDescription>
        <value>Create one or more Payments for this Opportunity</value>
    </labels>
    <labels>
        <fullName>pmtWizardToBeCreated</fullName>
        <categories>Payment Wizard</categories>
        <language>en_US</language>
        <protected>false</protected>
        <shortDescription>pmtWizardToBeCreated</shortDescription>
        <value>Payments to be Created</value>
    </labels>
    <labels>
        <fullName>pmtWizardWarning</fullName>
        <categories>Payment Wizard</categories>
        <language>en_US</language>
        <protected>false</protected>
        <shortDescription>pmtWizardWarning</shortDescription>
        <value>Warning</value>
    </labels>
    <labels>
        <fullName>pmtWizardWeek</fullName>
        <categories>Payment Wizard</categories>
        <language>en_US</language>
        <protected>true</protected>
        <shortDescription>pmtWizardWeek</shortDescription>
        <value>Week</value>
    </labels>
    <labels>
        <fullName>pmtWizardWriteoffDate</fullName>
        <categories>Payment Wizard</categories>
        <language>en_US</language>
        <protected>false</protected>
        <shortDescription>pmtWizardWriteoffDate</shortDescription>
        <value>Which date would you like to use?</value>
    </labels>
    <labels>
        <fullName>pmtWizardWriteoffMessage</fullName>
        <categories>Payment Wizard</categories>
        <language>en_US</language>
        <protected>false</protected>
        <shortDescription>pmtWizardWriteoffMessage</shortDescription>
        <value>You are preparing to write off {0} Payment(s) totaling {1}.</value>
    </labels>
    <labels>
        <fullName>pmtWizardWriteoffNoAccessMessage</fullName>
        <categories>Payment Wizard</categories>
        <language>en_US</language>
        <protected>true</protected>
        <shortDescription>Message displayed when the user has no permission to apply the Write Off</shortDescription>
        <value>You do not have permissions to Write Off Payments.</value>
    </labels>
    <labels>
        <fullName>pmtWizardYear</fullName>
        <categories>Payment Wizard</categories>
        <language>en_US</language>
        <protected>true</protected>
        <shortDescription>pmtWizardYear</shortDescription>
        <value>Year</value>
    </labels>
    <labels>
        <fullName>pscDeleteRow</fullName>
        <categories>Manage Soft Credits</categories>
        <language>en_US</language>
        <protected>true</protected>
        <shortDescription>pscDeleteRow</shortDescription>
        <value>Delete Row</value>
    </labels>
    <labels>
        <fullName>pscManageSoftCreditsAdd</fullName>
        <categories>Manage Soft Credits</categories>
        <language>en_US</language>
        <protected>false</protected>
        <shortDescription>pscManageSoftCreditsAdd</shortDescription>
        <value>Add another soft credit</value>
    </labels>
    <labels>
        <fullName>pscManageSoftCreditsAmount</fullName>
        <categories>Manage Soft Credits</categories>
        <language>en_US</language>
        <protected>false</protected>
        <shortDescription>pscManageSoftCreditsAmount</shortDescription>
        <value>Amount</value>
    </labels>
    <labels>
        <fullName>pscManageSoftCreditsAmountMissing</fullName>
        <categories>Manage Soft Credits</categories>
        <language>en_US</language>
        <protected>false</protected>
        <shortDescription>pscManageSoftCreditsAmountMissing</shortDescription>
        <value>Please enter an amount or percent for each soft credit.</value>
    </labels>
    <labels>
        <fullName>pscManageSoftCreditsAmountOrPercent</fullName>
        <categories>Manage Soft Credits</categories>
        <language>en_US</language>
        <protected>false</protected>
        <shortDescription>pscManageSoftCreditsAmountOrPercent</shortDescription>
        <value>Amount or Percent</value>
    </labels>
    <labels>
        <fullName>pscManageSoftCreditsCantChangeCurrency</fullName>
        <categories>Manage Soft Credits</categories>
        <language>en_US</language>
        <protected>false</protected>
        <shortDescription>pscManageSoftCreditsCantChangeCurrency</shortDescription>
        <value>You can&apos;t modify soft credit currencies directly. Update the parent Opportunity&apos;s currency, and NPSP will automatically update the currency of all related soft credits.</value>
    </labels>
    <labels>
        <fullName>pscManageSoftCreditsPermissionDenied</fullName>
        <categories>Manage Soft Credits, Error</categories>
        <language>en_US</language>
        <protected>true</protected>
        <shortDescription>You do not have permission to manage soft credits</shortDescription>
        <value>You do not have permissions to manage Partial Soft Credits. Please contact your system administrator for more information.</value>
    </labels>
    <labels>
        <fullName>pscManageSoftCreditsFull</fullName>
        <categories>Manage Soft Credits</categories>
        <language>en_US</language>
        <protected>false</protected>
        <shortDescription>pscManageSoftCreditsFull</shortDescription>
        <value>Full</value>
    </labels>
    <labels>
        <fullName>pscManageSoftCreditsInvalidContact</fullName>
        <categories>Manage Soft Credits</categories>
        <language>en_US</language>
        <protected>false</protected>
        <shortDescription>pscManageSoftCreditsInvalidContact</shortDescription>
        <value>{0} is the Primary Contact for this Opportunity. You can't add soft credit to this Contact.</value>
    </labels>
    <labels>
        <fullName>pscManageSoftCreditsNoRoles</fullName>
        <categories>Manage Soft Credits</categories>
        <language>en_US</language>
        <protected>false</protected>
        <shortDescription>pscManageSoftCreditsNoRoles</shortDescription>
        <value>You have no Roles specified as Soft Credit Roles. In NPSP Settings under Donations | Contact Roles, select at least one Role in the Soft Credit Roles setting.</value>
    </labels>
    <labels>
        <fullName>pscManageSoftCreditsOppAmount</fullName>
        <categories>Manage Soft Credits</categories>
        <language>en_US</language>
        <protected>false</protected>
        <shortDescription>pscManageSoftCreditsOppAmount</shortDescription>
        <value>Total Amount</value>
    </labels>
    <labels>
        <fullName>pscManageSoftCreditsPSCAmount</fullName>
        <categories>Manage Soft Credits</categories>
        <language>en_US</language>
        <protected>false</protected>
        <shortDescription>pscManageSoftCreditsPSCAmount</shortDescription>
        <value>Soft Credit Amount</value>
    </labels>
    <labels>
        <fullName>pscManageSoftCreditsPartial</fullName>
        <categories>Manage Soft Credits</categories>
        <language>en_US</language>
        <protected>false</protected>
        <shortDescription>pscManageSoftCreditsPartial</shortDescription>
        <value>Partial</value>
    </labels>
    <labels>
        <fullName>pscManageSoftCreditsPercent</fullName>
        <categories>Manage Soft Credits</categories>
        <language>en_US</language>
        <protected>false</protected>
        <shortDescription>pscManageSoftCreditsPercent</shortDescription>
        <value>Percent</value>
    </labels>
    <labels>
        <fullName>pscManageSoftCreditsPrimaryDonor</fullName>
        <categories>Manage Soft Credits</categories>
        <language>en_US</language>
        <protected>false</protected>
        <shortDescription>pscManageSoftCreditsPrimaryDonor</shortDescription>
        <value>Primary Donor</value>
    </labels>
    <labels>
        <fullName>pscManageSoftCreditsReconcileFail</fullName>
        <categories>Manage Soft Credits</categories>
        <language>en_US</language>
        <protected>false</protected>
        <shortDescription>pscManageSoftCreditsReconcileFail</shortDescription>
        <value>The total Soft Credit Amount can't exceed the Opportunity Amount. Select Allow Soft Credit Amount more than Total Amount to override this restriction.</value>
    </labels>
    <labels>
        <fullName>pscManageSoftCreditsRestrictions</fullName>
        <categories>Manage Soft Creditds</categories>
        <language>en_US</language>
        <protected>false</protected>
        <shortDescription>pscManageSoftCreditsRestrictions</shortDescription>
        <value>Soft Credit Restrictions</value>
    </labels>
    <labels>
        <fullName>pscManageSoftCreditsRoleMissing</fullName>
        <categories>Manage Soft Credits</categories>
        <language>en_US</language>
        <protected>false</protected>
        <shortDescription>pscManageSoftCreditsRoleMissing</shortDescription>
        <value>You must specify a Role Name for all soft credits.</value>
    </labels>
    <labels>
        <fullName>pscManageSoftCreditsTitle</fullName>
        <categories>Manage Soft Credits</categories>
        <language>en_US</language>
        <protected>false</protected>
        <shortDescription>pscManageSoftCreditsTitle</shortDescription>
        <value>Manage Soft Credits</value>
    </labels>
    <labels>
        <fullName>pscManageSoftCreditsType</fullName>
        <categories>Manage Soft Credits</categories>
        <language>en_US</language>
        <protected>false</protected>
        <shortDescription>pscManageSoftCreditsType</shortDescription>
        <value>Type</value>
    </labels>
    <labels>
        <fullName>pscManageSoftCreditsUnaccounted</fullName>
        <categories>Manage Soft Credits</categories>
        <language>en_US</language>
        <protected>false</protected>
        <shortDescription>pscManageSoftCreditsUnaccounted</shortDescription>
        <value>Total Unaccounted</value>
    </labels>
    <labels>
        <fullName>pscManageSoftCreditsValidateTotals</fullName>
        <categories>Manage Soft Credits</categories>
        <language>en_US</language>
        <protected>false</protected>
        <shortDescription>pscManageSoftCreditsValidateTotals</shortDescription>
        <value>Allow Soft Credit Amount more than Total Amount</value>
    </labels>
    <labels>
        <fullName>sendAcknowledgmentFailedStatus</fullName>
        <categories>Send Acknowledgment button</categories>
        <language>en_US</language>
        <protected>false</protected>
        <shortDescription>sendAcknowledgmentFailedStatus</shortDescription>
        <value>Email Acknowledgment Not Sent</value>
    </labels>
    <labels>
        <fullName>sendAcknowledgmentFailureReasons</fullName>
        <categories>Send Acknowledgment Button</categories>
        <language>en_US</language>
        <protected>false</protected>
        <shortDescription>sendAcknowledgmentFailureReasons</shortDescription>
        <value>NPSP did not send acknowledgements for the following records. Acknowledgements can fail if there is no workflow rule (Acknowledgement Status EQUALS &apos;Send Acknowledgement&apos;) activated to send the acknowledgement, or if the records did not meet additional criteria to trigger the workflow rule. For example, if Primary Contact is not set, or if the Primary Contact&apos;s email field is empty or invalid.</value>
    </labels>
    <labels>
        <fullName>sendAcknowledgmentFireStatus</fullName>
        <categories>Send Acknowledgment Button</categories>
        <language>en_US</language>
        <protected>false</protected>
        <shortDescription>sendAcknowledgmentFireStatus</shortDescription>
        <value>Email Acknowledgment Now</value>
    </labels>
    <labels>
        <fullName>sendAcknowledgmentNoneSelected</fullName>
        <categories>Send Acknowledgment button</categories>
        <language>en_US</language>
        <protected>false</protected>
        <shortDescription>sendAcknowledgmentNoneSelected</shortDescription>
        <value>You must select one or more Opportunities before clicking Email Acknowledgments.</value>
    </labels>
    <labels>
        <fullName>sendAcknowledgmentNumberNoEmail</fullName>
        <categories>Send Acknowledgment Button</categories>
        <language>en_US</language>
        <protected>false</protected>
        <shortDescription>sendAcknowledgmentNumberNoEmail</shortDescription>
        <value>NPSP failed to send {0} acknowledgement(s).</value>
    </labels>
    <labels>
        <fullName>sendAcknowledgmentNumberSent</fullName>
        <categories>Send Acknowledgment Button</categories>
        <language>en_US</language>
        <protected>false</protected>
        <shortDescription>sendAcknowledgmentNumberSent</shortDescription>
        <value>{0} acknowledgment(s) sent.</value>
    </labels>
    <labels>
        <fullName>sendAcknowledgmentPageTitle</fullName>
        <categories>Send Acknowledgment Button</categories>
        <language>en_US</language>
        <protected>false</protected>
        <shortDescription>sendAcknowledgmentPageTitle</shortDescription>
        <value>Email Acknowledgments</value>
    </labels>
    <labels>
        <fullName>sendAcknowledgmentReturnLinkLabel</fullName>
        <categories>Send Acknowledgment Button</categories>
        <language>en_US</language>
        <protected>false</protected>
        <shortDescription>sendAcknowledgmentReturnLinkLabel</shortDescription>
        <value>Return to Opportunity</value>
    </labels>
    <labels>
        <fullName>sendAcknowledgmentSucceeded</fullName>
        <categories>Send Acknowledgment button</categories>
        <language>en_US</language>
        <protected>false</protected>
        <shortDescription>sendAcknowledgmentSucceeded</shortDescription>
        <value>Acknowledged</value>
    </labels>
    <labels>
        <fullName>statusCompleted</fullName>
        <categories>Status</categories>
        <language>en_US</language>
        <protected>false</protected>
        <shortDescription>statusCompleted</shortDescription>
        <value>Completed</value>
    </labels>
    <labels>
        <fullName>statusInProgress</fullName>
        <categories>Status</categories>
        <language>en_US</language>
        <protected>false</protected>
        <shortDescription>statusInProgress</shortDescription>
        <value>In Progress</value>
    </labels>
    <labels>
        <fullName>statusNotStarted</fullName>
        <categories>Status</categories>
        <language>en_US</language>
        <protected>false</protected>
        <shortDescription>statusNotStarted</shortDescription>
        <value>Not Started</value>
    </labels>
    <labels>
        <fullName>stgActive</fullName>
        <categories>Settings</categories>
        <language>en_US</language>
        <protected>true</protected>
        <shortDescription>stgActive</shortDescription>
        <value>Active</value>
    </labels>
    <labels>
        <fullName>stgAdd</fullName>
        <categories>Settings</categories>
        <language>en_US</language>
        <protected>true</protected>
        <shortDescription>To add to a list</shortDescription>
        <value>Add</value>
    </labels>
    <labels>
        <fullName>stgAddrGeneralSettingsIntro</fullName>
        <categories>Settings, address</categories>
        <language>en_US</language>
        <protected>false</protected>
        <shortDescription>stgAddrGeneralSettingsIntro</shortDescription>
        <value>Household and Organization Account Management lets you add multiple Addresses to an Account, specify default Addresses, and specify seasonal Addresses. Address Management is only available in NPSP3 and later with the Household Account model.</value>
    </labels>
    <labels>
        <fullName>stgAddrMustChooseClass</fullName>
        <categories>Settings, address</categories>
        <language>en_US</language>
        <protected>false</protected>
        <shortDescription>stgAddrMustChooseClass</shortDescription>
        <value>You must choose a verification service in order to enable automatic verification.</value>
    </labels>
    <labels>
        <fullName>stgAllocationLevel</fullName>
        <categories>Settings</categories>
        <language>en_US</language>
        <protected>true</protected>
        <shortDescription>stgAllocationLevel</shortDescription>
        <value>Allocation Type</value>
    </labels>
    <labels>
        <fullName>stgBtnBack</fullName>
        <categories>Settings</categories>
        <language>en_US</language>
        <protected>true</protected>
        <shortDescription>Button to go back to a previous page</shortDescription>
        <value>Back</value>
    </labels>
    <labels>
        <fullName>stgBtnCancel</fullName>
        <categories>Settings, UTIL_PageHeader</categories>
        <language>en_US</language>
        <protected>false</protected>
        <shortDescription>stgBtnCancel</shortDescription>
        <value>Cancel</value>
    </labels>
    <labels>
        <fullName>stgBtnClearErrorLog</fullName>
        <categories>Settings</categories>
        <language>en_US</language>
        <protected>false</protected>
        <shortDescription>stgBtnClearErrorLog</shortDescription>
        <value>Clear Error Log</value>
    </labels>
    <labels>
        <fullName>stgBtnClone</fullName>
        <categories>Settings</categories>
        <language>en_US</language>
        <protected>true</protected>
        <shortDescription>stgBtnClone</shortDescription>
        <value>Clone</value>
    </labels>
    <labels>
        <fullName>stgBtnCreateAutoRel</fullName>
        <categories>Settings</categories>
        <language>en_US</language>
        <protected>false</protected>
        <shortDescription>stgBtnCreateAutoRel</shortDescription>
        <value>Create Automatic Relationship</value>
    </labels>
    <labels>
        <fullName>stgBtnCreateMapping</fullName>
        <categories>Settings</categories>
        <language>en_US</language>
        <protected>false</protected>
        <shortDescription>stgBtnCreateMapping</shortDescription>
        <value>Create Custom Mapping</value>
    </labels>
    <labels>
        <fullName>stgBtnCreateRDPeriod</fullName>
        <categories>Settings</categories>
        <language>en_US</language>
        <protected>false</protected>
        <shortDescription>stgBtnCreateRDPeriod</shortDescription>
        <value>Create Custom Installment Period</value>
    </labels>
    <labels>
        <fullName>stgBtnCreateRelReciprocal</fullName>
        <categories>Settings</categories>
        <language>en_US</language>
        <protected>false</protected>
        <shortDescription>stgBtnCreateRelReciprocal</shortDescription>
        <value>Create Reciprocal Relationship</value>
    </labels>
    <labels>
        <fullName>stgBtnCreateTH</fullName>
        <categories>Settings</categories>
        <language>en_US</language>
        <protected>false</protected>
        <shortDescription>stgBtnCreateTH</shortDescription>
        <value>Create Trigger Handler</value>
    </labels>
    <labels>
        <fullName>stgBtnCreateUDR</fullName>
        <categories>Settings</categories>
        <language>en_US</language>
        <protected>false</protected>
        <shortDescription>stgBtnCreateUDR</shortDescription>
        <value>Create Rollup</value>
    </labels>
    <labels>
        <fullName>stgBtnEdit</fullName>
        <categories>Settings</categories>
        <language>en_US</language>
        <protected>false</protected>
        <shortDescription>stgBtnEdit</shortDescription>
        <value>Edit</value>
    </labels>
    <labels>
        <fullName>stgBtnHHAutoName</fullName>
        <categories>Settings</categories>
        <language>en_US</language>
        <protected>false</protected>
        <shortDescription>stgBtnHHAutoName</shortDescription>
        <value>Refresh All Household Names</value>
    </labels>
    <labels>
        <fullName>stgBtnNewAutoRel</fullName>
        <categories>Settings</categories>
        <language>en_US</language>
        <protected>false</protected>
        <shortDescription>stgBtnNewAutoRel</shortDescription>
        <value>New Automatic Relationship</value>
    </labels>
    <labels>
        <fullName>stgBtnNewONS</fullName>
        <categories>Settings</categories>
        <language>en_US</language>
        <protected>false</protected>
        <shortDescription>stgBtnNewONS</shortDescription>
        <value>New Opportunity Name</value>
    </labels>
    <labels>
        <fullName>stgBtnNewPaymentMap</fullName>
        <categories>Settings</categories>
        <language>en_US</language>
        <protected>false</protected>
        <shortDescription>stgBtnNewPaymentMap</shortDescription>
        <value>New Payment Field Mapping</value>
    </labels>
    <labels>
        <fullName>stgBtnNewRDFieldMap</fullName>
        <categories>Settings</categories>
        <language>en_US</language>
        <protected>false</protected>
        <shortDescription>stgBtnNewRDFieldMap</shortDescription>
        <value>New Custom Field Mapping</value>
    </labels>
    <labels>
        <fullName>stgBtnNewRDPeriod</fullName>
        <categories>Settings</categories>
        <language>en_US</language>
        <protected>false</protected>
        <shortDescription>stgBtnNewRDPeriod</shortDescription>
        <value>New Custom Installment Period</value>
    </labels>
    <labels>
        <fullName>stgBtnNewRelReciprocal</fullName>
        <categories>Settings</categories>
        <language>en_US</language>
        <protected>false</protected>
        <shortDescription>stgBtnNewRelReciprocal</shortDescription>
        <value>New Reciprocal Relationship</value>
    </labels>
    <labels>
        <fullName>stgBtnNewTH</fullName>
        <categories>Settings</categories>
        <language>en_US</language>
        <protected>false</protected>
        <shortDescription>stgBtnNewTH</shortDescription>
        <value>New Trigger Handler</value>
    </labels>
    <labels>
        <fullName>stgBtnNewUDR</fullName>
        <categories>Settings</categories>
        <language>en_US</language>
        <protected>false</protected>
        <shortDescription>stgBtnNewUDR</shortDescription>
        <value>New User Defined Rollup</value>
    </labels>
    <labels>
        <fullName>stgBtnRDCreateNewMap</fullName>
        <categories>Settings</categories>
        <language>en_US</language>
        <protected>false</protected>
        <shortDescription>stgBtnRDCreateNewMap</shortDescription>
        <value>Create Custom Field Mapping</value>
    </labels>
    <labels>
        <fullName>stgBtnRefreshOpportunityNames</fullName>
        <categories>Settings</categories>
        <language>en_US</language>
        <protected>false</protected>
        <shortDescription>stgBtnRefreshOpportunityNames</shortDescription>
        <value>Refresh All Opportunity Names</value>
    </labels>
    <labels>
        <fullName>stgBtnRefreshPrimaryContacts</fullName>
        <categories>Settings</categories>
        <language>en_US</language>
        <protected>false</protected>
        <shortDescription>stgBtnRefreshPrimaryContacts</shortDescription>
        <value>Refresh All Opportunity Primary Contacts</value>
    </labels>
    <labels>
        <fullName>stgBtnRunBatch</fullName>
        <categories>Settings</categories>
        <language>en_US</language>
        <protected>false</protected>
        <shortDescription>stgBtnRunBatch</shortDescription>
        <value>Run Batch</value>
    </labels>
    <labels>
        <fullName>stgBtnSave</fullName>
        <categories>Settings, UTIL_PageHeader</categories>
        <language>en_US</language>
        <protected>false</protected>
        <shortDescription>stgBtnSave</shortDescription>
        <value>Save</value>
    </labels>
    <labels>
        <fullName>stgCheckboxTrue</fullName>
        <categories>Settings</categories>
        <language>en_US</language>
        <protected>true</protected>
        <shortDescription>For alternative text when a boolean is selected.</shortDescription>
        <value>Selected</value>
    </labels>
    <labels>
        <fullName>stgCheckboxFalse</fullName>
        <categories>Settings</categories>
        <language>en_US</language>
        <protected>true</protected>
        <shortDescription>For alternative text when a boolean is not selected.</shortDescription>
        <value>Not Selected</value>
    </labels>
    <labels>
        <fullName>stgClearErrors</fullName>
        <language>en_US</language>
        <protected>true</protected>
        <shortDescription>Error shown when errors must be removed before something else can occur.</shortDescription>
        <value>Clear errors before proceeding.</value>
    </labels>
    <labels>
        <fullName>stgCountOf</fullName>
        <categories>Settings</categories>
        <language>en_US</language>
        <protected>false</protected>
        <shortDescription>stgCountOf</shortDescription>
        <value>Count of</value>
    </labels>
    <labels>
        <fullName>stgCRLPHouseholdAccountError</fullName>
        <categories>Settings</categories>
        <language>en_US</language>
        <protected>true</protected>
        <shortDescription>stgCRLPHouseholdAccountError</shortDescription>
        <value>You must be using the Household Account Model in order to use Customizable Rollups.</value>
    </labels>
    <labels>
        <fullName>stgCRLPInfoOnUDRBody</fullName>
        <categories>Settings</categories>
        <language>en_US</language>
        <protected>true</protected>
        <shortDescription>stgCRLPInfoOnUDRBody</shortDescription>
        <value>Customizable Rollups offer all the functionality of User Defined Rollups and so much more:&lt;br/&gt;
            &lt;br/&gt;
            ● Roll up Payments in addition to Opportunities&lt;br/&gt;
            ● Use filters to easily exclude certain records or data&lt;br/&gt;
            ● Roll up data for more than 2 years back&lt;br/&gt;
            &lt;br/&gt;
            Go to NPSP Settings | Donations | Customizable Rollups to enable Customizable Rollups and get started using them!
        </value>
    </labels>
    <labels>
        <fullName>stgCRLPInfoOnUDRHeading</fullName>
        <categories>Settings</categories>
        <language>en_US</language>
        <protected>true</protected>
        <shortDescription>stgCRLPInfoOnUDRHeading</shortDescription>
        <value>Why not try Customizable Rollups instead?</value>
    </labels>
    <labels>
        <fullName>stgCRLPNonAdminError</fullName>
        <categories>Settings</categories>
        <language>en_US</language>
        <protected>true</protected>
        <shortDescription>stgCRLPNonAdminError</shortDescription>
        <value>Only System Administrators can enable or disable Customizable Rollups.</value>
    </labels>
    <labels>
        <fullName>stgCRLPGoToSetup</fullName>
        <categories>Settings</categories>
        <language>en_US</language>
        <protected>true</protected>
        <shortDescription>stgCRLPGoToSetup</shortDescription>
        <value>Configure Customizable Rollups</value>
    </labels>
    <labels>
        <fullName>stgCRLPReset</fullName>
        <categories>Settings</categories>
        <language>en_US</language>
        <protected>true</protected>
        <shortDescription>stgCRLPReset</shortDescription>
        <value>Reset Customizable Rollups</value>
    </labels>
    <labels>
        <fullName>stgDefaultValue</fullName>
        <categories>Settings</categories>
        <language>en_US</language>
        <protected>false</protected>
        <shortDescription>stgDefaultValue</shortDescription>
        <value>Default Value</value>
    </labels>
    <labels>
        <fullName>stgDocumentation</fullName>
        <categories>Settings</categories>
        <language>en_US</language>
        <protected>false</protected>
        <shortDescription>stgDocumentation</shortDescription>
        <value>Documentation</value>
    </labels>
    <labels>
        <fullName>stgDeploymentInProgress</fullName>
        <categories>Settings</categories>
        <language>en_US</language>
        <protected>true</protected>
        <shortDescription>stgDeploymentInProgress</shortDescription>
        <value>Deployment in progress. You can leave this page. The page will reload when deployment is finished.</value>
    </labels>
    <labels>
        <fullName>stgDeploymentTryAgain</fullName>
        <categories>Settings</categories>
        <language>en_US</language>
        <protected>true</protected>
        <shortDescription>stgDeploymentTryAgain</shortDescription>
        <value>You can try again immediately.</value>
    </labels>
    <labels>
        <fullName>stgDontAutoScheduleHelpText</fullName>
        <categories>Settings</categories>
        <language>en_US</language>
        <protected>false</protected>
        <shortDescription>stgDontAutoScheduleHelpText</shortDescription>
        <value>NPSP has a number of Scheduled Jobs that calculate rollups, update Recurring Donations and Seasonal Addresses, and perform error handling.
&lt;br/&gt; 
&lt;br/&gt; 
When Don't Auto Schedule Default NPSP Jobs is not selected, whenever you load the NPSP Settings page, NPSP checks that all the default NPSP Jobs are scheduled. If they're not scheduled, NPSP reschedules them. NPSP will reschedule only missing NPSP Jobs; it will not overwrite Jobs that have been updated.
&lt;br/&gt; 
&lt;br/&gt; 
To view these Jobs, search for Scheduled Jobs in Salesforce Setup.
&lt;br/&gt; 
&lt;br/&gt;
Selecting Don't Auto Schedule Default NPSP Jobs tells NPSP not to check for or reschedule the default Jobs.</value>
    </labels>
    <labels>
        <fullName>stgErrorINaming</fullName>
        <categories>Settings</categories>
        <language>en_US</language>
        <protected>false</protected>
        <shortDescription>stgErrorINaming</shortDescription>
        <value>The Apex class you selected in the Implementing Class field does not implement the HH_INaming interface. Select a different Apex class, or use the default NPSP class HH_NameSpec.</value>
    </labels>
    <labels>
        <fullName>stgErrorInvalidClass</fullName>
        <categories>Settings</categories>
        <language>en_US</language>
        <protected>false</protected>
        <shortDescription>stgErrorInvalidClass</shortDescription>
        <value>Invalid Implementing Class.</value>
    </labels>
    <labels>
        <fullName>stgErrorInvalidNameFormat</fullName>
        <categories>Settings</categories>
        <language>en_US</language>
        <protected>false</protected>
        <shortDescription>stgErrorInvalidNameFormat</shortDescription>
        <value>Error in {0}: {1}</value>
    </labels>
    <labels>
        <fullName>stgHHNameRefreshTitle</fullName>
        <categories>Settings</categories>
        <language>en_US</language>
        <protected>false</protected>
        <shortDescription>stgHHNameRefreshTitle</shortDescription>
        <value>Refresh Household Names</value>
    </labels>
    <labels>
        <fullName>stgHelpAccountModel</fullName>
        <categories>Settings</categories>
        <language>en_US</language>
        <protected>false</protected>
        <shortDescription>stgHelpAccountModel</shortDescription>
        <value>The Account model used by the Nonprofit Success Pack. This option controls what happens when you create a Contact with a blank Account field value. WARNING: You should not use the Account Model record type you select as the default Account record type for any Profile. Doing so can cause various data issues.</value>
    </labels>
    <labels>
        <fullName>stgHelpAlloFiscalYearRollups</fullName>
        <categories>Allocation, Settings</categories>
        <language>en_US</language>
        <protected>false</protected>
        <shortDescription>stgHelpAlloFiscalYearRollups</shortDescription>
        <value>When selected, this option enables fiscal year settings, rather than calendar year settings, for Allocation rollup totals. To set Fiscal Year information, go to Setup and search for Fiscal Year. NOTE: Nonprofit Success Pack does not support custom fiscal year settings.</value>
    </labels>
    <labels>
        <fullName>stgHelpAlloNDayValue</fullName>
        <categories>Allocation, Settings</categories>
        <language>en_US</language>
        <protected>false</protected>
        <shortDescription>stgHelpAlloNDayValue</shortDescription>
        <value>Sets the value for 'N day' rollups, where 'N' is the number of days from today into the past. This value defaults to roll up GAU Allocations over the past 365 days.</value>
    </labels>
    <labels>
        <fullName>stgHelpAllocationLevel</fullName>
        <categories>Settings</categories>
        <language>en_US</language>
        <protected>true</protected>
        <shortDescription>stgHelpAllocationLevel</shortDescription>
        <value>An allocation is the specific amount of a gift that goes to a designated General Accounting Unit (GAU). This setting determines whether funds are allocated based on the Amount on the Opportunity or the Amount on the Payment.&lt;br/&gt;&lt;br/&gt;

&lt;b&gt;WARNING:&lt;/b&gt; Choosing to use Payment Allocations changes the way Opportunity Allocations work in your org. It's important that you understand these changes and the additional requirements that exist before enabling them.&lt;br/&gt;&lt;br/&gt;

If you enable and start using Payment Allocations and then disable them, you will need to manually reconcile your data and update Opportunity Allocation records to reflect the information previously assigned in Payment Allocations. Review the Payment Allocations documentation to better understand the potential impact.&lt;br/&gt;&lt;br/&gt;

When you enable Payment Allocations, existing rollups remain the same. We do not modify rollups or create new Custom Rollups. You can create new rollups based only on Payments, if you want to.</value>
    </labels>
    <labels>
        <fullName>stgHelpAutoAffil</fullName>
        <categories>Settings</categories>
        <language>en_US</language>
        <protected>false</protected>
        <shortDescription>stgHelpAutoAffil</shortDescription>
        <value>When selected, this option tells Salesforce to create or update Affiliations for Contacts connected to Organization Accounts (Account record type = Organization) whenever the Contact&apos;s Account field or Primary Affiliation field changes.</value>
    </labels>
    <labels>
        <fullName>stgHelpAutoRelCampaignRT</fullName>
        <categories>Settings</categories>
        <language>en_US</language>
        <protected>false</protected>
        <shortDescription>stgHelpAutoRelCampaignRT</shortDescription>
        <value>Select the Campaign Type(s) you'd like this Automatic Relationship to be created for.</value>
    </labels>
    <labels>
        <fullName>stgHelpAutoRelField</fullName>
        <categories>Settings</categories>
        <language>en_US</language>
        <protected>false</protected>
        <shortDescription>stgHelpAutoRelField</shortDescription>
        <value>The field that triggers the auto-creation of the Relationship.</value>
    </labels>
    <labels>
        <fullName>stgHelpAutoRelObject</fullName>
        <categories>Settings</categories>
        <language>en_US</language>
        <protected>false</protected>
        <shortDescription>stgHelpAutoRelObject</shortDescription>
        <value>The Salesforce object associated with this auto-created Relationship..</value>
    </labels>
    <labels>
        <fullName>stgHelpAutoRelType</fullName>
        <categories>Settings</categories>
        <language>en_US</language>
        <protected>false</protected>
        <shortDescription>stgHelpAutoRelType</shortDescription>
        <value>The Relationship Type that you want to create between the base Contact or Campaign Member, and the corresponding Contact or Campaign Member. The corresponding Contact or Campaign Member will receive a Reciprocal Relationship value, if one is available.</value>
    </labels>
    <labels>
        <fullName>stgHelpBDEAllowBlankOppNames</fullName>
        <categories>Settings</categories>
        <language>en_US</language>
        <protected>false</protected>
        <shortDescription>stgHelpBDEAllowBlankOppNames</shortDescription>
        <value>If selected, Batch Data Entry will not name Opportunities, even if you leave the Name field blank on the Batch Data Entry page.</value>
    </labels>
    <labels>
        <fullName>stgHelpBDEOppNaming</fullName>
        <categories>Settings</categories>
        <language>en_US</language>
        <protected>false</protected>
        <shortDescription>stgHelpBDEOppNaming</shortDescription>
        <value>When selected, NPSP uses the default naming convention for batch-entered Opportunities, regardless of the value you enter in the Name field of the batch entry screen. NOTE: This setting has no effect if custom Opportunity Names are configured.</value>
    </labels>
    <labels>
        <fullName>stgHelpBatchAlloRollup</fullName>
        <categories>Allocation, Settings</categories>
        <language>en_US</language>
        <protected>false</protected>
        <shortDescription>stgHelpBatchAlloRollup</shortDescription>
        <value>This utility calculates rollup totals for all Closed Opportunities with Allocations and updates the relevant General Accounting Unit (GAU) records.
This process may take some time, but you can safely close this page and the process will continue in the background.</value>
    </labels>
    <labels>
        <fullName>stgHelpBatchCreateDefault</fullName>
        <categories>Allocation, Settings</categories>
        <language>en_US</language>
        <protected>false</protected>
        <shortDescription>stgHelpBatchCreateDefault</shortDescription>
        <value>Clicking this button starts a batch process that creates default allocations for all existing opportunities, except opportunities excluded in the Allocations Rollup Settings. Default allocations must be enabled and a default General Accounting Unit selected to run this tool.</value>
    </labels>
    <labels>
        <fullName>stgHelpBatchOppRollup</fullName>
        <categories>Settings</categories>
        <language>en_US</language>
        <protected>false</protected>
        <shortDescription>stgHelpBatchOppRollup</shortDescription>
        <value>This utility calculates rollup totals for all Closed Opportunities and updates the relevant Contacts, Households, and Accounts.
This process may take some time, but you can safely close this page and the process will continue in the background.</value>
    </labels>
    <labels>
        <fullName>stgHelpBtnHHNaming</fullName>
        <categories>Settings</categories>
        <language>en_US</language>
        <protected>false</protected>
        <shortDescription>stgHelpBtnHHNaming</shortDescription>
        <value>&lt;b&gt;WARNING:&lt;/b&gt; Clicking this button will activate Automatic Household Naming, and populate your existing Household Names, Formal Greetings, and Informal Greetings with new names, according to the formats you&apos;ve chosen. Every single Household Account (or Household object) in your Salesforce organization will be renamed (except those Households that do not have automatic naming enabled.)&lt;br/&gt;&lt;br/&gt;

&lt;b&gt;This is an irreversible process.&lt;/b&gt; While you can deactivate Automatic Household Naming at any time, all newly populated names will remain. &lt;br/&gt;&lt;br/&gt;

Before starting this process, we recommend disabling the following when they affect Households:
&lt;br/&gt;
&lt;br/&gt;
● Custom Validation Rules&lt;br/&gt;
● Workflow Rules&lt;br/&gt;
● Process Builder&lt;br/&gt;
● Visual Workflows&lt;br/&gt;
● Custom Triggers&lt;br/&gt;

&lt;br/&gt;
Once the process is 100% complete, you can safely leave or refresh this page.</value>
    </labels>
    <labels>
        <fullName>stgHelpBtnOppNaming</fullName>
        <categories>Settings</categories>
        <language>en_US</language>
        <protected>false</protected>
        <shortDescription>stgHelpBtnOppNaming</shortDescription>
        <value>&lt;b&gt;WARNING:&lt;/b&gt; Clicking this button will activate batch Opportunity renaming, and refresh all Opportunity Names according to the formats you've chosen. Salesforce will rename every Opportunity in your organization except those Opportunities whose Opportunity Name Formats you've specified as &quot;Do Not Rename.&quot;&lt;br/&gt;&lt;br/&gt;

&lt;b&gt;This is an irreversible process.&lt;/b&gt;
Before starting this process, we recommend that you back up your data. We also recommend disabling the following when they affect Opportunities: 
&lt;br/&gt;
&lt;br/&gt;
● Custom Validation Rules&lt;br/&gt;
● Workflow Rules&lt;br/&gt;
● Process Builder&lt;br/&gt;
● Visual Workflows&lt;br/&gt;
● Custom Triggers&lt;br/&gt;&lt;br/&gt;
Once the process is 100% complete, you can safely leave or refresh this page.</value>
    </labels>
    <labels>
        <fullName>stgHelpChatterGroup</fullName>
        <categories>Settings</categories>
        <language>en_US</language>
        <protected>false</protected>
        <shortDescription>stgHelpChatterGroup</shortDescription>
        <value>Chatter group where error notifications will be posted.</value>
    </labels>
    <labels>
        <fullName>stgHelpCiceroAddrVerification</fullName>
        <categories>Address Verification Settings page</categories>
        <language>en_US</language>
        <protected>true</protected>
        <shortDescription>stgHelpCiceroAddrVerification</shortDescription>
        <value>Make sure you enter your Cicero API Key in the Auth Token settings field. You will find your API Key on your Cicero My Profile page at cicero.azavea.com</value>
    </labels>
    <labels>
        <fullName>stgHelpContactRTExcluded</fullName>
        <categories>Settings</categories>
        <language>en_US</language>
        <protected>false</protected>
        <shortDescription>stgHelpContactRTExcluded</shortDescription>
        <value>The Contact Record Types you want to exclude from automatic Household Member Contact Role creation. For example, you might want to create a &quot;child&quot; record type for children Contacts in the Household, and enter it here. Salesforce would then exclude those Contacts from receiving the Household Member Contact Role when the Opportunity is created.</value>
    </labels>
    <labels>
        <fullName>stgHelpCreateMissingPayments</fullName>
        <categories>Settings</categories>
        <language>en_US</language>
        <protected>false</protected>
        <shortDescription>stgHelpCreateMissingPayments</shortDescription>
        <value>&lt;b&gt;WARNING:&lt;/b&gt; Clicking this button will activate batch Payment creation. NPSP will create a Payment for each Opportunity without Payments that:
&lt;br/&gt;
&lt;br/&gt; 
● has an amount greater than zero&lt;br/&gt; 
● is not marked Do Not Automatically Create Payment&lt;br/&gt; 
● is not excluded in the Donations | Payments settings&lt;br/&gt; 
&lt;br/&gt; 

&lt;b&gt;This is an irreversible process.&lt;/b&gt; 
Before starting this process, we recommend disabling the following when they affect Payments: 
&lt;br/&gt;
&lt;br/&gt; 
● Custom Validation Rules&lt;br/&gt; 
● Workflow Rules&lt;br/&gt; 
● Process Builder&lt;br/&gt; 
● Visual Workflows&lt;br/&gt; 
● Custom Triggers&lt;br/&gt; 

&lt;br/&gt; 
Once the process is 100% complete, you can safely leave or refresh this page.</value>
    </labels>
    <labels>
        <fullName>stgHelpCustomizableRollupsEnable1</fullName>
        <categories>Settings</categories>
        <language>en_US</language>
        <protected>true</protected>
        <shortDescription>stgHelpCustomizableRollupsEnable1</shortDescription>
        <value>
            You can find complete Customizable Rollups documentation &lt;a href=&quot;https://powerofus.force.com/NPSP_Customizable_Rollups_Overview&quot; target=&quot;_blank&quot;&gt;here&lt;/a&gt;.
        </value>
    </labels>
    <labels>
        <fullName>stgHelpCustomizableRollupsEnable2</fullName>
        <categories>Settings</categories>
        <language>en_US</language>
        <protected>true</protected>
        <shortDescription>stgHelpCustomizableRollupsEnable2</shortDescription>
        <value>
            When you enable Customizable Rollups for the first time, we will automatically convert your existing rollups and the 87 out-of-box NPSP rollups into Customizable Rollups. For complete details, see &lt;a href=&quot;https://powerofus.force.com/NPSP_Customizable_Rollups_Considerations&quot; target=&quot;_blank&quot;&gt;this doc&lt;/a&gt;.
            &lt;br/&gt;&lt;br/&gt;
            You can disable and go back to legacy rollups, but any new rollups or rollup/filter changes made in Customizable Rollups won't be applied to your legacy rollup settings.
        </value>
    </labels>
    <labels>
        <fullName>stgHelpCustomizableRollupsEnable3</fullName>
        <categories>Settings</categories>
        <language>en_US</language>
        <protected>true</protected>
        <shortDescription>stgHelpCustomizableRollupsEnable</shortDescription>
        <value>
            Removes any new rollups, filter groups, and filter rules you created while using Customizable Rollups AND resets all NPSP legacy rollups back to their default behavior.
        </value>
    </labels>
    <labels>
        <fullName>stgHelpDefaultAllocationsEnabled</fullName>
        <categories>Allocation, Settings</categories>
        <language>en_US</language>
        <protected>false</protected>
        <shortDescription>stgHelpDefaultAllocationsEnabled</shortDescription>
        <value>When selected, NPSP automatically creates GAU Allocation records allocated to the General Accounting Unit specified in the Default General Accounting Unit field below. This feature enables better reporting on the Default General Accounting Unit, but uses more data storage.</value>
    </labels>
    <labels>
        <fullName>stgHelpDefaultGAU</fullName>
        <categories>Settings</categories>
        <language>en_US</language>
        <protected>false</protected>
        <shortDescription>stgHelpDefaultGAU</shortDescription>
        <value>When Default Allocations Enabled is selected, NPSP creates a GAU Allocation for all new Opportunities not excluded in GAU Allocations Rollup Settings, and assigns them to this General Accounting Unit. NOTE: This doesn't include existing unallocated Opportunities. You can allocate them to the default General Accounting Unit in NPSP Settings under Bulk Data Processes | Batch Create Default Allocations.</value>
    </labels>
    <labels>
        <fullName>stgHelpDisableHHAccountAddr</fullName>
        <categories>Settings</categories>
        <language>en_US</language>
        <protected>false</protected>
        <shortDescription>stgHelpDisableHHAccountAddr</shortDescription>
        <value>Disables Address management for Household Accounts when selected.</value>
    </labels>
    <labels>
        <fullName>stgHelpEnableSoftCreditRollups</fullName>
        <categories>Settings</categories>
        <language>en_US</language>
        <protected>false</protected>
        <shortDescription>stgHelpEnableSoftCreditRollups</shortDescription>
        <value>When selected, rolls up Closed/Won Opportunity totals to Contact records based on assigned Opportunity Contact Roles. Soft credit rollups only happen in nightly batches, but you can run them manually from the Rollup Donations Batch settings.</value>
    </labels>
    <labels>
        <fullName>stgHelpErrorLog</fullName>
        <categories>Settings</categories>
        <language>en_US</language>
        <protected>false</protected>
        <shortDescription>stgHelpErrorLog</shortDescription>
        <value>The Error Log shows a detailed list of errors for debugging purposes. Errors are logged only if Error Handling and the Store Errors options are enabled in System Tools | Error Notifications.</value>
    </labels>
    <labels>
        <fullName>stgHelpErrorNotifyOn</fullName>
        <categories>Settings</categories>
        <language>en_US</language>
        <protected>false</protected>
        <shortDescription>stgHelpErrorNotifyOn</shortDescription>
        <value>When selected, NPSP will display notifications for certain types of errrors.</value>
    </labels>
    <labels>
        <fullName>stgHelpErrorNotifyTo</fullName>
        <categories>Settings</categories>
        <language>en_US</language>
        <protected>false</protected>
        <shortDescription>stgHelpErrorNotifyTo</shortDescription>
        <value>Select the type of user to send notifications to.</value>
    </labels>
    <labels>
        <fullName>stgHelpExampleHHNames</fullName>
        <categories>NPSP Settings</categories>
        <language>en_US</language>
        <protected>true</protected>
        <shortDescription>displayed in the Example household names box</shortDescription>
        <value>&lt;b&gt;NOTE:&lt;/b&gt; The above preview examples cannot preview information for fields other than First Name, Last Name, or Salutation. (For example, if you&apos;ve created a custom field for nickname that you want to use in the Informal Greeting, that custom field would not show up here.) Fields other than First Name, Last Name, and Salutation don&apos;t show up in the greetings fields of the Manage Household page either, but when you save Contact information from the Manage Household page, your Household naming conventions will appear correctly.</value>
    </labels>
    <labels>
        <fullName>stgHelpFGFormat</fullName>
        <categories>Settings</categories>
        <language>en_US</language>
        <protected>false</protected>
        <shortDescription>stgHelpFGFormat</shortDescription>
        <value>The format Salesforce uses for the Formal Greeting.</value>
    </labels>
    <labels>
        <fullName>stgHelpFiscalYearRollups</fullName>
        <categories>Settings</categories>
        <language>en_US</language>
        <protected>false</protected>
        <shortDescription>stgHelpFiscalYearRollups</shortDescription>
        <value>When checked, this option enables fiscal year settings, rather than calendar year settings, for Opportunity rollup totals. To set fiscal year information, go to Setup | Company Profile | Fiscal Year. NOTE: The Nonprofit Success Pack does not support custom fiscal year settings.</value>
    </labels>
    <labels>
        <fullName>stgHelpHHAccountRTID</fullName>
        <categories>Settings</categories>
        <language>en_US</language>
        <protected>false</protected>
        <shortDescription>stgHelpHHAccountRTID</shortDescription>
        <value>The Account record type you want to use for new Accounts if you&apos;ve selected the Household Account model above. You can select the default Household Account record type, or your own record type. If you select --None--, then Salesforce will use the default Account record type for the user who&apos;s creating the new Contact (and associated Account).</value>
    </labels>
    <labels>
        <fullName>stgHelpHHExcludedRT</fullName>
        <categories>Settings</categories>
        <language>en_US</language>
        <protected>false</protected>
        <shortDescription>stgHelpHHExcludedRT</shortDescription>
        <value>Specifies which Contact record types Salesforce will exclude from Household object creation. (Applies to One-to-One or Individual Account Models only.)</value>
    </labels>
    <labels>
        <fullName>stgHelpHHMailingListReport</fullName>
        <categories>Settings</categories>
        <language>en_US</language>
        <protected>false</protected>
        <shortDescription>stgHelpHHMailingListReport</shortDescription>
        <value>The Household Mailing List Report deduplicates a Campaign that contains multiple Contacts from the same household in order to help prevent sending multiples of the same mailing to the same address. NPSP includes a report you can select called "NPSP Campaign Household Mailing List V2". If that report has been renamed or deleted, select a report that uses the Campaigns with Contacts report type, with filters for Member Status does not contain "Duplicate", and Campaign Id = blank.</value>
    </labels>
    <labels>
        <fullName>stgHelpHHNameFormat</fullName>
        <categories>Settings</categories>
        <language>en_US</language>
        <protected>false</protected>
        <shortDescription>stgHelpHHNameFormat</shortDescription>
        <value>The format Salesforce uses for the Household Name.</value>
    </labels>
    <labels>
        <fullName>stgHelpHHNaming</fullName>
        <categories>Settings</categories>
        <language>en_US</language>
        <protected>false</protected>
        <shortDescription>stgHelpHHNaming</shortDescription>
        <value>If selected, Salesforce automatically creates a name for the Household Account (or Household object), based on the name of the Contacts in the Household. Salesforce also automatically generates formal and informal greetings.</value>
    </labels>
    <labels>
        <fullName>stgHelpHHOCROn</fullName>
        <categories>Settings</categories>
        <language>en_US</language>
        <protected>false</protected>
        <shortDescription>stgHelpHHOCROn</shortDescription>
        <value>When selected, NPSP automatically creates Contact Roles on Individual gifts for Household members of the Opportunity's Primary Contact.</value>
    </labels>
    <labels>
        <fullName>stgHelpHHObjectOverview</fullName>
        <categories>Settings</categories>
        <language>en_US</language>
        <protected>false</protected>
        <shortDescription>stgHelpHHObjectOverview</shortDescription>
        <value>To learn more about the recommended Household Account model, see the &lt;a href=&quot;https://powerofus.force.com/NPSP_Account_Model&quot; target=&quot;_blank&quot;&gt;NPSP Documentation&lt;/a&gt;.</value>
    </labels>
    <labels>
        <fullName>stgHelpHHRules</fullName>
        <categories>Settings</categories>
        <language>en_US</language>
        <protected>false</protected>
        <shortDescription>stgHelpHHRules</shortDescription>
        <value>Specifies for which Contacts Salesforce will automatically create separate Household objects. (Applies to One-to-One or Individual Account Models only.)</value>
    </labels>
    <labels>
        <fullName>stgHelpHealthCheck</fullName>
        <categories>Settings</categories>
        <language>en_US</language>
        <protected>false</protected>
        <shortDescription>stgHelpHealthCheck</shortDescription>
        <value>Use &lt;a href=&quot;#&quot; onclick=&quot;ShowPanel(&apos;idPanelHealthCheck&apos;);return false;&quot;&gt;Health Check&lt;/a&gt; to verify your NPSP configuration!</value>
    </labels>
    <labels>
        <fullName>stgHelpIGFormat</fullName>
        <categories>Settings</categories>
        <language>en_US</language>
        <protected>false</protected>
        <shortDescription>stgHelpIGFormat</shortDescription>
        <value>The format Salesforce uses for the Informal Greeting.</value>
    </labels>
    <labels>
        <fullName>stgHelpINamingClass</fullName>
        <categories>Settings</categories>
        <language>en_US</language>
        <protected>false</protected>
        <shortDescription>stgHelpINamingClass</shortDescription>
        <value>The Apex Class that implements the HH_INaming interface for Household naming.</value>
    </labels>
    <labels>
        <fullName>stgHelpLeadConvert</fullName>
        <categories>Settings</categories>
        <language>en_US</language>
        <protected>false</protected>
        <shortDescription>stgHelpLeadConvert</shortDescription>
        <value>Specifies the default behavior for Opportunity creation when you convert a Lead to a Contact. If left unselected, Salesforce will NOT automatically create an Opportunity when you convert Leads to Contacts. For more information, see the &lt;a href=&quot;https://powerofus.force.com/NPSP_Leads&quot; target=&quot;_blank&quot;&gt;NPSP Documentation&lt;/a&gt;.</value>
    </labels>
    <labels>
        <fullName>stgHelpLvlAssignBatch</fullName>
        <categories>NPSP Settings</categories>
        <language>en_US</language>
        <protected>true</protected>
        <shortDescription>help text displayed on the Level Assignment Batch page</shortDescription>
        <value>This utility calculates Level Assignments for all Salesforce objects (typically Accounts and Contacts, but also any custom objects) that have Levels assigned to them. This process may take some time, but you can safely close this page and the process will continue in the background.
&lt;br/&gt;&lt;br/&gt;

&lt;b&gt;IMPORTANT:&lt;/b&gt; Since Salesforce is often evaluating Levels against updated fields from other bulk data processes, you may want to run those processes first.</value>
    </labels>
    <labels>
        <fullName>stgHelpMatchedDonorRole</fullName>
        <categories>Settings</categories>
        <language>en_US</language>
        <protected>false</protected>
        <shortDescription>stgHelpMatchedDonorRole</shortDescription>
        <value>The Contact Role you want to use for matched donors. We recommend using &quot;Matched Donor.&quot;</value>
    </labels>
    <labels>
        <fullName>stgHelpMaxPayments</fullName>
        <categories>Settings</categories>
        <language>en_US</language>
        <protected>true</protected>
        <shortDescription>stgHelpMaxPayments</shortDescription>
        <value>Sets the maximum number of Payments allowed when scheduling Payments for an Opportunity. If no value is entered, the default is 12.</value>
    </labels>
    <labels>
        <fullName>stgHelpMembershipGracePeriod</fullName>
        <categories>Settings</categories>
        <language>en_US</language>
        <protected>false</protected>
        <shortDescription>stgHelpMembershipGracePeriod</shortDescription>
        <value>After a Membership ends, the length of the grace period (in days) before the Membership Status on the Account moves from Grace Period to Expired. Defaults to 30 days.</value>
    </labels>
    <labels>
        <fullName>stgHelpMembershipRT</fullName>
        <categories>Settings</categories>
        <language>en_US</language>
        <protected>false</protected>
        <shortDescription>stgHelpMembershipRT</shortDescription>
        <value>The Record Type used when creating Opportunities that track Membership Donations. We recommend using Membership. Opportunities with this record type roll up separately from other Opportunity Record Types.</value>
    </labels>
    <labels>
        <fullName>stgHelpNPSPDoc</fullName>
        <categories>Settings</categories>
        <language>en_US</language>
        <protected>false</protected>
        <shortDescription>stgHelpNPSPDoc</shortDescription>
        <value>NPSP Documentation</value>
    </labels>
    <labels>
        <fullName>stgHelpNPSPSettings</fullName>
        <categories>Settings</categories>
        <language>en_US</language>
        <protected>false</protected>
        <shortDescription>stgHelpNPSPSettings</shortDescription>
        <value>Configure the Nonprofit Success Pack to meet your organization&apos;s needs. You can also monitor the health of your Salesforce organization, or run batch processes to update data.</value>
    </labels>
    <labels>
        <fullName>stgHelpNameConnector</fullName>
        <categories>Settings</categories>
        <language>en_US</language>
        <protected>false</protected>
        <shortDescription>stgHelpNameConnector</shortDescription>
        <value>Specifies the name or character (such as &amp;) that Salesforce uses to connect pairs in a name.</value>
    </labels>
    <labels>
        <fullName>stgHelpNameOverrun</fullName>
        <categories>Settings</categories>
        <language>en_US</language>
        <protected>false</protected>
        <shortDescription>stgHelpNameOverrun</shortDescription>
        <value>Specifies the text Salesforce uses to replace longer lists of names.</value>
    </labels>
    <labels>
        <fullName>stgHelpNewRDFieldMap</fullName>
        <categories>Settings</categories>
        <language>en_US</language>
        <protected>false</protected>
        <shortDescription>stgHelpNewRDFieldMap</shortDescription>
        <value>Select the Recurring Donation field you want to map, and the Opportunity field you want to map it to. NPSP will copy the value of the Recurring Donation field you select to your selected Opportunity field on all child Opportunities for the Recurring Donation.
IMPORTANT: Both of these fields must have the same data type.</value>
    </labels>
    <labels>
        <fullName>stgHelpNewUDR</fullName>
        <categories>Settings</categories>
        <language>en_US</language>
        <protected>false</protected>
        <shortDescription>stgHelpNewUDR</shortDescription>
        <value>Select the Opportunity field and corresponding rollup operation, then select the object and field to roll up to.</value>
    </labels>
    <labels>
        <fullName>stgHelpNoUDR</fullName>
        <categories>Settings</categories>
        <language>en_US</language>
        <protected>false</protected>
        <shortDescription>stgHelpNoUDR</shortDescription>
        <value>No User Defined Rollups Have Been Defined</value>
    </labels>
    <labels>
        <fullName>stgHelpOCR</fullName>
        <categories>Settings</categories>
        <language>en_US</language>
        <protected>false</protected>
        <shortDescription>stgHelpOCR</shortDescription>
        <value>Soft Credits, Contact Roles, and Matching Gifts relate to each other in important ways. If you&apos;re not familiar with these concepts and how they interact, you should read through the &lt;a href=&quot;https://powerofus.force.com/NPSP_SCMG&quot; target=&quot;_blank&quot;&gt;NPSP Documentation&lt;/a&gt; before making any adjustments to these settings.</value>
    </labels>
    <labels>
        <fullName>stgHelpOCRDefaultRole</fullName>
        <categories>Settings</categories>
        <language>en_US</language>
        <protected>false</protected>
        <shortDescription>stgHelpOCRDefaultRole</shortDescription>
        <value>The default Contact Role automatically assigned to the Primary Contact when the Opportunity Account is a Household, One-to-One, or Individual Account.</value>
    </labels>
    <labels>
        <fullName>stgHelpOrgOCRDefaultRole</fullName>
        <categories>Settings</categories>
        <language>en_US</language>
        <protected>false</protected>
        <shortDescription>Help text for Contact Role for Organizational Opps</shortDescription>
        <value>The default Contact Role automatically assigned to the Opportunity&apos;s Primary Contact when the Opportunity&apos;s Account is NOT a Household, One-to-One, or Individual Account.</value>
    </labels>
    <labels>
        <fullName>stgHelpOCRRoleForHH</fullName>
        <categories>Settings</categories>
        <language>en_US</language>
        <protected>false</protected>
        <shortDescription>stgHelpOCRRoleForHH</shortDescription>
        <value>The Contact Role you want to use for Household Members.</value>
    </labels>
    <labels>
        <fullName>stgHelpOneToOneRTID</fullName>
        <categories>Settings</categories>
        <language>en_US</language>
        <protected>false</protected>
        <shortDescription>stgHelpOneToOneRTID</shortDescription>
        <value>The Account record type you want to use for new Accounts if you&apos;ve selected the One-to-One Account model above. NPSP does not come with a default record type for One-to-One Accounts, so you should create one (such as &quot;Individual&quot;) before selecting this model. If you select --None--, then Salesforce will use the default Account record type for the user who&apos;s creating the new Contact (and associated One-to-One Account).</value>
    </labels>
    <labels>
        <fullName>stgHelpOppNamingAttribution</fullName>
        <categories>Settings</categories>
        <language>en_US</language>
        <protected>false</protected>
        <shortDescription>stgHelpOppNamingAttribution</shortDescription>
        <value>Specifies whether you want to apply these settings to Contact Donations (i.e. Opportunities associated with Household, 1-to-1, or Individual "Bucket" Accounts), Organization Donations, or both Contact and Organization Donations.</value>
    </labels>
    <labels>
        <fullName>stgHelpOppNamingDateFormat</fullName>
        <categories>Settings</categories>
        <language>en_US</language>
        <protected>false</protected>
        <shortDescription>stgHelpOppNamingDateFormat</shortDescription>
        <value>The date format used for any Date or DateTime fields referenced in the Opportunity Name Format. Choose a format, or choose &quot;other&quot; to create your own custom format following the Java SimpleDateFormat specification.</value>
    </labels>
    <labels>
        <fullName>stgHelpOppNamingFormat</fullName>
        <categories>Settings</categories>
        <language>en_US</language>
        <protected>false</protected>
        <shortDescription>stgHelpOppNamingFormat</shortDescription>
        <value>The Opportunity Name format. Choose &quot;other&quot; to create your own. See the &lt;a href=&quot;https://powerofus.force.com/NPSP_Opp_Names&quot; target=&quot;_blank&quot;&gt;NPSP Documentation&lt;/a&gt; for details.</value>
    </labels>
    <labels>
        <fullName>stgHelpOppNamingRecTypes</fullName>
        <categories>Settings</categories>
        <language>en_US</language>
        <protected>false</protected>
        <shortDescription>stgHelpOppNamingRecTypes</shortDescription>
        <value>The Opportunity record type(s) to which you want to apply this Opportunity Name. Control or Command click to select more than one record type. &quot;--None--&quot; applies the new naming to ALL record types.</value>
    </labels>
    <labels>
        <fullName>stgHelpOppRecTypesNoPayments</fullName>
        <categories>Settings</categories>
        <language>en_US</language>
        <protected>false</protected>
        <shortDescription>stgHelpOppRecTypesNoPayments</shortDescription>
        <value>Salesforce won&apos;t automatically create Payments for the selected Opportunity record types. Control or Command click to select more than one record type.</value>
    </labels>
    <labels>
        <fullName>stgHelpOppTypesNoPayments</fullName>
        <categories>Settings</categories>
        <language>en_US</language>
        <protected>false</protected>
        <shortDescription>stgHelpOppTypesNoPayments</shortDescription>
        <value>Salesforce won&apos;t automatically create Payments for Opportunities that have this value in the Type picklist.</value>
    </labels>
    <labels>
        <fullName>stgHelpOrgAccountAddressMgmt</fullName>
        <categories>Settings</categories>
        <language>en_US</language>
        <protected>false</protected>
        <shortDescription>stgHelpOrgAccountAddressMgmt</shortDescription>
        <value>When selected, enables Address Management for non-Household Accounts such as Organizational Accounts.</value>
    </labels>
    <labels>
        <fullName>stgHelpOverrunCount</fullName>
        <categories>Settings</categories>
        <language>en_US</language>
        <protected>false</protected>
        <shortDescription>stgHelpOverrunCount</shortDescription>
        <value>The number of Contacts Salesforce will explicitly name in Household names and greetings. After this number, Salesforce substitutes the Name Overrun value for names.</value>
    </labels>
    <labels>
        <fullName>stgHelpPaymentMapOppField</fullName>
        <categories>Settings</categories>
        <language>en_US</language>
        <protected>false</protected>
        <shortDescription>stgHelpPaymentMapOppField</shortDescription>
        <value>The Opportunity field to copy from.</value>
    </labels>
    <labels>
        <fullName>stgHelpPaymentMapPaymentField</fullName>
        <categories>Settings</categories>
        <language>en_US</language>
        <protected>false</protected>
        <shortDescription>stgHelpPaymentMapPaymentField</shortDescription>
        <value>The Payment field to copy to.</value>
    </labels>
    <labels>
        <fullName>stgHelpPaymentMapping</fullName>
        <categories>Settings</categories>
        <language>en_US</language>
        <protected>false</protected>
        <shortDescription>stgHelpPaymentMapping</shortDescription>
        <value>Set up a mapping by selecting an Opportunity field, and then selecting the Payment field it maps to. NOTE: Payment mapping requires that you have two fields (one on Opportunity, one on Payment) of a matching data type.</value>
    </labels>
    <labels>
        <fullName>stgHelpPaymentMappings</fullName>
        <categories>Settings</categories>
        <language>en_US</language>
        <protected>false</protected>
        <shortDescription>stgHelpPaymentMappings</shortDescription>
        <value>Map fields so that values from the Opportunity are automatically copied to the Payment. Mapping applies for auto-created Payments or Payments created through the Payment scheduler.</value>
    </labels>
    <labels>
        <fullName>stgHelpPaymentsEnabled</fullName>
        <categories>Settings</categories>
        <language>en_US</language>
        <protected>false</protected>
        <shortDescription>stgHelpPaymentsEnabled</shortDescription>
        <value>If enabled, Salesforce automatically creates Payments for new Opportunities (Donations).</value>
    </labels>
    <labels>
        <fullName>stgHelpPowerOfUsHub</fullName>
        <categories>Settings</categories>
        <language>en_US</language>
        <protected>false</protected>
        <shortDescription>stgHelpPowerOfUsHub</shortDescription>
        <value>Got questions? The Hub has answers! Try the &lt;a href=&quot;https://powerofus.force.com/HUB_NPSP_Group&quot; target=&quot;_blank&quot;&gt;Nonprofit Success Pack&lt;/a&gt; group for questions about NPSP and the &lt;a href=&quot;https://powerofus.force.com/HUB_System_Admin_Group&quot; target=&quot;_blank&quot;&gt;System Administrators&lt;/a&gt; group for questions about Salesforce administration and cofiguration.&lt;br/&gt;&lt;br/&gt;Keep up with the latest NPSP release notes in the &lt;a href=&quot;https://powerofus.force.com/HUB_NPSP_Release_Group&quot; target=&quot;_blank&quot;&gt;NPSP Release Announcements&lt;/a&gt; group.</value>
    </labels>
    <labels>
        <fullName>stgHelpPrimaryContactBatch</fullName>
        <categories>Settings</categories>
        <language>en_US</language>
        <protected>false</protected>
        <shortDescription>stgHelpPrimaryContactBatch</shortDescription>
        <value>&lt;b&gt;WARNING:&lt;/b&gt; Clicking this button will activate a batch Opportunity update to refresh the Primary Contact field. Salesforce will update Opportunity records where the Primary Contact field isn&apos;t the same value as the  Opportunity Contact Role record marked Primary.&lt;br/&gt;&lt;br/&gt;

&lt;b&gt;This is an irreversible process.&lt;/b&gt;
This change updates Opportunity records. Before starting this process, we recommend that you back up your data. We also recommend disabling the following when they affect Opportunities: 
&lt;br/&gt;
&lt;br/&gt;
● Custom Validation Rules&lt;br/&gt;
● Workflow Rules&lt;br/&gt;
● Process Builder&lt;br/&gt;
● Visual Workflows&lt;br/&gt;
● Custom Triggers&lt;br/&gt;&lt;br/&gt;
Once the process is 100% complete, you can safely leave or refresh this page.</value>
    </labels>
    <labels>
        <fullName>stgHelpPrimaryContactRoleMergeBatch</fullName>
        <categories>NPSP Settings</categories>
        <language>en_US</language>
        <protected>true</protected>
        <shortDescription>Content of the &quot;Bulk Data Processes - Remove Duplicate Primary OCRs&quot; page</shortDescription>
        <value>&lt;b&gt;WARNING:&lt;/b&gt; Clicking this button will activate a batch that permanently removes any duplicate Primary Opportunity Contact Roles that exist in your org. These records won&apos;t be recoverable in the recycle bin, so be careful to review expected changes in advance.&lt;br/&gt;&lt;br/&gt;

&lt;b&gt;This is an irreversible process.&lt;/b&gt;
This change updates Opportunity Contact Role records. Before starting this process, we recommend that you back up your data. We also recommend disabling the following when they affect Opportunities:
&lt;br/&gt;
&lt;br/&gt;
● Custom Validation Rules&lt;br/&gt;
● Workflow Rules&lt;br/&gt;
● Process Builder&lt;br/&gt;
● Visual Workflows&lt;br/&gt;
● Custom Triggers&lt;br/&gt;&lt;br/&gt;
Once the process is 100% complete, you can safely leave or refresh this page.</value>
    </labels>
    <labels>
        <fullName>stgHelpRDAddCampaign</fullName>
        <categories>Settings</categories>
        <language>en_US</language>
        <protected>false</protected>
        <shortDescription>stgHelpRDAddCampaign</shortDescription>
        <value>When selected, NPSP copies the Campaign you specified on the Recurring Donation record to all of its child Opportunities. If this is not selected, NPSP copies the Campaign to the first child Opportunity only.</value>
    </labels>
    <labels>
        <fullName>stgHelpRDBatch</fullName>
        <categories>Settings</categories>
        <language>en_US</language>
        <protected>false</protected>
        <shortDescription>stgHelpRDBatch</shortDescription>
        <value>This utility runs a batch process for all open-ended Recurring Donations, and based on the number of Opportunity Forecast Months:
&lt;br/&gt;
&lt;br/&gt; 
● creates new opportunities&lt;br/&gt;
● updates the number of Installments and Paid Amount&lt;br/&gt;
&lt;br/&gt;
This process may take some time, but you can close this page and the process will continue in the background.</value>
    </labels>
    <labels>
        <fullName>stgHelpRDBatchSize</fullName>
        <categories>Settings</categories>
        <language>en_US</language>
        <protected>true</protected>
        <shortDescription>RD Batch Size Settings Help Text</shortDescription>
        <value>The number of records to process at a time when running the Recurring Donations batch job. The default size is 50. Reduce to a smaller number if the batch job is failing due to system limits.</value>
    </labels>
    <labels>
        <fullName>stgHelpRDDisableScheduling</fullName>
        <categories>Settings</categories>
        <language>en_US</language>
        <protected>false</protected>
        <shortDescription>stgHelpRDDisableScheduling</shortDescription>
        <value>Prevents the scheduling of the nightly update to Recurring Donations.</value>
    </labels>
    <labels>
        <fullName>stgHelpRDFailures</fullName>
        <categories>Settings</categories>
        <language>en_US</language>
        <protected>false</protected>
        <shortDescription>stgHelpRDFailures</shortDescription>
        <value>The number of Recurring Donations that failed to update in the last batch operation.</value>
    </labels>
    <labels>
        <fullName>stgHelpRDFieldMap</fullName>
        <categories>Settings</categories>
        <language>en_US</language>
        <protected>false</protected>
        <shortDescription>stgHelpRDFieldMap</shortDescription>
        <value>This setting lets you map fields from the Recurring Donation record to the Recurring Donation&apos;s child Opportunities.</value>
    </labels>
    <labels>
        <fullName>stgHelpRDFieldMapOppField</fullName>
        <categories>Settings</categories>
        <language>en_US</language>
        <protected>false</protected>
        <shortDescription>stgHelpRDFieldMapOppField</shortDescription>
        <value>no longer used.</value>
    </labels>
    <labels>
        <fullName>stgHelpRDFieldMapRDField</fullName>
        <categories>Settings</categories>
        <language>en_US</language>
        <protected>false</protected>
        <shortDescription>stgHelpRDFieldMapRDField</shortDescription>
        <value>no longer used.</value>
    </labels>
    <labels>
        <fullName>stgHelpRDLastRun</fullName>
        <categories>Settings</categories>
        <language>en_US</language>
        <protected>false</protected>
        <shortDescription>stgHelpRDLastRun</shortDescription>
        <value>The date and time of the last batch update of Recurring Donations.</value>
    </labels>
    <labels>
        <fullName>stgHelpRDMaxDonations</fullName>
        <categories>Settings</categories>
        <language>en_US</language>
        <protected>false</protected>
        <shortDescription>stgHelpRDMaxDonations</shortDescription>
        <value>Restricts the total number of Donations (installments) for Fixed-Length Recurring Donations. The default is 50.</value>
    </labels>
    <labels>
        <fullName>stgHelpRDOpenOppBehavior</fullName>
        <categories>Settings</categories>
        <language>en_US</language>
        <protected>false</protected>
        <shortDescription>stgHelpRDOpenOppBehavior</shortDescription>
        <value>Tells NPSP what to do with any remaining open Opportunities when you mark the status of an Open-Ended Recurring Donation as Closed.</value>
    </labels>
    <labels>
        <fullName>stgHelpRDOppForecastMonths</fullName>
        <categories>Settings</categories>
        <language>en_US</language>
        <protected>false</protected>
        <shortDescription>stgHelpRDOppForecastMonths</shortDescription>
        <value>Number of months' worth of open Opportunities that NPSP maintains on Open-Ended Recurring Donations. NPSP makes sure there are always this many months' worth of Opportunities by creating the appropriate number of new Opportunities every month.</value>
    </labels>
    <labels>
        <fullName>stgHelpRDOppRT</fullName>
        <categories>Settings</categories>
        <language>en_US</language>
        <protected>false</protected>
        <shortDescription>stgHelpRDOppRT</shortDescription>
        <value>The Opportunity record type assigned to the Recurring Donation's child Opportunities.</value>
    </labels>
    <labels>
        <fullName>stgHelpRDPeriodFrequency</fullName>
        <categories>Settings</categories>
        <language>en_US</language>
        <protected>false</protected>
        <shortDescription>stgHelpRDPeriodFrequency</shortDescription>
        <value>The amount of time the Custom Installment Period covers.</value>
    </labels>
    <labels>
        <fullName>stgHelpRDPeriodName</fullName>
        <categories>Settings</categories>
        <language>en_US</language>
        <protected>false</protected>
        <shortDescription>stgHelpRDPeriodName</shortDescription>
        <value>The name of the new Custom Installment Period.</value>
    </labels>
    <labels>
        <fullName>stgHelpRDPeriodType</fullName>
        <categories>Settings</categories>
        <language>en_US</language>
        <protected>false</protected>
        <shortDescription>stgHelpRDPeriodType</shortDescription>
        <value>The unit of time (days, weeks, months, years) for the Custom Installment Period.</value>
    </labels>
    <labels>
        <fullName>stgHelpRDSuccesses</fullName>
        <categories>Settings</categories>
        <language>en_US</language>
        <protected>false</protected>
        <shortDescription>stgHelpRDSuccesses</shortDescription>
        <value>Number of Recurring Donations successfully updated in the last batch run.</value>
    </labels>
    <labels>
        <fullName>stgHelpRecDon</fullName>
        <categories>Settings</categories>
        <language>en_US</language>
        <protected>false</protected>
        <shortDescription>stgHelpRecDon</shortDescription>
        <value>This setting lets you create Custom Installment Periods for Recurring Donations, different from the default Installment Periods (monthly, quarterly, yearly, and so on) that come with NPSP.</value>
    </labels>
    <labels>
        <fullName>stgHelpRelAutoCreatedDup</fullName>
        <categories>Settings</categories>
        <language>en_US</language>
        <protected>false</protected>
        <shortDescription>stgHelpRelAutoCreatedDup</shortDescription>
        <value>NPSP deduplicates auto-created Relationships. Select this option if you want to disable automatic deduplication, and allow multiple Relationships of the same Type to exist between two Contacts.</value>
    </labels>
    <labels>
        <fullName>stgHelpRelFieldSyncToggle</fullName>
        <categories>Settings</categories>
        <language>en_US</language>
        <protected>true</protected>
        <shortDescription>stgHelpRelFieldSyncToggle</shortDescription>
        <value>Select this option to sync custom Relationships fields between the two Contacts in a relationship pair.</value>
    </labels>
    <labels>
        <fullName>stgHelpRelGenderField</fullName>
        <categories>Settings</categories>
        <language>en_US</language>
        <protected>false</protected>
        <shortDescription>stgHelpRelGenderField</shortDescription>
        <value>Custom field that specifies the gender of a Contact. Salesforce uses the value in this field to determine reciprocal relationships.</value>
    </labels>
    <labels>
        <fullName>stgHelpRelReciprocalFemale</fullName>
        <categories>Settings</categories>
        <language>en_US</language>
        <protected>false</protected>
        <shortDescription>stgHelpRelReciprocalFemale</shortDescription>
        <value>The value Salesforce uses if the Contact&apos;s Gender field value is Female, or if the Contact&apos;s Salutation indicates gender.</value>
    </labels>
    <labels>
        <fullName>stgHelpRelReciprocalMale</fullName>
        <categories>Settings</categories>
        <language>en_US</language>
        <protected>false</protected>
        <shortDescription>stgHelpRelReciprocalMale</shortDescription>
        <value>The value Salesforce uses if the Contact&apos;s Gender field value is Male, or if the Contact&apos;s Salutation indicates gender.</value>
    </labels>
    <labels>
        <fullName>stgHelpRelReciprocalMethod</fullName>
        <categories>Settings</categories>
        <language>en_US</language>
        <protected>false</protected>
        <shortDescription>stgHelpRelReciprocalMethod</shortDescription>
        <value>Specifies the method used for generating reciprocal relationships. See the &lt;a href=&quot;https://powerofus.force.com/NPSP_Relationships_Settings&quot; target=&quot;_blank&quot;&gt;NPSP Documentation&lt;/a&gt; for more information.</value>
    </labels>
    <labels>
        <fullName>stgHelpRelReciprocalName</fullName>
        <categories>Settings</categories>
        <language>en_US</language>
        <protected>false</protected>
        <shortDescription>stgHelpRelReciprocalName</shortDescription>
        <value>The name of the Relationship. The name will be an option Users can select in the Type picklist when creating a Relationship between Contacts.</value>
    </labels>
    <labels>
        <fullName>stgHelpRelReciprocalNeutral</fullName>
        <categories>Settings</categories>
        <language>en_US</language>
        <protected>false</protected>
        <shortDescription>stgHelpRelReciprocalNeutral</shortDescription>
        <value>The value Salesforce uses if it cannot determine the Contact&apos;s gender based on Gender field value or Salutation.</value>
    </labels>
    <labels>
        <fullName>stgHelpRelSyncFields</fullName>
        <categories>Settings</categories>
        <language>en_US</language>
        <protected>true</protected>
        <shortDescription>stgHelpRelSyncFields</shortDescription>
        <value>Select the custom Relationship fields you do not want synchronized between the two Contacts in a Relationship pair. Control or command click to select more than one field.</value>
    </labels>
    <labels>
        <fullName>stgHelpRespectDuplicateRuleSettings</fullName>
        <categories>Settings</categories>
        <language>en_US</language>
        <protected>true</protected>
        <shortDescription>Respect the settings on a Duplicate Rule that control allowing duplicates.</shortDescription>
        <value>Respect the settings on a Duplicate Rule that control whether duplicate records are allowed.
To check your existing settings, go to Duplicate Rules under Setup. For any rule, when the Action On Create or Action On Edit fields are set to &quot;Allow,&quot; duplicates will be saved.</value>
    </labels>
    <labels>
        <fullName>stgHelpReviewErrorLog</fullName>
        <categories>Settings</categories>
        <language>en_US</language>
        <protected>false</protected>
        <shortDescription>stgHelpReviewErrorLog</shortDescription>
        <value>Review &lt;a href=&quot;#&quot; onclick=&quot;ShowPanel(&apos;idPanelErrorLog&apos;);return false;&quot;&gt;Error Logs&lt;/a&gt; to see if there are issues.</value>
    </labels>
    <labels>
        <fullName>stgHelpRollupBatchSize</fullName>
        <categories>Settings</categories>
        <language>en_US</language>
        <protected>false</protected>
        <shortDescription>stgHelpRollupBatchSize</shortDescription>
        <value>The number of records processed at a time when calculating donor statistics. The default size is 200. Reduce to a smaller number if the Opportunity Rollups are failing due to system limits.</value>
    </labels>
    <labels>
        <fullName>stgHelpRollupExcludeAccountOppRT</fullName>
        <categories>Settings</categories>
        <language>en_US</language>
        <protected>false</protected>
        <shortDescription>stgHelpRollupExcludeAccountOppRT</shortDescription>
        <value>Opportunities with the selected record types won&apos;t be included in rollups to the Account. Control or Command click to select more than one record type.</value>
    </labels>
    <labels>
        <fullName>stgHelpRollupExcludeAccountOppType</fullName>
        <categories>Settings</categories>
        <language>en_US</language>
        <protected>false</protected>
        <shortDescription>stgHelpRollupExcludeAccountOppType</shortDescription>
        <value>Opportunities that have this value in the Type picklist won&apos;t be included in rollups to the Account.</value>
    </labels>
    <labels>
        <fullName>stgHelpRollupExcludeAlloOppRecType</fullName>
        <categories>Allocation, Settings</categories>
        <language>en_US</language>
        <protected>false</protected>
        <shortDescription>stgHelpRollupExcludeAlloOppRecType</shortDescription>
        <value>GAU Allocations from Opportunities with the selected record types won&apos;t be included when rolling up to the General Accounting Unit record.</value>
    </labels>
    <labels>
        <fullName>stgHelpRollupExcludeAlloOppType</fullName>
        <categories>Allocation, Settings</categories>
        <language>en_US</language>
        <protected>false</protected>
        <shortDescription>stgHelpRollupExcludeAlloOppType</shortDescription>
        <value>GAU Allocations from Opportunities that have this value in the Type picklist won&apos;t be included when rolling up to the General Accounting Unit record.</value>
    </labels>
    <labels>
        <fullName>stgHelpRollupExcludeContactOppRT</fullName>
        <categories>Settings</categories>
        <language>en_US</language>
        <protected>false</protected>
        <shortDescription>stgHelpRollupExcludeContactOppRT</shortDescription>
        <value>Opportunities with the selected record types won&apos;t be included in rollups to the Contact. Control or Command click to select more than one record type.</value>
    </labels>
    <labels>
        <fullName>stgHelpRollupExcludeContactOppType</fullName>
        <categories>Settings</categories>
        <language>en_US</language>
        <protected>false</protected>
        <shortDescription>stgHelpRollupExcludeContactOppType</shortDescription>
        <value>Opportunities that have this value in the Type picklist won&apos;t be included in rollups to the Contact.</value>
    </labels>
    <labels>
        <fullName>stgHelpRollupNDayValue</fullName>
        <categories>Settings</categories>
        <language>en_US</language>
        <protected>false</protected>
        <shortDescription>stgHelpRollupNDayValue</shortDescription>
        <value>Sets the value for &apos;N day&apos; rollups, where &apos;N&apos; is the number of days from today into the past. This value defaults to rollup over the past 365 days.</value>
    </labels>
    <labels>
        <fullName>stgHelpRollupPrimaryContact</fullName>
        <categories>Settings</categories>
        <language>en_US</language>
        <protected>false</protected>
        <shortDescription>stgHelpRollupPrimaryContact</shortDescription>
        <value>When this option is selected, Salesforce will ALWAYS roll up donor data to the Opportunity&apos;s Primary Contact. Note that only the Account on the Opportunity will receive hard credit. So, if the Account Name on the Opportunity is an Organization, that Organization and the Primary Contact will receive hard credit; the Contact&apos;s Household or 1:1 Account will NOT receive hard credit. If left unselected, and the Opportunity&apos;s Account is an Organization, only the Organization will receive credit for the Opportunity.</value>
    </labels>
    <labels>
        <fullName>stgHelpRollupSkewLimit</fullName>
        <categories>Settings</categories>
        <language>en_US</language>
        <protected>false</protected>
        <shortDescription>stgHelpRollupSkewLimit</shortDescription>
        <value>The maximum number of related Opportunities on an Account or Contact allowed in the non-Skew Mode Rollup Batch Jobs. An Account or Contact with more than this number of related Opportunities will always be rolled up using Skew Mode.</value>
    </labels>
    <labels>
        <fullName>stgHelpSalesforceSetup</fullName>
        <categories>Settings</categories>
        <language>en_US</language>
        <protected>false</protected>
        <shortDescription>stgHelpSalesforceSetup</shortDescription>
        <value>Looking to customize page layouts, add fields, or add users?  Try the &lt;a href=&quot;/setup/forcecomHomepage.apexp?setupid=ForceCom&quot; target=&quot;_blank&quot;&gt;Salesforce Setup&lt;/a&gt; pages.</value>
    </labels>
    <labels>
        <fullName>stgHelpSimpleAddrChangeIsUpdate</fullName>
        <categories>NPSP Settings</categories>
        <language>en_US</language>
        <protected>false</protected>
        <shortDescription>stgHelpSimpleAddrChangeIsUpdate</shortDescription>
        <value>A simple address change is a change (such as correcting a typo, or deleting white space) to a single Contact or Account address field. When this option is selected, Salesforce treats these changes as updates to the existing address (i.e., no new Address object is created).</value>
    </labels>
    <labels>
        <fullName>stgHelpSoftCreditRoles</fullName>
        <categories>Settings</categories>
        <language>en_US</language>
        <protected>false</protected>
        <shortDescription>stgHelpSoftCreditRoles</shortDescription>
        <value>Opportunity Contact Roles you want to include in Soft Credit rollups. Control or Command click to select multiple roles.</value>
    </labels>
    <labels>
        <fullName>stgHelpStoreErrorsOn</fullName>
        <categories>Settings</categories>
        <language>en_US</language>
        <protected>false</protected>
        <shortDescription>stgHelpStoreErrorsOn</shortDescription>
        <value>When selected, NPSP will store errors. You can view stored errors in System Tools | Error Log on the NPSP Settings page.</value>
    </labels>
    <labels>
        <fullName>stgHelpTDTM</fullName>
        <categories>Settings</categories>
        <language>en_US</language>
        <protected>false</protected>
        <shortDescription>stgHelpTDTM</shortDescription>
        <value>Trigger Handlers contain the actual business logic that needs to be executed for a particular trigger event.</value>
    </labels>
    <labels>
        <fullName>stgHelpTHActive</fullName>
        <categories>Settings</categories>
        <language>en_US</language>
        <protected>false</protected>
        <shortDescription>stgHelpTHActive</shortDescription>
        <value>Indicates that this Trigger Handler is active and will run when Trigger Action criteria is met.</value>
    </labels>
    <labels>
        <fullName>stgHelpTHAsync</fullName>
        <categories>Settings</categories>
        <language>en_US</language>
        <protected>false</protected>
        <shortDescription>stgHelpTHAsync</shortDescription>
        <value>Indicates that this trigger handler&apos;s After Events should run asynchronously. WARNING: If the specified Apex Class doesn&apos;t support asynchronous processing and you select this checkbox, the class may not work properly.</value>
    </labels>
    <labels>
        <fullName>stgHelpTHClass</fullName>
        <categories>Settings</categories>
        <language>en_US</language>
        <protected>false</protected>
        <shortDescription>stgHelpTHClass</shortDescription>
        <value>The Apex class to run.</value>
    </labels>
    <labels>
        <fullName>stgHelpTHLoadOrder</fullName>
        <categories>Settings</categories>
        <language>en_US</language>
        <protected>false</protected>
        <shortDescription>stgHelpTHLoadOrder</shortDescription>
        <value>Order in which this trigger should be run. If the records that this trigger handler processes have related records, the load order ensures that they&apos;re created or updated in the correct order.</value>
    </labels>
    <labels>
        <fullName>stgHelpTHObject</fullName>
        <categories>Settings</categories>
        <language>en_US</language>
        <protected>false</protected>
        <shortDescription>stgHelpTHObject</shortDescription>
        <value>The object related to this trigger handler.</value>
    </labels>
    <labels>
        <fullName>stgHelpTHTriggerAction</fullName>
        <categories>Settings</categories>
        <language>en_US</language>
        <protected>false</protected>
        <shortDescription>stgHelpTHTriggerAction</shortDescription>
        <value>Actions that fire this trigger. Ctrl and Command click to select more than one action.</value>
    </labels>
    <labels>
        <fullName>stgHelpTriggerHandlers</fullName>
        <categories>Settings</categories>
        <language>en_US</language>
        <protected>false</protected>
        <shortDescription>stgHelpTriggerHandlers</shortDescription>
        <value>These triggers control core functionality in the Nonprofit Success Pack, so please exercise extreme caution when creating or modifying them.</value>
    </labels>
    <labels>
        <fullName>stgHelpTriggerHandlersAsync</fullName>
        <categories>Health Check</categories>
        <language>en_US</language>
        <protected>false</protected>
        <shortDescription>stgHelpTriggerHandlersAsync</shortDescription>
        <value>If you select the Asynchronous After Events option for a Trigger Handler, it can have unintended consequences. You should test the Trigger Handler thoroughly in a sandbox environment before deploying it to production.</value>
    </labels>
    <labels>
        <fullName>stgHelpUDROperation</fullName>
        <categories>Settings</categories>
        <language>en_US</language>
        <protected>false</protected>
        <shortDescription>stgHelpUDROperation</shortDescription>
        <value>Determines how the field should roll up. Only operations that are valid for the selected Opportunity field are listed.</value>
    </labels>
    <labels>
        <fullName>stgHelpUDROppField</fullName>
        <categories>Settings</categories>
        <language>en_US</language>
        <protected>false</protected>
        <shortDescription>stgHelpUDROppField</shortDescription>
        <value>The Opportunity field to roll up.</value>
    </labels>
    <labels>
        <fullName>stgHelpUDRTargetObject</fullName>
        <categories>Settings</categories>
        <language>en_US</language>
        <protected>false</protected>
        <shortDescription>stgHelpUDRTargetObject</shortDescription>
        <value>The object on which the rollup information will appear.</value>
    </labels>
    <labels>
        <fullName>stgHelpUseDatedConvRates</fullName>
        <categories>Settings</categories>
        <language>en_US</language>
        <protected>false</protected>
        <shortDescription>stgHelpUseDatedConvRates</shortDescription>
        <value>When checked, Dated Exchange Rates are used for currency conversion. If unchecked, the standard exchange rate is used even if Advanced Currency Management is enabled.</value>
    </labels>
    <labels>
        <fullName>stgInstallScriptError</fullName>
        <language>en_US</language>
        <protected>true</protected>
        <shortDescription>stgInstallScriptError</shortDescription>
        <value>Your installation was successful, but we detected a slight problem. To fix the problem, simply load the NPSP Settings page in Salesforce.

Note: The NPSP Settings tab is visible in the Nonprofit Success Pack application. If you don&apos;t see the tab, select Nonprofit Success Pack from the app menu in the upper-right corner.</value>
    </labels>
    <labels>
        <fullName>stgLabelActionColumn</fullName>
        <categories>Settings</categories>
        <language>en_US</language>
        <protected>false</protected>
        <shortDescription>stgLabelActionColumn</shortDescription>
        <value>Action</value>
    </labels>
    <labels>
        <fullName>stgLabelAddressVerification</fullName>
        <categories>Settings</categories>
        <language>en_US</language>
        <protected>false</protected>
        <shortDescription>stgLabelAddressVerification</shortDescription>
        <value>Address Settings</value>
    </labels>
    <labels>
        <fullName>stgLabelAfflSettings</fullName>
        <categories>Settings</categories>
        <language>en_US</language>
        <protected>false</protected>
        <shortDescription>stgLabelAfflSettings</shortDescription>
        <value>Affiliations Settings</value>
    </labels>
    <labels>
        <fullName>stgLabelAllRecordTypes</fullName>
        <categories>Settings</categories>
        <language>en_US</language>
        <protected>false</protected>
        <shortDescription>stgLabelAllRecordTypes</shortDescription>
        <value>- all record types -</value>
    </labels>
    <labels>
        <fullName>stgLabelAlloBatchProgress</fullName>
        <categories>Allocation, Settings</categories>
        <language>en_US</language>
        <protected>false</protected>
        <shortDescription>stgLabelAlloBatchProgress</shortDescription>
        <value>Rollup Allocations Batch Progress</value>
    </labels>
    <labels>
        <fullName>stgLabelAllocationBehaviorSettings</fullName>
        <categories>Allocation, Settings</categories>
        <language>en_US</language>
        <protected>true</protected>
        <shortDescription>stgLabelAllocationsRollupSettings</shortDescription>
        <value>Allocation Behavior Settings</value>
    </labels>
    <labels>
        <fullName>stgLabelAllocationsRollupSettings</fullName>
        <categories>Allocation, Settings</categories>
        <language>en_US</language>
        <protected>false</protected>
        <shortDescription>stgLabelAllocationsRollupSettings</shortDescription>
        <value>GAU Allocations Rollup Settings</value>
    </labels>
    <labels>
        <fullName>stgLabelAllocationsSettings</fullName>
        <categories>Allocation, Settings</categories>
        <language>en_US</language>
        <protected>false</protected>
        <shortDescription>stgLabelAllocationsSettings</shortDescription>
        <value>Default Allocations Settings</value>
    </labels>
    <labels>
        <fullName>stgLabelAreYouSure</fullName>
        <categories>Settings</categories>
        <language>en_US</language>
        <protected>false</protected>
        <shortDescription>stgLabelAreYouSure</shortDescription>
        <value>Are you sure?</value>
    </labels>
    <labels>
        <fullName>stgLabelAutoContactRoles</fullName>
        <categories>Settings</categories>
        <language>en_US</language>
        <protected>false</protected>
        <shortDescription>stgLabelAutoContactRoles</shortDescription>
        <value>Default Contact Roles</value>
    </labels>
    <labels>
        <fullName>stgLabelBatchJobSizes</fullName>
        <categories>Settings</categories>
        <language>en_US</language>
        <protected>false</protected>
        <shortDescription>stgLabelBatchJobSizes</shortDescription>
        <value>Rollup Batch Job Sizes</value>
    </labels>
    <labels>
        <fullName>stgLabelBatchJobRollupSkewSizes</fullName>
        <categories>Settings</categories>
        <language>en_US</language>
        <protected>false</protected>
        <shortDescription>stgLabelBatchJobRollupSkewSizes</shortDescription>
        <value>Rollup Batch Job Skew Mode Sizes</value>
    </labels>
    <labels>
        <fullName>stgLabelBatchProcessingOptions</fullName>
        <categories>Settings</categories>
        <language>en_US</language>
        <protected>true</protected>
        <shortDescription>stgLabelBatchProcessingOptions</shortDescription>
        <value>Batch Processing Options</value>
    </labels>
    <labels>
        <fullName>stgLabelBDESettings</fullName>
        <categories>Settings</categories>
        <language>en_US</language>
        <protected>false</protected>
        <shortDescription>stgLabelBDESettings</shortDescription>
        <value>Batch Data Entry Settings</value>
    </labels>
    <labels>
        <fullName>stgLabelBatchStatus</fullName>
        <categories>Settings</categories>
        <language>en_US</language>
        <protected>false</protected>
        <shortDescription>stgLabelBatchStatus</shortDescription>
        <value>Batch Status</value>
    </labels>
    <labels>
        <fullName>stgLabelCreateMissingPayments</fullName>
        <categories>Settings</categories>
        <language>en_US</language>
        <protected>false</protected>
        <shortDescription>stgLabelCreateMissingPayments</shortDescription>
        <value>Create Missing Payments</value>
    </labels>
    <labels>
        <fullName>stgLabelCurrentUDR</fullName>
        <categories>Settings</categories>
        <language>en_US</language>
        <protected>false</protected>
        <shortDescription>stgLabelCurrentUDR</shortDescription>
        <value>Current User Defined Rollups</value>
    </labels>
    <labels>
        <fullName>stgLabelDoNotRename</fullName>
        <categories>Settings</categories>
        <language>en_US</language>
        <protected>false</protected>
        <shortDescription>stgLabelDoNotRename</shortDescription>
        <value>- do not rename -</value>
    </labels>
    <labels>
        <fullName>stgLabelErrorNotify</fullName>
        <categories>Settings</categories>
        <language>en_US</language>
        <protected>false</protected>
        <shortDescription>stgLabelErrorNotify</shortDescription>
        <value>Error Notification Settings</value>
    </labels>
    <labels>
        <fullName>stgLabelExamplesFGFormat</fullName>
        <categories>Settings</categories>
        <language>en_US</language>
        <protected>false</protected>
        <shortDescription>stgLabelExamplesFGFormat</shortDescription>
        <value>Examples for Formal Greeting Format</value>
    </labels>
    <labels>
        <fullName>stgLabelExamplesHHNameFOrmat</fullName>
        <categories>Settings</categories>
        <language>en_US</language>
        <protected>false</protected>
        <shortDescription>stgLabelExamplesHHNameFOrmat</shortDescription>
        <value>Examples for Household Name Format</value>
    </labels>
    <labels>
        <fullName>stgLabelExamplesIGFormat</fullName>
        <categories>Settings</categories>
        <language>en_US</language>
        <protected>false</protected>
        <shortDescription>stgLabelExamplesIGFormat</shortDescription>
        <value>Examples for Informal Greeting Format</value>
    </labels>
    <labels>
        <fullName>stgLabelField</fullName>
        <categories>Settings</categories>
        <language>en_US</language>
        <protected>false</protected>
        <shortDescription>stgLabelField</shortDescription>
        <value>Field</value>
    </labels>
    <labels>
        <fullName>stgLabelHHGeneral</fullName>
        <categories>Settings</categories>
        <language>en_US</language>
        <protected>false</protected>
        <shortDescription>stgLabelHHGeneral</shortDescription>
        <value>General Settings</value>
    </labels>
    <labels>
        <fullName>stgLabelHHNaming</fullName>
        <categories>Settings</categories>
        <language>en_US</language>
        <protected>false</protected>
        <shortDescription>stgLabelHHNaming</shortDescription>
        <value>Household Name Settings</value>
    </labels>
    <labels>
        <fullName>stgLabelHHNamingProgress</fullName>
        <categories>Settings</categories>
        <language>en_US</language>
        <protected>false</protected>
        <shortDescription>stgLabelHHNamingProgress</shortDescription>
        <value>Naming Activation Progress</value>
    </labels>
    <labels>
        <fullName>stgLabelHHOCR</fullName>
        <categories>Settings</categories>
        <language>en_US</language>
        <protected>false</protected>
        <shortDescription>stgLabelHHOCR</shortDescription>
        <value>Household Opportunity Contact Roles</value>
    </labels>
    <labels>
        <fullName>stgLabelHHObject</fullName>
        <categories>Settings</categories>
        <language>en_US</language>
        <protected>false</protected>
        <shortDescription>stgLabelHHObject</shortDescription>
        <value>Household Object</value>
    </labels>
    <labels>
        <fullName>stgLabelHHSettings</fullName>
        <categories>Settings</categories>
        <language>en_US</language>
        <protected>false</protected>
        <shortDescription>stgLabelHHSettings</shortDescription>
        <value>Household Settings</value>
    </labels>
    <labels>
        <fullName>stgLabelHidden</fullName>
        <categories>Settings</categories>
        <language>en_US</language>
        <protected>true</protected>
        <shortDescription>stgLabelHidden</shortDescription>
        <value>Hidden</value>
    </labels>
    <labels>
        <fullName>stgLabelHonoreeNotificationHelpText</fullName>
        <categories>Settings</categories>
        <language>en_US</language>
        <protected>false</protected>
        <shortDescription>stgLabelHonoreeNotificationHelpText</shortDescription>
        <value>Auto-create Opportunity Contact Roles for Honoree and Notification Recipient Contacts.</value>
    </labels>
    <labels>
        <fullName>stgLabelHonoreeNotificationOCR</fullName>
        <categories>Settings</categories>
        <language>en_US</language>
        <protected>false</protected>
        <shortDescription>stgLabelHonoreeNotificationOCR</shortDescription>
        <value>Honoree and Notification Recipient Opportunity Contact Roles</value>
    </labels>
    <labels>
        <fullName>stgLabelLeadSettings</fullName>
        <categories>Settings</categories>
        <language>en_US</language>
        <protected>false</protected>
        <shortDescription>stgLabelLeadSettings</shortDescription>
        <value>Lead Settings</value>
    </labels>
    <labels>
        <fullName>stgLabelLvlAssignBatchTitle</fullName>
        <categories>NPSP Settings</categories>
        <language>en_US</language>
        <protected>true</protected>
        <shortDescription>menu title for the Level Assignment Batch in NPSP Settings</shortDescription>
        <value>Level Assignment Batch</value>
    </labels>
    <labels>
        <fullName>stgLabelMembershipSettings</fullName>
        <categories>Settings</categories>
        <language>en_US</language>
        <protected>false</protected>
        <shortDescription>stgLabelMembershipSettings</shortDescription>
        <value>Membership Settings</value>
    </labels>
    <labels>
        <fullName>stgLabelName</fullName>
        <categories>Settings</categories>
        <language>en_US</language>
        <protected>false</protected>
        <shortDescription>Intended for the name of a metadata record and not a person.</shortDescription>
        <value>Name</value>
    </labels>
    <labels>
        <fullName>stgLabelNewAutoRel</fullName>
        <categories>Settings</categories>
        <language>en_US</language>
        <protected>false</protected>
        <shortDescription>stgLabelNewAutoRel</shortDescription>
        <value>New Automatic Relationship</value>
    </labels>
    <labels>
        <fullName>stgLabelNewPaymentMapping</fullName>
        <categories>Settings</categories>
        <language>en_US</language>
        <protected>false</protected>
        <shortDescription>stgLabelNewPaymentMapping</shortDescription>
        <value>New Payment Field Mapping</value>
    </labels>
    <labels>
        <fullName>stgLabelNewRDFieldMap</fullName>
        <categories>Settings</categories>
        <language>en_US</language>
        <protected>false</protected>
        <shortDescription>stgLabelNewRDFieldMap</shortDescription>
        <value>New Custom Field Mapping</value>
    </labels>
    <labels>
        <fullName>stgLabelNewRelReciprocal</fullName>
        <categories>Settings</categories>
        <language>en_US</language>
        <protected>false</protected>
        <shortDescription>stgLabelNewRelReciprocal</shortDescription>
        <value>New Reciprocal Relationship</value>
    </labels>
    <labels>
        <fullName>stgLabelNewTH</fullName>
        <categories>Settings</categories>
        <language>en_US</language>
        <protected>false</protected>
        <shortDescription>stgLabelNewTH</shortDescription>
        <value>New Trigger Handler</value>
    </labels>
    <labels>
        <fullName>stgLabelNewUDR</fullName>
        <categories>Settings</categories>
        <language>en_US</language>
        <protected>false</protected>
        <shortDescription>stgLabelNewUDR</shortDescription>
        <value>New User Defined Rollup</value>
    </labels>
    <labels>
        <fullName>stgLabelNone</fullName>
        <categories>Settings</categories>
        <language>en_US</language>
        <protected>true</protected>
        <shortDescription>stgLabelNone</shortDescription>
        <value>--None--</value>
    </labels>
    <labels>
        <fullName>stgLabelObject</fullName>
        <categories>Settings</categories>
        <language>en_US</language>
        <protected>false</protected>
        <shortDescription>stgLabelObject</shortDescription>
        <value>Object</value>
    </labels>
    <labels>
        <fullName>stgLabelONS</fullName>
        <categories>Settings</categories>
        <language>en_US</language>
        <protected>false</protected>
        <shortDescription>stgLabelONS</shortDescription>
        <value>Opportunity Name Settings</value>
    </labels>
    <labels>
        <fullName>stgLabelOK</fullName>
        <categories>Settings</categories>
        <language>en_US</language>
        <protected>false</protected>
        <shortDescription>stgLabelOK</shortDescription>
        <value>OK</value>
    </labels>
    <labels>
        <fullName>stgLabelOppBatchProgress</fullName>
        <categories>Settings</categories>
        <language>en_US</language>
        <protected>false</protected>
        <shortDescription>stgLabelOppBatchProgress</shortDescription>
        <value>Rollup Donations Batch Progress</value>
    </labels>
    <labels>
        <fullName>stgLabelOppCampMembers</fullName>
        <categories>Settings</categories>
        <language>en_US</language>
        <protected>false</protected>
        <shortDescription>stgLabelOppCampMembers</shortDescription>
        <value>Campaign Members</value>
    </labels>
    <labels>
        <fullName>stgLabelOppNamingRefreshTitle</fullName>
        <categories>Settings</categories>
        <language>en_US</language>
        <protected>false</protected>
        <shortDescription>stgLabelOppNamingRefreshTitle</shortDescription>
        <value>Refresh Opportunity Names</value>
    </labels>
    <labels>
        <fullName>stgLabelOppNamingSettings</fullName>
        <categories>Settings</categories>
        <language>en_US</language>
        <protected>false</protected>
        <shortDescription>stgLabelOppNamingSettings</shortDescription>
        <value>Opportunity Names</value>
    </labels>
    <labels>
        <fullName>stgLabelOppPrimaryContactTitle</fullName>
        <categories>Settings</categories>
        <language>en_US</language>
        <protected>false</protected>
        <shortDescription>stgLabelOppPrimaryContactTitle</shortDescription>
        <value>Refresh Opportunity Primary Contact</value>
    </labels>
    <labels>
        <fullName>stgLabelOppRollupRT</fullName>
        <categories>Settings</categories>
        <language>en_US</language>
        <protected>false</protected>
        <shortDescription>stgLabelOppRollupRT</shortDescription>
        <value>Opportunity Rollup Record Types</value>
    </labels>
    <labels>
        <fullName>stgLabelOppRollups</fullName>
        <categories>Settings</categories>
        <language>en_US</language>
        <protected>false</protected>
        <shortDescription>stgLabelOppRollups</shortDescription>
        <value>Opportunity Rollups</value>
    </labels>
    <labels>
        <fullName>stgLabelOppUpdatePrimaryContact</fullName>
        <categories>Settings</categories>
        <language>en_US</language>
        <protected>false</protected>
        <shortDescription>stgLabelOppUpdatePrimaryContact</shortDescription>
        <value>Batch Update Primary Contact</value>
    </labels>
    <labels>
        <fullName>stgLabelOther</fullName>
        <categories>Settings</categories>
        <language>en_US</language>
        <protected>false</protected>
        <shortDescription>stgLabelOther</shortDescription>
        <value>other</value>
    </labels>
    <labels>
        <fullName>stgLabelOtherDateFormat</fullName>
        <categories>Settings</categories>
        <language>en_US</language>
        <protected>false</protected>
        <shortDescription>stgLabelOtherDateFormat</shortDescription>
        <value>Other Date Format</value>
    </labels>
    <labels>
        <fullName>stgLabelOtherFormalGreetingFormat</fullName>
        <categories>Settings</categories>
        <language>en_US</language>
        <protected>false</protected>
        <shortDescription>stgLabelOtherFormalGreetingFormat</shortDescription>
        <value>Other Formal Greeting Format</value>
    </labels>
    <labels>
        <fullName>stgLabelOtherHHNameFormat</fullName>
        <categories>Settings</categories>
        <language>en_US</language>
        <protected>true</protected>
        <shortDescription>stgLabelOtherHHNameFormat</shortDescription>
        <value>Other Household Name Format</value>
    </labels>
    <labels>
        <fullName>stgLabelOtherInformalGreetingFormat</fullName>
        <categories>Settings</categories>
        <language>en_US</language>
        <protected>false</protected>
        <shortDescription>stgLabelOtherInformalGreetingFormat</shortDescription>
        <value>Other Informal Greeting Format</value>
    </labels>
    <labels>
        <fullName>stgLabelOtherOpportunigyNamingFormat</fullName>
        <categories>Settings</categories>
        <language>en_US</language>
        <protected>false</protected>
        <shortDescription>stgLabelOtherOpportunigyNamingFormat</shortDescription>
        <value>Other Opportunigy Naming Format</value>
    </labels>
    <labels>
        <fullName>stgLabelPaymentMapNoValidFields</fullName>
        <categories>Settings</categories>
        <language>en_US</language>
        <protected>false</protected>
        <shortDescription>stgLabelPaymentMapNoValidFields</shortDescription>
        <value>No Valid Field Available</value>
    </labels>
    <labels>
        <fullName>stgLabelPaymentSettings</fullName>
        <categories>Settings</categories>
        <language>en_US</language>
        <protected>false</protected>
        <shortDescription>stgLabelPaymentSettings</shortDescription>
        <value>Payment Settings</value>
    </labels>
    <labels>
        <fullName>stgLabelPrimaryContactRoleMergeBatch</fullName>
        <categories>NPSP Settings</categories>
        <language>en_US</language>
        <protected>true</protected>
        <shortDescription>Menu title for the Duplicate Primary OCRs in NPSP Settings</shortDescription>
        <value>Remove Duplicate Primary OCRs</value>
    </labels>
    <labels>
        <fullName>stgLabelRDFieldMap</fullName>
        <categories>Settings</categories>
        <language>en_US</language>
        <protected>false</protected>
        <shortDescription>stgLabelRDFieldMap</shortDescription>
        <value>Custom Field Mappings</value>
    </labels>
    <labels>
        <fullName>stgLabelRDNewPeriod</fullName>
        <categories>Settings</categories>
        <language>en_US</language>
        <protected>false</protected>
        <shortDescription>stgLabelRDNewPeriod</shortDescription>
        <value>New Installment Period</value>
    </labels>
    <labels>
        <fullName>stgLabelRDPeriod</fullName>
        <categories>Settings</categories>
        <language>en_US</language>
        <protected>false</protected>
        <shortDescription>stgLabelRDPeriod</shortDescription>
        <value>Custom Installment Periods</value>
    </labels>
    <labels>
        <fullName>stgLabelRDSettings</fullName>
        <categories>Settings</categories>
        <language>en_US</language>
        <protected>false</protected>
        <shortDescription>stgLabelRDSettings</shortDescription>
        <value>Recurring Donation Settings</value>
    </labels>
    <labels>
        <fullName>stgLabelRDStatus</fullName>
        <categories>Settings</categories>
        <language>en_US</language>
        <protected>false</protected>
        <shortDescription>stgLabelRDStatus</shortDescription>
        <value>Updating Recurring Donation Opportunities</value>
    </labels>
    <labels>
        <fullName>stgLabelRelSettings</fullName>
        <categories>Settings</categories>
        <language>en_US</language>
        <protected>false</protected>
        <shortDescription>stgLabelRelSettings</shortDescription>
        <value>General Settings</value>
    </labels>
    <labels>
        <fullName>stgLabelRelationshipSyncNoValidFields</fullName>
        <categories>Settings</categories>
        <language>en_US</language>
        <protected>true</protected>
        <shortDescription>stgLabelRelationshipSyncNoValidFields</shortDescription>
        <value>No Valid Field Available</value>
    </labels>
    <labels>
        <fullName>stgLabelSelectChatterGroup</fullName>
        <categories>Settings</categories>
        <language>en_US</language>
        <protected>false</protected>
        <shortDescription>stgLabelSelectChatterGroup</shortDescription>
        <value>Select Chatter Group</value>
    </labels>
    <labels>
        <fullName>stgLabelSoftCredit</fullName>
        <categories>Settings</categories>
        <language>en_US</language>
        <protected>false</protected>
        <shortDescription>stgLabelSoftCredit</shortDescription>
        <value>Soft Credit Settings</value>
    </labels>
    <labels>
        <fullName>stgLabelTriggerHandlers</fullName>
        <categories>Settings</categories>
        <language>en_US</language>
        <protected>false</protected>
        <shortDescription>stgLabelTriggerHandlers</shortDescription>
        <value>Trigger Handlers</value>
    </labels>
    <labels>
        <fullName>stgLabelTypeAhead</fullName>
        <categories>Settings</categories>
        <language>en_US</language>
        <protected>false</protected>
        <shortDescription>stgLabelTypeAhead</shortDescription>
        <value>Start typing...</value>
    </labels>
    <labels>
        <fullName>stgLabelUDRNoOppFields</fullName>
        <categories>Settings</categories>
        <language>en_US</language>
        <protected>false</protected>
        <shortDescription>stgLabelUDRNoOppFields</shortDescription>
        <value>No valid Opportunity fields found.</value>
    </labels>
    <labels>
        <fullName>stgLabelUDROp</fullName>
        <categories>Settings</categories>
        <language>en_US</language>
        <protected>false</protected>
        <shortDescription>stgLabelUDROp</shortDescription>
        <value>Rollup Operation</value>
    </labels>
    <labels>
        <fullName>stgLabelUDROppField</fullName>
        <categories>Settings</categories>
        <language>en_US</language>
        <protected>false</protected>
        <shortDescription>stgLabelUDROppField</shortDescription>
        <value>Opportunity Field</value>
    </labels>
    <labels>
        <fullName>stgLabelUDRTargetField</fullName>
        <categories>Settings</categories>
        <language>en_US</language>
        <protected>false</protected>
        <shortDescription>stgLabelUDRTargetField</shortDescription>
        <value>Target Field</value>
    </labels>
    <labels>
        <fullName>stgLabelUDRTargetFieldHelp</fullName>
        <categories>Settings</categories>
        <language>en_US</language>
        <protected>true</protected>
        <shortDescription>stgLabelUDRTargetFieldHelp</shortDescription>
        <value>The custom field on the target object that will display your custom rollup summary. This field must be of the same type as the Opportunity field you&apos;re rolling up.</value>
    </labels>
    <labels>
        <fullName>stgLabelUDRTargetObject</fullName>
        <categories>Settings</categories>
        <language>en_US</language>
        <protected>false</protected>
        <shortDescription>stgLabelUDRTargetObject</shortDescription>
        <value>Target Object</value>
    </labels>
    <labels>
        <fullName>stgLabelView</fullName>
        <categories>Settings</categories>
        <language>en_US</language>
        <protected>false</protected>
        <shortDescription>stgLabelView</shortDescription>
        <value>View</value>
    </labels>
    <labels>
        <fullName>stgLabelYearPicklistLastYear</fullName>
        <categories>Settings</categories>
        <language>en_US</language>
        <protected>true</protected>
        <shortDescription>Label for previous year</shortDescription>
        <value>Last Year</value>
    </labels>
    <labels>
        <fullName>stgLabelYearPicklistThisYear</fullName>
        <categories>Settings</categories>
        <language>en_US</language>
        <protected>true</protected>
        <shortDescription>Label for current year</shortDescription>
        <value>This Year</value>
    </labels>
    <labels>
        <fullName>stgLabelYearPicklistYearsAgo</fullName>
        <categories>Settings</categories>
        <language>en_US</language>
        <protected>true</protected>
        <shortDescription>Label for dynamic number of years ago</shortDescription>
        <value>{0} Years Ago</value>
    </labels>
    <labels>
        <fullName>stgLinkDelete</fullName>
        <categories>Settings</categories>
        <language>en_US</language>
        <protected>false</protected>
        <shortDescription>stgLinkDelete</shortDescription>
        <value>Del</value>
    </labels>
    <labels>
        <fullName>stgNoObjectsFound</fullName>
        <categories>Settings</categories>
        <language>en_US</language>
        <protected>true</protected>
        <shortDescription>No records of an object found. Pass in the object's plural label.</shortDescription>
        <value>No {0} found.</value>
    </labels>
    <labels>
        <fullName>stgNPSPGuideImportData</fullName>
        <categories>Settings</categories>
        <language>en_US</language>
        <protected>false</protected>
        <shortDescription>stgNPSPGuideImportData</shortDescription>
        <value>NPSP Guide to Importing Data</value>
    </labels>
    <labels>
        <fullName>stgNPSPSettings</fullName>
        <categories>Settings</categories>
        <language>en_US</language>
        <protected>false</protected>
        <shortDescription>stgNPSPSettings</shortDescription>
        <value>Nonprofit Success Pack Application Settings</value>
    </labels>
    <labels>
        <fullName>stgNPSPSettingsTitle</fullName>
        <categories>Settings</categories>
        <language>en_US</language>
        <protected>false</protected>
        <shortDescription>stgNPSPSettingsTitle</shortDescription>
        <value>Nonprofit Success Pack Settings</value>
    </labels>
    <labels>
        <fullName>stgNPSPWorkbook</fullName>
        <categories>Settings</categories>
        <language>en_US</language>
        <protected>false</protected>
        <shortDescription>stgNPSPWorkbook</shortDescription>
        <value>NPSP Fundraising Trail</value>
    </labels>
    <labels>
        <fullName>stgNavAccountModel</fullName>
        <categories>Settings</categories>
        <language>en_US</language>
        <protected>false</protected>
        <shortDescription>stgNavAccountModel</shortDescription>
        <value>Account Model</value>
    </labels>
    <labels>
        <fullName>stgNavAddressVerification</fullName>
        <categories>Settings</categories>
        <language>en_US</language>
        <protected>false</protected>
        <shortDescription>stgNavAddressVerification</shortDescription>
        <value>Addresses</value>
    </labels>
    <labels>
        <fullName>stgNavAffiliations</fullName>
        <categories>Settings</categories>
        <language>en_US</language>
        <protected>false</protected>
        <shortDescription>stgNavAffiliations</shortDescription>
        <value>Affiliations</value>
    </labels>
    <labels>
        <fullName>stgNavAllocations</fullName>
        <categories>Allocation, Settings</categories>
        <language>en_US</language>
        <protected>false</protected>
        <shortDescription>stgNavAllocations</shortDescription>
        <value>GAU Allocations</value>
    </labels>
    <labels>
        <fullName>stgNavBatchProcessSettings</fullName>
        <categories>Settings</categories>
        <language>en_US</language>
        <protected>false</protected>
        <shortDescription>stgNavBatchProcessSettings</shortDescription>
        <value>Batch Process Settings</value>
    </labels>
    <labels>
        <fullName>stgNavBDE</fullName>
        <categories>Settings</categories>
        <language>en_US</language>
        <protected>false</protected>
        <shortDescription>stgNavBDE</shortDescription>
        <value>Batch Data Entry</value>
    </labels>
    <labels>
        <fullName>stgNavBulkProcesses</fullName>
        <categories>Settings</categories>
        <language>en_US</language>
        <protected>false</protected>
        <shortDescription>stgNavBulkProcesses</shortDescription>
        <value>Bulk Data Processes</value>
    </labels>
    <labels>
        <fullName>stgNavConnections</fullName>
        <categories>Settings</categories>
        <language>en_US</language>
        <protected>false</protected>
        <shortDescription>stgNavConnections</shortDescription>
        <value>Connections</value>
    </labels>
    <labels>
        <fullName>stgNavContactRoles</fullName>
        <categories>Settings</categories>
        <language>en_US</language>
        <protected>false</protected>
        <shortDescription>stgNavContactRoles</shortDescription>
        <value>Contact Roles</value>
    </labels>
    <labels>
        <fullName>stgNavContacts</fullName>
        <categories>Settings</categories>
        <language>en_US</language>
        <protected>false</protected>
        <shortDescription>stgNavContacts</shortDescription>
        <value>Contacts</value>
    </labels>
    <labels>
        <fullName>stgNavDonations</fullName>
        <categories>Settings</categories>
        <language>en_US</language>
        <protected>false</protected>
        <shortDescription>stgNavDonations</shortDescription>
        <value>Donations</value>
    </labels>
    <labels>
        <fullName>stgNavDonorStatistics</fullName>
        <categories>Settings</categories>
        <language>en_US</language>
        <protected>false</protected>
        <shortDescription>stgNavDonorStatistics</shortDescription>
        <value>Donor Statistics</value>
    </labels>
    <labels>
        <fullName>stgNavErrorLog</fullName>
        <categories>Settings</categories>
        <language>en_US</language>
        <protected>false</protected>
        <shortDescription>stgNavErrorLog</shortDescription>
        <value>Error Log</value>
    </labels>
    <labels>
        <fullName>stgNavErrorNotify</fullName>
        <categories>Settings</categories>
        <language>en_US</language>
        <protected>false</protected>
        <shortDescription>stgNavErrorNotify</shortDescription>
        <value>Error Notifications</value>
    </labels>
    <labels>
        <fullName>stgNavHealthCheck</fullName>
        <categories>Settings</categories>
        <language>en_US</language>
        <protected>false</protected>
        <shortDescription>stgNavHealthCheck</shortDescription>
        <value>Health Check</value>
    </labels>
    <labels>
        <fullName>stgNavHouseholds</fullName>
        <categories>Settings</categories>
        <language>en_US</language>
        <protected>false</protected>
        <shortDescription>stgNavHouseholds</shortDescription>
        <value>Households</value>
    </labels>
    <labels>
        <fullName>stgNavLeads</fullName>
        <categories>Settings</categories>
        <language>en_US</language>
        <protected>false</protected>
        <shortDescription>stgNavLeads</shortDescription>
        <value>Leads</value>
    </labels>
    <labels>
        <fullName>stgNavMembership</fullName>
        <categories>Settings</categories>
        <language>en_US</language>
        <protected>false</protected>
        <shortDescription>stgNavMembership</shortDescription>
        <value>Membership</value>
    </labels>
    <labels>
        <fullName>stgNavPaymentMappings</fullName>
        <categories>Settings</categories>
        <language>en_US</language>
        <protected>false</protected>
        <shortDescription>stgNavPaymentMappings</shortDescription>
        <value>Payment Mappings</value>
    </labels>
    <labels>
        <fullName>stgNavPayments</fullName>
        <categories>Settings</categories>
        <language>en_US</language>
        <protected>false</protected>
        <shortDescription>stgNavPayments</shortDescription>
        <value>Payments</value>
    </labels>
    <labels>
        <fullName>stgNavPeople</fullName>
        <categories>Settings</categories>
        <language>en_US</language>
        <protected>false</protected>
        <shortDescription>stgNavPeople</shortDescription>
        <value>People</value>
    </labels>
    <labels>
        <fullName>stgNavRDBatch</fullName>
        <categories>Settings</categories>
        <language>en_US</language>
        <protected>false</protected>
        <shortDescription>stgNavRDBatch</shortDescription>
        <value>Recurring Donations Batch</value>
    </labels>
    <labels>
        <fullName>stgNavRDFieldMap</fullName>
        <categories>Settings</categories>
        <language>en_US</language>
        <protected>false</protected>
        <shortDescription>stgNavRDFieldMap</shortDescription>
        <value>Recurring Donation Custom Field Mappings</value>
    </labels>
    <labels>
        <fullName>stgNavRDInstallmentPeriods</fullName>
        <categories>Settings</categories>
        <language>en_US</language>
        <protected>false</protected>
        <shortDescription>stgNavRDInstallmentPeriods</shortDescription>
        <value>Recurring Donation Custom Installment Periods</value>
    </labels>
    <labels>
        <fullName>stgNavRecurringDonations</fullName>
        <categories>Settings</categories>
        <language>en_US</language>
        <protected>false</protected>
        <shortDescription>stgNavRecurringDonations</shortDescription>
        <value>Recurring Donations</value>
    </labels>
    <labels>
        <fullName>stgNavRelAutoCreate</fullName>
        <categories>Settings</categories>
        <language>en_US</language>
        <protected>false</protected>
        <shortDescription>stgNavRelAutoCreate</shortDescription>
        <value>Relationships Autocreation</value>
    </labels>
    <labels>
        <fullName>stgNavRelReciprocal</fullName>
        <categories>Settings</categories>
        <language>en_US</language>
        <protected>false</protected>
        <shortDescription>stgNavRelReciprocal</shortDescription>
        <value>Relationship Reciprocal Settings</value>
    </labels>
    <labels>
        <fullName>stgNavRelationships</fullName>
        <categories>Settings</categories>
        <language>en_US</language>
        <protected>false</protected>
        <shortDescription>stgNavRelationships</shortDescription>
        <value>Relationships</value>
    </labels>
    <labels>
        <fullName>stgNavRollupAlloBatch</fullName>
        <categories>Allocation, Settings</categories>
        <language>en_US</language>
        <protected>false</protected>
        <shortDescription>stgNavRollupAlloBatch</shortDescription>
        <value>Rollup Allocations Batch</value>
    </labels>
    <labels>
        <fullName>stgNavRollupBatch</fullName>
        <categories>Settings</categories>
        <language>en_US</language>
        <protected>false</protected>
        <shortDescription>stgNavRollupBatch</shortDescription>
        <value>Rollup Donations Batch</value>
    </labels>
    <labels>
        <fullName>stgNavRollups</fullName>
        <categories>Settings</categories>
        <language>en_US</language>
        <protected>true</protected>
        <shortDescription>stgNavRollups</shortDescription>
        <value>Rollups</value>
    </labels>
    <labels>
        <fullName>stgNavSchedule</fullName>
        <categories>Settings</categories>
        <language>en_US</language>
        <protected>false</protected>
        <shortDescription>stgNavSchedule</shortDescription>
        <value>Process Scheduler</value>
    </labels>
    <labels>
        <fullName>stgNavSystem</fullName>
        <categories>Settings</categories>
        <language>en_US</language>
        <protected>false</protected>
        <shortDescription>stgNavSystem</shortDescription>
        <value>System Tools</value>
    </labels>
    <labels>
        <fullName>stgNavTriggerConfig</fullName>
        <categories>Settings</categories>
        <language>en_US</language>
        <protected>false</protected>
        <shortDescription>stgNavTriggerConfig</shortDescription>
        <value>Trigger Configuration</value>
    </labels>
    <labels>
        <fullName>stgNavUserDefinedRollups</fullName>
        <categories>Settings</categories>
        <language>en_US</language>
        <protected>false</protected>
        <shortDescription>stgNavUserDefinedRollups</shortDescription>
        <value>User Defined Rollups</value>
    </labels>
    <labels>
        <fullName>stgNotApplicable</fullName>
        <categories>Settings</categories>
        <language>en_US</language>
        <protected>false</protected>
        <shortDescription>stgNotApplicable</shortDescription>
        <value>N/A</value>
    </labels>
    <labels>
        <fullName>stgOppNamingDescription</fullName>
        <categories>Settings, OppNaming</categories>
        <language>en_US</language>
        <protected>false</protected>
        <shortDescription>stgOppNamingDescription</shortDescription>
        <value>When you create an Opportunity, the Name is automatically populated using a default naming convention. You can customize the naming convention by creating custom Opportunity Names.</value>
    </labels>
    <labels>
        <fullName>stgPowerOfUsHub</fullName>
        <categories>Settings</categories>
        <language>en_US</language>
        <protected>false</protected>
        <shortDescription>stgPowerOfUsHub</shortDescription>
        <value>Power of Us Hub</value>
    </labels>
    <labels>
        <fullName>stgReset</fullName>
        <categories>Settings</categories>
        <language>en_US</language>
        <protected>true</protected>
        <shortDescription>stgReset</shortDescription>
        <value>Reset</value>
    </labels>
    <labels>
        <fullName>stgSelectOne</fullName>
        <categories>Settings</categories>
        <language>en_US</language>
        <protected>false</protected>
        <shortDescription>stgSelectOne</shortDescription>
        <value>Select one</value>
    </labels>
    <labels>
        <fullName>stgTools</fullName>
        <categories>Settings</categories>
        <language>en_US</language>
        <protected>false</protected>
        <shortDescription>stgTools</shortDescription>
        <value>Tools</value>
    </labels>
    <labels>
        <fullName>stgUnknownError</fullName>
        <categories>Settings</categories>
        <language>en_US</language>
        <protected>true</protected>
        <shortDescription>stgUnknownError</shortDescription>
        <value>Unknown error. Please try again.</value>
    </labels>
    <labels>
        <fullName>stgValidationHHAccountHHRules</fullName>
        <categories>Settings</categories>
        <language>en_US</language>
        <protected>false</protected>
        <shortDescription>stgValidationHHAccountHHRules</shortDescription>
        <value>The Account Model is set to &apos;Household Account&apos;, which requires Household Rules to be set to &apos;No Contacts&apos;.   When using Household Accounts, there is no need to have an additional Household Object.</value>
    </labels>
</CustomLabels><|MERGE_RESOLUTION|>--- conflicted
+++ resolved
@@ -2728,19 +2728,18 @@
         <value>Total Count:</value>
     </labels>
     <labels>
-<<<<<<< HEAD
+        <fullName>bgeGridWarningRequiredTotalsExpected</fullName>
+        <language>en_US</language>
+        <protected>true</protected>
+        <shortDescription>Message warning user if totals don&apos;t match expected</shortDescription>
+        <value>Require Expected Totals Match is selected but the Expected Count of Gifts and Expected Total Batch Amount fields are blank. Edit the batch details and either uncheck Require Expected Totals Match or add values in the related fields.</value>
+    </labels>
+    <labels>
         <fullName>bgeNewGift</fullName>
         <language>en_US</language>
         <protected>true</protected>
         <shortDescription>Label for Gift Entry Form</shortDescription>
         <value>New Gift</value>
-=======
-        <fullName>bgeGridWarningRequiredTotalsExpected</fullName>
-        <language>en_US</language>
-        <protected>true</protected>
-        <shortDescription>Message warning user if totals don&apos;t match expected</shortDescription>
-        <value>Require Expected Totals Match is selected but the Expected Count of Gifts and Expected Total Batch Amount fields are blank. Edit the batch details and either uncheck Require Expected Totals Match or add values in the related fields.</value>
->>>>>>> 489e2e94
     </labels>
     <labels>
         <fullName>bgeNewBatch</fullName>
