--- conflicted
+++ resolved
@@ -4634,11 +4634,7 @@
         <language>en_US</language>
         <protected>false</protected>
         <shortDescription>pscManageSoftCreditsCantChangeCurrency</shortDescription>
-<<<<<<< HEAD
-        <value>You can&apos;t modify soft credit currencies directly. A soft credit&apos;s currency is updated when the parent opportunity&apos;s currency is modified.</value>
-=======
         <value>You can't modify Partial Soft Credit currencies directly. Update the parent Opportunity's currency, and NPSP will automatically update the curency of all related Partial Soft Credit records.</value>
->>>>>>> df4a1234
     </labels>
     <labels>
         <fullName>pscManageSoftCreditsFull</fullName>
@@ -5189,13 +5185,13 @@
         <language>en_US</language>
         <protected>false</protected>
         <shortDescription>stgDontAutoScheduleHelpText</shortDescription>
-        <value>NPSP has a number of Scheduled Jobs that calculate rollups, update Recurring Donations and Seasonal Addresses, and perform error handling. 
+        <value>NPSP has a number of Scheduled Jobs that calculate rollups, update Recurring Donations and Seasonal Addresses, and perform error handling.
 &lt;br/&gt; 
 &lt;br/&gt; 
 When Don't Auto Schedule Default NPSP Jobs is not selected, whenever you load the NPSP Settings page, NPSP checks that all the default NPSP Jobs are scheduled. If they're not scheduled, NPSP reschedules them. NPSP will reschedule only missing NPSP Jobs; it will not overwrite Jobs that have been updated.
 &lt;br/&gt; 
 &lt;br/&gt; 
-To view these Jobs, search for Scheduled Jobs in Salesforce Setup. 
+To view these Jobs, search for Scheduled Jobs in Salesforce Setup.
 &lt;br/&gt; 
 &lt;br/&gt;
 Selecting Don't Auto Schedule Default NPSP Jobs tells NPSP not to check for or reschedule the default Jobs.</value>
@@ -5409,7 +5405,7 @@
         <language>en_US</language>
         <protected>false</protected>
         <shortDescription>stgHelpCreateMissingPayments</shortDescription>
-        <value>&lt;b&gt;WARNING:&lt;/b&gt; Clicking this button will activate batch Payment creation. NPSP will create a Payment for each Opportunity without Payments that: 
+        <value>&lt;b&gt;WARNING:&lt;/b&gt; Clicking this button will activate batch Payment creation. NPSP will create a Payment for each Opportunity without Payments that:
 &lt;br/&gt;
 &lt;br/&gt; 
 ● has an amount greater than zero&lt;br/&gt; 
