--- conflicted
+++ resolved
@@ -1950,11 +1950,7 @@
         <language>en_US</language>
         <protected>true</protected>
         <shortDescription>bdiAdditionalObjChildNotUpdated</shortDescription>
-<<<<<<< HEAD
-        <value>Error when updating child record lookup field(s) with new parent record id. Error message is:</value>
-=======
         <value>Unable to update the child record's lookup field with new parent record's ID. It was unable to update because of this system error:</value>
->>>>>>> b2d913c1
     </labels>
     <labels>
         <fullName>bdiAdditionalObjPredNotFound</fullName>
