<?xml version="1.0" encoding="UTF-8"?>
<CustomLabels xmlns="http://soap.sforce.com/2006/04/metadata">
    <labels>
        <fullName>Addr_Id_Error</fullName>
        <language>en_US</language>
        <protected>true</protected>
        <shortDescription>Addr Id Error</shortDescription>
        <value>Auth ID cannot be blank.</value>
    </labels>
    <labels>
        <fullName>Addr_No_Batch</fullName>
        <categories>address, error</categories>
        <language>en_US</language>
        <protected>true</protected>
        <shortDescription>Batch Address Verification Not Supported</shortDescription>
        <value>The specified service does not support batch address verification.</value>
    </labels>
    <labels>
        <fullName>Addr_Pending_Verification</fullName>
        <categories>address, error</categories>
        <language>en_US</language>
        <protected>true</protected>
        <shortDescription>Pending verification</shortDescription>
        <value>Pending verification</value>
    </labels>
    <labels>
        <fullName>Addr_Settings_API_Body</fullName>
        <categories>address, settings</categories>
        <language>en_US</language>
        <protected>true</protected>
        <shortDescription>DEPRECATED - Addr Settings API Title</shortDescription>
        <value>DEPRECATED - API Account Settings</value>
    </labels>
    <labels>
        <fullName>Addr_Settings_API_Title</fullName>
        <categories>address, settings</categories>
        <language>en_US</language>
        <protected>true</protected>
        <shortDescription>Addr Settings API Title</shortDescription>
        <value>Verification API Account Settings</value>
    </labels>
    <labels>
        <fullName>Addr_Settings_Intro_Body</fullName>
        <categories>address, settings</categories>
        <language>en_US</language>
        <protected>true</protected>
        <shortDescription>DEPRECATED - Addr Settings Intro Body</shortDescription>
        <value>DEPRECATED</value>
    </labels>
    <labels>
        <fullName>Addr_Settings_Intro_Body1</fullName>
        <categories>address, settings</categories>
        <language>en_US</language>
        <protected>true</protected>
        <shortDescription>Addr Settings Intro Body</shortDescription>
        <value>The Address Verification API lets you verify addresses as you add them to Salesforce. The API also lets you standardize addresses when you save them (for example, it converts any instance of Street to St in the saved record).</value>
    </labels>
    <labels>
        <fullName>Addr_Settings_Intro_Body2</fullName>
        <categories>address, settings</categories>
        <language>en_US</language>
        <protected>true</protected>
        <shortDescription>Addr Settings Intro Body</shortDescription>
        <value>&lt;br/&gt;To get started:&lt;br/&gt;&lt;br/&gt;
1. Open a third-party address verification account. (Some are free for nonprofits.)&lt;br/&gt;
2. In your address verification service, create the required authentication ID and/or token.&lt;br/&gt;
3. Return to this settings page, click the Edit button above, and paste the ID and/or token into the appropriate fields.&lt;br/&gt;
4. Complete the remaining fields and click Save. The help text for each field provides more information. If you still need more help, see the &lt;a href=&quot;https://powerofus.force.com/NPSP_Address_Verification&quot;&gt;NPSP documentation&lt;/a&gt;.</value>
    </labels>
    <labels>
        <fullName>Addr_Settings_Intro_Title</fullName>
        <categories>address, settings</categories>
        <language>en_US</language>
        <protected>true</protected>
        <shortDescription>Addr Settings Intro Title</shortDescription>
        <value>Introduction</value>
    </labels>
    <labels>
        <fullName>Addr_Settings_Notice</fullName>
        <categories>address, settings</categories>
        <language>en_US</language>
        <protected>true</protected>
        <shortDescription>Addr Settings Notice</shortDescription>
        <value>Address verification will only work for records you create from this point on. Verification does not apply to contact information that you&apos;ve already entered in Salesforce.</value>
    </labels>
    <labels>
        <fullName>Addr_Settings_Test_Body</fullName>
        <categories>address, settings</categories>
        <language>en_US</language>
        <protected>true</protected>
        <shortDescription>Addr Settings Test Body</shortDescription>
        <value>To test your Secret Key Pair, enter any US Zip Code:</value>
    </labels>
    <labels>
        <fullName>Addr_Settings_Test_Response_Title</fullName>
        <categories>address, settings</categories>
        <language>en_US</language>
        <protected>true</protected>
        <shortDescription>Addr Settings Test Response Title</shortDescription>
        <value>API Response</value>
    </labels>
    <labels>
        <fullName>Addr_Settings_Test_Title</fullName>
        <categories>address, settings</categories>
        <language>en_US</language>
        <protected>true</protected>
        <shortDescription>Addr Settings Test Title</shortDescription>
        <value>Test My Settings</value>
    </labels>
    <labels>
        <fullName>Addr_Skip_Verified</fullName>
        <categories>address, verification</categories>
        <language>en_US</language>
        <protected>true</protected>
        <shortDescription>Addr Skip Verified</shortDescription>
        <value>Skip previously verified records</value>
    </labels>
    <labels>
        <fullName>Addr_Token_Error</fullName>
        <language>en_US</language>
        <protected>true</protected>
        <shortDescription>Addr Token Error</shortDescription>
        <value>Auth Token cannot be blank.</value>
    </labels>
    <labels>
        <fullName>Addr_Unauthorized_Endpoint</fullName>
        <language>en_US</language>
        <protected>true</protected>
        <shortDescription>Addr Unauthorized Endpoint</shortDescription>
        <value>Unauthorized endpoint. Please add endpoint URL to your list of authorized Remote Sites, under Setup &gt; Security &gt; Remote Site.</value>
    </labels>
    <labels>
        <fullName>Addr_Valid_Key_Pair</fullName>
        <language>en_US</language>
        <protected>true</protected>
        <shortDescription>Addr Valid Key Pair</shortDescription>
        <value>Your Secret Key Pair is valid.</value>
    </labels>
    <labels>
        <fullName>Addr_Verification_Batch_Body</fullName>
        <categories>address, verification</categories>
        <language>en_US</language>
        <protected>true</protected>
        <shortDescription>Addr Verification Batch Body</shortDescription>
        <value>&lt;p&gt;Click Verify All Addresses to verify and standardize all addresses in your organization.
        The mass verification process uses the settings from above.&lt;/p&gt;
 &lt;br/&gt;</value>
    </labels>
    <labels>
        <fullName>Addr_Verification_Batch_Not_Supported</fullName>
        <categories>address, verification</categories>
        <language>en_US</language>
        <protected>true</protected>
        <shortDescription>No Batch Support</shortDescription>
        <value>The selected service does not support Batch Address Validation.</value>
    </labels>
    <labels>
        <fullName>Addr_Verification_Batch_SmartyStreets_Message</fullName>
        <categories>address, verification</categories>
        <language>en_US</language>
        <protected>true</protected>
        <shortDescription>Batches of 100</shortDescription>
        <value>SmartyStreets will verify addresses in batches of 100.</value>
    </labels>
    <labels>
        <fullName>Addr_Verification_Batch_Status</fullName>
        <categories>address, verification</categories>
        <language>en_US</language>
        <protected>true</protected>
        <shortDescription>Addr Verification Batch Status</shortDescription>
        <value>Mass Verification Status</value>
    </labels>
    <labels>
        <fullName>Addr_Verification_Batch_Title</fullName>
        <categories>address, verification</categories>
        <language>en_US</language>
        <protected>true</protected>
        <shortDescription>Addr Verification Batch Title</shortDescription>
        <value>Mass Verify Existing Addresses</value>
    </labels>
    <labels>
        <fullName>Addr_Verification_Cant_Load_Class</fullName>
        <categories>address</categories>
        <language>en_US</language>
        <protected>true</protected>
        <shortDescription>Unable to load verification class when visiting settings page</shortDescription>
        <value>There was an error loading the validator class {0}</value>
    </labels>
    <labels>
        <fullName>Addr_Verification_Required</fullName>
        <categories>address</categories>
        <language>en_US</language>
        <protected>true</protected>
        <shortDescription>Verification required</shortDescription>
        <value>Verification required</value>
    </labels>
    <labels>
        <fullName>Addr_Verification_Undefined_Class</fullName>
        <categories>address</categories>
        <language>en_US</language>
        <protected>true</protected>
        <shortDescription>No address verification class defined</shortDescription>
        <value>Address verification class not defined in the settings. Cannot perform address verification.</value>
    </labels>
    <labels>
        <fullName>Addr_Verification_Wrong_Class</fullName>
        <categories>address</categories>
        <language>en_US</language>
        <protected>true</protected>
        <shortDescription>Wrong address verification class</shortDescription>
        <value>No class with the specified name exists. Cannot perform address verification.</value>
    </labels>
    <labels>
        <fullName>Addr_Verification_Wrong_Interface</fullName>
        <categories>address</categories>
        <language>en_US</language>
        <protected>true</protected>
        <shortDescription>Wrong address verification interface</shortDescription>
        <value>The address validation class does not implement the required interface. Cannot perform address verification.</value>
    </labels>
    <labels>
        <fullName>Addr_Verified</fullName>
        <categories>address, verification</categories>
        <language>en_US</language>
        <protected>true</protected>
        <shortDescription>Address Successfully Verified</shortDescription>
        <value>Verified</value>
    </labels>
    <labels>
        <fullName>Addr_Verify_Endpoint</fullName>
        <language>en_US</language>
        <protected>true</protected>
        <shortDescription>Addr Verify Endpoint</shortDescription>
        <value>Please enter the endpoint URL.</value>
    </labels>
    <labels>
        <fullName>Addr_Verify_Google_Help</fullName>
        <language>en_US</language>
        <protected>true</protected>
        <shortDescription>Google API Helpt Text</shortDescription>
        <value>The Google Geocoding API requires a value for Authentication Token only.  This can be found by going to Visit the APIs console at https://code.google.com/apis/console and log in with your Google Account. Click the Services link from the left-hand menu in the APIs Console, then activate the Geocoding API service. Once the service has been activated, your API key is available from the API Access page, in the Simple API Access section. More information on this service and what it provides can be found here: https://developers.google.com/maps/documentation/geocoding/.</value>
    </labels>
    <labels>
        <fullName>Addr_Verify_Settings</fullName>
        <language>en_US</language>
        <protected>true</protected>
        <shortDescription>Addr Verify Settings</shortDescription>
        <value>Please verify you have entered your credentials.</value>
    </labels>
    <labels>
        <fullName>Addr_Verifying</fullName>
        <language>en_US</language>
        <protected>true</protected>
        <shortDescription>Addr Verifying</shortDescription>
        <value>Verifying addresses.</value>
    </labels>
    <labels>
        <fullName>Address_Not_Found</fullName>
        <categories>address, error</categories>
        <language>en_US</language>
        <protected>true</protected>
        <shortDescription>Address Not Found</shortDescription>
        <value>Address not found.</value>
    </labels>
    <labels>
        <fullName>Address_StateCountry_Invalid_Error</fullName>
        <categories>address, error</categories>
        <language>en_US</language>
        <protected>true</protected>
        <shortDescription>{value} is not configured as a valid Country in your Organization.</shortDescription>
        <value>&apos;{0}&apos; is not configured as a valid Country in your Organization.</value>
    </labels>
    <labels>
        <fullName>Address_Verification_Limit</fullName>
        <categories>address, verification</categories>
        <language>en_US</language>
        <protected>true</protected>
        <shortDescription>Address Verification Limit</shortDescription>
        <value>You cannot verify more than 100 addresses at a time.</value>
    </labels>
    <labels>
        <fullName>CONV_Accept_Risk</fullName>
        <language>en_US</language>
        <protected>false</protected>
        <shortDescription>Risk Accepted</shortDescription>
        <value>I accept the risk associated with using this tool, including data loss and inconsistent data.</value>
    </labels>
    <labels>
        <fullName>CONV_Account_Field</fullName>
        <language>en_US</language>
        <protected>false</protected>
        <shortDescription>Account Field</shortDescription>
        <value>Account Field</value>
    </labels>
    <labels>
        <fullName>CONV_Account_Field_For_Old_HH_ID</fullName>
        <language>en_US</language>
        <protected>false</protected>
        <shortDescription>Account Field For Old HH ID</shortDescription>
        <value>Account Field for Old Household Id</value>
    </labels>
    <labels>
        <fullName>CONV_Activities_Reparented</fullName>
        <language>en_US</language>
        <protected>false</protected>
        <shortDescription>Activites Reparented</shortDescription>
        <value>Activities and tasks associated with 1x1 or Individual Accounts are transferred to the new Household Account</value>
    </labels>
    <labels>
        <fullName>CONV_Address_Overrides_Set</fullName>
        <language>en_US</language>
        <protected>false</protected>
        <shortDescription>Address Overrides</shortDescription>
        <value>Address overrides are set for any Contact whose address is different from the Household Address</value>
    </labels>
    <labels>
        <fullName>CONV_Addresses_Mapped</fullName>
        <language>en_US</language>
        <protected>false</protected>
        <shortDescription>Addresses Mapped</shortDescription>
        <value>Addresses mapped from existing Household and Contacts to new Address objects, then attached to the Contact and Household Account</value>
    </labels>
    <labels>
        <fullName>CONV_All_Backed_Up</fullName>
        <language>en_US</language>
        <protected>false</protected>
        <shortDescription>All Data Backed Up</shortDescription>
        <value>My data has been backed-up by going to Setup | Data Management | Export Data</value>
    </labels>
    <labels>
        <fullName>CONV_All_Dup_Rules_Disabled</fullName>
        <language>en_US</language>
        <protected>false</protected>
        <shortDescription>CONV_All_Dup_Rules_Disabled</shortDescription>
        <value>All Data.com Duplication Management Rules have been disabled.</value>
    </labels>
    <labels>
        <fullName>CONV_All_Households_Selected</fullName>
        <language>en_US</language>
        <protected>false</protected>
        <shortDescription>All Households Selected</shortDescription>
        <value>All existing Households are selected, along with their Contacts</value>
    </labels>
    <labels>
        <fullName>CONV_All_Required_Removed</fullName>
        <language>en_US</language>
        <protected>false</protected>
        <shortDescription>All Required Removed</shortDescription>
        <value>All required field restrictions for custom fields have been removed.</value>
    </labels>
    <labels>
        <fullName>CONV_All_Triggers_Disabled</fullName>
        <language>en_US</language>
        <protected>false</protected>
        <shortDescription>All Triggers disabled</shortDescription>
        <value>All NPSP triggers are disabled (Your custom triggers are not disabled by the utility. For safety&apos;s sake, you should disable those too)</value>
    </labels>
    <labels>
        <fullName>CONV_All_Users_Logged_Out</fullName>
        <language>en_US</language>
        <protected>false</protected>
        <shortDescription>All Users Logged Out</shortDescription>
        <value>All users have logged out of my Salesforce instance.</value>
    </labels>
    <labels>
        <fullName>CONV_All_WFR_Disabled</fullName>
        <language>en_US</language>
        <protected>false</protected>
        <shortDescription>All WFR and VR Disabled</shortDescription>
        <value>All workflows and any custom validation rules have been disabled.</value>
    </labels>
    <labels>
        <fullName>CONV_Batching_Explanation</fullName>
        <language>en_US</language>
        <protected>false</protected>
        <shortDescription>Batching Explanation</shortDescription>
        <value>This tool will process your existing Contacts with Households in batches of 200 Households at a time, attempting to convert them to Household Accounts. Any errors during the conversion will result in one or more failed batches of Contacts while other batches may succeed.  This could leave your data in an inconsistent state.  If this occurs, you will need to immediately resolve the issue and re-run the conversion utility. The following actions are taken by the batch job associated with this tool:</value>
    </labels>
    <labels>
        <fullName>CONV_Begin</fullName>
        <language>en_US</language>
        <protected>false</protected>
        <shortDescription>Begin Conversion</shortDescription>
        <value>Begin Conversion Process</value>
    </labels>
    <labels>
        <fullName>CONV_Cancel</fullName>
        <language>en_US</language>
        <protected>false</protected>
        <shortDescription>Cancel</shortDescription>
        <value>Cancel</value>
    </labels>
    <labels>
        <fullName>CONV_Configuration_Options</fullName>
        <language>en_US</language>
        <protected>false</protected>
        <shortDescription>Configuration Options</shortDescription>
        <value>Configuration Options</value>
    </labels>
    <labels>
        <fullName>CONV_Contacts_Attached</fullName>
        <language>en_US</language>
        <protected>false</protected>
        <shortDescription>Contacts Attached to Household</shortDescription>
        <value>Contacts are disconnected from their 1x1 or Individual Account, and attached to the newly created Household Account</value>
    </labels>
    <labels>
        <fullName>CONV_Conversion_Process</fullName>
        <language>en_US</language>
        <protected>false</protected>
        <shortDescription>Account Model Conversion Progress</shortDescription>
        <value>Account Model Conversion Progress</value>
    </labels>
    <labels>
        <fullName>CONV_Fundamental_Changes</fullName>
        <language>en_US</language>
        <protected>false</protected>
        <shortDescription>Fundamental Changes</shortDescription>
        <value>You are about to make fundamental changes to your Salesforce data and data model. Reports, dashboards, and more may have to be modified to account for these changes. Salesforce.com and Salesforce.org are not responsible for any data or data integrity loss.  Do you still wish to proceed?</value>
    </labels>
    <labels>
        <fullName>CONV_Important_Info_Header</fullName>
        <language>en_US</language>
        <protected>false</protected>
        <shortDescription>Important Information Header</shortDescription>
        <value>Important Information</value>
    </labels>
    <labels>
        <fullName>CONV_Local_Expert</fullName>
        <language>en_US</language>
        <protected>false</protected>
        <shortDescription>Local Expert</shortDescription>
        <value>I&apos;ve consulted with my local Salesforce expert.</value>
    </labels>
    <labels>
        <fullName>CONV_Master_Address_Set</fullName>
        <language>en_US</language>
        <protected>false</protected>
        <shortDescription>Master Address Set</shortDescription>
        <value>Master Household Address set or defined if none exists based on address frequency and Contact giving</value>
    </labels>
    <labels>
        <fullName>CONV_New_Affiliations</fullName>
        <language>en_US</language>
        <protected>false</protected>
        <shortDescription>New Affiliations Created</shortDescription>
        <value>Non-1x1 Accounts associations to Contacts are removed, new Affiliations created, and Contact Primary Affiliation field is set</value>
    </labels>
    <labels>
        <fullName>CONV_New_Households_Created</fullName>
        <language>en_US</language>
        <protected>false</protected>
        <shortDescription>New Households Created</shortDescription>
        <value>New Household Accounts are created for each existing Household</value>
    </labels>
    <labels>
        <fullName>CONV_Non_NPSP_Apps</fullName>
        <language>en_US</language>
        <protected>false</protected>
        <shortDescription>Non-NPSP Apps</shortDescription>
        <value>All non-NPSP apps have been temporarily uninstalled or disabled.</value>
    </labels>
    <labels>
        <fullName>CONV_Old_Household_Objects</fullName>
        <language>en_US</language>
        <protected>false</protected>
        <shortDescription>Old Household Objects</shortDescription>
        <value>Previous Household objects are left in place, and should be deleted manually after verifying the results of the conversion process.</value>
    </labels>
    <labels>
        <fullName>CONV_Only_Household_Contacts</fullName>
        <language>en_US</language>
        <protected>false</protected>
        <shortDescription>Only Household Contacts</shortDescription>
        <value>I am aware this tool will only work for Contacts that currently have a Household associated.</value>
    </labels>
    <labels>
        <fullName>CONV_Opportunities_Reparented</fullName>
        <language>en_US</language>
        <protected>false</protected>
        <shortDescription>Opportunities Reparented</shortDescription>
        <value>Opportunities are moved from the 1x1 or Individual Account and attached to the new Household Accounts and Contacts</value>
    </labels>
    <labels>
        <fullName>CONV_Original_HH_Id</fullName>
        <language>en_US</language>
        <protected>false</protected>
        <shortDescription>Original HH Id</shortDescription>
        <value>You can optionally select a custom field on your new Household Account to store the original Household object Id.  This can be useful for later reparenting of any lookups or child objects originally on the Household to the new Household Account.  Only unused custom fields that hold text are eligible to be selected.</value>
    </labels>
    <labels>
        <fullName>CONV_Page_Description</fullName>
        <language>en_US</language>
        <protected>false</protected>
        <shortDescription>Page Description</shortDescription>
        <value>This page is designed to help you convert your organization from an existing 1x1 or Individual Account model to the new Household Account Model.</value>
    </labels>
    <labels>
        <fullName>CONV_Page_Title</fullName>
        <language>en_US</language>
        <protected>false</protected>
        <shortDescription>Page Title</shortDescription>
        <value>Account Model Conversion Utility</value>
    </labels>
    <labels>
        <fullName>CONV_Permanent_Change</fullName>
        <language>en_US</language>
        <protected>false</protected>
        <shortDescription>Permanent Change Info</shortDescription>
        <value>This is a permanent change.  Please make sure to consult with your local expert before proceeding.  While the conversion is completing, your database functionality will be temporarily disabled to avoid accidentally modifying existing data.  Salesforce.com and Salesforce.org are not responsible for any data loss, modifications, or corruption that occur as a result of this operation. Please proceed at YOUR OWN RISK. Before beginning this process, you&apos;ll need to confirm the following steps have been taken:</value>
    </labels>
    <labels>
        <fullName>CONV_Primary_Contacts_Set</fullName>
        <language>en_US</language>
        <protected>false</protected>
        <shortDescription>Primary Contacts Set</shortDescription>
        <value>Primary Contact values are set for all Households</value>
    </labels>
    <labels>
        <fullName>CONV_Proceed</fullName>
        <language>en_US</language>
        <protected>false</protected>
        <shortDescription>Proceed</shortDescription>
        <value>Proceed with Conversion</value>
    </labels>
    <labels>
        <fullName>CONV_Record_Ownership_Transferred</fullName>
        <language>en_US</language>
        <protected>false</protected>
        <shortDescription>Record Ownership Transferred</shortDescription>
        <value>All record ownership has been transferred from any inactive users.</value>
    </labels>
    <labels>
        <fullName>CONV_Reload</fullName>
        <language>en_US</language>
        <protected>false</protected>
        <shortDescription>Reload</shortDescription>
        <value>Reload the Converter</value>
    </labels>
    <labels>
        <fullName>CONV_Selected_Field_Bad</fullName>
        <language>en_US</language>
        <protected>false</protected>
        <shortDescription>Selected Field Not Able to Hold ID</shortDescription>
        <value>The selected field is not able to hold the Household Id information as required.  Please select a different Account field.</value>
    </labels>
    <labels>
        <fullName>CONV_Selected_Field_Verification_Failure</fullName>
        <language>en_US</language>
        <protected>false</protected>
        <shortDescription>Selected Field Not Verified for Id</shortDescription>
        <value>An error has occurred in attempting to verify the validity of the selected Account field.  The field selected was unable to be accurately verified.  Without this verification, it cannot be determined if your field mapping, and therefore your conversion will be successful.  You may proceed at your own risk, or may select a different field to hold the Household Id.</value>
    </labels>
    <labels>
        <fullName>CONV_Tested_in_Sandbox</fullName>
        <language>en_US</language>
        <protected>false</protected>
        <shortDescription>Tested in Sandbox</shortDescription>
        <value>The conversion process has been tested in a fresh sandbox.</value>
    </labels>
    <labels>
        <fullName>CONV_Triggers_Reenabled</fullName>
        <language>en_US</language>
        <protected>false</protected>
        <shortDescription>Triggers ReEnabled</shortDescription>
        <value>All NPSP triggers are re-enabled (You&apos;ll need to manually re-enable any custom triggers you disabled for the conversion. Also, the utility re-enables &lt;b&gt;all&lt;/b&gt; NPSP triggers, so if you selectively disabled any of them beforehand, you&apos;ll need to manually disable those again too)</value>
    </labels>
    <labels>
        <fullName>CONV_Warning</fullName>
        <language>en_US</language>
        <protected>false</protected>
        <shortDescription>Warning</shortDescription>
        <value>Warning!</value>
    </labels>
    <labels>
        <fullName>CONV_What_This_Tool_Does</fullName>
        <language>en_US</language>
        <protected>false</protected>
        <shortDescription>What This Tool Does</shortDescription>
        <value>What This Tool Does</value>
    </labels>
    <labels>
        <fullName>CampaignMemberStatusOmit</fullName>
        <categories>Opportunity, Campaign Member</categories>
        <language>en_US</language>
        <protected>false</protected>
        <shortDescription>CampaignMemberStatusOmit</shortDescription>
        <value>omit</value>
    </labels>
    <labels>
        <fullName>ClosedWonOpportunities</fullName>
        <categories>Error</categories>
        <language>en_US</language>
        <protected>true</protected>
        <shortDescription>ClosedWonOpportunities</shortDescription>
        <value>Closed Won Opportunities</value>
    </labels>
    <labels>
        <fullName>CMT_FilterGroupActiveRollupsHelpText</fullName>
        <categories>Settings</categories>
        <language>en_US</language>
        <protected>true</protected>
        <shortDescription>Help text for the rollups tree</shortDescription>
        <value>The list of rollups that are using this filter group. As long as there are rollups listed here, you can't delete this filter group.</value>
    </labels>
    <labels>
        <fullName>CMT_DeleteConfirm</fullName>
        <categories>Settings</categories>
        <language>en_US</language>
        <protected>true</protected>
        <shortDescription>Confirmation message when a user wants to delete something.</shortDescription>
        <value>Are you sure you want to delete this {0}?</value>
    </labels>
    <labels>
        <fullName>CMT_FilterGroupDeleteError</fullName>
        <categories>Settings</categories>
        <language>en_US</language>
        <protected>true</protected>
        <shortDescription>Error message when a user wants to delete a filter group with rollups.</shortDescription>
        <value>You can't delete this filter group because there is at least one rollup using it. To delete this filter group, either remove it from the associated rollups or delete the rollups.</value>
    </labels>
    <labels>
        <fullName>CMT_FilterGroupDescriptionHelpText</fullName>
        <categories>Settings</categories>
        <language>en_US</language>
        <protected>true</protected>
        <shortDescription>Help text for the filter group description</shortDescription>
        <value>It's important to enter a detailed description that explains the filter rules in this group so that users in your org can understand if this filter group is right for their rollup.</value>
    </labels>
    <labels>
        <fullName>CMT_FilterGroupNameHelpText</fullName>
        <categories>Settings</categories>
        <language>en_US</language>
        <protected>true</protected>
        <shortDescription>Help text for the filter group name</shortDescription>
        <value>A unique name for this filter group.</value>
    </labels>
    <labels>
        <fullName>CMT_FilterGroupNameLimitError</fullName>
        <categories>Settings</categories>
        <language>en_US</language>
        <protected>true</protected>
        <shortDescription>New filter group button</shortDescription>
        <value>Filter group name is limited to 40 characters.</value>
    </labels>
    <labels>
        <fullName>CMT_FilterRulesHelpText</fullName>
        <categories>Settings</categories>
        <language>en_US</language>
        <protected>true</protected>
        <shortDescription>Help text for the filter rules</shortDescription>
        <value>The list of rules included in this filter group. The filter rules set the criteria to ensure that you only get the data you need. Keep in mind that filter groups use AND criteria for filter rules, so if the data doesn't match ALL filter rules within a filter group, it won't be included in the rollup.</value>
    </labels>
    <labels>
        <fullName>CMT_FilterRulesValueHelpText</fullName>
        <categories>Settings</categories>
        <language>en_US</language>
        <protected>true</protected>
        <shortDescription>Help text for the filter rule value field</shortDescription>
        <value>If the Operator is In List or Not in List and you don't see a picklist, enter values separated by semi-colons.</value>
    </labels>
    <labels>
        <fullName>CMT_FilterNew</fullName>
        <categories>Settings</categories>
        <language>en_US</language>
        <protected>true</protected>
        <shortDescription>New filter group button</shortDescription>
        <value>New Filter Group</value>
    </labels>
    <labels>
        <fullName>CMT_FilterRuleDeleteWarning</fullName>
        <categories>Settings</categories>
        <language>en_US</language>
        <protected>true</protected>
        <shortDescription>Warning message when a user wants to delete a filter rule.</shortDescription>
        <value>There are rollups using the filter group that this rule is part of. If you delete this filter rule, it will affect those rollup calculations. Are you sure you want to delete?</value>
    </labels>
    <labels>
        <fullName>CMT_FilterRuleDuplicateError</fullName>
        <categories>Settings</categories>
        <language>en_US</language>
        <protected>true</protected>
        <shortDescription>Warning message when a user creates a duplicate filter rule.</shortDescription>
        <value>This filter rule already exists in this filter group. Edit one or more fields to create a unique filter rule.</value>
    </labels>
    <labels>
        <fullName>CMT_FilterRuleFieldsMissing</fullName>
        <categories>Settings</categories>
        <language>en_US</language>
        <protected>true</protected>
        <shortDescription>Error message preventing a user from saving a filter rule with fields missing.</shortDescription>
        <value>One or more fields are missing. Complete all fields to save this filter rule.</value>
    </labels>
    <labels>
        <fullName>ConfirmDeleteAccount</fullName>
        <categories>Error, Delete</categories>
        <language>en_US</language>
        <protected>true</protected>
        <shortDescription>ConfirmDeleteAccount</shortDescription>
        <value>{0} is the only Contact in the {1} Account. Deleting this Contact would leave an empty Account. Would you like to delete {1}, including {0}, instead?</value>
    </labels>
    <labels>
        <fullName>CRLP_AvailableRollupType</fullName>
        <categories>Settings</categories>
        <language>en_US</language>
        <protected>true</protected>
        <shortDescription>Label to be used for table describing rollup types.</shortDescription>
        <value>Available Rollup Types</value>
    </labels>
    <labels>
        <fullName>CRLP_AdvancedCustomizationHeader</fullName>
        <categories>Settings</categories>
        <language>en_US</language>
        <protected>true</protected>
        <shortDescription>Label for the advanced customization section on a Rollup__mdt record.</shortDescription>
        <value>Advanced Customization</value>
    </labels>
    <labels>
        <fullName>CRLP_AdvancedCustomizationText</fullName>
        <categories>Settings</categories>
        <language>en_US</language>
        <protected>true</protected>
        <shortDescription>Context for when to add a date, amount, or detail field to a Rollup__mdt record.</shortDescription>
        <value>These fields determine what information is being summarized and provide the normal defaults for Donations. You can edit them as needed.</value>
    </labels>
    <labels>
        <fullName>CRLP_BatchCalculating</fullName>
        <categories>Settings</categories>
        <language>en_US</language>
        <protected>true</protected>
        <shortDescription>Displays on page when "Recalculate Rollups" button is hit on Acc/Con/GAU/RD.</shortDescription>
        <value>The rollups batch job is calculating and may take a few moments to complete. Go back to the {0} and refresh to see updated rollup values.</value>
    </labels>
    <labels>
        <fullName>CRLP_BatchSkipped</fullName>
        <categories>Settings</categories>
        <language>en_US</language>
        <protected>true</protected>
        <shortDescription>Error logged when a scheduled batch is skipped b/c yesterday&apos;s still running.</shortDescription>
        <value>Today&apos;&apos;s scheduled {0} batch job was skipped because a previous {0} job was still running. The next batch job will run as scheduled. No action is required; this error is for information purposes only.</value>
    </labels>
    <labels>
        <fullName>CRLP_CreateRollupIntroHelpText</fullName>
        <categories>Settings</categories>
        <language>en_US</language>
        <protected>true</protected>
        <shortDescription>Help text for user adding a summary object, field, and a description.</shortDescription>
        <value>Select the Target Object to determine the available fields, then select the Target Field that this information should roll up to. Be sure to enter a detailed description that will help you (and others) understand exactly what this rollup does.
        </value>
    </labels>
    <labels>
        <fullName>CRLP_CreateRollupTargetObjectHelpText</fullName>
        <categories>Settings</categories>
        <language>en_US</language>
        <protected>true</protected>
        <shortDescription>Tooltip help text for target object.</shortDescription>
        <value>The object determines which Target Fields are available for you to roll up donation data to. The available Target Objects are Account, Contact, General Accounting Unit, and Recurring Donation.</value>
    </labels>
    <labels>
        <fullName>CRLP_CreateRollupTargetFieldHelpText</fullName>
        <categories>Settings</categories>
        <language>en_US</language>
        <protected>true</protected>
        <shortDescription>Tooltip help text for target field.</shortDescription>
        <value>Custom field on the selected Target Object that you are rolling up donation data to. Note that a Target Field can only be associated with one rollup.</value>
    </labels>
    <labels>
        <fullName>CRLP_CreateRollupActiveHelpText</fullName>
        <categories>Settings</categories>
        <language>en_US</language>
        <protected>true</protected>
        <shortDescription>Tooltip help text for the active flag.</shortDescription>
        <value>Indicates that the rollup is active. Inactive rollups won't be calculated along with active rollups.</value>
    </labels>
    <labels>
        <fullName>CRLP_CreateRollupDescriptionHelpText</fullName>
        <categories>Settings</categories>
        <language>en_US</language>
        <protected>true</protected>
        <shortDescription>Tooltip help text for description.</shortDescription>
        <value>It's important to enter a detailed description so that you (or other users) understand exactly what this rollup calculates. The description will show when you hover over the rollup in the list view.</value>
    </labels>
    <labels>
        <fullName>CRLP_CreateRollupNameHelpText</fullName>
        <categories>Settings</categories>
        <language>en_US</language>
        <protected>true</protected>
        <shortDescription>Tooltip help text for name.</shortDescription>
        <value>TODO: REMOVE ME</value>
    </labels>
    <labels>
        <fullName>CRLP_CreateRollupTypeHelpText</fullName>
        <categories>Settings</categories>
        <language>en_US</language>
        <protected>true</protected>
        <shortDescription>Tooltip help text for rollup type.</shortDescription>
        <value>The combination of which object you're rolling up data from and whether the rollup is a hard credit or soft credit.</value>
    </labels>
    <labels>
        <fullName>CRLP_CreateRollupFilterGroupHelpText</fullName>
        <categories>Settings</categories>
        <language>en_US</language>
        <protected>true</protected>
        <shortDescription>Tooltip help text for filter group.</shortDescription>
        <value>The field shows which filter group to apply to this rollup. A filter group is a collection of filter rules that determine which records get rolled up.</value>
    </labels>
    <labels>
        <fullName>CRLP_CreateRollupOperationHelpText</fullName>
        <categories>Settings</categories>
        <language>en_US</language>
        <protected>true</protected>
        <shortDescription>Tooltip help text for operation.</shortDescription>
        <value>Determines how the donation data will roll up. Is it a sum, an average, or a best year total (to name just a few)? Available values are determined by the type of the Target Field.</value>
    </labels>
    <labels>
        <fullName>CRLP_CreateRollupFiscalYearHelpText</fullName>
        <categories>Settings</categories>
        <language>en_US</language>
        <protected>true</protected>
        <shortDescription>Tooltip help text for fiscal year.</shortDescription>
        <value>Calculates rollups based on fiscal year settings (instead of calendar year).</value>
    </labels>
    <labels>
        <fullName>CRLP_CreateRollupTimeBoundOperationHelpText</fullName>
        <categories>Settings</categories>
        <language>en_US</language>
        <protected>true</protected>
        <shortDescription>Tooltip help text for time bound operation.</shortDescription>
        <value>The time period for this rollup. You can roll up data for all time, a certain number of days, or a specific year.</value>
    </labels>
    <labels>
        <fullName>CRLP_CreateRollupYearsAgoHelpText</fullName>
        <categories>Settings</categories>
        <language>en_US</language>
        <protected>true</protected>
        <shortDescription>Tooltip help text for years ago picklist.</shortDescription>
        <value>Choose the number of years ago that you want to roll up data for. Keep in mind that only the data for that calendar (or fiscal) year will roll up. So, if the current year is 2018 and you choose 2 years ago, the roll up will include data for 2016.</value>
    </labels>
    <labels>
        <fullName>CRLP_CreateRollupDaysBackHelpText</fullName>
        <categories>Settings</categories>
        <language>en_US</language>
        <protected>true</protected>
        <shortDescription>Tooltip help text for days back integer.</shortDescription>
        <value>Choose the number of days back (from today) that you want to roll up data for.</value>
    </labels>
    <labels>
        <fullName>CRLP_CreateRollupDetailFieldHelpText</fullName>
        <categories>Settings</categories>
        <language>en_US</language>
        <protected>true</protected>
        <shortDescription>Tooltip help text for detail field picklist.</shortDescription>
        <value>The field from the result of the rollup operation that you want to copy to the Target Field. Only available if the Operation is a single result operation (First, Last, Largest, or Smallest). This list only shows fields whose field types are compatible with the selected Target field.</value>
    </labels>
    <labels>
        <fullName>CRLP_CreateRollupDateFieldHelpText</fullName>
        <categories>Settings</categories>
        <language>en_US</language>
        <protected>true</protected>
        <shortDescription>Tooltip help text for date field picklist.</shortDescription>
        <value>The date field to use when calculating the rollup. This is the date that the Time Frame uses to figure out whether to include this record or not.</value>
    </labels>
    <labels>
        <fullName>CRLP_CreateRollupAmountFieldHelpText</fullName>
        <categories>Settings</categories>
        <language>en_US</language>
        <protected>true</protected>
        <shortDescription>Tooltip help text for amount field picklist.</shortDescription>
        <value>The amount field to use when calculating the rollup.</value>
    </labels>
    <labels>
        <fullName>CRLP_CreditType</fullName>
        <categories>Settings</categories>
        <language>en_US</language>
        <protected>true</protected>
        <shortDescription>Credit Type</shortDescription>
        <value>Credit Type</value>
    </labels>
    <labels>
        <fullName>CRLP_DaysBack</fullName>
        <categories>Settings</categories>
        <language>en_US</language>
        <protected>true</protected>
        <shortDescription>Days back error message for integers with any characters other than numbers.</shortDescription>
        <value>You must enter a positive whole number that is less than 10000.</value>
    </labels>
    <labels>
        <fullName>CRLP_DeleteError</fullName>
        <categories>Settings</categories>
        <language>en_US</language>
        <protected>true</protected>
        <shortDescription>Successfully Deleted</shortDescription>
        <value>Error deleting the {0}</value>
    </labels>
    <labels>
        <fullName>CRLP_DeleteProgress</fullName>
        <categories>Settings</categories>
        <language>en_US</language>
        <protected>true</protected>
        <shortDescription>Delete Progress Message</shortDescription>
        <value>Deleting the {0}</value>
    </labels>
    <labels>
        <fullName>CRLP_DeleteSuccess</fullName>
        <categories>Settings</categories>
        <language>en_US</language>
        <protected>true</protected>
        <shortDescription>Successfully Deleted</shortDescription>
        <value>{0} Successfully Deleted</value>
    </labels>
    <labels>
        <fullName>CRLP_DeleteTimeout</fullName>
        <categories>Settings</categories>
        <language>en_US</language>
        <protected>true</protected>
        <shortDescription>Timeout error message</shortDescription>
        <value>Deleting the {0} has timed out. Please try again.</value>
    </labels>
    <labels>
        <fullName>CRLP_DisabledTitle</fullName>
        <categories>Settings</categories>
        <language>en_US</language>
        <protected>true</protected>
        <shortDescription>Title for CRLP Disabled Toast</shortDescription>
        <value>These aren't the rollups you're looking for.</value>
    </labels>
    <labels>
        <fullName>CRLP_DisabledMessage</fullName>
        <categories>Settings</categories>
        <language>en_US</language>
        <protected>true</protected>
        <shortDescription>Message for CRLP Disabled Toast</shortDescription>
        <value>You don't have Customizable Rollups enabled. Return to NPSP Settings for information on how to enable these.</value>
    </labels>
    <labels>
        <fullName>CRLP_DuplicateTargetField</fullName>
        <categories>Settings</categories>
        <language>en_US</language>
        <protected>true</protected>
        <shortDescription>Error when user tries to save a Rollup with a duplicate Target Field.</shortDescription>
        <value>This Target field is already in use by an active Customizable Rollup.</value>
    </labels>
    <labels>
        <fullName>CRLP_HardCredit</fullName>
        <categories>Settings</categories>
        <language>en_US</language>
        <protected>true</protected>
        <shortDescription>Hard Credit</shortDescription>
        <value>Hard Credit</value>
    </labels>
    <labels>
        <fullName>CRLP_DisplayError</fullName>
        <categories>Settings</categories>
        <language>en_US</language>
        <protected>true</protected>
        <shortDescription>Error loading Customizable Rollup data</shortDescription>
        <value>Error displaying the {0}</value>
    </labels>
    <labels>
        <fullName>CRLP_NoAvailableDetailFieldsMessage</fullName>
        <categories>Settings</categories>
        <language>en_US</language>
        <protected>true</protected>
        <shortDescription>Message when user doesn't have available detail fields on a custom rollup.</shortDescription>
        <value>There are no available fields. Only fields whose field types are compatible with the Target field appear in the Field to Roll Up picklist.</value>
    </labels>
    <labels>
        <fullName>CRLP_NoAvailableTargetFieldsMessage</fullName>
        <categories>Settings</categories>
        <language>en_US</language>
        <protected>true</protected>
        <shortDescription>Label when user doesn't have available summary fields on a custom rollup</shortDescription>
        <value>There are no available Target fields. You need to create a writeable, custom field that your data can roll up to.</value>
    </labels>
    <labels>
        <fullName>CRLP_NoFilterGroupSelected</fullName>
        <categories>Settings</categories>
        <language>en_US</language>
        <protected>true</protected>
        <shortDescription>Label when user doesn't select a filter group.</shortDescription>
        <value>No Filter Group (Include All Records)</value>
    </labels>
    <labels>
        <fullName>CRLP_PleaseWait</fullName>
        <categories>Settings</categories>
        <language>en_US</language>
        <protected>true</protected>
        <shortDescription>Message to indicate in-progress operation for metadata deployments</shortDescription>
        <value>Please wait a moment</value>
    </labels>
    <labels>
<<<<<<< HEAD
        <fullName>CRLP_ResetRollupsWarning</fullName>
        <categories>Settings</categories>
        <language>en_US</language>
        <protected>true</protected>
        <shortDescription>Warning before complete reset of Customizable Rollups</shortDescription>
        <value>
            Are you sure you want to reset Customizable Rollups to NPSP defaults? This will delete any rollups you've created, as well as any other changes you've made to NPSP default rollups.
        </value>
=======
        <fullName>CRLP_RecalculatingRollups</fullName>
        <categories>Settings</categories>
        <language>en_US</language>
        <protected>true</protected>
        <shortDescription>Header for interstitial page on rollup recalc buttons</shortDescription>
        <value>Recalculating Rollups</value>
>>>>>>> 08c5c1a3
    </labels>
    <labels>
        <fullName>CRLP_Return</fullName>
        <categories>Settings</categories>
        <language>en_US</language>
        <protected>true</protected>
        <shortDescription>Breadcrumb text to return to the specified location.</shortDescription>
        <value>Back to {0}</value>
    </labels>
    <labels>
        <fullName>CRLP_RollupsByFilterGroup</fullName>
        <categories>Settings</categories>
        <language>en_US</language>
        <protected>true</protected>
        <shortDescription>Shows rollups using a specific filter group.</shortDescription>
        <value>Rollups Using this Filter Group</value>
    </labels>
    <labels>
        <fullName>CRLP_RollupNew</fullName>
        <categories>Settings</categories>
        <language>en_US</language>
        <protected>true</protected>
        <shortDescription>Create new rollup button</shortDescription>
        <value>New Rollup</value>
    </labels>
    <labels>
        <fullName>CRLP_RollupSummary</fullName>
        <categories>Settings</categories>
        <language>en_US</language>
        <protected>true</protected>
        <shortDescription>Rollup Summary Page Title</shortDescription>
        <value>Customizable Rollups</value>
    </labels>
    <labels>
        <fullName>CRLP_RollupType</fullName>
        <categories>Settings</categories>
        <language>en_US</language>
        <protected>true</protected>
        <shortDescription>Type of custom rollup</shortDescription>
        <value>Rollup Type</value>
    </labels>
    <labels>
        <fullName>CRLP_SaveError</fullName>
        <categories>Settings</categories>
        <language>en_US</language>
        <protected>true</protected>
        <shortDescription>Error deploying Customizable Rollup data</shortDescription>
        <value>Error saving the {0}</value>
    </labels>
    <labels>
        <fullName>CRLP_SaveProgress</fullName>
        <categories>Settings</categories>
        <language>en_US</language>
        <protected>true</protected>
        <shortDescription>Saving Progress Message</shortDescription>
        <value>Saving the {0}</value>
    </labels>
    <labels>
        <fullName>CRLP_SaveSuccess</fullName>
        <categories>Settings</categories>
        <language>en_US</language>
        <protected>true</protected>
        <shortDescription>Successfully Saved</shortDescription>
        <value>{0} Successfully Saved</value>
    </labels>
    <labels>
        <fullName>CRLP_SaveTimeout</fullName>
        <categories>Settings</categories>
        <language>en_US</language>
        <protected>true</protected>
        <shortDescription>Timeout error message</shortDescription>
        <value>Saving the {0} has timed out. Please see the Customizable Rollups documentation for more information.</value>
    </labels>
    <labels>
        <fullName>CRLP_SoftCredit</fullName>
        <categories>Settings</categories>
        <language>en_US</language>
        <protected>true</protected>
        <shortDescription>Soft Credit</shortDescription>
        <value>Soft Credit</value>
    </labels>
    <labels>
        <fullName>CascadeDeletionError</fullName>
        <categories>Error</categories>
        <language>en_US</language>
        <protected>true</protected>
        <shortDescription>Cascade Deletion Error Message In Classic</shortDescription>
        <value>You can&apos;&apos;t delete {0} because it&apos;&apos;s associated with the following records. Delete or re-associate these records and then try again.&lt;br/&gt;&lt;br/&gt;{1}</value>
    </labels>
    <labels>
        <fullName>CascadeDeletionErrorLightning</fullName>
        <categories>Error</categories>
        <language>en_US</language>
        <protected>true</protected>
        <shortDescription>Cascade Deletion Error Message In Lightning Experience</shortDescription>
        <value>You can&apos;&apos;t delete {0} because it&apos;&apos;s associated with these records: {1}. Delete or re-associate these records and then try again.</value>
    </labels>
    <labels>
        <fullName>DeleteAccount</fullName>
        <language>en_US</language>
        <protected>true</protected>
        <shortDescription>DeleteAccount</shortDescription>
        <value>Delete Account</value>
    </labels>
    <labels>
        <fullName>DeleteContactLeaveAccount</fullName>
        <language>en_US</language>
        <protected>true</protected>
        <shortDescription>DeleteContactLeaveAccount</shortDescription>
        <value>Delete Contact and Leave Empty Account</value>
    </labels>
    <labels>
        <fullName>EPAddDependentTask</fullName>
        <categories>Engagement Plans</categories>
        <language>en_US</language>
        <protected>true</protected>
        <shortDescription>EPAddDependentTask</shortDescription>
        <value>Add Dependent Task</value>
    </labels>
    <labels>
        <fullName>EPAddTask</fullName>
        <categories>Engagement Plans</categories>
        <language>en_US</language>
        <protected>true</protected>
        <shortDescription>Engagement Plan&apos;s Add Task button label</shortDescription>
        <value>Add Task</value>
    </labels>
    <labels>
        <fullName>EPDeleteTask</fullName>
        <categories>Engagement Plans</categories>
        <language>en_US</language>
        <protected>false</protected>
        <shortDescription>EPDeleteTask</shortDescription>
        <value>Delete Task</value>
    </labels>
    <labels>
        <fullName>EPManageTasks</fullName>
        <categories>Engagement Plans</categories>
        <language>en_US</language>
        <protected>false</protected>
        <shortDescription>EPManageTasks</shortDescription>
        <value>Manage Engagement Plan Tasks</value>
    </labels>
    <labels>
        <fullName>EPManageTemplate</fullName>
        <categories>Engagement Plans</categories>
        <language>en_US</language>
        <protected>false</protected>
        <shortDescription>EPManageTemplate</shortDescription>
        <value>Manage Engagement Plan Template</value>
    </labels>
    <labels>
        <fullName>EPTaskDependency</fullName>
        <categories>Engagement Plan, Error</categories>
        <language>en_US</language>
        <protected>true</protected>
        <shortDescription>EPTaskDependency</shortDescription>
        <value>Engagement Plan Task dependencies cannot make recursive dependency loops.</value>
    </labels>
    <labels>
        <fullName>EPTaskTemplate</fullName>
        <categories>Engagement Plan, Error</categories>
        <language>en_US</language>
        <protected>true</protected>
        <shortDescription>EPTaskTemplate</shortDescription>
        <value>Engagement Plan Tasks can only be dependent on other Engagement Plan Tasks that belong to the same Engagement Plan Template.</value>
    </labels>
    <labels>
        <fullName>EPTo</fullName>
        <categories>Engagement Plans</categories>
        <language>en_US</language>
        <protected>false</protected>
        <shortDescription>to, as in &quot;Add depend task to task 1&quot;</shortDescription>
        <value>to</value>
    </labels>
    <labels>
        <fullName>ErrorEmailMessage</fullName>
        <categories>Error</categories>
        <language>en_US</language>
        <protected>true</protected>
        <shortDescription>ErrorEmailMessage</shortDescription>
        <value>Salesforce reported the below errors as NPSP was attempting to execute its batch jobs, or at a time when it was unable to display error messages directly to a user. It’s likely that NPSP was attempting to update summary fields on Accounts and Contacts, but was unable to save certain records. This failure might have been caused by a variety of issues unrelated to NPSP, such as custom code or validation rules.

Read this article on the Power of Us Hub to learn how these Scheduled Jobs work: https://powerofus.force.com/NPSP_Scheduled_Jobs

If you’re not sure how to resolve these errors, post a message in the Nonprofit Success Pack group in the Power of Us Hub: https://powerofus.force.com/HUB_NPSP_Group</value>
    </labels>
    <labels>
        <fullName>HiddenForSecurity</fullName>
        <categories>settings</categories>
        <language>en_US</language>
        <protected>false</protected>
        <shortDescription>HiddenForSecurity</shortDescription>
        <value>Hidden for security</value>
    </labels>
    <labels>
        <fullName>InactiveScheduledJobsOwnerErrMsg</fullName>
        <categories>User</categories>
        <language>en_US</language>
        <protected>true</protected>
        <shortDescription>InactiveScheduledJobsOwnerErrMsg</shortDescription>
        <value>There are scheduled jobs owned by an inactive user. Review your scheduled jobs and ensure the owner of each one is an active user.</value>
    </labels>
    <labels>
        <fullName>NameRequired</fullName>
        <categories>Engagement Plans, Errors</categories>
        <language>en_US</language>
        <protected>false</protected>
        <shortDescription>NameRequired</shortDescription>
        <value>Subject is a required field.</value>
    </labels>
    <labels>
        <fullName>OCRRemovePrimaryDuplicateBatchErrorText</fullName>
        <categories>Opportunity</categories>
        <language>en_US</language>
        <protected>true</protected>
        <shortDescription>OCR Remove Primary Duplicate Batch Error Text</shortDescription>
        <value>Unable to remove the duplicate primary OCRs from the Opportunity {0}. Review the Contact Roles on the Opportunity record, choose which is the correct one, and delete the others.</value>
    </labels>
    <labels>
        <fullName>OrganizationalOpportunities</fullName>
        <categories>Error</categories>
        <language>en_US</language>
        <protected>true</protected>
        <shortDescription>OrganizationalOpportunities</shortDescription>
        <value>Organizational Opportunities</value>
    </labels>
    <labels>
        <fullName>PageMessagesConfirm</fullName>
        <categories>PageMessages</categories>
        <language>en_US</language>
        <protected>true</protected>
        <shortDescription>Confirm</shortDescription>
        <value>Success</value>
    </labels>
    <labels>
        <fullName>PageMessagesError</fullName>
        <categories>PageMessages</categories>
        <language>en_US</language>
        <protected>true</protected>
        <shortDescription>Error</shortDescription>
        <value>Error</value>
    </labels>
    <labels>
        <fullName>PageMessagesInfo</fullName>
        <categories>PageMessages</categories>
        <language>en_US</language>
        <protected>true</protected>
        <shortDescription>Info</shortDescription>
        <value>Info</value>
    </labels>
    <labels>
        <fullName>PageMessagesFatal</fullName>
        <categories>PageMessages</categories>
        <language>en_US</language>
        <protected>true</protected>
        <shortDescription>Fatal</shortDescription>
        <value>Error</value>
    </labels>
    <labels>
        <fullName>PageMessagesWarning</fullName>
        <categories>PageMessages</categories>
        <language>en_US</language>
        <protected>true</protected>
        <shortDescription>Warning</shortDescription>
        <value>Warning</value>
    </labels>
    <labels>
        <fullName>RD_ErrorMoreClosedWonOpportunitiesThanInstallments</fullName>
        <categories>Recurring-Donations, Error</categories>
        <language>en_US</language>
        <protected>true</protected>
        <shortDescription>More ClosedWon donations than Installments</shortDescription>
        <value>There are more Closed Won Opportunities associated with this Recurring Donation than the number of Installments defined.</value>
    </labels>
    <labels>
        <fullName>RD_ErrorNotEnoughClosedValueForFixedLength</fullName>
        <categories>Recurring-Donations, Error</categories>
        <language>en_US</language>
        <protected>true</protected>
        <shortDescription>The total Amount of all Closed Won Opps is not equal to the RD Amount.</shortDescription>
        <value>The combined Amount of all related Closed Won and Pledged Opportunities must match the Amount of a Fixed Length Recurring Donation.</value>
    </labels>
    <labels>
        <fullName>REL_Create_New_Relationship</fullName>
        <categories>Relationships, relationship-viewer</categories>
        <language>en_US</language>
        <protected>false</protected>
        <shortDescription>Relationship Viewer - Create</shortDescription>
        <value>Create New Relationship</value>
    </labels>
    <labels>
        <fullName>REL_Former</fullName>
        <categories>Relationships, relationship-viewer</categories>
        <language>en_US</language>
        <protected>false</protected>
        <shortDescription>Relationship Viewer - Former</shortDescription>
        <value>Former</value>
    </labels>
    <labels>
        <fullName>REL_No_Relationships</fullName>
        <categories>Relationships, relationship-viewer</categories>
        <language>en_US</language>
        <protected>false</protected>
        <shortDescription>Relationship Viewer - No Relationship</shortDescription>
        <value>There are no relationships for this contact.</value>
    </labels>
    <labels>
        <fullName>REL_RECenter</fullName>
        <categories>Relationships, relationship-viewer</categories>
        <language>en_US</language>
        <protected>false</protected>
        <shortDescription>Relationship Viewer - Re-center</shortDescription>
        <value>Re-Center on This Contact</value>
    </labels>
    <labels>
        <fullName>REL_Return_to_Contact</fullName>
        <categories>Relationships, relationship-viewer</categories>
        <language>en_US</language>
        <protected>false</protected>
        <shortDescription>Relationship Viewer - Return to Contact</shortDescription>
        <value>Return to Contact</value>
    </labels>
    <labels>
        <fullName>REL_View_Contact_Record</fullName>
        <categories>Relationships, relationship-viewer</categories>
        <language>en_US</language>
        <protected>false</protected>
        <shortDescription>Relationship Viewer - View Contact Record</shortDescription>
        <value>View Contact Record</value>
    </labels>
    <labels>
        <fullName>RP_CustomerJourneyLinkLabel</fullName>
        <language>en_US</language>
        <protected>true</protected>
        <shortDescription>Resources Page - Customer Journey link</shortDescription>
        <value>Salesforce.org Webinars and Events</value>
    </labels>
    <labels>
        <fullName>RP_DeeperParagraph</fullName>
        <language>en_US</language>
        <protected>true</protected>
        <shortDescription>Resources Page - Deeper Paragraph</shortDescription>
        <value>Dive deeper into Salesforce and learn everything you need to be successful.</value>
    </labels>
    <labels>
        <fullName>RP_DeeperSubtitle</fullName>
        <language>en_US</language>
        <protected>true</protected>
        <shortDescription>Resources Page - Deeper Subtitle</shortDescription>
        <value>3. Dive Deeper</value>
    </labels>
    <labels>
        <fullName>RP_GettingStarted</fullName>
        <language>en_US</language>
        <protected>true</protected>
        <shortDescription>Resources Page - Getting Started component title</shortDescription>
        <value>Getting Started</value>
    </labels>
    <labels>
        <fullName>RP_GitHubSubtitle</fullName>
        <language>en_US</language>
        <protected>true</protected>
        <shortDescription>Resources Page - GitHub Subtitle</shortDescription>
        <value>updates are pushed automatically; no installation needed!</value>
    </labels>
    <labels>
        <fullName>RP_GitHubTitle</fullName>
        <language>en_US</language>
        <protected>true</protected>
        <shortDescription>Resources Page - GitHub title</shortDescription>
        <value>Latest Release Notes</value>
    </labels>
    <labels>
        <fullName>RP_NpspLinkLabel</fullName>
        <language>en_US</language>
        <protected>true</protected>
        <shortDescription>Resources Page - Npsp Link</shortDescription>
        <value>Getting Started with Salesforce for Nonprofits</value>
    </labels>
    <labels>
        <fullName>RP_ProductNameLabel</fullName>
        <language>en_US</language>
        <protected>true</protected>
        <shortDescription>Resources Page - Product Name</shortDescription>
        <value>Nonprofit Success Pack (NPSP)</value>
    </labels>
    <labels>
        <fullName>RP_ReleaseGitHub</fullName>
        <language>en_US</language>
        <protected>true</protected>
        <shortDescription>Resources Page - Release GitHub</shortDescription>
        <value>Released:</value>
    </labels>
    <labels>
        <fullName>RP_ReleaseNotesLink</fullName>
        <language>en_US</language>
        <protected>true</protected>
        <shortDescription>Resources Page - Release Notes Link</shortDescription>
        <value>Read full release notes &gt;</value>
    </labels>
    <labels>
        <fullName>RP_Remote_Site_Settings_Deactivated</fullName>
        <language>en_US</language>
        <protected>true</protected>
        <shortDescription>RP Remote Site Settings Deactivated</shortDescription>
        <value>To take advantage of all the new functionality on the Getting Started page, you need to make sure the Remote Site is active. Go to Setup, search for Remote Site Settings, then click Edit next to SFDOEndpoints. Ensure that the Active box is checked, then click Save.</value>
    </labels>
    <labels>
        <fullName>RP_SalesforceOrgLinkLabel</fullName>
        <language>en_US</language>
        <protected>true</protected>
        <shortDescription>Resources Page - Salesforce Org Link</shortDescription>
        <value>Hub Community Weekly Office Hours</value>
    </labels>
    <labels>
        <fullName>RP_SubTitle</fullName>
        <language>en_US</language>
        <protected>true</protected>
        <shortDescription>Resources Page - SubTitle</shortDescription>
        <value>You now have access to ALL the powerful features of Salesforce Enterprise Edition PLUS the ability to better manage donors with the Nonprofit Success Pack application. Now let&apos;s get started.</value>
    </labels>
    <labels>
        <fullName>RP_Title</fullName>
        <language>en_US</language>
        <protected>true</protected>
        <shortDescription>Resources Page - Title</shortDescription>
        <value>Welcome to Salesforce and the</value>
    </labels>
    <labels>
        <fullName>RP_TrailheadLinkLabel</fullName>
        <language>en_US</language>
        <protected>true</protected>
        <shortDescription>Resources Page - Trailhead Link</shortDescription>
        <value>Getting Started with Salesforce and NPSP Trailmix</value>
    </labels>
    <labels>
        <fullName>RP_TrailheadParagraph</fullName>
        <language>en_US</language>
        <protected>true</protected>
        <shortDescription>Resources Page - Trailhead Paragraph</shortDescription>
        <value>Get started with the Nonprofit Success Pack by learning the basics of Salesforce and donor and volunteer management.</value>
    </labels>
    <labels>
        <fullName>RP_TrailheadSubtitle</fullName>
        <language>en_US</language>
        <protected>true</protected>
        <shortDescription>Resources Page - Trailhead Subtitle</shortDescription>
        <value>1. Learn with Trailhead</value>
    </labels>
    <labels>
        <fullName>RP_USParagraph</fullName>
        <language>en_US</language>
        <protected>true</protected>
        <shortDescription>Resources Page - Power of Us Paragraph</shortDescription>
        <value>Get help from our active community of fellow NPSP users, or reach out to Salesforce.org.</value>
    </labels>
    <labels>
        <fullName>RP_UsHubLinkLabel</fullName>
        <language>en_US</language>
        <protected>true</protected>
        <shortDescription>Resources Page - Power of Us Hub Link</shortDescription>
        <value>Power of Us HUB</value>
    </labels>
    <labels>
        <fullName>RP_UsSubtitle</fullName>
        <language>en_US</language>
        <protected>true</protected>
        <shortDescription>Resources Page - Power of Us Subtitle</shortDescription>
        <value>2. Join the Community</value>
    </labels>
    <labels>
        <fullName>RP_Videos</fullName>
        <language>en_US</language>
        <protected>true</protected>
        <shortDescription>Resources Page - Youtube Videos</shortDescription>
        <value>How-To videos</value>
    </labels>
    <labels>
        <fullName>RP_WebinarLinkLabel</fullName>
        <language>en_US</language>
        <protected>true</protected>
        <shortDescription>Resources Page - Webinar Link</shortDescription>
        <value>NPSP Product Documentation</value>
    </labels>
    <labels>
        <fullName>RP_YoutubeChannel</fullName>
        <language>en_US</language>
        <protected>true</protected>
        <shortDescription>Resources Page - Salesforce Foundation Youtube Channel</shortDescription>
        <value>View more on our youtube channel &gt;</value>
    </labels>
    <labels>
        <fullName>RecurringDonationAccountAndContactError</fullName>
        <categories>Recurring Donations</categories>
        <language>en_US</language>
        <protected>false</protected>
        <shortDescription>RecurringDonationAccountAndContactError</shortDescription>
        <value>Recurring Donations can only have an Organization or Contact specified, but not both.</value>
    </labels>
    <labels>
        <fullName>Saved</fullName>
        <language>en_US</language>
        <protected>true</protected>
        <shortDescription>Saved</shortDescription>
        <value>Saved.</value>
    </labels>
    <labels>
        <fullName>Settings_not_Saved</fullName>
        <language>en_US</language>
        <protected>true</protected>
        <shortDescription>Settings not Saved</shortDescription>
        <value>Settings not saved</value>
    </labels>
    <labels>
        <fullName>SmartyStreets_Help_Text</fullName>
        <language>en_US</language>
        <protected>true</protected>
        <shortDescription>SmartyStreets Help Test</shortDescription>
        <value>Make sure you have entered both the Auth ID and Auth Token provided to you by SmartyStreets. You will find them in your SmartyStreets API Keys page.</value>
    </labels>
    <labels>
        <fullName>Zip_Not_Found</fullName>
        <categories>address, verification</categories>
        <language>en_US</language>
        <protected>true</protected>
        <shortDescription>Zip Not Found</shortDescription>
        <value>Zip code not found.</value>
    </labels>
    <labels>
        <fullName>Zipcode_Verification_Limit</fullName>
        <categories>address, verification</categories>
        <language>en_US</language>
        <protected>true</protected>
        <shortDescription>Zipcode Verification Limit</shortDescription>
        <value>You cannot verify more than 100 zipcodes at a time.</value>
    </labels>
    <labels>
        <fullName>adapterException</fullName>
        <language>en_US</language>
        <protected>true</protected>
        <shortDescription>Throw exception to external call</shortDescription>
        <value>Invalid call. This function is reserved for Salesforce use.</value>
    </labels>
    <labels>
        <fullName>addrCiceroMissingAPIKey</fullName>
        <categories>Cicero address verification service</categories>
        <language>en_US</language>
        <protected>true</protected>
        <shortDescription>addrCiceroMissingAPIKey</shortDescription>
        <value>The Cicero API Key must be specified in the Auth Token setting in the Address Verification Settings.</value>
    </labels>
    <labels>
        <fullName>addrCopyConAddBtnHHObjOnly</fullName>
        <categories>ADDR_CopyConAddrHHObjBTN</categories>
        <language>en_US</language>
        <protected>false</protected>
        <shortDescription>addrCopyConAddBtnHHObjOnly</shortDescription>
        <value>This button only supports Contacts with Household objects, not Household Accounts.</value>
    </labels>
    <labels>
        <fullName>addrGeneralSettings</fullName>
        <categories>Address Settings</categories>
        <language>en_US</language>
        <protected>false</protected>
        <shortDescription>addrGeneralSettings</shortDescription>
        <value>General Address Settings</value>
    </labels>
    <labels>
        <fullName>addrHHAccountOnly</fullName>
        <categories>Address Management</categories>
        <language>en_US</language>
        <protected>true</protected>
        <shortDescription>addrHHAccountOnly</shortDescription>
        <value>Address objects are only supported on Household Accounts and Organizational Accounts (if enabled).</value>
    </labels>
    <labels>
        <fullName>addrHHAddressAlwaysDefault</fullName>
        <categories>Manage Household UI</categories>
        <language>en_US</language>
        <protected>false</protected>
        <shortDescription>addrHHAddressAlwaysDefault</shortDescription>
        <value>The Household Address will be copied to all Contacts that do not have an Address Override.</value>
    </labels>
    <labels>
        <fullName>addrSeasonalOverlap</fullName>
        <categories>Address Management</categories>
        <language>en_US</language>
        <protected>false</protected>
        <shortDescription>addrSeasonalOverlap</shortDescription>
        <value>Seasonal addresses cannot overlap with any other seasonal address in the Household.</value>
    </labels>
    <labels>
        <fullName>addrSeasonalPartial</fullName>
        <categories>Address Management</categories>
        <language>en_US</language>
        <protected>false</protected>
        <shortDescription>addrSeasonalPartial</shortDescription>
        <value>An address must have all or none of its Seasonal fields set.</value>
    </labels>
    <labels>
        <fullName>alloAddRow</fullName>
        <categories>Allocation</categories>
        <language>en_US</language>
        <protected>false</protected>
        <shortDescription>alloAddRow</shortDescription>
        <value>Add Row</value>
    </labels>
    <labels>
        <fullName>alloAddRowAtPosition</fullName>
        <categories>Allocation</categories>
        <language>en_US</language>
        <protected>false</protected>
        <shortDescription>alloAddRowAtPosition</shortDescription>
        <value>Add Row at Position</value>
    </labels>
    <labels>
        <fullName>alloAmountOrPercent</fullName>
        <categories>Allocation, Error</categories>
        <language>en_US</language>
        <protected>false</protected>
        <shortDescription>alloAmountOrPercent</shortDescription>
        <value>Each Allocation must have a value in either the Amount field or the Percent field.</value>
    </labels>
    <labels>
        <fullName>alloBatchCreateDefault</fullName>
        <categories>Allocation, Settings</categories>
        <language>en_US</language>
        <protected>false</protected>
        <shortDescription>alloBatchCreateDefault</shortDescription>
        <value>Batch Create Default Allocations</value>
    </labels>
    <labels>
        <fullName>alloBatchDefaultInfo</fullName>
        <categories>Allocation, Settings</categories>
        <language>en_US</language>
        <protected>false</protected>
        <shortDescription>alloBatchDefaultInfo</shortDescription>
        <value>This utility runs a batch process that creates default Allocations for all existing Opportunities, except Opportunities excluded in the GAU Allocations Rollup Settings.
&lt;br/&gt;
&lt;br/&gt;
To run this utility, default Allocations must be enabled and a default General Accounting Unit must be selected. You only need to run this tool once after enabling default Allocations, as all new Opportunities will receive a default Allocation once enabled.
&lt;br/&gt;
&lt;br/&gt;
To check your GAU Allocation settings, go to Donations | GAU Allocations.</value>
    </labels>
    <labels>
        <fullName>alloBtnCancel</fullName>
        <categories>Allocation</categories>
        <language>en_US</language>
        <protected>false</protected>
        <shortDescription>alloBtnCancel</shortDescription>
        <value>Cancel</value>
    </labels>
    <labels>
        <fullName>alloBtnSaveAndClose</fullName>
        <categories>Allocation</categories>
        <language>en_US</language>
        <protected>false</protected>
        <shortDescription>alloBtnSaveAndClose</shortDescription>
        <value>Save</value>
    </labels>
    <labels>
        <fullName>alloCampaignExceedsOppAmount</fullName>
        <categories>Allocation, Error</categories>
        <language>en_US</language>
        <protected>false</protected>
        <shortDescription>alloCampaignExceedsOppAmount</shortDescription>
        <value>Your campaign allocations were not created. Campaign allocations for the opportunity exceeded the opportunity amount.</value>
    </labels>
    <labels>
        <fullName>alloCantAllocateNothing</fullName>
        <categories>Allocation, Error</categories>
        <language>en_US</language>
        <protected>false</protected>
        <shortDescription>alloCantAllocateNothing</shortDescription>
        <value>You can only create Allocations for Opportunities with a positive value in the Amount field.</value>
    </labels>
    <labels>
        <fullName>alloDefaultGAUMissing</fullName>
        <categories>Allocation, Error</categories>
        <language>en_US</language>
        <protected>false</protected>
        <shortDescription>Default Allocations are enabled, but no default GAU is selected.</shortDescription>
        <value>You&apos;ve enabled Default Allocations. You also need to select a default General Accounting Unit.</value>
    </labels>
    <labels>
        <fullName>alloDefaultNotPercent</fullName>
        <categories>Allocation, Error</categories>
        <language>en_US</language>
        <protected>false</protected>
        <shortDescription>alloDefaultNotPercent</shortDescription>
        <value>The default allocation cannot be percentage-based.</value>
    </labels>
    <labels>
        <fullName>alloDeleteRow</fullName>
        <categories>Allocation</categories>
        <language>en_US</language>
        <protected>false</protected>
        <shortDescription>alloDeleteRow</shortDescription>
        <value>Delete</value>
    </labels>
    <labels>
        <fullName>alloExceedsOppAmount</fullName>
        <categories>Allocation, Error</categories>
        <language>en_US</language>
        <protected>false</protected>
        <shortDescription>The allocations for this opportunity are greater than the amount of the opportun</shortDescription>
        <value>You need to update your allocations before you can reduce the amount of an opportunity. The allocations for this opportunity are currently greater than the opportunity amount.</value>
    </labels>
    <labels>
        <fullName>alloManageCampaignAllocations</fullName>
        <categories>Allocation</categories>
        <language>en_US</language>
        <protected>false</protected>
        <shortDescription>alloManageCampaignAllocations</shortDescription>
        <value>Manage Campaign Allocations</value>
    </labels>
    <labels>
        <fullName>alloManageOppAllocations</fullName>
        <categories>Allocation</categories>
        <language>en_US</language>
        <protected>false</protected>
        <shortDescription>alloManageOppAllocations</shortDescription>
        <value>Manage Opportunity Allocations</value>
    </labels>
    <labels>
        <fullName>alloManageRecurringDonationAllocations</fullName>
        <categories>Allocation</categories>
        <language>en_US</language>
        <protected>false</protected>
        <shortDescription>alloManageRecurringDonationAllocations</shortDescription>
        <value>Manage Recurring Donation Allocations</value>
    </labels>
    <labels>
        <fullName>alloModifyCurrency</fullName>
        <categories>Allocation, Error</categories>
        <language>en_US</language>
        <protected>false</protected>
        <shortDescription>alloModifyCurrency</shortDescription>
        <value>You can&apos;t modify allocation currencies directly. An allocation&apos;s currency is updated when the parent Opportunity, Campaign, or Recurring Donation currency is modified.</value>
    </labels>
    <labels>
        <fullName>alloNegativeAmount</fullName>
        <categories>Allocation, Error</categories>
        <language>en_US</language>
        <protected>false</protected>
        <shortDescription>alloNegativeAmount</shortDescription>
        <value>The Amount field on an Allocation must contain a positive value.</value>
    </labels>
    <labels>
        <fullName>alloNegativePercent</fullName>
        <categories>Allocation, Error</categories>
        <language>en_US</language>
        <protected>false</protected>
        <shortDescription>alloNegativePercent</shortDescription>
        <value>The Percent field on an Allocation must contain a positive value.</value>
    </labels>
    <labels>
        <fullName>alloObjectUnsupported</fullName>
        <categories>Allocation</categories>
        <language>en_US</language>
        <protected>true</protected>
        <shortDescription>alloObjectUnsupported</shortDescription>
        <value>The Manage Allocations button is only supported from a Campaign, Opportunity or Recurring Donation record.</value>
    </labels>
    <labels>
        <fullName>alloPercentExceed100</fullName>
        <categories>Allocation, Error</categories>
        <language>en_US</language>
        <protected>false</protected>
        <shortDescription>Percent based Allocations cannot exceed 100%.</shortDescription>
        <value>Percent-based allocations cannot exceed 100%.</value>
    </labels>
    <labels>
        <fullName>alloRemainder</fullName>
        <categories>Allocation</categories>
        <language>en_US</language>
        <protected>false</protected>
        <shortDescription>alloRemainder</shortDescription>
        <value>Remainder:</value>
    </labels>
    <labels>
        <fullName>alloSingleParent</fullName>
        <categories>Allocation, Error</categories>
        <language>en_US</language>
        <protected>false</protected>
        <shortDescription>Each Allocation must have a single parent object: Opportunity, Recurring Donatio</shortDescription>
        <value>Each allocation must have a single parent object: Opportunity, Recurring Donation, or Campaign.</value>
    </labels>
    <labels>
        <fullName>alloTotalExceedsOppAmt</fullName>
        <categories>Allocation</categories>
        <language>en_US</language>
        <protected>false</protected>
        <shortDescription>Opportunity Allocation totals must not exceed the amount of the Opportunity.</shortDescription>
        <value>Opportunity allocation totals cannot exceed the amount of the opportunity.</value>
    </labels>
    <labels>
        <fullName>alloTotals</fullName>
        <categories>Allocation</categories>
        <language>en_US</language>
        <protected>false</protected>
        <shortDescription>alloTotals</shortDescription>
        <value>Totals:</value>
    </labels>
    <labels>
        <fullName>alloUnallocated</fullName>
        <categories>Allocation</categories>
        <language>en_US</language>
        <protected>false</protected>
        <shortDescription>alloUnallocated</shortDescription>
        <value>unallocated</value>
    </labels>
    <labels>
        <fullName>bdiAccountCustomIdError</fullName>
        <categories>Data Importer</categories>
        <language>en_US</language>
        <protected>false</protected>
        <shortDescription>bdiAccountCustomIdError</shortDescription>
        <value>The Account Custom Unique ID setting field {0} must have matching fields in the NPSP Data Import object whose API Names are {1} and {2}.</value>
    </labels>
    <labels>
        <fullName>bdiBatchException</fullName>
        <categories>Data Importer</categories>
        <language>en_US</language>
        <protected>false</protected>
        <shortDescription>bdiBatchException</shortDescription>
        <value>An error occurred during the process.  The following status was the first reported error:</value>
    </labels>
    <labels>
        <fullName>bdiBehaviorBestMatchOrCreate</fullName>
        <categories>Data Importer</categories>
        <language>en_US</language>
        <protected>true</protected>
        <shortDescription>settings label for BestMatchOrCreate behavior</shortDescription>
        <value>Best Match or Create - Import a record if it matches an existing record; create a new record if no match found.</value>
    </labels>
    <labels>
        <fullName>bdiBehaviorDoNotMatch</fullName>
        <categories>Data Importer</categories>
        <language>en_US</language>
        <protected>false</protected>
        <shortDescription>settings label for DoNotMatch behavior</shortDescription>
        <value>Do Not Match - No matching is attempted; new records are created.</value>
    </labels>
    <labels>
        <fullName>bdiBehaviorExactMatchOrCreate</fullName>
        <categories>Data Importer</categories>
        <language>en_US</language>
        <protected>true</protected>
        <shortDescription>settings label for ExactMatchOrCreate behavior</shortDescription>
        <value>Single Match or Create - Import a record if it matches a single existing record; create a new record if no single match found.</value>
    </labels>
    <labels>
        <fullName>bdiBehaviorRequireBestMatch</fullName>
        <categories>Data Importer</categories>
        <language>en_US</language>
        <protected>true</protected>
        <shortDescription>settings label for RequireBestMatch behavior</shortDescription>
        <value>Best Match - Only import a record when it matches at least 1 existing record, and update the best matched record.</value>
    </labels>
    <labels>
        <fullName>bdiBehaviorRequireExactMatch</fullName>
        <categories>Data Importer</categories>
        <language>en_US</language>
        <protected>true</protected>
        <shortDescription>settings label for RequireExactMatch behavior</shortDescription>
        <value>Single Match - Only import a record if it matches a single existing record.</value>
    </labels>
    <labels>
        <fullName>bdiBehaviorRequireNoMatch</fullName>
        <categories>Data Importer</categories>
        <language>en_US</language>
        <protected>true</protected>
        <shortDescription>settings label for RequireNoMatch behavior</shortDescription>
        <value>No Match - Only import a record if it doesn&apos;t match an existing record.</value>
    </labels>
    <labels>
        <fullName>bdiBtnClose</fullName>
        <categories>Data Importer, Opportunity Send Acknowledgment</categories>
        <language>en_US</language>
        <protected>false</protected>
        <shortDescription>bdiBtnClose</shortDescription>
        <value>Close</value>
    </labels>
    <labels>
        <fullName>bdiComplete</fullName>
        <categories>Data Importer</categories>
        <language>en_US</language>
        <protected>false</protected>
        <shortDescription>bdiComplete</shortDescription>
        <value>Completed</value>
    </labels>
    <labels>
        <fullName>bdiCompleteWithErrors</fullName>
        <categories>Data Importer</categories>
        <language>en_US</language>
        <protected>false</protected>
        <shortDescription>bdiCompleteWithErrors</shortDescription>
        <value>Errors</value>
    </labels>
    <labels>
        <fullName>bdiContactCustomIdError</fullName>
        <categories>Data Importer</categories>
        <language>en_US</language>
        <protected>false</protected>
        <shortDescription>bdiContactCustomIdError</shortDescription>
        <value>The Contact Custom Unique ID setting field {0} must have matching fields in the NPSP Data Import object whose API Names are {1} and {2}.</value>
    </labels>
    <labels>
        <fullName>bdiContactMatchEmail</fullName>
        <categories>Data Importer</categories>
        <language>en_US</language>
        <protected>false</protected>
        <shortDescription>bdiContactMatchEmail</shortDescription>
        <value>Email only</value>
    </labels>
    <labels>
        <fullName>bdiContactMatchFnameEmail</fullName>
        <categories>Data Importer</categories>
        <language>en_US</language>
        <protected>false</protected>
        <shortDescription>bdiContactMatchFnameEmail</shortDescription>
        <value>First Name and Email</value>
    </labels>
    <labels>
        <fullName>bdiContactMatchFnameLname</fullName>
        <categories>Data Importer</categories>
        <language>en_US</language>
        <protected>false</protected>
        <shortDescription>bdiContactMatchFnameLname</shortDescription>
        <value>First Name and Last Name</value>
    </labels>
    <labels>
        <fullName>bdiContactMatchFnameLnameEmail</fullName>
        <categories>Data Importer</categories>
        <language>en_US</language>
        <protected>false</protected>
        <shortDescription>bdiContactMatchFnameLnameEmail</shortDescription>
        <value>First Name, Last Name, and Email</value>
    </labels>
    <labels>
        <fullName>bdiContactMatchFnameLnamePhone</fullName>
        <categories>Data Importer</categories>
        <language>en_US</language>
        <protected>true</protected>
        <shortDescription>Data Importer Contact matching option for Fname, Lname, Phone</shortDescription>
        <value>First Name, Last Name, and Phone</value>
    </labels>
    <labels>
        <fullName>bdiContactMatchLnameEmail</fullName>
        <categories>Data Importer</categories>
        <language>en_US</language>
        <protected>false</protected>
        <shortDescription>bdiContactMatchLnameEmail</shortDescription>
        <value>Last Name and Email</value>
    </labels>
    <labels>
        <fullName>bdiCreated</fullName>
        <categories>Data Importer</categories>
        <language>en_US</language>
        <protected>false</protected>
        <shortDescription>bdiCreated</shortDescription>
        <value>Created</value>
    </labels>
    <labels>
        <fullName>bdiDataImporterConfigTitle</fullName>
        <categories>Data Importer</categories>
        <language>en_US</language>
        <protected>false</protected>
        <shortDescription>bdiDataImporterConfigTitle</shortDescription>
        <value>Configuration Options</value>
    </labels>
    <labels>
        <fullName>bdiDataImporterDescription</fullName>
        <categories>Data Importer</categories>
        <language>en_US</language>
        <protected>false</protected>
        <shortDescription>bdiDataImporterDescription</shortDescription>
        <value>The NPSP Data Importer helps you easily import your data into the Nonprofit Success Pack</value>
    </labels>
    <labels>
        <fullName>bdiDataImporterInfoLine1</fullName>
        <categories>Data Importer</categories>
        <language>en_US</language>
        <protected>true</protected>
        <shortDescription>bdiDataImporterInfoLine1</shortDescription>
        <value>Each import record can contain up to 2 Contacts, up to 2 Organizations, an optional Home Address, and an optional Donation.</value>
    </labels>
    <labels>
        <fullName>bdiDataImporterInfoLine2</fullName>
        <categories>Data Importer</categories>
        <language>en_US</language>
        <protected>false</protected>
        <shortDescription>bdiDataImporterInfoLine2</shortDescription>
        <value>Salesforce will try to match existing Contacts and Organizations, and update their information, rather than creating duplicate records.</value>
    </labels>
    <labels>
        <fullName>bdiDataImporterInfoLine2b</fullName>
        <categories>Data Importer</categories>
        <language>en_US</language>
        <protected>true</protected>
        <shortDescription>bdiDataImporterInfoLine2b</shortDescription>
        <value>In order to avoid reaching service limits, the NPSP Data Importer does not verify addresses through the verification service you may have specified in NPSP Settings.</value>
    </labels>
    <labels>
        <fullName>bdiDataImporterInfoLine3</fullName>
        <categories>Data Importer</categories>
        <language>en_US</language>
        <protected>false</protected>
        <shortDescription>bdiDataImporterInfoLine3</shortDescription>
        <value>Salesforce will track any data import problems on individual import records. After resolving any issues, you can re-import those failed records without having to worry about creating duplicate records.</value>
    </labels>
    <labels>
        <fullName>bdiDataImporterInfoLine4</fullName>
        <categories>Data Importer</categories>
        <language>en_US</language>
        <protected>false</protected>
        <shortDescription>bdiDataImporterInfoLine4</shortDescription>
        <value>The start of the data import may not begin immediately. Its processing depends on Salesforce&apos;s current activity.</value>
    </labels>
    <labels>
        <fullName>bdiDataImporterInfoTitle</fullName>
        <categories>Data Importer</categories>
        <language>en_US</language>
        <protected>false</protected>
        <shortDescription>bdiDataImporterInfoTitle</shortDescription>
        <value>Important Information</value>
    </labels>
    <labels>
        <fullName>bdiDataImporterNumToProcess</fullName>
        <categories>Data Importer</categories>
        <language>en_US</language>
        <protected>false</protected>
        <shortDescription>bdiDataImporterNumToProcess</shortDescription>
        <value>Number of Data Import records to process:</value>
    </labels>
    <labels>
        <fullName>bdiDataImporterTitle</fullName>
        <categories>Data Importer</categories>
        <language>en_US</language>
        <protected>false</protected>
        <shortDescription>bdiDataImporterTitle</shortDescription>
        <value>NPSP Data Import</value>
    </labels>
    <labels>
        <fullName>bdiDonation</fullName>
        <categories>Data Importer</categories>
        <language>en_US</language>
        <protected>false</protected>
        <shortDescription>bdiDonation</shortDescription>
        <value>Donation</value>
    </labels>
    <labels>
        <fullName>bdiDonationMatchingRuleEmpty</fullName>
        <categories>Data Importer</categories>
        <language>en_US</language>
        <protected>true</protected>
        <shortDescription>error displayed in Data Importer if no donation matching rules set</shortDescription>
        <value>When Donation matching is enabled, you must select one or more fields in Donation Matching Rule.</value>
    </labels>
    <labels>
        <fullName>bdiDryRunBeginButton</fullName>
        <categories>Data Importer</categories>
        <language>en_US</language>
        <protected>true</protected>
        <shortDescription>button label for begin Dry Run</shortDescription>
        <value>Begin Dry Run</value>
    </labels>
    <labels>
        <fullName>bdiDryRunMatched</fullName>
        <categories>Data Importer</categories>
        <language>en_US</language>
        <protected>true</protected>
        <shortDescription>DI Object Status that it was matched in Dry Run</shortDescription>
        <value>Dry Run - Matched</value>
    </labels>
    <labels>
        <fullName>bdiDryRunMatchedBest</fullName>
        <categories>Data Importer</categories>
        <language>en_US</language>
        <protected>true</protected>
        <shortDescription>status on a bdi object to specify it was matched from an ambiguous set in Dry Rn</shortDescription>
        <value>Dry Run - Best Match Used</value>
    </labels>
    <labels>
        <fullName>bdiDryRunMatchedId</fullName>
        <categories>Data Importer</categories>
        <language>en_US</language>
        <protected>true</protected>
        <shortDescription>BDI status when matching an object by its Salesforce ID in Dry Run</shortDescription>
        <value>Dry Run - Matched by Id</value>
    </labels>
    <labels>
        <fullName>bdiDryRunNoMatch</fullName>
        <categories>Data Importer</categories>
        <language>en_US</language>
        <protected>true</protected>
        <shortDescription>DI Object Status that it was not matched in Dry Run</shortDescription>
        <value>Dry Run - Matched None</value>
    </labels>
    <labels>
        <fullName>bdiDryRunRecordsError</fullName>
        <categories>Data Importer</categories>
        <language>en_US</language>
        <protected>true</protected>
        <shortDescription>progress field label</shortDescription>
        <value>Records with errors:</value>
    </labels>
    <labels>
        <fullName>bdiDryRunRecordsValidated</fullName>
        <categories>Data Importer</categories>
        <language>en_US</language>
        <protected>true</protected>
        <shortDescription>label on progress widget during Dry Run</shortDescription>
        <value>Records validated:</value>
    </labels>
    <labels>
        <fullName>bdiDryRunTitle</fullName>
        <categories>Data Importer</categories>
        <language>en_US</language>
        <protected>true</protected>
        <shortDescription>title on the progress indicator during dry run mode</shortDescription>
        <value>NPSP Data Importer - Dry Run</value>
    </labels>
    <labels>
        <fullName>bdiErrorBatchNameRequired</fullName>
        <categories>Data Importer</categories>
        <language>en_US</language>
        <protected>true</protected>
        <shortDescription>error when a batch is missing a name</shortDescription>
        <value>Batch Name is a required field.</value>
    </labels>
    <labels>
        <fullName>bdiErrorDonationLookupMatch</fullName>
        <categories>Data Importer</categories>
        <language>en_US</language>
        <protected>true</protected>
        <shortDescription>error on BDI record if DonationImported or PaymentImported lookups are invalid</shortDescription>
        <value>The lookup value provided in Donation Imported, or Payment Imported, is not valid.</value>
    </labels>
    <labels>
        <fullName>bdiErrorDonationMultiMatch</fullName>
        <categories>Data Importer</categories>
        <language>en_US</language>
        <protected>false</protected>
        <shortDescription>error message if the donation matched multiple opps</shortDescription>
        <value>The Donation information matched against multiple Opportunities, so it was not imported.  The Donation Possible Matches field contains the Salesforce Id&apos;s of the matched Opportunities.</value>
    </labels>
    <labels>
        <fullName>bdiErrorDonationNoMatch</fullName>
        <categories>Data Importer</categories>
        <language>en_US</language>
        <protected>false</protected>
        <shortDescription>error when no matching donation found, and a match is required</shortDescription>
        <value>No matching donation was found.</value>
    </labels>
    <labels>
        <fullName>bdiErrorDonationRequireNoMatch</fullName>
        <categories>Data Importer</categories>
        <language>en_US</language>
        <protected>false</protected>
        <shortDescription>error message if the donation matched opp(s), but behavior required no match</shortDescription>
        <value>The Donation information matched against 1 or more Opportunities, but the setting required no matches, so it was not imported. The Donation Possible Matches field contains the Salesforce Id&apos;s of the matched Opportunities.</value>
    </labels>
    <labels>
        <fullName>bdiErrorInvalidCampaignName</fullName>
        <categories>Data Importer</categories>
        <language>en_US</language>
        <protected>false</protected>
        <shortDescription>bdiErrorInvalidCampaignName</shortDescription>
        <value>Invalid Donation Campaign Name</value>
    </labels>
    <labels>
        <fullName>bdiErrorInvalidDonor</fullName>
        <categories>Data Importer</categories>
        <language>en_US</language>
        <protected>false</protected>
        <shortDescription>bdiErrorInvalidDonor</shortDescription>
        <value>Invalid Donation Donor</value>
    </labels>
    <labels>
        <fullName>bdiErrorInvalidIMatchDonations</fullName>
        <categories>Data Importer</categories>
        <language>en_US</language>
        <protected>true</protected>
        <shortDescription>error thrown if specified class doesn&apos;t support the given BDI interface</shortDescription>
        <value>The Apex class {0} was not found or does not support the {1} interface.</value>
    </labels>
    <labels>
        <fullName>bdiErrorInvalidLastname</fullName>
        <categories>Data Importer</categories>
        <language>en_US</language>
        <protected>false</protected>
        <shortDescription>bdiErrorInvalidLastname</shortDescription>
        <value>Last Name must be specified.</value>
    </labels>
    <labels>
        <fullName>bdiErrorInvalidOppRTName</fullName>
        <categories>Data Importer</categories>
        <language>en_US</language>
        <protected>false</protected>
        <shortDescription>bdiErrorInvalidOppRTName</shortDescription>
        <value>Invalid Donation Record Type Name</value>
    </labels>
    <labels>
        <fullName>bdiErrorNonHHAccountContact</fullName>
        <categories>NPSP Data Importer</categories>
        <language>en_US</language>
        <protected>false</protected>
        <shortDescription>bdiErrorNonHHAccountContact</shortDescription>
        <value>Matched an existing contact from a non-Household Account, which is not supported.</value>
    </labels>
    <labels>
        <fullName>bdiErrorPaymentMultiMatch</fullName>
        <categories>Data Importer</categories>
        <language>en_US</language>
        <protected>true</protected>
        <shortDescription>error message if the donation matched multiple pmts</shortDescription>
        <value>The Donation information matched against multiple Payments, so it was not imported. The Payment Possible Matches field contains the Salesforce Id&apos;s of the matched Payments.</value>
    </labels>
    <labels>
        <fullName>bdiFailed</fullName>
        <categories>Data Importer</categories>
        <language>en_US</language>
        <protected>false</protected>
        <shortDescription>bdiFailed</shortDescription>
        <value>Failed</value>
    </labels>
    <labels>
        <fullName>bdiHouseholdModelRequired</fullName>
        <categories>NPSP Data Importer</categories>
        <language>en_US</language>
        <protected>false</protected>
        <shortDescription>bdiHouseholdModelRequired</shortDescription>
        <value>The NPSP Data Importer only works with the Household Account model.</value>
    </labels>
    <labels>
        <fullName>bdiIgnored</fullName>
        <categories>Data Importer</categories>
        <language>en_US</language>
        <protected>false</protected>
        <shortDescription>bdiIgnored</shortDescription>
        <value>Ignored</value>
    </labels>
    <labels>
        <fullName>bdiImported</fullName>
        <categories>Data Importer</categories>
        <language>en_US</language>
        <protected>true</protected>
        <shortDescription>bdiImported</shortDescription>
        <value>Imported</value>
    </labels>
    <labels>
        <fullName>bdiInvalidBatchId</fullName>
        <categories>Data Import</categories>
        <language>en_US</language>
        <protected>true</protected>
        <shortDescription>error when the importData() API is given a invalid Batch ID.</shortDescription>
        <value>The NPSP Data Import Batch Id {0} is invalid.</value>
    </labels>
    <labels>
        <fullName>bdiInvalidDonationMatchingBehavior</fullName>
        <categories>Data Importer</categories>
        <language>en_US</language>
        <protected>true</protected>
        <shortDescription>error message if the Donation Matching Behavior is invalid</shortDescription>
        <value>{0} is an invalid Donation Matching Behavior.</value>
    </labels>
    <labels>
        <fullName>bdiMatched</fullName>
        <categories>Data Importer</categories>
        <language>en_US</language>
        <protected>false</protected>
        <shortDescription>bdiMatched</shortDescription>
        <value>Matched</value>
    </labels>
    <labels>
        <fullName>bdiMatchedBest</fullName>
        <categories>Data Importer</categories>
        <language>en_US</language>
        <protected>false</protected>
        <shortDescription>status on a bdi object to specify it was matched from an ambiguous set</shortDescription>
        <value>Best Match Used</value>
    </labels>
    <labels>
        <fullName>bdiMatchedId</fullName>
        <categories>Data Importer</categories>
        <language>en_US</language>
        <protected>false</protected>
        <shortDescription>BDI status when matching an object by its Salesforce ID</shortDescription>
        <value>Matched by Id</value>
    </labels>
    <labels>
        <fullName>bdiMatchedNone</fullName>
        <categories>Data Import</categories>
        <language>en_US</language>
        <protected>false</protected>
        <shortDescription>status on a bdi object when no matching record found</shortDescription>
        <value>Matched None</value>
    </labels>
    <labels>
        <fullName>bdiPositiveNumber</fullName>
        <categories>Data Importer</categories>
        <language>en_US</language>
        <protected>true</protected>
        <shortDescription>error when numeric settings set to negative number</shortDescription>
        <value>{0} must be a positive number.</value>
    </labels>
    <labels>
        <fullName>bdiRecordsFailed</fullName>
        <categories>Data Importer</categories>
        <language>en_US</language>
        <protected>false</protected>
        <shortDescription>bdiRecordsFailed</shortDescription>
        <value>Records failed:</value>
    </labels>
    <labels>
        <fullName>bdiRecordsImported</fullName>
        <categories>Data Importer</categories>
        <language>en_US</language>
        <protected>false</protected>
        <shortDescription>bdiRecordsImported</shortDescription>
        <value>Records imported:</value>
    </labels>
    <labels>
        <fullName>bdiRecordsProcessed</fullName>
        <categories>Data Importer</categories>
        <language>en_US</language>
        <protected>false</protected>
        <shortDescription>bdiRecordsProcessed</shortDescription>
        <value>Records processed:</value>
    </labels>
    <labels>
        <fullName>bdiRunBtn</fullName>
        <categories>Data Importer</categories>
        <language>en_US</language>
        <protected>false</protected>
        <shortDescription>bdiRunBtn</shortDescription>
        <value>Begin Data Import Process</value>
    </labels>
    <labels>
        <fullName>bdiSettingsSectionContactMatching</fullName>
        <categories>Batch Data Import</categories>
        <language>en_US</language>
        <protected>true</protected>
        <shortDescription>section label for contact matching rules in bDI</shortDescription>
        <value>Contact &amp; Account Matching</value>
    </labels>
    <labels>
        <fullName>bdiSettingsSectionDonationMatching</fullName>
        <categories>Batch Data Import</categories>
        <language>en_US</language>
        <protected>true</protected>
        <shortDescription>section label for Donation Matching in BDI Settings</shortDescription>
        <value>Donation Matching</value>
    </labels>
    <labels>
        <fullName>bdiSettingsSectionExtensibility</fullName>
        <categories>Batch Data Import</categories>
        <language>en_US</language>
        <protected>true</protected>
        <shortDescription>section label for Extensibility in BDI Settings</shortDescription>
        <value>Extensibility</value>
    </labels>
    <labels>
        <fullName>bdiStatus</fullName>
        <categories>Data Importer</categories>
        <language>en_US</language>
        <protected>false</protected>
        <shortDescription>bdiStatus</shortDescription>
        <value>Current Status:</value>
    </labels>
    <labels>
        <fullName>bdiStatusProcessed</fullName>
        <categories>Data Importer</categories>
        <language>en_US</language>
        <protected>false</protected>
        <shortDescription>bdiStatusProcessed</shortDescription>
        <value>processed {0} of {1} total batches.</value>
    </labels>
    <labels>
        <fullName>bdiStatusProcessing</fullName>
        <categories>Data Importer</categories>
        <language>en_US</language>
        <protected>false</protected>
        <shortDescription>bdiStatusProcessing</shortDescription>
        <value>is currently processing batch {0} of {1} total batches.</value>
    </labels>
    <labels>
        <fullName>bdiTime</fullName>
        <categories>Data Importer</categories>
        <language>en_US</language>
        <protected>false</protected>
        <shortDescription>bdiTime</shortDescription>
        <value>Time:</value>
    </labels>
    <labels>
        <fullName>btnRemove</fullName>
        <categories>Manage Household UI</categories>
        <language>en_US</language>
        <protected>false</protected>
        <shortDescription>button label on the Remove Contact popup</shortDescription>
        <value>Remove</value>
    </labels>
    <labels>
        <fullName>campaignMemberStatusDefault</fullName>
        <categories>Campaign Member</categories>
        <language>en_US</language>
        <protected>false</protected>
        <shortDescription>campaignMemberStatusDefault</shortDescription>
        <value>campaignMemberStatusDefault</value>
    </labels>
    <labels>
        <fullName>campaignMemberStatusNonResponded</fullName>
        <categories>Opportunity, Campaign Member</categories>
        <language>en_US</language>
        <protected>false</protected>
        <shortDescription>campaignMemberStatusNonResponded</shortDescription>
        <value>campaignMemberStatusNonResponded</value>
    </labels>
    <labels>
        <fullName>campaignMemberStatusResponded</fullName>
        <categories>Opportunity, Campaign Member</categories>
        <language>en_US</language>
        <protected>false</protected>
        <shortDescription>campaignMemberStatusResponded</shortDescription>
        <value>campaignMemberStatusResponded</value>
    </labels>
    <labels>
        <fullName>conFailedAccountCreate</fullName>
        <categories>Data Import, Contacts</categories>
        <language>en_US</language>
        <protected>true</protected>
        <shortDescription>Used when NPSP hits an error trying to create an account for a contact</shortDescription>
        <value>Failed to create Account for Contact {0} {1}. {2}</value>
    </labels>
    <labels>
        <fullName>conMergeBtnLabel</fullName>
        <categories>Contact Merge</categories>
        <language>en_US</language>
        <protected>true</protected>
        <shortDescription>conMergeBtnLabel</shortDescription>
        <value>Merge</value>
    </labels>
    <labels>
        <fullName>conMergeErrNoPersonAccounts</fullName>
        <categories>Contact Merge</categories>
        <language>en_US</language>
        <protected>false</protected>
        <shortDescription>conMergeErrNoPersonAccounts</shortDescription>
        <value>Person accounts are not supported.</value>
    </labels>
    <labels>
        <fullName>conMergeFoundContacts</fullName>
        <categories>Contact Merge</categories>
        <language>en_US</language>
        <protected>true</protected>
        <shortDescription>conMergeFoundContacts</shortDescription>
        <value>Found Contacts</value>
    </labels>
    <labels>
        <fullName>conMergePageTitle</fullName>
        <categories>Contact Merge</categories>
        <language>en_US</language>
        <protected>true</protected>
        <shortDescription>conMergePageTitle</shortDescription>
        <value>Contact Merge</value>
    </labels>
    <labels>
        <fullName>conMergePageTitleDetail</fullName>
        <categories>Contact Merge</categories>
        <language>en_US</language>
        <protected>true</protected>
        <shortDescription>conMergePageTitleDetail</shortDescription>
        <value>Merge Duplicate Contact Records</value>
    </labels>
    <labels>
        <fullName>conMergeSearchPlaceholder</fullName>
        <categories>Contact Merge</categories>
        <language>en_US</language>
        <protected>true</protected>
        <shortDescription>conMergeSearchPlaceholder</shortDescription>
        <value>Search Contacts</value>
    </labels>
    <labels>
        <fullName>conMergeSelectAll</fullName>
        <categories>Contact Merge</categories>
        <language>en_US</language>
        <protected>true</protected>
        <shortDescription>conMergeSelectAll</shortDescription>
        <value>Select All</value>
    </labels>
    <labels>
        <fullName>conMergeSelectContact</fullName>
        <categories>Contact Merge</categories>
        <language>en_US</language>
        <protected>true</protected>
        <shortDescription>conMergeSelectContact</shortDescription>
        <value>Select Contact</value>
    </labels>
    <labels>
        <fullName>conMergeSelectedContacts</fullName>
        <categories>Contact Merge</categories>
        <language>en_US</language>
        <protected>true</protected>
        <shortDescription>conMergeSelectedContacts</shortDescription>
        <value>Selected Contacts</value>
    </labels>
    <labels>
        <fullName>conMergeStageComplete</fullName>
        <categories>Contact Merge</categories>
        <language>en_US</language>
        <protected>true</protected>
        <shortDescription>conMergeStageComplete</shortDescription>
        <value>Stage Complete</value>
    </labels>
    <labels>
        <fullName>conMergeWinnerAsstText</fullName>
        <categories>Contact Merge</categories>
        <language>en_US</language>
        <protected>true</protected>
        <shortDescription>conMergeWinnerAsstText</shortDescription>
        <value>Choose this column as the master record</value>
    </labels>
    <labels>
        <fullName>engagementPlanCantEdit</fullName>
        <categories>Engagement Plans</categories>
        <language>en_US</language>
        <protected>false</protected>
        <shortDescription>engagementPlanCantEdit</shortDescription>
        <value>You can&apos;t assign this Engagement Plan to a new object. Please create a new Engagement Plan.</value>
    </labels>
    <labels>
        <fullName>engagementPlanNoLookups</fullName>
        <categories>Engagement Plans</categories>
        <language>en_US</language>
        <protected>false</protected>
        <shortDescription>engagementPlanNoLookups</shortDescription>
        <value>One object lookup must be populated for each Engagement Plan.</value>
    </labels>
    <labels>
        <fullName>engagementPlanTwoLookups</fullName>
        <categories>Engagement Plans</categories>
        <language>en_US</language>
        <protected>false</protected>
        <shortDescription>engagementPlanTwoLookups</shortDescription>
        <value>Only one object lookup can be populated per Engagement Plan.</value>
    </labels>
    <labels>
        <fullName>exceptionDeletePermission</fullName>
        <categories>Error</categories>
        <language>en_US</language>
        <protected>true</protected>
        <shortDescription>exceptionDeletePermission</shortDescription>
        <value>You do not have permissions to delete {0}.</value>
    </labels>
    <labels>
        <fullName>exceptionRequiredField</fullName>
        <categories>Error</categories>
        <language>en_US</language>
        <protected>false</protected>
        <shortDescription>exceptionRequiredField</shortDescription>
        <value>Required fields are missing:</value>
    </labels>
    <labels>
        <fullName>exceptionValidationRule</fullName>
        <categories>Error</categories>
        <language>en_US</language>
        <protected>false</protected>
        <shortDescription>exceptionValidationRule</shortDescription>
        <value>A validation rule is preventing the record from saving:</value>
    </labels>
    <labels>
        <fullName>flsError</fullName>
        <categories>Batch Data Import</categories>
        <language>en_US</language>
        <protected>false</protected>
        <shortDescription>flsError</shortDescription>
        <value>You do not have permissions to modify {0}.</value>
    </labels>
    <labels>
        <fullName>giftProcessingAccountException</fullName>
        <language>en_US</language>
        <protected>true</protected>
        <shortDescription>Gift Processing account model error</shortDescription>
        <value>Gift Processing doesn&apos;t support the Individual (&quot;Bucket&quot;) account model.</value>
    </labels>
    <labels>
        <fullName>giftProcessingConfigException</fullName>
        <language>en_US</language>
        <protected>true</protected>
        <shortDescription>Gift Processing configuration error</shortDescription>
        <value>Your org is missing required configuration for Gift Processing. Contact your admin for help.</value>
    </labels>
    <labels>
        <fullName>healthButtonRun</fullName>
        <categories>Health Check</categories>
        <language>en_US</language>
        <protected>false</protected>
        <shortDescription>healthButtonRun</shortDescription>
        <value>Run Health Check</value>
    </labels>
    <labels>
        <fullName>healthDetailsAccOne2OneNoContacts</fullName>
        <categories>Health Check</categories>
        <language>en_US</language>
        <protected>false</protected>
        <shortDescription>healthDetailsAccOne2OneNoContacts</shortDescription>
        <value>There are {0} One-to-One Accounts who have no Contacts.</value>
    </labels>
    <labels>
        <fullName>healthDetailsAccountDefaultRTInvalid</fullName>
        <categories>Health Check</categories>
        <language>en_US</language>
        <protected>true</protected>
        <shortDescription>healthDetailsAccountDefaultRTInvalid</shortDescription>
        <value>The Record Type selected for the current Account Model isn&apos;t valid.</value>
    </labels>
    <labels>
        <fullName>healthDetailsAccountDefaultRTIssue</fullName>
        <categories>Health Check</categories>
        <language>en_US</language>
        <protected>true</protected>
        <shortDescription>healthDetailsAccountDefaultRTIssue</shortDescription>
        <value>The Record Type, {0}, is selected for the current Account Model (in NPSP Settings) and is used as your profile&apos;&apos;s default Account Record Type.</value>
    </labels>
    <labels>
        <fullName>healthDetailsAccountModel</fullName>
        <categories>Health Check</categories>
        <language>en_US</language>
        <protected>false</protected>
        <shortDescription>healthDetailsAccountModel</shortDescription>
        <value>There is no valid Account Model specified.</value>
    </labels>
    <labels>
        <fullName>healthDetailsAccountProcessor</fullName>
        <categories>HealthCheck</categories>
        <language>en_US</language>
        <protected>false</protected>
        <shortDescription>healthDetailsAccountProcessor</shortDescription>
        <value>The Account Model is set to {0}, but Health Check has found that you&apos;re using a mixture of Account types.</value>
    </labels>
    <labels>
        <fullName>healthDetailsAccountRTIssue</fullName>
        <categories>Health Check</categories>
        <language>en_US</language>
        <protected>false</protected>
        <shortDescription>healthDetailsAccountRTIssue</shortDescription>
        <value>{0} Account records using the {1} record type do not have their System fields correctly set.</value>
    </labels>
    <labels>
        <fullName>healthDetailsAutoRelCampaignTypeMissing</fullName>
        <categories>Health Check</categories>
        <language>en_US</language>
        <protected>true</protected>
        <shortDescription>healthDetailsAutoRelCampaignTypeMissing</shortDescription>
        <value>Campaign Type must be specified for Relationship Autocreation from CampaignMembers.</value>
    </labels>
    <labels>
        <fullName>healthDetailsAutoRelFieldsMissing</fullName>
        <categories>Health Check</categories>
        <language>en_US</language>
        <protected>false</protected>
        <shortDescription>healthDetailsAutoRelFieldsMissing</shortDescription>
        <value>Relationship Autocreation requires a valid Object, Field and Relationship Type specified.</value>
    </labels>
    <labels>
        <fullName>healthDetailsAutoRelInvalidLookupField</fullName>
        <language>en_US</language>
        <protected>false</protected>
        <shortDescription>healthDetailsAutoRelInvalidLookupField</shortDescription>
        <value>Field {0} is not a lookup field.</value>
    </labels>
    <labels>
        <fullName>healthDetailsBadRDField</fullName>
        <categories>Health Check</categories>
        <language>en_US</language>
        <protected>false</protected>
        <shortDescription>healthDetailsBadRDField</shortDescription>
        <value>Recurring Donation field {0} does not exist.</value>
    </labels>
    <labels>
        <fullName>healthDetailsBadReportId</fullName>
        <categories>Health Check</categories>
        <language>en_US</language>
        <protected>false</protected>
        <shortDescription>healthDetailsBadReportId</shortDescription>
        <value>Invalid Report {0} specified.</value>
    </labels>
    <labels>
        <fullName>healthDetailsContactData</fullName>
        <categories>Health Check</categories>
        <language>en_US</language>
        <protected>false</protected>
        <shortDescription>healthDetailsContactData</shortDescription>
        <value>There are {0} Contacts who have no Account.  These Contacts will be private to the user who created them.</value>
    </labels>
    <labels>
        <fullName>healthDetailsDuplicateAcctRT</fullName>
        <categories>Health Check</categories>
        <language>en_US</language>
        <protected>false</protected>
        <shortDescription>healthDetailsDuplicateAcctRT</shortDescription>
        <value>You cannot specify the same Account Record Type for the Household Account Record Type and One-to-One Record Type.</value>
    </labels>
    <labels>
        <fullName>healthDetailsGenderField</fullName>
        <categories>Health Check</categories>
        <language>en_US</language>
        <protected>false</protected>
        <shortDescription>healthDetailsGenderField</shortDescription>
        <value>Gender field {0} does not exist on Contact.</value>
    </labels>
    <labels>
        <fullName>healthDetailsHHAccountModel</fullName>
        <categories>Health Check</categories>
        <language>en_US</language>
        <protected>false</protected>
        <shortDescription>healthDetailsHHAccountModel</shortDescription>
        <value>When using the Household Account Model, Household Rules must be set to No Contacts.</value>
    </labels>
    <labels>
        <fullName>healthDetailsHHActNoContacts</fullName>
        <categories>Health Check</categories>
        <language>en_US</language>
        <protected>false</protected>
        <shortDescription>healthDetailsHHActNoContacts</shortDescription>
        <value>There are {0} Household Accounts who have no Contacts.</value>
    </labels>
    <labels>
        <fullName>healthDetailsHHObNoContacts</fullName>
        <categories>Health Check</categories>
        <language>en_US</language>
        <protected>false</protected>
        <shortDescription>healthDetailsHHObNoContacts</shortDescription>
        <value>There are {0} Household objects who have no Contacts.</value>
    </labels>
    <labels>
        <fullName>healthDetailsInvalidCMField</fullName>
        <categories>Health Check</categories>
        <language>en_US</language>
        <protected>false</protected>
        <shortDescription>healthDetailsInvalidCMField</shortDescription>
        <value>CampaignMember field {0} does not exist.</value>
    </labels>
    <labels>
        <fullName>healthDetailsInvalidContactField</fullName>
        <categories>Health Check</categories>
        <language>en_US</language>
        <protected>false</protected>
        <shortDescription>healthDetailsInvalidContactField</shortDescription>
        <value>Contact field {0} does not exist.</value>
    </labels>
    <labels>
        <fullName>healthDetailsInvalidErrorChatterGroup</fullName>
        <categories>Health Check</categories>
        <language>en_US</language>
        <protected>false</protected>
        <shortDescription>healthDetailsInvalidErrorChatterGroup</shortDescription>
        <value>Invalid Chatter Group {0}.</value>
    </labels>
    <labels>
        <fullName>healthDetailsInvalidErrorRecipient</fullName>
        <categories>Health Check</categories>
        <language>en_US</language>
        <protected>false</protected>
        <shortDescription>healthDetailsInvalidErrorRecipient</shortDescription>
        <value>Invalid Error Notification recipient.</value>
    </labels>
    <labels>
        <fullName>healthDetailsInvalidErrorUser</fullName>
        <categories>Health Check</categories>
        <language>en_US</language>
        <protected>false</protected>
        <shortDescription>healthDetailsInvalidErrorUser</shortDescription>
        <value>Invalid User {0}.</value>
    </labels>
    <labels>
        <fullName>healthDetailsInvalidFieldNumeric</fullName>
        <categories>Health Check</categories>
        <language>en_US</language>
        <protected>false</protected>
        <shortDescription>Health Check error if a Level refers to an invalid field</shortDescription>
        <value>Level {0} refers to an invalid numeric field {1} on {2}.</value>
    </labels>
    <labels>
        <fullName>healthDetailsInvalidFiscalYears</fullName>
        <categories>Health Check</categories>
        <language>en_US</language>
        <protected>false</protected>
        <shortDescription>healthDetailsInvalidFiscalYears</shortDescription>
        <value>Fiscal Year Rollups are not supported when the organization is using Custom Fiscal Years.</value>
    </labels>
    <labels>
        <fullName>healthDetailsInvalidLevelField</fullName>
        <categories>Health Check</categories>
        <language>en_US</language>
        <protected>false</protected>
        <shortDescription>Health Check error if a Level refers to an invalid field</shortDescription>
        <value>Level {0} refers to an invalid field {1} on {2}.</value>
    </labels>
    <labels>
        <fullName>healthDetailsInvalidLevelFieldReference</fullName>
        <categories>Health Check</categories>
        <language>en_US</language>
        <protected>false</protected>
        <shortDescription>Health Check error if a Level refers to an invalid field</shortDescription>
        <value>Level {0} refers to an invalid Level Lookup field {1} on {2}.</value>
    </labels>
    <labels>
        <fullName>healthDetailsInvalidObjectField</fullName>
        <categories>Health Check</categories>
        <language>en_US</language>
        <protected>false</protected>
        <shortDescription>healthDetailsInvalidObjectField</shortDescription>
        <value>{0} field {1} does not exist.</value>
    </labels>
    <labels>
        <fullName>healthDetailsInvalidOppField</fullName>
        <categories>Health Check</categories>
        <language>en_US</language>
        <protected>false</protected>
        <shortDescription>healthDetailsInvalidOppField</shortDescription>
        <value>Opportunity field {0} does not exist.</value>
    </labels>
    <labels>
        <fullName>healthDetailsInvalidOppStage</fullName>
        <categories>Health Check</categories>
        <language>en_US</language>
        <protected>false</protected>
        <shortDescription>healthDetailsInvalidOppStage</shortDescription>
        <value>The Opportunity stage {0} does not exist or is not active.</value>
    </labels>
    <labels>
        <fullName>healthDetailsInvalidPaymentField</fullName>
        <categories>Health Check</categories>
        <language>en_US</language>
        <protected>false</protected>
        <shortDescription>healthDetailsInvalidPaymentField</shortDescription>
        <value>Payment field {0} does not exist.</value>
    </labels>
    <labels>
        <fullName>healthDetailsInvalidRDCustomPeriod</fullName>
        <categories>Health Check</categories>
        <language>en_US</language>
        <protected>true</protected>
        <shortDescription>healthDetailsInvalidRDCustomPeriod</shortDescription>
        <value>Custom Installment Period {0} is not included in the picklist values for Recurring Donation field Installment Period.</value>
    </labels>
    <labels>
        <fullName>healthDetailsInvalidRDCustomPeriodPIcklist</fullName>
        <categories>Health Check</categories>
        <language>en_US</language>
        <protected>true</protected>
        <shortDescription>healthDetailsInvalidRDCustomPeriodPIcklist</shortDescription>
        <value>Recurring Donation Installment Period picklist value {0} is not a valid Custom Installment Period.</value>
    </labels>
    <labels>
        <fullName>healthDetailsInvalidRecordtypeId</fullName>
        <categories>Health Check</categories>
        <language>en_US</language>
        <protected>false</protected>
        <shortDescription>healthDetailsInvalidRecordtypeId</shortDescription>
        <value>Recordtype Id {0} is invalid.</value>
    </labels>
    <labels>
        <fullName>healthDetailsInvalidRecordtypeName</fullName>
        <categories>Health Check</categories>
        <language>en_US</language>
        <protected>false</protected>
        <shortDescription>healthDetailsInvalidRecordtypeName</shortDescription>
        <value>Recordtype Name {0} is invalid.</value>
    </labels>
    <labels>
        <fullName>healthDetailsInvalidScheduledJob</fullName>
        <categories>Health Check</categories>
        <language>en_US</language>
        <protected>false</protected>
        <shortDescription>healthDetailsInvalidScheduledJob</shortDescription>
        <value>The record {0} in the Schedulable__c object is not valid.</value>
    </labels>
    <labels>
        <fullName>healthDetailsMailingListReportMissing</fullName>
        <categories>Health Check</categories>
        <language>en_US</language>
        <protected>false</protected>
        <shortDescription>healthDetailsMailingListReportMissing</shortDescription>
        <value>The NPSP_Campaign_Household_Mailing_List report is missing which is used by the Household Mailing List button.</value>
    </labels>
    <labels>
        <fullName>healthDetailsMissingOppPayments</fullName>
        <categories>Health Check</categories>
        <language>en_US</language>
        <protected>false</protected>
        <shortDescription>healthDetailsMissingOppPayments</shortDescription>
        <value>{0} Opportunities that should have Payments are missing those Payments.</value>
    </labels>
    <labels>
        <fullName>healthDetailsNothingScheduled</fullName>
        <categories>Health Check</categories>
        <language>en_US</language>
        <protected>false</protected>
        <shortDescription>healthDetailsNothingScheduled</shortDescription>
        <value>The NPSP default scheduled classes are not scheduled.</value>
    </labels>
    <labels>
        <fullName>healthDetailsOCR</fullName>
        <categories>Health Check</categories>
        <language>en_US</language>
        <protected>true</protected>
        <shortDescription>healthDetailsOCR</shortDescription>
        <value>{0} and {1} cannot use the same role value.</value>
    </labels>
    <labels>
        <fullName>healthDetailsOCRDupPrimary</fullName>
        <categories>Health Check</categories>
        <language>en_US</language>
        <protected>false</protected>
        <shortDescription>healthDetailsOCRDupPrimary</shortDescription>
        <value>There were {0} opportunities found that had more than one Opportunity Contact Role marked as Primary.</value>
    </labels>
    <labels>
        <fullName>healthDetailsOCRDupPrimaryValid</fullName>
        <categories>Health Check</categories>
        <language>en_US</language>
        <protected>false</protected>
        <shortDescription>healthDetailsOCRDupPrimaryValid</shortDescription>
        <value>No Opportunities were found with multiple Primary Opportunity Contact Roles.</value>
    </labels>
    <labels>
        <fullName>healthDetailsOCRSettingsResolution</fullName>
        <categories>Health Check</categories>
        <language>en_US</language>
        <protected>true</protected>
        <shortDescription>healthDetailsOCRSettingsResolution</shortDescription>
        <value>On the NPSP Settings tab, click Donations | Contact Roles, and edit the above settings values.</value>
    </labels>
    <labels>
        <fullName>healthDetailsOCRSettingsValid</fullName>
        <categories>Health Check</categories>
        <language>en_US</language>
        <protected>true</protected>
        <shortDescription>healthDetailsOCRSettingsValid</shortDescription>
        <value>NPSP Opportunity Contact Roles settings are valid.</value>
    </labels>
    <labels>
        <fullName>healthDetailsPaymentMappingBadDataTypes</fullName>
        <categories>Health Check</categories>
        <language>en_US</language>
        <protected>false</protected>
        <shortDescription>healthDetailsPaymentMappingBadDataTypes</shortDescription>
        <value>Payment field {0} and Opportunity field {1} are not of compatible data types.</value>
    </labels>
    <labels>
        <fullName>healthDetailsRDFieldsBadDatatypes</fullName>
        <categories>Health Check</categories>
        <language>en_US</language>
        <protected>false</protected>
        <shortDescription>healthDetailsRDFieldsBadDatatypes</shortDescription>
        <value>Recurring Donation field {0} and Opportunity field {1} are not of compatible data types.</value>
    </labels>
    <labels>
        <fullName>healthDetailsRelReciprocalInvalid</fullName>
        <categories>Health Check</categories>
        <language>en_US</language>
        <protected>false</protected>
        <shortDescription>healthDetailsRelReciprocalInvalid</shortDescription>
        <value>Reciprocal Relationship {0} should have a value in at least one of the fields for Male, Female, or Neutral.</value>
    </labels>
    <labels>
        <fullName>healthDetailsSaveAcctFailed</fullName>
        <categories>Health Check</categories>
        <language>en_US</language>
        <protected>false</protected>
        <shortDescription>healthDetailsSaveAcctFailed</shortDescription>
        <value>Unable to create new Account.</value>
    </labels>
    <labels>
        <fullName>healthDetailsSaveOppsFailed</fullName>
        <categories>Health Check</categories>
        <language>en_US</language>
        <protected>false</protected>
        <shortDescription>healthDetailsSaveOppsFailed</shortDescription>
        <value>Unable to create new Opportunities.</value>
    </labels>
    <labels>
        <fullName>healthDetailsScheduleJobs</fullName>
        <categories>Health Check</categories>
        <language>en_US</language>
        <protected>false</protected>
        <shortDescription>healthDetailsScheduleJobs</shortDescription>
        <value>One or more of the Opportunity Rollup, Recurring Donation, and Seasonal Address jobs are missing from the Schedulable__c object.</value>
    </labels>
    <labels>
        <fullName>healthDetailsTriggerHandlerDuplicate</fullName>
        <categories>Health Check</categories>
        <language>en_US</language>
        <protected>false</protected>
        <shortDescription>healthDetailsTriggerHandlerDuplicate</shortDescription>
        <value>Trigger Handler {0} on object {1} with the same Handler fields is repeated multiple times and will affect NPSP behavior.</value>
    </labels>
    <labels>
        <fullName>healthDetailsTriggerHandlerMismatch</fullName>
        <categories>Health Check</categories>
        <language>en_US</language>
        <protected>false</protected>
        <shortDescription>healthDetailsTriggerHandlerMismatch</shortDescription>
        <value>Trigger Handler {0} on object {1} does not match the default NPSP configuration.</value>
    </labels>
    <labels>
        <fullName>healthDetailsTriggerHandlerMissing</fullName>
        <categories>Health Check</categories>
        <language>en_US</language>
        <protected>false</protected>
        <shortDescription>healthDetailsTriggerHandlerMissing</shortDescription>
        <value>Trigger Handler {0} on object {1} is missing and will affect NPSP behavior.</value>
    </labels>
    <labels>
        <fullName>healthDetailsUDFBadDatatypes</fullName>
        <categories>Health Check</categories>
        <language>en_US</language>
        <protected>false</protected>
        <shortDescription>healthDetailsUDFBadDatatypes</shortDescription>
        <value>Opportunity field {0} and {1} field {2} are not of compatible data types.</value>
    </labels>
    <labels>
        <fullName>healthDetailsValidRDCustomPeriod</fullName>
        <categories>Health Check</categories>
        <language>en_US</language>
        <protected>true</protected>
        <shortDescription>healthDetailsValidRDCustomPeriod</shortDescription>
        <value>Recurring Donation Custom Installment Periods are valid.</value>
    </labels>
    <labels>
        <fullName>healthLabelAccountData</fullName>
        <categories>Health Check</categories>
        <language>en_US</language>
        <protected>false</protected>
        <shortDescription>healthLabelAccountData</shortDescription>
        <value>Account Data</value>
    </labels>
    <labels>
        <fullName>healthLabelAccountDefaultRT</fullName>
        <categories>Health Check</categories>
        <language>en_US</language>
        <protected>true</protected>
        <shortDescription>healthLabelAccountDefaultRT</shortDescription>
        <value>Account Model Record Type</value>
    </labels>
    <labels>
        <fullName>healthLabelAccountModelData</fullName>
        <categories>Health Check</categories>
        <language>en_US</language>
        <protected>false</protected>
        <shortDescription>healthLabelAccountModelData</shortDescription>
        <value>Account Model Data</value>
    </labels>
    <labels>
        <fullName>healthLabelAccountRTIssueValid</fullName>
        <categories>Health Check</categories>
        <language>en_US</language>
        <protected>false</protected>
        <shortDescription>healthLabelAccountRTIssueValid</shortDescription>
        <value>Account system fields for any Household Accounts and One-to-One Accounts are set correctly.</value>
    </labels>
    <labels>
        <fullName>healthLabelAllTestsPassed</fullName>
        <categories>Health Check</categories>
        <language>en_US</language>
        <protected>false</protected>
        <shortDescription>healthLabelAllTestsPassed</shortDescription>
        <value>All Health Check tests have successfully passed.</value>
    </labels>
    <labels>
        <fullName>healthLabelAutoRelValid</fullName>
        <categories>Health Check</categories>
        <language>en_US</language>
        <protected>false</protected>
        <shortDescription>healthLabelAutoRelValid</shortDescription>
        <value>Automatic Relationships valid.</value>
    </labels>
    <labels>
        <fullName>healthLabelContactData</fullName>
        <categories>Health Check</categories>
        <language>en_US</language>
        <protected>false</protected>
        <shortDescription>healthLabelContactData</shortDescription>
        <value>Contact Data</value>
    </labels>
    <labels>
        <fullName>healthLabelErrorRecipientValid</fullName>
        <categories>Health Check</categories>
        <language>en_US</language>
        <protected>false</protected>
        <shortDescription>healthLabelErrorRecipientValid</shortDescription>
        <value>Error Notification recipient valid.</value>
    </labels>
    <labels>
        <fullName>healthLabelFailed</fullName>
        <categories>Health Check</categories>
        <language>en_US</language>
        <protected>false</protected>
        <shortDescription>healthLabelFailed</shortDescription>
        <value>Failed</value>
    </labels>
    <labels>
        <fullName>healthLabelFiscalYearsValid</fullName>
        <categories>Health Check</categories>
        <language>en_US</language>
        <protected>false</protected>
        <shortDescription>healthLabelFiscalYearsValid</shortDescription>
        <value>Custom Fiscal Years are not in use.</value>
    </labels>
    <labels>
        <fullName>healthLabelHHAccData</fullName>
        <categories>Health Check</categories>
        <language>en_US</language>
        <protected>false</protected>
        <shortDescription>healthLabelHHAccData</shortDescription>
        <value>Household Account Data</value>
    </labels>
    <labels>
        <fullName>healthLabelHHData</fullName>
        <categories>Health Check</categories>
        <language>en_US</language>
        <protected>false</protected>
        <shortDescription>healthLabelHHData</shortDescription>
        <value>Household Data</value>
    </labels>
    <labels>
        <fullName>healthLabelHHObjData</fullName>
        <categories>Health Check</categories>
        <language>en_US</language>
        <protected>false</protected>
        <shortDescription>healthLabelHHObjData</shortDescription>
        <value>Household Object Data</value>
    </labels>
    <labels>
        <fullName>healthLabelIntro</fullName>
        <categories>Health Check</categories>
        <language>en_US</language>
        <protected>false</protected>
        <shortDescription>healthLabelIntro</shortDescription>
        <value>Health Check verifies that all of your NPSP Settings are valid and looks for problems in your account-related data. When complete, you can view the results, including detailed information for any failures.</value>
    </labels>
    <labels>
        <fullName>healthLabelLastRun</fullName>
        <categories>Health Check</categories>
        <language>en_US</language>
        <protected>false</protected>
        <shortDescription>healthLabelLastRun</shortDescription>
        <value>Last run: {0}</value>
    </labels>
    <labels>
        <fullName>healthLabelNoMissingOppPayments</fullName>
        <categories>Health Check</categories>
        <language>en_US</language>
        <protected>false</protected>
        <shortDescription>healthLabelNoMissingOppPayments</shortDescription>
        <value>All Opportunities with Payments have expected Payments.</value>
    </labels>
    <labels>
        <fullName>healthLabelNone</fullName>
        <categories>Health Check</categories>
        <language>en_US</language>
        <protected>false</protected>
        <shortDescription>healthLabelNone</shortDescription>
        <value>(none)</value>
    </labels>
    <labels>
        <fullName>healthLabelOCRCheck</fullName>
        <categories>Health Check</categories>
        <language>en_US</language>
        <protected>false</protected>
        <shortDescription>healthLabelOCRCheck</shortDescription>
        <value>Opportunity Contact Roles</value>
    </labels>
    <labels>
        <fullName>healthLabelOCRSettings</fullName>
        <categories>Health Check</categories>
        <language>en_US</language>
        <protected>true</protected>
        <shortDescription>healthLabelOCRSettings</shortDescription>
        <value>Opportunity Contact Roles Settings</value>
    </labels>
    <labels>
        <fullName>healthLabelOppPayments</fullName>
        <categories>Health Check</categories>
        <language>en_US</language>
        <protected>false</protected>
        <shortDescription>healthLabelOppPayments</shortDescription>
        <value>Opportunity Payments</value>
    </labels>
    <labels>
        <fullName>healthLabelPassed</fullName>
        <categories>Health Check</categories>
        <language>en_US</language>
        <protected>false</protected>
        <shortDescription>healthLabelPassed</shortDescription>
        <value>Passed</value>
    </labels>
    <labels>
        <fullName>healthLabelPaymentMappingsValid</fullName>
        <categories>Health Check</categories>
        <language>en_US</language>
        <protected>false</protected>
        <shortDescription>healthLabelPaymentMappingsValid</shortDescription>
        <value>Payment Mappings valid.</value>
    </labels>
    <labels>
        <fullName>healthLabelRDOppsValid</fullName>
        <categories>Health Check</categories>
        <language>en_US</language>
        <protected>false</protected>
        <shortDescription>healthLabelRDOppsValid</shortDescription>
        <value>New opportunities can be saved.</value>
    </labels>
    <labels>
        <fullName>healthLabelRDValid</fullName>
        <categories>Health Check</categories>
        <language>en_US</language>
        <protected>false</protected>
        <shortDescription>healthLabelRDValid</shortDescription>
        <value>Recurring Donation Field Mappings valid.</value>
    </labels>
    <labels>
        <fullName>healthLabelRelReciprocalValid</fullName>
        <categories>Health Check</categories>
        <language>en_US</language>
        <protected>false</protected>
        <shortDescription>healthLabelRelReciprocalValid</shortDescription>
        <value>Reciprocal Relationships valid.</value>
    </labels>
    <labels>
        <fullName>healthLabelScheduler</fullName>
        <categories>Health Check</categories>
        <language>en_US</language>
        <protected>false</protected>
        <shortDescription>healthLabelScheduler</shortDescription>
        <value>NPSP Default Scheduler</value>
    </labels>
    <labels>
        <fullName>healthLabelSchedulerValid</fullName>
        <categories>Health Check</categories>
        <language>en_US</language>
        <protected>false</protected>
        <shortDescription>healthLabelSchedulerValid</shortDescription>
        <value>NPSP recurring jobs are scheduled.</value>
    </labels>
    <labels>
        <fullName>healthLabelShowPassedTests</fullName>
        <categories>Health Check</categories>
        <language>en_US</language>
        <protected>false</protected>
        <shortDescription>healthLabelShowPassedTests</shortDescription>
        <value>Show Passed Tests</value>
    </labels>
    <labels>
        <fullName>healthLabelTime</fullName>
        <categories>Health Check</categories>
        <language>en_US</language>
        <protected>false</protected>
        <shortDescription>healthLabelTime</shortDescription>
        <value>Detection time in seconds: {0}</value>
    </labels>
    <labels>
        <fullName>healthLabelTriggerHandlerCheck</fullName>
        <categories>Health Check</categories>
        <language>en_US</language>
        <protected>false</protected>
        <shortDescription>healthLabelTriggerHandlerCheck</shortDescription>
        <value>Trigger Configuration</value>
    </labels>
    <labels>
        <fullName>healthLabelTriggerHandlersValid</fullName>
        <categories>Health Check</categories>
        <language>en_US</language>
        <protected>false</protected>
        <shortDescription>healthLabelTriggerHandlersValid</shortDescription>
        <value>Triggers are configured for NPSP default triggers.</value>
    </labels>
    <labels>
        <fullName>healthLabelUDFValid</fullName>
        <categories>Health Check</categories>
        <language>en_US</language>
        <protected>false</protected>
        <shortDescription>healthLabelUDFValid</shortDescription>
        <value>User Defined Rollups valid.</value>
    </labels>
    <labels>
        <fullName>healthLabelVerifyLevels</fullName>
        <categories>Health Check</categories>
        <language>en_US</language>
        <protected>false</protected>
        <shortDescription>Health Check title for Levels</shortDescription>
        <value>Levels</value>
    </labels>
    <labels>
        <fullName>healthLabelVerifyLevelsSuccess</fullName>
        <categories>Health Check</categories>
        <language>en_US</language>
        <protected>false</protected>
        <shortDescription>Health Check message when all Levels verify ok</shortDescription>
        <value>All field references on all Levels are valid.</value>
    </labels>
    <labels>
        <fullName>healthLabelWarning</fullName>
        <categories>Health Check</categories>
        <language>en_US</language>
        <protected>false</protected>
        <shortDescription>healthLabelWarning</shortDescription>
        <value>Warning</value>
    </labels>
    <labels>
        <fullName>healthPaymentAutoCloseStageInvalid</fullName>
        <categories>Health Check</categories>
        <language>en_US</language>
        <protected>true</protected>
        <shortDescription>healthPaymentAutoCloseStageInvalid</shortDescription>
        <value>The selected opportunity stage to be transitioned to when all payments are paid must be an active Closed/Won stage.</value>
    </labels>
    <labels>
        <fullName>healthPaymentAutoCloseStageMustBeActiveClosedWonOrBlank</fullName>
        <categories>Health Check</categories>
        <language>en_US</language>
        <protected>true</protected>
        <shortDescription>healthPaymentAutoCloseStageMustBeActiveClosedWonOrBlank</shortDescription>
        <value>Either do not select an opportunity stage (thus disabling the feature) or update the setting to use an active Closed/Won opportunity stage.</value>
    </labels>
    <labels>
        <fullName>healthPaymentAutoCloseStageValid</fullName>
        <categories>Health Check</categories>
        <language>en_US</language>
        <protected>true</protected>
        <shortDescription>healthPaymentAutoCloseStageValid</shortDescription>
        <value>Either no opportunity stage was selected for transitioning to when all payments are received, or the selected stage is an active Closed/Won stage.</value>
    </labels>
    <labels>
        <fullName>healthSolutionAccOne2OneNoContacts</fullName>
        <categories>Health Check</categories>
        <language>en_US</language>
        <protected>false</protected>
        <shortDescription>healthSolutionAccOne2OneNoContacts</shortDescription>
        <value>Consider deleting these unused One-to-One Accounts to save space.</value>
    </labels>
    <labels>
        <fullName>healthSolutionAccountDefaultRTInvalid</fullName>
        <categories>Health Check</categories>
        <language>en_US</language>
        <protected>true</protected>
        <shortDescription>healthSolutionAccountDefaultRTInvalid</shortDescription>
        <value>Go to &lt;strong&gt;People | Account Model&lt;/strong&gt; and select a valid Record Type.</value>
    </labels>
    <labels>
        <fullName>healthSolutionAccountDefaultRTIssue</fullName>
        <categories>Health Check</categories>
        <language>en_US</language>
        <protected>true</protected>
        <shortDescription>healthSolutionAccountDefaultRTIssue</shortDescription>
        <value>The Record Type selected for the current Account Model should not be used as the default Account Record Type for any Profile in this Salesforce organization. Using the same Record Type could cause various data issues.</value>
    </labels>
    <labels>
        <fullName>healthSolutionAccountModel</fullName>
        <categories>Health Check</categories>
        <language>en_US</language>
        <protected>false</protected>
        <shortDescription>healthSolutionAccountModel</shortDescription>
        <value>All of your Accounts should use the same Account Model. View all of your Accounts and their types by running the &lt;b&gt;Individual Accounts by Account Type&lt;/b&gt; report in the NPSP Health Check reports folder.</value>
    </labels>
    <labels>
        <fullName>healthSolutionAccountRTIssue</fullName>
        <categories>Health Check</categories>
        <language>en_US</language>
        <protected>false</protected>
        <shortDescription>healthSolutionAccountRTIssue</shortDescription>
        <value>For Household Accounts, make sure npe01__SYSTEM_AccountType__c is &apos;Household Account&apos;. For One-to-One Accounts, make sure npe01__SYSTEM_AccountType__c is &apos;One-to-One Individual&apos;. Also make sure for both, npe01__SYSTEMISINDIVIDUAL__c is true.</value>
    </labels>
    <labels>
        <fullName>healthSolutionAutoRelFieldsMissing</fullName>
        <categories>Health Check</categories>
        <language>en_US</language>
        <protected>false</protected>
        <shortDescription>healthSolutionAutoRelFieldsMissing</shortDescription>
        <value>On the NPSP Settings tab, click {0} | {1}, and delete the invalid Relationship Autocreation record.</value>
    </labels>
    <labels>
        <fullName>healthSolutionAutoRelInvalidCMField</fullName>
        <categories>Health Check</categories>
        <language>en_US</language>
        <protected>false</protected>
        <shortDescription>healthSolutionAutoRelInvalidCMField</shortDescription>
        <value>On the NPSP Settings tab, click {0} | {1}, and add the missing CampaignMember field, or delete the Relationships Autocreate record.</value>
    </labels>
    <labels>
        <fullName>healthSolutionAutoRelInvalidContactField</fullName>
        <language>en_US</language>
        <protected>false</protected>
        <shortDescription>healthSolutionAutoRelInvalidContactField</shortDescription>
        <value>On the NPSP Settings tab, click {0} | {1}, and add the missing Contact field, or delete the Relationships Autocreation record.</value>
    </labels>
    <labels>
        <fullName>healthSolutionAutoRelInvalidLookupField</fullName>
        <categories>Health Check</categories>
        <language>en_US</language>
        <protected>false</protected>
        <shortDescription>healthSolutionAutoRelInvalidLookupField</shortDescription>
        <value>On the NPSP Settings tab, click {0} | {1}, and delete the Relationship Autocreation record.</value>
    </labels>
    <labels>
        <fullName>healthSolutionBadRDField</fullName>
        <categories>Health Check</categories>
        <language>en_US</language>
        <protected>false</protected>
        <shortDescription>healthSolutionBadRDField</shortDescription>
        <value>On the NPSP Settings tab, click {0} | {1}, and add the missing Recurring Donation field, or delete the Recurring Donation Field Mapping record.</value>
    </labels>
    <labels>
        <fullName>healthSolutionContactData</fullName>
        <categories>Health Check</categories>
        <language>en_US</language>
        <protected>false</protected>
        <shortDescription>healthSolutionContactData</shortDescription>
        <value>View these Contacts by running the &lt;b&gt;Contacts without Accounts&lt;/b&gt; report in the NPSP Health Check reports folder.</value>
    </labels>
    <labels>
        <fullName>healthSolutionEditSetting</fullName>
        <categories>Health Check</categories>
        <language>en_US</language>
        <protected>false</protected>
        <shortDescription>healthSolutionEditSetting</shortDescription>
        <value>On the NPSP Settings tab, click {1} | {2}, and edit the {0} setting.</value>
    </labels>
    <labels>
        <fullName>healthSolutionHHAccNoContacts</fullName>
        <categories>Health Check</categories>
        <language>en_US</language>
        <protected>false</protected>
        <shortDescription>healthSolutionHHAccNoContacts</shortDescription>
        <value>Consider deleting these unused Household Accounts to save space. View these Household Accounts by running the &lt;b&gt;Empty Household Accounts&lt;/b&gt; report in the NPSP Health Check reports folder</value>
    </labels>
    <labels>
        <fullName>healthSolutionHHObjNoContacts</fullName>
        <categories>Health Check</categories>
        <language>en_US</language>
        <protected>false</protected>
        <shortDescription>healthSolutionHHObjNoContacts</shortDescription>
        <value>Consider deleting these unused Household objects to save space. If you have completed a conversion to the Household Account model and no longer need the data on the Household object records they can be deleted.  View these Household objects by running the &lt;b&gt;Empty Household Objects&lt;/b&gt; report in the NPSP Health Check reports folder.</value>
    </labels>
    <labels>
        <fullName>healthSolutionInvalidFiscalYears</fullName>
        <categories>Health Check</categories>
        <language>en_US</language>
        <protected>false</protected>
        <shortDescription>healthSolutionInvalidFiscalYears</shortDescription>
        <value>Since Salesforce does not support turning off Custom Fiscal Years, NPSP Rollups will default to Calendar Year.</value>
    </labels>
    <labels>
        <fullName>healthSolutionInvalidLevelField</fullName>
        <categories>Health Check</categories>
        <language>en_US</language>
        <protected>false</protected>
        <shortDescription>Health Check Solution for an invalid Level field</shortDescription>
        <value>Go to the Levels Tab, and update the invalid field reference on Level {0}.</value>
    </labels>
    <labels>
        <fullName>healthSolutionInvalidOppField</fullName>
        <categories>Health Check</categories>
        <language>en_US</language>
        <protected>false</protected>
        <shortDescription>healthSolutionInvalidOppField</shortDescription>
        <value>On the NPSP Settings tab, click {0} | {1}, and add the missing Opportunity field, or delete the Payment Mapping record.</value>
    </labels>
    <labels>
        <fullName>healthSolutionInvalidOppStage</fullName>
        <categories>Health Check</categories>
        <language>en_US</language>
        <protected>false</protected>
        <shortDescription>healthSolutionInvalidOppStage</shortDescription>
        <value>Add this Opportunity Stage value in Salesforce Setup.</value>
    </labels>
    <labels>
        <fullName>healthSolutionInvalidPaymentField</fullName>
        <categories>Health Check</categories>
        <language>en_US</language>
        <protected>false</protected>
        <shortDescription>healthSolutionInvalidPaymentField</shortDescription>
        <value>On the NPSP Settings tab, click {0} | {1}, and add the missing Payment field, or delete the Payment Mapping record.</value>
    </labels>
    <labels>
        <fullName>healthSolutionInvalidRDCustomPeriod</fullName>
        <categories>Health Check</categories>
        <language>en_US</language>
        <protected>true</protected>
        <shortDescription>healthSolutionInvalidRDCustomPeriod</shortDescription>
        <value>Add this Recurring Donation Installment Period picklist value in Salesforce Setup.</value>
    </labels>
    <labels>
        <fullName>healthSolutionInvalidRDCustomPeriodPicklist</fullName>
        <categories>Health Check</categories>
        <language>en_US</language>
        <protected>true</protected>
        <shortDescription>healthSolutionInvalidRDCustomPeriodPicklist</shortDescription>
        <value>On the NPSP Settings tab, click {0} | {1}, and add the missing Recurring Donation Custom Installment Period, or delete the picklist value from the Installment Period field.</value>
    </labels>
    <labels>
        <fullName>healthSolutionInvalidScheduledJob</fullName>
        <categories>Health Check</categories>
        <language>en_US</language>
        <protected>false</protected>
        <shortDescription>healthSolutionInvalidScheduledJob</shortDescription>
        <value>You must update the record to have a valid Class the implements the UTIL_MasterSchedulableHelper.UTIL_IRecurring interface.</value>
    </labels>
    <labels>
        <fullName>healthSolutionInvalidUDFObjectField</fullName>
        <categories>Health Check</categories>
        <language>en_US</language>
        <protected>false</protected>
        <shortDescription>healthSolutionInvalidUDFObjectField</shortDescription>
        <value>On the NPSP Settings tab, click {0} | {1}, and add the missing field, or delete the User Rollup record.</value>
    </labels>
    <labels>
        <fullName>healthSolutionMailingListReportMissing</fullName>
        <categories>Health Check</categories>
        <language>en_US</language>
        <protected>false</protected>
        <shortDescription>healthSolutionMailingListReportMissing</shortDescription>
        <value>Create a report based on Campaigns with Contacts, where Member Status does not contain Duplicate.  Then specify this report on the {0} &gt; {1} tab in NPSP Settings.</value>
    </labels>
    <labels>
        <fullName>healthSolutionMissingOppPayments</fullName>
        <categories>Health Check</categories>
        <language>en_US</language>
        <protected>false</protected>
        <shortDescription>healthSolutionMissingOppPayments</shortDescription>
        <value>View these Opportunities by running the &lt;b&gt;Opportunities without Payments&lt;/b&gt; report in the NPSP Health Check reports folder.  Note that you should add filter criteria on the report for any Opportunity Types and Opportunity RecTypes you&apos;ve excluded in NPSP Payments Settings. You can create them using the Create Missing Payments button on NPSP Settings &gt; Bulk Data Processes &gt; Create Missing Payments.</value>
    </labels>
    <labels>
        <fullName>healthSolutionNothingScheduled</fullName>
        <categories>Health Check</categories>
        <language>en_US</language>
        <protected>false</protected>
        <shortDescription>healthSolutionNothingScheduled</shortDescription>
        <value>You must schedule the NPSP default scheduled classes to run.</value>
    </labels>
    <labels>
        <fullName>healthSolutionOCRDupPrimary</fullName>
        <categories>Health Check</categories>
        <language>en_US</language>
        <protected>false</protected>
        <shortDescription>healthSolutionOCRDupPrimary</shortDescription>
        <value>Having multiple OpportunityContactRoles marked Primary can cause Opportunity rollups, such as Total Gifts, to be incorrectly calculated.  View these Opportunities by running the &lt;b&gt;Opportunities with Primary Contact Roles&lt;/b&gt; report in the NPSP Health Check reports folder, and looking at the records with 2 or more Primary Contact Roles. To easily remove the duplicate Primary Opportunity Contact Roles (OCRs) in your org, go to &lt;strong&gt;NPSP Settings | Bulk Data Processes | Remove Duplicate Primary OCRs&lt;/strong&gt; and click &lt;strong&gt;Run Batch&lt;/strong&gt;.</value>
    </labels>
    <labels>
        <fullName>healthSolutionOCRException</fullName>
        <categories>Health Check</categories>
        <language>en_US</language>
        <protected>false</protected>
        <shortDescription>healthSolutionOCRException</shortDescription>
        <value>If you have a large amount of Opportunties and Opportunity Contact Roles, over 50,000, you can safely ignore any error dealing with soql limits.</value>
    </labels>
    <labels>
        <fullName>healthSolutionPaymentMappingBadDataTypes</fullName>
        <language>en_US</language>
        <protected>false</protected>
        <shortDescription>healthSolutionPaymentMappingBadDataTypes</shortDescription>
        <value>On the NPSP Settings tab, click {0} | {1}, and delete the Payment Mapping record.</value>
    </labels>
    <labels>
        <fullName>healthSolutionRDBadOppField</fullName>
        <categories>Health Check</categories>
        <language>en_US</language>
        <protected>false</protected>
        <shortDescription>healthSolutionRDBadOppField</shortDescription>
        <value>On the NPSP Settings tab, click {0} | {1}, and add the missing Opportunity field, or delete the Recurring Donation Field Mapping record.</value>
    </labels>
    <labels>
        <fullName>healthSolutionRDFieldsBadDatatypes</fullName>
        <categories>Health Check</categories>
        <language>en_US</language>
        <protected>false</protected>
        <shortDescription>healthSolutionRDFieldsBadDatatypes</shortDescription>
        <value>On the NPSP Settings tab, click {0} | {1}, and delete the Recurring Donation Field Mapping record.</value>
    </labels>
    <labels>
        <fullName>healthSolutionRelReciprocalInvalid</fullName>
        <categories>Health Check</categories>
        <language>en_US</language>
        <protected>false</protected>
        <shortDescription>healthSolutionRelReciprocalInvalid</shortDescription>
        <value>On the NPSP Settings tab, click {0} | {1}, and delete the Reciprocal Relationship record, and create a new one with the required information.</value>
    </labels>
    <labels>
        <fullName>healthSolutionSaveOppsFailed</fullName>
        <categories>Health Check</categories>
        <language>en_US</language>
        <protected>false</protected>
        <shortDescription>healthSolutionSaveOppsFailed</shortDescription>
        <value>Make sure you have no Validation Rules, Required Fields, or Workflow Rules that would prevent an Opportunity or Account from being saved.</value>
    </labels>
    <labels>
        <fullName>healthSolutionScheduleJobs</fullName>
        <categories>Health Check</categories>
        <language>en_US</language>
        <protected>false</protected>
        <shortDescription>healthSolutionScheduleJobs</shortDescription>
        <value>All NPSP scheduled classes should have records in Schedulable__c in order for these features to work correctly.</value>
    </labels>
    <labels>
        <fullName>healthSolutionTriggerHandlerMismatch</fullName>
        <categories>Health Check</categories>
        <language>en_US</language>
        <protected>false</protected>
        <shortDescription>healthSolutionTriggerHandlerMismatch</shortDescription>
        <value>If the Trigger Handlers do not match the default NPSP configuration, functionality in NPSP may be disabled or modified.  Modifications should only be performed by someone knowledgable with the NPSP Trigger Handlers, and how changing them will affect system behavior.</value>
    </labels>
    <labels>
        <fullName>healthSolutionUDFBadDatatypes</fullName>
        <categories>Health Check</categories>
        <language>en_US</language>
        <protected>false</protected>
        <shortDescription>healthSolutionUDFBadDatatypes</shortDescription>
        <value>On the NPSP Settings tab, click {0} | {1}, and delete the User Rollup record.</value>
    </labels>
    <labels>
        <fullName>healthSolutionUDFOppField</fullName>
        <categories>Health Check</categories>
        <language>en_US</language>
        <protected>false</protected>
        <shortDescription>healthSolutionUDFOppField</shortDescription>
        <value>On the NPSP Settings tab, click {0} | {1}, and add the missing Opportunity field, or delete the User Rollup record.</value>
    </labels>
    <labels>
        <fullName>hhCmpDedupLabelReturnToCmp</fullName>
        <categories>Household Campaign Dedupe</categories>
        <language>en_US</language>
        <protected>false</protected>
        <shortDescription>hhCmpDedupLabelReturnToCmp</shortDescription>
        <value>Return to Campaign</value>
    </labels>
    <labels>
        <fullName>hhCmpDedupeBatchMessage</fullName>
        <categories>Household Campaign Dedupe</categories>
        <language>en_US</language>
        <protected>false</protected>
        <shortDescription>hhCmpDedupeBatchMessage</shortDescription>
        <value>Due to the size of this campaign, the process to identify household members is being done in batch, and may take several minutes to complete.  Once progress is complete, click on the link to open the report.</value>
    </labels>
    <labels>
        <fullName>hhCmpDedupeBatchProgressTitle</fullName>
        <categories>Household Campaign Dedupe</categories>
        <language>en_US</language>
        <protected>false</protected>
        <shortDescription>hhCmpDedupeBatchProgressTitle</shortDescription>
        <value>Campaign Household Deduplication</value>
    </labels>
    <labels>
        <fullName>hhCmpDedupeLabelOpenReport</fullName>
        <categories>Household Campaign Dedupe</categories>
        <language>en_US</language>
        <protected>false</protected>
        <shortDescription>hhCmpDedupeLabelOpenReport</shortDescription>
        <value>Open Report</value>
    </labels>
    <labels>
        <fullName>hhCmpDedupeNoReport</fullName>
        <categories>Household Campaign Dedupe</categories>
        <language>en_US</language>
        <protected>false</protected>
        <shortDescription>hhCmpDedupeNoReport</shortDescription>
        <value>Could not find the report. Create a report and save it with the Report Unique Name of &apos;NPSP_Campaign_Household_Mailing_List_V2&apos;. Use the Campaigns with Contacts report type and add filters for CampaignId equals blank and Member Status does not contain &apos;Duplicate&apos;.</value>
    </labels>
    <labels>
        <fullName>hhCmpDedupeStatus</fullName>
        <categories>Household Campaign Dedupe</categories>
        <language>en_US</language>
        <protected>false</protected>
        <shortDescription>hhCmpDedupeStatus</shortDescription>
        <value>- Household Duplicate</value>
    </labels>
    <labels>
        <fullName>isARequiredField</fullName>
        <language>en_US</language>
        <protected>false</protected>
        <shortDescription>isARequiredField</shortDescription>
        <value>is a required field.</value>
    </labels>
    <labels>
        <fullName>labelListViewFirst</fullName>
        <categories>SoqlListView</categories>
        <language>en_US</language>
        <protected>false</protected>
        <shortDescription>label for First link in list view</shortDescription>
        <value>First</value>
    </labels>
    <labels>
        <fullName>labelListViewLast</fullName>
        <categories>SoqlListView</categories>
        <language>en_US</language>
        <protected>false</protected>
        <shortDescription>label for Last link in list view</shortDescription>
        <value>Last</value>
    </labels>
    <labels>
        <fullName>labelListViewNext</fullName>
        <categories>SoqlListView</categories>
        <language>en_US</language>
        <protected>false</protected>
        <shortDescription>label for Next link in list view</shortDescription>
        <value>Next</value>
    </labels>
    <labels>
        <fullName>labelListViewPageInfo</fullName>
        <categories>SoqlListView</categories>
        <language>en_US</language>
        <protected>false</protected>
        <shortDescription>label for page info in list view</shortDescription>
        <value>&amp;nbsp;&amp;nbsp;&amp;nbsp;Page {0} of {1} &amp;nbsp;&amp;nbsp;({2} records)</value>
    </labels>
    <labels>
        <fullName>labelListViewPrevious</fullName>
        <categories>SoqlListView</categories>
        <language>en_US</language>
        <protected>false</protected>
        <shortDescription>label for Previous link in list view</shortDescription>
        <value>Previous</value>
    </labels>
    <labels>
        <fullName>labelMessageLoading</fullName>
        <categories>SoqlListView, Settings</categories>
        <language>en_US</language>
        <protected>false</protected>
        <shortDescription>label for the loading... message used in some pages</shortDescription>
        <value>Loading...</value>
    </labels>
    <labels>
        <fullName>labelShowMore</fullName>
        <categories>SoqlListView</categories>
        <language>en_US</language>
        <protected>false</protected>
        <shortDescription>label for Show More on list views</shortDescription>
        <value>Show more</value>
    </labels>
    <labels>
        <fullName>lblAddressOverride</fullName>
        <categories>Manage Household UI</categories>
        <language>en_US</language>
        <protected>false</protected>
        <shortDescription>lblAddressOverride</shortDescription>
        <value>(address override)</value>
    </labels>
    <labels>
        <fullName>lblBtnAddAllHHMembers</fullName>
        <categories>Manage Household UI</categories>
        <language>en_US</language>
        <protected>false</protected>
        <shortDescription>lblBtnAddAllHHMembers</shortDescription>
        <value>Add All Members</value>
    </labels>
    <labels>
        <fullName>lblBtnAddContact</fullName>
        <categories>Manage Household UI</categories>
        <language>en_US</language>
        <protected>false</protected>
        <shortDescription>lblBtnAddContact</shortDescription>
        <value>Add {0}</value>
    </labels>
    <labels>
        <fullName>lblCCardExcludeFrom</fullName>
        <categories>Manage Household UI</categories>
        <language>en_US</language>
        <protected>false</protected>
        <shortDescription>lblCCardExcludeFrom</shortDescription>
        <value>Exclude from:</value>
    </labels>
    <labels>
        <fullName>lblCity</fullName>
        <categories>Manage Household UI</categories>
        <language>en_US</language>
        <protected>false</protected>
        <shortDescription>lblCity</shortDescription>
        <value>City</value>
    </labels>
    <labels>
        <fullName>lblCloned</fullName>
        <language>en_US</language>
        <protected>false</protected>
        <shortDescription>lblCloned</shortDescription>
        <value>Cloned</value>
    </labels>
    <labels>
        <fullName>lblCountry</fullName>
        <categories>Manage Household UI</categories>
        <language>en_US</language>
        <protected>false</protected>
        <shortDescription>lblCountry</shortDescription>
        <value>Country</value>
    </labels>
    <labels>
        <fullName>lblDeleteContact</fullName>
        <categories>Manage Household UI</categories>
        <language>en_US</language>
        <protected>false</protected>
        <shortDescription>caption of Remove Contact popup</shortDescription>
        <value>Remove Contact</value>
    </labels>
    <labels>
        <fullName>lblDeleteContactPrompt</fullName>
        <categories>Manage Household UI</categories>
        <language>en_US</language>
        <protected>false</protected>
        <shortDescription>prompt for the Remove Contact Popup</shortDescription>
        <value>Do you want to remove this Contact from this Household on Save?</value>
    </labels>
    <labels>
        <fullName>lblExtendedStatus</fullName>
        <categories>UTIL_JobProgressLightning</categories>
        <language>en_US</language>
        <protected>true</protected>
        <shortDescription>lblExtendedStatus</shortDescription>
        <value>Extended Status</value>
    </labels>
    <labels>
        <fullName>lblFindInContacts</fullName>
        <categories>Manage Household UI</categories>
        <language>en_US</language>
        <protected>false</protected>
        <shortDescription>autocomplete&apos;s label for &quot;smith in Contacts&quot;</shortDescription>
        <value>in Contacts</value>
    </labels>
    <labels>
        <fullName>lblFindOrAddContact</fullName>
        <categories>Manage Household UI</categories>
        <language>en_US</language>
        <protected>false</protected>
        <shortDescription>string displayed in the autocomplete control when empty</shortDescription>
        <value>Find a contact or add a new contact to the household</value>
    </labels>
    <labels>
        <fullName>lblFirstName</fullName>
        <categories>Manage Household UI</categories>
        <language>en_US</language>
        <protected>false</protected>
        <shortDescription>lblFirstName</shortDescription>
        <value>First Name</value>
    </labels>
    <labels>
        <fullName>lblFormalGreeting</fullName>
        <categories>Manage Household UI</categories>
        <language>en_US</language>
        <protected>false</protected>
        <shortDescription>lblFormalGreeting</shortDescription>
        <value>Formal Greeting</value>
    </labels>
    <labels>
        <fullName>lblHousehold</fullName>
        <categories>Manage Household UI</categories>
        <language>en_US</language>
        <protected>false</protected>
        <shortDescription>lblHousehold</shortDescription>
        <value>Household</value>
    </labels>
    <labels>
        <fullName>lblHouseholdName</fullName>
        <categories>Manage Household UI</categories>
        <language>en_US</language>
        <protected>false</protected>
        <shortDescription>lblHouseholdName</shortDescription>
        <value>Household Name</value>
    </labels>
    <labels>
        <fullName>lblInformalGreeting</fullName>
        <categories>Manage Household UI</categories>
        <language>en_US</language>
        <protected>false</protected>
        <shortDescription>lblInformalGreeting</shortDescription>
        <value>Informal Greeting</value>
    </labels>
    <labels>
        <fullName>lblLastName</fullName>
        <categories>Manage Household UI</categories>
        <language>en_US</language>
        <protected>false</protected>
        <shortDescription>lblLastName</shortDescription>
        <value>Last Name</value>
    </labels>
    <labels>
        <fullName>lblMergeHHPrompt</fullName>
        <categories>Manage Household UI</categories>
        <language>en_US</language>
        <protected>false</protected>
        <shortDescription>lblMergeHHPrompt</shortDescription>
        <value>{0} is in a Household with other members.  Do you want to just add {0}, or add all members from the Household?</value>
    </labels>
    <labels>
        <fullName>lblMergeHHTitle</fullName>
        <categories>Manage Household UI</categories>
        <language>en_US</language>
        <protected>false</protected>
        <shortDescription>lblMergeHHTitle</shortDescription>
        <value>Merge Households</value>
    </labels>
    <labels>
        <fullName>lblNPSPSettings</fullName>
        <categories>Payment Wizard</categories>
        <language>en_US</language>
        <protected>false</protected>
        <shortDescription>lblNPSPSettings</shortDescription>
        <value>NPSP Settings</value>
    </labels>
    <labels>
        <fullName>lblNoHHMergePermissions</fullName>
        <categories>Manage Household UI</categories>
        <language>en_US</language>
        <protected>false</protected>
        <shortDescription>error displayed when required perms missing to add a contact and its household</shortDescription>
        <value>You must have update and delete permissions on Households (Accounts) in order to add an existing contact to the Household.</value>
    </labels>
    <labels>
        <fullName>lblPostalCode</fullName>
        <categories>Manage Household UI</categories>
        <language>en_US</language>
        <protected>false</protected>
        <shortDescription>lblPostalCode</shortDescription>
        <value>Postal Code</value>
    </labels>
    <labels>
        <fullName>lblProgress</fullName>
        <categories>UTIL_JobProgressLightning</categories>
        <language>en_US</language>
        <protected>true</protected>
        <shortDescription>lblProgress</shortDescription>
        <value>Progress</value>
    </labels>
    <labels>
        <fullName>lblRequired</fullName>
        <categories>Engagement Plan, UTIL_FormField</categories>
        <language>en_US</language>
        <protected>true</protected>
        <shortDescription>lblRequired</shortDescription>
        <value>Required</value>
    </labels>
    <labels>
        <fullName>lblSalutation</fullName>
        <categories>Manage Household UI</categories>
        <language>en_US</language>
        <protected>false</protected>
        <shortDescription>lblSalutation</shortDescription>
        <value>Salutation</value>
    </labels>
    <labels>
        <fullName>lblState</fullName>
        <categories>Manage Household UI</categories>
        <language>en_US</language>
        <protected>false</protected>
        <shortDescription>lblState</shortDescription>
        <value>State</value>
    </labels>
    <labels>
        <fullName>lblStatus</fullName>
        <categories>UTIL_JobProgressLightning</categories>
        <language>en_US</language>
        <protected>true</protected>
        <shortDescription>lblStatus</shortDescription>
        <value>Status</value>
    </labels>
    <labels>
        <fullName>lblStreet</fullName>
        <categories>Manage Household UI</categories>
        <language>en_US</language>
        <protected>false</protected>
        <shortDescription>lblStreet</shortDescription>
        <value>Street</value>
    </labels>
    <labels>
        <fullName>lblYouAreHere</fullName>
        <categories>UTIL_PageHeader</categories>
        <language>en_US</language>
        <protected>true</protected>
        <shortDescription>lblYouAreHere</shortDescription>
        <value>You are here:</value>
    </labels>
    <labels>
        <fullName>leadConvertAccountName</fullName>
        <categories>Lead Converter</categories>
        <language>en_US</language>
        <protected>false</protected>
        <shortDescription>leadConvertAccountName</shortDescription>
        <value>Account</value>
    </labels>
    <labels>
        <fullName>leadConvertAffilationName</fullName>
        <categories>Lead Converter</categories>
        <language>en_US</language>
        <protected>false</protected>
        <shortDescription>leadConvertAffilationName</shortDescription>
        <value>Affiliated Account</value>
    </labels>
    <labels>
        <fullName>leadConvertAffiliateExistingAccount</fullName>
        <categories>Lead Convert</categories>
        <language>en_US</language>
        <protected>false</protected>
        <shortDescription>leadConvertAffiliateExistingAccount</shortDescription>
        <value>Affiliate with Existing:</value>
    </labels>
    <labels>
        <fullName>leadConvertAffiliateNewAccount</fullName>
        <categories>Lead Convert</categories>
        <language>en_US</language>
        <protected>false</protected>
        <shortDescription>leadConvertAffiliateNewAccount</shortDescription>
        <value>Affiliate with New Account:</value>
    </labels>
    <labels>
        <fullName>leadConvertAffiliatedAccount</fullName>
        <categories>Lead Convert</categories>
        <language>en_US</language>
        <protected>false</protected>
        <shortDescription>leadConvertAffiliatedAccount</shortDescription>
        <value>Affiliated Account</value>
    </labels>
    <labels>
        <fullName>leadConvertAttachBucketAccount</fullName>
        <categories>Lead Converter</categories>
        <language>en_US</language>
        <protected>false</protected>
        <shortDescription>leadConvertAttachBucketAccount</shortDescription>
        <value>Attach to Individual Bucket Account</value>
    </labels>
    <labels>
        <fullName>leadConvertAttachExistingAccount</fullName>
        <categories>Lead Converter</categories>
        <language>en_US</language>
        <protected>false</protected>
        <shortDescription>leadConvertAttachExistingAccount</shortDescription>
        <value>Attach to Existing:</value>
    </labels>
    <labels>
        <fullName>leadConvertAutocreateHHAccount</fullName>
        <categories>Lead Converter</categories>
        <language>en_US</language>
        <protected>false</protected>
        <shortDescription>leadConvertAutocreateHHAccount</shortDescription>
        <value>Create Household Account</value>
    </labels>
    <labels>
        <fullName>leadConvertAutocreateOne2OneAccount</fullName>
        <categories>Lead Converter</categories>
        <language>en_US</language>
        <protected>false</protected>
        <shortDescription>leadConvertAutocreateOne2OneAccount</shortDescription>
        <value>Create One-to-One Account</value>
    </labels>
    <labels>
        <fullName>leadConvertBtnCancel</fullName>
        <categories>Lead Converter</categories>
        <language>en_US</language>
        <protected>false</protected>
        <shortDescription>leadConvertBtnCancel</shortDescription>
        <value>Cancel</value>
    </labels>
    <labels>
        <fullName>leadConvertBtnConvert</fullName>
        <categories>Lead Converter</categories>
        <language>en_US</language>
        <protected>false</protected>
        <shortDescription>leadConvertBtnConvert</shortDescription>
        <value>Convert</value>
    </labels>
    <labels>
        <fullName>leadConvertContactAccount</fullName>
        <categories>Lead Convert</categories>
        <language>en_US</language>
        <protected>false</protected>
        <shortDescription>leadConvertContactAccount</shortDescription>
        <value>Contact Account</value>
    </labels>
    <labels>
        <fullName>leadConvertContactSelection</fullName>
        <categories>Lead Converter</categories>
        <language>en_US</language>
        <protected>true</protected>
        <shortDescription>leadConvertContactSelection</shortDescription>
        <value>You must select an option in the Contact box.</value>
    </labels>
    <labels>
        <fullName>leadConvertCreateAccount</fullName>
        <categories>Lead Converter</categories>
        <language>en_US</language>
        <protected>false</protected>
        <shortDescription>leadConvertCreateAccount</shortDescription>
        <value>Create New Account:</value>
    </labels>
    <labels>
        <fullName>leadConvertCreateNewContact</fullName>
        <categories>Lead Converter</categories>
        <language>en_US</language>
        <protected>false</protected>
        <shortDescription>leadConvertCreateNewContact</shortDescription>
        <value>Create New:</value>
    </labels>
    <labels>
        <fullName>leadConvertMergeExistingContact</fullName>
        <categories>Lead Converter</categories>
        <language>en_US</language>
        <protected>false</protected>
        <shortDescription>leadConvertMergeExistingContact</shortDescription>
        <value>Merge with Existing:</value>
    </labels>
    <labels>
        <fullName>leadConvertNewOpp</fullName>
        <categories>Lead Converter</categories>
        <language>en_US</language>
        <protected>false</protected>
        <shortDescription>leadConvertNewOpp</shortDescription>
        <value>Do not create a new {0} upon conversion.</value>
    </labels>
    <labels>
        <fullName>leadConvertOwner</fullName>
        <categories>Lead Converter</categories>
        <language>en_US</language>
        <protected>false</protected>
        <shortDescription>leadConvertOwner</shortDescription>
        <value>Record Owner</value>
    </labels>
    <labels>
        <fullName>leadConvertPageTitle</fullName>
        <categories>Lead Converter</categories>
        <language>en_US</language>
        <protected>false</protected>
        <shortDescription>leadConvertPageTitle</shortDescription>
        <value>Convert Lead:</value>
    </labels>
    <labels>
        <fullName>leadConvertRecordTypeWarning</fullName>
        <categories>Lead Converter</categories>
        <language>en_US</language>
        <protected>true</protected>
        <shortDescription>leadConvertRecordTypeWarning</shortDescription>
        <value>The default Account Record Type for your Profile is the same Record Type set as the Account Model in NPSP Settings, which could cause various data issues. We recommend changing the Account Record Type default to a different value for all profile(s).</value>
    </labels>
    <labels>
        <fullName>leadConvertSectionTitle</fullName>
        <categories>Lead Converter</categories>
        <language>en_US</language>
        <protected>false</protected>
        <shortDescription>leadConvertSectionTitle</shortDescription>
        <value>Convert Lead</value>
    </labels>
    <labels>
        <fullName>leadConvertSendEmail</fullName>
        <categories>Lead Converter</categories>
        <language>en_US</language>
        <protected>false</protected>
        <shortDescription>leadConvertSendEmail</shortDescription>
        <value>Send Email to the Owner</value>
    </labels>
    <labels>
        <fullName>leadConvertStatus</fullName>
        <categories>Lead Converter</categories>
        <language>en_US</language>
        <protected>false</protected>
        <shortDescription>leadConvertStatus</shortDescription>
        <value>Converted Status</value>
    </labels>
    <labels>
        <fullName>leadConvertViewContactError</fullName>
        <categories>Lead Converter</categories>
        <language>en_US</language>
        <protected>false</protected>
        <shortDescription>leadConvertViewContactError</shortDescription>
        <value>You can only view existing contacts.</value>
    </labels>
    <labels>
        <fullName>lvlBtnSaveAndNew</fullName>
        <categories>UTIL_PageHeader</categories>
        <language>en_US</language>
        <protected>true</protected>
        <shortDescription>Save &amp; New button on the Level Edit page</shortDescription>
        <value>Save &amp; New</value>
    </labels>
    <labels>
        <fullName>lvlErrorDuplicateLookups</fullName>
        <categories>Levels</categories>
        <language>en_US</language>
        <protected>true</protected>
        <shortDescription>Error when the Level has the same lookup field  specified for level and previous</shortDescription>
        <value>You must specify different lookup fields on {0} for Level Field and Previous Level Field.</value>
    </labels>
    <labels>
        <fullName>lvlErrorDuplicateName</fullName>
        <categories>Levels</categories>
        <language>en_US</language>
        <protected>false</protected>
        <shortDescription>error when a name of a level is duplicated</shortDescription>
        <value>Level name {0} already exists.  Names for the same Target and Level Field must be unique.</value>
    </labels>
    <labels>
        <fullName>lvlErrorInvalidLookupField</fullName>
        <categories>Levels</categories>
        <language>en_US</language>
        <protected>false</protected>
        <shortDescription>error when Level Assignment fails to save its current or previous level</shortDescription>
        <value>Field {0} specified in Level {1} is not a valid lookup to a Level object.</value>
    </labels>
    <labels>
        <fullName>lvlErrorInvalidSourceField</fullName>
        <categories>Levels</categories>
        <language>en_US</language>
        <protected>false</protected>
        <shortDescription>error if level&apos;s source field isn&apos;t valid</shortDescription>
        <value>Field {0} specified in Level {1} is not a valid number field.</value>
    </labels>
    <labels>
        <fullName>lvlErrorMinGTMax</fullName>
        <categories>Levels</categories>
        <language>en_US</language>
        <protected>true</protected>
        <shortDescription>error if the Level Minimum is &gt; than Level Maximum</shortDescription>
        <value>The Minimum Amount must be less than the Maximum Amount on level {0}.</value>
    </labels>
    <labels>
        <fullName>lvlErrorMinOverlap</fullName>
        <categories>Levels</categories>
        <language>en_US</language>
        <protected>true</protected>
        <shortDescription>error when we detect the minimum amount overlaps another level</shortDescription>
        <value>The Minimum Amount to Maximum Amount range on Level {0} overlaps with the Minimum Amount to Maximum Amount range on Level {1}</value>
    </labels>
    <labels>
        <fullName>lvlErrorNoMinMax</fullName>
        <categories>Levels</categories>
        <language>en_US</language>
        <protected>true</protected>
        <shortDescription>error if both min and max are empty on a level</shortDescription>
        <value>The {0} level must have either a Minimum Amount or a Maximum Amount.</value>
    </labels>
    <labels>
        <fullName>mtchBtnSearch</fullName>
        <categories>Find Matched Gifts</categories>
        <language>en_US</language>
        <protected>false</protected>
        <shortDescription>mtchBtnSearch</shortDescription>
        <value>Search</value>
    </labels>
    <labels>
        <fullName>mtchCloseDateEnd</fullName>
        <categories>Find Matched Gifts</categories>
        <language>en_US</language>
        <protected>false</protected>
        <shortDescription>mtchCloseDateEnd</shortDescription>
        <value>Close Date End</value>
    </labels>
    <labels>
        <fullName>mtchCloseDateStart</fullName>
        <categories>Find Matched Gifts</categories>
        <language>en_US</language>
        <protected>false</protected>
        <shortDescription>mtchCloseDateStart</shortDescription>
        <value>Close Date Start</value>
    </labels>
    <labels>
        <fullName>mtchFindMatchedGiftsSectionHeader</fullName>
        <categories>Find Matched Gifts</categories>
        <language>en_US</language>
        <protected>false</protected>
        <shortDescription>mtchFindMatchedGiftsSectionHeader</shortDescription>
        <value>Find Matched Gifts</value>
    </labels>
    <labels>
        <fullName>mtchFindMoreGifts</fullName>
        <categories>Find Matched Gifts</categories>
        <language>en_US</language>
        <protected>false</protected>
        <shortDescription>mtchFindMoreGifts</shortDescription>
        <value>Find More Gifts</value>
    </labels>
    <labels>
        <fullName>mtchFindMoreGiftsInfo</fullName>
        <categories>Find Matched Gifts</categories>
        <language>en_US</language>
        <protected>false</protected>
        <shortDescription>mtchFindMoreGiftsInfo</shortDescription>
        <value>Fill in one or more filters, and then click on Search.</value>
    </labels>
    <labels>
        <fullName>mtchItems</fullName>
        <categories>Find Matching Gifts, Manage Soft Credits</categories>
        <language>en_US</language>
        <protected>false</protected>
        <shortDescription>mtchItems</shortDescription>
        <value>{0} items</value>
    </labels>
    <labels>
        <fullName>mtchSearchCriteriaEmpty</fullName>
        <categories>Find Matching Gifts</categories>
        <language>en_US</language>
        <protected>false</protected>
        <shortDescription>mtchSearchCriteriaEmpty</shortDescription>
        <value>Please specify one or more filters in order to search.</value>
    </labels>
    <labels>
        <fullName>mtchSelectCbxTitle</fullName>
        <categories>Find Matched Gifts</categories>
        <language>en_US</language>
        <protected>false</protected>
        <shortDescription>mtchSelectCbxTitle</shortDescription>
        <value>Select</value>
    </labels>
    <labels>
        <fullName>mtchTotalMatchingGift</fullName>
        <categories>Find Matched Gifts</categories>
        <language>en_US</language>
        <protected>false</protected>
        <shortDescription>mtchTotalMatchingGift</shortDescription>
        <value>Total Matching Gift</value>
    </labels>
    <labels>
        <fullName>mtchTotalSelected</fullName>
        <categories>Find Matched Gifts</categories>
        <language>en_US</language>
        <protected>false</protected>
        <shortDescription>mtchTotalSelected</shortDescription>
        <value>Total Selected</value>
    </labels>
    <labels>
        <fullName>mtchTotalUnaccounted</fullName>
        <categories>Find Matched Gifts</categories>
        <language>en_US</language>
        <protected>false</protected>
        <shortDescription>mtchTotalUnaccounted</shortDescription>
        <value>Total Unaccounted</value>
    </labels>
    <labels>
        <fullName>oppInstallmentsOf</fullName>
        <categories>OppNaming</categories>
        <language>en_US</language>
        <protected>false</protected>
        <shortDescription>oppInstallmentsOf</shortDescription>
        <value>of</value>
    </labels>
    <labels>
        <fullName>oppNamingBoth</fullName>
        <categories>OppNaming</categories>
        <language>en_US</language>
        <protected>false</protected>
        <shortDescription>oppNamingBoth</shortDescription>
        <value>Both</value>
    </labels>
    <labels>
        <fullName>oppNamingIndividual</fullName>
        <categories>OppNaming</categories>
        <language>en_US</language>
        <protected>false</protected>
        <shortDescription>oppNamingIndividual</shortDescription>
        <value>Contact Donations</value>
    </labels>
    <labels>
        <fullName>oppNamingOrganizational</fullName>
        <categories>OppNaming</categories>
        <language>en_US</language>
        <protected>false</protected>
        <shortDescription>oppNamingOrganizational</shortDescription>
        <value>Organization Donations</value>
    </labels>
    <labels>
        <fullName>pmtModifyCurrency</fullName>
        <categories>Payment, Error</categories>
        <language>en_US</language>
        <protected>true</protected>
        <shortDescription>pmtModifyCurrency</shortDescription>
        <value>You can&apos;t modify payment currencies directly. A payment&apos;s currency is updated when the parent Opportunity currency is modified.</value>
    </labels>
    <labels>
        <fullName>pmtWizardBtnCalcPayments</fullName>
        <categories>Payment Wizard</categories>
        <language>en_US</language>
        <protected>false</protected>
        <shortDescription>pmtWizardBtnCalcPayments</shortDescription>
        <value>Calculate Payments</value>
    </labels>
    <labels>
        <fullName>pmtWizardBtnCreatePayments</fullName>
        <categories>Payment Wizard</categories>
        <language>en_US</language>
        <protected>false</protected>
        <shortDescription>pmtWizardBtnCreatePayments</shortDescription>
        <value>Create Payments</value>
    </labels>
    <labels>
        <fullName>pmtWizardBtnRemovePaidPayments</fullName>
        <categories>Payment Wizard</categories>
        <language>en_US</language>
        <protected>false</protected>
        <shortDescription>pmtWizardBtnRemovePaidPayments</shortDescription>
        <value>Remove Paid Payments</value>
    </labels>
    <labels>
        <fullName>pmtWizardClosedLost</fullName>
        <categories>Payment Wizard</categories>
        <language>en_US</language>
        <protected>false</protected>
        <shortDescription>pmtWizardClosedLost</shortDescription>
        <value>NOTE: This opportunity is marked closed lost. To create payments, first edit the opportunity record and change the stage to an open or closed won stage.</value>
    </labels>
    <labels>
        <fullName>pmtWizardCreateSchedule</fullName>
        <categories>Payment Wizard</categories>
        <language>en_US</language>
        <protected>false</protected>
        <shortDescription>pmtWizardCreateSchedule</shortDescription>
        <value>Create a Payment Schedule</value>
    </labels>
    <labels>
        <fullName>pmtWizardFirstPaymentDate</fullName>
        <categories>Payment Wizard</categories>
        <language>en_US</language>
        <protected>false</protected>
        <shortDescription>pmtWizardFirstPaymentDate</shortDescription>
        <value>Date of First Payment</value>
    </labels>
    <labels>
        <fullName>pmtWizardInterval</fullName>
        <categories>Payment Wizard</categories>
        <language>en_US</language>
        <protected>false</protected>
        <shortDescription>pmtWizardInterval</shortDescription>
        <value>Interval</value>
    </labels>
    <labels>
        <fullName>pmtWizardMonth</fullName>
        <categories>Payment Wizard</categories>
        <language>en_US</language>
        <protected>true</protected>
        <shortDescription>pmtWizardMonth</shortDescription>
        <value>Month</value>
    </labels>
    <labels>
        <fullName>pmtWizardMsgNoOppFound</fullName>
        <categories>Payment Wizard</categories>
        <language>en_US</language>
        <protected>false</protected>
        <shortDescription>pmtWizardMsgNoOppFound</shortDescription>
        <value>No opportunity found.</value>
    </labels>
    <labels>
        <fullName>pmtWizardNoUnpaidAmount</fullName>
        <categories>Payment Wizard</categories>
        <language>en_US</language>
        <protected>false</protected>
        <shortDescription>pmtWizardNoUnpaidAmount</shortDescription>
        <value>NOTE: This opportunity has no unpaid amount. To create payments, first edit the opportunity record and enter an amount or click the button to delete existing payments. If the opportunity is closed, you may need to reopen it.</value>
    </labels>
    <labels>
        <fullName>pmtWizardNoWriteoffAmount</fullName>
        <categories>Payment Wizard</categories>
        <language>en_US</language>
        <protected>false</protected>
        <shortDescription>pmtWizardNoWriteoffAmount</shortDescription>
        <value>NOTE: This opportunity has no unpaid amount. To write off payments, first edit the opportunity record and enter an amount or delete existing payments.</value>
    </labels>
    <labels>
        <fullName>pmtWizardNumberOfPayments</fullName>
        <categories>Payment Wizard</categories>
        <language>en_US</language>
        <protected>false</protected>
        <shortDescription>pmtWizardNumberOfPayments</shortDescription>
        <value># of Payments</value>
    </labels>
    <labels>
        <fullName>pmtWizardPaymentNumber</fullName>
        <categories>Payment Wizard</categories>
        <language>en_US</language>
        <protected>false</protected>
        <shortDescription>pmtWizardPaymentNumber</shortDescription>
        <value>Payment Number</value>
    </labels>
    <labels>
        <fullName>pmtWizardPaymentsDisabled</fullName>
        <categories>Payment Wizard</categories>
        <language>en_US</language>
        <protected>false</protected>
        <shortDescription>pmtWizardPaymentsDisabled</shortDescription>
        <value>You do not have NPSP Payments Enabled. To use the Payment Scheduling Wizard, please enable Payments on the NPSP Settings page.</value>
    </labels>
    <labels>
        <fullName>pmtWizardPaymentsDisabledTitle</fullName>
        <categories>Payment Wizard</categories>
        <language>en_US</language>
        <protected>false</protected>
        <shortDescription>pmtWizardPaymentsDisabledTitle</shortDescription>
        <value>NPSP Payments Not Enabled</value>
    </labels>
    <labels>
        <fullName>pmtWizardSectionTitle</fullName>
        <categories>Payment Wizard</categories>
        <language>en_US</language>
        <protected>false</protected>
        <shortDescription>pmtWizardSectionTitle</shortDescription>
        <value>Current Opportunity Info</value>
    </labels>
    <labels>
        <fullName>pmtWizardSectionWriteoff</fullName>
        <categories>Payment Wizard</categories>
        <language>en_US</language>
        <protected>false</protected>
        <shortDescription>pmtWizardSectionWriteoff</shortDescription>
        <value>Write Off Remaining Balance</value>
    </labels>
    <labels>
        <fullName>pmtWizardSectionWriteoffPayments</fullName>
        <categories>Payment Wizard</categories>
        <language>en_US</language>
        <protected>false</protected>
        <shortDescription>pmtWizardSectionWriteoffPayments</shortDescription>
        <value>Write Off Payments</value>
    </labels>
    <labels>
        <fullName>pmtWizardSubtitle</fullName>
        <categories>Payment Wizard</categories>
        <language>en_US</language>
        <protected>false</protected>
        <shortDescription>pmtWizardSubtitle</shortDescription>
        <value>Create one or more Payments for this Opportunity</value>
    </labels>
    <labels>
        <fullName>pmtWizardToBeCreated</fullName>
        <categories>Payment Wizard</categories>
        <language>en_US</language>
        <protected>false</protected>
        <shortDescription>pmtWizardToBeCreated</shortDescription>
        <value>Payments to be Created</value>
    </labels>
    <labels>
        <fullName>pmtWizardWarning</fullName>
        <categories>Payment Wizard</categories>
        <language>en_US</language>
        <protected>false</protected>
        <shortDescription>pmtWizardWarning</shortDescription>
        <value>Warning</value>
    </labels>
    <labels>
        <fullName>pmtWizardWeek</fullName>
        <categories>Payment Wizard</categories>
        <language>en_US</language>
        <protected>true</protected>
        <shortDescription>pmtWizardWeek</shortDescription>
        <value>Week</value>
    </labels>
    <labels>
        <fullName>pmtWizardWriteoffDate</fullName>
        <categories>Payment Wizard</categories>
        <language>en_US</language>
        <protected>false</protected>
        <shortDescription>pmtWizardWriteoffDate</shortDescription>
        <value>Which date would you like to use?</value>
    </labels>
    <labels>
        <fullName>pmtWizardWriteoffMessage</fullName>
        <categories>Payment Wizard</categories>
        <language>en_US</language>
        <protected>false</protected>
        <shortDescription>pmtWizardWriteoffMessage</shortDescription>
        <value>You are preparing to write off {0} Payment(s) totaling {1}.</value>
    </labels>
    <labels>
        <fullName>pmtWizardYear</fullName>
        <categories>Payment Wizard</categories>
        <language>en_US</language>
        <protected>true</protected>
        <shortDescription>pmtWizardYear</shortDescription>
        <value>Year</value>
    </labels>
    <labels>
        <fullName>pscDeleteRow</fullName>
        <categories>Manage Soft Credits</categories>
        <language>en_US</language>
        <protected>true</protected>
        <shortDescription>pscDeleteRow</shortDescription>
        <value>Delete Row</value>
    </labels>
    <labels>
        <fullName>pscManageSoftCreditsAdd</fullName>
        <categories>Manage Soft Credits</categories>
        <language>en_US</language>
        <protected>false</protected>
        <shortDescription>pscManageSoftCreditsAdd</shortDescription>
        <value>Add another soft credit</value>
    </labels>
    <labels>
        <fullName>pscManageSoftCreditsAmount</fullName>
        <categories>Manage Soft Credits</categories>
        <language>en_US</language>
        <protected>false</protected>
        <shortDescription>pscManageSoftCreditsAmount</shortDescription>
        <value>Amount</value>
    </labels>
    <labels>
        <fullName>pscManageSoftCreditsAmountMissing</fullName>
        <categories>Manage Soft Credits</categories>
        <language>en_US</language>
        <protected>false</protected>
        <shortDescription>pscManageSoftCreditsAmountMissing</shortDescription>
        <value>Please enter a soft credit amount for all entries.</value>
    </labels>
    <labels>
        <fullName>pscManageSoftCreditsAmountOrPercent</fullName>
        <categories>Manage Soft Credits</categories>
        <language>en_US</language>
        <protected>false</protected>
        <shortDescription>pscManageSoftCreditsAmountOrPercent</shortDescription>
        <value>Amount or Percent</value>
    </labels>
    <labels>
        <fullName>pscManageSoftCreditsCantChangeCurrency</fullName>
        <categories>Manage Soft Credits</categories>
        <language>en_US</language>
        <protected>false</protected>
        <shortDescription>pscManageSoftCreditsCantChangeCurrency</shortDescription>
        <value>You can&apos;t modify partial soft credit currencies directly. A partial soft credit&apos;s currency is updated when the parent opportunity&apos;s currency is modified.</value>
    </labels>
    <labels>
        <fullName>pscManageSoftCreditsFull</fullName>
        <categories>Manage Soft Credits</categories>
        <language>en_US</language>
        <protected>false</protected>
        <shortDescription>pscManageSoftCreditsFull</shortDescription>
        <value>Full</value>
    </labels>
    <labels>
        <fullName>pscManageSoftCreditsInvalidContact</fullName>
        <categories>Manage Soft Credits</categories>
        <language>en_US</language>
        <protected>false</protected>
        <shortDescription>pscManageSoftCreditsInvalidContact</shortDescription>
        <value>{0} is the Primary Contact for this Opportunity. You cannot add Soft Credit to this Contact.</value>
    </labels>
    <labels>
        <fullName>pscManageSoftCreditsNoRoles</fullName>
        <categories>Manage Soft Credits</categories>
        <language>en_US</language>
        <protected>false</protected>
        <shortDescription>pscManageSoftCreditsNoRoles</shortDescription>
        <value>You have no Roles specified as Soft Credit Roles.  Under NPSP Settings, Donations, Contact Roles, you need to add the appropriate Roles to the Soft Credit Roles setting.</value>
    </labels>
    <labels>
        <fullName>pscManageSoftCreditsOppAmount</fullName>
        <categories>Manage Soft Credits</categories>
        <language>en_US</language>
        <protected>false</protected>
        <shortDescription>pscManageSoftCreditsOppAmount</shortDescription>
        <value>Total Amount</value>
    </labels>
    <labels>
        <fullName>pscManageSoftCreditsPSCAmount</fullName>
        <categories>Manage Soft Credits</categories>
        <language>en_US</language>
        <protected>false</protected>
        <shortDescription>pscManageSoftCreditsPSCAmount</shortDescription>
        <value>Soft Credit Amount</value>
    </labels>
    <labels>
        <fullName>pscManageSoftCreditsPartial</fullName>
        <categories>Manage Soft Credits</categories>
        <language>en_US</language>
        <protected>false</protected>
        <shortDescription>pscManageSoftCreditsPartial</shortDescription>
        <value>Partial</value>
    </labels>
    <labels>
        <fullName>pscManageSoftCreditsPercent</fullName>
        <categories>Manage Soft Credits</categories>
        <language>en_US</language>
        <protected>false</protected>
        <shortDescription>pscManageSoftCreditsPercent</shortDescription>
        <value>Percent</value>
    </labels>
    <labels>
        <fullName>pscManageSoftCreditsPrimaryDonor</fullName>
        <categories>Manage Soft Credits</categories>
        <language>en_US</language>
        <protected>false</protected>
        <shortDescription>pscManageSoftCreditsPrimaryDonor</shortDescription>
        <value>Primary Donor</value>
    </labels>
    <labels>
        <fullName>pscManageSoftCreditsReconcileFail</fullName>
        <categories>Manage Soft Credits</categories>
        <language>en_US</language>
        <protected>false</protected>
        <shortDescription>pscManageSoftCreditsReconcileFail</shortDescription>
        <value>Total Soft Credit Amount must be less than or equal to the Opportunity Amount.  Check &apos;Allow Soft Credit Amount more than Total Amount&apos; to override.</value>
    </labels>
    <labels>
        <fullName>pscManageSoftCreditsRestrictions</fullName>
        <categories>Manage Soft Creditds</categories>
        <language>en_US</language>
        <protected>false</protected>
        <shortDescription>pscManageSoftCreditsRestrictions</shortDescription>
        <value>Soft Credit Restrictions</value>
    </labels>
    <labels>
        <fullName>pscManageSoftCreditsRoleMissing</fullName>
        <categories>Manage Soft Credits</categories>
        <language>en_US</language>
        <protected>false</protected>
        <shortDescription>pscManageSoftCreditsRoleMissing</shortDescription>
        <value>You must specify a Role Name for all Soft Credits.</value>
    </labels>
    <labels>
        <fullName>pscManageSoftCreditsTitle</fullName>
        <categories>Manage Soft Credits</categories>
        <language>en_US</language>
        <protected>false</protected>
        <shortDescription>pscManageSoftCreditsTitle</shortDescription>
        <value>Manage Soft Credits</value>
    </labels>
    <labels>
        <fullName>pscManageSoftCreditsType</fullName>
        <categories>Manage Soft Credits</categories>
        <language>en_US</language>
        <protected>false</protected>
        <shortDescription>pscManageSoftCreditsType</shortDescription>
        <value>Type</value>
    </labels>
    <labels>
        <fullName>pscManageSoftCreditsUnaccounted</fullName>
        <categories>Manage Soft Credits</categories>
        <language>en_US</language>
        <protected>false</protected>
        <shortDescription>pscManageSoftCreditsUnaccounted</shortDescription>
        <value>Total Unaccounted</value>
    </labels>
    <labels>
        <fullName>pscManageSoftCreditsValidateTotals</fullName>
        <categories>Manage Soft Credits</categories>
        <language>en_US</language>
        <protected>false</protected>
        <shortDescription>pscManageSoftCreditsValidateTotals</shortDescription>
        <value>Allow Soft Credit Amount more than Total Amount</value>
    </labels>
    <labels>
        <fullName>sendAcknowledgmentFailedStatus</fullName>
        <categories>Send Acknowledgment button</categories>
        <language>en_US</language>
        <protected>false</protected>
        <shortDescription>sendAcknowledgmentFailedStatus</shortDescription>
        <value>Email Acknowledgment Not Sent</value>
    </labels>
    <labels>
        <fullName>sendAcknowledgmentFailureReasons</fullName>
        <categories>Send Acknowledgment Button</categories>
        <language>en_US</language>
        <protected>false</protected>
        <shortDescription>sendAcknowledgmentFailureReasons</shortDescription>
        <value>The following records were not acknowledged. Acknowledgements can fail if there is no workflow rule (Acknowledgement Status EQUALS &apos;Send Acknowledgement&apos;) activated to send the acknowledgement, or if the records did not meet additional criteria to trigger the workflow rule. For example, if Primary Contact is not set, or if the Primary Contact&apos;s email field is empty or invalid.</value>
    </labels>
    <labels>
        <fullName>sendAcknowledgmentFireStatus</fullName>
        <categories>Send Acknowledgment Button</categories>
        <language>en_US</language>
        <protected>false</protected>
        <shortDescription>sendAcknowledgmentFireStatus</shortDescription>
        <value>Email Acknowledgment Now</value>
    </labels>
    <labels>
        <fullName>sendAcknowledgmentNoneSelected</fullName>
        <categories>Send Acknowledgment button</categories>
        <language>en_US</language>
        <protected>false</protected>
        <shortDescription>sendAcknowledgmentNoneSelected</shortDescription>
        <value>You must select one or more Opportunities before clicking Email Acknowledgments.</value>
    </labels>
    <labels>
        <fullName>sendAcknowledgmentNumberNoEmail</fullName>
        <categories>Send Acknowledgment Button</categories>
        <language>en_US</language>
        <protected>false</protected>
        <shortDescription>sendAcknowledgmentNumberNoEmail</shortDescription>
        <value>{0} acknowledgment(s) were not sent.</value>
    </labels>
    <labels>
        <fullName>sendAcknowledgmentNumberSent</fullName>
        <categories>Send Acknowledgment Button</categories>
        <language>en_US</language>
        <protected>false</protected>
        <shortDescription>sendAcknowledgmentNumberSent</shortDescription>
        <value>{0} acknowledgment(s) sent.</value>
    </labels>
    <labels>
        <fullName>sendAcknowledgmentPageTitle</fullName>
        <categories>Send Acknowledgment Button</categories>
        <language>en_US</language>
        <protected>false</protected>
        <shortDescription>sendAcknowledgmentPageTitle</shortDescription>
        <value>Email Acknowledgments</value>
    </labels>
    <labels>
        <fullName>sendAcknowledgmentReturnLinkLabel</fullName>
        <categories>Send Acknowledgment Button</categories>
        <language>en_US</language>
        <protected>false</protected>
        <shortDescription>sendAcknowledgmentReturnLinkLabel</shortDescription>
        <value>Return to Opportunity</value>
    </labels>
    <labels>
        <fullName>sendAcknowledgmentSucceeded</fullName>
        <categories>Send Acknowledgment button</categories>
        <language>en_US</language>
        <protected>false</protected>
        <shortDescription>sendAcknowledgmentSucceeded</shortDescription>
        <value>Acknowledged</value>
    </labels>
    <labels>
        <fullName>statusCompleted</fullName>
        <categories>Status</categories>
        <language>en_US</language>
        <protected>false</protected>
        <shortDescription>statusCompleted</shortDescription>
        <value>Completed</value>
    </labels>
    <labels>
        <fullName>statusInProgress</fullName>
        <categories>Status</categories>
        <language>en_US</language>
        <protected>false</protected>
        <shortDescription>statusInProgress</shortDescription>
        <value>In Progress</value>
    </labels>
    <labels>
        <fullName>statusNotStarted</fullName>
        <categories>Status</categories>
        <language>en_US</language>
        <protected>false</protected>
        <shortDescription>statusNotStarted</shortDescription>
        <value>Not Started</value>
    </labels>
    <labels>
        <fullName>stgActive</fullName>
        <categories>Settings</categories>
        <language>en_US</language>
        <protected>true</protected>
        <shortDescription>stgActive</shortDescription>
        <value>Active</value>
    </labels>
    <labels>
        <fullName>stgAdd</fullName>
        <categories>Settings</categories>
        <language>en_US</language>
        <protected>true</protected>
        <shortDescription>To add to a list</shortDescription>
        <value>Add</value>
    </labels>
    <labels>
        <fullName>stgAddrGeneralSettingsIntro</fullName>
        <categories>Settings, address</categories>
        <language>en_US</language>
        <protected>false</protected>
        <shortDescription>stgAddrGeneralSettingsIntro</shortDescription>
        <value>Household and Organization Account Management lets you add multiple addresses to an Account, specify default addresses, and specify seasonal addresses. Address Management is only available in NPSP3 and later with the Household Account model.</value>
    </labels>
    <labels>
        <fullName>stgAddrMustChooseClass</fullName>
        <categories>Settings, address</categories>
        <language>en_US</language>
        <protected>false</protected>
        <shortDescription>stgAddrMustChooseClass</shortDescription>
        <value>You must choose a verification service in order to enable automatic verification.</value>
    </labels>
    <labels>
        <fullName>stgBtnCancel</fullName>
        <categories>Settings, UTIL_PageHeader</categories>
        <language>en_US</language>
        <protected>false</protected>
        <shortDescription>stgBtnCancel</shortDescription>
        <value>Cancel</value>
    </labels>
    <labels>
        <fullName>stgBtnClearErrorLog</fullName>
        <categories>Settings</categories>
        <language>en_US</language>
        <protected>false</protected>
        <shortDescription>stgBtnClearErrorLog</shortDescription>
        <value>Clear Error Log</value>
    </labels>
    <labels>
        <fullName>stgBtnClone</fullName>
        <categories>Settings</categories>
        <language>en_US</language>
        <protected>true</protected>
        <shortDescription>stgBtnClone</shortDescription>
        <value>Clone</value>
    </labels>
    <labels>
        <fullName>stgBtnCreateAutoRel</fullName>
        <categories>Settings</categories>
        <language>en_US</language>
        <protected>false</protected>
        <shortDescription>stgBtnCreateAutoRel</shortDescription>
        <value>Create Automatic Relationship</value>
    </labels>
    <labels>
        <fullName>stgBtnCreateMapping</fullName>
        <categories>Settings</categories>
        <language>en_US</language>
        <protected>false</protected>
        <shortDescription>stgBtnCreateMapping</shortDescription>
        <value>Create Custom Mapping</value>
    </labels>
    <labels>
        <fullName>stgBtnCreateRDPeriod</fullName>
        <categories>Settings</categories>
        <language>en_US</language>
        <protected>false</protected>
        <shortDescription>stgBtnCreateRDPeriod</shortDescription>
        <value>Create Custom Installment Period</value>
    </labels>
    <labels>
        <fullName>stgBtnCreateRelReciprocal</fullName>
        <categories>Settings</categories>
        <language>en_US</language>
        <protected>false</protected>
        <shortDescription>stgBtnCreateRelReciprocal</shortDescription>
        <value>Create Reciprocal Relationship</value>
    </labels>
    <labels>
        <fullName>stgBtnCreateTH</fullName>
        <categories>Settings</categories>
        <language>en_US</language>
        <protected>false</protected>
        <shortDescription>stgBtnCreateTH</shortDescription>
        <value>Create Trigger Handler</value>
    </labels>
    <labels>
        <fullName>stgBtnCreateUDR</fullName>
        <categories>Settings</categories>
        <language>en_US</language>
        <protected>false</protected>
        <shortDescription>stgBtnCreateUDR</shortDescription>
        <value>Create Rollup</value>
    </labels>
    <labels>
        <fullName>stgBtnEdit</fullName>
        <categories>Settings</categories>
        <language>en_US</language>
        <protected>false</protected>
        <shortDescription>stgBtnEdit</shortDescription>
        <value>Edit</value>
    </labels>
    <labels>
        <fullName>stgBtnHHAutoName</fullName>
        <categories>Settings</categories>
        <language>en_US</language>
        <protected>false</protected>
        <shortDescription>stgBtnHHAutoName</shortDescription>
        <value>Refresh All Household Names</value>
    </labels>
    <labels>
        <fullName>stgBtnNewAutoRel</fullName>
        <categories>Settings</categories>
        <language>en_US</language>
        <protected>false</protected>
        <shortDescription>stgBtnNewAutoRel</shortDescription>
        <value>New Automatic Relationship</value>
    </labels>
    <labels>
        <fullName>stgBtnNewONS</fullName>
        <categories>Settings</categories>
        <language>en_US</language>
        <protected>false</protected>
        <shortDescription>stgBtnNewONS</shortDescription>
        <value>New Opportunity Name</value>
    </labels>
    <labels>
        <fullName>stgBtnNewPaymentMap</fullName>
        <categories>Settings</categories>
        <language>en_US</language>
        <protected>false</protected>
        <shortDescription>stgBtnNewPaymentMap</shortDescription>
        <value>New Payment Field Mapping</value>
    </labels>
    <labels>
        <fullName>stgBtnNewRDFieldMap</fullName>
        <categories>Settings</categories>
        <language>en_US</language>
        <protected>false</protected>
        <shortDescription>stgBtnNewRDFieldMap</shortDescription>
        <value>New Custom Field Mapping</value>
    </labels>
    <labels>
        <fullName>stgBtnNewRDPeriod</fullName>
        <categories>Settings</categories>
        <language>en_US</language>
        <protected>false</protected>
        <shortDescription>stgBtnNewRDPeriod</shortDescription>
        <value>New Custom Installment Period</value>
    </labels>
    <labels>
        <fullName>stgBtnNewRelReciprocal</fullName>
        <categories>Settings</categories>
        <language>en_US</language>
        <protected>false</protected>
        <shortDescription>stgBtnNewRelReciprocal</shortDescription>
        <value>New Reciprocal Relationship</value>
    </labels>
    <labels>
        <fullName>stgBtnNewTH</fullName>
        <categories>Settings</categories>
        <language>en_US</language>
        <protected>false</protected>
        <shortDescription>stgBtnNewTH</shortDescription>
        <value>New Trigger Handler</value>
    </labels>
    <labels>
        <fullName>stgBtnNewUDR</fullName>
        <categories>Settings</categories>
        <language>en_US</language>
        <protected>false</protected>
        <shortDescription>stgBtnNewUDR</shortDescription>
        <value>New User Defined Rollup</value>
    </labels>
    <labels>
        <fullName>stgBtnRDCreateNewMap</fullName>
        <categories>Settings</categories>
        <language>en_US</language>
        <protected>false</protected>
        <shortDescription>stgBtnRDCreateNewMap</shortDescription>
        <value>Create Custom Field Mapping</value>
    </labels>
    <labels>
        <fullName>stgBtnRefreshOpportunityNames</fullName>
        <categories>Settings</categories>
        <language>en_US</language>
        <protected>false</protected>
        <shortDescription>stgBtnRefreshOpportunityNames</shortDescription>
        <value>Refresh All Opportunity Names</value>
    </labels>
    <labels>
        <fullName>stgBtnRefreshPrimaryContacts</fullName>
        <categories>Settings</categories>
        <language>en_US</language>
        <protected>false</protected>
        <shortDescription>stgBtnRefreshPrimaryContacts</shortDescription>
        <value>Refresh All Opportunity Primary Contacts</value>
    </labels>
    <labels>
        <fullName>stgBtnRunBatch</fullName>
        <categories>Settings</categories>
        <language>en_US</language>
        <protected>false</protected>
        <shortDescription>stgBtnRunBatch</shortDescription>
        <value>Run Batch</value>
    </labels>
    <labels>
        <fullName>stgBtnSave</fullName>
        <categories>Settings, UTIL_PageHeader</categories>
        <language>en_US</language>
        <protected>false</protected>
        <shortDescription>stgBtnSave</shortDescription>
        <value>Save</value>
    </labels>
    <labels>
        <fullName>stgCheckboxTrue</fullName>
        <categories>Settings</categories>
        <language>en_US</language>
        <protected>true</protected>
        <shortDescription>For alternative text when a boolean is selected.</shortDescription>
        <value>Selected</value>
    </labels>
    <labels>
        <fullName>stgCheckboxFalse</fullName>
        <categories>Settings</categories>
        <language>en_US</language>
        <protected>true</protected>
        <shortDescription>For alternative text when a boolean is not selected.</shortDescription>
        <value>Not Selected</value>
    </labels>
    <labels>
        <fullName>stgCountOf</fullName>
        <categories>Settings</categories>
        <language>en_US</language>
        <protected>false</protected>
        <shortDescription>stgCountOf</shortDescription>
        <value>Count of</value>
    </labels>
    <labels>
        <fullName>stgCRLPHouseholdAccountError</fullName>
        <categories>Settings</categories>
        <language>en_US</language>
        <protected>true</protected>
        <shortDescription>stgCRLPHouseholdAccountError</shortDescription>
        <value>You must be using the Household Account Model in order to use Customizable Rollups.</value>
    </labels>
    <labels>
        <fullName>stgCRLPInfoOnUDRBody</fullName>
        <categories>Settings</categories>
        <language>en_US</language>
        <protected>true</protected>
        <shortDescription>stgCRLPInfoOnUDRBody</shortDescription>
        <value>Customizable Rollups offer all the functionality of User Defined Rollups and so much more:&lt;br/&gt;
            &lt;br/&gt;
            ● Roll up Payments in addition to Opportunities&lt;br/&gt;
            ● Use filters to easily exclude certain records or data&lt;br/&gt;
            ● Roll up data for more than 2 years back&lt;br/&gt;
            &lt;br/&gt;
            Go to NPSP Settings | Donations | Customizable Rollups to enable Customizable Rollups and get started using them!
        </value>
    </labels>
    <labels>
        <fullName>stgCRLPInfoOnUDRHeading</fullName>
        <categories>Settings</categories>
        <language>en_US</language>
        <protected>true</protected>
        <shortDescription>stgCRLPInfoOnUDRHeading</shortDescription>
        <value>Why not try Customizable Rollups instead?</value>
    </labels>
    <labels>
        <fullName>stgCRLPNonAdminError</fullName>
        <categories>Settings</categories>
        <language>en_US</language>
        <protected>true</protected>
        <shortDescription>stgCRLPNonAdminError</shortDescription>
        <value>Only System Administrators can enable or disable Customizable Rollups.</value>
    </labels>
    <labels>
        <fullName>stgCRLPGoToSetup</fullName>
        <categories>Settings</categories>
        <language>en_US</language>
        <protected>true</protected>
        <shortDescription>stgCRLPGoToSetup</shortDescription>
        <value>Configure Customizable Rollups</value>
    </labels>
    <labels>
        <fullName>stgCRLPReset</fullName>
        <categories>Settings</categories>
        <language>en_US</language>
        <protected>true</protected>
        <shortDescription>stgCRLPReset</shortDescription>
        <value>Reset Customizable Rollups</value>
    </labels>
    <labels>
        <fullName>stgDocumentation</fullName>
        <categories>Settings</categories>
        <language>en_US</language>
        <protected>false</protected>
        <shortDescription>stgDocumentation</shortDescription>
        <value>Documentation</value>
    </labels>
    <labels>
        <fullName>stgDeploymentInProgress</fullName>
        <categories>Settings</categories>
        <language>en_US</language>
        <protected>true</protected>
        <shortDescription>stgDeploymentInProgress</shortDescription>
        <value>Deployment in progress. You can leave this page. The page will reload when deployment is finished.</value>
    </labels>
    <labels>
        <fullName>stgDeploymentTryAgain</fullName>
        <categories>Settings</categories>
        <language>en_US</language>
        <protected>true</protected>
        <shortDescription>stgDeploymentTryAgain</shortDescription>
        <value>You can try again immediately.</value>
    </labels>
    <labels>
        <fullName>stgDontAutoScheduleHelpText</fullName>
        <categories>Settings</categories>
        <language>en_US</language>
        <protected>false</protected>
        <shortDescription>stgDontAutoScheduleHelpText</shortDescription>
        <value>When checked, NPSP won&apos;t automatically schedule default recurring jobs. 
&lt;br/&gt; 
&lt;br/&gt; 
These recurring jobs calculate rollups, update recurring donations and seasonal address, and perform error handling. 
&lt;br/&gt; 
&lt;br/&gt; 
When unchecked, every time you visit the NPSP Settings page, NPSP verifies that the default recurring jobs are scheduled. Rescheduling only applies to missing jobs, not updated jobs. 
&lt;br/&gt; 
&lt;br/&gt; 
To view these jobs, search for Scheduled Jobs in Salesforce Setup.</value>
    </labels>
    <labels>
        <fullName>stgErrorINaming</fullName>
        <categories>Settings</categories>
        <language>en_US</language>
        <protected>false</protected>
        <shortDescription>stgErrorINaming</shortDescription>
        <value>Implementing Class does not implement interface HH_INaming.</value>
    </labels>
    <labels>
        <fullName>stgErrorInvalidClass</fullName>
        <categories>Settings</categories>
        <language>en_US</language>
        <protected>false</protected>
        <shortDescription>stgErrorInvalidClass</shortDescription>
        <value>Invalid Implementing Class.</value>
    </labels>
    <labels>
        <fullName>stgErrorInvalidNameFormat</fullName>
        <categories>Settings</categories>
        <language>en_US</language>
        <protected>false</protected>
        <shortDescription>stgErrorInvalidNameFormat</shortDescription>
        <value>Error in {0}: {1}</value>
    </labels>
    <labels>
        <fullName>stgHHNameRefreshTitle</fullName>
        <categories>Settings</categories>
        <language>en_US</language>
        <protected>false</protected>
        <shortDescription>stgHHNameRefreshTitle</shortDescription>
        <value>Refresh Household Names</value>
    </labels>
    <labels>
        <fullName>stgHelpAccountModel</fullName>
        <categories>Settings</categories>
        <language>en_US</language>
        <protected>false</protected>
        <shortDescription>stgHelpAccountModel</shortDescription>
        <value>The Account model used by the Nonprofit Success Pack. This option controls what happens when you create a Contact with a blank Account field value. WARNING: The Record Type selected for the Account Model should not be used as the default Account Record Type for any Profile in your org. Using the same record type could cause various data issues.</value>
    </labels>
    <labels>
        <fullName>stgHelpAlloFiscalYearRollups</fullName>
        <categories>Allocation, Settings</categories>
        <language>en_US</language>
        <protected>false</protected>
        <shortDescription>stgHelpAlloFiscalYearRollups</shortDescription>
        <value>When checked, this option enables fiscal year settings, rather than calendar year settings, for allocation rollup totals. To set fiscal year information, go to Setup | Company Profile | Fiscal Year. NOTE: The Nonprofit Success Pack does not support custom fiscal year settings.</value>
    </labels>
    <labels>
        <fullName>stgHelpAlloNDayValue</fullName>
        <categories>Allocation, Settings</categories>
        <language>en_US</language>
        <protected>false</protected>
        <shortDescription>stgHelpAlloNDayValue</shortDescription>
        <value>Sets the value for &apos;N day&apos; rollups, where &apos;N&apos; is the number of days from today into the past. This value defaults to rollup over the past 365 days.</value>
    </labels>
    <labels>
        <fullName>stgHelpAutoAffil</fullName>
        <categories>Settings</categories>
        <language>en_US</language>
        <protected>false</protected>
        <shortDescription>stgHelpAutoAffil</shortDescription>
        <value>When selected, this option tells Salesforce to create or update Affiliations for Contacts connected to Organization Accounts (Account record type = Organization) whenever the Contact&apos;s Account field or Primary Affiliation field changes.</value>
    </labels>
    <labels>
        <fullName>stgHelpAutoRelCampaignRT</fullName>
        <categories>Settings</categories>
        <language>en_US</language>
        <protected>false</protected>
        <shortDescription>stgHelpAutoRelCampaignRT</shortDescription>
        <value>List of eligible Campaign Types for this Campaign Member. (Blank for Contacts.)</value>
    </labels>
    <labels>
        <fullName>stgHelpAutoRelField</fullName>
        <categories>Settings</categories>
        <language>en_US</language>
        <protected>false</protected>
        <shortDescription>stgHelpAutoRelField</shortDescription>
        <value>The field that triggers the autocreation.</value>
    </labels>
    <labels>
        <fullName>stgHelpAutoRelObject</fullName>
        <categories>Settings</categories>
        <language>en_US</language>
        <protected>false</protected>
        <shortDescription>stgHelpAutoRelObject</shortDescription>
        <value>The Salesforce object associated with this Auto-Created Relationship.</value>
    </labels>
    <labels>
        <fullName>stgHelpAutoRelType</fullName>
        <categories>Settings</categories>
        <language>en_US</language>
        <protected>false</protected>
        <shortDescription>stgHelpAutoRelType</shortDescription>
        <value>The Relationship Type that you want to create between the base Contact or Campaign Member, and the corresponding Contact or Campaign Member. The corresponding Contact or Campaign Member will receive a Reciprocal Relationship value, if one is available.</value>
    </labels>
    <labels>
        <fullName>stgHelpBDEAllowBlankOppNames</fullName>
        <categories>Settings</categories>
        <language>en_US</language>
        <protected>false</protected>
        <shortDescription>stgHelpBDEAllowBlankOppNames</shortDescription>
        <value>If set, then Batch Data Entry will never name Opportunities, even if they are blank (not included on the BDE page).</value>
    </labels>
    <labels>
        <fullName>stgHelpBDEOppNaming</fullName>
        <categories>Settings</categories>
        <language>en_US</language>
        <protected>false</protected>
        <shortDescription>stgHelpBDEOppNaming</shortDescription>
        <value>This setting automatically generates the record name for batch entered Opportunity records based on the value of the entered fields.</value>
    </labels>
    <labels>
        <fullName>stgHelpBatchAlloRollup</fullName>
        <categories>Allocation, Settings</categories>
        <language>en_US</language>
        <protected>false</protected>
        <shortDescription>stgHelpBatchAlloRollup</shortDescription>
        <value>This utility calculates rollup totals for all Closed Opportunities with Allocations and updates the relevant General Accounting Unit (GAU) records.
This process may take some time, but you can safely close this page and the process will continue in the background.</value>
    </labels>
    <labels>
        <fullName>stgHelpBatchCreateDefault</fullName>
        <categories>Allocation, Settings</categories>
        <language>en_US</language>
        <protected>false</protected>
        <shortDescription>stgHelpBatchCreateDefault</shortDescription>
        <value>Clicking this button starts a batch process that creates default allocations for all existing opportunities, except opportunities excluded in the Allocations Rollup Settings. Default allocations must be enabled and a default General Accounting Unit selected to run this tool.</value>
    </labels>
    <labels>
        <fullName>stgHelpBatchOppRollup</fullName>
        <categories>Settings</categories>
        <language>en_US</language>
        <protected>false</protected>
        <shortDescription>stgHelpBatchOppRollup</shortDescription>
        <value>This utility calculates rollup totals for all Closed Opportunities and updates the relevant Contacts, Households, and Accounts.
This process may take some time, but you can safely close this page and the process will continue in the background.</value>
    </labels>
    <labels>
        <fullName>stgHelpBtnHHNaming</fullName>
        <categories>Settings</categories>
        <language>en_US</language>
        <protected>false</protected>
        <shortDescription>stgHelpBtnHHNaming</shortDescription>
        <value>&lt;b&gt;WARNING:&lt;/b&gt; Clicking this button will activate Automatic Household Naming, and populate your existing Household Names, Formal Greetings, and Informal Greetings with new names, according to the formats you&apos;ve chosen. Every single Household Account (or Household object) in your Salesforce organization will be renamed (except those Households that do not have automatic naming enabled.)&lt;br/&gt;&lt;br/&gt;

&lt;b&gt;This is an irreversible process.&lt;/b&gt; While you can deactivate Automatic Household Naming at any time, all newly populated names will remain. &lt;br/&gt;&lt;br/&gt;

Before starting this process, we recommend disabling the following when they affect Households:
&lt;br/&gt;
&lt;br/&gt;
● Custom Validation Rules&lt;br/&gt;
● Workflow Rules&lt;br/&gt;
● Process Builder&lt;br/&gt;
● Visual Workflows&lt;br/&gt;
● Custom Triggers&lt;br/&gt;

&lt;br/&gt;
Once the process is 100% complete, you can safely leave or refresh this page.</value>
    </labels>
    <labels>
        <fullName>stgHelpBtnOppNaming</fullName>
        <categories>Settings</categories>
        <language>en_US</language>
        <protected>false</protected>
        <shortDescription>stgHelpBtnOppNaming</shortDescription>
        <value>&lt;b&gt;WARNING:&lt;/b&gt; Clicking this button will activate batch opportunity renaming, and refresh all Opportunity Names according to the formats you&apos;ve chosen. Salesforce will rename every opportunity in your organization except those opportunities whose Opportunity Name Formats you&apos;ve specified as &quot;Do Not Rename.&quot;&lt;br/&gt;&lt;br/&gt;

&lt;b&gt;This is an irreversible process.&lt;/b&gt;
Before starting this process, we recommend that you back up your data. We also recommend disabling the following when they affect Opportunities: 
&lt;br/&gt;
&lt;br/&gt;
● Custom Validation Rules&lt;br/&gt;
● Workflow Rules&lt;br/&gt;
● Process Builder&lt;br/&gt;
● Visual Workflows&lt;br/&gt;
● Custom Triggers&lt;br/&gt;&lt;br/&gt;
Once the process is 100% complete, you can safely leave or refresh this page.</value>
    </labels>
    <labels>
        <fullName>stgHelpChatterGroup</fullName>
        <categories>Settings</categories>
        <language>en_US</language>
        <protected>false</protected>
        <shortDescription>stgHelpChatterGroup</shortDescription>
        <value>Chatter group where error notifications will be posted.</value>
    </labels>
    <labels>
        <fullName>stgHelpCiceroAddrVerification</fullName>
        <categories>Address Verification Settings page</categories>
        <language>en_US</language>
        <protected>true</protected>
        <shortDescription>stgHelpCiceroAddrVerification</shortDescription>
        <value>Make sure you enter your Cicero API Key in the Auth Token settings field. You will find your API Key on your Cicero My Profile page at cicero.azavea.com</value>
    </labels>
    <labels>
        <fullName>stgHelpContactRTExcluded</fullName>
        <categories>Settings</categories>
        <language>en_US</language>
        <protected>false</protected>
        <shortDescription>stgHelpContactRTExcluded</shortDescription>
        <value>The Contact Record Types you want to exclude from automatic Household Member Contact Role creation. For example, you might want to create a &quot;child&quot; record type for children Contacts in the Household, and enter it here. Salesforce would then exclude those Contacts from receiving the Household Member Contact Role when the Opportunity is created.</value>
    </labels>
    <labels>
        <fullName>stgHelpCreateMissingPayments</fullName>
        <categories>Settings</categories>
        <language>en_US</language>
        <protected>false</protected>
        <shortDescription>stgHelpCreateMissingPayments</shortDescription>
        <value>&lt;b&gt;WARNING:&lt;/b&gt; Clicking this button will activate batch payment creation. Salesforce will create a payment for each Opportunity without Payments that: 
&lt;br/&gt;
&lt;br/&gt; 
● has an amount greater than zero&lt;br/&gt; 
● is not marked Do Not Automatically Create Payment&lt;br/&gt; 
● is not excluded in the Donations | Payments settings&lt;br/&gt; 
&lt;br/&gt; 

&lt;b&gt;This is an irreversible process.&lt;/b&gt; 
Before starting this process, we recommend disabling the following when they affect Payments: 
&lt;br/&gt;
&lt;br/&gt; 
● Custom Validation Rules&lt;br/&gt; 
● Workflow Rules&lt;br/&gt; 
● Process Builder&lt;br/&gt; 
● Visual Workflows&lt;br/&gt; 
● Custom Triggers&lt;br/&gt; 

&lt;br/&gt; 
Once the process is 100% complete, you can safely leave or refresh this page.</value>
    </labels>
    <labels>
        <fullName>stgHelpCustomizableRollupsEnable1</fullName>
        <categories>Settings</categories>
        <language>en_US</language>
        <protected>true</protected>
        <shortDescription>stgHelpCustomizableRollupsEnable</shortDescription>
        <value>
            You can disable and go back to legacy rollups, but any new rollups or rollup/filter changes made in Customizable Rollups won't be applied to your legacy rollup settings.
        </value>
    </labels>
    <labels>
        <fullName>stgHelpCustomizableRollupsEnable2</fullName>
        <categories>Settings</categories>
        <language>en_US</language>
        <protected>true</protected>
        <shortDescription>stgHelpCustomizableRollupsEnable</shortDescription>
        <value>
            When you enable Customizable Rollups for the first time, we will automatically convert your existing rollups and the 87 out-of-box NPSP rollups, into Customizable Rollups. For complete details, see &lt;a href=&quot;https://powerofus.force.com/NPSP_Customizable_Rollups_Considerations&quot; target=&quot;_blank&quot;&gt;this doc&lt;/a&gt;.
        </value>
    </labels>
    <labels>
        <fullName>stgHelpCustomizableRollupsEnable3</fullName>
        <categories>Settings</categories>
        <language>en_US</language>
        <protected>true</protected>
        <shortDescription>stgHelpCustomizableRollupsEnable</shortDescription>
        <value>
            Enables Customizable Rollups and converts out-of-box NPSP rollups and any existing User Defined Rollups into Customizable Rollups. Disabling this feature will not remove any changes you've made unless you reset to the NPSP defaults.
        </value>
    </labels>
    <labels>
        <fullName>stgHelpDefaultAllocationsEnabled</fullName>
        <categories>Allocation, Settings</categories>
        <language>en_US</language>
        <protected>false</protected>
        <shortDescription>stgHelpDefaultAllocationsEnabled</shortDescription>
        <value>Enables the automatic creation and management of GAU Allocation records to the default General Accounting Unit. This feature enables better reporting on the default General Accounting Unit, but uses more data storage.</value>
    </labels>
    <labels>
        <fullName>stgHelpDefaultGAU</fullName>
        <categories>Settings</categories>
        <language>en_US</language>
        <protected>false</protected>
        <shortDescription>stgHelpDefaultGAU</shortDescription>
        <value>When Default Allocations is enabled, Salesforce creates a GAU Allocation for all new Opportunities not excluded in GAU Allocations Rollup Settings, and assigns them to this General Accounting Unit. NOTE: This doesn&apos;t include existing unallocated Opportunities. You can allocate them to the default General Accounting Unit in NPSP Settings under Bulk Data Processes | Batch Create Default Allocations.</value>
    </labels>
    <labels>
        <fullName>stgHelpDisableHHAccountAddr</fullName>
        <categories>Settings</categories>
        <language>en_US</language>
        <protected>false</protected>
        <shortDescription>stgHelpDisableHHAccountAddr</shortDescription>
        <value>Disables Address management for Household Accounts when selected.</value>
    </labels>
    <labels>
        <fullName>stgHelpEnableSoftCreditRollups</fullName>
        <categories>Settings</categories>
        <language>en_US</language>
        <protected>false</protected>
        <shortDescription>stgHelpEnableSoftCreditRollups</shortDescription>
        <value>Rolls up Closed/Won Opportunity totals to Contact records based on assigned Opportunity Contact Roles. Soft credit rollups only happen in nightly batches, but you can run them manually from the Rollup Donations Batch settings.</value>
    </labels>
    <labels>
        <fullName>stgHelpErrorLog</fullName>
        <categories>Settings</categories>
        <language>en_US</language>
        <protected>false</protected>
        <shortDescription>stgHelpErrorLog</shortDescription>
        <value>The Error Log shows a detailed list of errors for debugging purposes. Errors are logged only if Error Handling and the Store Errors options are enabled in System Tools | Error Notifications.</value>
    </labels>
    <labels>
        <fullName>stgHelpErrorNotifyOn</fullName>
        <categories>Settings</categories>
        <language>en_US</language>
        <protected>false</protected>
        <shortDescription>stgHelpErrorNotifyOn</shortDescription>
        <value>Check this if you&apos;d like the system to post notifications for certain type of errors.</value>
    </labels>
    <labels>
        <fullName>stgHelpErrorNotifyTo</fullName>
        <categories>Settings</categories>
        <language>en_US</language>
        <protected>false</protected>
        <shortDescription>stgHelpErrorNotifyTo</shortDescription>
        <value>Select the type of user to send notifications to.</value>
    </labels>
    <labels>
        <fullName>stgHelpExampleHHNames</fullName>
        <categories>NPSP Settings</categories>
        <language>en_US</language>
        <protected>true</protected>
        <shortDescription>displayed in the Example household names box</shortDescription>
        <value>&lt;b&gt;NOTE:&lt;/b&gt; The above preview examples cannot preview information for fields other than First Name, Last Name, or Salutation. (For example, if you&apos;ve created a custom field for nickname that you want to use in the Informal Greeting, that custom field would not show up here.) Fields other than First Name, Last Name, and Salutation don&apos;t show up in the greetings fields of the Manage Household page either, but when you save Contact information from the Manage Household page, your Household naming conventions will appear correctly.</value>
    </labels>
    <labels>
        <fullName>stgHelpFGFormat</fullName>
        <categories>Settings</categories>
        <language>en_US</language>
        <protected>false</protected>
        <shortDescription>stgHelpFGFormat</shortDescription>
        <value>The format Salesforce uses for the Formal Greeting.</value>
    </labels>
    <labels>
        <fullName>stgHelpFiscalYearRollups</fullName>
        <categories>Settings</categories>
        <language>en_US</language>
        <protected>false</protected>
        <shortDescription>stgHelpFiscalYearRollups</shortDescription>
        <value>When checked, this option enables fiscal year settings, rather than calendar year settings, for Opportunity rollup totals. To set fiscal year information, go to Setup | Company Profile | Fiscal Year. NOTE: The Nonprofit Success Pack does not support custom fiscal year settings.</value>
    </labels>
    <labels>
        <fullName>stgHelpHHAccountRTID</fullName>
        <categories>Settings</categories>
        <language>en_US</language>
        <protected>false</protected>
        <shortDescription>stgHelpHHAccountRTID</shortDescription>
        <value>The Account record type you want to use for new Accounts if you&apos;ve selected the Household Account model above. You can select the default Household Account record type, or your own record type. If you select --None--, then Salesforce will use the default Account record type for the user who&apos;s creating the new Contact (and associated Account).</value>
    </labels>
    <labels>
        <fullName>stgHelpHHExcludedRT</fullName>
        <categories>Settings</categories>
        <language>en_US</language>
        <protected>false</protected>
        <shortDescription>stgHelpHHExcludedRT</shortDescription>
        <value>Specifies which Contact record types Salesforce will exclude from Household object creation. (Applies to One-to-One or Individual Account Models only.)</value>
    </labels>
    <labels>
        <fullName>stgHelpHHMailingListReport</fullName>
        <categories>Settings</categories>
        <language>en_US</language>
        <protected>false</protected>
        <shortDescription>stgHelpHHMailingListReport</shortDescription>
        <value>The Household Mailing List Report deduplicates a Campaign that contains multiple Contacts from the same household in order to help prevent sending multiples of the same mailing to the same address. NPSP includes a report you can select called &quot;NPSP Campaign Household Mailing List V2.&quot; If that report has been renamed or deleted, select a report that uses the Campaigns with Contacts report type, with a filter for: Member Status does not contain &quot;Duplicate&quot;.</value>
    </labels>
    <labels>
        <fullName>stgHelpHHNameFormat</fullName>
        <categories>Settings</categories>
        <language>en_US</language>
        <protected>false</protected>
        <shortDescription>stgHelpHHNameFormat</shortDescription>
        <value>The format Salesforce uses for the Household Name.</value>
    </labels>
    <labels>
        <fullName>stgHelpHHNaming</fullName>
        <categories>Settings</categories>
        <language>en_US</language>
        <protected>false</protected>
        <shortDescription>stgHelpHHNaming</shortDescription>
        <value>If selected, Salesforce automatically creates a name for the Household Account (or Household object), based on the name of the Contacts in the Household. Salesforce also automatically generates formal and informal greetings.</value>
    </labels>
    <labels>
        <fullName>stgHelpHHOCROn</fullName>
        <categories>Settings</categories>
        <language>en_US</language>
        <protected>false</protected>
        <shortDescription>stgHelpHHOCROn</shortDescription>
        <value>Automatically creates Contact Roles for Household members of the Opportunity&apos;s Primary Contact.</value>
    </labels>
    <labels>
        <fullName>stgHelpHHObjectOverview</fullName>
        <categories>Settings</categories>
        <language>en_US</language>
        <protected>false</protected>
        <shortDescription>stgHelpHHObjectOverview</shortDescription>
        <value>To learn more about the recommended Household account model, see the &lt;a href=&quot;https://powerofus.force.com/NPSP_Account_Model&quot; target=&quot;_blank&quot;&gt;NPSP Documentation&lt;/a&gt;.</value>
    </labels>
    <labels>
        <fullName>stgHelpHHRules</fullName>
        <categories>Settings</categories>
        <language>en_US</language>
        <protected>false</protected>
        <shortDescription>stgHelpHHRules</shortDescription>
        <value>Specifies for which Contacts Salesforce will automatically create separate Household objects. (Applies to One-to-One or Individual Account Models only.)</value>
    </labels>
    <labels>
        <fullName>stgHelpHealthCheck</fullName>
        <categories>Settings</categories>
        <language>en_US</language>
        <protected>false</protected>
        <shortDescription>stgHelpHealthCheck</shortDescription>
        <value>Use &lt;a href=&quot;#&quot; onclick=&quot;ShowPanel(&apos;idPanelHealthCheck&apos;);return false;&quot;&gt;Health Check&lt;/a&gt; to verify your NPSP configuration!</value>
    </labels>
    <labels>
        <fullName>stgHelpIGFormat</fullName>
        <categories>Settings</categories>
        <language>en_US</language>
        <protected>false</protected>
        <shortDescription>stgHelpIGFormat</shortDescription>
        <value>The format Salesforce uses for the Informal Greeting.</value>
    </labels>
    <labels>
        <fullName>stgHelpINamingClass</fullName>
        <categories>Settings</categories>
        <language>en_US</language>
        <protected>false</protected>
        <shortDescription>stgHelpINamingClass</shortDescription>
        <value>The Apex Class that implements the HH_INaming interface for Household naming.</value>
    </labels>
    <labels>
        <fullName>stgHelpLeadConvert</fullName>
        <categories>Settings</categories>
        <language>en_US</language>
        <protected>false</protected>
        <shortDescription>stgHelpLeadConvert</shortDescription>
        <value>Specifies the default behavior for Opportunity creation when you convert a Lead to a Contact. If left unselected, Salesforce will NOT automatically create an Opportunity when you convert Leads to Contacts. For more information, see the &lt;a href=&quot;https://powerofus.force.com/NPSP_Leads&quot; target=&quot;_blank&quot;&gt;NPSP Documentation&lt;/a&gt;.</value>
    </labels>
    <labels>
        <fullName>stgHelpLvlAssignBatch</fullName>
        <categories>NPSP Settings</categories>
        <language>en_US</language>
        <protected>true</protected>
        <shortDescription>help text displayed on the Level Assignment Batch page</shortDescription>
        <value>This utility calculates Level Assignments for all Salesforce objects (typically Accounts and Contacts, but also any custom objects) that have Levels assigned to them. This process may take some time, but you can safely close this page and the process will continue in the background.
&lt;br/&gt;&lt;br/&gt;

&lt;b&gt;IMPORTANT:&lt;/b&gt; Since Salesforce is often evaluating Levels against updated fields from other bulk data processes, you may want to run those processes first.</value>
    </labels>
    <labels>
        <fullName>stgHelpMatchedDonorRole</fullName>
        <categories>Settings</categories>
        <language>en_US</language>
        <protected>false</protected>
        <shortDescription>stgHelpMatchedDonorRole</shortDescription>
        <value>The Contact Role you want to use for matched donors. We recommend using &quot;Matched Donor.&quot;</value>
    </labels>
    <labels>
        <fullName>stgHelpMaxPayments</fullName>
        <categories>Settings</categories>
        <language>en_US</language>
        <protected>true</protected>
        <shortDescription>stgHelpMaxPayments</shortDescription>
        <value>Sets the maximum number of Payments allowed when scheduling Payments for an Opportunity. If no value is entered, the default is 12.</value>
    </labels>
    <labels>
        <fullName>stgHelpMembershipGracePeriod</fullName>
        <categories>Settings</categories>
        <language>en_US</language>
        <protected>false</protected>
        <shortDescription>stgHelpMembershipGracePeriod</shortDescription>
        <value>After a Membership ends, the length of the grace period (in days) before the Membership Status on the Account moves from Grace Period to Expired. Defaults to 30 days.</value>
    </labels>
    <labels>
        <fullName>stgHelpMembershipRT</fullName>
        <categories>Settings</categories>
        <language>en_US</language>
        <protected>false</protected>
        <shortDescription>stgHelpMembershipRT</shortDescription>
        <value>The Record Type used when creating Opportunities that track Membership Donations. We recommend using Membership. Opportunities with this record type roll up separately from other Opportunity Record Types.</value>
    </labels>
    <labels>
        <fullName>stgHelpNPSPDoc</fullName>
        <categories>Settings</categories>
        <language>en_US</language>
        <protected>false</protected>
        <shortDescription>stgHelpNPSPDoc</shortDescription>
        <value>NPSP Documentation</value>
    </labels>
    <labels>
        <fullName>stgHelpNPSPSettings</fullName>
        <categories>Settings</categories>
        <language>en_US</language>
        <protected>false</protected>
        <shortDescription>stgHelpNPSPSettings</shortDescription>
        <value>Configure the Nonprofit Success Pack to meet your organization&apos;s needs. You can also monitor the health of your Salesforce organization, or run batch processes to update data.</value>
    </labels>
    <labels>
        <fullName>stgHelpNameConnector</fullName>
        <categories>Settings</categories>
        <language>en_US</language>
        <protected>false</protected>
        <shortDescription>stgHelpNameConnector</shortDescription>
        <value>Specifies the name or character (such as &amp;) that Salesforce uses to connect pairs in a name.</value>
    </labels>
    <labels>
        <fullName>stgHelpNameOverrun</fullName>
        <categories>Settings</categories>
        <language>en_US</language>
        <protected>false</protected>
        <shortDescription>stgHelpNameOverrun</shortDescription>
        <value>Specifies the text Salesforce uses to replace longer lists of names.</value>
    </labels>
    <labels>
        <fullName>stgHelpNewRDFieldMap</fullName>
        <categories>Settings</categories>
        <language>en_US</language>
        <protected>false</protected>
        <shortDescription>stgHelpNewRDFieldMap</shortDescription>
        <value>First, select the Recurring Donation field you want to map. Then select the Opportunity field you want to map to. The Recurring Donation field you select will appear on all child opportunities for the Recurring Donation.

IMPORTANT: Both of these fields must have the same data type.</value>
    </labels>
    <labels>
        <fullName>stgHelpNewUDR</fullName>
        <categories>Settings</categories>
        <language>en_US</language>
        <protected>false</protected>
        <shortDescription>stgHelpNewUDR</shortDescription>
        <value>Select the Opportunity field and corresponding rollup operation, then select the object and field to roll up to.</value>
    </labels>
    <labels>
        <fullName>stgHelpNoUDR</fullName>
        <categories>Settings</categories>
        <language>en_US</language>
        <protected>false</protected>
        <shortDescription>stgHelpNoUDR</shortDescription>
        <value>No User Defined Rollups Have Been Defined</value>
    </labels>
    <labels>
        <fullName>stgHelpOCR</fullName>
        <categories>Settings</categories>
        <language>en_US</language>
        <protected>false</protected>
        <shortDescription>stgHelpOCR</shortDescription>
        <value>Soft Credits, Contact Roles, and Matching Gifts relate to each other in important ways. If you&apos;re not familiar with these concepts and how they interact, you should read through the &lt;a href=&quot;https://powerofus.force.com/NPSP_SCMG&quot; target=&quot;_blank&quot;&gt;NPSP Documentation&lt;/a&gt; before making any adjustments to these settings.</value>
    </labels>
    <labels>
        <fullName>stgHelpOCRDefaultRole</fullName>
        <categories>Settings</categories>
        <language>en_US</language>
        <protected>false</protected>
        <shortDescription>stgHelpOCRDefaultRole</shortDescription>
        <value>The default Contact Role automatically assigned to the Primary Contact when the Opportunity Account is a Household, One-to-One, or Individual Account.</value>
    </labels>
    <labels>
        <fullName>stgHelpOrgOCRDefaultRole</fullName>
        <categories>Settings</categories>
        <language>en_US</language>
        <protected>false</protected>
        <shortDescription>Help text for Contact Role for Organizational Opps</shortDescription>
        <value>The default Contact Role automatically assigned to the Opportunity&apos;s Primary Contact when the Opportunity&apos;s Account is NOT a Household, One-to-One, or Individual Account.</value>
    </labels>
    <labels>
        <fullName>stgHelpOCRRoleForHH</fullName>
        <categories>Settings</categories>
        <language>en_US</language>
        <protected>false</protected>
        <shortDescription>stgHelpOCRRoleForHH</shortDescription>
        <value>The Contact Role you want to use for Household Members.</value>
    </labels>
    <labels>
        <fullName>stgHelpOneToOneRTID</fullName>
        <categories>Settings</categories>
        <language>en_US</language>
        <protected>false</protected>
        <shortDescription>stgHelpOneToOneRTID</shortDescription>
        <value>The Account record type you want to use for new Accounts if you&apos;ve selected the One-to-One Account model above. NPSP does not come with a default record type for One-to-One Accounts, so you should create one (such as &quot;Individual&quot;) before selecting this model. If you select --None--, then Salesforce will use the default Account record type for the user who&apos;s creating the new Contact (and associated One-to-One Account).</value>
    </labels>
    <labels>
        <fullName>stgHelpOppNamingAttribution</fullName>
        <categories>Settings</categories>
        <language>en_US</language>
        <protected>false</protected>
        <shortDescription>stgHelpOppNamingAttribution</shortDescription>
        <value>Specifies whether you want to apply these settings to Contact donations (i.e. opportunities associated with Household, 1-to-1, or Individual &quot;Bucket&quot; accounts), Organization donations, or both Contact and Organization donations.</value>
    </labels>
    <labels>
        <fullName>stgHelpOppNamingDateFormat</fullName>
        <categories>Settings</categories>
        <language>en_US</language>
        <protected>false</protected>
        <shortDescription>stgHelpOppNamingDateFormat</shortDescription>
        <value>The date format used for any Date or DateTime fields referenced in the Opportunity Name Format. Choose a format, or choose &quot;other&quot; to create your own custom format following the Java SimpleDateFormat specification.</value>
    </labels>
    <labels>
        <fullName>stgHelpOppNamingFormat</fullName>
        <categories>Settings</categories>
        <language>en_US</language>
        <protected>false</protected>
        <shortDescription>stgHelpOppNamingFormat</shortDescription>
        <value>The Opportunity Name format. Choose &quot;other&quot; to create your own. See the &lt;a href=&quot;https://powerofus.force.com/NPSP_Opp_Names&quot; target=&quot;_blank&quot;&gt;NPSP Documentation&lt;/a&gt; for details.</value>
    </labels>
    <labels>
        <fullName>stgHelpOppNamingRecTypes</fullName>
        <categories>Settings</categories>
        <language>en_US</language>
        <protected>false</protected>
        <shortDescription>stgHelpOppNamingRecTypes</shortDescription>
        <value>The Opportunity record type(s) to which you want to apply this Opportunity Name. Control or Command click to select more than one record type. &quot;--None--&quot; applies the new naming to ALL record types.</value>
    </labels>
    <labels>
        <fullName>stgHelpOppRecTypesNoPayments</fullName>
        <categories>Settings</categories>
        <language>en_US</language>
        <protected>false</protected>
        <shortDescription>stgHelpOppRecTypesNoPayments</shortDescription>
        <value>Salesforce won&apos;t automatically create Payments for the selected Opportunity record types. Control or Command click to select more than one record type.</value>
    </labels>
    <labels>
        <fullName>stgHelpOppTypesNoPayments</fullName>
        <categories>Settings</categories>
        <language>en_US</language>
        <protected>false</protected>
        <shortDescription>stgHelpOppTypesNoPayments</shortDescription>
        <value>Salesforce won&apos;t automatically create Payments for Opportunities that have this value in the Type picklist.</value>
    </labels>
    <labels>
        <fullName>stgHelpOrgAccountAddressMgmt</fullName>
        <categories>Settings</categories>
        <language>en_US</language>
        <protected>false</protected>
        <shortDescription>stgHelpOrgAccountAddressMgmt</shortDescription>
        <value>Enables Address management for Organizational Accounts when selected.</value>
    </labels>
    <labels>
        <fullName>stgHelpOverrunCount</fullName>
        <categories>Settings</categories>
        <language>en_US</language>
        <protected>false</protected>
        <shortDescription>stgHelpOverrunCount</shortDescription>
        <value>The number of Contacts Salesforce will explicitly name in Household names and greetings. After this number, Salesforce substitutes the Name Overrun value for names.</value>
    </labels>
    <labels>
        <fullName>stgHelpPaymentMapOppField</fullName>
        <categories>Settings</categories>
        <language>en_US</language>
        <protected>false</protected>
        <shortDescription>stgHelpPaymentMapOppField</shortDescription>
        <value>The Opportunity field to copy from.</value>
    </labels>
    <labels>
        <fullName>stgHelpPaymentMapPaymentField</fullName>
        <categories>Settings</categories>
        <language>en_US</language>
        <protected>false</protected>
        <shortDescription>stgHelpPaymentMapPaymentField</shortDescription>
        <value>The Payment field to copy to.</value>
    </labels>
    <labels>
        <fullName>stgHelpPaymentMapping</fullName>
        <categories>Settings</categories>
        <language>en_US</language>
        <protected>false</protected>
        <shortDescription>stgHelpPaymentMapping</shortDescription>
        <value>Set up a mapping by selecting an Opportunity field, and then selecting the Payment field it maps to. NOTE: Payment mapping requires that you have two fields (one on Opportunity, one on Payment) of a matching data type.</value>
    </labels>
    <labels>
        <fullName>stgHelpPaymentMappings</fullName>
        <categories>Settings</categories>
        <language>en_US</language>
        <protected>false</protected>
        <shortDescription>stgHelpPaymentMappings</shortDescription>
        <value>Map fields so that values from the Opportunity are automatically copied to the Payment. Mapping applies for auto-created Payments or Payments created through the Payment scheduler.</value>
    </labels>
    <labels>
        <fullName>stgHelpPaymentsEnabled</fullName>
        <categories>Settings</categories>
        <language>en_US</language>
        <protected>false</protected>
        <shortDescription>stgHelpPaymentsEnabled</shortDescription>
        <value>If enabled, Salesforce automatically creates Payments for new Opportunities (Donations).</value>
    </labels>
    <labels>
        <fullName>stgHelpPowerOfUsHub</fullName>
        <categories>Settings</categories>
        <language>en_US</language>
        <protected>false</protected>
        <shortDescription>stgHelpPowerOfUsHub</shortDescription>
        <value>Got questions? The Hub has answers! Try the &lt;a href=&quot;https://powerofus.force.com/HUB_NPSP_Group&quot; target=&quot;_blank&quot;&gt;Nonprofit Success Pack&lt;/a&gt; group for questions about NPSP and the &lt;a href=&quot;https://powerofus.force.com/HUB_System_Admin_Group&quot; target=&quot;_blank&quot;&gt;System Administrators&lt;/a&gt; group for questions about Salesforce administration and cofiguration.&lt;br/&gt;&lt;br/&gt;Keep up with the latest NPSP release notes in the &lt;a href=&quot;https://powerofus.force.com/HUB_NPSP_Release_Group&quot; target=&quot;_blank&quot;&gt;NPSP Release Announcements&lt;/a&gt; group.</value>
    </labels>
    <labels>
        <fullName>stgHelpPrimaryContactBatch</fullName>
        <categories>Settings</categories>
        <language>en_US</language>
        <protected>false</protected>
        <shortDescription>stgHelpPrimaryContactBatch</shortDescription>
        <value>&lt;b&gt;WARNING:&lt;/b&gt; Clicking this button will activate a batch Opportunity update to refresh the Primary Contact field. Salesforce will update Opportunity records where the Primary Contact field isn&apos;t the same value as the  Opportunity Contact Role record marked Primary.&lt;br/&gt;&lt;br/&gt;

&lt;b&gt;This is an irreversible process.&lt;/b&gt;
This change updates Opportunity records. Before starting this process, we recommend that you back up your data. We also recommend disabling the following when they affect Opportunities: 
&lt;br/&gt;
&lt;br/&gt;
● Custom Validation Rules&lt;br/&gt;
● Workflow Rules&lt;br/&gt;
● Process Builder&lt;br/&gt;
● Visual Workflows&lt;br/&gt;
● Custom Triggers&lt;br/&gt;&lt;br/&gt;
Once the process is 100% complete, you can safely leave or refresh this page.</value>
    </labels>
    <labels>
        <fullName>stgHelpPrimaryContactRoleMergeBatch</fullName>
        <categories>NPSP Settings</categories>
        <language>en_US</language>
        <protected>true</protected>
        <shortDescription>Content of the &quot;Bulk Data Processes - Remove Duplicate Primary OCRs&quot; page</shortDescription>
        <value>&lt;b&gt;WARNING:&lt;/b&gt; Clicking this button will activate a batch that permanently removes any duplicate Primary Opportunity Contact Roles that exist in your org. These records won&apos;t be recoverable in the recycle bin, so be careful to review expected changes in advance.&lt;br/&gt;&lt;br/&gt;

&lt;b&gt;This is an irreversible process.&lt;/b&gt;
This change updates Opportunity Contact Role records. Before starting this process, we recommend that you back up your data. We also recommend disabling the following when they affect Opportunities:
&lt;br/&gt;
&lt;br/&gt;
● Custom Validation Rules&lt;br/&gt;
● Workflow Rules&lt;br/&gt;
● Process Builder&lt;br/&gt;
● Visual Workflows&lt;br/&gt;
● Custom Triggers&lt;br/&gt;&lt;br/&gt;
Once the process is 100% complete, you can safely leave or refresh this page.</value>
    </labels>
    <labels>
        <fullName>stgHelpRDAddCampaign</fullName>
        <categories>Settings</categories>
        <language>en_US</language>
        <protected>false</protected>
        <shortDescription>stgHelpRDAddCampaign</shortDescription>
        <value>If selected, adds the campaign that you&apos;ve specified for the Recurring Donation to all related (i.e. &apos;child&apos;) opportunities. If this option is not selected, the campaign appears on the Recurring Donation&apos;s first opportunity only.</value>
    </labels>
    <labels>
        <fullName>stgHelpRDBatch</fullName>
        <categories>Settings</categories>
        <language>en_US</language>
        <protected>false</protected>
        <shortDescription>stgHelpRDBatch</shortDescription>
        <value>This utility runs a batch process for all open-ended Recurring Donations, and based on the number of Opportunity Forecast Months:
&lt;br/&gt;
&lt;br/&gt; 
● creates new opportunities&lt;br/&gt;
● updates the number of Installments and Paid Amount&lt;br/&gt;
&lt;br/&gt;
This process may take some time, but you can close this page and the process will continue in the background.</value>
    </labels>
    <labels>
        <fullName>stgHelpRDBatchSize</fullName>
        <categories>Settings</categories>
        <language>en_US</language>
        <protected>true</protected>
        <shortDescription>RD Batch Size Settings Help Text</shortDescription>
        <value>The number of records to process at a time when running the Recurring Donations batch job. The default size is 50. Reduce to a smaller number if the batch job is failing due to system limits.</value>
    </labels>
    <labels>
        <fullName>stgHelpRDDisableScheduling</fullName>
        <categories>Settings</categories>
        <language>en_US</language>
        <protected>false</protected>
        <shortDescription>stgHelpRDDisableScheduling</shortDescription>
        <value>Prevents the scheduling of the nightly update to Recurring Donations.</value>
    </labels>
    <labels>
        <fullName>stgHelpRDFailures</fullName>
        <categories>Settings</categories>
        <language>en_US</language>
        <protected>false</protected>
        <shortDescription>stgHelpRDFailures</shortDescription>
        <value>Number of Recurring Donations unsuccessfully updated in the last batch operation.</value>
    </labels>
    <labels>
        <fullName>stgHelpRDFieldMap</fullName>
        <categories>Settings</categories>
        <language>en_US</language>
        <protected>false</protected>
        <shortDescription>stgHelpRDFieldMap</shortDescription>
        <value>This setting lets you map fields from the Recurring Donation record to the Recurring Donation&apos;s child Opportunities.</value>
    </labels>
    <labels>
        <fullName>stgHelpRDFieldMapOppField</fullName>
        <categories>Settings</categories>
        <language>en_US</language>
        <protected>false</protected>
        <shortDescription>stgHelpRDFieldMapOppField</shortDescription>
        <value>no longer used.</value>
    </labels>
    <labels>
        <fullName>stgHelpRDFieldMapRDField</fullName>
        <categories>Settings</categories>
        <language>en_US</language>
        <protected>false</protected>
        <shortDescription>stgHelpRDFieldMapRDField</shortDescription>
        <value>no longer used.</value>
    </labels>
    <labels>
        <fullName>stgHelpRDLastRun</fullName>
        <categories>Settings</categories>
        <language>en_US</language>
        <protected>false</protected>
        <shortDescription>stgHelpRDLastRun</shortDescription>
        <value>The date and time of the last batch update of Recurring Donations.</value>
    </labels>
    <labels>
        <fullName>stgHelpRDMaxDonations</fullName>
        <categories>Settings</categories>
        <language>en_US</language>
        <protected>false</protected>
        <shortDescription>stgHelpRDMaxDonations</shortDescription>
        <value>Restricts the total number of donations (installments) for Fixed-Length Recurring Donations. Default is 50.</value>
    </labels>
    <labels>
        <fullName>stgHelpRDOpenOppBehavior</fullName>
        <categories>Settings</categories>
        <language>en_US</language>
        <protected>false</protected>
        <shortDescription>stgHelpRDOpenOppBehavior</shortDescription>
        <value>Tells Salesforce what to do with any remaining open opportunities when you mark the status of a Open-Ended Recurring Donation as Closed.</value>
    </labels>
    <labels>
        <fullName>stgHelpRDOppForecastMonths</fullName>
        <categories>Settings</categories>
        <language>en_US</language>
        <protected>false</protected>
        <shortDescription>stgHelpRDOppForecastMonths</shortDescription>
        <value>Number of months&apos; worth of open opportunities created for Open-Ended Recurring Donations. The default is 12, so after every month, Salesforce creates another month&apos;s worth of open opportunities (i.e., the total months&apos; worth of open opportunities is always 12).</value>
    </labels>
    <labels>
        <fullName>stgHelpRDOppRT</fullName>
        <categories>Settings</categories>
        <language>en_US</language>
        <protected>false</protected>
        <shortDescription>stgHelpRDOppRT</shortDescription>
        <value>The opportunity record type assigned to the Recurring Donation&apos;s child opportunities.</value>
    </labels>
    <labels>
        <fullName>stgHelpRDPeriodFrequency</fullName>
        <categories>Settings</categories>
        <language>en_US</language>
        <protected>false</protected>
        <shortDescription>stgHelpRDPeriodFrequency</shortDescription>
        <value>The amount of time the Custom Installment Period covers.</value>
    </labels>
    <labels>
        <fullName>stgHelpRDPeriodName</fullName>
        <categories>Settings</categories>
        <language>en_US</language>
        <protected>false</protected>
        <shortDescription>stgHelpRDPeriodName</shortDescription>
        <value>The name of the new Custom Installment Period</value>
    </labels>
    <labels>
        <fullName>stgHelpRDPeriodType</fullName>
        <categories>Settings</categories>
        <language>en_US</language>
        <protected>false</protected>
        <shortDescription>stgHelpRDPeriodType</shortDescription>
        <value>The type of time period the Custom Installment Period covers.</value>
    </labels>
    <labels>
        <fullName>stgHelpRDSuccesses</fullName>
        <categories>Settings</categories>
        <language>en_US</language>
        <protected>false</protected>
        <shortDescription>stgHelpRDSuccesses</shortDescription>
        <value>Number of Recurring Donations successfully updated in the last batch run.</value>
    </labels>
    <labels>
        <fullName>stgHelpRecDon</fullName>
        <categories>Settings</categories>
        <language>en_US</language>
        <protected>false</protected>
        <shortDescription>stgHelpRecDon</shortDescription>
        <value>This setting lets you create custom installment periods for Recurring Donations, different from the default installment periods (monthly, quarterly, yearly, and so on) that come with the NPSP.</value>
    </labels>
    <labels>
        <fullName>stgHelpRelAutoCreatedDup</fullName>
        <categories>Settings</categories>
        <language>en_US</language>
        <protected>false</protected>
        <shortDescription>stgHelpRelAutoCreatedDup</shortDescription>
        <value>The NPSP de-duplicates Auto-Created Relationships automatically. Select this option if you want to disable automatic de-duplication, and allow multiple Relationships of the same Type to exist between two Contacts.</value>
    </labels>
    <labels>
        <fullName>stgHelpRelFieldSyncToggle</fullName>
        <categories>Settings</categories>
        <language>en_US</language>
        <protected>true</protected>
        <shortDescription>stgHelpRelFieldSyncToggle</shortDescription>
        <value>Select this option to sync custom Relationships fields between the two contacts in a relationship pair.</value>
    </labels>
    <labels>
        <fullName>stgHelpRelGenderField</fullName>
        <categories>Settings</categories>
        <language>en_US</language>
        <protected>false</protected>
        <shortDescription>stgHelpRelGenderField</shortDescription>
        <value>Custom field that specifies the gender of a Contact. Salesforce uses the value in this field to determine reciprocal relationships.</value>
    </labels>
    <labels>
        <fullName>stgHelpRelReciprocalFemale</fullName>
        <categories>Settings</categories>
        <language>en_US</language>
        <protected>false</protected>
        <shortDescription>stgHelpRelReciprocalFemale</shortDescription>
        <value>The value Salesforce uses if the Contact&apos;s Gender field value is Female, or if the Contact&apos;s Salutation indicates gender.</value>
    </labels>
    <labels>
        <fullName>stgHelpRelReciprocalMale</fullName>
        <categories>Settings</categories>
        <language>en_US</language>
        <protected>false</protected>
        <shortDescription>stgHelpRelReciprocalMale</shortDescription>
        <value>The value Salesforce uses if the Contact&apos;s Gender field value is Male, or if the Contact&apos;s Salutation indicates gender.</value>
    </labels>
    <labels>
        <fullName>stgHelpRelReciprocalMethod</fullName>
        <categories>Settings</categories>
        <language>en_US</language>
        <protected>false</protected>
        <shortDescription>stgHelpRelReciprocalMethod</shortDescription>
        <value>Specifies the method used for generating reciprocal relationships. See the &lt;a href=&quot;https://powerofus.force.com/NPSP_Relationships_Settings&quot; target=&quot;_blank&quot;&gt;NPSP Documentation&lt;/a&gt; for more information.</value>
    </labels>
    <labels>
        <fullName>stgHelpRelReciprocalName</fullName>
        <categories>Settings</categories>
        <language>en_US</language>
        <protected>false</protected>
        <shortDescription>stgHelpRelReciprocalName</shortDescription>
        <value>The name of the relationship. This is the Type value the user selects when creating a relationship between contacts.</value>
    </labels>
    <labels>
        <fullName>stgHelpRelReciprocalNeutral</fullName>
        <categories>Settings</categories>
        <language>en_US</language>
        <protected>false</protected>
        <shortDescription>stgHelpRelReciprocalNeutral</shortDescription>
        <value>The value Salesforce uses if it cannot determine the Contact&apos;s gender based on Gender field value or Salutation.</value>
    </labels>
    <labels>
        <fullName>stgHelpRelSyncFields</fullName>
        <categories>Settings</categories>
        <language>en_US</language>
        <protected>true</protected>
        <shortDescription>stgHelpRelSyncFields</shortDescription>
        <value>The custom Relationships fields you do not want synchronized between the two contacts in a relationship pair. Control or command click to select more than one field.</value>
    </labels>
    <labels>
        <fullName>stgHelpRespectDuplicateRuleSettings</fullName>
        <categories>Settings</categories>
        <language>en_US</language>
        <protected>true</protected>
        <shortDescription>Respect the settings on a Duplicate Rule that control allowing duplicates.</shortDescription>
        <value>Respect the settings on a Duplicate Rule that control whether duplicate records are allowed.
To check your existing settings, go to Duplicate Rules under Setup. For any rule, when the Action On Create or Action On Edit fields are set to &quot;Allow,&quot; duplicates will be saved.</value>
    </labels>
    <labels>
        <fullName>stgHelpReviewErrorLog</fullName>
        <categories>Settings</categories>
        <language>en_US</language>
        <protected>false</protected>
        <shortDescription>stgHelpReviewErrorLog</shortDescription>
        <value>Review &lt;a href=&quot;#&quot; onclick=&quot;ShowPanel(&apos;idPanelErrorLog&apos;);return false;&quot;&gt;Error Logs&lt;/a&gt; to see if there are issues.</value>
    </labels>
    <labels>
        <fullName>stgHelpRollupBatchSize</fullName>
        <categories>Settings</categories>
        <language>en_US</language>
        <protected>false</protected>
        <shortDescription>stgHelpRollupBatchSize</shortDescription>
        <value>The number of records processed at a time when calculating donor statistics. The default size is 200. Reduce to a smaller number if the Opportunity Rollups are failing due to system limits.</value>
    </labels>
    <labels>
        <fullName>stgHelpRollupExcludeAccountOppRT</fullName>
        <categories>Settings</categories>
        <language>en_US</language>
        <protected>false</protected>
        <shortDescription>stgHelpRollupExcludeAccountOppRT</shortDescription>
        <value>Opportunities with the selected record types won&apos;t be included in rollups to the Account. Control or Command click to select more than one record type.</value>
    </labels>
    <labels>
        <fullName>stgHelpRollupExcludeAccountOppType</fullName>
        <categories>Settings</categories>
        <language>en_US</language>
        <protected>false</protected>
        <shortDescription>stgHelpRollupExcludeAccountOppType</shortDescription>
        <value>Opportunities that have this value in the Type picklist won&apos;t be included in rollups to the Account.</value>
    </labels>
    <labels>
        <fullName>stgHelpRollupExcludeAlloOppRecType</fullName>
        <categories>Allocation, Settings</categories>
        <language>en_US</language>
        <protected>false</protected>
        <shortDescription>stgHelpRollupExcludeAlloOppRecType</shortDescription>
        <value>GAU Allocations from Opportunities with the selected record types won&apos;t be included when rolling up to the General Accounting Unit record.</value>
    </labels>
    <labels>
        <fullName>stgHelpRollupExcludeAlloOppType</fullName>
        <categories>Allocation, Settings</categories>
        <language>en_US</language>
        <protected>false</protected>
        <shortDescription>stgHelpRollupExcludeAlloOppType</shortDescription>
        <value>GAU Allocations from Opportunities that have this value in the Type picklist won&apos;t be included when rolling up to the General Accounting Unit record.</value>
    </labels>
    <labels>
        <fullName>stgHelpRollupExcludeContactOppRT</fullName>
        <categories>Settings</categories>
        <language>en_US</language>
        <protected>false</protected>
        <shortDescription>stgHelpRollupExcludeContactOppRT</shortDescription>
        <value>Opportunities with the selected record types won&apos;t be included in rollups to the Contact. Control or Command click to select more than one record type.</value>
    </labels>
    <labels>
        <fullName>stgHelpRollupExcludeContactOppType</fullName>
        <categories>Settings</categories>
        <language>en_US</language>
        <protected>false</protected>
        <shortDescription>stgHelpRollupExcludeContactOppType</shortDescription>
        <value>Opportunities that have this value in the Type picklist won&apos;t be included in rollups to the Contact.</value>
    </labels>
    <labels>
        <fullName>stgHelpRollupNDayValue</fullName>
        <categories>Settings</categories>
        <language>en_US</language>
        <protected>false</protected>
        <shortDescription>stgHelpRollupNDayValue</shortDescription>
        <value>Sets the value for &apos;N day&apos; rollups, where &apos;N&apos; is the number of days from today into the past. This value defaults to rollup over the past 365 days.</value>
    </labels>
    <labels>
        <fullName>stgHelpRollupPrimaryContact</fullName>
        <categories>Settings</categories>
        <language>en_US</language>
        <protected>false</protected>
        <shortDescription>stgHelpRollupPrimaryContact</shortDescription>
        <value>When this option is selected, Salesforce will ALWAYS roll up donor data to the Opportunity&apos;s Primary Contact. Note that only the Account on the Opportunity will receive hard credit. So, if the Account Name on the Opportunity is an Organization, that Organization and the Primary Contact will receive hard credit; the Contact&apos;s Household or 1:1 Account will NOT receive hard credit. If left unselected, and the Opportunity&apos;s Account is an Organization, only the Organization will receive credit for the Opportunity.</value>
    </labels>
    <labels>
        <fullName>stgHelpRollupSkewLimit</fullName>
        <categories>Settings</categories>
        <language>en_US</language>
        <protected>false</protected>
        <shortDescription>stgHelpRollupSkewLimit</shortDescription>
        <value>The maximum number of related Opportunities on an Account or Contact allowed in the non-Skew Mode Rollup Batch Jobs. An Account or Contact with more than this number of related Opportunities will always be rolled up using Skew Mode.</value>
    </labels>
    <labels>
        <fullName>stgHelpSalesforceSetup</fullName>
        <categories>Settings</categories>
        <language>en_US</language>
        <protected>false</protected>
        <shortDescription>stgHelpSalesforceSetup</shortDescription>
        <value>Looking to customize page layouts, add fields, or add users?  Try the &lt;a href=&quot;/setup/forcecomHomepage.apexp?setupid=ForceCom&quot; target=&quot;_blank&quot;&gt;Salesforce Setup&lt;/a&gt; pages.</value>
    </labels>
    <labels>
        <fullName>stgHelpSimpleAddrChangeIsUpdate</fullName>
        <categories>NPSP Settings</categories>
        <language>en_US</language>
        <protected>false</protected>
        <shortDescription>stgHelpSimpleAddrChangeIsUpdate</shortDescription>
        <value>A simple address change is a change (such as correcting a typo, or deleting white space) to a single Contact or Account address field. When this option is selected, Salesforce treats these changes as updates to the existing address (i.e., no new Address object is created).</value>
    </labels>
    <labels>
        <fullName>stgHelpSoftCreditRoles</fullName>
        <categories>Settings</categories>
        <language>en_US</language>
        <protected>false</protected>
        <shortDescription>stgHelpSoftCreditRoles</shortDescription>
        <value>Opportunity Contact Roles you want to include in Soft Credit rollups. Control or Command click to select multiple roles.</value>
    </labels>
    <labels>
        <fullName>stgHelpStoreErrorsOn</fullName>
        <categories>Settings</categories>
        <language>en_US</language>
        <protected>false</protected>
        <shortDescription>stgHelpStoreErrorsOn</shortDescription>
        <value>Check this if you&apos;d like errors to be stored in the database.</value>
    </labels>
    <labels>
        <fullName>stgHelpTDTM</fullName>
        <categories>Settings</categories>
        <language>en_US</language>
        <protected>false</protected>
        <shortDescription>stgHelpTDTM</shortDescription>
        <value>Trigger Handlers contain the actual business logic that needs to be executed for a particular trigger event.</value>
    </labels>
    <labels>
        <fullName>stgHelpTHActive</fullName>
        <categories>Settings</categories>
        <language>en_US</language>
        <protected>false</protected>
        <shortDescription>stgHelpTHActive</shortDescription>
        <value>Indicates that this Trigger Handler is active and will run when Trigger Action criteria is met.</value>
    </labels>
    <labels>
        <fullName>stgHelpTHAsync</fullName>
        <categories>Settings</categories>
        <language>en_US</language>
        <protected>false</protected>
        <shortDescription>stgHelpTHAsync</shortDescription>
        <value>Indicates that this trigger handler&apos;s After Events should run asynchronously. WARNING: If the specified Apex Class doesn&apos;t support asynchronous processing and you select this checkbox, the class may not work properly.</value>
    </labels>
    <labels>
        <fullName>stgHelpTHClass</fullName>
        <categories>Settings</categories>
        <language>en_US</language>
        <protected>false</protected>
        <shortDescription>stgHelpTHClass</shortDescription>
        <value>The Apex class to run.</value>
    </labels>
    <labels>
        <fullName>stgHelpTHLoadOrder</fullName>
        <categories>Settings</categories>
        <language>en_US</language>
        <protected>false</protected>
        <shortDescription>stgHelpTHLoadOrder</shortDescription>
        <value>Order in which this trigger should be run. If the records that this trigger handler processes have related records, the load order ensures that they&apos;re created or updated in the correct order.</value>
    </labels>
    <labels>
        <fullName>stgHelpTHObject</fullName>
        <categories>Settings</categories>
        <language>en_US</language>
        <protected>false</protected>
        <shortDescription>stgHelpTHObject</shortDescription>
        <value>The object related to this trigger handler.</value>
    </labels>
    <labels>
        <fullName>stgHelpTHTriggerAction</fullName>
        <categories>Settings</categories>
        <language>en_US</language>
        <protected>false</protected>
        <shortDescription>stgHelpTHTriggerAction</shortDescription>
        <value>Actions that fire this trigger. Ctrl and Command click to select more than one action.</value>
    </labels>
    <labels>
        <fullName>stgHelpTriggerHandlers</fullName>
        <categories>Settings</categories>
        <language>en_US</language>
        <protected>false</protected>
        <shortDescription>stgHelpTriggerHandlers</shortDescription>
        <value>These triggers control core functionality in the Nonprofit Success Pack, so please exercise extreme caution when creating or modifying them.</value>
    </labels>
    <labels>
        <fullName>stgHelpTriggerHandlersAsync</fullName>
        <categories>Health Check</categories>
        <language>en_US</language>
        <protected>false</protected>
        <shortDescription>stgHelpTriggerHandlersAsync</shortDescription>
        <value>Marking any Trigger Handler to run Asynchronously can have unintended consequences, and should be fully tested before deploying in production.</value>
    </labels>
    <labels>
        <fullName>stgHelpUDROperation</fullName>
        <categories>Settings</categories>
        <language>en_US</language>
        <protected>false</protected>
        <shortDescription>stgHelpUDROperation</shortDescription>
        <value>Determines how the field should roll up. Only operations that are valid for the selected Opportunity field are listed.</value>
    </labels>
    <labels>
        <fullName>stgHelpUDROppField</fullName>
        <categories>Settings</categories>
        <language>en_US</language>
        <protected>false</protected>
        <shortDescription>stgHelpUDROppField</shortDescription>
        <value>The Opportunity field to roll up.</value>
    </labels>
    <labels>
        <fullName>stgHelpUDRTargetObject</fullName>
        <categories>Settings</categories>
        <language>en_US</language>
        <protected>false</protected>
        <shortDescription>stgHelpUDRTargetObject</shortDescription>
        <value>The object on which the rollup information will appear.</value>
    </labels>
    <labels>
        <fullName>stgHelpUseDatedConvRates</fullName>
        <categories>Settings</categories>
        <language>en_US</language>
        <protected>false</protected>
        <shortDescription>stgHelpUseDatedConvRates</shortDescription>
        <value>When checked, Dated Exchange Rates are used for currency conversion. If unchecked, the standard exchange rate is used even if Advanced Currency Management is enabled.</value>
    </labels>
    <labels>
        <fullName>stgInstallScriptError</fullName>
        <language>en_US</language>
        <protected>true</protected>
        <shortDescription>stgInstallScriptError</shortDescription>
        <value>Your installation was successful, but we detected a slight problem. To fix the problem, simply load the NPSP Settings page in Salesforce.

Note: The NPSP Settings tab is visible in the Nonprofit Success Pack application. If you don&apos;t see the tab, select Nonprofit Success Pack from the app menu in the upper-right corner.</value>
    </labels>
    <labels>
        <fullName>stgLabelActionColumn</fullName>
        <categories>Settings</categories>
        <language>en_US</language>
        <protected>false</protected>
        <shortDescription>stgLabelActionColumn</shortDescription>
        <value>Action</value>
    </labels>
    <labels>
        <fullName>stgLabelAddressVerification</fullName>
        <categories>Settings</categories>
        <language>en_US</language>
        <protected>false</protected>
        <shortDescription>stgLabelAddressVerification</shortDescription>
        <value>Address Settings</value>
    </labels>
    <labels>
        <fullName>stgLabelAfflSettings</fullName>
        <categories>Settings</categories>
        <language>en_US</language>
        <protected>false</protected>
        <shortDescription>stgLabelAfflSettings</shortDescription>
        <value>Affiliations Settings</value>
    </labels>
    <labels>
        <fullName>stgLabelAllRecordTypes</fullName>
        <categories>Settings</categories>
        <language>en_US</language>
        <protected>false</protected>
        <shortDescription>stgLabelAllRecordTypes</shortDescription>
        <value>- all record types -</value>
    </labels>
    <labels>
        <fullName>stgLabelAlloBatchProgress</fullName>
        <categories>Allocation, Settings</categories>
        <language>en_US</language>
        <protected>false</protected>
        <shortDescription>stgLabelAlloBatchProgress</shortDescription>
        <value>Rollup Allocations Batch Progress</value>
    </labels>
    <labels>
        <fullName>stgLabelAllocationsRollupSettings</fullName>
        <categories>Allocation, Settings</categories>
        <language>en_US</language>
        <protected>false</protected>
        <shortDescription>stgLabelAllocationsRollupSettings</shortDescription>
        <value>GAU Allocations Rollup Settings</value>
    </labels>
    <labels>
        <fullName>stgLabelAllocationsSettings</fullName>
        <categories>Allocation, Settings</categories>
        <language>en_US</language>
        <protected>false</protected>
        <shortDescription>stgLabelAllocationsSettings</shortDescription>
        <value>Default Allocations Settings</value>
    </labels>
    <labels>
        <fullName>stgLabelAreYouSure</fullName>
        <categories>Settings</categories>
        <language>en_US</language>
        <protected>false</protected>
        <shortDescription>stgLabelAreYouSure</shortDescription>
        <value>Are you sure?</value>
    </labels>
    <labels>
        <fullName>stgLabelAutoContactRoles</fullName>
        <categories>Settings</categories>
        <language>en_US</language>
        <protected>false</protected>
        <shortDescription>stgLabelAutoContactRoles</shortDescription>
        <value>Default Contact Roles</value>
    </labels>
    <labels>
        <fullName>stgLabelBatchJobSizes</fullName>
        <categories>Settings</categories>
        <language>en_US</language>
        <protected>false</protected>
        <shortDescription>stgLabelBatchJobSizes</shortDescription>
        <value>Rollup Batch Job Sizes</value>
    </labels>
    <labels>
        <fullName>stgLabelBatchJobRollupSkewSizes</fullName>
        <categories>Settings</categories>
        <language>en_US</language>
        <protected>false</protected>
        <shortDescription>stgLabelBatchJobRollupSkewSizes</shortDescription>
        <value>Rollup Batch Job Skew Mode Sizes</value>
    </labels>
    <labels>
        <fullName>stgLabelBatchProcessingOptions</fullName>
        <categories>Settings</categories>
        <language>en_US</language>
        <protected>true</protected>
        <shortDescription>stgLabelBatchProcessingOptions</shortDescription>
        <value>Batch Processing Options</value>
    </labels>
    <labels>
        <fullName>stgLabelBDESettings</fullName>
        <categories>Settings</categories>
        <language>en_US</language>
        <protected>false</protected>
        <shortDescription>stgLabelBDESettings</shortDescription>
        <value>Batch Data Entry Settings</value>
    </labels>
    <labels>
        <fullName>stgLabelBatchStatus</fullName>
        <categories>Settings</categories>
        <language>en_US</language>
        <protected>false</protected>
        <shortDescription>stgLabelBatchStatus</shortDescription>
        <value>Batch Status</value>
    </labels>
    <labels>
        <fullName>stgLabelCreateMissingPayments</fullName>
        <categories>Settings</categories>
        <language>en_US</language>
        <protected>false</protected>
        <shortDescription>stgLabelCreateMissingPayments</shortDescription>
        <value>Create Missing Payments</value>
    </labels>
    <labels>
        <fullName>stgLabelCurrentUDR</fullName>
        <categories>Settings</categories>
        <language>en_US</language>
        <protected>false</protected>
        <shortDescription>stgLabelCurrentUDR</shortDescription>
        <value>Current User Defined Rollups</value>
    </labels>
    <labels>
        <fullName>stgLabelDoNotRename</fullName>
        <categories>Settings</categories>
        <language>en_US</language>
        <protected>false</protected>
        <shortDescription>stgLabelDoNotRename</shortDescription>
        <value>- do not rename -</value>
    </labels>
    <labels>
        <fullName>stgLabelErrorNotify</fullName>
        <categories>Settings</categories>
        <language>en_US</language>
        <protected>false</protected>
        <shortDescription>stgLabelErrorNotify</shortDescription>
        <value>Error Notification Settings</value>
    </labels>
    <labels>
        <fullName>stgLabelExamplesFGFormat</fullName>
        <categories>Settings</categories>
        <language>en_US</language>
        <protected>false</protected>
        <shortDescription>stgLabelExamplesFGFormat</shortDescription>
        <value>Examples for Formal Greeting Format</value>
    </labels>
    <labels>
        <fullName>stgLabelExamplesHHNameFOrmat</fullName>
        <categories>Settings</categories>
        <language>en_US</language>
        <protected>false</protected>
        <shortDescription>stgLabelExamplesHHNameFOrmat</shortDescription>
        <value>Examples for Household Name Format</value>
    </labels>
    <labels>
        <fullName>stgLabelExamplesIGFormat</fullName>
        <categories>Settings</categories>
        <language>en_US</language>
        <protected>false</protected>
        <shortDescription>stgLabelExamplesIGFormat</shortDescription>
        <value>Examples for Informal Greeting Format</value>
    </labels>
    <labels>
        <fullName>stgLabelHHGeneral</fullName>
        <categories>Settings</categories>
        <language>en_US</language>
        <protected>false</protected>
        <shortDescription>stgLabelHHGeneral</shortDescription>
        <value>General Settings</value>
    </labels>
    <labels>
        <fullName>stgLabelHHNaming</fullName>
        <categories>Settings</categories>
        <language>en_US</language>
        <protected>false</protected>
        <shortDescription>stgLabelHHNaming</shortDescription>
        <value>Household Name Settings</value>
    </labels>
    <labels>
        <fullName>stgLabelHHNamingProgress</fullName>
        <categories>Settings</categories>
        <language>en_US</language>
        <protected>false</protected>
        <shortDescription>stgLabelHHNamingProgress</shortDescription>
        <value>Naming Activation Progress</value>
    </labels>
    <labels>
        <fullName>stgLabelHHOCR</fullName>
        <categories>Settings</categories>
        <language>en_US</language>
        <protected>false</protected>
        <shortDescription>stgLabelHHOCR</shortDescription>
        <value>Household Opportunity Contact Roles</value>
    </labels>
    <labels>
        <fullName>stgLabelHHObject</fullName>
        <categories>Settings</categories>
        <language>en_US</language>
        <protected>false</protected>
        <shortDescription>stgLabelHHObject</shortDescription>
        <value>Household Object</value>
    </labels>
    <labels>
        <fullName>stgLabelHHSettings</fullName>
        <categories>Settings</categories>
        <language>en_US</language>
        <protected>false</protected>
        <shortDescription>stgLabelHHSettings</shortDescription>
        <value>Household Settings</value>
    </labels>
    <labels>
        <fullName>stgLabelHonoreeNotificationHelpText</fullName>
        <categories>Settings</categories>
        <language>en_US</language>
        <protected>false</protected>
        <shortDescription>stgLabelHonoreeNotificationHelpText</shortDescription>
        <value>Create automatic Opportunity Contact Roles for Honoree and Notification Recipient contacts</value>
    </labels>
    <labels>
        <fullName>stgLabelHonoreeNotificationOCR</fullName>
        <categories>Settings</categories>
        <language>en_US</language>
        <protected>false</protected>
        <shortDescription>stgLabelHonoreeNotificationOCR</shortDescription>
        <value>Honoree and Notification Recipient Opportunity Contact Roles</value>
    </labels>
    <labels>
        <fullName>stgLabelLeadSettings</fullName>
        <categories>Settings</categories>
        <language>en_US</language>
        <protected>false</protected>
        <shortDescription>stgLabelLeadSettings</shortDescription>
        <value>Lead Settings</value>
    </labels>
    <labels>
        <fullName>stgLabelLvlAssignBatchTitle</fullName>
        <categories>NPSP Settings</categories>
        <language>en_US</language>
        <protected>true</protected>
        <shortDescription>menu title for the Level Assignment Batch in NPSP Settings</shortDescription>
        <value>Level Assignment Batch</value>
    </labels>
    <labels>
        <fullName>stgLabelMembershipSettings</fullName>
        <categories>Settings</categories>
        <language>en_US</language>
        <protected>false</protected>
        <shortDescription>stgLabelMembershipSettings</shortDescription>
        <value>Membership Settings</value>
    </labels>
    <labels>
        <fullName>stgLabelName</fullName>
        <categories>Settings</categories>
        <language>en_US</language>
        <protected>false</protected>
        <shortDescription>Intended for the name of a metadata record and not a person.</shortDescription>
        <value>Name</value>
    </labels>
    <labels>
        <fullName>stgLabelNewAutoRel</fullName>
        <categories>Settings</categories>
        <language>en_US</language>
        <protected>false</protected>
        <shortDescription>stgLabelNewAutoRel</shortDescription>
        <value>New Automatic Relationship</value>
    </labels>
    <labels>
        <fullName>stgLabelNewPaymentMapping</fullName>
        <categories>Settings</categories>
        <language>en_US</language>
        <protected>false</protected>
        <shortDescription>stgLabelNewPaymentMapping</shortDescription>
        <value>New Payment Field Mapping</value>
    </labels>
    <labels>
        <fullName>stgLabelNewRDFieldMap</fullName>
        <categories>Settings</categories>
        <language>en_US</language>
        <protected>false</protected>
        <shortDescription>stgLabelNewRDFieldMap</shortDescription>
        <value>New Custom Field Mapping</value>
    </labels>
    <labels>
        <fullName>stgLabelNewRelReciprocal</fullName>
        <categories>Settings</categories>
        <language>en_US</language>
        <protected>false</protected>
        <shortDescription>stgLabelNewRelReciprocal</shortDescription>
        <value>New Reciprocal Relationship</value>
    </labels>
    <labels>
        <fullName>stgLabelNewTH</fullName>
        <categories>Settings</categories>
        <language>en_US</language>
        <protected>false</protected>
        <shortDescription>stgLabelNewTH</shortDescription>
        <value>New Trigger Handler</value>
    </labels>
    <labels>
        <fullName>stgLabelNewUDR</fullName>
        <categories>Settings</categories>
        <language>en_US</language>
        <protected>false</protected>
        <shortDescription>stgLabelNewUDR</shortDescription>
        <value>New User Defined Rollup</value>
    </labels>
    <labels>
        <fullName>stgLabelNone</fullName>
        <categories>Settings</categories>
        <language>en_US</language>
        <protected>true</protected>
        <shortDescription>stgLabelNone</shortDescription>
        <value>--None--</value>
    </labels>
    <labels>
        <fullName>stgLabelONS</fullName>
        <categories>Settings</categories>
        <language>en_US</language>
        <protected>false</protected>
        <shortDescription>stgLabelONS</shortDescription>
        <value>Opportunity Name Settings</value>
    </labels>
    <labels>
        <fullName>stgLabelOK</fullName>
        <categories>Settings</categories>
        <language>en_US</language>
        <protected>false</protected>
        <shortDescription>stgLabelOK</shortDescription>
        <value>OK</value>
    </labels>
    <labels>
        <fullName>stgLabelOppBatchProgress</fullName>
        <categories>Settings</categories>
        <language>en_US</language>
        <protected>false</protected>
        <shortDescription>stgLabelOppBatchProgress</shortDescription>
        <value>Rollup Donations Batch Progress</value>
    </labels>
    <labels>
        <fullName>stgLabelOppCampMembers</fullName>
        <categories>Settings</categories>
        <language>en_US</language>
        <protected>false</protected>
        <shortDescription>stgLabelOppCampMembers</shortDescription>
        <value>Campaign Members</value>
    </labels>
    <labels>
        <fullName>stgLabelOppNamingRefreshTitle</fullName>
        <categories>Settings</categories>
        <language>en_US</language>
        <protected>false</protected>
        <shortDescription>stgLabelOppNamingRefreshTitle</shortDescription>
        <value>Refresh Opportunity Names</value>
    </labels>
    <labels>
        <fullName>stgLabelOppNamingSettings</fullName>
        <categories>Settings</categories>
        <language>en_US</language>
        <protected>false</protected>
        <shortDescription>stgLabelOppNamingSettings</shortDescription>
        <value>Opportunity Names</value>
    </labels>
    <labels>
        <fullName>stgLabelOppPrimaryContactTitle</fullName>
        <categories>Settings</categories>
        <language>en_US</language>
        <protected>false</protected>
        <shortDescription>stgLabelOppPrimaryContactTitle</shortDescription>
        <value>Refresh Opportunity Primary Contact</value>
    </labels>
    <labels>
        <fullName>stgLabelOppRollupRT</fullName>
        <categories>Settings</categories>
        <language>en_US</language>
        <protected>false</protected>
        <shortDescription>stgLabelOppRollupRT</shortDescription>
        <value>Opportunity Rollup Record Types</value>
    </labels>
    <labels>
        <fullName>stgLabelOppRollups</fullName>
        <categories>Settings</categories>
        <language>en_US</language>
        <protected>false</protected>
        <shortDescription>stgLabelOppRollups</shortDescription>
        <value>Opportunity Rollups</value>
    </labels>
    <labels>
        <fullName>stgLabelOppUpdatePrimaryContact</fullName>
        <categories>Settings</categories>
        <language>en_US</language>
        <protected>false</protected>
        <shortDescription>stgLabelOppUpdatePrimaryContact</shortDescription>
        <value>Batch Update Primary Contact</value>
    </labels>
    <labels>
        <fullName>stgLabelOther</fullName>
        <categories>Settings</categories>
        <language>en_US</language>
        <protected>false</protected>
        <shortDescription>stgLabelOther</shortDescription>
        <value>other</value>
    </labels>
    <labels>
        <fullName>stgLabelOtherDateFormat</fullName>
        <categories>Settings</categories>
        <language>en_US</language>
        <protected>false</protected>
        <shortDescription>stgLabelOtherDateFormat</shortDescription>
        <value>Other Date Format</value>
    </labels>
    <labels>
        <fullName>stgLabelOtherFormalGreetingFormat</fullName>
        <categories>Settings</categories>
        <language>en_US</language>
        <protected>false</protected>
        <shortDescription>stgLabelOtherFormalGreetingFormat</shortDescription>
        <value>Other Formal Greeting Format</value>
    </labels>
    <labels>
        <fullName>stgLabelOtherHHNameFormat</fullName>
        <categories>Settings</categories>
        <language>en_US</language>
        <protected>true</protected>
        <shortDescription>stgLabelOtherHHNameFormat</shortDescription>
        <value>Other Household Name Format</value>
    </labels>
    <labels>
        <fullName>stgLabelOtherInformalGreetingFormat</fullName>
        <categories>Settings</categories>
        <language>en_US</language>
        <protected>false</protected>
        <shortDescription>stgLabelOtherInformalGreetingFormat</shortDescription>
        <value>Other Informal Greeting Format</value>
    </labels>
    <labels>
        <fullName>stgLabelOtherOpportunigyNamingFormat</fullName>
        <categories>Settings</categories>
        <language>en_US</language>
        <protected>false</protected>
        <shortDescription>stgLabelOtherOpportunigyNamingFormat</shortDescription>
        <value>Other Opportunigy Naming Format</value>
    </labels>
    <labels>
        <fullName>stgLabelPaymentMapNoValidFields</fullName>
        <categories>Settings</categories>
        <language>en_US</language>
        <protected>false</protected>
        <shortDescription>stgLabelPaymentMapNoValidFields</shortDescription>
        <value>No Valid Field Available</value>
    </labels>
    <labels>
        <fullName>stgLabelPaymentSettings</fullName>
        <categories>Settings</categories>
        <language>en_US</language>
        <protected>false</protected>
        <shortDescription>stgLabelPaymentSettings</shortDescription>
        <value>Payment Settings</value>
    </labels>
    <labels>
        <fullName>stgLabelPrimaryContactRoleMergeBatch</fullName>
        <categories>NPSP Settings</categories>
        <language>en_US</language>
        <protected>true</protected>
        <shortDescription>Menu title for the Duplicate Primary OCRs in NPSP Settings</shortDescription>
        <value>Remove Duplicate Primary OCRs</value>
    </labels>
    <labels>
        <fullName>stgLabelRDFieldMap</fullName>
        <categories>Settings</categories>
        <language>en_US</language>
        <protected>false</protected>
        <shortDescription>stgLabelRDFieldMap</shortDescription>
        <value>Custom Field Mappings</value>
    </labels>
    <labels>
        <fullName>stgLabelRDNewPeriod</fullName>
        <categories>Settings</categories>
        <language>en_US</language>
        <protected>false</protected>
        <shortDescription>stgLabelRDNewPeriod</shortDescription>
        <value>New Installment Period</value>
    </labels>
    <labels>
        <fullName>stgLabelRDPeriod</fullName>
        <categories>Settings</categories>
        <language>en_US</language>
        <protected>false</protected>
        <shortDescription>stgLabelRDPeriod</shortDescription>
        <value>Custom Installment Periods</value>
    </labels>
    <labels>
        <fullName>stgLabelRDSettings</fullName>
        <categories>Settings</categories>
        <language>en_US</language>
        <protected>false</protected>
        <shortDescription>stgLabelRDSettings</shortDescription>
        <value>Recurring Donation Settings</value>
    </labels>
    <labels>
        <fullName>stgLabelRDStatus</fullName>
        <categories>Settings</categories>
        <language>en_US</language>
        <protected>false</protected>
        <shortDescription>stgLabelRDStatus</shortDescription>
        <value>Updating Recurring Donation Opportunities</value>
    </labels>
    <labels>
        <fullName>stgLabelRelSettings</fullName>
        <categories>Settings</categories>
        <language>en_US</language>
        <protected>false</protected>
        <shortDescription>stgLabelRelSettings</shortDescription>
        <value>General Settings</value>
    </labels>
    <labels>
        <fullName>stgLabelRelationshipSyncNoValidFields</fullName>
        <categories>Settings</categories>
        <language>en_US</language>
        <protected>true</protected>
        <shortDescription>stgLabelRelationshipSyncNoValidFields</shortDescription>
        <value>No Valid Field Available</value>
    </labels>
    <labels>
        <fullName>stgLabelSelectChatterGroup</fullName>
        <categories>Settings</categories>
        <language>en_US</language>
        <protected>false</protected>
        <shortDescription>stgLabelSelectChatterGroup</shortDescription>
        <value>Select Chatter Group</value>
    </labels>
    <labels>
        <fullName>stgLabelSoftCredit</fullName>
        <categories>Settings</categories>
        <language>en_US</language>
        <protected>false</protected>
        <shortDescription>stgLabelSoftCredit</shortDescription>
        <value>Soft Credit Settings</value>
    </labels>
    <labels>
        <fullName>stgLabelTriggerHandlers</fullName>
        <categories>Settings</categories>
        <language>en_US</language>
        <protected>false</protected>
        <shortDescription>stgLabelTriggerHandlers</shortDescription>
        <value>Trigger Handlers</value>
    </labels>
    <labels>
        <fullName>stgLabelTypeAhead</fullName>
        <categories>Settings</categories>
        <language>en_US</language>
        <protected>false</protected>
        <shortDescription>stgLabelTypeAhead</shortDescription>
        <value>Start typing...</value>
    </labels>
    <labels>
        <fullName>stgLabelUDRNoOppFields</fullName>
        <categories>Settings</categories>
        <language>en_US</language>
        <protected>false</protected>
        <shortDescription>stgLabelUDRNoOppFields</shortDescription>
        <value>No valid Opportunity fields found.</value>
    </labels>
    <labels>
        <fullName>stgLabelUDROp</fullName>
        <categories>Settings</categories>
        <language>en_US</language>
        <protected>false</protected>
        <shortDescription>stgLabelUDROp</shortDescription>
        <value>Rollup Operation</value>
    </labels>
    <labels>
        <fullName>stgLabelUDROppField</fullName>
        <categories>Settings</categories>
        <language>en_US</language>
        <protected>false</protected>
        <shortDescription>stgLabelUDROppField</shortDescription>
        <value>Opportunity Field</value>
    </labels>
    <labels>
        <fullName>stgLabelUDRTargetField</fullName>
        <categories>Settings</categories>
        <language>en_US</language>
        <protected>false</protected>
        <shortDescription>stgLabelUDRTargetField</shortDescription>
        <value>Target Field</value>
    </labels>
    <labels>
        <fullName>stgLabelUDRTargetFieldHelp</fullName>
        <categories>Settings</categories>
        <language>en_US</language>
        <protected>true</protected>
        <shortDescription>stgLabelUDRTargetFieldHelp</shortDescription>
        <value>The custom field on the target object that will display your custom rollup summary. This field must be of the same type as the Opportunity field you&apos;re rolling up.</value>
    </labels>
    <labels>
        <fullName>stgLabelUDRTargetObject</fullName>
        <categories>Settings</categories>
        <language>en_US</language>
        <protected>false</protected>
        <shortDescription>stgLabelUDRTargetObject</shortDescription>
        <value>Target Object</value>
    </labels>
    <labels>
        <fullName>stgLabelView</fullName>
        <categories>Settings</categories>
        <language>en_US</language>
        <protected>false</protected>
        <shortDescription>stgLabelView</shortDescription>
        <value>View</value>
    </labels>
    <labels>
        <fullName>stgLabelYearPicklistLastYear</fullName>
        <categories>Settings</categories>
        <language>en_US</language>
        <protected>true</protected>
        <shortDescription>Label for previous year</shortDescription>
        <value>Last Year</value>
    </labels>
    <labels>
        <fullName>stgLabelYearPicklistThisYear</fullName>
        <categories>Settings</categories>
        <language>en_US</language>
        <protected>true</protected>
        <shortDescription>Label for current year</shortDescription>
        <value>This Year</value>
    </labels>
    <labels>
        <fullName>stgLabelYearPicklistYearsAgo</fullName>
        <categories>Settings</categories>
        <language>en_US</language>
        <protected>true</protected>
        <shortDescription>Label for dynamic number of years ago</shortDescription>
        <value>{0} Years Ago</value>
    </labels>
    <labels>
        <fullName>stgLinkDelete</fullName>
        <categories>Settings</categories>
        <language>en_US</language>
        <protected>false</protected>
        <shortDescription>stgLinkDelete</shortDescription>
        <value>Del</value>
    </labels>
    <labels>
        <fullName>stgNoObjectsFound</fullName>
        <categories>Settings</categories>
        <language>en_US</language>
        <protected>true</protected>
        <shortDescription>No records of an object found. Pass in the object's plural label.</shortDescription>
        <value>No {0} found.</value>
    </labels>
    <labels>
        <fullName>stgNPSPGuideImportData</fullName>
        <categories>Settings</categories>
        <language>en_US</language>
        <protected>false</protected>
        <shortDescription>stgNPSPGuideImportData</shortDescription>
        <value>NPSP Guide to Importing Data</value>
    </labels>
    <labels>
        <fullName>stgNPSPSettings</fullName>
        <categories>Settings</categories>
        <language>en_US</language>
        <protected>false</protected>
        <shortDescription>stgNPSPSettings</shortDescription>
        <value>Nonprofit Success Pack Application Settings</value>
    </labels>
    <labels>
        <fullName>stgNPSPSettingsTitle</fullName>
        <categories>Settings</categories>
        <language>en_US</language>
        <protected>false</protected>
        <shortDescription>stgNPSPSettingsTitle</shortDescription>
        <value>Nonprofit Success Pack Settings</value>
    </labels>
    <labels>
        <fullName>stgNPSPWorkbook</fullName>
        <categories>Settings</categories>
        <language>en_US</language>
        <protected>false</protected>
        <shortDescription>stgNPSPWorkbook</shortDescription>
        <value>NPSP Fundraising Trail</value>
    </labels>
    <labels>
        <fullName>stgNavAccountModel</fullName>
        <categories>Settings</categories>
        <language>en_US</language>
        <protected>false</protected>
        <shortDescription>stgNavAccountModel</shortDescription>
        <value>Account Model</value>
    </labels>
    <labels>
        <fullName>stgNavAddressVerification</fullName>
        <categories>Settings</categories>
        <language>en_US</language>
        <protected>false</protected>
        <shortDescription>stgNavAddressVerification</shortDescription>
        <value>Addresses</value>
    </labels>
    <labels>
        <fullName>stgNavAffiliations</fullName>
        <categories>Settings</categories>
        <language>en_US</language>
        <protected>false</protected>
        <shortDescription>stgNavAffiliations</shortDescription>
        <value>Affiliations</value>
    </labels>
    <labels>
        <fullName>stgNavAllocations</fullName>
        <categories>Allocation, Settings</categories>
        <language>en_US</language>
        <protected>false</protected>
        <shortDescription>stgNavAllocations</shortDescription>
        <value>GAU Allocations</value>
    </labels>
    <labels>
        <fullName>stgNavBatchProcessSettings</fullName>
        <categories>Settings</categories>
        <language>en_US</language>
        <protected>false</protected>
        <shortDescription>stgNavBatchProcessSettings</shortDescription>
        <value>Batch Process Settings</value>
    </labels>
    <labels>
        <fullName>stgNavBDE</fullName>
        <categories>Settings</categories>
        <language>en_US</language>
        <protected>false</protected>
        <shortDescription>stgNavBDE</shortDescription>
        <value>Batch Data Entry</value>
    </labels>
    <labels>
        <fullName>stgNavBulkProcesses</fullName>
        <categories>Settings</categories>
        <language>en_US</language>
        <protected>false</protected>
        <shortDescription>stgNavBulkProcesses</shortDescription>
        <value>Bulk Data Processes</value>
    </labels>
    <labels>
        <fullName>stgNavConnections</fullName>
        <categories>Settings</categories>
        <language>en_US</language>
        <protected>false</protected>
        <shortDescription>stgNavConnections</shortDescription>
        <value>Connections</value>
    </labels>
    <labels>
        <fullName>stgNavContactRoles</fullName>
        <categories>Settings</categories>
        <language>en_US</language>
        <protected>false</protected>
        <shortDescription>stgNavContactRoles</shortDescription>
        <value>Contact Roles</value>
    </labels>
    <labels>
        <fullName>stgNavContacts</fullName>
        <categories>Settings</categories>
        <language>en_US</language>
        <protected>false</protected>
        <shortDescription>stgNavContacts</shortDescription>
        <value>Contacts</value>
    </labels>
    <labels>
        <fullName>stgNavDonations</fullName>
        <categories>Settings</categories>
        <language>en_US</language>
        <protected>false</protected>
        <shortDescription>stgNavDonations</shortDescription>
        <value>Donations</value>
    </labels>
    <labels>
        <fullName>stgNavDonorStatistics</fullName>
        <categories>Settings</categories>
        <language>en_US</language>
        <protected>false</protected>
        <shortDescription>stgNavDonorStatistics</shortDescription>
        <value>Donor Statistics</value>
    </labels>
    <labels>
        <fullName>stgNavErrorLog</fullName>
        <categories>Settings</categories>
        <language>en_US</language>
        <protected>false</protected>
        <shortDescription>stgNavErrorLog</shortDescription>
        <value>Error Log</value>
    </labels>
    <labels>
        <fullName>stgNavErrorNotify</fullName>
        <categories>Settings</categories>
        <language>en_US</language>
        <protected>false</protected>
        <shortDescription>stgNavErrorNotify</shortDescription>
        <value>Error Notifications</value>
    </labels>
    <labels>
        <fullName>stgNavHealthCheck</fullName>
        <categories>Settings</categories>
        <language>en_US</language>
        <protected>false</protected>
        <shortDescription>stgNavHealthCheck</shortDescription>
        <value>Health Check</value>
    </labels>
    <labels>
        <fullName>stgNavHouseholds</fullName>
        <categories>Settings</categories>
        <language>en_US</language>
        <protected>false</protected>
        <shortDescription>stgNavHouseholds</shortDescription>
        <value>Households</value>
    </labels>
    <labels>
        <fullName>stgNavLeads</fullName>
        <categories>Settings</categories>
        <language>en_US</language>
        <protected>false</protected>
        <shortDescription>stgNavLeads</shortDescription>
        <value>Leads</value>
    </labels>
    <labels>
        <fullName>stgNavMembership</fullName>
        <categories>Settings</categories>
        <language>en_US</language>
        <protected>false</protected>
        <shortDescription>stgNavMembership</shortDescription>
        <value>Membership</value>
    </labels>
    <labels>
        <fullName>stgNavPaymentMappings</fullName>
        <categories>Settings</categories>
        <language>en_US</language>
        <protected>false</protected>
        <shortDescription>stgNavPaymentMappings</shortDescription>
        <value>Payment Mappings</value>
    </labels>
    <labels>
        <fullName>stgNavPayments</fullName>
        <categories>Settings</categories>
        <language>en_US</language>
        <protected>false</protected>
        <shortDescription>stgNavPayments</shortDescription>
        <value>Payments</value>
    </labels>
    <labels>
        <fullName>stgNavPeople</fullName>
        <categories>Settings</categories>
        <language>en_US</language>
        <protected>false</protected>
        <shortDescription>stgNavPeople</shortDescription>
        <value>People</value>
    </labels>
    <labels>
        <fullName>stgNavRDBatch</fullName>
        <categories>Settings</categories>
        <language>en_US</language>
        <protected>false</protected>
        <shortDescription>stgNavRDBatch</shortDescription>
        <value>Recurring Donations Batch</value>
    </labels>
    <labels>
        <fullName>stgNavRDFieldMap</fullName>
        <categories>Settings</categories>
        <language>en_US</language>
        <protected>false</protected>
        <shortDescription>stgNavRDFieldMap</shortDescription>
        <value>Recurring Donation Custom Field Mappings</value>
    </labels>
    <labels>
        <fullName>stgNavRDInstallmentPeriods</fullName>
        <categories>Settings</categories>
        <language>en_US</language>
        <protected>false</protected>
        <shortDescription>stgNavRDInstallmentPeriods</shortDescription>
        <value>Recurring Donation Custom Installment Periods</value>
    </labels>
    <labels>
        <fullName>stgNavRecurringDonations</fullName>
        <categories>Settings</categories>
        <language>en_US</language>
        <protected>false</protected>
        <shortDescription>stgNavRecurringDonations</shortDescription>
        <value>Recurring Donations</value>
    </labels>
    <labels>
        <fullName>stgNavRelAutoCreate</fullName>
        <categories>Settings</categories>
        <language>en_US</language>
        <protected>false</protected>
        <shortDescription>stgNavRelAutoCreate</shortDescription>
        <value>Relationships Autocreation</value>
    </labels>
    <labels>
        <fullName>stgNavRelReciprocal</fullName>
        <categories>Settings</categories>
        <language>en_US</language>
        <protected>false</protected>
        <shortDescription>stgNavRelReciprocal</shortDescription>
        <value>Relationship Reciprocal Settings</value>
    </labels>
    <labels>
        <fullName>stgNavRelationships</fullName>
        <categories>Settings</categories>
        <language>en_US</language>
        <protected>false</protected>
        <shortDescription>stgNavRelationships</shortDescription>
        <value>Relationships</value>
    </labels>
    <labels>
        <fullName>stgNavRollupAlloBatch</fullName>
        <categories>Allocation, Settings</categories>
        <language>en_US</language>
        <protected>false</protected>
        <shortDescription>stgNavRollupAlloBatch</shortDescription>
        <value>Rollup Allocations Batch</value>
    </labels>
    <labels>
        <fullName>stgNavRollupBatch</fullName>
        <categories>Settings</categories>
        <language>en_US</language>
        <protected>false</protected>
        <shortDescription>stgNavRollupBatch</shortDescription>
        <value>Rollup Donations Batch</value>
    </labels>
    <labels>
        <fullName>stgNavRollups</fullName>
        <categories>Settings</categories>
        <language>en_US</language>
        <protected>true</protected>
        <shortDescription>stgNavRollups</shortDescription>
        <value>Rollups</value>
    </labels>
    <labels>
        <fullName>stgNavSchedule</fullName>
        <categories>Settings</categories>
        <language>en_US</language>
        <protected>false</protected>
        <shortDescription>stgNavSchedule</shortDescription>
        <value>Process Scheduler</value>
    </labels>
    <labels>
        <fullName>stgNavSystem</fullName>
        <categories>Settings</categories>
        <language>en_US</language>
        <protected>false</protected>
        <shortDescription>stgNavSystem</shortDescription>
        <value>System Tools</value>
    </labels>
    <labels>
        <fullName>stgNavTriggerConfig</fullName>
        <categories>Settings</categories>
        <language>en_US</language>
        <protected>false</protected>
        <shortDescription>stgNavTriggerConfig</shortDescription>
        <value>Trigger Configuration</value>
    </labels>
    <labels>
        <fullName>stgNavUserDefinedRollups</fullName>
        <categories>Settings</categories>
        <language>en_US</language>
        <protected>false</protected>
        <shortDescription>stgNavUserDefinedRollups</shortDescription>
        <value>User Defined Rollups</value>
    </labels>
    <labels>
        <fullName>stgNotApplicable</fullName>
        <categories>Settings</categories>
        <language>en_US</language>
        <protected>false</protected>
        <shortDescription>stgNotApplicable</shortDescription>
        <value>N/A</value>
    </labels>
    <labels>
        <fullName>stgOppNamingDescription</fullName>
        <categories>Settings, OppNaming</categories>
        <language>en_US</language>
        <protected>false</protected>
        <shortDescription>stgOppNamingDescription</shortDescription>
        <value>When you create an Opportunity, the Name is automatically populated using a default naming convention. You can customize the naming convention by creating custom Opportunity Names.</value>
    </labels>
    <labels>
        <fullName>stgPowerOfUsHub</fullName>
        <categories>Settings</categories>
        <language>en_US</language>
        <protected>false</protected>
        <shortDescription>stgPowerOfUsHub</shortDescription>
        <value>Power of Us Hub</value>
    </labels>
    <labels>
        <fullName>stgReset</fullName>
        <categories>Settings</categories>
        <language>en_US</language>
        <protected>true</protected>
        <shortDescription>stgReset</shortDescription>
        <value>Reset</value>
    </labels>
    <labels>
        <fullName>stgSelectOne</fullName>
        <categories>Settings</categories>
        <language>en_US</language>
        <protected>false</protected>
        <shortDescription>stgSelectOne</shortDescription>
        <value>Select one</value>
    </labels>
    <labels>
        <fullName>stgTools</fullName>
        <categories>Settings</categories>
        <language>en_US</language>
        <protected>false</protected>
        <shortDescription>stgTools</shortDescription>
        <value>Tools</value>
    </labels>
    <labels>
        <fullName>stgUnknownError</fullName>
        <categories>Settings</categories>
        <language>en_US</language>
        <protected>true</protected>
        <shortDescription>stgUnknownError</shortDescription>
        <value>Unknown error. Please try again.</value>
    </labels>
    <labels>
        <fullName>stgValidationHHAccountHHRules</fullName>
        <categories>Settings</categories>
        <language>en_US</language>
        <protected>false</protected>
        <shortDescription>stgValidationHHAccountHHRules</shortDescription>
        <value>The Account Model is set to &apos;Household Account&apos;, which requires Household Rules to be set to &apos;No Contacts&apos;.   When using Household Accounts, there is no need to have an additional Household Object.</value>
    </labels>
</CustomLabels><|MERGE_RESOLUTION|>--- conflicted
+++ resolved
@@ -989,7 +989,14 @@
         <value>Please wait a moment</value>
     </labels>
     <labels>
-<<<<<<< HEAD
+        <fullName>CRLP_RecalculatingRollups</fullName>
+        <categories>Settings</categories>
+        <language>en_US</language>
+        <protected>true</protected>
+        <shortDescription>Header for interstitial page on rollup recalc buttons</shortDescription>
+        <value>Recalculating Rollups</value>
+    </labels>
+    <labels>
         <fullName>CRLP_ResetRollupsWarning</fullName>
         <categories>Settings</categories>
         <language>en_US</language>
@@ -998,14 +1005,6 @@
         <value>
             Are you sure you want to reset Customizable Rollups to NPSP defaults? This will delete any rollups you've created, as well as any other changes you've made to NPSP default rollups.
         </value>
-=======
-        <fullName>CRLP_RecalculatingRollups</fullName>
-        <categories>Settings</categories>
-        <language>en_US</language>
-        <protected>true</protected>
-        <shortDescription>Header for interstitial page on rollup recalc buttons</shortDescription>
-        <value>Recalculating Rollups</value>
->>>>>>> 08c5c1a3
     </labels>
     <labels>
         <fullName>CRLP_Return</fullName>
