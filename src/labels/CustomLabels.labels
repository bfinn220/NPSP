--- conflicted
+++ resolved
@@ -1824,26 +1824,16 @@
         <categories>Allocation, Error</categories>
         <language>en_US</language>
         <protected>false</protected>
-<<<<<<< HEAD
-        <shortDescription>Each Allocation must have a single parent object: Pmt, Opp, Rec Donation, Camp.</shortDescription>
-        <value>Ensure that this Allocation has only one parent object: Payment, Opportunity, Recurring Donation, or Campaign.</value>
-=======
         <shortDescription>Each Allocation must have a single parent object: Opportunity, Recurring Donatio</shortDescription>
         <value>An Allocation can have only one parent object: Opportunity, Recurring Donation, or Campaign.</value>
->>>>>>> c9d0abd9
     </labels>
     <labels>
         <fullName>alloTotalExceedsOppAmt</fullName>
         <categories>Allocation</categories>
         <language>en_US</language>
         <protected>false</protected>
-<<<<<<< HEAD
-        <shortDescription>Allocations cannot exceed the amount of the related Payment or Opportunity.</shortDescription>
-        <value>Allocation totals can't exceed the amount of the related Payment or Opportunity.</value>
-=======
         <shortDescription>Opportunity Allocation totals must not exceed the amount of the Opportunity.</shortDescription>
         <value>Opportunity Allocation totals can't exceed the amount of the Opportunity.</value>
->>>>>>> c9d0abd9
     </labels>
     <labels>
         <fullName>alloTotals</fullName>
