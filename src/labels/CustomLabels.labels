--- conflicted
+++ resolved
@@ -2735,7 +2735,6 @@
         <value>Require Expected Totals Match is selected but the Expected Count of Gifts and Expected Total Batch Amount fields are blank. Edit the batch details and either uncheck Require Expected Totals Match or add values in the related fields.</value>
     </labels>
     <labels>
-<<<<<<< HEAD
         <fullName>bgeMatchingAlert</fullName>
         <language>en_US</language>
         <protected>true</protected>
@@ -2748,35 +2747,27 @@
         <protected>true</protected>
         <shortDescription>Label for Select Open Donation text and modal header</shortDescription>
         <value>Select Open Donation</value>
-=======
+    </labels>
+    <labels>
+        <fullName>bgeNewBatch</fullName>
+        <language>en_US</language>
+        <protected>true</protected>
+        <shortDescription>Button to create a new batch.</shortDescription>
+        <value>New Batch</value>
+    </labels>
+    <labels>
         <fullName>bgeNewGift</fullName>
         <language>en_US</language>
         <protected>true</protected>
         <shortDescription>Label for Gift Entry Form</shortDescription>
         <value>New Gift</value>
->>>>>>> c6714f4b
-    </labels>
-    <labels>
-        <fullName>bgeNewBatch</fullName>
-        <language>en_US</language>
-        <protected>true</protected>
-        <shortDescription>Button to create a new batch.</shortDescription>
-        <value>New Batch</value>
-    </labels>
-    <labels>
-<<<<<<< HEAD
-        <fullName>bgeNewGift</fullName>
-        <language>en_US</language>
-        <protected>true</protected>
-        <shortDescription>Label for Gift Entry Form</shortDescription>
-        <value>New Gift</value>
-=======
+    </labels>
+    <labels>
         <fullName>bgeProcessBatch</fullName>
         <language>en_US</language>
         <protected>true</protected>
         <shortDescription>Button to process a batch.</shortDescription>
         <value>Process Batch</value>
->>>>>>> c6714f4b
     </labels>
     <labels>
         <fullName>bgeTabHeader</fullName>
