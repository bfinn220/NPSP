<?xml version="1.0" encoding="UTF-8"?>
<CustomLabels xmlns="http://soap.sforce.com/2006/04/metadata">
    <labels>
        <fullName>Addr_Id_Error</fullName>
        <language>en_US</language>
        <protected>true</protected>
        <shortDescription>Addr Id Error</shortDescription>
        <value>You must provide an Auth ID.</value>
    </labels>
    <labels>
        <fullName>Addr_No_Batch</fullName>
        <categories>address, error</categories>
        <language>en_US</language>
        <protected>true</protected>
        <shortDescription>Batch Address Verification Not Supported</shortDescription>
        <value>The specified service does not support Batch Address Verification.</value>
    </labels>
    <labels>
        <fullName>Addr_Pending_Verification</fullName>
        <categories>address, error</categories>
        <language>en_US</language>
        <protected>true</protected>
        <shortDescription>Pending verification</shortDescription>
        <value>Pending verification</value>
    </labels>
    <labels>
        <fullName>Addr_Settings_API_Body</fullName>
        <categories>address, settings</categories>
        <language>en_US</language>
        <protected>true</protected>
        <shortDescription>DEPRECATED - Addr Settings API Title</shortDescription>
        <value>DEPRECATED - API Account Settings</value>
    </labels>
    <labels>
        <fullName>Addr_Settings_API_Title</fullName>
        <categories>address, settings</categories>
        <language>en_US</language>
        <protected>true</protected>
        <shortDescription>Addr Settings API Title</shortDescription>
        <value>Verification API Account Settings</value>
    </labels>
    <labels>
        <fullName>Addr_Settings_Intro_Body</fullName>
        <categories>address, settings</categories>
        <language>en_US</language>
        <protected>true</protected>
        <shortDescription>DEPRECATED - Addr Settings Intro Body</shortDescription>
        <value>DEPRECATED</value>
    </labels>
    <labels>
        <fullName>Addr_Settings_Intro_Body1</fullName>
        <categories>address, settings</categories>
        <language>en_US</language>
        <protected>true</protected>
        <shortDescription>Addr Settings Intro Body</shortDescription>
        <value>The Address Verification API lets you verify addresses as you add them to Salesforce. The API also lets you standardize addresses when you save them (for example, it converts any instance of Street to St in the saved record).</value>
    </labels>
    <labels>
        <fullName>Addr_Settings_Intro_Body2</fullName>
        <categories>address, settings</categories>
        <language>en_US</language>
        <protected>true</protected>
        <shortDescription>Addr Settings Intro Body</shortDescription>
        <value>&lt;br/&gt;To get started:&lt;br/&gt;&lt;br/&gt;
1. Open a third-party address verification account. (Some are free for nonprofits.)&lt;br/&gt;
2. In your address verification service, create the required authentication ID and/or token.&lt;br/&gt;
3. Return to this settings page, click the Edit button above, and paste the ID and/or token into the appropriate fields.&lt;br/&gt;
4. Complete the remaining fields and click Save. The help text for each field provides more information. If you still need more help, see the &lt;a href=&quot;https://powerofus.force.com/NPSP_Address_Verification&quot;&gt;NPSP documentation&lt;/a&gt;.</value>
    </labels>
    <labels>
        <fullName>Addr_Settings_Intro_Title</fullName>
        <categories>address, settings</categories>
        <language>en_US</language>
        <protected>true</protected>
        <shortDescription>Addr Settings Intro Title</shortDescription>
        <value>Introduction</value>
    </labels>
    <labels>
        <fullName>Addr_Settings_Notice</fullName>
        <categories>address, settings</categories>
        <language>en_US</language>
        <protected>true</protected>
        <shortDescription>Addr Settings Notice</shortDescription>
        <value>Address verification will only work for records you create from this point on. Verification does not apply to contact information that you&apos;ve already entered in Salesforce.</value>
    </labels>
    <labels>
        <fullName>Addr_Settings_Test_Body</fullName>
        <categories>address, settings</categories>
        <language>en_US</language>
        <protected>true</protected>
        <shortDescription>Addr Settings Test Body</shortDescription>
        <value>To test your Secret Key Pair, enter any US Zip Code:</value>
    </labels>
    <labels>
        <fullName>Addr_Settings_Test_Response_Title</fullName>
        <categories>address, settings</categories>
        <language>en_US</language>
        <protected>true</protected>
        <shortDescription>Addr Settings Test Response Title</shortDescription>
        <value>API Response</value>
    </labels>
    <labels>
        <fullName>Addr_Settings_Test_Title</fullName>
        <categories>address, settings</categories>
        <language>en_US</language>
        <protected>true</protected>
        <shortDescription>Addr Settings Test Title</shortDescription>
        <value>Test My Settings</value>
    </labels>
    <labels>
        <fullName>Addr_Skip_Verified</fullName>
        <categories>address, verification</categories>
        <language>en_US</language>
        <protected>true</protected>
        <shortDescription>Addr Skip Verified</shortDescription>
        <value>Skip previously verified records</value>
    </labels>
    <labels>
        <fullName>Addr_Token_Error</fullName>
        <language>en_US</language>
        <protected>true</protected>
        <shortDescription>Addr Token Error</shortDescription>
        <value>You must provide an Auth Token.</value>
    </labels>
    <labels>
        <fullName>Addr_Unauthorized_Endpoint</fullName>
        <language>en_US</language>
        <protected>true</protected>
        <shortDescription>Addr Unauthorized Endpoint</shortDescription>
        <value>The Remote Site URL for the SmartyStreetsZip endpoint is invalid. Verify the correct URL with Smarty Streets, and update the SmartyStreetsZip endpoint in Setup &gt; Security &gt; Remote Site Settings.</value>
    </labels>
    <labels>
        <fullName>Addr_Valid_Key_Pair</fullName>
        <language>en_US</language>
        <protected>true</protected>
        <shortDescription>Addr Valid Key Pair</shortDescription>
        <value>Your Secret Key Pair is valid.</value>
    </labels>
    <labels>
        <fullName>Addr_Verification_Batch_Body</fullName>
        <categories>address, verification</categories>
        <language>en_US</language>
        <protected>true</protected>
        <shortDescription>Addr Verification Batch Body</shortDescription>
        <value>&lt;p&gt;Click Verify All Addresses to verify and standardize all addresses in your organization.
        The mass verification process uses the settings from above.&lt;/p&gt;
 &lt;br/&gt;</value>
    </labels>
    <labels>
        <fullName>Addr_Verification_Batch_Not_Supported</fullName>
        <categories>address, verification</categories>
        <language>en_US</language>
        <protected>true</protected>
        <shortDescription>No Batch Support</shortDescription>
        <value>The selected service does not support Batch Address Validation.</value>
    </labels>
    <labels>
        <fullName>Addr_Verification_Batch_SmartyStreets_Message</fullName>
        <categories>address, verification</categories>
        <language>en_US</language>
        <protected>true</protected>
        <shortDescription>Batches of 100</shortDescription>
        <value>SmartyStreets will verify addresses in batches of 100.</value>
    </labels>
    <labels>
        <fullName>Addr_Verification_Batch_Status</fullName>
        <categories>address, verification</categories>
        <language>en_US</language>
        <protected>true</protected>
        <shortDescription>Addr Verification Batch Status</shortDescription>
        <value>Mass Verification Status</value>
    </labels>
    <labels>
        <fullName>Addr_Verification_Batch_Title</fullName>
        <categories>address, verification</categories>
        <language>en_US</language>
        <protected>true</protected>
        <shortDescription>Addr Verification Batch Title</shortDescription>
        <value>Mass Verify Existing Addresses</value>
    </labels>
    <labels>
        <fullName>Addr_Verification_Cant_Load_Class</fullName>
        <categories>address</categories>
        <language>en_US</language>
        <protected>true</protected>
        <shortDescription>Unable to load verification class when visiting settings page</shortDescription>
        <value>There was an error loading the validator class {0}</value>
    </labels>
    <labels>
        <fullName>Addr_Verification_Required</fullName>
        <categories>address</categories>
        <language>en_US</language>
        <protected>true</protected>
        <shortDescription>Verification required</shortDescription>
        <value>Verification required</value>
    </labels>
    <labels>
        <fullName>Addr_Verification_Undefined_Class</fullName>
        <categories>address</categories>
        <language>en_US</language>
        <protected>true</protected>
        <shortDescription>No address verification class defined</shortDescription>
        <value>Address verification class not defined in the settings. Cannot perform address verification.</value>
    </labels>
    <labels>
        <fullName>Addr_Verification_Wrong_Class</fullName>
        <categories>address</categories>
        <language>en_US</language>
        <protected>true</protected>
        <shortDescription>Wrong address verification class</shortDescription>
        <value>No class with the specified name exists. Cannot perform address verification.</value>
    </labels>
    <labels>
        <fullName>Addr_Verification_Wrong_Interface</fullName>
        <categories>address</categories>
        <language>en_US</language>
        <protected>true</protected>
        <shortDescription>Wrong address verification interface</shortDescription>
        <value>The address validation class does not implement the required interface. Cannot perform address verification.</value>
    </labels>
    <labels>
        <fullName>Addr_Verified</fullName>
        <categories>address, verification</categories>
        <language>en_US</language>
        <protected>true</protected>
        <shortDescription>Address Successfully Verified</shortDescription>
        <value>Verified</value>
    </labels>
    <labels>
        <fullName>Addr_Verify_Endpoint</fullName>
        <language>en_US</language>
        <protected>true</protected>
        <shortDescription>Addr Verify Endpoint</shortDescription>
        <value>Please enter the endpoint URL.</value>
    </labels>
    <labels>
        <fullName>Addr_Verify_Google_Help</fullName>
        <language>en_US</language>
        <protected>true</protected>
        <shortDescription>Google API Helpt Text</shortDescription>
        <value>The Google Geocoding API requires a value for Authentication Token only.  This can be found by going to Visit the APIs console at https://code.google.com/apis/console and log in with your Google Account. Click the Services link from the left-hand menu in the APIs Console, then activate the Geocoding API service. Once the service has been activated, your API key is available from the API Access page, in the Simple API Access section. More information on this service and what it provides can be found here: https://developers.google.com/maps/documentation/geocoding/.</value>
    </labels>
    <labels>
        <fullName>Addr_Verify_Settings</fullName>
        <language>en_US</language>
        <protected>true</protected>
        <shortDescription>Addr Verify Settings</shortDescription>
        <value>Please verify you have entered your credentials.</value>
    </labels>
    <labels>
        <fullName>Addr_Verifying</fullName>
        <language>en_US</language>
        <protected>true</protected>
        <shortDescription>Addr Verifying</shortDescription>
        <value>Verifying addresses.</value>
    </labels>
    <labels>
        <fullName>Address_Not_Found</fullName>
        <categories>address, error</categories>
        <language>en_US</language>
        <protected>true</protected>
        <shortDescription>Address Not Found</shortDescription>
        <value>Address not found.</value>
    </labels>
    <labels>
        <fullName>Address_StateCountry_Invalid_Error</fullName>
        <categories>address, error</categories>
        <language>en_US</language>
        <protected>true</protected>
        <shortDescription>{value} is not configured as a valid Country in your Organization.</shortDescription>
        <value>&apos;{0}&apos; is not configured as a valid Country in your Organization.</value>
    </labels>
    <labels>
        <fullName>Address_Verification_Limit</fullName>
        <categories>address, verification</categories>
        <language>en_US</language>
        <protected>true</protected>
        <shortDescription>Address Verification Limit</shortDescription>
        <value>You cannot verify more than 100 addresses at a time.</value>
    </labels>
    <labels>
        <fullName>CONV_Accept_Risk</fullName>
        <language>en_US</language>
        <protected>false</protected>
        <shortDescription>Risk Accepted</shortDescription>
        <value>I accept the risk associated with using this tool, including data loss and inconsistent data.</value>
    </labels>
    <labels>
        <fullName>CONV_Account_Field</fullName>
        <language>en_US</language>
        <protected>false</protected>
        <shortDescription>Account Field</shortDescription>
        <value>Account Field</value>
    </labels>
    <labels>
        <fullName>CONV_Account_Field_For_Old_HH_ID</fullName>
        <language>en_US</language>
        <protected>false</protected>
        <shortDescription>Account Field For Old HH ID</shortDescription>
        <value>Select a field to store the original Household object Id.</value>
    </labels>
    <labels>
        <fullName>CONV_Activities_Reparented</fullName>
        <language>en_US</language>
        <protected>false</protected>
        <shortDescription>Activites Reparented</shortDescription>
        <value>Transfers Activities and Tasks associated with One-to-One or Individual Accounts to new Household Accounts.</value>
    </labels>
    <labels>
        <fullName>CONV_Address_Overrides_Set</fullName>
        <language>en_US</language>
        <protected>false</protected>
        <shortDescription>Address Overrides</shortDescription>
        <value>Selects Address Override for any Contact whose address is different from the Household Address.</value>
    </labels>
    <labels>
        <fullName>CONV_Addresses_Mapped</fullName>
        <language>en_US</language>
        <protected>false</protected>
        <shortDescription>Addresses Mapped</shortDescription>
        <value>Creates Address records based on existing Household and Contact addresses, and associates the new Address records with the new Household Accounts.</value>
    </labels>
    <labels>
        <fullName>CONV_All_Backed_Up</fullName>
        <language>en_US</language>
        <protected>false</protected>
        <shortDescription>All Data Backed Up</shortDescription>
        <value>I've backed up my data using the Export Data tool in Setup | Data Management.</value>
    </labels>
    <labels>
        <fullName>CONV_All_Dup_Rules_Disabled</fullName>
        <language>en_US</language>
        <protected>false</protected>
        <shortDescription>CONV_All_Dup_Rules_Disabled</shortDescription>
        <value>I have disabled all Data.com Duplication Management Rules.</value>
    </labels>
    <labels>
        <fullName>CONV_All_Households_Selected</fullName>
        <language>en_US</language>
        <protected>false</protected>
        <shortDescription>All Households Selected</shortDescription>
        <value>Runs the conversion process for all existing Household objects and related Contacts. (Does not run conversion for Contacts not currently associated with a Household.)</value>
    </labels>
    <labels>
        <fullName>CONV_All_Required_Removed</fullName>
        <language>en_US</language>
        <protected>false</protected>
        <shortDescription>All Required Removed</shortDescription>
        <value>I have removed required field restrictions for all custom fields.</value>
    </labels>
    <labels>
        <fullName>CONV_All_Triggers_Disabled</fullName>
        <language>en_US</language>
        <protected>false</protected>
        <shortDescription>All Triggers disabled</shortDescription>
        <value>Disables all NPSP triggers. NOTE: The tool does not disable your custom triggers. You should manually disable any custom triggers before proceeding.</value>
    </labels>
    <labels>
        <fullName>CONV_All_Users_Logged_Out</fullName>
        <language>en_US</language>
        <protected>false</protected>
        <shortDescription>All Users Logged Out</shortDescription>
        <value>All users have logged out of my Salesforce instance.</value>
    </labels>
    <labels>
        <fullName>CONV_All_WFR_Disabled</fullName>
        <language>en_US</language>
        <protected>false</protected>
        <shortDescription>All WFR and VR Disabled</shortDescription>
        <value>I have disabled all workflows and custom validation rules.</value>
    </labels>
    <labels>
        <fullName>CONV_Batching_Explanation</fullName>
        <language>en_US</language>
        <protected>false</protected>
        <shortDescription>Batching Explanation</shortDescription>
        <value>This tool will process your existing Contacts with Households in batches of 200 Households at a time, attempting to convert them to Household Accounts. Any errors during the conversion will result in one or more failed batches of Contacts while other batches may succeed. This could leave your data in an inconsistent state. If this occurs, you will need to immediately resolve the issue and re-run the conversion utility. This tool takes the following actions in converting your data:</value>
    </labels>
    <labels>
        <fullName>CONV_Begin</fullName>
        <language>en_US</language>
        <protected>false</protected>
        <shortDescription>Begin Conversion</shortDescription>
        <value>Begin Conversion Process</value>
    </labels>
    <labels>
        <fullName>CONV_Cancel</fullName>
        <language>en_US</language>
        <protected>false</protected>
        <shortDescription>Cancel</shortDescription>
        <value>Cancel</value>
    </labels>
    <labels>
        <fullName>CONV_Configuration_Options</fullName>
        <language>en_US</language>
        <protected>false</protected>
        <shortDescription>Configuration Options</shortDescription>
        <value>Configuration Options</value>
    </labels>
    <labels>
        <fullName>CONV_Contacts_Attached</fullName>
        <language>en_US</language>
        <protected>false</protected>
        <shortDescription>Contacts Attached to Household</shortDescription>
        <value>Disconnects Contacts from their One-to-One or Individual Account, and attaches them to their newly created Household Account.</value>
    </labels>
    <labels>
        <fullName>CONV_Conversion_Process</fullName>
        <language>en_US</language>
        <protected>false</protected>
        <shortDescription>Account Model Conversion Progress</shortDescription>
        <value>Account Model Conversion Progress</value>
    </labels>
    <labels>
        <fullName>CONV_Fundamental_Changes</fullName>
        <language>en_US</language>
        <protected>false</protected>
        <shortDescription>Fundamental Changes</shortDescription>
        <value>You are about to make fundamental changes to your Salesforce data and data model. Reports, dashboards, and more may have to be modified to account for these changes. Salesforce.com and Salesforce.org are not responsible for any data or data integrity loss.  Do you still wish to proceed?</value>
    </labels>
    <labels>
        <fullName>CONV_Important_Info_Header</fullName>
        <language>en_US</language>
        <protected>false</protected>
        <shortDescription>Important Information Header</shortDescription>
        <value>Important Information</value>
    </labels>
    <labels>
        <fullName>CONV_Local_Expert</fullName>
        <language>en_US</language>
        <protected>false</protected>
        <shortDescription>Local Expert</shortDescription>
        <value>I&apos;ve consulted with my local Salesforce expert.</value>
    </labels>
    <labels>
        <fullName>CONV_Master_Address_Set</fullName>
        <language>en_US</language>
        <protected>false</protected>
        <shortDescription>Master Address Set</shortDescription>
        <value>Sets the Household Account address. Uses the current Household address if it exists, or one of the Contact addresses based on frequency of use or highest Contact giving.</value>
    </labels>
    <labels>
        <fullName>CONV_New_Affiliations</fullName>
        <language>en_US</language>
        <protected>false</protected>
        <shortDescription>New Affiliations Created</shortDescription>
        <value>Restructures Contact and org Account associations by creating Affiliation records, and sets the Primary Affiliation field on Contact.</value>
    </labels>
    <labels>
        <fullName>CONV_New_Households_Created</fullName>
        <language>en_US</language>
        <protected>false</protected>
        <shortDescription>New Households Created</shortDescription>
        <value>Creates a new Household Account for each Household object record.</value>
    </labels>
    <labels>
        <fullName>CONV_Non_NPSP_Apps</fullName>
        <language>en_US</language>
        <protected>false</protected>
        <shortDescription>Non-NPSP Apps</shortDescription>
        <value>I have disabled or temporarily uninstalled all non-NPSP apps.</value>
    </labels>
    <labels>
        <fullName>CONV_Old_Household_Objects</fullName>
        <language>en_US</language>
        <protected>false</protected>
        <shortDescription>Old Household Objects</shortDescription>
        <value>Does NOT delete Household objects after conversion is complete. You should manually delete these after you've verified the conversion.</value>
    </labels>
    <labels>
        <fullName>CONV_Only_Household_Contacts</fullName>
        <language>en_US</language>
        <protected>false</protected>
        <shortDescription>Only Household Contacts</shortDescription>
        <value>I am aware this tool will only work for Contacts that currently have a Household associated.</value>
    </labels>
    <labels>
        <fullName>CONV_Opportunities_Reparented</fullName>
        <language>en_US</language>
        <protected>false</protected>
        <shortDescription>Opportunities Reparented</shortDescription>
        <value>Removes Opportunities from One-to-One or Individual Accounts and associates them with the new Household Accounts.</value>
    </labels>
    <labels>
        <fullName>CONV_Original_HH_Id</fullName>
        <language>en_US</language>
        <protected>false</protected>
        <shortDescription>Original HH Id</shortDescription>
        <value>You can optionally select a custom field on Account to store the original Household object Id. Storing this Id can be useful if you later want to reparent any lookups or child objects originally on the Household object to the new Household Account. Account Field selections are limited to unused custom text or text area fields.</value>
    </labels>
    <labels>
        <fullName>CONV_Page_Description</fullName>
        <language>en_US</language>
        <protected>false</protected>
        <shortDescription>Page Description</shortDescription>
        <value>This page is designed to help you convert your organization from an existing One-to-One or Individual Account Model to the Household Account Model.</value>
    </labels>
    <labels>
        <fullName>CONV_Page_Title</fullName>
        <language>en_US</language>
        <protected>false</protected>
        <shortDescription>Page Title</shortDescription>
        <value>Account Model Conversion Utility</value>
    </labels>
    <labels>
        <fullName>CONV_Permanent_Change</fullName>
        <language>en_US</language>
        <protected>false</protected>
        <shortDescription>Permanent Change Info</shortDescription>
        <value>Account Model Conversion is a permanent change. Please consider this action carefully before proceeding. While the conversion is in process, your database functionality will be temporarily disabled. Salesforce.com and Salesforce.org are not responsible for any data loss, modifications, or corruption that occur as a result of this operation. Please proceed at YOUR OWN RISK. You'll need to confirm that you've taken the following steps before beginning the conversion:</value>
    </labels>
    <labels>
        <fullName>CONV_Primary_Contacts_Set</fullName>
        <language>en_US</language>
        <protected>false</protected>
        <shortDescription>Primary Contacts Set</shortDescription>
        <value>Sets Primary Contact values for all Household Accounts.</value>
    </labels>
    <labels>
        <fullName>CONV_Proceed</fullName>
        <language>en_US</language>
        <protected>false</protected>
        <shortDescription>Proceed</shortDescription>
        <value>Proceed with Conversion</value>
    </labels>
    <labels>
        <fullName>CONV_Record_Ownership_Transferred</fullName>
        <language>en_US</language>
        <protected>false</protected>
        <shortDescription>Record Ownership Transferred</shortDescription>
        <value>I have transferred any records owned by inactive users to active users.</value>
    </labels>
    <labels>
        <fullName>CONV_Reload</fullName>
        <language>en_US</language>
        <protected>false</protected>
        <shortDescription>Reload</shortDescription>
        <value>Reload the Converter</value>
    </labels>
    <labels>
        <fullName>CONV_Selected_Field_Bad</fullName>
        <language>en_US</language>
        <protected>false</protected>
        <shortDescription>Selected Field Not Able to Hold ID</shortDescription>
        <value>The field you selected to store the Household Id is of the wrong datatype or invalid in some way. Please select a different Account field.</value>
    </labels>
    <labels>
        <fullName>CONV_Selected_Field_Verification_Failure</fullName>
        <language>en_US</language>
        <protected>false</protected>
        <shortDescription>Selected Field Not Verified for Id</shortDescription>
        <value>The conversion tool encountered an error when attempting to verify the validity of your selected Account field. Without this verification, the conversion tool can't determine if your field mapping, and therefore your conversion, will be successful.  You may proceed at your own risk, or select a different field to hold the Household Id.</value>
    </labels>
    <labels>
        <fullName>CONV_Tested_in_Sandbox</fullName>
        <language>en_US</language>
        <protected>false</protected>
        <shortDescription>Tested in Sandbox</shortDescription>
        <value>I have tested the conversion process in a fresh sandbox.</value>
    </labels>
    <labels>
        <fullName>CONV_Triggers_Reenabled</fullName>
        <language>en_US</language>
        <protected>false</protected>
        <shortDescription>Triggers ReEnabled</shortDescription>
        <value>Re-enables all NPSP triggers. NOTE: You'll need to manually re-enable any custom triggers you disabled for the conversion. Also, the utility re-enables &lt;b&gt;all&lt;/b&gt; NPSP triggers, so if you selectively disabled any of them beforehand, you'll need to manually disable them again.</value>
    </labels>
    <labels>
        <fullName>CONV_Warning</fullName>
        <language>en_US</language>
        <protected>false</protected>
        <shortDescription>Warning</shortDescription>
        <value>Warning!</value>
    </labels>
    <labels>
        <fullName>CONV_What_This_Tool_Does</fullName>
        <language>en_US</language>
        <protected>false</protected>
        <shortDescription>What This Tool Does</shortDescription>
        <value>What This Tool Does</value>
    </labels>
    <labels>
        <fullName>CampaignMemberStatusOmit</fullName>
        <categories>Opportunity, Campaign Member</categories>
        <language>en_US</language>
        <protected>false</protected>
        <shortDescription>CampaignMemberStatusOmit</shortDescription>
        <value>omit</value>
    </labels>
    <labels>
        <fullName>ClosedWonOpportunities</fullName>
        <categories>Error</categories>
        <language>en_US</language>
        <protected>true</protected>
        <shortDescription>ClosedWonOpportunities</shortDescription>
        <value>Closed Won Opportunities</value>
    </labels>
    <labels>
        <fullName>CMT_FilterGroupActiveRollupsHelpText</fullName>
        <categories>Settings</categories>
        <language>en_US</language>
        <protected>true</protected>
        <shortDescription>Help text for the rollups tree</shortDescription>
        <value>The list of rollups that are using this filter group. As long as there are rollups listed here, you can't delete this filter group.</value>
    </labels>
    <labels>
        <fullName>CMT_DeleteConfirm</fullName>
        <categories>Settings</categories>
        <language>en_US</language>
        <protected>true</protected>
        <shortDescription>Confirmation message when a user wants to delete something.</shortDescription>
        <value>Are you sure you want to delete this {0}?</value>
    </labels>
    <labels>
        <fullName>CMT_FilterGroupDeleteError</fullName>
        <categories>Settings</categories>
        <language>en_US</language>
        <protected>true</protected>
        <shortDescription>Error message when a user wants to delete a filter group with rollups.</shortDescription>
        <value>You can't delete this filter group because there is at least one rollup using it. To delete this filter group, either remove it from the associated rollups or delete the rollups.</value>
    </labels>
    <labels>
        <fullName>CMT_FilterGroupDescriptionHelpText</fullName>
        <categories>Settings</categories>
        <language>en_US</language>
        <protected>true</protected>
        <shortDescription>Help text for the filter group description</shortDescription>
        <value>It's important to enter a detailed description that explains the filter rules in this group so that users in your org can understand if this filter group is right for their rollup.</value>
    </labels>
    <labels>
        <fullName>CMT_FilterGroupNameHelpText</fullName>
        <categories>Settings</categories>
        <language>en_US</language>
        <protected>true</protected>
        <shortDescription>Help text for the filter group name</shortDescription>
        <value>A unique name for this filter group.</value>
    </labels>
    <labels>
        <fullName>CMT_FilterGroupNameLimitError</fullName>
        <categories>Settings</categories>
        <language>en_US</language>
        <protected>true</protected>
        <shortDescription>New filter group button</shortDescription>
        <value>Filter group name is limited to 40 characters.</value>
    </labels>
    <labels>
        <fullName>CMT_FilterRulesHelpText</fullName>
        <categories>Settings</categories>
        <language>en_US</language>
        <protected>true</protected>
        <shortDescription>Help text for the filter rules</shortDescription>
        <value>The list of rules included in this filter group. The filter rules set the criteria to ensure that you only get the data you need. Keep in mind that filter groups use AND criteria for filter rules, so if the data doesn't match ALL filter rules within a filter group, it won't be included in the rollup.</value>
    </labels>
    <labels>
        <fullName>CMT_FilterRulesValueHelpText</fullName>
        <categories>Settings</categories>
        <language>en_US</language>
        <protected>true</protected>
        <shortDescription>Help text for the filter rule value field</shortDescription>
        <value>If the Operator is In List or Not in List and you don't see a picklist, enter values separated by semi-colons.</value>
    </labels>
    <labels>
        <fullName>CMT_FilterNew</fullName>
        <categories>Settings</categories>
        <language>en_US</language>
        <protected>true</protected>
        <shortDescription>New filter group button</shortDescription>
        <value>New Filter Group</value>
    </labels>
    <labels>
        <fullName>CMT_FilterRuleDeleteWarning</fullName>
        <categories>Settings</categories>
        <language>en_US</language>
        <protected>true</protected>
        <shortDescription>Warning message when a user wants to delete a filter rule.</shortDescription>
        <value>There are rollups using the filter group that this rule is part of. If you delete this filter rule, it will affect those rollup calculations. Are you sure you want to delete?</value>
    </labels>
    <labels>
        <fullName>CMT_FilterRuleDuplicateError</fullName>
        <categories>Settings</categories>
        <language>en_US</language>
        <protected>true</protected>
        <shortDescription>Warning message when a user creates a duplicate filter rule.</shortDescription>
        <value>This filter rule already exists in this filter group. Edit one or more fields to create a unique filter rule.</value>
    </labels>
    <labels>
        <fullName>CMT_FilterRuleFieldsMissing</fullName>
        <categories>Settings</categories>
        <language>en_US</language>
        <protected>true</protected>
        <shortDescription>Error message preventing a user from saving a filter rule with fields missing.</shortDescription>
        <value>One or more fields are missing. Complete all fields to save this filter rule.</value>
    </labels>
    <labels>
        <fullName>ConfirmDeleteAccount</fullName>
        <categories>Error, Delete</categories>
        <language>en_US</language>
        <protected>true</protected>
        <shortDescription>ConfirmDeleteAccount</shortDescription>
        <value>{0} is the only Contact in the {1} Account. Deleting this Contact would leave an empty Account. Would you like to delete {1}, including {0}, instead?</value>
    </labels>
    <labels>
        <fullName>CRLP_AvailableRollupType</fullName>
        <categories>Settings</categories>
        <language>en_US</language>
        <protected>true</protected>
        <shortDescription>Label to be used for table describing rollup types.</shortDescription>
        <value>Available Rollup Types</value>
    </labels>
    <labels>
        <fullName>CRLP_AdvancedCustomizationHeader</fullName>
        <categories>Settings</categories>
        <language>en_US</language>
        <protected>true</protected>
        <shortDescription>Label for the advanced customization section on a Rollup__mdt record.</shortDescription>
        <value>Advanced Customization</value>
    </labels>
    <labels>
        <fullName>CRLP_AdvancedCustomizationText</fullName>
        <categories>Settings</categories>
        <language>en_US</language>
        <protected>true</protected>
        <shortDescription>Context for when to add a date, amount, or detail field to a Rollup__mdt record.</shortDescription>
        <value>These fields determine what information is being summarized and provide the normal defaults for Donations. You can edit them as needed.</value>
    </labels>
    <labels>
        <fullName>CRLP_BatchCalculating</fullName>
        <categories>Settings</categories>
        <language>en_US</language>
        <protected>true</protected>
        <shortDescription>Displays on page when "Recalculate Rollups" button is hit on Acc/Con/GAU/RD.</shortDescription>
        <value>The rollups batch job is calculating and may take a few moments to complete. Go back to the {0} and refresh to see updated rollup values.</value>
    </labels>
    <labels>
        <fullName>CRLP_BatchSkipped</fullName>
        <categories>Settings</categories>
        <language>en_US</language>
        <protected>true</protected>
        <shortDescription>Error logged when a scheduled batch is skipped b/c yesterday&apos;s still running.</shortDescription>
        <value>Today&apos;&apos;s scheduled {0} batch job was skipped because a previous {0} job was still running. The next batch job will run as scheduled. No action is required; this error is for information purposes only.</value>
    </labels>
    <labels>
        <fullName>CRLP_CreateRollupIntroHelpText</fullName>
        <categories>Settings</categories>
        <language>en_US</language>
        <protected>true</protected>
        <shortDescription>Help text for user adding a summary object, field, and a description.</shortDescription>
        <value>Select the Target Object to determine the available fields, then select the Target Field that this information should roll up to. Be sure to enter a detailed description that will help you (and others) understand exactly what this rollup does.
        </value>
    </labels>
    <labels>
        <fullName>CRLP_CreateRollupTargetObjectHelpText</fullName>
        <categories>Settings</categories>
        <language>en_US</language>
        <protected>true</protected>
        <shortDescription>Tooltip help text for target object.</shortDescription>
        <value>The object determines which Target Fields are available for you to roll up donation data to. The available Target Objects are Account, Contact, General Accounting Unit, and Recurring Donation.</value>
    </labels>
    <labels>
        <fullName>CRLP_CreateRollupTargetFieldHelpText</fullName>
        <categories>Settings</categories>
        <language>en_US</language>
        <protected>true</protected>
        <shortDescription>Tooltip help text for target field.</shortDescription>
        <value>Custom field on the selected Target Object that you are rolling up donation data to. Note that a Target Field can only be associated with one rollup.</value>
    </labels>
    <labels>
        <fullName>CRLP_CreateRollupActiveHelpText</fullName>
        <categories>Settings</categories>
        <language>en_US</language>
        <protected>true</protected>
        <shortDescription>Tooltip help text for the active flag.</shortDescription>
        <value>Indicates that the rollup is active. Inactive rollups won't be calculated along with active rollups.</value>
    </labels>
    <labels>
        <fullName>CRLP_CreateRollupDescriptionHelpText</fullName>
        <categories>Settings</categories>
        <language>en_US</language>
        <protected>true</protected>
        <shortDescription>Tooltip help text for description.</shortDescription>
        <value>It's important to enter a detailed description so that you (or other users) understand exactly what this rollup calculates. The description will show when you hover over the rollup in the list view.</value>
    </labels>
    <labels>
        <fullName>CRLP_CreateRollupNameHelpText</fullName>
        <categories>Settings</categories>
        <language>en_US</language>
        <protected>true</protected>
        <shortDescription>Tooltip help text for name.</shortDescription>
        <value>TODO: REMOVE ME</value>
    </labels>
    <labels>
        <fullName>CRLP_CreateRollupTypeHelpText</fullName>
        <categories>Settings</categories>
        <language>en_US</language>
        <protected>true</protected>
        <shortDescription>Tooltip help text for rollup type.</shortDescription>
        <value>The combination of which object you're rolling up data from and whether the rollup is a hard credit or soft credit.</value>
    </labels>
    <labels>
        <fullName>CRLP_CreateRollupFilterGroupHelpText</fullName>
        <categories>Settings</categories>
        <language>en_US</language>
        <protected>true</protected>
        <shortDescription>Tooltip help text for filter group.</shortDescription>
        <value>The field shows which filter group to apply to this rollup. A filter group is a collection of filter rules that determine which records get rolled up.</value>
    </labels>
    <labels>
        <fullName>CRLP_CreateRollupOperationHelpText</fullName>
        <categories>Settings</categories>
        <language>en_US</language>
        <protected>true</protected>
        <shortDescription>Tooltip help text for operation.</shortDescription>
        <value>Determines how the donation data will roll up. Is it a sum, an average, or a best year total (to name just a few)? Available values are determined by the type of the Target Field.</value>
    </labels>
    <labels>
        <fullName>CRLP_CreateRollupFiscalYearHelpText</fullName>
        <categories>Settings</categories>
        <language>en_US</language>
        <protected>true</protected>
        <shortDescription>Tooltip help text for fiscal year.</shortDescription>
        <value>Calculates rollups based on fiscal year settings (instead of calendar year).</value>
    </labels>
    <labels>
        <fullName>CRLP_CreateRollupTimeBoundOperationHelpText</fullName>
        <categories>Settings</categories>
        <language>en_US</language>
        <protected>true</protected>
        <shortDescription>Tooltip help text for time bound operation.</shortDescription>
        <value>The time period for this rollup. You can roll up data for all time, a certain number of days, or a specific year.</value>
    </labels>
    <labels>
        <fullName>CRLP_CreateRollupYearsAgoHelpText</fullName>
        <categories>Settings</categories>
        <language>en_US</language>
        <protected>true</protected>
        <shortDescription>Tooltip help text for years ago picklist.</shortDescription>
        <value>Choose the number of years ago that you want to roll up data for. Keep in mind that only the data for that calendar (or fiscal) year will roll up. So, if the current year is 2018 and you choose 2 years ago, the roll up will include data for 2016.</value>
    </labels>
    <labels>
        <fullName>CRLP_CreateRollupDaysBackHelpText</fullName>
        <categories>Settings</categories>
        <language>en_US</language>
        <protected>true</protected>
        <shortDescription>Tooltip help text for days back integer.</shortDescription>
        <value>Choose the number of days back (from today) that you want to roll up data for.</value>
    </labels>
    <labels>
        <fullName>CRLP_CreateRollupDetailFieldHelpText</fullName>
        <categories>Settings</categories>
        <language>en_US</language>
        <protected>true</protected>
        <shortDescription>Tooltip help text for detail field picklist.</shortDescription>
        <value>The field from the result of the rollup operation that you want to copy to the Target Field. Only available if the Operation is a single result operation (First, Last, Largest, or Smallest). This list only shows fields whose field types are compatible with the selected Target field.</value>
    </labels>
    <labels>
        <fullName>CRLP_CreateRollupDateFieldHelpText</fullName>
        <categories>Settings</categories>
        <language>en_US</language>
        <protected>true</protected>
        <shortDescription>Tooltip help text for date field picklist.</shortDescription>
        <value>The date field to use when calculating the rollup. This is the date that the Time Frame uses to figure out whether to include this record or not.</value>
    </labels>
    <labels>
        <fullName>CRLP_CreateRollupAmountFieldHelpText</fullName>
        <categories>Settings</categories>
        <language>en_US</language>
        <protected>true</protected>
        <shortDescription>Tooltip help text for amount field picklist.</shortDescription>
        <value>The amount field to use when calculating the rollup.</value>
    </labels>
    <labels>
        <fullName>CRLP_CreditType</fullName>
        <categories>Settings</categories>
        <language>en_US</language>
        <protected>true</protected>
        <shortDescription>Credit Type</shortDescription>
        <value>Credit Type</value>
    </labels>
    <labels>
        <fullName>CRLP_DaysBack</fullName>
        <categories>Settings</categories>
        <language>en_US</language>
        <protected>true</protected>
        <shortDescription>Days back error message for integers with any characters other than numbers.</shortDescription>
        <value>You must enter a positive whole number that is less than 10000.</value>
    </labels>
    <labels>
        <fullName>CRLP_DeleteError</fullName>
        <categories>Settings</categories>
        <language>en_US</language>
        <protected>true</protected>
        <shortDescription>Successfully Deleted</shortDescription>
        <value>Error deleting the {0}</value>
    </labels>
    <labels>
        <fullName>CRLP_DeleteProgress</fullName>
        <categories>Settings</categories>
        <language>en_US</language>
        <protected>true</protected>
        <shortDescription>Delete Progress Message</shortDescription>
        <value>Deleting the {0}</value>
    </labels>
    <labels>
        <fullName>CRLP_DeleteSuccess</fullName>
        <categories>Settings</categories>
        <language>en_US</language>
        <protected>true</protected>
        <shortDescription>Successfully Deleted</shortDescription>
        <value>{0} Successfully Deleted</value>
    </labels>
    <labels>
        <fullName>CRLP_DeleteTimeout</fullName>
        <categories>Settings</categories>
        <language>en_US</language>
        <protected>true</protected>
        <shortDescription>Timeout error message</shortDescription>
        <value>Deleting the {0} has timed out. Please try again.</value>
    </labels>
    <labels>
        <fullName>CRLP_DisabledTitle</fullName>
        <categories>Settings</categories>
        <language>en_US</language>
        <protected>true</protected>
        <shortDescription>Title for CRLP Disabled Toast</shortDescription>
        <value>These aren't the rollups you're looking for.</value>
    </labels>
    <labels>
        <fullName>CRLP_DisabledMessage</fullName>
        <categories>Settings</categories>
        <language>en_US</language>
        <protected>true</protected>
        <shortDescription>Message for CRLP Disabled Toast</shortDescription>
        <value>You don't have Customizable Rollups enabled. Return to NPSP Settings for information on how to enable these.</value>
    </labels>
    <labels>
        <fullName>CRLP_DuplicateTargetField</fullName>
        <categories>Settings</categories>
        <language>en_US</language>
        <protected>true</protected>
        <shortDescription>Error when user tries to save a Rollup with a duplicate Target Field.</shortDescription>
        <value>This Target field is already in use by an active Customizable Rollup.</value>
    </labels>
    <labels>
        <fullName>CRLP_HardCredit</fullName>
        <categories>Settings</categories>
        <language>en_US</language>
        <protected>true</protected>
        <shortDescription>Hard Credit</shortDescription>
        <value>Hard Credit</value>
    </labels>
    <labels>
        <fullName>CRLP_DisplayError</fullName>
        <categories>Settings</categories>
        <language>en_US</language>
        <protected>true</protected>
        <shortDescription>Error loading Customizable Rollup data</shortDescription>
        <value>Error displaying the {0}</value>
    </labels>
    <labels>
        <fullName>CRLP_NoAvailableDetailFieldsMessage</fullName>
        <categories>Settings</categories>
        <language>en_US</language>
        <protected>true</protected>
        <shortDescription>Message when user doesn't have available detail fields on a custom rollup.</shortDescription>
        <value>There are no available fields. Only fields whose field types are compatible with the Target field appear in the Field to Roll Up picklist.</value>
    </labels>
    <labels>
        <fullName>CRLP_NoAvailableTargetFieldsMessage</fullName>
        <categories>Settings</categories>
        <language>en_US</language>
        <protected>true</protected>
        <shortDescription>Label when user doesn't have available summary fields on a custom rollup</shortDescription>
        <value>There are no available Target fields. You need to create a writeable, custom field that your data can roll up to.</value>
    </labels>
    <labels>
        <fullName>CRLP_NoFilterGroupSelected</fullName>
        <categories>Settings</categories>
        <language>en_US</language>
        <protected>true</protected>
        <shortDescription>Label when user doesn't select a filter group.</shortDescription>
        <value>No Filter Group (Include All Records)</value>
    </labels>
    <labels>
        <fullName>CRLP_PleaseWait</fullName>
        <categories>Settings</categories>
        <language>en_US</language>
        <protected>true</protected>
        <shortDescription>Message to indicate in-progress operation for metadata deployments</shortDescription>
        <value>Please wait a moment</value>
    </labels>
    <labels>
        <fullName>CRLP_RecalculatingRollups</fullName>
        <categories>Settings</categories>
        <language>en_US</language>
        <protected>true</protected>
        <shortDescription>Header for interstitial page on rollup recalc buttons</shortDescription>
        <value>Recalculating Rollups</value>
    </labels>
    <labels>
        <fullName>CRLP_ResetRollupsWarning</fullName>
        <categories>Settings</categories>
        <language>en_US</language>
        <protected>true</protected>
        <shortDescription>Warning before complete reset of Customizable Rollups</shortDescription>
        <value>
            Are you sure you want to reset Customizable Rollups? This will delete any new Customizable Rollups, Filter Rules, and Filter Groups you created, as well as reset all NPSP rollups to their default behavior.
        </value>
    </labels>
    <labels>
        <fullName>CRLP_Return</fullName>
        <categories>Settings</categories>
        <language>en_US</language>
        <protected>true</protected>
        <shortDescription>Breadcrumb text to return to the specified location.</shortDescription>
        <value>Back to {0}</value>
    </labels>
    <labels>
        <fullName>CRLP_RollupsByFilterGroup</fullName>
        <categories>Settings</categories>
        <language>en_US</language>
        <protected>true</protected>
        <shortDescription>Shows rollups using a specific filter group.</shortDescription>
        <value>Rollups Using this Filter Group</value>
    </labels>
    <labels>
        <fullName>CRLP_RollupNew</fullName>
        <categories>Settings</categories>
        <language>en_US</language>
        <protected>true</protected>
        <shortDescription>Create new rollup button</shortDescription>
        <value>New Rollup</value>
    </labels>
    <labels>
        <fullName>CRLP_RollupSummary</fullName>
        <categories>Settings</categories>
        <language>en_US</language>
        <protected>true</protected>
        <shortDescription>Rollup Summary Page Title</shortDescription>
        <value>Customizable Rollups</value>
    </labels>
    <labels>
        <fullName>CRLP_RollupType</fullName>
        <categories>Settings</categories>
        <language>en_US</language>
        <protected>true</protected>
        <shortDescription>Type of custom rollup</shortDescription>
        <value>Rollup Type</value>
    </labels>
    <labels>
        <fullName>CRLP_SaveError</fullName>
        <categories>Settings</categories>
        <language>en_US</language>
        <protected>true</protected>
        <shortDescription>Error deploying Customizable Rollup data</shortDescription>
        <value>Error saving the {0}</value>
    </labels>
    <labels>
        <fullName>CRLP_SaveProgress</fullName>
        <categories>Settings</categories>
        <language>en_US</language>
        <protected>true</protected>
        <shortDescription>Saving Progress Message</shortDescription>
        <value>Saving the {0}</value>
    </labels>
    <labels>
        <fullName>CRLP_SaveSuccess</fullName>
        <categories>Settings</categories>
        <language>en_US</language>
        <protected>true</protected>
        <shortDescription>Successfully Saved</shortDescription>
        <value>{0} Successfully Saved</value>
    </labels>
    <labels>
        <fullName>CRLP_SaveTimeout</fullName>
        <categories>Settings</categories>
        <language>en_US</language>
        <protected>true</protected>
        <shortDescription>Timeout error message</shortDescription>
        <value>Saving the {0} has timed out. Please see the Customizable Rollups documentation for more information.</value>
    </labels>
    <labels>
        <fullName>CRLP_SoftCredit</fullName>
        <categories>Settings</categories>
        <language>en_US</language>
        <protected>true</protected>
        <shortDescription>Soft Credit</shortDescription>
        <value>Soft Credit</value>
    </labels>
    <labels>
        <fullName>CascadeDeletionError</fullName>
        <categories>Error</categories>
        <language>en_US</language>
        <protected>true</protected>
        <shortDescription>Cascade Deletion Error Message In Classic</shortDescription>
        <value>You can&apos;&apos;t delete {0} because it&apos;&apos;s associated with the following records. Delete or re-associate these records and then try again.&lt;br/&gt;&lt;br/&gt;{1}</value>
    </labels>
    <labels>
        <fullName>CascadeDeletionErrorLightning</fullName>
        <categories>Error</categories>
        <language>en_US</language>
        <protected>true</protected>
        <shortDescription>Cascade Deletion Error Message In Lightning Experience</shortDescription>
        <value>You can&apos;&apos;t delete {0} because it&apos;&apos;s associated with these records: {1}. Delete or re-associate these records and then try again.</value>
    </labels>
    <labels>
        <fullName>DeleteAccount</fullName>
        <language>en_US</language>
        <protected>true</protected>
        <shortDescription>DeleteAccount</shortDescription>
        <value>Delete Account</value>
    </labels>
    <labels>
        <fullName>DeleteContactLeaveAccount</fullName>
        <language>en_US</language>
        <protected>true</protected>
        <shortDescription>DeleteContactLeaveAccount</shortDescription>
        <value>Delete Contact and Leave Empty Account</value>
    </labels>
    <labels>
        <fullName>EPAddDependentTask</fullName>
        <categories>Engagement Plans</categories>
        <language>en_US</language>
        <protected>true</protected>
        <shortDescription>EPAddDependentTask</shortDescription>
        <value>Add Dependent Task</value>
    </labels>
    <labels>
        <fullName>EPAddTask</fullName>
        <categories>Engagement Plans</categories>
        <language>en_US</language>
        <protected>true</protected>
        <shortDescription>Engagement Plan&apos;s Add Task button label</shortDescription>
        <value>Add Task</value>
    </labels>
    <labels>
        <fullName>EPDeleteTask</fullName>
        <categories>Engagement Plans</categories>
        <language>en_US</language>
        <protected>false</protected>
        <shortDescription>EPDeleteTask</shortDescription>
        <value>Delete Task</value>
    </labels>
    <labels>
        <fullName>EPManageTasks</fullName>
        <categories>Engagement Plans</categories>
        <language>en_US</language>
        <protected>false</protected>
        <shortDescription>EPManageTasks</shortDescription>
        <value>Manage Engagement Plan Tasks</value>
    </labels>
    <labels>
        <fullName>EPManageTemplate</fullName>
        <categories>Engagement Plans</categories>
        <language>en_US</language>
        <protected>false</protected>
        <shortDescription>EPManageTemplate</shortDescription>
        <value>Manage Engagement Plan Template</value>
    </labels>
    <labels>
        <fullName>EPTaskDependency</fullName>
        <categories>Engagement Plan, Error</categories>
        <language>en_US</language>
        <protected>true</protected>
        <shortDescription>EPTaskDependency</shortDescription>
        <value>Please choose a different Parent Task. This Task is already set as a prerequisite for the Parent Task you selected.</value>
    </labels>
    <labels>
        <fullName>EPTaskTemplate</fullName>
        <categories>Engagement Plan, Error</categories>
        <language>en_US</language>
        <protected>true</protected>
        <shortDescription>EPTaskTemplate</shortDescription>
        <value>The Parent Task you selected belongs to a different Engagement Plan Template. Please select an Engagement Plan Task that's part of this Engagement Plan Template.</value>
    </labels>
    <labels>
        <fullName>EPTo</fullName>
        <categories>Engagement Plans</categories>
        <language>en_US</language>
        <protected>false</protected>
        <shortDescription>to, as in &quot;Add depend task to task 1&quot;</shortDescription>
        <value>to</value>
    </labels>
    <labels>
        <fullName>ErrorEmailMessage</fullName>
        <categories>Error</categories>
        <language>en_US</language>
        <protected>true</protected>
        <shortDescription>ErrorEmailMessage</shortDescription>
        <value>Salesforce reported the below errors as NPSP was attempting to execute its batch jobs, or at a time when it was unable to display error messages directly to a user. It’s likely that NPSP was attempting to update summary fields on Accounts and Contacts, but was unable to save certain records. This failure might have been caused by a variety of issues unrelated to NPSP, such as custom code or validation rules.

Read this article on the Power of Us Hub to learn how these Scheduled Jobs work: https://powerofus.force.com/NPSP_Scheduled_Jobs

If you’re not sure how to resolve these errors, post a message in the Nonprofit Success Pack group in the Power of Us Hub: https://powerofus.force.com/HUB_NPSP_Group</value>
    </labels>
    <labels>
        <fullName>HiddenForSecurity</fullName>
        <categories>settings</categories>
        <language>en_US</language>
        <protected>false</protected>
        <shortDescription>HiddenForSecurity</shortDescription>
        <value>Hidden for security</value>
    </labels>
    <labels>
        <fullName>InactiveScheduledJobsOwnerErrMsg</fullName>
        <categories>User</categories>
        <language>en_US</language>
        <protected>true</protected>
        <shortDescription>InactiveScheduledJobsOwnerErrMsg</shortDescription>
        <value>There are Scheduled Jobs owned by an inactive User. Review your Scheduled Jobs and ensure the owner of each one is an active User. See Edit or Reschedule NPSP Scheduled Jobs in the Power of Us Hub for more information: https://powerofus.force.com/articles/Resource/NPSP-Edit-or-Reschedule-NPSP-Scheduled-Jobs</value>
    </labels>
    <labels>
        <fullName>NameRequired</fullName>
        <categories>Engagement Plans, Errors</categories>
        <language>en_US</language>
        <protected>false</protected>
        <shortDescription>NameRequired</shortDescription>
        <value>Subject is a required field.</value>
    </labels>
    <labels>
        <fullName>OCRRemovePrimaryDuplicateBatchErrorText</fullName>
        <categories>Opportunity</categories>
        <language>en_US</language>
        <protected>true</protected>
        <shortDescription>OCR Remove Primary Duplicate Batch Error Text</shortDescription>
        <value>Unable to remove the duplicate primary OCRs from the Opportunity {0}. Review the Contact Roles on the Opportunity record, choose which is the correct one, and delete the others.</value>
    </labels>
    <labels>
        <fullName>OrganizationalOpportunities</fullName>
        <categories>Error</categories>
        <language>en_US</language>
        <protected>true</protected>
        <shortDescription>OrganizationalOpportunities</shortDescription>
        <value>Organizational Opportunities</value>
    </labels>
    <labels>
        <fullName>PageMessagesConfirm</fullName>
        <categories>PageMessages</categories>
        <language>en_US</language>
        <protected>true</protected>
        <shortDescription>Confirm</shortDescription>
        <value>Success</value>
    </labels>
    <labels>
        <fullName>PageMessagesError</fullName>
        <categories>PageMessages</categories>
        <language>en_US</language>
        <protected>true</protected>
        <shortDescription>Error</shortDescription>
        <value>Error</value>
    </labels>
    <labels>
        <fullName>PageMessagesInfo</fullName>
        <categories>PageMessages</categories>
        <language>en_US</language>
        <protected>true</protected>
        <shortDescription>Info</shortDescription>
        <value>Info</value>
    </labels>
    <labels>
        <fullName>PageMessagesFatal</fullName>
        <categories>PageMessages</categories>
        <language>en_US</language>
        <protected>true</protected>
        <shortDescription>Fatal</shortDescription>
        <value>Error</value>
    </labels>
    <labels>
        <fullName>PageMessagesWarning</fullName>
        <categories>PageMessages</categories>
        <language>en_US</language>
        <protected>true</protected>
        <shortDescription>Warning</shortDescription>
        <value>Warning</value>
    </labels>
    <labels>
        <fullName>RD_ErrorAddDonationHeaderText</fullName>
        <categories>Recurring-Donations, Error</categories>
        <language>en_US</language>
        <protected>true</protected>
        <shortDescription>Refresh Opportunities</shortDescription>
        <value>Refresh Opportunities</value>
    </labels>
        <labels>
        <fullName>RD_ErrorAddDonationMissingId</fullName>
        <categories>Recurring-Donations, Error</categories>
        <language>en_US</language>
        <protected>true</protected>
        <shortDescription>Recurring Donation ID missing</shortDescription>
        <value>Recurring Donation ID missing. Please select a valid recurring donation record.</value>
    </labels>
    <labels>
        <fullName>RD_ErrorAddDonationPermissionDenied</fullName>
        <categories>Recurring-Donations, Error</categories>
        <language>en_US</language>
        <protected>true</protected>
        <shortDescription>You do not have permission to create a donation record</shortDescription>
        <value>You do not have permission to create a donation record. Please contact your system administrator for more information.</value>
    </labels>
    <labels>
        <fullName>RD_ErrorMoreClosedWonOpportunitiesThanInstallments</fullName>
        <categories>Recurring-Donations, Error</categories>
        <language>en_US</language>
        <protected>true</protected>
        <shortDescription>More ClosedWon donations than Installments</shortDescription>
        <value>There are more Closed Won Opportunities associated with this Recurring Donation than the number of Installments defined.</value>
    </labels>
    <labels>
        <fullName>RD_ErrorNotEnoughClosedValueForFixedLength</fullName>
        <categories>Recurring-Donations, Error</categories>
        <language>en_US</language>
        <protected>true</protected>
        <shortDescription>The total Amount of all Closed Won Opps is not equal to the RD Amount.</shortDescription>
        <value>The combined Amount of all related Closed Won and Pledged Opportunities must match the Amount of a Fixed Length Recurring Donation.</value>
    </labels>
    <labels>
        <fullName>REL_Create_New_Relationship</fullName>
        <categories>Relationships, relationship-viewer</categories>
        <language>en_US</language>
        <protected>false</protected>
        <shortDescription>Relationship Viewer - Create</shortDescription>
        <value>Create New Relationship</value>
    </labels>
    <labels>
        <fullName>REL_Former</fullName>
        <categories>Relationships, relationship-viewer</categories>
        <language>en_US</language>
        <protected>false</protected>
        <shortDescription>Relationship Viewer - Former</shortDescription>
        <value>Former</value>
    </labels>
    <labels>
        <fullName>REL_No_Relationships</fullName>
        <categories>Relationships, relationship-viewer</categories>
        <language>en_US</language>
        <protected>false</protected>
        <shortDescription>Relationship Viewer - No Relationship</shortDescription>
        <value>There are no Relationships for this Contact.</value>
    </labels>
    <labels>
        <fullName>REL_RECenter</fullName>
        <categories>Relationships, relationship-viewer</categories>
        <language>en_US</language>
        <protected>false</protected>
        <shortDescription>Relationship Viewer - Re-center</shortDescription>
        <value>Re-Center on This Contact</value>
    </labels>
    <labels>
        <fullName>REL_Return_to_Contact</fullName>
        <categories>Relationships, relationship-viewer</categories>
        <language>en_US</language>
        <protected>false</protected>
        <shortDescription>Relationship Viewer - Return to Contact</shortDescription>
        <value>Return to Contact</value>
    </labels>
    <labels>
        <fullName>REL_View_Contact_Record</fullName>
        <categories>Relationships, relationship-viewer</categories>
        <language>en_US</language>
        <protected>false</protected>
        <shortDescription>Relationship Viewer - View Contact Record</shortDescription>
        <value>View Contact Record</value>
    </labels>
    <labels>
        <fullName>RP_CustomerJourneyLinkLabel</fullName>
        <language>en_US</language>
        <protected>true</protected>
        <shortDescription>Resources Page - Customer Journey link</shortDescription>
        <value>Salesforce.org Webinars and Events</value>
    </labels>
    <labels>
        <fullName>RP_DeeperParagraph</fullName>
        <language>en_US</language>
        <protected>true</protected>
        <shortDescription>Resources Page - Deeper Paragraph</shortDescription>
        <value>Dive deeper into Salesforce and learn everything you need to be successful.</value>
    </labels>
    <labels>
        <fullName>RP_DeeperSubtitle</fullName>
        <language>en_US</language>
        <protected>true</protected>
        <shortDescription>Resources Page - Deeper Subtitle</shortDescription>
        <value>3. Dive Deeper</value>
    </labels>
    <labels>
        <fullName>RP_GettingStarted</fullName>
        <language>en_US</language>
        <protected>true</protected>
        <shortDescription>Resources Page - Getting Started component title</shortDescription>
        <value>Getting Started</value>
    </labels>
    <labels>
        <fullName>RP_GitHubSubtitle</fullName>
        <language>en_US</language>
        <protected>true</protected>
        <shortDescription>Resources Page - GitHub Subtitle</shortDescription>
        <value>updates are pushed automatically; no installation needed!</value>
    </labels>
    <labels>
        <fullName>RP_GitHubTitle</fullName>
        <language>en_US</language>
        <protected>true</protected>
        <shortDescription>Resources Page - GitHub title</shortDescription>
        <value>Latest Release Notes</value>
    </labels>
    <labels>
        <fullName>RP_NpspLinkLabel</fullName>
        <language>en_US</language>
        <protected>true</protected>
        <shortDescription>Resources Page - Npsp Link</shortDescription>
        <value>Getting Started with Salesforce for Nonprofits</value>
    </labels>
    <labels>
        <fullName>RP_ProductNameLabel</fullName>
        <language>en_US</language>
        <protected>true</protected>
        <shortDescription>Resources Page - Product Name</shortDescription>
        <value>Nonprofit Success Pack (NPSP)</value>
    </labels>
    <labels>
        <fullName>RP_ReleaseGitHub</fullName>
        <language>en_US</language>
        <protected>true</protected>
        <shortDescription>Resources Page - Release GitHub</shortDescription>
        <value>Released:</value>
    </labels>
    <labels>
        <fullName>RP_ReleaseNotesLink</fullName>
        <language>en_US</language>
        <protected>true</protected>
        <shortDescription>Resources Page - Release Notes Link</shortDescription>
        <value>Read full release notes &gt;</value>
    </labels>
    <labels>
        <fullName>RP_Remote_Site_Settings_Deactivated</fullName>
        <language>en_US</language>
        <protected>true</protected>
        <shortDescription>RP Remote Site Settings Deactivated</shortDescription>
        <value>To take advantage of all the new functionality on the Getting Started page, go to Setup, search for Remote Site Settings, and ensure that the SFDOEndpoints site is active. If it isn't, click Edit, check the Active box, and click Save.</value>
    </labels>
    <labels>
        <fullName>RP_SalesforceOrgLinkLabel</fullName>
        <language>en_US</language>
        <protected>true</protected>
        <shortDescription>Resources Page - Salesforce Org Link</shortDescription>
        <value>Hub Community Weekly Office Hours</value>
    </labels>
    <labels>
        <fullName>RP_SubTitle</fullName>
        <language>en_US</language>
        <protected>true</protected>
        <shortDescription>Resources Page - SubTitle</shortDescription>
        <value>You now have access to ALL the powerful features of Salesforce Enterprise Edition PLUS the ability to better manage donors with the Nonprofit Success Pack application. Now let&apos;s get started.</value>
    </labels>
    <labels>
        <fullName>RP_Title</fullName>
        <language>en_US</language>
        <protected>true</protected>
        <shortDescription>Resources Page - Title</shortDescription>
        <value>Welcome to Salesforce and the</value>
    </labels>
    <labels>
        <fullName>RP_TrailheadLinkLabel</fullName>
        <language>en_US</language>
        <protected>true</protected>
        <shortDescription>Resources Page - Trailhead Link</shortDescription>
        <value>Getting Started with Salesforce and NPSP Trailmix</value>
    </labels>
    <labels>
        <fullName>RP_TrailheadParagraph</fullName>
        <language>en_US</language>
        <protected>true</protected>
        <shortDescription>Resources Page - Trailhead Paragraph</shortDescription>
        <value>Get started with the Nonprofit Success Pack by learning the basics of Salesforce and donor and volunteer management.</value>
    </labels>
    <labels>
        <fullName>RP_TrailheadSubtitle</fullName>
        <language>en_US</language>
        <protected>true</protected>
        <shortDescription>Resources Page - Trailhead Subtitle</shortDescription>
        <value>1. Learn with Trailhead</value>
    </labels>
    <labels>
        <fullName>RP_USParagraph</fullName>
        <language>en_US</language>
        <protected>true</protected>
        <shortDescription>Resources Page - Power of Us Paragraph</shortDescription>
        <value>Get help from our active community of fellow NPSP users, or reach out to Salesforce.org.</value>
    </labels>
    <labels>
        <fullName>RP_UsHubLinkLabel</fullName>
        <language>en_US</language>
        <protected>true</protected>
        <shortDescription>Resources Page - Power of Us Hub Link</shortDescription>
        <value>Power of Us HUB</value>
    </labels>
    <labels>
        <fullName>RP_UsSubtitle</fullName>
        <language>en_US</language>
        <protected>true</protected>
        <shortDescription>Resources Page - Power of Us Subtitle</shortDescription>
        <value>2. Join the Community</value>
    </labels>
    <labels>
        <fullName>RP_Videos</fullName>
        <language>en_US</language>
        <protected>true</protected>
        <shortDescription>Resources Page - Youtube Videos</shortDescription>
        <value>How-To videos</value>
    </labels>
    <labels>
        <fullName>RP_WebinarLinkLabel</fullName>
        <language>en_US</language>
        <protected>true</protected>
        <shortDescription>Resources Page - Webinar Link</shortDescription>
        <value>NPSP Product Documentation</value>
    </labels>
    <labels>
        <fullName>RP_YoutubeChannel</fullName>
        <language>en_US</language>
        <protected>true</protected>
        <shortDescription>Resources Page - Salesforce Foundation Youtube Channel</shortDescription>
        <value>View more on our youtube channel &gt;</value>
    </labels>
    <labels>
        <fullName>RecurringDonationAccountAndContactError</fullName>
        <categories>Recurring Donations</categories>
        <language>en_US</language>
        <protected>false</protected>
        <shortDescription>RecurringDonationAccountAndContactError</shortDescription>
        <value>You can specify either an Organization or Contact for a Recurring Donation, but not both.</value>
    </labels>
    <labels>
        <fullName>Saved</fullName>
        <language>en_US</language>
        <protected>true</protected>
        <shortDescription>Saved</shortDescription>
        <value>Saved.</value>
    </labels>
    <labels>
        <fullName>Settings_not_Saved</fullName>
        <language>en_US</language>
        <protected>true</protected>
        <shortDescription>Settings not Saved</shortDescription>
        <value>Settings not saved</value>
    </labels>
    <labels>
        <fullName>SmartyStreets_Help_Text</fullName>
        <language>en_US</language>
        <protected>true</protected>
        <shortDescription>SmartyStreets Help Test</shortDescription>
        <value>Make sure you have entered both the Auth ID and Auth Token provided to you by SmartyStreets. You will find them in your SmartyStreets API Keys page.</value>
    </labels>
    <labels>
        <fullName>Zip_Not_Found</fullName>
        <categories>address, verification</categories>
        <language>en_US</language>
        <protected>true</protected>
        <shortDescription>Zip Not Found</shortDescription>
        <value>Zip code not found.</value>
    </labels>
    <labels>
        <fullName>Zipcode_Verification_Limit</fullName>
        <categories>address, verification</categories>
        <language>en_US</language>
        <protected>true</protected>
        <shortDescription>Zipcode Verification Limit</shortDescription>
        <value>You cannot verify more than 100 zipcodes at a time.</value>
    </labels>
    <labels>
        <fullName>adapterException</fullName>
        <language>en_US</language>
        <protected>true</protected>
        <shortDescription>Throw exception to external call</shortDescription>
        <value>Invalid call. This function is reserved for Salesforce use.</value>
    </labels>
    <labels>
        <fullName>addrCiceroMissingAPIKey</fullName>
        <categories>Cicero address verification service</categories>
        <language>en_US</language>
        <protected>true</protected>
        <shortDescription>addrCiceroMissingAPIKey</shortDescription>
        <value>You must specify the Cicero API Key in the Auth Token field for Address Verification. Log into Salesforce and go to People | Addresses on the NPSP Settings page.</value>
    </labels>
    <labels>
        <fullName>addrCopyConAddBtnHHObjOnly</fullName>
        <categories>ADDR_CopyConAddrHHObjBTN</categories>
        <language>en_US</language>
        <protected>false</protected>
        <shortDescription>addrCopyConAddBtnHHObjOnly</shortDescription>
        <value>The Copy Address to Household button only works with Contacts associated with a Household object.</value>
    </labels>
    <labels>
        <fullName>addrGeneralSettings</fullName>
        <categories>Address Settings</categories>
        <language>en_US</language>
        <protected>false</protected>
        <shortDescription>addrGeneralSettings</shortDescription>
        <value>General Address Settings</value>
    </labels>
    <labels>
        <fullName>addrHHAccountOnly</fullName>
        <categories>Address Management</categories>
        <language>en_US</language>
        <protected>true</protected>
        <shortDescription>addrHHAccountOnly</shortDescription>
        <value>To use Addresses with non-Household Accounts, you must select Organizational Account Addresses Enabled in NPSP Settings | People | Addresses.</value>
    </labels>
    <labels>
        <fullName>addrHHAddressAlwaysDefault</fullName>
        <categories>Manage Household UI</categories>
        <language>en_US</language>
        <protected>false</protected>
        <shortDescription>addrHHAddressAlwaysDefault</shortDescription>
        <value>The Household Address will be copied to all Contacts that do not have an Address Override.</value>
    </labels>
    <labels>
        <fullName>addrSeasonalOverlap</fullName>
        <categories>Address Management</categories>
        <language>en_US</language>
        <protected>false</protected>
        <shortDescription>addrSeasonalOverlap</shortDescription>
        <value>Seasonal Address dates cannot overlap with any other Seasonal Addresses for this Household.</value>
    </labels>
    <labels>
        <fullName>addrSeasonalPartial</fullName>
        <categories>Address Management</categories>
        <language>en_US</language>
        <protected>false</protected>
        <shortDescription>addrSeasonalPartial</shortDescription>
        <value>In the Seasonal Information section, please select values for all Seasonal fields, or leave them all blank.</value>
    </labels>
    <labels>
        <fullName>alloAddRow</fullName>
        <categories>Allocation</categories>
        <language>en_US</language>
        <protected>false</protected>
        <shortDescription>alloAddRow</shortDescription>
        <value>Add Row</value>
    </labels>
    <labels>
        <fullName>alloAddRowAtPosition</fullName>
        <categories>Allocation</categories>
        <language>en_US</language>
        <protected>false</protected>
        <shortDescription>alloAddRowAtPosition</shortDescription>
        <value>Add Row at Position</value>
    </labels>
    <labels>
        <fullName>alloAmountOrPercent</fullName>
        <categories>Allocation, Error</categories>
        <language>en_US</language>
        <protected>false</protected>
        <shortDescription>alloAmountOrPercent</shortDescription>
        <value>Enter a value in either the Amount field or the Percent field.</value>
    </labels>
    <labels>
        <fullName>alloBatchCreateDefault</fullName>
        <categories>Allocation, Settings</categories>
        <language>en_US</language>
        <protected>false</protected>
        <shortDescription>alloBatchCreateDefault</shortDescription>
        <value>Batch Create Default Allocations</value>
    </labels>
    <labels>
        <fullName>alloBatchDefaultInfo</fullName>
        <categories>Allocation, Settings</categories>
        <language>en_US</language>
        <protected>false</protected>
        <shortDescription>alloBatchDefaultInfo</shortDescription>
        <value>This utility runs a batch process that creates default Allocations for all existing Opportunities, except Opportunities excluded in the GAU Allocations Rollup Settings.
&lt;br/&gt;
&lt;br/&gt;
To run this utility, default Allocations must be enabled and a default General Accounting Unit must be selected. You only need to run this tool once after enabling default Allocations, as all new Opportunities will receive a default Allocation once enabled.
&lt;br/&gt;
&lt;br/&gt;
To check your GAU Allocation settings, go to Donations | GAU Allocations.</value>
    </labels>
    <labels>
        <fullName>alloBtnCancel</fullName>
        <categories>Allocation</categories>
        <language>en_US</language>
        <protected>false</protected>
        <shortDescription>alloBtnCancel</shortDescription>
        <value>Cancel</value>
    </labels>
    <labels>
        <fullName>alloBtnSaveAndClose</fullName>
        <categories>Allocation</categories>
        <language>en_US</language>
        <protected>false</protected>
        <shortDescription>alloBtnSaveAndClose</shortDescription>
        <value>Save</value>
    </labels>
    <labels>
        <fullName>alloCampaignExceedsOppAmount</fullName>
        <categories>Allocation, Error</categories>
        <language>en_US</language>
        <protected>false</protected>
        <shortDescription>alloCampaignExceedsOppAmount</shortDescription>
        <value>Your Campaign Allocations were not created. Campaign Allocations for the Opportunity exceeded the Opportunity amount.</value>
    </labels>
    <labels>
        <fullName>alloCantAllocateNothing</fullName>
        <categories>Allocation, Error</categories>
        <language>en_US</language>
        <protected>false</protected>
        <shortDescription>alloCantAllocateNothing</shortDescription>
        <value>You can't create Allocations for an Opportunity with a blank or zero amount.</value>
    </labels>
    <labels>
        <fullName>alloDefaultGAUMissing</fullName>
        <categories>Allocation, Error</categories>
        <language>en_US</language>
        <protected>false</protected>
        <shortDescription>Default Allocations are enabled, but no default GAU is selected.</shortDescription>
        <value>You've selected Default Allocations Enabled. You also need to select a Default General Accounting Unit.</value>
    </labels>
    <labels>
        <fullName>alloDefaultNotEnabled</fullName>
        <categories>Allocation, Error</categories>
        <language>en_US</language>
        <protected>true</protected>
        <shortDescription>You must enable Default Allocations in order to allocate at the payment level.</shortDescription>
        <value>You must enable Default Allocations in order to allocate at the payment level.</value>
    </labels>
    <labels>
        <fullName>alloDefaultNotPercent</fullName>
        <categories>Allocation, Error</categories>
        <language>en_US</language>
        <protected>false</protected>
        <shortDescription>alloDefaultNotPercent</shortDescription>
        <value>The General Accounting Unit set as default in NPSP Settings can only have amount-based, not percentage-based Allocations.</value>
    </labels>
    <labels>
        <fullName>alloDeleteRow</fullName>
        <categories>Allocation</categories>
        <language>en_US</language>
        <protected>false</protected>
        <shortDescription>alloDeleteRow</shortDescription>
        <value>Delete</value>
    </labels>
    <labels>
        <fullName>alloExceedsOppAmount</fullName>
        <categories>Allocation, Error</categories>
        <language>en_US</language>
        <protected>false</protected>
        <shortDescription>The allocations for this opportunity are greater than the amount of the opportun</shortDescription>
        <value>The Allocation totals for this Opportunity exceed the Opportunity amount. Update your Allocation amounts first, then update the Opportunity amount to match.</value>
    </labels>
    <labels>
        <fullName>alloExceedsPmtAmount</fullName>
        <categories>Allocation, Error</categories>
        <language>en_US</language>
        <protected>true</protected>
        <shortDescription>The Allocations for this Payment are greater than the amount of the Payment.</shortDescription>
        <value>The Allocations for this Payment exceed the Payment amount. Update your Allocation amounts, and then adjust the Payment amount.</value>
    </labels>
    <labels>
        <fullName>alloManageCampaignAllocations</fullName>
        <categories>Allocation</categories>
        <language>en_US</language>
        <protected>false</protected>
        <shortDescription>alloManageCampaignAllocations</shortDescription>
        <value>Manage Campaign Allocations</value>
    </labels>
    <labels>
        <fullName>alloManageOppAllocations</fullName>
        <categories>Allocation</categories>
        <language>en_US</language>
        <protected>false</protected>
        <shortDescription>alloManageOppAllocations</shortDescription>
        <value>Manage Opportunity Allocations</value>
    </labels>
    <labels>
        <fullName>alloManagePaymentAllocations</fullName>
        <categories>Allocation</categories>
        <language>en_US</language>
        <protected>true</protected>
        <shortDescription>alloManagePaymentAllocations</shortDescription>
        <value>Manage Payment Allocations</value>
    </labels>
    <labels>
        <fullName>alloManageRecurringDonationAllocations</fullName>
        <categories>Allocation</categories>
        <language>en_US</language>
        <protected>false</protected>
        <shortDescription>alloManageRecurringDonationAllocations</shortDescription>
        <value>Manage Recurring Donation Allocations</value>
    </labels>
    <labels>
        <fullName>alloModifyCurrency</fullName>
        <categories>Allocation, Error</categories>
        <language>en_US</language>
        <protected>false</protected>
        <shortDescription>alloModifyCurrency</shortDescription>
        <value>You can't modify Allocation currencies directly. NPSP updates Allocation currencies when you update the currency of the parent Opportunity, Campaign, or Recurring Donation.</value>
    </labels>
    <labels>
        <fullName>alloNegativeAmount</fullName>
        <categories>Allocation, Error</categories>
        <language>en_US</language>
        <protected>false</protected>
        <shortDescription>alloNegativeAmount</shortDescription>
        <value>The Amount field can't contain a negative value.</value>
    </labels>
    <labels>
        <fullName>alloNegativePercent</fullName>
        <categories>Allocation, Error</categories>
        <language>en_US</language>
        <protected>false</protected>
        <shortDescription>alloNegativePercent</shortDescription>
        <value>The Percent field can't contain a negative value.</value>
    </labels>
    <labels>
        <fullName>alloObjectUnsupported</fullName>
        <categories>Allocation</categories>
        <language>en_US</language>
        <protected>true</protected>
        <shortDescription>alloObjectUnsupported</shortDescription>
        <value>The Manage Allocations button is only supported from a Campaign, Opportunity, Payment or Recurring Donation record.</value>
    </labels>
    <labels>
        <fullName>alloPaymentNotEnabled</fullName>
        <categories>Allocation, Error</categories>
        <language>en_US</language>
        <protected>true</protected>
        <shortDescription>Payment-level allocations are not enabled.</shortDescription>
        <value>Payment-level Allocations aren't enabled for your organization. Try allocating at the Opportunity level instead.</value>
    </labels>
    <labels>
        <fullName>alloPercentExceed100</fullName>
        <categories>Allocation, Error</categories>
        <language>en_US</language>
        <protected>false</protected>
        <shortDescription>Percent based Allocations cannot exceed 100%.</shortDescription>
        <value>Percent-based Allocations cannot exceed 100%.</value>
    </labels>
    <labels>
        <fullName>alloRemainder</fullName>
        <categories>Allocation</categories>
        <language>en_US</language>
        <protected>false</protected>
        <shortDescription>alloRemainder</shortDescription>
        <value>Remainder:</value>
    </labels>
    <labels>
        <fullName>alloSignMistmatch</fullName>
        <categories>Allocation, Error</categories>
        <language>en_US</language>
        <protected>true</protected>
        <shortDescription>Sign on Payment and Allocation amount must match(Both positive or both negative)</shortDescription>
        <value>Negative Allocations are only allowed in negative Payments and positive Allocations are not allowed in negative Payments.</value>
    </labels>
    <labels>
        <fullName>alloSingleParent</fullName>
        <categories>Allocation, Error</categories>
        <language>en_US</language>
        <protected>false</protected>
        <shortDescription>Each Allocation must have a single parent object: Pmt, Opp, Rec Donation, Camp.</shortDescription>
        <value>Ensure that this Allocation has only one parent object: Payment, Opportunity, Recurring Donation, or Campaign.</value>
    </labels>
    <labels>
        <fullName>alloTotalExceedsOppAmt</fullName>
        <categories>Allocation</categories>
        <language>en_US</language>
        <protected>false</protected>
        <shortDescription>Allocations cannot exceed the amount of the related Payment or Opportunity.</shortDescription>
        <value>Allocation totals can't exceed the amount of the related Payment or Opportunity.</value>
    </labels>
    <labels>
        <fullName>alloTotals</fullName>
        <categories>Allocation</categories>
        <language>en_US</language>
        <protected>false</protected>
        <shortDescription>alloTotals</shortDescription>
        <value>Totals:</value>
    </labels>
    <labels>
        <fullName>alloUnallocated</fullName>
        <categories>Allocation</categories>
        <language>en_US</language>
        <protected>false</protected>
        <shortDescription>alloUnallocated</shortDescription>
        <value>unallocated</value>
    </labels>
    <labels>
        <fullName>bdiAccountCustomIdError</fullName>
        <categories>Data Importer</categories>
        <language>en_US</language>
        <protected>false</protected>
        <shortDescription>bdiAccountCustomIdError</shortDescription>
        <value>The Account Custom Unique ID setting field {0} must have matching fields in the NPSP Data Import object whose API Names are {1} and {2}.</value>
    </labels>
    <labels>
        <fullName>bdiBatchException</fullName>
        <categories>Data Importer</categories>
        <language>en_US</language>
        <protected>false</protected>
        <shortDescription>bdiBatchException</shortDescription>
        <value>An error occurred during the process.  The following status was the first reported error:</value>
    </labels>
    <labels>
        <fullName>bdiBehaviorBestMatchOrCreate</fullName>
        <categories>Data Importer</categories>
        <language>en_US</language>
        <protected>true</protected>
        <shortDescription>settings label for BestMatchOrCreate behavior</shortDescription>
        <value>Best Match or Create - Import a record if it matches an existing record; create a new record if no match found.</value>
    </labels>
    <labels>
        <fullName>bdiBehaviorDoNotMatch</fullName>
        <categories>Data Importer</categories>
        <language>en_US</language>
        <protected>false</protected>
        <shortDescription>settings label for DoNotMatch behavior</shortDescription>
        <value>Do Not Match - No matching is attempted; new records are created.</value>
    </labels>
    <labels>
        <fullName>bdiBehaviorExactMatchOrCreate</fullName>
        <categories>Data Importer</categories>
        <language>en_US</language>
        <protected>true</protected>
        <shortDescription>settings label for ExactMatchOrCreate behavior</shortDescription>
        <value>Single Match or Create - Import a record if it matches a single existing record; create a new record if no single match found.</value>
    </labels>
    <labels>
        <fullName>bdiBehaviorRequireBestMatch</fullName>
        <categories>Data Importer</categories>
        <language>en_US</language>
        <protected>true</protected>
        <shortDescription>settings label for RequireBestMatch behavior</shortDescription>
        <value>Best Match - Only import a record when it matches at least 1 existing record, and update the best matched record.</value>
    </labels>
    <labels>
        <fullName>bdiBehaviorRequireExactMatch</fullName>
        <categories>Data Importer</categories>
        <language>en_US</language>
        <protected>true</protected>
        <shortDescription>settings label for RequireExactMatch behavior</shortDescription>
        <value>Single Match - Only import a record if it matches a single existing record.</value>
    </labels>
    <labels>
        <fullName>bdiBehaviorRequireNoMatch</fullName>
        <categories>Data Importer</categories>
        <language>en_US</language>
        <protected>true</protected>
        <shortDescription>settings label for RequireNoMatch behavior</shortDescription>
        <value>No Match - Only import a record if it doesn&apos;t match an existing record.</value>
    </labels>
    <labels>
        <fullName>bdiBtnClose</fullName>
        <categories>Data Importer, Opportunity Send Acknowledgment</categories>
        <language>en_US</language>
        <protected>false</protected>
        <shortDescription>bdiBtnClose</shortDescription>
        <value>Close</value>
    </labels>
    <labels>
        <fullName>bdiComplete</fullName>
        <categories>Data Importer</categories>
        <language>en_US</language>
        <protected>false</protected>
        <shortDescription>bdiComplete</shortDescription>
        <value>Completed</value>
    </labels>
    <labels>
        <fullName>bdiCompleteWithErrors</fullName>
        <categories>Data Importer</categories>
        <language>en_US</language>
        <protected>false</protected>
        <shortDescription>bdiCompleteWithErrors</shortDescription>
        <value>Errors</value>
    </labels>
    <labels>
        <fullName>bdiContactCustomIdError</fullName>
        <categories>Data Importer</categories>
        <language>en_US</language>
        <protected>false</protected>
        <shortDescription>bdiContactCustomIdError</shortDescription>
        <value>The Contact Custom Unique ID setting field {0} must have matching fields in the NPSP Data Import object whose API Names are {1} and {2}.</value>
    </labels>
    <labels>
        <fullName>bdiContactMatchEmail</fullName>
        <categories>Data Importer</categories>
        <language>en_US</language>
        <protected>false</protected>
        <shortDescription>bdiContactMatchEmail</shortDescription>
        <value>Email only</value>
    </labels>
    <labels>
        <fullName>bdiContactMatchFnameEmail</fullName>
        <categories>Data Importer</categories>
        <language>en_US</language>
        <protected>false</protected>
        <shortDescription>bdiContactMatchFnameEmail</shortDescription>
        <value>First Name and Email</value>
    </labels>
    <labels>
        <fullName>bdiContactMatchFnameLname</fullName>
        <categories>Data Importer</categories>
        <language>en_US</language>
        <protected>false</protected>
        <shortDescription>bdiContactMatchFnameLname</shortDescription>
        <value>First Name and Last Name</value>
    </labels>
    <labels>
        <fullName>bdiContactMatchFnameLnameEmail</fullName>
        <categories>Data Importer</categories>
        <language>en_US</language>
        <protected>false</protected>
        <shortDescription>bdiContactMatchFnameLnameEmail</shortDescription>
        <value>First Name, Last Name, and Email</value>
    </labels>
    <labels>
        <fullName>bdiContactMatchFnameLnamePhone</fullName>
        <categories>Data Importer</categories>
        <language>en_US</language>
        <protected>true</protected>
        <shortDescription>Data Importer Contact matching option for Fname, Lname, Phone</shortDescription>
        <value>First Name, Last Name, and Phone</value>
    </labels>
    <labels>
        <fullName>bdiContactMatchLnameEmail</fullName>
        <categories>Data Importer</categories>
        <language>en_US</language>
        <protected>false</protected>
        <shortDescription>bdiContactMatchLnameEmail</shortDescription>
        <value>Last Name and Email</value>
    </labels>
    <labels>
        <fullName>bdiCreated</fullName>
        <categories>Data Importer</categories>
        <language>en_US</language>
        <protected>false</protected>
        <shortDescription>bdiCreated</shortDescription>
        <value>Created</value>
    </labels>
    <labels>
        <fullName>bdiDataImporterConfigTitle</fullName>
        <categories>Data Importer</categories>
        <language>en_US</language>
        <protected>false</protected>
        <shortDescription>bdiDataImporterConfigTitle</shortDescription>
        <value>Configuration Options</value>
    </labels>
    <labels>
        <fullName>bdiDataImporterDescription</fullName>
        <categories>Data Importer</categories>
        <language>en_US</language>
        <protected>false</protected>
        <shortDescription>bdiDataImporterDescription</shortDescription>
        <value>The NPSP Data Importer helps you easily import your data into the Nonprofit Success Pack.</value>
    </labels>
    <labels>
        <fullName>bdiDataImporterInfoLine1</fullName>
        <categories>Data Importer</categories>
        <language>en_US</language>
        <protected>true</protected>
        <shortDescription>bdiDataImporterInfoLine1</shortDescription>
        <value>Each import record can contain up to 2 Contacts, up to 2 Organizations, an optional Home Address, and an optional Donation.</value>
    </labels>
    <labels>
        <fullName>bdiDataImporterInfoLine2</fullName>
        <categories>Data Importer</categories>
        <language>en_US</language>
        <protected>false</protected>
        <shortDescription>bdiDataImporterInfoLine2</shortDescription>
        <value>Salesforce will try to match existing Contacts and Organizations, and update their information, rather than creating duplicate records.</value>
    </labels>
    <labels>
        <fullName>bdiDataImporterInfoLine2b</fullName>
        <categories>Data Importer</categories>
        <language>en_US</language>
        <protected>true</protected>
        <shortDescription>bdiDataImporterInfoLine2b</shortDescription>
        <value>In order to avoid reaching service limits, the NPSP Data Importer does not verify addresses through the verification service you may have specified in NPSP Settings.</value>
    </labels>
    <labels>
        <fullName>bdiDataImporterInfoLine3</fullName>
        <categories>Data Importer</categories>
        <language>en_US</language>
        <protected>false</protected>
        <shortDescription>bdiDataImporterInfoLine3</shortDescription>
        <value>Salesforce will track any data import problems on individual import records. After resolving any issues, you can re-import those failed records without having to worry about creating duplicate records.</value>
    </labels>
    <labels>
        <fullName>bdiDataImporterInfoLine4</fullName>
        <categories>Data Importer</categories>
        <language>en_US</language>
        <protected>false</protected>
        <shortDescription>bdiDataImporterInfoLine4</shortDescription>
        <value>The start of the data import may not begin immediately. Its processing depends on Salesforce&apos;s current activity.</value>
    </labels>
    <labels>
        <fullName>bdiDataImporterInfoTitle</fullName>
        <categories>Data Importer</categories>
        <language>en_US</language>
        <protected>false</protected>
        <shortDescription>bdiDataImporterInfoTitle</shortDescription>
        <value>Important Information</value>
    </labels>
    <labels>
        <fullName>bdiDataImporterNumToProcess</fullName>
        <categories>Data Importer</categories>
        <language>en_US</language>
        <protected>false</protected>
        <shortDescription>bdiDataImporterNumToProcess</shortDescription>
        <value>Number of Data Import records to process:</value>
    </labels>
    <labels>
        <fullName>bdiDataImporterTitle</fullName>
        <categories>Data Importer</categories>
        <language>en_US</language>
        <protected>false</protected>
        <shortDescription>bdiDataImporterTitle</shortDescription>
        <value>NPSP Data Import</value>
    </labels>
    <labels>
        <fullName>bdiDonation</fullName>
        <categories>Data Importer</categories>
        <language>en_US</language>
        <protected>false</protected>
        <shortDescription>bdiDonation</shortDescription>
        <value>Donation</value>
    </labels>
    <labels>
        <fullName>bdiDonationMatchingRuleEmpty</fullName>
        <categories>Data Importer</categories>
        <language>en_US</language>
        <protected>true</protected>
        <shortDescription>error displayed in Data Importer if no donation matching rules set</shortDescription>
        <value>When Donation matching is enabled, you must select one or more fields in Donation Matching Rule.</value>
    </labels>
    <labels>
        <fullName>bdiDryRunBeginButton</fullName>
        <categories>Data Importer</categories>
        <language>en_US</language>
        <protected>true</protected>
        <shortDescription>button label for begin Dry Run</shortDescription>
        <value>Begin Dry Run</value>
    </labels>
    <labels>
        <fullName>bdiDryRunMatched</fullName>
        <categories>Data Importer</categories>
        <language>en_US</language>
        <protected>true</protected>
        <shortDescription>DI Object Status that it was matched in Dry Run</shortDescription>
        <value>Dry Run - Matched</value>
    </labels>
    <labels>
        <fullName>bdiDryRunMatchedBest</fullName>
        <categories>Data Importer</categories>
        <language>en_US</language>
        <protected>true</protected>
        <shortDescription>Status on bdi object to specify it was matched from an ambiguous set in Dry Run</shortDescription>
        <value>Dry Run - Best Match Used</value>
    </labels>
    <labels>
        <fullName>bdiDryRunMatchedId</fullName>
        <categories>Data Importer</categories>
        <language>en_US</language>
        <protected>true</protected>
        <shortDescription>BDI status when matching an object by its Salesforce ID in Dry Run</shortDescription>
        <value>Dry Run - Matched by Id</value>
    </labels>
    <labels>
        <fullName>bdiDryRunNoMatch</fullName>
        <categories>Data Importer</categories>
        <language>en_US</language>
        <protected>true</protected>
        <shortDescription>DI Object Status that it was not matched in Dry Run</shortDescription>
        <value>Dry Run - Matched None</value>
    </labels>
    <labels>
        <fullName>bdiDryRunRecordsError</fullName>
        <categories>Data Importer</categories>
        <language>en_US</language>
        <protected>true</protected>
        <shortDescription>progress field label</shortDescription>
        <value>Records with errors:</value>
    </labels>
    <labels>
        <fullName>bdiDryRunRecordsValidated</fullName>
        <categories>Data Importer</categories>
        <language>en_US</language>
        <protected>true</protected>
        <shortDescription>label on progress widget during Dry Run</shortDescription>
        <value>Records validated:</value>
    </labels>
    <labels>
        <fullName>bdiDryRunTitle</fullName>
        <categories>Data Importer</categories>
        <language>en_US</language>
        <protected>true</protected>
        <shortDescription>title on the progress indicator during dry run mode</shortDescription>
        <value>NPSP Data Importer - Dry Run</value>
    </labels>
    <labels>
        <fullName>bdiErrorBatchNameRequired</fullName>
        <categories>Data Importer</categories>
        <language>en_US</language>
        <protected>true</protected>
        <shortDescription>error when a batch is missing a name</shortDescription>
        <value>Batch Name is a required field.</value>
    </labels>
    <labels>
        <fullName>bdiErrorDonationLookupMatch</fullName>
        <categories>Data Importer</categories>
        <language>en_US</language>
        <protected>true</protected>
        <shortDescription>error on BDI record if DonationImported or PaymentImported lookups are invalid</shortDescription>
        <value>The lookup value provided in Donation Imported, or Payment Imported, is not valid.</value>
    </labels>
    <labels>
        <fullName>bdiErrorDonationMultiMatch</fullName>
        <categories>Data Importer</categories>
        <language>en_US</language>
        <protected>false</protected>
        <shortDescription>error message if the donation matched multiple opps</shortDescription>
        <value>The Donation information matched against multiple Opportunities, so the NPSP Data Importer did not import it. The Donation Possible Matches field contains the Salesforce Ids of the matched Opportunities.</value>
    </labels>
    <labels>
        <fullName>bdiErrorDonationNoMatch</fullName>
        <categories>Data Importer</categories>
        <language>en_US</language>
        <protected>false</protected>
        <shortDescription>error when no matching donation found, and a match is required</shortDescription>
        <value>The NPSP Data Importer found no matching Donations.</value>
    </labels>
    <labels>
        <fullName>bdiErrorDonationRequireNoMatch</fullName>
        <categories>Data Importer</categories>
        <language>en_US</language>
        <protected>false</protected>
        <shortDescription>error message if the donation matched opp(s), but behavior required no match</shortDescription>
        <value>The Donation information matched against one or more Opportunities, but the setting required no matches, so the NPSP Data Importer did not import it. The Donation Possible Matches field contains the Salesforce Ids of the matched Opportunities.</value>
    </labels>
    <labels>
        <fullName>bdiErrorInvalidCampaignName</fullName>
        <categories>Data Importer</categories>
        <language>en_US</language>
        <protected>false</protected>
        <shortDescription>bdiErrorInvalidCampaignName</shortDescription>
        <value>Invalid Donation Campaign Name</value>
    </labels>
    <labels>
        <fullName>bdiErrorInvalidDonor</fullName>
        <categories>Data Importer</categories>
        <language>en_US</language>
        <protected>false</protected>
        <shortDescription>bdiErrorInvalidDonor</shortDescription>
        <value>Invalid Donation Donor</value>
    </labels>
    <labels>
        <fullName>bdiErrorInvalidIMatchDonations</fullName>
        <categories>Data Importer</categories>
        <language>en_US</language>
        <protected>true</protected>
        <shortDescription>error thrown if specified class doesn&apos;t support the given BDI interface</shortDescription>
        <value>Either the NPSP Data Importer could not find the Apex classs {0}, or this class does not support the {1} interface.</value>
    </labels>
    <labels>
        <fullName>bdiErrorInvalidLastname</fullName>
        <categories>Data Importer</categories>
        <language>en_US</language>
        <protected>false</protected>
        <shortDescription>bdiErrorInvalidLastname</shortDescription>
        <value>You must specify Last Name.</value>
    </labels>
    <labels>
        <fullName>bdiErrorInvalidOppRTName</fullName>
        <categories>Data Importer</categories>
        <language>en_US</language>
        <protected>false</protected>
        <shortDescription>bdiErrorInvalidOppRTName</shortDescription>
        <value>Invalid Donation Record Type Name</value>
    </labels>
    <labels>
        <fullName>bdiErrorNonHHAccountContact</fullName>
        <categories>NPSP Data Importer</categories>
        <language>en_US</language>
        <protected>false</protected>
        <shortDescription>bdiErrorNonHHAccountContact</shortDescription>
        <value>This Contact matched an existing Contact that's associated with a non-Household Account. The Data Import Tool can only update Contacts that are part of a Household Account.</value>
    </labels>
    <labels>
        <fullName>bdiErrorNonHHAccountContactWithAdv</fullName>
        <categories>NPSP Data Importer</categories>
        <language>en_US</language>
        <protected>true</protected>
        <shortDescription>bdiErrorNonHHAccountContactWithAdv</shortDescription>
        <value>This Contact matched an existing Contact that's associated with a non-Household, non-Administrative Account. The Gift Entry Tool can only update Contacts that are part of a Household or Administrative Account.</value>
    </labels>
    <labels>
        <fullName>bdiErrorPaymentMultiMatch</fullName>
        <categories>Data Importer</categories>
        <language>en_US</language>
        <protected>true</protected>
        <shortDescription>error message if the donation matched multiple pmts</shortDescription>
        <value>The Donation information matched against multiple Payments, so the NPSP Data Importer did not import it. The Payment Possible Matches field contains the Salesforce Ids of the matched Payments.</value>
    </labels>
    <labels>
        <fullName>bdiFailed</fullName>
        <categories>Data Importer</categories>
        <language>en_US</language>
        <protected>false</protected>
        <shortDescription>bdiFailed</shortDescription>
        <value>Failed</value>
    </labels>
    <labels>
        <fullName>bdiHouseholdModelRequired</fullName>
        <categories>NPSP Data Importer</categories>
        <language>en_US</language>
        <protected>false</protected>
        <shortDescription>bdiHouseholdModelRequired</shortDescription>
        <value>The NPSP Data Importer only works with the Household Account model.</value>
    </labels>
    <labels>
        <fullName>bdiIgnored</fullName>
        <categories>Data Importer</categories>
        <language>en_US</language>
        <protected>false</protected>
        <shortDescription>bdiIgnored</shortDescription>
        <value>Ignored</value>
    </labels>
    <labels>
        <fullName>bdiImported</fullName>
        <categories>Data Importer</categories>
        <language>en_US</language>
        <protected>true</protected>
        <shortDescription>bdiImported</shortDescription>
        <value>Imported</value>
    </labels>
    <labels>
        <fullName>bdiInvalidBatchId</fullName>
        <categories>Data Import</categories>
        <language>en_US</language>
        <protected>true</protected>
        <shortDescription>error when the importData() API is given a invalid Batch ID.</shortDescription>
        <value>The NPSP Data Import Batch Id {0} is invalid.</value>
    </labels>
    <labels>
        <fullName>bdiInvalidDonationMatchingBehavior</fullName>
        <categories>Data Importer</categories>
        <language>en_US</language>
        <protected>true</protected>
        <shortDescription>error message if the Donation Matching Behavior is invalid</shortDescription>
        <value>{0} is an invalid Donation Matching Behavior.</value>
    </labels>
    <labels>
        <fullName>bdiMatched</fullName>
        <categories>Data Importer</categories>
        <language>en_US</language>
        <protected>false</protected>
        <shortDescription>bdiMatched</shortDescription>
        <value>Matched</value>
    </labels>
    <labels>
        <fullName>bdiMatchedBest</fullName>
        <categories>Data Importer</categories>
        <language>en_US</language>
        <protected>false</protected>
        <shortDescription>Status on a bdi object to specify it was matched from an ambiguous set</shortDescription>
        <value>Best Match Used</value>
    </labels>
    <labels>
        <fullName>bdiMatchedId</fullName>
        <categories>Data Importer</categories>
        <language>en_US</language>
        <protected>false</protected>
        <shortDescription>BDI status when matching an object by its Salesforce ID</shortDescription>
        <value>Matched by Id</value>
    </labels>
    <labels>
        <fullName>bdiMatchedNone</fullName>
        <categories>Data Import</categories>
        <language>en_US</language>
        <protected>false</protected>
        <shortDescription>Status on a bdi object when no matching record found</shortDescription>
        <value>Matched None</value>
    </labels>
    <labels>
        <fullName>bdiMatchedByUser</fullName>
        <categories>Data Import</categories>
        <language>en_US</language>
        <protected>false</protected>
        <shortDescription>Status on a BDI object when user has selected matching record in BGE interface</shortDescription>
        <value>User-Selected Match</value>
    </labels>
    <labels>
        <fullName>bdiMatchedByUserNewOpp</fullName>
        <categories>Data Import</categories>
        <language>en_US</language>
        <protected>false</protected>
        <shortDescription>Status on a BDI object when user chose to create a new Opportunity in BGE</shortDescription>
        <value>User-Selected New Opportunity</value>
    </labels>
    <labels>
        <fullName>bdiMatchedApplyNewPayment</fullName>
        <categories>Data Import</categories>
        <language>en_US</language>
        <protected>false</protected>
        <shortDescription>status on BDI object when user selected opp in BGE interface for new payment</shortDescription>
        <value>Apply New Payment</value>
    </labels>
    <labels>
        <fullName>bdiPositiveNumber</fullName>
        <categories>Data Importer</categories>
        <language>en_US</language>
        <protected>true</protected>
        <shortDescription>error when numeric settings set to negative number</shortDescription>
        <value>{0} must be a positive number.</value>
    </labels>
    <labels>
        <fullName>bdiRecordsFailed</fullName>
        <categories>Data Importer</categories>
        <language>en_US</language>
        <protected>false</protected>
        <shortDescription>bdiRecordsFailed</shortDescription>
        <value>Records failed:</value>
    </labels>
    <labels>
        <fullName>bdiRecordsImported</fullName>
        <categories>Data Importer</categories>
        <language>en_US</language>
        <protected>false</protected>
        <shortDescription>bdiRecordsImported</shortDescription>
        <value>Records imported:</value>
    </labels>
    <labels>
        <fullName>bdiRecordsProcessed</fullName>
        <categories>Data Importer</categories>
        <language>en_US</language>
        <protected>false</protected>
        <shortDescription>bdiRecordsProcessed</shortDescription>
        <value>Records processed:</value>
    </labels>
    <labels>
        <fullName>bdiRunBtn</fullName>
        <categories>Data Importer</categories>
        <language>en_US</language>
        <protected>false</protected>
        <shortDescription>bdiRunBtn</shortDescription>
        <value>Begin Data Import Process</value>
    </labels>
    <labels>
        <fullName>bdiSettingsSectionContactMatching</fullName>
        <categories>Batch Data Import</categories>
        <language>en_US</language>
        <protected>true</protected>
        <shortDescription>section label for contact matching rules in bDI</shortDescription>
        <value>Contact &amp; Account Matching</value>
    </labels>
    <labels>
        <fullName>bdiSettingsSectionDonationMatching</fullName>
        <categories>Batch Data Import</categories>
        <language>en_US</language>
        <protected>true</protected>
        <shortDescription>section label for Donation Matching in BDI Settings</shortDescription>
        <value>Donation Matching</value>
    </labels>
    <labels>
        <fullName>bdiSettingsSectionExtensibility</fullName>
        <categories>Batch Data Import</categories>
        <language>en_US</language>
        <protected>true</protected>
        <shortDescription>section label for Extensibility in BDI Settings</shortDescription>
        <value>Extensibility</value>
    </labels>
    <labels>
        <fullName>bdiStatus</fullName>
        <categories>Data Importer</categories>
        <language>en_US</language>
        <protected>false</protected>
        <shortDescription>bdiStatus</shortDescription>
        <value>Current Status:</value>
    </labels>
    <labels>
        <fullName>bdiStatusProcessed</fullName>
        <categories>Data Importer</categories>
        <language>en_US</language>
        <protected>false</protected>
        <shortDescription>bdiStatusProcessed</shortDescription>
        <value>processed {0} of {1} total batches.</value>
    </labels>
    <labels>
        <fullName>bdiStatusProcessing</fullName>
        <categories>Data Importer</categories>
        <language>en_US</language>
        <protected>false</protected>
        <shortDescription>bdiStatusProcessing</shortDescription>
        <value>is currently processing batch {0} of {1} total batches.</value>
    </labels>
    <labels>
        <fullName>bdiTime</fullName>
        <categories>Data Importer</categories>
        <language>en_US</language>
        <protected>false</protected>
        <shortDescription>bdiTime</shortDescription>
        <value>Time:</value>
    </labels>
    <labels>
        <fullName>bgeBatchSelectedFields</fullName>
        <language>en_US</language>
        <protected>true</protected>
        <shortDescription>bgeBatchActiveFields</shortDescription>
        <value>Selected Fields</value>
    </labels>
    <labels>
        <fullName>bgeBatchAvailableFields</fullName>
        <language>en_US</language>
        <protected>true</protected>
        <shortDescription>bgeBatchAvailableFields</shortDescription>
        <value>Available Fields</value>
    </labels>
    <labels>
        <fullName>bgeBatchBatchProcessSizeHelp</fullName>
        <language>en_US</language>
        <protected>true</protected>
        <shortDescription>Used as field help text since help text is not upgradeable.</shortDescription>
        <value>The number of records to process at a time in each batch.</value>
    </labels>
    <labels>
        <fullName>bgeBatchDonationDateRangeHelp</fullName>
        <language>en_US</language>
        <protected>true</protected>
        <shortDescription>Used as field help text since help text is not upgradeable.</shortDescription>
        <value>Enter the number of days from the Donation Date to consider when looking for a matching Opportunity or Payment. NPSP will choose the matching Opp or Payment whose date falls within the number of days AND is closest to the Donation Date.</value>
    </labels>
    <labels>
        <fullName>bgeBatchDonationMatchingBehaviorHelp</fullName>
        <language>en_US</language>
        <protected>true</protected>
        <shortDescription>Used as field help text since help text is not upgradeable.</shortDescription>
        <value>Defines how NPSP should handle matching Donations.</value>
    </labels>
    <labels>
        <fullName>bgeBatchDonationMatchingClassHelp</fullName>
        <language>en_US</language>
        <protected>true</protected>
        <shortDescription>Used as field help text since help text is not upgradeable.</shortDescription>
        <value>The developer name of an Apex class that implements the BDI_IMatching interface for Donations. Leave blank to let NPSP handle matching.</value>
    </labels>
    <labels>
        <fullName>bgeBatchDonationMatchingRuleHelp</fullName>
        <language>en_US</language>
        <protected>true</protected>
        <shortDescription>Used as field help text since help text is not upgradeable.</shortDescription>
        <value>Specifies which fields to match by when trying to match Donations in batch records against existing Opportunties and Payments.</value>
    </labels>
    <labels>
        <fullName>bgeBatchDonorLookupInfo</fullName>
        <language>en_US</language>
        <protected>true</protected>
        <shortDescription>Explanation text for hidden lookup fields.</shortDescription>
<<<<<<< HEAD
        <value>Select the fields to use for entering gifts in this batch. Donor Type and an Account or Contact lookup will always appear.</value>
=======
        <value>Select the fields to use for entering gifts in this batch. Donor Type and an Account or Contact lookup will always appear. You will only see fields that you have access to.</value>
>>>>>>> 777254ba
    </labels>
    <labels>
        <fullName>bgeBatchErrorRequiredFields</fullName>
        <language>en_US</language>
        <protected>true</protected>
        <shortDescription>Error shown when required fields are missing.</shortDescription>
        <value>The following fields are required because other fields from their object are selected. Select them before proceeding:</value>
    </labels>
    <labels>
        <fullName>bgeBatchOverviewWizard</fullName>
        <language>en_US</language>
        <protected>true</protected>
        <shortDescription>Header for Batch Info in Wizard</shortDescription>
        <value>Enter Batch Info</value>
    </labels>
    <labels>
        <fullName>bgeBatchPostProcessClassHelp</fullName>
        <language>en_US</language>
        <protected>true</protected>
        <shortDescription>Used as field help text since help text is not upgradeable.</shortDescription>
        <value>The developer name of an Apex class that implements the BDI_IPostProcess interface for NPSP batch records.
        </value>
    </labels>
    <labels>
        <fullName>bgeBatchProcessUsingScheduledJobHelp</fullName>
        <language>en_US</language>
        <protected>true</protected>
        <shortDescription>Used as field help text since help text is not upgradeable.</shortDescription>
        <value>When checked, the batch will be automatically processed based on the schedule for the associated job.</value>
    </labels>
    <labels>
        <fullName>bgeBatchRunOpportunityRollupsWhileProcessingHelp</fullName>
        <language>en_US</language>
        <protected>true</protected>
        <shortDescription>Used as field help text since help text is not upgradeable.</shortDescription>
        <value>When checked, NPSP calculates donor rollups when donations are processed. If unchecked, donor rollups are calculated during the default nightly Scheduled Job. Note that selecting this checkbox may slow down processing of this batch.</value>
    </labels>
    <labels>
        <fullName>bgeBatchInfoWizard</fullName>
        <language>en_US</language>
        <protected>true</protected>
        <shortDescription>Header for Batch Info in Wizard prompting user entry</shortDescription>
        <value>Enter Batch Info</value>
    </labels>
    <labels>
        <fullName>bgeBatchOverview</fullName>
        <language>en_US</language>
        <protected>true</protected>
        <shortDescription>Header for Batch Info in View Mode</shortDescription>
        <value>Batch Info</value>
    </labels>
    <labels>
        <fullName>bgeBatchSelectFields</fullName>
        <language>en_US</language>
        <protected>true</protected>
        <shortDescription>Header and text for Field Selection</shortDescription>
        <value>Select Fields</value>
    </labels>
    <labels>
        <fullName>bgeBatchSetBatchOptions</fullName>
        <language>en_US</language>
        <protected>true</protected>
        <shortDescription>Header for Batch Options</shortDescription>
        <value>Set Batch Options</value>
    </labels>
    <labels>
        <fullName>bgeBatchSetFieldOptions</fullName>
        <language>en_US</language>
        <protected>true</protected>
        <shortDescription>Header for Batch Field Options</shortDescription>
        <value>Set Field Options</value>
    </labels>
    <labels>
        <fullName>bgeEditBatchFieldOptionsWarning</fullName>
        <language>en_US</language>
        <protected>true</protected>
        <shortDescription>Warning message for Field Options step of BGE Config Wizard</shortDescription>
        <value>WARNING: There are records saved to this batch. Any changes you make won&apos;t affect existing records.</value>
    </labels>
    <labels>
        <fullName>bgeEditBatchFieldSelectionWarning</fullName>
        <language>en_US</language>
        <protected>true</protected>
        <shortDescription>Warning message for Select Fields step of BGE Config Wizard</shortDescription>
        <value>WARNING: There are records saved to this batch. Any changes you make won&apos;t affect existing records. If you remove fields, those fields no longer appear on the gift entry screen, but data isn&apos;t deleted from those fields on existing records. Therefore, we recommend that you do not remove fields.</value>
    </labels>
    <labels>
        <fullName>bgeEditBatchOptionsWarning</fullName>
        <language>en_US</language>
        <protected>true</protected>
        <shortDescription>Warning message for Batch Options step of BGE Config Wizard</shortDescription>
        <value>WARNING: There are records saved to this batch. Any changes you make won&apos;t affect existing records. We will not attempt to match existing records using updated donation matching rule settings, unless those records are edited.</value>
    </labels>
    <labels>
        <fullName>bgeFormMatchingModalText</fullName>
        <language>en_US</language>
        <protected>true</protected>
        <shortDescription>Header text to prompt user to select a donation to update</shortDescription>
        <value>Select the record you want to update.</value>
    </labels>
    <labels>
        <fullName>bgeFormNoneLink</fullName>
        <language>en_US</language>
        <protected>true</protected>
        <shortDescription>Link to create a new opportunity</shortDescription>
        <value>Alternatively, create a new Opportunity.</value>
    </labels>
    <labels>
        <fullName>bgeFormSelectedOpportunity</fullName>
        <language>en_US</language>
        <protected>true</protected>
        <shortDescription>Denotes donation selected in the BGE UI entry form.</shortDescription>
        <value>Selected Opportunity</value>
    </labels>
    <labels>
        <fullName>bgeFormSelectedPayment</fullName>
        <language>en_US</language>
        <protected>true</protected>
        <shortDescription>Denotes donation selected in the BGE UI entry form.</shortDescription>
        <value>Selected Payment</value>
    </labels>
    <labels>
        <fullName>bgeFormUpdateOpportunity</fullName>
        <language>en_US</language>
        <protected>true</protected>
        <shortDescription>Button text to select an opportunity to update in BGE</shortDescription>
        <value>Update this Opportunity</value>
    </labels>
    <labels>
        <fullName>bgeFLSError</fullName>
        <language>en_US</language>
        <protected>true</protected>
        <shortDescription>Label that appears when user does not pass FLS check in BGE</shortDescription>
        <value>You don&apos;t have the required field permissions. Contact your system administrator to inquire about getting the necessary permissions.</value>
    </labels>
    <labels>
        <fullName>bgeFormUpdatePayment</fullName>
        <language>en_US</language>
        <protected>true</protected>
        <shortDescription>Button text to select a payment to update in BGE</shortDescription>
        <value>Update this Payment</value>
    </labels>
    <labels>
        <fullName>bgeGridAllGifts</fullName>
        <language>en_US</language>
        <protected>true</protected>
        <shortDescription>Label for Gift Entry Grid</shortDescription>
        <value>All Gifts</value>
    </labels>
    <labels>
        <fullName>bgeGridDonorType</fullName>
        <language>en_US</language>
        <protected>true</protected>
        <shortDescription>Label for Donor Type picklist</shortDescription>
        <value>Donor Type</value>
    </labels>
    <labels>
        <fullName>bgeGridErrorFromDryRun</fullName>
        <language>en_US</language>
        <protected>true</protected>
        <shortDescription>Message preventing user from processing batch if there are errors.</shortDescription>
        <value>There are errors on one or more entries. You must resolve all errors before you can process this batch.</value>
    </labels>
    <labels>
        <fullName>bgeGridErrorRequiredTotalsExpected</fullName>
        <language>en_US</language>
        <protected>true</protected>
        <shortDescription>Message preventing user from processing batch if totals don&apos;t match expected</shortDescription>
        <value>Either the count of gifts or the total gifts doesn&apos;t match the expected values for this batch. These values must match before you can process the batch.</value>
    </labels>
    <labels>
        <fullName>bgeGridGiftCountHeader</fullName>
        <language>en_US</language>
        <protected>true</protected>
        <shortDescription>Label to give context to the progress bar.</shortDescription>
        <value>Gifts Entered</value>
    </labels>
    <labels>
        <fullName>bgeGridGiftDeleted</fullName>
        <language>en_US</language>
        <protected>true</protected>
        <shortDescription>Success message when gift is deleted.</shortDescription>
        <value>Gift successfully deleted.</value>
    </labels>
    <labels>
        <fullName>bgeGridGiftSaved</fullName>
        <language>en_US</language>
        <protected>true</protected>
        <shortDescription>Success message when gift is saved.</shortDescription>
        <value>New gift has been added to the batch.</value>
    </labels>
    <labels>
        <fullName>bgeGridGiftUpdated</fullName>
        <language>en_US</language>
        <protected>true</protected>
        <shortDescription>Success message when gift is updated.</shortDescription>
        <value>Gifts successfully updated.</value>
    </labels>
    <labels>
        <fullName>bgeGridNoGiftsHeader</fullName>
        <language>en_US</language>
        <protected>true</protected>
        <shortDescription>Header message when no gifts are associated with batch.</shortDescription>
        <value>Looks like you haven't entered any gifts yet!</value>
    </labels>
    <labels>
        <fullName>bgeGridNoGiftsBody</fullName>
        <language>en_US</language>
        <protected>true</protected>
        <shortDescription>Body message when no gifts are associated with batch.</shortDescription>
        <value>Enter a new gift and it will appear here.</value>
    </labels>
    <labels>
        <fullName>bgeGridTotalAmount</fullName>
        <language>en_US</language>
        <protected>true</protected>
        <shortDescription>Total amount matching expected amount.</shortDescription>
        <value>Total Amount:</value>
    </labels>
    <labels>
        <fullName>bgeGridTotalCount</fullName>
        <language>en_US</language>
        <protected>true</protected>
        <shortDescription>Total count versus expected count.</shortDescription>
        <value>Total Count:</value>
    </labels>
    <labels>
        <fullName>bgeGridWarningRequiredTotalsExpected</fullName>
        <language>en_US</language>
        <protected>true</protected>
        <shortDescription>Message warning user if totals don&apos;t match expected</shortDescription>
        <value>Require Expected Totals Match is selected but the Expected Count of Gifts and Expected Total Batch Amount fields are blank. Edit the batch details and either uncheck Require Expected Totals Match or add values in the related fields.</value>
    </labels>
    <labels>
        <fullName>bgeMatchingAlert</fullName>
        <language>en_US</language>
        <protected>true</protected>
        <shortDescription>Alerts user that there are matched donations</shortDescription>
        <value>This donor has pending donations.</value>
    </labels>
    <labels>
        <fullName>bgeMatchingSelect</fullName>
        <language>en_US</language>
        <protected>true</protected>
        <shortDescription>Label for Select Open Donation text and modal header</shortDescription>
        <value>Review Donations</value>
    </labels>
    <labels>
        <fullName>bgeNewBatch</fullName>
        <language>en_US</language>
        <protected>true</protected>
        <shortDescription>Button to create a new batch.</shortDescription>
        <value>New Batch</value>
    </labels>
    <labels>
        <fullName>bgeNewGift</fullName>
        <language>en_US</language>
        <protected>true</protected>
        <shortDescription>Label for Gift Entry Form</shortDescription>
        <value>New Gift</value>
    </labels>
    <labels>
        <fullName>bgeProcessBatch</fullName>
        <language>en_US</language>
        <protected>true</protected>
        <shortDescription>Button to process a batch.</shortDescription>
        <value>Process Batch</value>
    </labels>
    <labels>
        <fullName>bgeTabHeader</fullName>
        <language>en_US</language>
        <protected>true</protected>
        <shortDescription>Header used for Batch Gift Entry tab</shortDescription>
        <value>Batch Gift Entry</value>
    </labels>
    <labels>
        <fullName>btnRemove</fullName>
        <categories>Manage Household UI</categories>
        <language>en_US</language>
        <protected>false</protected>
        <shortDescription>button label on the Remove Contact popup</shortDescription>
        <value>Remove</value>
    </labels>
    <labels>
        <fullName>campaignMemberStatusDefault</fullName>
        <categories>Campaign Member</categories>
        <language>en_US</language>
        <protected>false</protected>
        <shortDescription>campaignMemberStatusDefault</shortDescription>
        <value>campaignMemberStatusDefault</value>
    </labels>
    <labels>
        <fullName>campaignMemberStatusNonResponded</fullName>
        <categories>Opportunity, Campaign Member</categories>
        <language>en_US</language>
        <protected>false</protected>
        <shortDescription>campaignMemberStatusNonResponded</shortDescription>
        <value>campaignMemberStatusNonResponded</value>
    </labels>
    <labels>
        <fullName>campaignMemberStatusResponded</fullName>
        <categories>Opportunity, Campaign Member</categories>
        <language>en_US</language>
        <protected>false</protected>
        <shortDescription>campaignMemberStatusResponded</shortDescription>
        <value>campaignMemberStatusResponded</value>
    </labels>
    <labels>
        <fullName>conFailedAccountCreate</fullName>
        <categories>Data Import, Contacts</categories>
        <language>en_US</language>
        <protected>true</protected>
        <shortDescription>Used when NPSP hits an error trying to create an account for a contact</shortDescription>
        <value>Failed to create Account for Contact {0} {1}. {2}</value>
    </labels>
    <labels>
        <fullName>conMergeBtnLabel</fullName>
        <categories>Contact Merge</categories>
        <language>en_US</language>
        <protected>true</protected>
        <shortDescription>conMergeBtnLabel</shortDescription>
        <value>Merge</value>
    </labels>
    <labels>
        <fullName>conMergeErrNoPersonAccounts</fullName>
        <categories>Contact Merge</categories>
        <language>en_US</language>
        <protected>false</protected>
        <shortDescription>conMergeErrNoPersonAccounts</shortDescription>
        <value>Person accounts are not supported.</value>
    </labels>
    <labels>
        <fullName>conMergeFoundContacts</fullName>
        <categories>Contact Merge</categories>
        <language>en_US</language>
        <protected>true</protected>
        <shortDescription>conMergeFoundContacts</shortDescription>
        <value>Found Contacts</value>
    </labels>
    <labels>
        <fullName>conMergePageTitle</fullName>
        <categories>Contact Merge</categories>
        <language>en_US</language>
        <protected>true</protected>
        <shortDescription>conMergePageTitle</shortDescription>
        <value>Contact Merge</value>
    </labels>
    <labels>
        <fullName>conMergePageTitleDetail</fullName>
        <categories>Contact Merge</categories>
        <language>en_US</language>
        <protected>true</protected>
        <shortDescription>conMergePageTitleDetail</shortDescription>
        <value>Merge Duplicate Contact Records</value>
    </labels>
    <labels>
        <fullName>conMergePortalUser</fullName>
        <categories>Contact Merge</categories>
        <language>en_US</language>
        <protected>true</protected>
        <shortDescription>Label for Is Portal/Community User</shortDescription>
        <value>Is a Portal/Community User</value>
    </labels>
    <labels>
        <fullName>conMergeSearchPlaceholder</fullName>
        <categories>Contact Merge</categories>
        <language>en_US</language>
        <protected>true</protected>
        <shortDescription>conMergeSearchPlaceholder</shortDescription>
        <value>Search Contacts</value>
    </labels>
    <labels>
        <fullName>conMergeSelectAll</fullName>
        <categories>Contact Merge</categories>
        <language>en_US</language>
        <protected>true</protected>
        <shortDescription>conMergeSelectAll</shortDescription>
        <value>Select All</value>
    </labels>
    <labels>
        <fullName>conMergeSelectContact</fullName>
        <categories>Contact Merge</categories>
        <language>en_US</language>
        <protected>true</protected>
        <shortDescription>conMergeSelectContact</shortDescription>
        <value>Select Contact</value>
    </labels>
    <labels>
        <fullName>conMergeSelectedContacts</fullName>
        <categories>Contact Merge</categories>
        <language>en_US</language>
        <protected>true</protected>
        <shortDescription>conMergeSelectedContacts</shortDescription>
        <value>Selected Contacts</value>
    </labels>
    <labels>
        <fullName>conMergeStageComplete</fullName>
        <categories>Contact Merge</categories>
        <language>en_US</language>
        <protected>true</protected>
        <shortDescription>conMergeStageComplete</shortDescription>
        <value>Stage Complete</value>
    </labels>
    <labels>
        <fullName>conMergeWinnerAsstText</fullName>
        <categories>Contact Merge</categories>
        <language>en_US</language>
        <protected>true</protected>
        <shortDescription>conMergeWinnerAsstText</shortDescription>
        <value>Choose this column as the master record</value>
    </labels>
    <labels>
        <fullName>engagementPlanCantEdit</fullName>
        <categories>Engagement Plans</categories>
        <language>en_US</language>
        <protected>false</protected>
        <shortDescription>engagementPlanCantEdit</shortDescription>
        <value>You can't change the Account, Contact, Campaign, Case, Opportunity, or Recurring Donation for an Engagement Plan. Create a new Engagement Plan instead.</value>
    </labels>
    <labels>
        <fullName>engagementPlanMissingField</fullName>
        <categories>Engagement Plans</categories>
        <language>en_US</language>
        <protected>true</protected>
        <shortDescription>engagementPlanMissingField</shortDescription>
        <value>Unable to create an Engagement Plan while applying a Level. Engagement Plan is missing the field</value>
    </labels>
    <labels>
        <fullName>engagementPlanNoLookups</fullName>
        <categories>Engagement Plans</categories>
        <language>en_US</language>
        <protected>false</protected>
        <shortDescription>engagementPlanNoLookups</shortDescription>
        <value>You must enter either an Account, Contact, Campaign, Case, Opportunity, or Recurring Donation for this Engagement Plan.</value>
    </labels>
    <labels>
        <fullName>engagementPlanTwoLookups</fullName>
        <categories>Engagement Plans</categories>
        <language>en_US</language>
        <protected>false</protected>
        <shortDescription>engagementPlanTwoLookups</shortDescription>
        <value>You can enter a value for only one of the following fields: Account, Contact, Campaign, Case, Opportunity, or Recurring Donation.</value>
    </labels>
    <labels>
        <fullName>exceptionDeletePermission</fullName>
        <categories>Error</categories>
        <language>en_US</language>
        <protected>true</protected>
        <shortDescription>exceptionDeletePermission</shortDescription>
        <value>You do not have permissions to delete {0}.</value>
    </labels>
    <labels>
        <fullName>exceptionRequiredField</fullName>
        <categories>Error</categories>
        <language>en_US</language>
        <protected>false</protected>
        <shortDescription>exceptionRequiredField</shortDescription>
        <value>Required fields are missing:</value>
    </labels>
    <labels>
        <fullName>exceptionValidationRule</fullName>
        <categories>Error</categories>
        <language>en_US</language>
        <protected>false</protected>
        <shortDescription>exceptionValidationRule</shortDescription>
        <value>A validation rule is preventing the record from saving:</value>
    </labels>
    <labels>
        <fullName>flsError</fullName>
        <categories>Batch Data Import</categories>
        <language>en_US</language>
        <protected>false</protected>
        <shortDescription>flsError</shortDescription>
        <value>You do not have permissions to modify {0}.</value>
    </labels>
    <labels>
        <fullName>giftProcessingAccountException</fullName>
        <language>en_US</language>
        <protected>true</protected>
        <shortDescription>Gift Processing account model error</shortDescription>
        <value>Gift Processing doesn&apos;t support the Individual (&quot;Bucket&quot;) account model.</value>
    </labels>
    <labels>
        <fullName>giftProcessingConfigException</fullName>
        <language>en_US</language>
        <protected>true</protected>
        <shortDescription>Gift Processing configuration error</shortDescription>
        <value>Your org is missing required configuration for Gift Processing. Contact your admin for help.</value>
    </labels>
    <labels>
        <fullName>healthButtonRun</fullName>
        <categories>Health Check</categories>
        <language>en_US</language>
        <protected>false</protected>
        <shortDescription>healthButtonRun</shortDescription>
        <value>Run Health Check</value>
    </labels>
    <labels>
        <fullName>healthDetailsAccOne2OneNoContacts</fullName>
        <categories>Health Check</categories>
        <language>en_US</language>
        <protected>false</protected>
        <shortDescription>healthDetailsAccOne2OneNoContacts</shortDescription>
        <value>There are {0} One-to-One Accounts that have no Contacts.</value>
    </labels>
    <labels>
        <fullName>healthDetailsAccountDefaultRTInvalid</fullName>
        <categories>Health Check</categories>
        <language>en_US</language>
        <protected>true</protected>
        <shortDescription>healthDetailsAccountDefaultRTInvalid</shortDescription>
        <value>The Account Model record type isn't valid.</value>
    </labels>
    <labels>
        <fullName>healthDetailsAccountDefaultRTIssue</fullName>
        <categories>Health Check</categories>
        <language>en_US</language>
        <protected>true</protected>
        <shortDescription>healthDetailsAccountDefaultRTIssue</shortDescription>
        <value>The Account Model record type, {0} (set in NPSP Settings) is currently set as your Profile's default Account record type.</value>
    </labels>
    <labels>
        <fullName>healthDetailsAccountModel</fullName>
        <categories>Health Check</categories>
        <language>en_US</language>
        <protected>false</protected>
        <shortDescription>healthDetailsAccountModel</shortDescription>
        <value>There is no valid Account Model specified.</value>
    </labels>
    <labels>
        <fullName>healthDetailsAccountProcessor</fullName>
        <categories>HealthCheck</categories>
        <language>en_US</language>
        <protected>false</protected>
        <shortDescription>healthDetailsAccountProcessor</shortDescription>
        <value>The Account Model is set to {0}, but Health Check has found that you&apos;re using a mixture of Account types.</value>
    </labels>
    <labels>
        <fullName>healthDetailsAccountRTIssue</fullName>
        <categories>Health Check</categories>
        <language>en_US</language>
        <protected>false</protected>
        <shortDescription>healthDetailsAccountRTIssue</shortDescription>
        <value>{0} Account records using the {1} record type do not have their System fields correctly set.</value>
    </labels>
    <labels>
        <fullName>healthDetailsAutoRelCampaignTypeMissing</fullName>
        <categories>Health Check</categories>
        <language>en_US</language>
        <protected>true</protected>
        <shortDescription>healthDetailsAutoRelCampaignTypeMissing</shortDescription>
        <value>You must specify a Campaign Type for Relationship Autocreation records with Campaign Members.</value>
    </labels>
    <labels>
        <fullName>healthDetailsAutoRelFieldsMissing</fullName>
        <categories>Health Check</categories>
        <language>en_US</language>
        <protected>false</protected>
        <shortDescription>healthDetailsAutoRelFieldsMissing</shortDescription>
        <value>You must specify a valid Object, Field, and Relationship Type.</value>
    </labels>
    <labels>
        <fullName>healthDetailsAutoRelInvalidLookupField</fullName>
        <language>en_US</language>
        <protected>false</protected>
        <shortDescription>healthDetailsAutoRelInvalidLookupField</shortDescription>
        <value>Field {0} is not a lookup field.</value>
    </labels>
    <labels>
        <fullName>healthDetailsBadRDField</fullName>
        <categories>Health Check</categories>
        <language>en_US</language>
        <protected>false</protected>
        <shortDescription>healthDetailsBadRDField</shortDescription>
        <value>Recurring Donation field {0} does not exist.</value>
    </labels>
    <labels>
        <fullName>healthDetailsBadReportId</fullName>
        <categories>Health Check</categories>
        <language>en_US</language>
        <protected>false</protected>
        <shortDescription>healthDetailsBadReportId</shortDescription>
        <value>Invalid Report {0} specified.</value>
    </labels>
    <labels>
        <fullName>healthDetailsContactData</fullName>
        <categories>Health Check</categories>
        <language>en_US</language>
        <protected>false</protected>
        <shortDescription>healthDetailsContactData</shortDescription>
        <value>There are {0} Contacts that have no Account. Contacts with no Account are private to the User who created them and can't be seen by other Users.</value>
    </labels>
    <labels>
        <fullName>healthDetailsDuplicateAcctRT</fullName>
        <categories>Health Check</categories>
        <language>en_US</language>
        <protected>false</protected>
        <shortDescription>healthDetailsDuplicateAcctRT</shortDescription>
        <value>You cannot specify the same Account record type for the Household Account record type and the One-to-One record type.</value>
    </labels>
    <labels>
        <fullName>healthDetailsGenderField</fullName>
        <categories>Health Check</categories>
        <language>en_US</language>
        <protected>false</protected>
        <shortDescription>healthDetailsGenderField</shortDescription>
        <value>Gender field {0} does not exist on Contact.</value>
    </labels>
    <labels>
        <fullName>healthDetailsHHAccountModel</fullName>
        <categories>Health Check</categories>
        <language>en_US</language>
        <protected>false</protected>
        <shortDescription>healthDetailsHHAccountModel</shortDescription>
        <value>When using the Household Account Model, you must set Household Object Rules to "No Contacts". You can set the Household Object Rules field on the NPSP Settings Page under People | Households.</value>
    </labels>
    <labels>
        <fullName>healthDetailsHHActNoContacts</fullName>
        <categories>Health Check</categories>
        <language>en_US</language>
        <protected>false</protected>
        <shortDescription>healthDetailsHHActNoContacts</shortDescription>
        <value>There are {0} Household Accounts that have no Contacts.</value>
    </labels>
    <labels>
        <fullName>healthDetailsHHObNoContacts</fullName>
        <categories>Health Check</categories>
        <language>en_US</language>
        <protected>false</protected>
        <shortDescription>healthDetailsHHObNoContacts</shortDescription>
        <value>There are {0} Household object records that have no Contacts.</value>
    </labels>
    <labels>
        <fullName>healthDetailsInvalidCMField</fullName>
        <categories>Health Check</categories>
        <language>en_US</language>
        <protected>false</protected>
        <shortDescription>healthDetailsInvalidCMField</shortDescription>
        <value>Campaign Member field {0} does not exist.</value>
    </labels>
    <labels>
        <fullName>healthDetailsInvalidContactField</fullName>
        <categories>Health Check</categories>
        <language>en_US</language>
        <protected>false</protected>
        <shortDescription>healthDetailsInvalidContactField</shortDescription>
        <value>Contact field {0} does not exist.</value>
    </labels>
    <labels>
        <fullName>healthDetailsInvalidErrorChatterGroup</fullName>
        <categories>Health Check</categories>
        <language>en_US</language>
        <protected>false</protected>
        <shortDescription>healthDetailsInvalidErrorChatterGroup</shortDescription>
        <value>Invalid Chatter Group {0}.</value>
    </labels>
    <labels>
        <fullName>healthDetailsInvalidErrorRecipient</fullName>
        <categories>Health Check</categories>
        <language>en_US</language>
        <protected>false</protected>
        <shortDescription>healthDetailsInvalidErrorRecipient</shortDescription>
        <value>Invalid Error Notification recipient.</value>
    </labels>
    <labels>
        <fullName>healthDetailsInvalidErrorUser</fullName>
        <categories>Health Check</categories>
        <language>en_US</language>
        <protected>false</protected>
        <shortDescription>healthDetailsInvalidErrorUser</shortDescription>
        <value>Invalid User {0}.</value>
    </labels>
    <labels>
        <fullName>healthDetailsInvalidFieldNumeric</fullName>
        <categories>Health Check</categories>
        <language>en_US</language>
        <protected>false</protected>
        <shortDescription>Health Check error if a Level refers to an invalid field</shortDescription>
        <value>Level {0} refers to an invalid numeric field {1} on {2}.</value>
    </labels>
    <labels>
        <fullName>healthDetailsInvalidFiscalYears</fullName>
        <categories>Health Check</categories>
        <language>en_US</language>
        <protected>false</protected>
        <shortDescription>healthDetailsInvalidFiscalYears</shortDescription>
        <value>Your organization is using Custom Fiscal Years. NPSP does not support Fiscal Year Rollups with Custom Fiscal Years.</value>
    </labels>
    <labels>
        <fullName>healthDetailsInvalidLevelField</fullName>
        <categories>Health Check</categories>
        <language>en_US</language>
        <protected>false</protected>
        <shortDescription>Health Check error if a Level refers to an invalid field</shortDescription>
        <value>Level {0} refers to an invalid field {1} on {2}.</value>
    </labels>
    <labels>
        <fullName>healthDetailsInvalidLevelFieldReference</fullName>
        <categories>Health Check</categories>
        <language>en_US</language>
        <protected>false</protected>
        <shortDescription>Health Check error if a Level refers to an invalid field</shortDescription>
        <value>Level {0} refers to an invalid Level Lookup field {1} on {2}.</value>
    </labels>
    <labels>
        <fullName>healthDetailsInvalidObjectField</fullName>
        <categories>Health Check</categories>
        <language>en_US</language>
        <protected>false</protected>
        <shortDescription>healthDetailsInvalidObjectField</shortDescription>
        <value>{0} field {1} does not exist.</value>
    </labels>
    <labels>
        <fullName>healthDetailsInvalidOppField</fullName>
        <categories>Health Check</categories>
        <language>en_US</language>
        <protected>false</protected>
        <shortDescription>healthDetailsInvalidOppField</shortDescription>
        <value>Opportunity field {0} does not exist.</value>
    </labels>
    <labels>
        <fullName>healthDetailsInvalidOppStage</fullName>
        <categories>Health Check</categories>
        <language>en_US</language>
        <protected>false</protected>
        <shortDescription>healthDetailsInvalidOppStage</shortDescription>
        <value>The Opportunity stage {0} does not exist or is not active.</value>
    </labels>
    <labels>
        <fullName>healthDetailsInvalidPaymentField</fullName>
        <categories>Health Check</categories>
        <language>en_US</language>
        <protected>false</protected>
        <shortDescription>healthDetailsInvalidPaymentField</shortDescription>
        <value>Payment field {0} does not exist.</value>
    </labels>
    <labels>
        <fullName>healthDetailsInvalidRDCustomPeriod</fullName>
        <categories>Health Check</categories>
        <language>en_US</language>
        <protected>true</protected>
        <shortDescription>healthDetailsInvalidRDCustomPeriod</shortDescription>
        <value>Custom Installment Period {0} is not included in the picklist values for Recurring Donation field Installment Period.</value>
    </labels>
    <labels>
        <fullName>healthDetailsInvalidRDCustomPeriodPIcklist</fullName>
        <categories>Health Check</categories>
        <language>en_US</language>
        <protected>true</protected>
        <shortDescription>healthDetailsInvalidRDCustomPeriodPIcklist</shortDescription>
        <value>Recurring Donation Installment Period picklist value {0} is not a valid Custom Installment Period.</value>
    </labels>
    <labels>
        <fullName>healthDetailsInvalidRecordtypeId</fullName>
        <categories>Health Check</categories>
        <language>en_US</language>
        <protected>false</protected>
        <shortDescription>healthDetailsInvalidRecordtypeId</shortDescription>
        <value>Recordtype Id {0} is invalid.</value>
    </labels>
    <labels>
        <fullName>healthDetailsInvalidRecordtypeName</fullName>
        <categories>Health Check</categories>
        <language>en_US</language>
        <protected>false</protected>
        <shortDescription>healthDetailsInvalidRecordtypeName</shortDescription>
        <value>Recordtype Name {0} is invalid.</value>
    </labels>
    <labels>
        <fullName>healthDetailsInvalidScheduledJob</fullName>
        <categories>Health Check</categories>
        <language>en_US</language>
        <protected>false</protected>
        <shortDescription>healthDetailsInvalidScheduledJob</shortDescription>
        <value>The record {0} in the Schedulable__c object is not valid.</value>
    </labels>
    <labels>
        <fullName>healthDetailsMailingListReportMissing</fullName>
        <categories>Health Check</categories>
        <language>en_US</language>
        <protected>false</protected>
        <shortDescription>healthDetailsMailingListReportMissing</shortDescription>
        <value>The NPSP Campaign Household Mailing List Report is missing. This report is run when you click the Household Mailing List button from a Campaign record.</value>
    </labels>
    <labels>
        <fullName>healthDetailsMissingOppPayments</fullName>
        <categories>Health Check</categories>
        <language>en_US</language>
        <protected>false</protected>
        <shortDescription>healthDetailsMissingOppPayments</shortDescription>
        <value>{0} Opportunities that should have Payments are missing those Payments.</value>
    </labels>
    <labels>
        <fullName>healthDetailsNothingScheduled</fullName>
        <categories>Health Check</categories>
        <language>en_US</language>
        <protected>false</protected>
        <shortDescription>healthDetailsNothingScheduled</shortDescription>
        <value>The NPSP default jobs are not scheduled. Scheduled jobs update summary fields on records every night.</value>
    </labels>
    <labels>
        <fullName>healthDetailsOCR</fullName>
        <categories>Health Check</categories>
        <language>en_US</language>
        <protected>true</protected>
        <shortDescription>healthDetailsOCR</shortDescription>
        <value>{0} and {1} cannot use the same Role value.</value>
    </labels>
    <labels>
        <fullName>healthDetailsOCRDupPrimary</fullName>
        <categories>Health Check</categories>
        <language>en_US</language>
        <protected>false</protected>
        <shortDescription>healthDetailsOCRDupPrimary</shortDescription>
        <value>Health Check found {0} Opportunities that had more than one Opportunity Contact Role marked as Primary.</value>
    </labels>
    <labels>
        <fullName>healthDetailsOCRDupPrimaryValid</fullName>
        <categories>Health Check</categories>
        <language>en_US</language>
        <protected>false</protected>
        <shortDescription>healthDetailsOCRDupPrimaryValid</shortDescription>
        <value>No Opportunities were found with multiple Primary Opportunity Contact Roles.</value>
    </labels>
    <labels>
        <fullName>healthDetailsOCRSettingsResolution</fullName>
        <categories>Health Check</categories>
        <language>en_US</language>
        <protected>true</protected>
        <shortDescription>healthDetailsOCRSettingsResolution</shortDescription>
        <value>On the NPSP Settings tab, click Donations | Contact Roles, and edit the values of the above settings.</value>
    </labels>
    <labels>
        <fullName>healthDetailsOCRSettingsValid</fullName>
        <categories>Health Check</categories>
        <language>en_US</language>
        <protected>true</protected>
        <shortDescription>healthDetailsOCRSettingsValid</shortDescription>
        <value>NPSP Opportunity Contact Roles settings are valid.</value>
    </labels>
    <labels>
        <fullName>healthDetailsPaymentMappingBadDataTypes</fullName>
        <categories>Health Check</categories>
        <language>en_US</language>
        <protected>false</protected>
        <shortDescription>healthDetailsPaymentMappingBadDataTypes</shortDescription>
        <value>Payment field {0} and Opportunity field {1} are not of compatible data types.</value>
    </labels>
    <labels>
        <fullName>healthDetailsRDFieldsBadDatatypes</fullName>
        <categories>Health Check</categories>
        <language>en_US</language>
        <protected>false</protected>
        <shortDescription>healthDetailsRDFieldsBadDatatypes</shortDescription>
        <value>Recurring Donation field {0} and Opportunity field {1} are not of compatible data types.</value>
    </labels>
    <labels>
        <fullName>healthDetailsRelReciprocalInvalid</fullName>
        <categories>Health Check</categories>
        <language>en_US</language>
        <protected>false</protected>
        <shortDescription>healthDetailsRelReciprocalInvalid</shortDescription>
        <value>Reciprocal Relationship {0} should have a value in at least one of the fields for Male, Female, or Neutral.</value>
    </labels>
    <labels>
        <fullName>healthDetailsSaveAcctFailed</fullName>
        <categories>Health Check</categories>
        <language>en_US</language>
        <protected>false</protected>
        <shortDescription>healthDetailsSaveAcctFailed</shortDescription>
        <value>Unable to create a new Account.</value>
    </labels>
    <labels>
        <fullName>healthDetailsSaveOppsFailed</fullName>
        <categories>Health Check</categories>
        <language>en_US</language>
        <protected>false</protected>
        <shortDescription>healthDetailsSaveOppsFailed</shortDescription>
        <value>Unable to create new Opportunities.</value>
    </labels>
    <labels>
        <fullName>healthDetailsScheduleJobs</fullName>
        <categories>Health Check</categories>
        <language>en_US</language>
        <protected>false</protected>
        <shortDescription>healthDetailsScheduleJobs</shortDescription>
        <value>One or more of the Opportunity Rollup, Recurring Donation, and Seasonal Address jobs are missing from the Schedulable__c object.</value>
    </labels>
    <labels>
        <fullName>healthDetailsTriggerHandlerDuplicate</fullName>
        <categories>Health Check</categories>
        <language>en_US</language>
        <protected>false</protected>
        <shortDescription>healthDetailsTriggerHandlerDuplicate</shortDescription>
        <value>Health Check found more than one Trigger Handler {0} on object {1} with the same field values. Duplicate Trigger Handlers will affect NPSP behavior.</value>
    </labels>
    <labels>
        <fullName>healthDetailsTriggerHandlerMismatch</fullName>
        <categories>Health Check</categories>
        <language>en_US</language>
        <protected>false</protected>
        <shortDescription>healthDetailsTriggerHandlerMismatch</shortDescription>
        <value>Trigger Handler {0} on object {1} does not match the default NPSP configuration.</value>
    </labels>
    <labels>
        <fullName>healthDetailsTriggerHandlerMissing</fullName>
        <categories>Health Check</categories>
        <language>en_US</language>
        <protected>false</protected>
        <shortDescription>healthDetailsTriggerHandlerMissing</shortDescription>
        <value>Trigger Handler {0} on object {1} is missing and will affect NPSP behavior.</value>
    </labels>
    <labels>
        <fullName>healthDetailsUDFBadDatatypes</fullName>
        <categories>Health Check</categories>
        <language>en_US</language>
        <protected>false</protected>
        <shortDescription>healthDetailsUDFBadDatatypes</shortDescription>
        <value>Opportunity field {0} and {1} field {2} are not of compatible data types.</value>
    </labels>
    <labels>
        <fullName>healthDetailsValidRDCustomPeriod</fullName>
        <categories>Health Check</categories>
        <language>en_US</language>
        <protected>true</protected>
        <shortDescription>healthDetailsValidRDCustomPeriod</shortDescription>
        <value>Recurring Donation Custom Installment Periods are valid.</value>
    </labels>
    <labels>
        <fullName>healthLabelAccountData</fullName>
        <categories>Health Check</categories>
        <language>en_US</language>
        <protected>false</protected>
        <shortDescription>healthLabelAccountData</shortDescription>
        <value>Account Data</value>
    </labels>
    <labels>
        <fullName>healthLabelAccountDefaultRT</fullName>
        <categories>Health Check</categories>
        <language>en_US</language>
        <protected>true</protected>
        <shortDescription>healthLabelAccountDefaultRT</shortDescription>
        <value>Account Model Record Type</value>
    </labels>
    <labels>
        <fullName>healthLabelAccountModelData</fullName>
        <categories>Health Check</categories>
        <language>en_US</language>
        <protected>false</protected>
        <shortDescription>healthLabelAccountModelData</shortDescription>
        <value>Account Model Data</value>
    </labels>
    <labels>
        <fullName>healthLabelAccountRTIssueValid</fullName>
        <categories>Health Check</categories>
        <language>en_US</language>
        <protected>false</protected>
        <shortDescription>healthLabelAccountRTIssueValid</shortDescription>
        <value>Account system fields for any Household Accounts and One-to-One Accounts are set correctly.</value>
    </labels>
    <labels>
        <fullName>healthLabelAllTestsPassed</fullName>
        <categories>Health Check</categories>
        <language>en_US</language>
        <protected>false</protected>
        <shortDescription>healthLabelAllTestsPassed</shortDescription>
        <value>All Health Check tests have successfully passed.</value>
    </labels>
    <labels>
        <fullName>healthLabelAutoRelValid</fullName>
        <categories>Health Check</categories>
        <language>en_US</language>
        <protected>false</protected>
        <shortDescription>healthLabelAutoRelValid</shortDescription>
        <value>Automatic Relationships are valid.</value>
    </labels>
    <labels>
        <fullName>healthLabelContactData</fullName>
        <categories>Health Check</categories>
        <language>en_US</language>
        <protected>false</protected>
        <shortDescription>healthLabelContactData</shortDescription>
        <value>Contact Data</value>
    </labels>
    <labels>
        <fullName>healthLabelErrorRecipientValid</fullName>
        <categories>Health Check</categories>
        <language>en_US</language>
        <protected>false</protected>
        <shortDescription>healthLabelErrorRecipientValid</shortDescription>
        <value>The Error Notification recipient is valid.</value>
    </labels>
    <labels>
        <fullName>healthLabelFailed</fullName>
        <categories>Health Check</categories>
        <language>en_US</language>
        <protected>false</protected>
        <shortDescription>healthLabelFailed</shortDescription>
        <value>Failed</value>
    </labels>
    <labels>
        <fullName>healthLabelFiscalYearsValid</fullName>
        <categories>Health Check</categories>
        <language>en_US</language>
        <protected>false</protected>
        <shortDescription>healthLabelFiscalYearsValid</shortDescription>
        <value>Your organization is not using Custom Fiscal Years.</value>
    </labels>
    <labels>
        <fullName>healthLabelHHAccData</fullName>
        <categories>Health Check</categories>
        <language>en_US</language>
        <protected>false</protected>
        <shortDescription>healthLabelHHAccData</shortDescription>
        <value>Household Account Data</value>
    </labels>
    <labels>
        <fullName>healthLabelHHData</fullName>
        <categories>Health Check</categories>
        <language>en_US</language>
        <protected>false</protected>
        <shortDescription>healthLabelHHData</shortDescription>
        <value>Household Data</value>
    </labels>
    <labels>
        <fullName>healthLabelHHObjData</fullName>
        <categories>Health Check</categories>
        <language>en_US</language>
        <protected>false</protected>
        <shortDescription>healthLabelHHObjData</shortDescription>
        <value>Household Object Data</value>
    </labels>
    <labels>
        <fullName>healthLabelIntro</fullName>
        <categories>Health Check</categories>
        <language>en_US</language>
        <protected>false</protected>
        <shortDescription>healthLabelIntro</shortDescription>
        <value>Health Check verifies that all of your NPSP Settings are valid and looks for problems in your Account-related data. When complete, you can view the results below, including detailed information for any failures.</value>
    </labels>
    <labels>
        <fullName>healthLabelLastRun</fullName>
        <categories>Health Check</categories>
        <language>en_US</language>
        <protected>false</protected>
        <shortDescription>healthLabelLastRun</shortDescription>
        <value>Last run: {0}</value>
    </labels>
    <labels>
        <fullName>healthLabelNoMissingOppPayments</fullName>
        <categories>Health Check</categories>
        <language>en_US</language>
        <protected>false</protected>
        <shortDescription>healthLabelNoMissingOppPayments</shortDescription>
        <value>All Opportunities with Payments have expected Payments.</value>
    </labels>
    <labels>
        <fullName>healthLabelNone</fullName>
        <categories>Health Check</categories>
        <language>en_US</language>
        <protected>false</protected>
        <shortDescription>healthLabelNone</shortDescription>
        <value>(none)</value>
    </labels>
    <labels>
        <fullName>healthLabelOCRCheck</fullName>
        <categories>Health Check</categories>
        <language>en_US</language>
        <protected>false</protected>
        <shortDescription>healthLabelOCRCheck</shortDescription>
        <value>Opportunity Contact Roles</value>
    </labels>
    <labels>
        <fullName>healthLabelOCRSettings</fullName>
        <categories>Health Check</categories>
        <language>en_US</language>
        <protected>true</protected>
        <shortDescription>healthLabelOCRSettings</shortDescription>
        <value>Opportunity Contact Roles Settings</value>
    </labels>
    <labels>
        <fullName>healthLabelOppPayments</fullName>
        <categories>Health Check</categories>
        <language>en_US</language>
        <protected>false</protected>
        <shortDescription>healthLabelOppPayments</shortDescription>
        <value>Opportunity Payments</value>
    </labels>
    <labels>
        <fullName>healthLabelPassed</fullName>
        <categories>Health Check</categories>
        <language>en_US</language>
        <protected>false</protected>
        <shortDescription>healthLabelPassed</shortDescription>
        <value>Passed</value>
    </labels>
    <labels>
        <fullName>healthLabelPaymentMappingsValid</fullName>
        <categories>Health Check</categories>
        <language>en_US</language>
        <protected>false</protected>
        <shortDescription>healthLabelPaymentMappingsValid</shortDescription>
        <value>Payment Mappings are valid.</value>
    </labels>
    <labels>
        <fullName>healthLabelRDOppsValid</fullName>
        <categories>Health Check</categories>
        <language>en_US</language>
        <protected>false</protected>
        <shortDescription>healthLabelRDOppsValid</shortDescription>
        <value>New Opportunities can be saved.</value>
    </labels>
    <labels>
        <fullName>healthLabelRDValid</fullName>
        <categories>Health Check</categories>
        <language>en_US</language>
        <protected>false</protected>
        <shortDescription>healthLabelRDValid</shortDescription>
        <value>Recurring Donation Field Mappings are valid.</value>
    </labels>
    <labels>
        <fullName>healthLabelRelReciprocalValid</fullName>
        <categories>Health Check</categories>
        <language>en_US</language>
        <protected>false</protected>
        <shortDescription>healthLabelRelReciprocalValid</shortDescription>
        <value>Reciprocal Relationships are valid.</value>
    </labels>
    <labels>
        <fullName>healthLabelScheduler</fullName>
        <categories>Health Check</categories>
        <language>en_US</language>
        <protected>false</protected>
        <shortDescription>healthLabelScheduler</shortDescription>
        <value>NPSP Default Scheduler</value>
    </labels>
    <labels>
        <fullName>healthLabelSchedulerValid</fullName>
        <categories>Health Check</categories>
        <language>en_US</language>
        <protected>false</protected>
        <shortDescription>healthLabelSchedulerValid</shortDescription>
        <value>NPSP Recurring Jobs are scheduled.</value>
    </labels>
    <labels>
        <fullName>healthLabelShowPassedTests</fullName>
        <categories>Health Check</categories>
        <language>en_US</language>
        <protected>false</protected>
        <shortDescription>healthLabelShowPassedTests</shortDescription>
        <value>Show Passed Tests</value>
    </labels>
    <labels>
        <fullName>healthLabelTime</fullName>
        <categories>Health Check</categories>
        <language>en_US</language>
        <protected>false</protected>
        <shortDescription>healthLabelTime</shortDescription>
        <value>Detection time in seconds: {0}</value>
    </labels>
    <labels>
        <fullName>healthLabelTriggerHandlerCheck</fullName>
        <categories>Health Check</categories>
        <language>en_US</language>
        <protected>false</protected>
        <shortDescription>healthLabelTriggerHandlerCheck</shortDescription>
        <value>Trigger Configuration</value>
    </labels>
    <labels>
        <fullName>healthLabelTriggerHandlersValid</fullName>
        <categories>Health Check</categories>
        <language>en_US</language>
        <protected>false</protected>
        <shortDescription>healthLabelTriggerHandlersValid</shortDescription>
        <value>Triggers are configured for NPSP default triggers.</value>
    </labels>
    <labels>
        <fullName>healthLabelUDFValid</fullName>
        <categories>Health Check</categories>
        <language>en_US</language>
        <protected>false</protected>
        <shortDescription>healthLabelUDFValid</shortDescription>
        <value>User Defined Rollups are valid.</value>
    </labels>
    <labels>
        <fullName>healthLabelVerifyLevels</fullName>
        <categories>Health Check</categories>
        <language>en_US</language>
        <protected>false</protected>
        <shortDescription>Health Check title for Levels</shortDescription>
        <value>Levels</value>
    </labels>
    <labels>
        <fullName>healthLabelVerifyLevelsSuccess</fullName>
        <categories>Health Check</categories>
        <language>en_US</language>
        <protected>false</protected>
        <shortDescription>Health Check message when all Levels verify ok</shortDescription>
        <value>All field references on all Levels are valid.</value>
    </labels>
    <labels>
        <fullName>healthLabelWarning</fullName>
        <categories>Health Check</categories>
        <language>en_US</language>
        <protected>false</protected>
        <shortDescription>healthLabelWarning</shortDescription>
        <value>Warning</value>
    </labels>
    <labels>
        <fullName>healthPaymentAutoCloseStageInvalid</fullName>
        <categories>Health Check</categories>
        <language>en_US</language>
        <protected>true</protected>
        <shortDescription>healthPaymentAutoCloseStageInvalid</shortDescription>
        <value>Select an active Closed/Won stage in the Opportunity stage to be transitioned to when all Payments are Paid setting.</value>
    </labels>
    <labels>
        <fullName>healthPaymentAutoCloseStageMustBeActiveClosedWonOrBlank</fullName>
        <categories>Health Check</categories>
        <language>en_US</language>
        <protected>true</protected>
        <shortDescription>healthPaymentAutoCloseStageMustBeActiveClosedWonOrBlank</shortDescription>
        <value>Select an active Closed/Won stage in the Opportunity Stage for When Fully Paid setting. You can also leave the value blank, which prevents NPSP from automatically updating the Opportunity stage when all Payments are received.</value>
    </labels>
    <labels>
        <fullName>healthPaymentAutoCloseStageValid</fullName>
        <categories>Health Check</categories>
        <language>en_US</language>
        <protected>true</protected>
        <shortDescription>healthPaymentAutoCloseStageValid</shortDescription>
        <value>The selected value in the Opportunity Stage for When Fully Paid setting is valid. This value is either an active Closed/Won stage, or blank.</value>
    </labels>
    <labels>
        <fullName>healthSolutionAccOne2OneNoContacts</fullName>
        <categories>Health Check</categories>
        <language>en_US</language>
        <protected>false</protected>
        <shortDescription>healthSolutionAccOne2OneNoContacts</shortDescription>
        <value>Consider deleting these unused One-to-One Accounts to save storage space.</value>
    </labels>
    <labels>
        <fullName>healthSolutionAccountDefaultRTInvalid</fullName>
        <categories>Health Check</categories>
        <language>en_US</language>
        <protected>true</protected>
        <shortDescription>healthSolutionAccountDefaultRTInvalid</shortDescription>
        <value>Go to &lt;strong&gt;People | Account Model&lt;/strong&gt; and select a valid record type.</value>
    </labels>
    <labels>
        <fullName>healthSolutionAccountDefaultRTIssue</fullName>
        <categories>Health Check</categories>
        <language>en_US</language>
        <protected>true</protected>
        <shortDescription>healthSolutionAccountDefaultRTIssue</shortDescription>
        <value>The record type selected for the Account Model should not be used as the default Account record type for any Profile. Doing so can cause various data issues.</value>
    </labels>
    <labels>
        <fullName>healthSolutionAccountModel</fullName>
        <categories>Health Check</categories>
        <language>en_US</language>
        <protected>false</protected>
        <shortDescription>healthSolutionAccountModel</shortDescription>
        <value>All of your Accounts should use the same Account Model. View all of your Accounts and their types by running the &lt;b&gt;Individual Accounts by Account Type&lt;/b&gt; report in the NPSP Health Check reports folder.</value>
    </labels>
    <labels>
        <fullName>healthSolutionAccountRTIssue</fullName>
        <categories>Health Check</categories>
        <language>en_US</language>
        <protected>false</protected>
        <shortDescription>healthSolutionAccountRTIssue</shortDescription>
        <value>For Household Accounts, make sure npe01__SYSTEM_AccountType__c is &apos;Household Account&apos;. For One-to-One Accounts, make sure npe01__SYSTEM_AccountType__c is &apos;One-to-One Individual&apos;. Also make sure for both, npe01__SYSTEMISINDIVIDUAL__c is true.</value>
    </labels>
    <labels>
        <fullName>healthSolutionAutoRelFieldsMissing</fullName>
        <categories>Health Check</categories>
        <language>en_US</language>
        <protected>false</protected>
        <shortDescription>healthSolutionAutoRelFieldsMissing</shortDescription>
        <value>Click {0} | {1} on the NPSP Settings tab, and delete the invalid Relationships Autocreation record.</value>
    </labels>
    <labels>
        <fullName>healthSolutionAutoRelInvalidCMField</fullName>
        <categories>Health Check</categories>
        <language>en_US</language>
        <protected>false</protected>
        <shortDescription>healthSolutionAutoRelInvalidCMField</shortDescription>
        <value>Click {0} | {1} on the NPSP Settings tab and delete the Relationships Autocreation record that references this field.</value>
    </labels>
    <labels>
        <fullName>healthSolutionAutoRelInvalidContactField</fullName>
        <language>en_US</language>
        <protected>false</protected>
        <shortDescription>healthSolutionAutoRelInvalidContactField</shortDescription>
        <value>Click {0} | {1} on the NPSP Settings tab and delete the Relationships Autocreation record that references this field.</value>
    </labels>
    <labels>
        <fullName>healthSolutionAutoRelInvalidLookupField</fullName>
        <categories>Health Check</categories>
        <language>en_US</language>
        <protected>false</protected>
        <shortDescription>healthSolutionAutoRelInvalidLookupField</shortDescription>
        <value>Click {0} | {1} on the NPSP Settings tab and delete the Relationships Autocreation record that references this field.</value>
    </labels>
    <labels>
        <fullName>healthSolutionBadRDField</fullName>
        <categories>Health Check</categories>
        <language>en_US</language>
        <protected>false</protected>
        <shortDescription>healthSolutionBadRDField</shortDescription>
        <value>On the NPSP Settings tab, click {0} | {1}, and delete the Recurring Donation Field Mapping record that references this field.</value>
    </labels>
    <labels>
        <fullName>healthSolutionContactData</fullName>
        <categories>Health Check</categories>
        <language>en_US</language>
        <protected>false</protected>
        <shortDescription>healthSolutionContactData</shortDescription>
        <value>View these Contacts by running the &lt;b&gt;Contacts without Accounts&lt;/b&gt; report in the NPSP Health Check reports folder.</value>
    </labels>
    <labels>
        <fullName>healthSolutionEditSetting</fullName>
        <categories>Health Check</categories>
        <language>en_US</language>
        <protected>false</protected>
        <shortDescription>healthSolutionEditSetting</shortDescription>
        <value>On the NPSP Settings tab, click {1} | {2}, and edit the {0} setting.</value>
    </labels>
    <labels>
        <fullName>healthSolutionHHAccNoContacts</fullName>
        <categories>Health Check</categories>
        <language>en_US</language>
        <protected>false</protected>
        <shortDescription>healthSolutionHHAccNoContacts</shortDescription>
        <value>Consider deleting these unused Household object records to save space. If you have completed a conversion to the Household Account model and no longer need the data on the Household object records, you can safely delete them. View these Household object records by running the Empty Household Objects report in the NPSP Health Check reports folder.</value>
    </labels>
    <labels>
        <fullName>healthSolutionHHObjNoContacts</fullName>
        <categories>Health Check</categories>
        <language>en_US</language>
        <protected>false</protected>
        <shortDescription>healthSolutionHHObjNoContacts</shortDescription>
        <value>Consider deleting these unused Household objects to save space. If you have completed a conversion to the Household Account model and no longer need the data on the Household object records they can be deleted.  View these Household objects by running the &lt;b&gt;Empty Household Objects&lt;/b&gt; report in the NPSP Health Check reports folder.</value>
    </labels>
    <labels>
        <fullName>healthSolutionInvalidFiscalYears</fullName>
        <categories>Health Check</categories>
        <language>en_US</language>
        <protected>false</protected>
        <shortDescription>healthSolutionInvalidFiscalYears</shortDescription>
        <value>Since Salesforce does not support turning off Custom Fiscal Years, NPSP Rollups will default to Calendar Year.</value>
    </labels>
    <labels>
        <fullName>healthSolutionInvalidLevelField</fullName>
        <categories>Health Check</categories>
        <language>en_US</language>
        <protected>false</protected>
        <shortDescription>Health Check Solution for an invalid Level field</shortDescription>
        <value>Go to the Levels Tab, and update the invalid field reference on Level {0}.</value>
    </labels>
    <labels>
        <fullName>healthSolutionInvalidOppField</fullName>
        <categories>Health Check</categories>
        <language>en_US</language>
        <protected>false</protected>
        <shortDescription>healthSolutionInvalidOppField</shortDescription>
        <value>On the NPSP Settings tab, click {0} | {1}, and delete the Payment Mapping record that references this field.</value>
    </labels>
    <labels>
        <fullName>healthSolutionInvalidOppStage</fullName>
        <categories>Health Check</categories>
        <language>en_US</language>
        <protected>false</protected>
        <shortDescription>healthSolutionInvalidOppStage</shortDescription>
        <value>Add this Opportunity Stage value in Salesforce Setup.</value>
    </labels>
    <labels>
        <fullName>healthSolutionInvalidPaymentField</fullName>
        <categories>Health Check</categories>
        <language>en_US</language>
        <protected>false</protected>
        <shortDescription>healthSolutionInvalidPaymentField</shortDescription>
        <value>On the NPSP Settings tab click {0} | {1}, and delete the Payment Mapping record that references this field.</value>
    </labels>
    <labels>
        <fullName>healthSolutionInvalidRDCustomPeriod</fullName>
        <categories>Health Check</categories>
        <language>en_US</language>
        <protected>true</protected>
        <shortDescription>healthSolutionInvalidRDCustomPeriod</shortDescription>
        <value>Add this Recurring Donation Installment Period picklist value in Salesforce Setup.</value>
    </labels>
    <labels>
        <fullName>healthSolutionInvalidRDCustomPeriodPicklist</fullName>
        <categories>Health Check</categories>
        <language>en_US</language>
        <protected>true</protected>
        <shortDescription>healthSolutionInvalidRDCustomPeriodPicklist</shortDescription>
        <value>On the NPSP Settings tab, click {0} | {1}, and add the missing Recurring Donation Custom Installment Period, or delete the picklist value from the Installment Period field.</value>
    </labels>
    <labels>
        <fullName>healthSolutionInvalidScheduledJob</fullName>
        <categories>Health Check</categories>
        <language>en_US</language>
        <protected>false</protected>
        <shortDescription>healthSolutionInvalidScheduledJob</shortDescription>
        <value>You must update the record to have a valid Class the implements the UTIL_MasterSchedulableHelper.UTIL_IRecurring interface.</value>
    </labels>
    <labels>
        <fullName>healthSolutionInvalidUDFObjectField</fullName>
        <categories>Health Check</categories>
        <language>en_US</language>
        <protected>false</protected>
        <shortDescription>healthSolutionInvalidUDFObjectField</shortDescription>
        <value>On the NPSP Settings tab, click {0} | {1} and delete the User Rollup record that references this field.</value>
    </labels>
    <labels>
        <fullName>healthSolutionMailingListReportMissing</fullName>
        <categories>Health Check</categories>
        <language>en_US</language>
        <protected>false</protected>
        <shortDescription>healthSolutionMailingListReportMissing</shortDescription>
        <value>Create a Campaigns with Contacts report, and add a filter for Member Status does not contain "Duplicate". Then specify this report on the {0} | {1} tab in NPSP Settings.</value>
    </labels>
    <labels>
        <fullName>healthSolutionMissingOppPayments</fullName>
        <categories>Health Check</categories>
        <language>en_US</language>
        <protected>false</protected>
        <shortDescription>healthSolutionMissingOppPayments</shortDescription>
        <value>View these Opportunities by running the &lt;b&gt;Opportunities without Payments&lt;/b&gt; report in the NPSP Health Check reports folder. Note that you should add filter criteria on the report to exclude any Opportunity types and Opportunity record types you&apos;ve excluded in NPSP Payments Settings. You can create the missing Payment records using the Create Missing Payments button on NPSP Settings | Bulk Data Processes | Create Missing Payments.</value>
    </labels>
    <labels>
        <fullName>healthSolutionNothingScheduled</fullName>
        <categories>Health Check</categories>
        <language>en_US</language>
        <protected>false</protected>
        <shortDescription>healthSolutionNothingScheduled</shortDescription>
        <value>To reschedule the default NPSP jobs, go to NPSP Settings | Bulk Data Processes | Process Scheduler. Click Edit. Make sure Don't Enable Auto Schedule Default NPSP Job is not selected. Click Save. See Edit or Reschedule NPSP Jobs in the Power of Us Hub for more information: https://powerofus.force.com/articles/Resource/NPSP-Edit-or-Reschedule-NPSP-Scheduled-Jobs</value>
    </labels>
    <labels>
        <fullName>healthSolutionOCRDupPrimary</fullName>
        <categories>Health Check</categories>
        <language>en_US</language>
        <protected>false</protected>
        <shortDescription>healthSolutionOCRDupPrimary</shortDescription>
        <value>If you have more than one Opportunity Contact Role marked Primary, it can cause NPSP to incorrectly calculate Opportunity Rollups, such as Total Gifts. To see which Opportunities have more than one Opportunity Contact Role marked Primary, run the &lt;b&gt;Opportunities with Primary Contact Roles&lt;/b&gt; report in the NPSP Health Checks report folder.</value>
    </labels>
    <labels>
        <fullName>healthSolutionOCRException</fullName>
        <categories>Health Check</categories>
        <language>en_US</language>
        <protected>false</protected>
        <shortDescription>healthSolutionOCRException</shortDescription>
        <value>If you have more than 50,000 Opportunities and Opportunity Contact Roles, you can safely ignore any errors dealing with SOQL limits.</value>
    </labels>
    <labels>
        <fullName>healthSolutionPaymentMappingBadDataTypes</fullName>
        <language>en_US</language>
        <protected>false</protected>
        <shortDescription>healthSolutionPaymentMappingBadDataTypes</shortDescription>
        <value>On the NPSP Settings tab, click {0} | {1}, and delete the Payment Mapping record that references these fields.</value>
    </labels>
    <labels>
        <fullName>healthSolutionRDBadOppField</fullName>
        <categories>Health Check</categories>
        <language>en_US</language>
        <protected>false</protected>
        <shortDescription>healthSolutionRDBadOppField</shortDescription>
        <value>On the NPSP Settings tab, click {0} | {1}, and  delete the Recurring Donation Field Mapping record that references this field.</value>
    </labels>
    <labels>
        <fullName>healthSolutionRDFieldsBadDatatypes</fullName>
        <categories>Health Check</categories>
        <language>en_US</language>
        <protected>false</protected>
        <shortDescription>healthSolutionRDFieldsBadDatatypes</shortDescription>
        <value>On the NPSP Settings tab, click {0} | {1}, and delete the Recurring Donation Field Mapping record that references these fields.</value>
    </labels>
    <labels>
        <fullName>healthSolutionRelReciprocalInvalid</fullName>
        <categories>Health Check</categories>
        <language>en_US</language>
        <protected>false</protected>
        <shortDescription>healthSolutionRelReciprocalInvalid</shortDescription>
        <value>On the NPSP Settings tab, click {0} | {1}, and delete the Reciprocal Relationship record. Then create a new one with the required information.</value>
    </labels>
    <labels>
        <fullName>healthSolutionSaveOppsFailed</fullName>
        <categories>Health Check</categories>
        <language>en_US</language>
        <protected>false</protected>
        <shortDescription>healthSolutionSaveOppsFailed</shortDescription>
        <value>Make sure you have no Validation Rules, Required Fields, or Workflow Rules that would prevent an Opportunity or Account from being saved.</value>
    </labels>
    <labels>
        <fullName>healthSolutionScheduleJobs</fullName>
        <categories>Health Check</categories>
        <language>en_US</language>
        <protected>false</protected>
        <shortDescription>healthSolutionScheduleJobs</shortDescription>
        <value>All NPSP scheduled classes should have records in Schedulable__c in order for these features to work correctly.</value>
    </labels>
    <labels>
        <fullName>healthSolutionTriggerHandlerMismatch</fullName>
        <categories>Health Check</categories>
        <language>en_US</language>
        <protected>false</protected>
        <shortDescription>healthSolutionTriggerHandlerMismatch</shortDescription>
        <value>Changes to triggers can affect core NPSP functionality in unexpected ways, and should be thoroughly tested before deployment to production. If these changes were unintentional, you should reset your Trigger Handlers to match the default NPSP configuration. See the Manage Trigger Handlers article in the Power Of Us Hub for more information: https://powerofus.force.com/articles/Resource/NPSP-Manage-Trigger-Handlers</value>
    </labels>
    <labels>
        <fullName>healthSolutionUDFBadDatatypes</fullName>
        <categories>Health Check</categories>
        <language>en_US</language>
        <protected>false</protected>
        <shortDescription>healthSolutionUDFBadDatatypes</shortDescription>
        <value>On the NPSP Settings tab, click {0} | {1}, and delete the User Rollup record that references these two fields.</value>
    </labels>
    <labels>
        <fullName>healthSolutionUDFOppField</fullName>
        <categories>Health Check</categories>
        <language>en_US</language>
        <protected>false</protected>
        <shortDescription>healthSolutionUDFOppField</shortDescription>
        <value>On the NPSP Settings tab, click {0} | {1}, and delete the User Rollup record that references this field.</value>
    </labels>
    <labels>
        <fullName>hhCmpDedupLabelReturnToCmp</fullName>
        <categories>Household Campaign Dedupe</categories>
        <language>en_US</language>
        <protected>false</protected>
        <shortDescription>hhCmpDedupLabelReturnToCmp</shortDescription>
        <value>Return to Campaign</value>
    </labels>
    <labels>
        <fullName>hhCmpDedupeBatchMessage</fullName>
        <categories>Household Campaign Dedupe</categories>
        <language>en_US</language>
        <protected>false</protected>
        <shortDescription>hhCmpDedupeBatchMessage</shortDescription>
        <value>Due to the large number of Campaign Members on this Campaign, NPSP is using a batch process to identify Household Members, which may take several minutes to complete. When it's done, you can view the Household Mailing report by clicking on the Household Mailing Report link.</value>
    </labels>
    <labels>
        <fullName>hhCmpDedupeBatchProgressTitle</fullName>
        <categories>Household Campaign Dedupe</categories>
        <language>en_US</language>
        <protected>false</protected>
        <shortDescription>hhCmpDedupeBatchProgressTitle</shortDescription>
        <value>Campaign Household Deduplication</value>
    </labels>
    <labels>
        <fullName>hhCmpDedupeLabelOpenReport</fullName>
        <categories>Household Campaign Dedupe</categories>
        <language>en_US</language>
        <protected>false</protected>
        <shortDescription>hhCmpDedupeLabelOpenReport</shortDescription>
        <value>Open Report</value>
    </labels>
    <labels>
        <fullName>hhCmpDedupeNoReport</fullName>
        <categories>Household Campaign Dedupe</categories>
        <language>en_US</language>
        <protected>false</protected>
        <shortDescription>hhCmpDedupeNoReport</shortDescription>
        <value>Could not find the report. Create a report and save it with the Report Unique Name of &apos;NPSP_Campaign_Household_Mailing_List_V2&apos;. Use the Campaigns with Contacts report type and add filters for CampaignId equals blank and Member Status does not contain &apos;Duplicate&apos;.</value>
    </labels>
    <labels>
        <fullName>hhCmpDedupeStatus</fullName>
        <categories>Household Campaign Dedupe</categories>
        <language>en_US</language>
        <protected>false</protected>
        <shortDescription>hhCmpDedupeStatus</shortDescription>
        <value>- Household Duplicate</value>
    </labels>
    <labels>
        <fullName>isARequiredField</fullName>
        <language>en_US</language>
        <protected>false</protected>
        <shortDescription>isARequiredField</shortDescription>
        <value>is a required field.</value>
    </labels>
    <labels>
        <fullName>labelListViewFirst</fullName>
        <categories>SoqlListView</categories>
        <language>en_US</language>
        <protected>false</protected>
        <shortDescription>label for First link in list view</shortDescription>
        <value>First</value>
    </labels>
    <labels>
        <fullName>labelListViewLast</fullName>
        <categories>SoqlListView</categories>
        <language>en_US</language>
        <protected>false</protected>
        <shortDescription>label for Last link in list view</shortDescription>
        <value>Last</value>
    </labels>
    <labels>
        <fullName>labelListViewNext</fullName>
        <categories>SoqlListView</categories>
        <language>en_US</language>
        <protected>false</protected>
        <shortDescription>label for Next link in list view</shortDescription>
        <value>Next</value>
    </labels>
    <labels>
        <fullName>labelListViewPageInfo</fullName>
        <categories>SoqlListView</categories>
        <language>en_US</language>
        <protected>false</protected>
        <shortDescription>label for page info in list view</shortDescription>
        <value>&amp;nbsp;&amp;nbsp;&amp;nbsp;Page {0} of {1} &amp;nbsp;&amp;nbsp;({2} records)</value>
    </labels>
    <labels>
        <fullName>labelListViewPrevious</fullName>
        <categories>SoqlListView</categories>
        <language>en_US</language>
        <protected>false</protected>
        <shortDescription>label for Previous link in list view</shortDescription>
        <value>Previous</value>
    </labels>
    <labels>
        <fullName>labelMessageLoading</fullName>
        <categories>SoqlListView, Settings</categories>
        <language>en_US</language>
        <protected>false</protected>
        <shortDescription>label for the loading... message used in some pages</shortDescription>
        <value>Loading...</value>
    </labels>
    <labels>
        <fullName>labelShowMore</fullName>
        <categories>SoqlListView</categories>
        <language>en_US</language>
        <protected>false</protected>
        <shortDescription>label for Show More on list views</shortDescription>
        <value>Show more</value>
    </labels>
    <labels>
        <fullName>lblAddressOverride</fullName>
        <categories>Manage Household UI</categories>
        <language>en_US</language>
        <protected>false</protected>
        <shortDescription>lblAddressOverride</shortDescription>
        <value>(address override)</value>
    </labels>
    <labels>
        <fullName>lblBtnAddAllHHMembers</fullName>
        <categories>Manage Household UI</categories>
        <language>en_US</language>
        <protected>false</protected>
        <shortDescription>lblBtnAddAllHHMembers</shortDescription>
        <value>Add All Members</value>
    </labels>
    <labels>
        <fullName>lblBtnAddContact</fullName>
        <categories>Manage Household UI</categories>
        <language>en_US</language>
        <protected>false</protected>
        <shortDescription>lblBtnAddContact</shortDescription>
        <value>Add {0}</value>
    </labels>
    <labels>
        <fullName>lblCCardExcludeFrom</fullName>
        <categories>Manage Household UI</categories>
        <language>en_US</language>
        <protected>false</protected>
        <shortDescription>lblCCardExcludeFrom</shortDescription>
        <value>Exclude from:</value>
    </labels>
    <labels>
        <fullName>lblCity</fullName>
        <categories>Manage Household UI</categories>
        <language>en_US</language>
        <protected>false</protected>
        <shortDescription>lblCity</shortDescription>
        <value>City</value>
    </labels>
    <labels>
        <fullName>lblCloned</fullName>
        <language>en_US</language>
        <protected>false</protected>
        <shortDescription>lblCloned</shortDescription>
        <value>Cloned</value>
    </labels>
    <labels>
        <fullName>lblCountry</fullName>
        <categories>Manage Household UI</categories>
        <language>en_US</language>
        <protected>false</protected>
        <shortDescription>lblCountry</shortDescription>
        <value>Country</value>
    </labels>
    <labels>
        <fullName>lblDeleteContact</fullName>
        <categories>Manage Household UI</categories>
        <language>en_US</language>
        <protected>false</protected>
        <shortDescription>caption of Remove Contact popup</shortDescription>
        <value>Remove Contact</value>
    </labels>
    <labels>
        <fullName>lblDeleteContactPrompt</fullName>
        <categories>Manage Household UI</categories>
        <language>en_US</language>
        <protected>false</protected>
        <shortDescription>prompt for the Remove Contact Popup</shortDescription>
        <value>Do you want to remove this Contact from this Household on Save?</value>
    </labels>
    <labels>
        <fullName>lblExtendedStatus</fullName>
        <categories>UTIL_JobProgressLightning</categories>
        <language>en_US</language>
        <protected>true</protected>
        <shortDescription>lblExtendedStatus</shortDescription>
        <value>Extended Status</value>
    </labels>
    <labels>
        <fullName>lblFindInContacts</fullName>
        <categories>Manage Household UI</categories>
        <language>en_US</language>
        <protected>false</protected>
        <shortDescription>autocomplete&apos;s label for &quot;smith in Contacts&quot;</shortDescription>
        <value>in Contacts</value>
    </labels>
    <labels>
        <fullName>lblFindOrAddContact</fullName>
        <categories>Manage Household UI</categories>
        <language>en_US</language>
        <protected>false</protected>
        <shortDescription>string displayed in the autocomplete control when empty</shortDescription>
        <value>Find a Contact or add a new Contact to the Household.</value>
    </labels>
    <labels>
        <fullName>lblFirstName</fullName>
        <categories>Manage Household UI</categories>
        <language>en_US</language>
        <protected>false</protected>
        <shortDescription>lblFirstName</shortDescription>
        <value>First Name</value>
    </labels>
    <labels>
        <fullName>lblFormalGreeting</fullName>
        <categories>Manage Household UI</categories>
        <language>en_US</language>
        <protected>false</protected>
        <shortDescription>lblFormalGreeting</shortDescription>
        <value>Formal Greeting</value>
    </labels>
    <labels>
        <fullName>lblHousehold</fullName>
        <categories>Manage Household UI</categories>
        <language>en_US</language>
        <protected>false</protected>
        <shortDescription>lblHousehold</shortDescription>
        <value>Household</value>
    </labels>
    <labels>
        <fullName>lblHouseholdName</fullName>
        <categories>Manage Household UI</categories>
        <language>en_US</language>
        <protected>false</protected>
        <shortDescription>lblHouseholdName</shortDescription>
        <value>Household Name</value>
    </labels>
    <labels>
        <fullName>lblInformalGreeting</fullName>
        <categories>Manage Household UI</categories>
        <language>en_US</language>
        <protected>false</protected>
        <shortDescription>lblInformalGreeting</shortDescription>
        <value>Informal Greeting</value>
    </labels>
    <labels>
        <fullName>lblLastName</fullName>
        <categories>Manage Household UI</categories>
        <language>en_US</language>
        <protected>false</protected>
        <shortDescription>lblLastName</shortDescription>
        <value>Last Name</value>
    </labels>
    <labels>
        <fullName>lblMergeHHPrompt</fullName>
        <categories>Manage Household UI</categories>
        <language>en_US</language>
        <protected>false</protected>
        <shortDescription>lblMergeHHPrompt</shortDescription>
        <value>{0} is in a Household with other members.  Do you want to just add {0}, or add all members from the Household?</value>
    </labels>
    <labels>
        <fullName>lblMergeHHTitle</fullName>
        <categories>Manage Household UI</categories>
        <language>en_US</language>
        <protected>false</protected>
        <shortDescription>lblMergeHHTitle</shortDescription>
        <value>Merge Households</value>
    </labels>
    <labels>
        <fullName>lblNPSPSettings</fullName>
        <categories>Payment Wizard</categories>
        <language>en_US</language>
        <protected>false</protected>
        <shortDescription>lblNPSPSettings</shortDescription>
        <value>NPSP Settings</value>
    </labels>
    <labels>
        <fullName>lblNoHHMergePermissions</fullName>
        <categories>Manage Household UI</categories>
        <language>en_US</language>
        <protected>false</protected>
        <shortDescription>error displayed when required perms missing to add a contact and its household</shortDescription>
        <value>You must have Edit and Delete permissions on Households (Accounts) in order to add an existing Contact to the Household.</value>
    </labels>
    <labels>
        <fullName>lblPostalCode</fullName>
        <categories>Manage Household UI</categories>
        <language>en_US</language>
        <protected>false</protected>
        <shortDescription>lblPostalCode</shortDescription>
        <value>Postal Code</value>
    </labels>
    <labels>
        <fullName>lblProgress</fullName>
        <categories>UTIL_JobProgressLightning</categories>
        <language>en_US</language>
        <protected>true</protected>
        <shortDescription>lblProgress</shortDescription>
        <value>Progress</value>
    </labels>
    <labels>
        <fullName>lblRequired</fullName>
        <categories>Engagement Plan, UTIL_FormField</categories>
        <language>en_US</language>
        <protected>true</protected>
        <shortDescription>lblRequired</shortDescription>
        <value>Required</value>
    </labels>
    <labels>
        <fullName>lblSalutation</fullName>
        <categories>Manage Household UI</categories>
        <language>en_US</language>
        <protected>false</protected>
        <shortDescription>lblSalutation</shortDescription>
        <value>Salutation</value>
    </labels>
    <labels>
        <fullName>lblState</fullName>
        <categories>Manage Household UI</categories>
        <language>en_US</language>
        <protected>false</protected>
        <shortDescription>lblState</shortDescription>
        <value>State</value>
    </labels>
    <labels>
        <fullName>lblStatus</fullName>
        <categories>UTIL_JobProgressLightning</categories>
        <language>en_US</language>
        <protected>true</protected>
        <shortDescription>lblStatus</shortDescription>
        <value>Status</value>
    </labels>
    <labels>
        <fullName>lblStreet</fullName>
        <categories>Manage Household UI</categories>
        <language>en_US</language>
        <protected>false</protected>
        <shortDescription>lblStreet</shortDescription>
        <value>Street</value>
    </labels>
    <labels>
        <fullName>lblToday</fullName>
        <categories>UTIL_InputField</categories>
        <language>en_US</language>
        <protected>true</protected>
        <shortDescription>lblToday</shortDescription>
        <value>Today</value>
    </labels>
    <labels>
        <fullName>lblYouAreHere</fullName>
        <categories>UTIL_PageHeader</categories>
        <language>en_US</language>
        <protected>true</protected>
        <shortDescription>lblYouAreHere</shortDescription>
        <value>You are here:</value>
    </labels>
    <labels>
        <fullName>leadConvertAccountName</fullName>
        <categories>Lead Converter</categories>
        <language>en_US</language>
        <protected>false</protected>
        <shortDescription>leadConvertAccountName</shortDescription>
        <value>Account</value>
    </labels>
    <labels>
        <fullName>leadConvertAffilationName</fullName>
        <categories>Lead Converter</categories>
        <language>en_US</language>
        <protected>false</protected>
        <shortDescription>leadConvertAffilationName</shortDescription>
        <value>Affiliated Account</value>
    </labels>
    <labels>
        <fullName>leadConvertAffiliateExistingAccount</fullName>
        <categories>Lead Convert</categories>
        <language>en_US</language>
        <protected>false</protected>
        <shortDescription>leadConvertAffiliateExistingAccount</shortDescription>
        <value>Affiliate with Existing Account:</value>
    </labels>
    <labels>
        <fullName>leadConvertAffiliateNewAccount</fullName>
        <categories>Lead Convert</categories>
        <language>en_US</language>
        <protected>false</protected>
        <shortDescription>leadConvertAffiliateNewAccount</shortDescription>
        <value>Affiliate with New Account:</value>
    </labels>
    <labels>
        <fullName>leadConvertAffiliatedAccount</fullName>
        <categories>Lead Convert</categories>
        <language>en_US</language>
        <protected>false</protected>
        <shortDescription>leadConvertAffiliatedAccount</shortDescription>
        <value>Affiliated Account</value>
    </labels>
    <labels>
        <fullName>leadConvertAttachBucketAccount</fullName>
        <categories>Lead Converter</categories>
        <language>en_US</language>
        <protected>false</protected>
        <shortDescription>leadConvertAttachBucketAccount</shortDescription>
        <value>Attach to Individual Bucket Account</value>
    </labels>
    <labels>
        <fullName>leadConvertAttachExistingAccount</fullName>
        <categories>Lead Converter</categories>
        <language>en_US</language>
        <protected>false</protected>
        <shortDescription>leadConvertAttachExistingAccount</shortDescription>
        <value>Attach with Existing Account:</value>
    </labels>
    <labels>
        <fullName>leadConvertAutocreateHHAccount</fullName>
        <categories>Lead Converter</categories>
        <language>en_US</language>
        <protected>false</protected>
        <shortDescription>leadConvertAutocreateHHAccount</shortDescription>
        <value>Create Household Account</value>
    </labels>
    <labels>
        <fullName>leadConvertAutocreateOne2OneAccount</fullName>
        <categories>Lead Converter</categories>
        <language>en_US</language>
        <protected>false</protected>
        <shortDescription>leadConvertAutocreateOne2OneAccount</shortDescription>
        <value>Create One-to-One Account</value>
    </labels>
    <labels>
        <fullName>leadConvertBtnCancel</fullName>
        <categories>Lead Converter</categories>
        <language>en_US</language>
        <protected>false</protected>
        <shortDescription>leadConvertBtnCancel</shortDescription>
        <value>Cancel</value>
    </labels>
    <labels>
        <fullName>leadConvertBtnConvert</fullName>
        <categories>Lead Converter</categories>
        <language>en_US</language>
        <protected>false</protected>
        <shortDescription>leadConvertBtnConvert</shortDescription>
        <value>Convert</value>
    </labels>
    <labels>
        <fullName>leadConvertContactAccount</fullName>
        <categories>Lead Convert</categories>
        <language>en_US</language>
        <protected>false</protected>
        <shortDescription>leadConvertContactAccount</shortDescription>
        <value>Contact Account</value>
    </labels>
    <labels>
        <fullName>leadConvertContactSelection</fullName>
        <categories>Lead Converter</categories>
        <language>en_US</language>
        <protected>true</protected>
        <shortDescription>leadConvertContactSelection</shortDescription>
        <value>You must select an option for Contact.</value>
    </labels>
    <labels>
        <fullName>leadConvertCreateAccount</fullName>
        <categories>Lead Converter</categories>
        <language>en_US</language>
        <protected>false</protected>
        <shortDescription>leadConvertCreateAccount</shortDescription>
        <value>Create New Account:</value>
    </labels>
    <labels>
        <fullName>leadConvertCreateNewContact</fullName>
        <categories>Lead Converter</categories>
        <language>en_US</language>
        <protected>false</protected>
        <shortDescription>leadConvertCreateNewContact</shortDescription>
        <value>Create New:</value>
    </labels>
    <labels>
        <fullName>leadConvertMergeExistingContact</fullName>
        <categories>Lead Converter</categories>
        <language>en_US</language>
        <protected>false</protected>
        <shortDescription>leadConvertMergeExistingContact</shortDescription>
        <value>Merge with Existing:</value>
    </labels>
    <labels>
        <fullName>leadConvertNewOpp</fullName>
        <categories>Lead Converter</categories>
        <language>en_US</language>
        <protected>false</protected>
        <shortDescription>leadConvertNewOpp</shortDescription>
        <value>Do not create a new {0} upon conversion.</value>
    </labels>
    <labels>
        <fullName>leadConvertOwner</fullName>
        <categories>Lead Converter</categories>
        <language>en_US</language>
        <protected>false</protected>
        <shortDescription>leadConvertOwner</shortDescription>
        <value>Record Owner</value>
    </labels>
    <labels>
        <fullName>leadConvertPageTitle</fullName>
        <categories>Lead Converter</categories>
        <language>en_US</language>
        <protected>false</protected>
        <shortDescription>leadConvertPageTitle</shortDescription>
        <value>Convert Lead:</value>
    </labels>
    <labels>
        <fullName>leadConvertRecordTypeWarning</fullName>
        <categories>Lead Converter</categories>
        <language>en_US</language>
        <protected>true</protected>
        <shortDescription>leadConvertRecordTypeWarning</shortDescription>
        <value>The default Account Record Type for your Profile is the same Record Type set as the Account Model in NPSP Settings, which could cause various data issues. We recommend changing the Account Record Type default to a different value for all profile(s).</value>
    </labels>
    <labels>
        <fullName>leadConvertSectionTitle</fullName>
        <categories>Lead Converter</categories>
        <language>en_US</language>
        <protected>false</protected>
        <shortDescription>leadConvertSectionTitle</shortDescription>
        <value>Convert Lead</value>
    </labels>
    <labels>
        <fullName>leadConvertSendEmail</fullName>
        <categories>Lead Converter</categories>
        <language>en_US</language>
        <protected>false</protected>
        <shortDescription>leadConvertSendEmail</shortDescription>
        <value>Send Email to the Owner</value>
    </labels>
    <labels>
        <fullName>leadConvertStatus</fullName>
        <categories>Lead Converter</categories>
        <language>en_US</language>
        <protected>false</protected>
        <shortDescription>leadConvertStatus</shortDescription>
        <value>Converted Status</value>
    </labels>
    <labels>
        <fullName>leadConvertViewContactError</fullName>
        <categories>Lead Converter</categories>
        <language>en_US</language>
        <protected>false</protected>
        <shortDescription>leadConvertViewContactError</shortDescription>
        <value>You can only view existing Contacts.</value>
    </labels>
    <labels>
        <fullName>lvlBtnSaveAndNew</fullName>
        <categories>UTIL_PageHeader</categories>
        <language>en_US</language>
        <protected>true</protected>
        <shortDescription>Save &amp; New button on the Level Edit page</shortDescription>
        <value>Save &amp; New</value>
    </labels>
    <labels>
        <fullName>lvlErrorDuplicateLookups</fullName>
        <categories>Levels</categories>
        <language>en_US</language>
        <protected>true</protected>
        <shortDescription>Error when the Level has the same lookup field  specified for level and previous</shortDescription>
        <value>You must specify different values for Level Field and Previous Level Field.</value>
    </labels>
    <labels>
        <fullName>lvlErrorDuplicateName</fullName>
        <categories>Levels</categories>
        <language>en_US</language>
        <protected>false</protected>
        <shortDescription>error when a name of a level is duplicated</shortDescription>
        <value>Level name {0} already exists.  Names for the same Target and Level Field must be unique.</value>
    </labels>
    <labels>
        <fullName>lvlErrorInvalidLookupField</fullName>
        <categories>Levels</categories>
        <language>en_US</language>
        <protected>false</protected>
        <shortDescription>error when Level Assignment fails to save its current or previous level</shortDescription>
        <value>Field {0} specified in Level {1} is not a valid lookup to a Level object.</value>
    </labels>
    <labels>
        <fullName>lvlErrorInvalidSourceField</fullName>
        <categories>Levels</categories>
        <language>en_US</language>
        <protected>false</protected>
        <shortDescription>error if level&apos;s source field isn&apos;t valid</shortDescription>
        <value>Field {0} specified in Level {1} is not a valid number field.</value>
    </labels>
    <labels>
        <fullName>lvlErrorMinGTMax</fullName>
        <categories>Levels</categories>
        <language>en_US</language>
        <protected>true</protected>
        <shortDescription>error if the Level Minimum is &gt; than Level Maximum</shortDescription>
        <value>The Minimum Amount must be less than the Maximum Amount on level {0}.</value>
    </labels>
    <labels>
        <fullName>lvlErrorMinOverlap</fullName>
        <categories>Levels</categories>
        <language>en_US</language>
        <protected>true</protected>
        <shortDescription>error when we detect the minimum amount overlaps another level</shortDescription>
        <value>The Minimum Amount to Maximum Amount range on Level {0} overlaps with the Minimum Amount to Maximum Amount range on Level {1}</value>
    </labels>
    <labels>
        <fullName>lvlErrorNoMinMax</fullName>
        <categories>Levels</categories>
        <language>en_US</language>
        <protected>true</protected>
        <shortDescription>error if both min and max are empty on a level</shortDescription>
        <value>The {0} level must have either a Minimum Amount or a Maximum Amount.</value>
    </labels>
    <labels>
        <fullName>mtchBtnSearch</fullName>
        <categories>Find Matched Gifts</categories>
        <language>en_US</language>
        <protected>false</protected>
        <shortDescription>mtchBtnSearch</shortDescription>
        <value>Search</value>
    </labels>
    <labels>
        <fullName>mtchCloseDateEnd</fullName>
        <categories>Find Matched Gifts</categories>
        <language>en_US</language>
        <protected>false</protected>
        <shortDescription>mtchCloseDateEnd</shortDescription>
        <value>Close Date End</value>
    </labels>
    <labels>
        <fullName>mtchCloseDateStart</fullName>
        <categories>Find Matched Gifts</categories>
        <language>en_US</language>
        <protected>false</protected>
        <shortDescription>mtchCloseDateStart</shortDescription>
        <value>Close Date Start</value>
    </labels>
    <labels>
        <fullName>mtchFindMatchedGiftsSectionHeader</fullName>
        <categories>Find Matched Gifts</categories>
        <language>en_US</language>
        <protected>false</protected>
        <shortDescription>mtchFindMatchedGiftsSectionHeader</shortDescription>
        <value>Find Matched Gifts</value>
    </labels>
    <labels>
        <fullName>mtchFindMoreGifts</fullName>
        <categories>Find Matched Gifts</categories>
        <language>en_US</language>
        <protected>false</protected>
        <shortDescription>mtchFindMoreGifts</shortDescription>
        <value>Find More Gifts</value>
    </labels>
    <labels>
        <fullName>mtchFindMoreGiftsInfo</fullName>
        <categories>Find Matched Gifts</categories>
        <language>en_US</language>
        <protected>false</protected>
        <shortDescription>mtchFindMoreGiftsInfo</shortDescription>
        <value>Enter your search criteria and click Search.</value>
    </labels>
    <labels>
        <fullName>mtchItems</fullName>
        <categories>Find Matching Gifts, Manage Soft Credits</categories>
        <language>en_US</language>
        <protected>false</protected>
        <shortDescription>mtchItems</shortDescription>
        <value>{0} items</value>
    </labels>
    <labels>
        <fullName>mtchSearchCriteriaEmpty</fullName>
        <categories>Find Matching Gifts</categories>
        <language>en_US</language>
        <protected>false</protected>
        <shortDescription>mtchSearchCriteriaEmpty</shortDescription>
        <value>Please enter a value for at least one of the search criteria fields.</value>
    </labels>
    <labels>
        <fullName>mtchSelectCbxTitle</fullName>
        <categories>Find Matched Gifts</categories>
        <language>en_US</language>
        <protected>false</protected>
        <shortDescription>mtchSelectCbxTitle</shortDescription>
        <value>Select</value>
    </labels>
    <labels>
        <fullName>mtchTotalMatchingGift</fullName>
        <categories>Find Matched Gifts</categories>
        <language>en_US</language>
        <protected>false</protected>
        <shortDescription>mtchTotalMatchingGift</shortDescription>
        <value>Total Matching Gift</value>
    </labels>
    <labels>
        <fullName>mtchTotalSelected</fullName>
        <categories>Find Matched Gifts</categories>
        <language>en_US</language>
        <protected>false</protected>
        <shortDescription>mtchTotalSelected</shortDescription>
        <value>Total Selected</value>
    </labels>
    <labels>
        <fullName>mtchTotalUnaccounted</fullName>
        <categories>Find Matched Gifts</categories>
        <language>en_US</language>
        <protected>false</protected>
        <shortDescription>mtchTotalUnaccounted</shortDescription>
        <value>Total Unaccounted</value>
    </labels>
    <labels>
        <fullName>oppInstallmentsOf</fullName>
        <categories>OppNaming</categories>
        <language>en_US</language>
        <protected>false</protected>
        <shortDescription>oppInstallmentsOf</shortDescription>
        <value>of</value>
    </labels>
    <labels>
        <fullName>oppNamingBoth</fullName>
        <categories>OppNaming</categories>
        <language>en_US</language>
        <protected>false</protected>
        <shortDescription>oppNamingBoth</shortDescription>
        <value>Both</value>
    </labels>
    <labels>
        <fullName>oppNamingIndividual</fullName>
        <categories>OppNaming</categories>
        <language>en_US</language>
        <protected>false</protected>
        <shortDescription>oppNamingIndividual</shortDescription>
        <value>Contact Donations</value>
    </labels>
    <labels>
        <fullName>oppNamingOrganizational</fullName>
        <categories>OppNaming</categories>
        <language>en_US</language>
        <protected>false</protected>
        <shortDescription>oppNamingOrganizational</shortDescription>
        <value>Organization Donations</value>
    </labels>
    <labels>
        <fullName>pmtModifyCurrency</fullName>
        <categories>Payment, Error</categories>
        <language>en_US</language>
        <protected>true</protected>
        <shortDescription>pmtModifyCurrency</shortDescription>
        <value>You can't modify Payment currencies directly. Update the parent Opportunity's currency, and NPSP will automatically update the currency of all related Payment records.</value>
    </labels>
    <labels>
        <fullName>pmtWizardBtnCalcPayments</fullName>
        <categories>Payment Wizard</categories>
        <language>en_US</language>
        <protected>false</protected>
        <shortDescription>pmtWizardBtnCalcPayments</shortDescription>
        <value>Calculate Payments</value>
    </labels>
    <labels>
        <fullName>pmtWizardBtnCreatePayments</fullName>
        <categories>Payment Wizard</categories>
        <language>en_US</language>
        <protected>false</protected>
        <shortDescription>pmtWizardBtnCreatePayments</shortDescription>
        <value>Create Payments</value>
    </labels>
    <labels>
        <fullName>pmtWizardBtnRemovePaidPayments</fullName>
        <categories>Payment Wizard</categories>
        <language>en_US</language>
        <protected>false</protected>
        <shortDescription>pmtWizardBtnRemovePaidPayments</shortDescription>
        <value>Remove Paid Payments</value>
    </labels>
    <labels>
        <fullName>pmtWizardClosedLost</fullName>
        <categories>Payment Wizard</categories>
        <language>en_US</language>
        <protected>false</protected>
        <shortDescription>pmtWizardClosedLost</shortDescription>
        <value>NOTE: This Opportunity is marked Closed/Lost. To create Payments, first edit the Opportunity record and change the stage to an open or Closed/Won stage.</value>
    </labels>
    <labels>
        <fullName>pmtWizardCreateSchedule</fullName>
        <categories>Payment Wizard</categories>
        <language>en_US</language>
        <protected>false</protected>
        <shortDescription>pmtWizardCreateSchedule</shortDescription>
        <value>Create a Payment Schedule</value>
    </labels>
    <labels>
        <fullName>pmtWizardFirstPaymentDate</fullName>
        <categories>Payment Wizard</categories>
        <language>en_US</language>
        <protected>false</protected>
        <shortDescription>pmtWizardFirstPaymentDate</shortDescription>
        <value>Date of First Payment</value>
    </labels>
    <labels>
        <fullName>pmtWizardInterval</fullName>
        <categories>Payment Wizard</categories>
        <language>en_US</language>
        <protected>false</protected>
        <shortDescription>pmtWizardInterval</shortDescription>
        <value>Interval</value>
    </labels>
    <labels>
        <fullName>pmtWizardIntervalNumber</fullName>
        <categories>Payment Wizard</categories>
        <language>en_US</language>
        <protected>true</protected>
        <shortDescription>pmtWizardIntervalNumber</shortDescription>
        <value>Number</value>
    </labels>
    <labels>
        <fullName>pmtWizardIntervalPeriod</fullName>
        <categories>Payment Wizard</categories>
        <language>en_US</language>
        <protected>true</protected>
        <shortDescription>pmtWizardIntervalPeriod</shortDescription>
        <value>Period</value>
    </labels>
    <labels>
        <fullName>pmtWizardMonth</fullName>
        <categories>Payment Wizard</categories>
        <language>en_US</language>
        <protected>true</protected>
        <shortDescription>pmtWizardMonth</shortDescription>
        <value>Month</value>
    </labels>
    <labels>
        <fullName>pmtWizardMsgNoOppFound</fullName>
        <categories>Payment Wizard</categories>
        <language>en_US</language>
        <protected>false</protected>
        <shortDescription>pmtWizardMsgNoOppFound</shortDescription>
        <value>No opportunity found.</value>
    </labels>
    <labels>
        <fullName>pmtWizardNoUnpaidAmount</fullName>
        <categories>Payment Wizard</categories>
        <language>en_US</language>
        <protected>false</protected>
        <shortDescription>pmtWizardNoUnpaidAmount</shortDescription>
        <value>NOTE: This Opportunity has no unpaid amount. To create Payments, first edit the Opportunity record and enter an amount, or click Remove Paid Payments to delete existing Payments. If the Opportunity's stage is closed, you may need to change it to an open stage.</value>
    </labels>
    <labels>
        <fullName>pmtWizardNoWriteoffAmount</fullName>
        <categories>Payment Wizard</categories>
        <language>en_US</language>
        <protected>false</protected>
        <shortDescription>pmtWizardNoWriteoffAmount</shortDescription>
        <value>NOTE: This Opportunity has no unpaid amount. To write off Payments, first edit the Opportunity record and enter an amount, or delete existing Payments.</value>
    </labels>
    <labels>
        <fullName>pmtWizardNumberOfPayments</fullName>
        <categories>Payment Wizard</categories>
        <language>en_US</language>
        <protected>false</protected>
        <shortDescription>pmtWizardNumberOfPayments</shortDescription>
        <value># of Payments</value>
    </labels>
    <labels>
        <fullName>pmtWizardPaymentNumber</fullName>
        <categories>Payment Wizard</categories>
        <language>en_US</language>
        <protected>false</protected>
        <shortDescription>pmtWizardPaymentNumber</shortDescription>
        <value>Payment Number</value>
    </labels>
    <labels>
        <fullName>pmtWizardPaymentsDisabled</fullName>
        <categories>Payment Wizard</categories>
        <language>en_US</language>
        <protected>false</protected>
        <shortDescription>pmtWizardPaymentsDisabled</shortDescription>
        <value>You do not have NPSP Payments Enabled. To use the Payment Scheduling Wizard, please enable Payments on the NPSP Settings page under Donations | Payments.</value>
    </labels>
    <labels>
        <fullName>pmtWizardPaymentsDisabledTitle</fullName>
        <categories>Payment Wizard</categories>
        <language>en_US</language>
        <protected>false</protected>
        <shortDescription>pmtWizardPaymentsDisabledTitle</shortDescription>
        <value>NPSP Payments Not Enabled</value>
    </labels>
    <labels>
        <fullName>pmtWizardPaymentsNoAccessMessage</fullName>
        <categories>Payment Wizard</categories>
        <language>en_US</language>
        <protected>true</protected>
        <shortDescription>Message displayed when the user has no permission to manage payments</shortDescription>
        <value>You do not have permissions to manage Payments.</value>
    </labels>
    <labels>
        <fullName>pmtWizardSectionTitle</fullName>
        <categories>Payment Wizard</categories>
        <language>en_US</language>
        <protected>false</protected>
        <shortDescription>pmtWizardSectionTitle</shortDescription>
        <value>Current Opportunity Info</value>
    </labels>
    <labels>
        <fullName>pmtWizardSectionWriteoff</fullName>
        <categories>Payment Wizard</categories>
        <language>en_US</language>
        <protected>false</protected>
        <shortDescription>pmtWizardSectionWriteoff</shortDescription>
        <value>Write Off Remaining Balance</value>
    </labels>
    <labels>
        <fullName>pmtWizardSectionWriteoffPayments</fullName>
        <categories>Payment Wizard</categories>
        <language>en_US</language>
        <protected>false</protected>
        <shortDescription>pmtWizardSectionWriteoffPayments</shortDescription>
        <value>Write Off Payments</value>
    </labels>
    <labels>
        <fullName>pmtWizardSubtitle</fullName>
        <categories>Payment Wizard</categories>
        <language>en_US</language>
        <protected>false</protected>
        <shortDescription>pmtWizardSubtitle</shortDescription>
        <value>Create one or more Payments for this Opportunity</value>
    </labels>
    <labels>
        <fullName>pmtWizardToBeCreated</fullName>
        <categories>Payment Wizard</categories>
        <language>en_US</language>
        <protected>false</protected>
        <shortDescription>pmtWizardToBeCreated</shortDescription>
        <value>Payments to be Created</value>
    </labels>
    <labels>
        <fullName>pmtWizardWarning</fullName>
        <categories>Payment Wizard</categories>
        <language>en_US</language>
        <protected>false</protected>
        <shortDescription>pmtWizardWarning</shortDescription>
        <value>Warning</value>
    </labels>
    <labels>
        <fullName>pmtWizardWeek</fullName>
        <categories>Payment Wizard</categories>
        <language>en_US</language>
        <protected>true</protected>
        <shortDescription>pmtWizardWeek</shortDescription>
        <value>Week</value>
    </labels>
    <labels>
        <fullName>pmtWizardWriteoffDate</fullName>
        <categories>Payment Wizard</categories>
        <language>en_US</language>
        <protected>false</protected>
        <shortDescription>pmtWizardWriteoffDate</shortDescription>
        <value>Which date would you like to use?</value>
    </labels>
    <labels>
        <fullName>pmtWizardWriteoffMessage</fullName>
        <categories>Payment Wizard</categories>
        <language>en_US</language>
        <protected>false</protected>
        <shortDescription>pmtWizardWriteoffMessage</shortDescription>
        <value>You are preparing to write off {0} Payment(s) totaling {1}.</value>
    </labels>
    <labels>
        <fullName>pmtWizardWriteoffNoAccessMessage</fullName>
        <categories>Payment Wizard</categories>
        <language>en_US</language>
        <protected>true</protected>
        <shortDescription>Message displayed when the user has no permission to apply the Write Off</shortDescription>
        <value>You do not have permissions to Write Off Payments.</value>
    </labels>
    <labels>
        <fullName>pmtWizardYear</fullName>
        <categories>Payment Wizard</categories>
        <language>en_US</language>
        <protected>true</protected>
        <shortDescription>pmtWizardYear</shortDescription>
        <value>Year</value>
    </labels>
    <labels>
        <fullName>pscDeleteRow</fullName>
        <categories>Manage Soft Credits</categories>
        <language>en_US</language>
        <protected>true</protected>
        <shortDescription>pscDeleteRow</shortDescription>
        <value>Delete Row</value>
    </labels>
    <labels>
        <fullName>pscManageSoftCreditsAdd</fullName>
        <categories>Manage Soft Credits</categories>
        <language>en_US</language>
        <protected>false</protected>
        <shortDescription>pscManageSoftCreditsAdd</shortDescription>
        <value>Add another soft credit</value>
    </labels>
    <labels>
        <fullName>pscManageSoftCreditsAmount</fullName>
        <categories>Manage Soft Credits</categories>
        <language>en_US</language>
        <protected>false</protected>
        <shortDescription>pscManageSoftCreditsAmount</shortDescription>
        <value>Amount</value>
    </labels>
    <labels>
        <fullName>pscManageSoftCreditsAmountMissing</fullName>
        <categories>Manage Soft Credits</categories>
        <language>en_US</language>
        <protected>false</protected>
        <shortDescription>pscManageSoftCreditsAmountMissing</shortDescription>
        <value>Please enter an amount or percent for each soft credit.</value>
    </labels>
    <labels>
        <fullName>pscManageSoftCreditsAmountOrPercent</fullName>
        <categories>Manage Soft Credits</categories>
        <language>en_US</language>
        <protected>false</protected>
        <shortDescription>pscManageSoftCreditsAmountOrPercent</shortDescription>
        <value>Amount or Percent</value>
    </labels>
    <labels>
        <fullName>pscManageSoftCreditsCantChangeCurrency</fullName>
        <categories>Manage Soft Credits</categories>
        <language>en_US</language>
        <protected>false</protected>
        <shortDescription>pscManageSoftCreditsCantChangeCurrency</shortDescription>
        <value>You can&apos;t modify soft credit currencies directly. Update the parent Opportunity&apos;s currency, and NPSP will automatically update the currency of all related soft credits.</value>
    </labels>
    <labels>
        <fullName>pscManageSoftCreditsPermissionDenied</fullName>
        <categories>Manage Soft Credits, Error</categories>
        <language>en_US</language>
        <protected>true</protected>
        <shortDescription>You do not have permission to manage soft credits</shortDescription>
        <value>You do not have permissions to manage Partial Soft Credits. Please contact your system administrator for more information.</value>
    </labels>
    <labels>
        <fullName>pscManageSoftCreditsFull</fullName>
        <categories>Manage Soft Credits</categories>
        <language>en_US</language>
        <protected>false</protected>
        <shortDescription>pscManageSoftCreditsFull</shortDescription>
        <value>Full</value>
    </labels>
    <labels>
        <fullName>pscManageSoftCreditsInvalidContact</fullName>
        <categories>Manage Soft Credits</categories>
        <language>en_US</language>
        <protected>false</protected>
        <shortDescription>pscManageSoftCreditsInvalidContact</shortDescription>
        <value>{0} is the Primary Contact for this Opportunity. You can't add soft credit to this Contact.</value>
    </labels>
    <labels>
        <fullName>pscManageSoftCreditsNoRoles</fullName>
        <categories>Manage Soft Credits</categories>
        <language>en_US</language>
        <protected>false</protected>
        <shortDescription>pscManageSoftCreditsNoRoles</shortDescription>
        <value>You have no Roles specified as Soft Credit Roles. In NPSP Settings under Donations | Contact Roles, select at least one Role in the Soft Credit Roles setting.</value>
    </labels>
    <labels>
        <fullName>pscManageSoftCreditsOppAmount</fullName>
        <categories>Manage Soft Credits</categories>
        <language>en_US</language>
        <protected>false</protected>
        <shortDescription>pscManageSoftCreditsOppAmount</shortDescription>
        <value>Total Amount</value>
    </labels>
    <labels>
        <fullName>pscManageSoftCreditsPSCAmount</fullName>
        <categories>Manage Soft Credits</categories>
        <language>en_US</language>
        <protected>false</protected>
        <shortDescription>pscManageSoftCreditsPSCAmount</shortDescription>
        <value>Soft Credit Amount</value>
    </labels>
    <labels>
        <fullName>pscManageSoftCreditsPartial</fullName>
        <categories>Manage Soft Credits</categories>
        <language>en_US</language>
        <protected>false</protected>
        <shortDescription>pscManageSoftCreditsPartial</shortDescription>
        <value>Partial</value>
    </labels>
    <labels>
        <fullName>pscManageSoftCreditsPercent</fullName>
        <categories>Manage Soft Credits</categories>
        <language>en_US</language>
        <protected>false</protected>
        <shortDescription>pscManageSoftCreditsPercent</shortDescription>
        <value>Percent</value>
    </labels>
    <labels>
        <fullName>pscManageSoftCreditsPrimaryDonor</fullName>
        <categories>Manage Soft Credits</categories>
        <language>en_US</language>
        <protected>false</protected>
        <shortDescription>pscManageSoftCreditsPrimaryDonor</shortDescription>
        <value>Primary Donor</value>
    </labels>
    <labels>
        <fullName>pscManageSoftCreditsReconcileFail</fullName>
        <categories>Manage Soft Credits</categories>
        <language>en_US</language>
        <protected>false</protected>
        <shortDescription>pscManageSoftCreditsReconcileFail</shortDescription>
        <value>The total Soft Credit Amount can't exceed the Opportunity Amount. Select Allow Soft Credit Amount more than Total Amount to override this restriction.</value>
    </labels>
    <labels>
        <fullName>pscManageSoftCreditsRestrictions</fullName>
        <categories>Manage Soft Creditds</categories>
        <language>en_US</language>
        <protected>false</protected>
        <shortDescription>pscManageSoftCreditsRestrictions</shortDescription>
        <value>Soft Credit Restrictions</value>
    </labels>
    <labels>
        <fullName>pscManageSoftCreditsRoleMissing</fullName>
        <categories>Manage Soft Credits</categories>
        <language>en_US</language>
        <protected>false</protected>
        <shortDescription>pscManageSoftCreditsRoleMissing</shortDescription>
        <value>You must specify a Role Name for all soft credits.</value>
    </labels>
    <labels>
        <fullName>pscManageSoftCreditsTitle</fullName>
        <categories>Manage Soft Credits</categories>
        <language>en_US</language>
        <protected>false</protected>
        <shortDescription>pscManageSoftCreditsTitle</shortDescription>
        <value>Manage Soft Credits</value>
    </labels>
    <labels>
        <fullName>pscManageSoftCreditsType</fullName>
        <categories>Manage Soft Credits</categories>
        <language>en_US</language>
        <protected>false</protected>
        <shortDescription>pscManageSoftCreditsType</shortDescription>
        <value>Type</value>
    </labels>
    <labels>
        <fullName>pscManageSoftCreditsUnaccounted</fullName>
        <categories>Manage Soft Credits</categories>
        <language>en_US</language>
        <protected>false</protected>
        <shortDescription>pscManageSoftCreditsUnaccounted</shortDescription>
        <value>Total Unaccounted</value>
    </labels>
    <labels>
        <fullName>pscManageSoftCreditsValidateTotals</fullName>
        <categories>Manage Soft Credits</categories>
        <language>en_US</language>
        <protected>false</protected>
        <shortDescription>pscManageSoftCreditsValidateTotals</shortDescription>
        <value>Allow Soft Credit Amount more than Total Amount</value>
    </labels>
    <labels>
        <fullName>sendAcknowledgmentFailedStatus</fullName>
        <categories>Send Acknowledgment button</categories>
        <language>en_US</language>
        <protected>false</protected>
        <shortDescription>sendAcknowledgmentFailedStatus</shortDescription>
        <value>Email Acknowledgment Not Sent</value>
    </labels>
    <labels>
        <fullName>sendAcknowledgmentFailureReasons</fullName>
        <categories>Send Acknowledgment Button</categories>
        <language>en_US</language>
        <protected>false</protected>
        <shortDescription>sendAcknowledgmentFailureReasons</shortDescription>
        <value>NPSP did not send acknowledgements for the following records. Acknowledgements can fail if there is no workflow rule (Acknowledgement Status EQUALS &apos;Send Acknowledgement&apos;) activated to send the acknowledgement, or if the records did not meet additional criteria to trigger the workflow rule. For example, if Primary Contact is not set, or if the Primary Contact&apos;s email field is empty or invalid.</value>
    </labels>
    <labels>
        <fullName>sendAcknowledgmentFireStatus</fullName>
        <categories>Send Acknowledgment Button</categories>
        <language>en_US</language>
        <protected>false</protected>
        <shortDescription>sendAcknowledgmentFireStatus</shortDescription>
        <value>Email Acknowledgment Now</value>
    </labels>
    <labels>
        <fullName>sendAcknowledgmentNoneSelected</fullName>
        <categories>Send Acknowledgment button</categories>
        <language>en_US</language>
        <protected>false</protected>
        <shortDescription>sendAcknowledgmentNoneSelected</shortDescription>
        <value>You must select one or more Opportunities before clicking Email Acknowledgments.</value>
    </labels>
    <labels>
        <fullName>sendAcknowledgmentNumberNoEmail</fullName>
        <categories>Send Acknowledgment Button</categories>
        <language>en_US</language>
        <protected>false</protected>
        <shortDescription>sendAcknowledgmentNumberNoEmail</shortDescription>
        <value>NPSP failed to send {0} acknowledgement(s).</value>
    </labels>
    <labels>
        <fullName>sendAcknowledgmentNumberSent</fullName>
        <categories>Send Acknowledgment Button</categories>
        <language>en_US</language>
        <protected>false</protected>
        <shortDescription>sendAcknowledgmentNumberSent</shortDescription>
        <value>{0} acknowledgment(s) sent.</value>
    </labels>
    <labels>
        <fullName>sendAcknowledgmentPageTitle</fullName>
        <categories>Send Acknowledgment Button</categories>
        <language>en_US</language>
        <protected>false</protected>
        <shortDescription>sendAcknowledgmentPageTitle</shortDescription>
        <value>Email Acknowledgments</value>
    </labels>
    <labels>
        <fullName>sendAcknowledgmentReturnLinkLabel</fullName>
        <categories>Send Acknowledgment Button</categories>
        <language>en_US</language>
        <protected>false</protected>
        <shortDescription>sendAcknowledgmentReturnLinkLabel</shortDescription>
        <value>Return to Opportunity</value>
    </labels>
    <labels>
        <fullName>sendAcknowledgmentSucceeded</fullName>
        <categories>Send Acknowledgment button</categories>
        <language>en_US</language>
        <protected>false</protected>
        <shortDescription>sendAcknowledgmentSucceeded</shortDescription>
        <value>Acknowledged</value>
    </labels>
    <labels>
        <fullName>statusCompleted</fullName>
        <categories>Status</categories>
        <language>en_US</language>
        <protected>false</protected>
        <shortDescription>statusCompleted</shortDescription>
        <value>Completed</value>
    </labels>
    <labels>
        <fullName>statusInProgress</fullName>
        <categories>Status</categories>
        <language>en_US</language>
        <protected>false</protected>
        <shortDescription>statusInProgress</shortDescription>
        <value>In Progress</value>
    </labels>
    <labels>
        <fullName>statusNotStarted</fullName>
        <categories>Status</categories>
        <language>en_US</language>
        <protected>false</protected>
        <shortDescription>statusNotStarted</shortDescription>
        <value>Not Started</value>
    </labels>
    <labels>
        <fullName>stgActive</fullName>
        <categories>Settings</categories>
        <language>en_US</language>
        <protected>true</protected>
        <shortDescription>stgActive</shortDescription>
        <value>Active</value>
    </labels>
    <labels>
        <fullName>stgAdd</fullName>
        <categories>Settings</categories>
        <language>en_US</language>
        <protected>true</protected>
        <shortDescription>To add to a list</shortDescription>
        <value>Add</value>
    </labels>
    <labels>
        <fullName>stgAddrGeneralSettingsIntro</fullName>
        <categories>Settings, address</categories>
        <language>en_US</language>
        <protected>false</protected>
        <shortDescription>stgAddrGeneralSettingsIntro</shortDescription>
        <value>Household and Organization Account Management lets you add multiple Addresses to an Account, specify default Addresses, and specify seasonal Addresses. Address Management is only available in NPSP3 and later with the Household Account model.</value>
    </labels>
    <labels>
        <fullName>stgAddrMustChooseClass</fullName>
        <categories>Settings, address</categories>
        <language>en_US</language>
        <protected>false</protected>
        <shortDescription>stgAddrMustChooseClass</shortDescription>
        <value>You must choose a verification service in order to enable automatic verification.</value>
    </labels>
    <labels>
        <fullName>stgAddrPermissionDenied</fullName>
        <categories>Settings, address</categories>
        <language>en_US</language>
        <protected>true</protected>
        <shortDescription>Permission Denied on Address Verification Panel</shortDescription>
        <value>You do not have permissions to manage Address settings. Please contact your system administrator for more information.</value>
    </labels>
    <labels>
        <fullName>stgAllocationLevel</fullName>
        <categories>Settings</categories>
        <language>en_US</language>
        <protected>true</protected>
        <shortDescription>stgAllocationLevel</shortDescription>
        <value>Allocation Type</value>
    </labels>
    <labels>
        <fullName>stgBtnBack</fullName>
        <categories>Settings</categories>
        <language>en_US</language>
        <protected>true</protected>
        <shortDescription>Button to go back to a previous page</shortDescription>
        <value>Back</value>
    </labels>
    <labels>
        <fullName>stgBtnCancel</fullName>
        <categories>Settings, UTIL_PageHeader</categories>
        <language>en_US</language>
        <protected>false</protected>
        <shortDescription>stgBtnCancel</shortDescription>
        <value>Cancel</value>
    </labels>
    <labels>
        <fullName>stgBtnClearErrorLog</fullName>
        <categories>Settings</categories>
        <language>en_US</language>
        <protected>false</protected>
        <shortDescription>stgBtnClearErrorLog</shortDescription>
        <value>Clear Error Log</value>
    </labels>
    <labels>
        <fullName>stgBtnClone</fullName>
        <categories>Settings</categories>
        <language>en_US</language>
        <protected>true</protected>
        <shortDescription>stgBtnClone</shortDescription>
        <value>Clone</value>
    </labels>
    <labels>
        <fullName>stgBtnCreateAutoRel</fullName>
        <categories>Settings</categories>
        <language>en_US</language>
        <protected>false</protected>
        <shortDescription>stgBtnCreateAutoRel</shortDescription>
        <value>Create Automatic Relationship</value>
    </labels>
    <labels>
        <fullName>stgBtnCreateMapping</fullName>
        <categories>Settings</categories>
        <language>en_US</language>
        <protected>false</protected>
        <shortDescription>stgBtnCreateMapping</shortDescription>
        <value>Create Custom Mapping</value>
    </labels>
    <labels>
        <fullName>stgBtnCreateRDPeriod</fullName>
        <categories>Settings</categories>
        <language>en_US</language>
        <protected>false</protected>
        <shortDescription>stgBtnCreateRDPeriod</shortDescription>
        <value>Create Custom Installment Period</value>
    </labels>
    <labels>
        <fullName>stgBtnCreateRelReciprocal</fullName>
        <categories>Settings</categories>
        <language>en_US</language>
        <protected>false</protected>
        <shortDescription>stgBtnCreateRelReciprocal</shortDescription>
        <value>Create Reciprocal Relationship</value>
    </labels>
    <labels>
        <fullName>stgBtnCreateTH</fullName>
        <categories>Settings</categories>
        <language>en_US</language>
        <protected>false</protected>
        <shortDescription>stgBtnCreateTH</shortDescription>
        <value>Create Trigger Handler</value>
    </labels>
    <labels>
        <fullName>stgBtnCreateUDR</fullName>
        <categories>Settings</categories>
        <language>en_US</language>
        <protected>false</protected>
        <shortDescription>stgBtnCreateUDR</shortDescription>
        <value>Create Rollup</value>
    </labels>
    <labels>
        <fullName>stgBtnEdit</fullName>
        <categories>Settings</categories>
        <language>en_US</language>
        <protected>false</protected>
        <shortDescription>stgBtnEdit</shortDescription>
        <value>Edit</value>
    </labels>
    <labels>
        <fullName>stgBtnHHAutoName</fullName>
        <categories>Settings</categories>
        <language>en_US</language>
        <protected>false</protected>
        <shortDescription>stgBtnHHAutoName</shortDescription>
        <value>Refresh All Household Names</value>
    </labels>
    <labels>
        <fullName>stgBtnNewAutoRel</fullName>
        <categories>Settings</categories>
        <language>en_US</language>
        <protected>false</protected>
        <shortDescription>stgBtnNewAutoRel</shortDescription>
        <value>New Automatic Relationship</value>
    </labels>
    <labels>
        <fullName>stgBtnNewONS</fullName>
        <categories>Settings</categories>
        <language>en_US</language>
        <protected>false</protected>
        <shortDescription>stgBtnNewONS</shortDescription>
        <value>New Opportunity Name</value>
    </labels>
    <labels>
        <fullName>stgBtnNewPaymentMap</fullName>
        <categories>Settings</categories>
        <language>en_US</language>
        <protected>false</protected>
        <shortDescription>stgBtnNewPaymentMap</shortDescription>
        <value>New Payment Field Mapping</value>
    </labels>
    <labels>
        <fullName>stgBtnNewRDFieldMap</fullName>
        <categories>Settings</categories>
        <language>en_US</language>
        <protected>false</protected>
        <shortDescription>stgBtnNewRDFieldMap</shortDescription>
        <value>New Custom Field Mapping</value>
    </labels>
    <labels>
        <fullName>stgBtnNewRDPeriod</fullName>
        <categories>Settings</categories>
        <language>en_US</language>
        <protected>false</protected>
        <shortDescription>stgBtnNewRDPeriod</shortDescription>
        <value>New Custom Installment Period</value>
    </labels>
    <labels>
        <fullName>stgBtnNewRelReciprocal</fullName>
        <categories>Settings</categories>
        <language>en_US</language>
        <protected>false</protected>
        <shortDescription>stgBtnNewRelReciprocal</shortDescription>
        <value>New Reciprocal Relationship</value>
    </labels>
    <labels>
        <fullName>stgBtnNewTH</fullName>
        <categories>Settings</categories>
        <language>en_US</language>
        <protected>false</protected>
        <shortDescription>stgBtnNewTH</shortDescription>
        <value>New Trigger Handler</value>
    </labels>
    <labels>
        <fullName>stgBtnNewUDR</fullName>
        <categories>Settings</categories>
        <language>en_US</language>
        <protected>false</protected>
        <shortDescription>stgBtnNewUDR</shortDescription>
        <value>New User Defined Rollup</value>
    </labels>
    <labels>
        <fullName>stgBtnRDCreateNewMap</fullName>
        <categories>Settings</categories>
        <language>en_US</language>
        <protected>false</protected>
        <shortDescription>stgBtnRDCreateNewMap</shortDescription>
        <value>Create Custom Field Mapping</value>
    </labels>
    <labels>
        <fullName>stgBtnRefreshOpportunityNames</fullName>
        <categories>Settings</categories>
        <language>en_US</language>
        <protected>false</protected>
        <shortDescription>stgBtnRefreshOpportunityNames</shortDescription>
        <value>Refresh All Opportunity Names</value>
    </labels>
    <labels>
        <fullName>stgBtnRefreshPrimaryContacts</fullName>
        <categories>Settings</categories>
        <language>en_US</language>
        <protected>false</protected>
        <shortDescription>stgBtnRefreshPrimaryContacts</shortDescription>
        <value>Refresh All Opportunity Primary Contacts</value>
    </labels>
    <labels>
        <fullName>stgBtnRunBatch</fullName>
        <categories>Settings</categories>
        <language>en_US</language>
        <protected>false</protected>
        <shortDescription>stgBtnRunBatch</shortDescription>
        <value>Run Batch</value>
    </labels>
    <labels>
        <fullName>stgBtnSave</fullName>
        <categories>Settings, UTIL_PageHeader</categories>
        <language>en_US</language>
        <protected>false</protected>
        <shortDescription>stgBtnSave</shortDescription>
        <value>Save</value>
    </labels>
    <labels>
        <fullName>stgCheckboxTrue</fullName>
        <categories>Settings</categories>
        <language>en_US</language>
        <protected>true</protected>
        <shortDescription>For alternative text when a boolean is selected.</shortDescription>
        <value>Selected</value>
    </labels>
    <labels>
        <fullName>stgCheckboxFalse</fullName>
        <categories>Settings</categories>
        <language>en_US</language>
        <protected>true</protected>
        <shortDescription>For alternative text when a boolean is not selected.</shortDescription>
        <value>Not Selected</value>
    </labels>
    <labels>
        <fullName>stgClearErrors</fullName>
        <language>en_US</language>
        <protected>true</protected>
        <shortDescription>Error shown when errors must be removed before something else can occur.</shortDescription>
        <value>Clear errors before proceeding.</value>
    </labels>
    <labels>
        <fullName>stgCountOf</fullName>
        <categories>Settings</categories>
        <language>en_US</language>
        <protected>false</protected>
        <shortDescription>stgCountOf</shortDescription>
        <value>Count of</value>
    </labels>
    <labels>
        <fullName>stgCRLPHouseholdAccountError</fullName>
        <categories>Settings</categories>
        <language>en_US</language>
        <protected>true</protected>
        <shortDescription>stgCRLPHouseholdAccountError</shortDescription>
        <value>You must be using the Household Account Model in order to use Customizable Rollups.</value>
    </labels>
    <labels>
        <fullName>stgCRLPInfoOnUDRBody</fullName>
        <categories>Settings</categories>
        <language>en_US</language>
        <protected>true</protected>
        <shortDescription>stgCRLPInfoOnUDRBody</shortDescription>
        <value>Customizable Rollups offer all the functionality of User Defined Rollups and so much more:&lt;br/&gt;
            &lt;br/&gt;
            ● Roll up Payments in addition to Opportunities&lt;br/&gt;
            ● Use filters to easily exclude certain records or data&lt;br/&gt;
            ● Roll up data for more than 2 years back&lt;br/&gt;
            &lt;br/&gt;
            Go to NPSP Settings | Donations | Customizable Rollups to enable Customizable Rollups and get started using them!
        </value>
    </labels>
    <labels>
        <fullName>stgCRLPInfoOnUDRHeading</fullName>
        <categories>Settings</categories>
        <language>en_US</language>
        <protected>true</protected>
        <shortDescription>stgCRLPInfoOnUDRHeading</shortDescription>
        <value>Why not try Customizable Rollups instead?</value>
    </labels>
    <labels>
        <fullName>stgCRLPNonAdminError</fullName>
        <categories>Settings</categories>
        <language>en_US</language>
        <protected>true</protected>
        <shortDescription>stgCRLPNonAdminError</shortDescription>
        <value>Only System Administrators can enable or disable Customizable Rollups.</value>
    </labels>
    <labels>
        <fullName>stgCRLPGoToSetup</fullName>
        <categories>Settings</categories>
        <language>en_US</language>
        <protected>true</protected>
        <shortDescription>stgCRLPGoToSetup</shortDescription>
        <value>Configure Customizable Rollups</value>
    </labels>
    <labels>
        <fullName>stgCRLPReset</fullName>
        <categories>Settings</categories>
        <language>en_US</language>
        <protected>true</protected>
        <shortDescription>stgCRLPReset</shortDescription>
        <value>Reset Customizable Rollups</value>
    </labels>
    <labels>
        <fullName>stgDefaultValue</fullName>
        <categories>Settings</categories>
        <language>en_US</language>
        <protected>false</protected>
        <shortDescription>stgDefaultValue</shortDescription>
        <value>Default Value</value>
    </labels>
    <labels>
        <fullName>stgDocumentation</fullName>
        <categories>Settings</categories>
        <language>en_US</language>
        <protected>false</protected>
        <shortDescription>stgDocumentation</shortDescription>
        <value>Documentation</value>
    </labels>
    <labels>
        <fullName>stgDeploymentInProgress</fullName>
        <categories>Settings</categories>
        <language>en_US</language>
        <protected>true</protected>
        <shortDescription>stgDeploymentInProgress</shortDescription>
        <value>Deployment in progress. You can leave this page. The page will reload when deployment is finished.</value>
    </labels>
    <labels>
        <fullName>stgDeploymentTryAgain</fullName>
        <categories>Settings</categories>
        <language>en_US</language>
        <protected>true</protected>
        <shortDescription>stgDeploymentTryAgain</shortDescription>
        <value>You can try again immediately.</value>
    </labels>
    <labels>
        <fullName>stgDontAutoScheduleHelpText</fullName>
        <categories>Settings</categories>
        <language>en_US</language>
        <protected>false</protected>
        <shortDescription>stgDontAutoScheduleHelpText</shortDescription>
        <value>NPSP has a number of Scheduled Jobs that calculate rollups, update Recurring Donations and Seasonal Addresses, and perform error handling.
&lt;br/&gt; 
&lt;br/&gt; 
When Don't Auto Schedule Default NPSP Jobs is not selected, whenever you load the NPSP Settings page, NPSP checks that all the default NPSP Jobs are scheduled. If they're not scheduled, NPSP reschedules them. NPSP will reschedule only missing NPSP Jobs; it will not overwrite Jobs that have been updated.
&lt;br/&gt; 
&lt;br/&gt; 
To view these Jobs, search for Scheduled Jobs in Salesforce Setup.
&lt;br/&gt; 
&lt;br/&gt;
Selecting Don't Auto Schedule Default NPSP Jobs tells NPSP not to check for or reschedule the default Jobs.</value>
    </labels>
    <labels>
        <fullName>stgErrorINaming</fullName>
        <categories>Settings</categories>
        <language>en_US</language>
        <protected>false</protected>
        <shortDescription>stgErrorINaming</shortDescription>
        <value>The Apex class you selected in the Implementing Class field does not implement the HH_INaming interface. Select a different Apex class, or use the default NPSP class HH_NameSpec.</value>
    </labels>
    <labels>
        <fullName>stgErrorInvalidClass</fullName>
        <categories>Settings</categories>
        <language>en_US</language>
        <protected>false</protected>
        <shortDescription>stgErrorInvalidClass</shortDescription>
        <value>Invalid Implementing Class.</value>
    </labels>
    <labels>
        <fullName>stgErrorInvalidNameFormat</fullName>
        <categories>Settings</categories>
        <language>en_US</language>
        <protected>false</protected>
        <shortDescription>stgErrorInvalidNameFormat</shortDescription>
        <value>Error in {0}: {1}</value>
    </labels>
    <labels>
        <fullName>stgHHNameRefreshTitle</fullName>
        <categories>Settings</categories>
        <language>en_US</language>
        <protected>false</protected>
        <shortDescription>stgHHNameRefreshTitle</shortDescription>
        <value>Refresh Household Names</value>
    </labels>
    <labels>
        <fullName>stgHelpAccountModel</fullName>
        <categories>Settings</categories>
        <language>en_US</language>
        <protected>false</protected>
        <shortDescription>stgHelpAccountModel</shortDescription>
        <value>The Account model used by the Nonprofit Success Pack. This option controls what happens when you create a Contact with a blank Account field value. WARNING: You should not use the Account Model record type you select as the default Account record type for any Profile. Doing so can cause various data issues.</value>
    </labels>
    <labels>
        <fullName>stgHelpAlloFiscalYearRollups</fullName>
        <categories>Allocation, Settings</categories>
        <language>en_US</language>
        <protected>false</protected>
        <shortDescription>stgHelpAlloFiscalYearRollups</shortDescription>
        <value>When selected, this option enables fiscal year settings, rather than calendar year settings, for Allocation rollup totals. To set Fiscal Year information, go to Setup and search for Fiscal Year. NOTE: Nonprofit Success Pack does not support custom fiscal year settings.</value>
    </labels>
    <labels>
        <fullName>stgHelpAlloNDayValue</fullName>
        <categories>Allocation, Settings</categories>
        <language>en_US</language>
        <protected>false</protected>
        <shortDescription>stgHelpAlloNDayValue</shortDescription>
        <value>Sets the value for 'N day' rollups, where 'N' is the number of days from today into the past. This value defaults to roll up GAU Allocations over the past 365 days.</value>
    </labels>
    <labels>
        <fullName>stgHelpAllocationLevel</fullName>
        <categories>Settings</categories>
        <language>en_US</language>
        <protected>true</protected>
        <shortDescription>stgHelpAllocationLevel</shortDescription>
        <value>An allocation is the specific amount of a gift that goes to a designated General Accounting Unit (GAU). This setting determines whether funds are allocated based on the Amount on the Opportunity or the Amount on the Payment.&lt;br/&gt;&lt;br/&gt;

&lt;b&gt;WARNING:&lt;/b&gt; Choosing to use Payment Allocations changes the way Opportunity Allocations work in your org. It's important that you understand these changes and the additional requirements that exist before enabling them.&lt;br/&gt;&lt;br/&gt;

If you enable and start using Payment Allocations and then disable them, you will need to manually reconcile your data and update Opportunity Allocation records to reflect the information previously assigned in Payment Allocations. Review the Payment Allocations documentation to better understand the potential impact.&lt;br/&gt;&lt;br/&gt;

When you enable Payment Allocations, existing rollups remain the same. We do not modify rollups or create new Custom Rollups. You can create new rollups based only on Payments, if you want to.</value>
    </labels>
    <labels>
        <fullName>stgHelpAutoAffil</fullName>
        <categories>Settings</categories>
        <language>en_US</language>
        <protected>false</protected>
        <shortDescription>stgHelpAutoAffil</shortDescription>
        <value>When selected, this option tells Salesforce to create or update Affiliations for Contacts connected to Organization Accounts (Account record type = Organization) whenever the Contact&apos;s Account field or Primary Affiliation field changes.</value>
    </labels>
    <labels>
        <fullName>stgHelpAutoRelCampaignRT</fullName>
        <categories>Settings</categories>
        <language>en_US</language>
        <protected>false</protected>
        <shortDescription>stgHelpAutoRelCampaignRT</shortDescription>
        <value>Select the Campaign Type(s) you'd like this Automatic Relationship to be created for.</value>
    </labels>
    <labels>
        <fullName>stgHelpAutoRelField</fullName>
        <categories>Settings</categories>
        <language>en_US</language>
        <protected>false</protected>
        <shortDescription>stgHelpAutoRelField</shortDescription>
        <value>The field that triggers the auto-creation of the Relationship.</value>
    </labels>
    <labels>
        <fullName>stgHelpAutoRelObject</fullName>
        <categories>Settings</categories>
        <language>en_US</language>
        <protected>false</protected>
        <shortDescription>stgHelpAutoRelObject</shortDescription>
        <value>The Salesforce object associated with this auto-created Relationship..</value>
    </labels>
    <labels>
        <fullName>stgHelpAutoRelType</fullName>
        <categories>Settings</categories>
        <language>en_US</language>
        <protected>false</protected>
        <shortDescription>stgHelpAutoRelType</shortDescription>
        <value>The Relationship Type that you want to create between the base Contact or Campaign Member, and the corresponding Contact or Campaign Member. The corresponding Contact or Campaign Member will receive a Reciprocal Relationship value, if one is available.</value>
    </labels>
    <labels>
        <fullName>stgHelpBDEAllowBlankOppNames</fullName>
        <categories>Settings</categories>
        <language>en_US</language>
        <protected>false</protected>
        <shortDescription>stgHelpBDEAllowBlankOppNames</shortDescription>
        <value>If selected, Batch Data Entry will not name Opportunities, even if you leave the Name field blank on the Batch Data Entry page.</value>
    </labels>
    <labels>
        <fullName>stgHelpBDEOppNaming</fullName>
        <categories>Settings</categories>
        <language>en_US</language>
        <protected>false</protected>
        <shortDescription>stgHelpBDEOppNaming</shortDescription>
        <value>When selected, NPSP uses the default naming convention for batch-entered Opportunities, regardless of the value you enter in the Name field of the batch entry screen. NOTE: This setting has no effect if custom Opportunity Names are configured.</value>
    </labels>
    <labels>
        <fullName>stgHelpBatchAlloRollup</fullName>
        <categories>Allocation, Settings</categories>
        <language>en_US</language>
        <protected>false</protected>
        <shortDescription>stgHelpBatchAlloRollup</shortDescription>
        <value>This utility calculates rollup totals for all Closed Opportunities with Allocations and updates the relevant General Accounting Unit (GAU) records.
This process may take some time, but you can safely close this page and the process will continue in the background.</value>
    </labels>
    <labels>
        <fullName>stgHelpBatchCreateDefault</fullName>
        <categories>Allocation, Settings</categories>
        <language>en_US</language>
        <protected>false</protected>
        <shortDescription>stgHelpBatchCreateDefault</shortDescription>
        <value>Clicking this button starts a batch process that creates default allocations for all existing opportunities, except opportunities excluded in the Allocations Rollup Settings. Default allocations must be enabled and a default General Accounting Unit selected to run this tool.</value>
    </labels>
    <labels>
        <fullName>stgHelpBatchOppRollup</fullName>
        <categories>Settings</categories>
        <language>en_US</language>
        <protected>false</protected>
        <shortDescription>stgHelpBatchOppRollup</shortDescription>
        <value>This utility calculates rollup totals for all Closed Opportunities and updates the relevant Contacts, Households, and Accounts.
This process may take some time, but you can safely close this page and the process will continue in the background.</value>
    </labels>
    <labels>
        <fullName>stgHelpBtnHHNaming</fullName>
        <categories>Settings</categories>
        <language>en_US</language>
        <protected>false</protected>
        <shortDescription>stgHelpBtnHHNaming</shortDescription>
        <value>&lt;b&gt;WARNING:&lt;/b&gt; Clicking this button will activate Automatic Household Naming, and populate your existing Household Names, Formal Greetings, and Informal Greetings with new names, according to the formats you&apos;ve chosen. Every single Household Account (or Household object) in your Salesforce organization will be renamed (except those Households that do not have automatic naming enabled.)&lt;br/&gt;&lt;br/&gt;

&lt;b&gt;This is an irreversible process.&lt;/b&gt; While you can deactivate Automatic Household Naming at any time, all newly populated names will remain. &lt;br/&gt;&lt;br/&gt;

Before starting this process, we recommend disabling the following when they affect Households:
&lt;br/&gt;
&lt;br/&gt;
● Custom Validation Rules&lt;br/&gt;
● Workflow Rules&lt;br/&gt;
● Process Builder&lt;br/&gt;
● Visual Workflows&lt;br/&gt;
● Custom Triggers&lt;br/&gt;

&lt;br/&gt;
Once the process is 100% complete, you can safely leave or refresh this page.</value>
    </labels>
    <labels>
        <fullName>stgHelpBtnOppNaming</fullName>
        <categories>Settings</categories>
        <language>en_US</language>
        <protected>false</protected>
        <shortDescription>stgHelpBtnOppNaming</shortDescription>
        <value>&lt;b&gt;WARNING:&lt;/b&gt; Clicking this button will activate batch Opportunity renaming, and refresh all Opportunity Names according to the formats you've chosen. Salesforce will rename every Opportunity in your organization except those Opportunities whose Opportunity Name Formats you've specified as &quot;Do Not Rename.&quot;&lt;br/&gt;&lt;br/&gt;

&lt;b&gt;This is an irreversible process.&lt;/b&gt;
Before starting this process, we recommend that you back up your data. We also recommend disabling the following when they affect Opportunities: 
&lt;br/&gt;
&lt;br/&gt;
● Custom Validation Rules&lt;br/&gt;
● Workflow Rules&lt;br/&gt;
● Process Builder&lt;br/&gt;
● Visual Workflows&lt;br/&gt;
● Custom Triggers&lt;br/&gt;&lt;br/&gt;
Once the process is 100% complete, you can safely leave or refresh this page.</value>
    </labels>
    <labels>
        <fullName>stgHelpChatterGroup</fullName>
        <categories>Settings</categories>
        <language>en_US</language>
        <protected>false</protected>
        <shortDescription>stgHelpChatterGroup</shortDescription>
        <value>Chatter group where error notifications will be posted.</value>
    </labels>
    <labels>
        <fullName>stgHelpCiceroAddrVerification</fullName>
        <categories>Address Verification Settings page</categories>
        <language>en_US</language>
        <protected>true</protected>
        <shortDescription>stgHelpCiceroAddrVerification</shortDescription>
        <value>Make sure you enter your Cicero API Key in the Auth Token settings field. You will find your API Key on your Cicero My Profile page at cicero.azavea.com</value>
    </labels>
    <labels>
        <fullName>stgHelpContactRTExcluded</fullName>
        <categories>Settings</categories>
        <language>en_US</language>
        <protected>false</protected>
        <shortDescription>stgHelpContactRTExcluded</shortDescription>
        <value>The Contact Record Types you want to exclude from automatic Household Member Contact Role creation. For example, you might want to create a &quot;child&quot; record type for children Contacts in the Household, and enter it here. Salesforce would then exclude those Contacts from receiving the Household Member Contact Role when the Opportunity is created.</value>
    </labels>
    <labels>
        <fullName>stgHelpCreateMissingPayments</fullName>
        <categories>Settings</categories>
        <language>en_US</language>
        <protected>false</protected>
        <shortDescription>stgHelpCreateMissingPayments</shortDescription>
        <value>&lt;b&gt;WARNING:&lt;/b&gt; Clicking this button will activate batch Payment creation. NPSP will create a Payment for each Opportunity without Payments that:
&lt;br/&gt;
&lt;br/&gt; 
● has an amount greater than zero&lt;br/&gt; 
● is not marked Do Not Automatically Create Payment&lt;br/&gt; 
● is not excluded in the Donations | Payments settings&lt;br/&gt; 
&lt;br/&gt; 

&lt;b&gt;This is an irreversible process.&lt;/b&gt; 
Before starting this process, we recommend disabling the following when they affect Payments: 
&lt;br/&gt;
&lt;br/&gt; 
● Custom Validation Rules&lt;br/&gt; 
● Workflow Rules&lt;br/&gt; 
● Process Builder&lt;br/&gt; 
● Visual Workflows&lt;br/&gt; 
● Custom Triggers&lt;br/&gt; 

&lt;br/&gt; 
Once the process is 100% complete, you can safely leave or refresh this page.</value>
    </labels>
    <labels>
        <fullName>stgHelpCustomizableRollupsEnable1</fullName>
        <categories>Settings</categories>
        <language>en_US</language>
        <protected>true</protected>
        <shortDescription>stgHelpCustomizableRollupsEnable1</shortDescription>
        <value>
            You can find complete Customizable Rollups documentation &lt;a href=&quot;https://powerofus.force.com/NPSP_Customizable_Rollups_Overview&quot; target=&quot;_blank&quot;&gt;here&lt;/a&gt;.
        </value>
    </labels>
    <labels>
        <fullName>stgHelpCustomizableRollupsEnable2</fullName>
        <categories>Settings</categories>
        <language>en_US</language>
        <protected>true</protected>
        <shortDescription>stgHelpCustomizableRollupsEnable2</shortDescription>
        <value>
            When you enable Customizable Rollups for the first time, we will automatically convert your existing rollups and the 87 out-of-box NPSP rollups into Customizable Rollups. For complete details, see &lt;a href=&quot;https://powerofus.force.com/NPSP_Customizable_Rollups_Considerations&quot; target=&quot;_blank&quot;&gt;this doc&lt;/a&gt;.
            &lt;br/&gt;&lt;br/&gt;
            You can disable and go back to legacy rollups, but any new rollups or rollup/filter changes made in Customizable Rollups won't be applied to your legacy rollup settings.
        </value>
    </labels>
    <labels>
        <fullName>stgHelpCustomizableRollupsEnable3</fullName>
        <categories>Settings</categories>
        <language>en_US</language>
        <protected>true</protected>
        <shortDescription>stgHelpCustomizableRollupsEnable</shortDescription>
        <value>
            Removes any new rollups, filter groups, and filter rules you created while using Customizable Rollups AND resets all NPSP legacy rollups back to their default behavior.
        </value>
    </labels>
    <labels>
        <fullName>stgHelpDefaultAllocationsEnabled</fullName>
        <categories>Allocation, Settings</categories>
        <language>en_US</language>
        <protected>false</protected>
        <shortDescription>stgHelpDefaultAllocationsEnabled</shortDescription>
        <value>When selected, NPSP automatically creates GAU Allocation records allocated to the General Accounting Unit specified in the Default General Accounting Unit field below. This feature enables better reporting on the Default General Accounting Unit, but uses more data storage.</value>
    </labels>
    <labels>
        <fullName>stgHelpDefaultGAU</fullName>
        <categories>Settings</categories>
        <language>en_US</language>
        <protected>false</protected>
        <shortDescription>stgHelpDefaultGAU</shortDescription>
        <value>When Default Allocations Enabled is selected, NPSP creates a GAU Allocation for all new Opportunities not excluded in GAU Allocations Rollup Settings, and assigns them to this General Accounting Unit. NOTE: This doesn't include existing unallocated Opportunities. You can allocate them to the default General Accounting Unit in NPSP Settings under Bulk Data Processes | Batch Create Default Allocations.</value>
    </labels>
    <labels>
        <fullName>stgHelpDisableHHAccountAddr</fullName>
        <categories>Settings</categories>
        <language>en_US</language>
        <protected>false</protected>
        <shortDescription>stgHelpDisableHHAccountAddr</shortDescription>
        <value>Disables Address management for Household Accounts when selected.</value>
    </labels>
    <labels>
        <fullName>stgHelpEnableSoftCreditRollups</fullName>
        <categories>Settings</categories>
        <language>en_US</language>
        <protected>false</protected>
        <shortDescription>stgHelpEnableSoftCreditRollups</shortDescription>
        <value>When selected, rolls up Closed/Won Opportunity totals to Contact records based on assigned Opportunity Contact Roles. Soft credit rollups only happen in nightly batches, but you can run them manually from the Rollup Donations Batch settings.</value>
    </labels>
    <labels>
        <fullName>stgHelpErrorLog</fullName>
        <categories>Settings</categories>
        <language>en_US</language>
        <protected>false</protected>
        <shortDescription>stgHelpErrorLog</shortDescription>
        <value>The Error Log shows a detailed list of errors for debugging purposes. Errors are logged only if Error Handling and the Store Errors options are enabled in System Tools | Error Notifications.</value>
    </labels>
    <labels>
        <fullName>stgHelpErrorNotifyOn</fullName>
        <categories>Settings</categories>
        <language>en_US</language>
        <protected>false</protected>
        <shortDescription>stgHelpErrorNotifyOn</shortDescription>
        <value>When selected, NPSP will display notifications for certain types of errrors.</value>
    </labels>
    <labels>
        <fullName>stgHelpErrorNotifyTo</fullName>
        <categories>Settings</categories>
        <language>en_US</language>
        <protected>false</protected>
        <shortDescription>stgHelpErrorNotifyTo</shortDescription>
        <value>Select the type of user to send notifications to.</value>
    </labels>
    <labels>
        <fullName>stgHelpExampleHHNames</fullName>
        <categories>NPSP Settings</categories>
        <language>en_US</language>
        <protected>true</protected>
        <shortDescription>displayed in the Example household names box</shortDescription>
        <value>&lt;b&gt;NOTE:&lt;/b&gt; The above preview examples cannot preview information for fields other than First Name, Last Name, or Salutation. (For example, if you&apos;ve created a custom field for nickname that you want to use in the Informal Greeting, that custom field would not show up here.) Fields other than First Name, Last Name, and Salutation don&apos;t show up in the greetings fields of the Manage Household page either, but when you save Contact information from the Manage Household page, your Household naming conventions will appear correctly.</value>
    </labels>
    <labels>
        <fullName>stgHelpFGFormat</fullName>
        <categories>Settings</categories>
        <language>en_US</language>
        <protected>false</protected>
        <shortDescription>stgHelpFGFormat</shortDescription>
        <value>The format Salesforce uses for the Formal Greeting.</value>
    </labels>
    <labels>
        <fullName>stgHelpFiscalYearRollups</fullName>
        <categories>Settings</categories>
        <language>en_US</language>
        <protected>false</protected>
        <shortDescription>stgHelpFiscalYearRollups</shortDescription>
        <value>When checked, this option enables fiscal year settings, rather than calendar year settings, for Opportunity rollup totals. To set fiscal year information, go to Setup | Company Profile | Fiscal Year. NOTE: The Nonprofit Success Pack does not support custom fiscal year settings.</value>
    </labels>
    <labels>
        <fullName>stgHelpHHAccountRTID</fullName>
        <categories>Settings</categories>
        <language>en_US</language>
        <protected>false</protected>
        <shortDescription>stgHelpHHAccountRTID</shortDescription>
        <value>The Account record type you want to use for new Accounts if you&apos;ve selected the Household Account model above. You can select the default Household Account record type, or your own record type. If you select --None--, then Salesforce will use the default Account record type for the user who&apos;s creating the new Contact (and associated Account).</value>
    </labels>
    <labels>
        <fullName>stgHelpHHExcludedRT</fullName>
        <categories>Settings</categories>
        <language>en_US</language>
        <protected>false</protected>
        <shortDescription>stgHelpHHExcludedRT</shortDescription>
        <value>Specifies which Contact record types Salesforce will exclude from Household object creation. (Applies to One-to-One or Individual Account Models only.)</value>
    </labels>
    <labels>
        <fullName>stgHelpHHMailingListReport</fullName>
        <categories>Settings</categories>
        <language>en_US</language>
        <protected>false</protected>
        <shortDescription>stgHelpHHMailingListReport</shortDescription>
        <value>The Household Mailing List Report deduplicates a Campaign that contains multiple Contacts from the same household in order to help prevent sending multiples of the same mailing to the same address. NPSP includes a report you can select called "NPSP Campaign Household Mailing List V2". If that report has been renamed or deleted, select a report that uses the Campaigns with Contacts report type, with filters for Member Status does not contain "Duplicate", and Campaign Id = blank.</value>
    </labels>
    <labels>
        <fullName>stgHelpHHNameFormat</fullName>
        <categories>Settings</categories>
        <language>en_US</language>
        <protected>false</protected>
        <shortDescription>stgHelpHHNameFormat</shortDescription>
        <value>The format Salesforce uses for the Household Name.</value>
    </labels>
    <labels>
        <fullName>stgHelpHHNaming</fullName>
        <categories>Settings</categories>
        <language>en_US</language>
        <protected>false</protected>
        <shortDescription>stgHelpHHNaming</shortDescription>
        <value>If selected, Salesforce automatically creates a name for the Household Account (or Household object), based on the name of the Contacts in the Household. Salesforce also automatically generates formal and informal greetings.</value>
    </labels>
    <labels>
        <fullName>stgHelpHHOCROn</fullName>
        <categories>Settings</categories>
        <language>en_US</language>
        <protected>false</protected>
        <shortDescription>stgHelpHHOCROn</shortDescription>
        <value>When selected, NPSP automatically creates Contact Roles on Individual gifts for Household members of the Opportunity's Primary Contact.</value>
    </labels>
    <labels>
        <fullName>stgHelpHHObjectOverview</fullName>
        <categories>Settings</categories>
        <language>en_US</language>
        <protected>false</protected>
        <shortDescription>stgHelpHHObjectOverview</shortDescription>
        <value>To learn more about the recommended Household Account model, see the &lt;a href=&quot;https://powerofus.force.com/NPSP_Account_Model&quot; target=&quot;_blank&quot;&gt;NPSP Documentation&lt;/a&gt;.</value>
    </labels>
    <labels>
        <fullName>stgHelpHHRules</fullName>
        <categories>Settings</categories>
        <language>en_US</language>
        <protected>false</protected>
        <shortDescription>stgHelpHHRules</shortDescription>
        <value>Specifies for which Contacts Salesforce will automatically create separate Household objects. (Applies to One-to-One or Individual Account Models only.)</value>
    </labels>
    <labels>
        <fullName>stgHelpHealthCheck</fullName>
        <categories>Settings</categories>
        <language>en_US</language>
        <protected>false</protected>
        <shortDescription>stgHelpHealthCheck</shortDescription>
        <value>Use &lt;a href=&quot;#&quot; onclick=&quot;ShowPanel(&apos;idPanelHealthCheck&apos;);return false;&quot;&gt;Health Check&lt;/a&gt; to verify your NPSP configuration!</value>
    </labels>
    <labels>
        <fullName>stgHelpIGFormat</fullName>
        <categories>Settings</categories>
        <language>en_US</language>
        <protected>false</protected>
        <shortDescription>stgHelpIGFormat</shortDescription>
        <value>The format Salesforce uses for the Informal Greeting.</value>
    </labels>
    <labels>
        <fullName>stgHelpINamingClass</fullName>
        <categories>Settings</categories>
        <language>en_US</language>
        <protected>false</protected>
        <shortDescription>stgHelpINamingClass</shortDescription>
        <value>The Apex Class that implements the HH_INaming interface for Household naming.</value>
    </labels>
    <labels>
        <fullName>stgHelpLeadConvert</fullName>
        <categories>Settings</categories>
        <language>en_US</language>
        <protected>false</protected>
        <shortDescription>stgHelpLeadConvert</shortDescription>
        <value>Specifies the default behavior for Opportunity creation when you convert a Lead to a Contact. If left unselected, Salesforce will NOT automatically create an Opportunity when you convert Leads to Contacts. For more information, see the &lt;a href=&quot;https://powerofus.force.com/NPSP_Leads&quot; target=&quot;_blank&quot;&gt;NPSP Documentation&lt;/a&gt;.</value>
    </labels>
    <labels>
        <fullName>stgHelpLvlAssignBatch</fullName>
        <categories>NPSP Settings</categories>
        <language>en_US</language>
        <protected>true</protected>
        <shortDescription>help text displayed on the Level Assignment Batch page</shortDescription>
        <value>This utility calculates Level Assignments for all Salesforce objects (typically Accounts and Contacts, but also any custom objects) that have Levels assigned to them. This process may take some time, but you can safely close this page and the process will continue in the background.
&lt;br/&gt;&lt;br/&gt;

&lt;b&gt;IMPORTANT:&lt;/b&gt; Since Salesforce is often evaluating Levels against updated fields from other bulk data processes, you may want to run those processes first.</value>
    </labels>
    <labels>
        <fullName>stgHelpMatchedDonorRole</fullName>
        <categories>Settings</categories>
        <language>en_US</language>
        <protected>false</protected>
        <shortDescription>stgHelpMatchedDonorRole</shortDescription>
        <value>The Contact Role you want to use for matched donors. We recommend using &quot;Matched Donor.&quot;</value>
    </labels>
    <labels>
        <fullName>stgHelpMaxPayments</fullName>
        <categories>Settings</categories>
        <language>en_US</language>
        <protected>true</protected>
        <shortDescription>stgHelpMaxPayments</shortDescription>
        <value>Sets the maximum number of Payments allowed when scheduling Payments for an Opportunity. If no value is entered, the default is 12.</value>
    </labels>
    <labels>
        <fullName>stgHelpMembershipGracePeriod</fullName>
        <categories>Settings</categories>
        <language>en_US</language>
        <protected>false</protected>
        <shortDescription>stgHelpMembershipGracePeriod</shortDescription>
        <value>After a Membership ends, the length of the grace period (in days) before the Membership Status on the Account moves from Grace Period to Expired. Defaults to 30 days.</value>
    </labels>
    <labels>
        <fullName>stgHelpMembershipRT</fullName>
        <categories>Settings</categories>
        <language>en_US</language>
        <protected>false</protected>
        <shortDescription>stgHelpMembershipRT</shortDescription>
        <value>The Record Type used when creating Opportunities that track Membership Donations. We recommend using Membership. Opportunities with this record type roll up separately from other Opportunity Record Types.</value>
    </labels>
    <labels>
        <fullName>stgHelpNPSPDoc</fullName>
        <categories>Settings</categories>
        <language>en_US</language>
        <protected>false</protected>
        <shortDescription>stgHelpNPSPDoc</shortDescription>
        <value>NPSP Documentation</value>
    </labels>
    <labels>
        <fullName>stgHelpNPSPSettings</fullName>
        <categories>Settings</categories>
        <language>en_US</language>
        <protected>false</protected>
        <shortDescription>stgHelpNPSPSettings</shortDescription>
        <value>Configure the Nonprofit Success Pack to meet your organization&apos;s needs. You can also monitor the health of your Salesforce organization, or run batch processes to update data.</value>
    </labels>
    <labels>
        <fullName>stgHelpNameConnector</fullName>
        <categories>Settings</categories>
        <language>en_US</language>
        <protected>false</protected>
        <shortDescription>stgHelpNameConnector</shortDescription>
        <value>Specifies the name or character (such as &amp;) that Salesforce uses to connect pairs in a name.</value>
    </labels>
    <labels>
        <fullName>stgHelpNameOverrun</fullName>
        <categories>Settings</categories>
        <language>en_US</language>
        <protected>false</protected>
        <shortDescription>stgHelpNameOverrun</shortDescription>
        <value>Specifies the text Salesforce uses to replace longer lists of names.</value>
    </labels>
    <labels>
        <fullName>stgHelpNewRDFieldMap</fullName>
        <categories>Settings</categories>
        <language>en_US</language>
        <protected>false</protected>
        <shortDescription>stgHelpNewRDFieldMap</shortDescription>
        <value>Select the Recurring Donation field you want to map, and the Opportunity field you want to map it to. NPSP will copy the value of the Recurring Donation field you select to your selected Opportunity field on all child Opportunities for the Recurring Donation.
IMPORTANT: Both of these fields must have the same data type.</value>
    </labels>
    <labels>
        <fullName>stgHelpNewUDR</fullName>
        <categories>Settings</categories>
        <language>en_US</language>
        <protected>false</protected>
        <shortDescription>stgHelpNewUDR</shortDescription>
        <value>Select the Opportunity field and corresponding rollup operation, then select the object and field to roll up to.</value>
    </labels>
    <labels>
        <fullName>stgHelpNoUDR</fullName>
        <categories>Settings</categories>
        <language>en_US</language>
        <protected>false</protected>
        <shortDescription>stgHelpNoUDR</shortDescription>
        <value>No User Defined Rollups Have Been Defined</value>
    </labels>
    <labels>
        <fullName>stgHelpOCR</fullName>
        <categories>Settings</categories>
        <language>en_US</language>
        <protected>false</protected>
        <shortDescription>stgHelpOCR</shortDescription>
        <value>Soft Credits, Contact Roles, and Matching Gifts relate to each other in important ways. If you&apos;re not familiar with these concepts and how they interact, you should read through the &lt;a href=&quot;https://powerofus.force.com/NPSP_SCMG&quot; target=&quot;_blank&quot;&gt;NPSP Documentation&lt;/a&gt; before making any adjustments to these settings.</value>
    </labels>
    <labels>
        <fullName>stgHelpOCRDefaultRole</fullName>
        <categories>Settings</categories>
        <language>en_US</language>
        <protected>false</protected>
        <shortDescription>stgHelpOCRDefaultRole</shortDescription>
        <value>The default Contact Role automatically assigned to the Primary Contact when the Opportunity Account is a Household, One-to-One, or Individual Account.</value>
    </labels>
    <labels>
        <fullName>stgHelpOrgOCRDefaultRole</fullName>
        <categories>Settings</categories>
        <language>en_US</language>
        <protected>false</protected>
        <shortDescription>Help text for Contact Role for Organizational Opps</shortDescription>
        <value>The default Contact Role automatically assigned to the Opportunity&apos;s Primary Contact when the Opportunity&apos;s Account is NOT a Household, One-to-One, or Individual Account.</value>
    </labels>
    <labels>
        <fullName>stgHelpOCRRoleForHH</fullName>
        <categories>Settings</categories>
        <language>en_US</language>
        <protected>false</protected>
        <shortDescription>stgHelpOCRRoleForHH</shortDescription>
        <value>The Contact Role you want to use for Household Members.</value>
    </labels>
    <labels>
        <fullName>stgHelpOneToOneRTID</fullName>
        <categories>Settings</categories>
        <language>en_US</language>
        <protected>false</protected>
        <shortDescription>stgHelpOneToOneRTID</shortDescription>
        <value>The Account record type you want to use for new Accounts if you&apos;ve selected the One-to-One Account model above. NPSP does not come with a default record type for One-to-One Accounts, so you should create one (such as &quot;Individual&quot;) before selecting this model. If you select --None--, then Salesforce will use the default Account record type for the user who&apos;s creating the new Contact (and associated One-to-One Account).</value>
    </labels>
    <labels>
        <fullName>stgHelpOppNamingAttribution</fullName>
        <categories>Settings</categories>
        <language>en_US</language>
        <protected>false</protected>
        <shortDescription>stgHelpOppNamingAttribution</shortDescription>
        <value>Specifies whether you want to apply these settings to Contact Donations (i.e. Opportunities associated with Household, 1-to-1, or Individual "Bucket" Accounts), Organization Donations, or both Contact and Organization Donations.</value>
    </labels>
    <labels>
        <fullName>stgHelpOppNamingDateFormat</fullName>
        <categories>Settings</categories>
        <language>en_US</language>
        <protected>false</protected>
        <shortDescription>stgHelpOppNamingDateFormat</shortDescription>
        <value>The date format used for any Date or DateTime fields referenced in the Opportunity Name Format. Choose a format, or choose &quot;other&quot; to create your own custom format following the Java SimpleDateFormat specification.</value>
    </labels>
    <labels>
        <fullName>stgHelpOppNamingFormat</fullName>
        <categories>Settings</categories>
        <language>en_US</language>
        <protected>false</protected>
        <shortDescription>stgHelpOppNamingFormat</shortDescription>
        <value>The Opportunity Name format. Choose &quot;other&quot; to create your own. See the &lt;a href=&quot;https://powerofus.force.com/NPSP_Opp_Names&quot; target=&quot;_blank&quot;&gt;NPSP Documentation&lt;/a&gt; for details.</value>
    </labels>
    <labels>
        <fullName>stgHelpOppNamingRecTypes</fullName>
        <categories>Settings</categories>
        <language>en_US</language>
        <protected>false</protected>
        <shortDescription>stgHelpOppNamingRecTypes</shortDescription>
        <value>The Opportunity record type(s) to which you want to apply this Opportunity Name. Control or Command click to select more than one record type. &quot;--None--&quot; applies the new naming to ALL record types.</value>
    </labels>
    <labels>
        <fullName>stgHelpOppRecTypesNoPayments</fullName>
        <categories>Settings</categories>
        <language>en_US</language>
        <protected>false</protected>
        <shortDescription>stgHelpOppRecTypesNoPayments</shortDescription>
        <value>Salesforce won&apos;t automatically create Payments for the selected Opportunity record types. Control or Command click to select more than one record type.</value>
    </labels>
    <labels>
        <fullName>stgHelpOppTypesNoPayments</fullName>
        <categories>Settings</categories>
        <language>en_US</language>
        <protected>false</protected>
        <shortDescription>stgHelpOppTypesNoPayments</shortDescription>
        <value>Salesforce won&apos;t automatically create Payments for Opportunities that have this value in the Type picklist.</value>
    </labels>
    <labels>
        <fullName>stgHelpOrgAccountAddressMgmt</fullName>
        <categories>Settings</categories>
        <language>en_US</language>
        <protected>false</protected>
        <shortDescription>stgHelpOrgAccountAddressMgmt</shortDescription>
        <value>When selected, enables Address Management for non-Household Accounts such as Organizational Accounts.</value>
    </labels>
    <labels>
        <fullName>stgHelpOverrunCount</fullName>
        <categories>Settings</categories>
        <language>en_US</language>
        <protected>false</protected>
        <shortDescription>stgHelpOverrunCount</shortDescription>
        <value>The number of Contacts Salesforce will explicitly name in Household names and greetings. After this number, Salesforce substitutes the Name Overrun value for names.</value>
    </labels>
    <labels>
        <fullName>stgHelpPaymentMapOppField</fullName>
        <categories>Settings</categories>
        <language>en_US</language>
        <protected>false</protected>
        <shortDescription>stgHelpPaymentMapOppField</shortDescription>
        <value>The Opportunity field to copy from.</value>
    </labels>
    <labels>
        <fullName>stgHelpPaymentMapPaymentField</fullName>
        <categories>Settings</categories>
        <language>en_US</language>
        <protected>false</protected>
        <shortDescription>stgHelpPaymentMapPaymentField</shortDescription>
        <value>The Payment field to copy to.</value>
    </labels>
    <labels>
        <fullName>stgHelpPaymentMapping</fullName>
        <categories>Settings</categories>
        <language>en_US</language>
        <protected>false</protected>
        <shortDescription>stgHelpPaymentMapping</shortDescription>
        <value>Set up a mapping by selecting an Opportunity field, and then selecting the Payment field it maps to. NOTE: Payment mapping requires that you have two fields (one on Opportunity, one on Payment) of a matching data type.</value>
    </labels>
    <labels>
        <fullName>stgHelpPaymentMappings</fullName>
        <categories>Settings</categories>
        <language>en_US</language>
        <protected>false</protected>
        <shortDescription>stgHelpPaymentMappings</shortDescription>
        <value>Map fields so that values from the Opportunity are automatically copied to the Payment. Mapping applies for auto-created Payments or Payments created through the Payment scheduler.</value>
    </labels>
    <labels>
        <fullName>stgHelpPaymentsEnabled</fullName>
        <categories>Settings</categories>
        <language>en_US</language>
        <protected>false</protected>
        <shortDescription>stgHelpPaymentsEnabled</shortDescription>
        <value>If enabled, Salesforce automatically creates Payments for new Opportunities (Donations).</value>
    </labels>
    <labels>
        <fullName>stgHelpPowerOfUsHub</fullName>
        <categories>Settings</categories>
        <language>en_US</language>
        <protected>false</protected>
        <shortDescription>stgHelpPowerOfUsHub</shortDescription>
        <value>Got questions? The Hub has answers! Try the &lt;a href=&quot;https://powerofus.force.com/HUB_NPSP_Group&quot; target=&quot;_blank&quot;&gt;Nonprofit Success Pack&lt;/a&gt; group for questions about NPSP and the &lt;a href=&quot;https://powerofus.force.com/HUB_System_Admin_Group&quot; target=&quot;_blank&quot;&gt;System Administrators&lt;/a&gt; group for questions about Salesforce administration and cofiguration.&lt;br/&gt;&lt;br/&gt;Keep up with the latest NPSP release notes in the &lt;a href=&quot;https://powerofus.force.com/HUB_NPSP_Release_Group&quot; target=&quot;_blank&quot;&gt;NPSP Release Announcements&lt;/a&gt; group.</value>
    </labels>
    <labels>
        <fullName>stgHelpPrimaryContactBatch</fullName>
        <categories>Settings</categories>
        <language>en_US</language>
        <protected>false</protected>
        <shortDescription>stgHelpPrimaryContactBatch</shortDescription>
        <value>&lt;b&gt;WARNING:&lt;/b&gt; Clicking this button will activate a batch Opportunity update to refresh the Primary Contact field. Salesforce will update Opportunity records where the Primary Contact field isn&apos;t the same value as the  Opportunity Contact Role record marked Primary.&lt;br/&gt;&lt;br/&gt;

&lt;b&gt;This is an irreversible process.&lt;/b&gt;
This change updates Opportunity records. Before starting this process, we recommend that you back up your data. We also recommend disabling the following when they affect Opportunities: 
&lt;br/&gt;
&lt;br/&gt;
● Custom Validation Rules&lt;br/&gt;
● Workflow Rules&lt;br/&gt;
● Process Builder&lt;br/&gt;
● Visual Workflows&lt;br/&gt;
● Custom Triggers&lt;br/&gt;&lt;br/&gt;
Once the process is 100% complete, you can safely leave or refresh this page.</value>
    </labels>
    <labels>
        <fullName>stgHelpPrimaryContactRoleMergeBatch</fullName>
        <categories>NPSP Settings</categories>
        <language>en_US</language>
        <protected>true</protected>
        <shortDescription>Content of the &quot;Bulk Data Processes - Remove Duplicate Primary OCRs&quot; page</shortDescription>
        <value>&lt;b&gt;WARNING:&lt;/b&gt; Clicking this button will activate a batch that permanently removes any duplicate Primary Opportunity Contact Roles that exist in your org. These records won&apos;t be recoverable in the recycle bin, so be careful to review expected changes in advance.&lt;br/&gt;&lt;br/&gt;

&lt;b&gt;This is an irreversible process.&lt;/b&gt;
This change updates Opportunity Contact Role records. Before starting this process, we recommend that you back up your data. We also recommend disabling the following when they affect Opportunities:
&lt;br/&gt;
&lt;br/&gt;
● Custom Validation Rules&lt;br/&gt;
● Workflow Rules&lt;br/&gt;
● Process Builder&lt;br/&gt;
● Visual Workflows&lt;br/&gt;
● Custom Triggers&lt;br/&gt;&lt;br/&gt;
Once the process is 100% complete, you can safely leave or refresh this page.</value>
    </labels>
    <labels>
        <fullName>stgHelpRDAddCampaign</fullName>
        <categories>Settings</categories>
        <language>en_US</language>
        <protected>false</protected>
        <shortDescription>stgHelpRDAddCampaign</shortDescription>
        <value>When selected, NPSP copies the Campaign you specified on the Recurring Donation record to all of its child Opportunities. If this is not selected, NPSP copies the Campaign to the first child Opportunity only.</value>
    </labels>
    <labels>
        <fullName>stgHelpRDBatch</fullName>
        <categories>Settings</categories>
        <language>en_US</language>
        <protected>false</protected>
        <shortDescription>stgHelpRDBatch</shortDescription>
        <value>This utility runs a batch process for all open-ended Recurring Donations, and based on the number of Opportunity Forecast Months:
&lt;br/&gt;
&lt;br/&gt; 
● creates new opportunities&lt;br/&gt;
● updates the number of Installments and Paid Amount&lt;br/&gt;
&lt;br/&gt;
This process may take some time, but you can close this page and the process will continue in the background.</value>
    </labels>
    <labels>
        <fullName>stgHelpRDBatchSize</fullName>
        <categories>Settings</categories>
        <language>en_US</language>
        <protected>true</protected>
        <shortDescription>RD Batch Size Settings Help Text</shortDescription>
        <value>The number of records to process at a time when running the Recurring Donations batch job. The default size is 50. Reduce to a smaller number if the batch job is failing due to system limits.</value>
    </labels>
    <labels>
        <fullName>stgHelpRDDisableScheduling</fullName>
        <categories>Settings</categories>
        <language>en_US</language>
        <protected>false</protected>
        <shortDescription>stgHelpRDDisableScheduling</shortDescription>
        <value>Prevents the scheduling of the nightly update to Recurring Donations.</value>
    </labels>
    <labels>
        <fullName>stgHelpRDFailures</fullName>
        <categories>Settings</categories>
        <language>en_US</language>
        <protected>false</protected>
        <shortDescription>stgHelpRDFailures</shortDescription>
        <value>The number of Recurring Donations that failed to update in the last batch operation.</value>
    </labels>
    <labels>
        <fullName>stgHelpRDFieldMap</fullName>
        <categories>Settings</categories>
        <language>en_US</language>
        <protected>false</protected>
        <shortDescription>stgHelpRDFieldMap</shortDescription>
        <value>This setting lets you map fields from the Recurring Donation record to the Recurring Donation&apos;s child Opportunities.</value>
    </labels>
    <labels>
        <fullName>stgHelpRDFieldMapOppField</fullName>
        <categories>Settings</categories>
        <language>en_US</language>
        <protected>false</protected>
        <shortDescription>stgHelpRDFieldMapOppField</shortDescription>
        <value>no longer used.</value>
    </labels>
    <labels>
        <fullName>stgHelpRDFieldMapRDField</fullName>
        <categories>Settings</categories>
        <language>en_US</language>
        <protected>false</protected>
        <shortDescription>stgHelpRDFieldMapRDField</shortDescription>
        <value>no longer used.</value>
    </labels>
    <labels>
        <fullName>stgHelpRDLastRun</fullName>
        <categories>Settings</categories>
        <language>en_US</language>
        <protected>false</protected>
        <shortDescription>stgHelpRDLastRun</shortDescription>
        <value>The date and time of the last batch update of Recurring Donations.</value>
    </labels>
    <labels>
        <fullName>stgHelpRDMaxDonations</fullName>
        <categories>Settings</categories>
        <language>en_US</language>
        <protected>false</protected>
        <shortDescription>stgHelpRDMaxDonations</shortDescription>
        <value>Restricts the total number of Donations (installments) for Fixed-Length Recurring Donations. The default is 50.</value>
    </labels>
    <labels>
        <fullName>stgHelpRDOpenOppBehavior</fullName>
        <categories>Settings</categories>
        <language>en_US</language>
        <protected>false</protected>
        <shortDescription>stgHelpRDOpenOppBehavior</shortDescription>
        <value>Tells NPSP what to do with any remaining open Opportunities when you mark the status of an Open-Ended Recurring Donation as Closed.</value>
    </labels>
    <labels>
        <fullName>stgHelpRDOppForecastMonths</fullName>
        <categories>Settings</categories>
        <language>en_US</language>
        <protected>false</protected>
        <shortDescription>stgHelpRDOppForecastMonths</shortDescription>
        <value>Number of months' worth of open Opportunities that NPSP maintains on Open-Ended Recurring Donations. NPSP makes sure there are always this many months' worth of Opportunities by creating the appropriate number of new Opportunities every month.</value>
    </labels>
    <labels>
        <fullName>stgHelpRDOppRT</fullName>
        <categories>Settings</categories>
        <language>en_US</language>
        <protected>false</protected>
        <shortDescription>stgHelpRDOppRT</shortDescription>
        <value>The Opportunity record type assigned to the Recurring Donation's child Opportunities.</value>
    </labels>
    <labels>
        <fullName>stgHelpRDPeriodFrequency</fullName>
        <categories>Settings</categories>
        <language>en_US</language>
        <protected>false</protected>
        <shortDescription>stgHelpRDPeriodFrequency</shortDescription>
        <value>The amount of time the Custom Installment Period covers.</value>
    </labels>
    <labels>
        <fullName>stgHelpRDPeriodName</fullName>
        <categories>Settings</categories>
        <language>en_US</language>
        <protected>false</protected>
        <shortDescription>stgHelpRDPeriodName</shortDescription>
        <value>The name of the new Custom Installment Period.</value>
    </labels>
    <labels>
        <fullName>stgHelpRDPeriodType</fullName>
        <categories>Settings</categories>
        <language>en_US</language>
        <protected>false</protected>
        <shortDescription>stgHelpRDPeriodType</shortDescription>
        <value>The unit of time (days, weeks, months, years) for the Custom Installment Period.</value>
    </labels>
    <labels>
        <fullName>stgHelpRDSuccesses</fullName>
        <categories>Settings</categories>
        <language>en_US</language>
        <protected>false</protected>
        <shortDescription>stgHelpRDSuccesses</shortDescription>
        <value>Number of Recurring Donations successfully updated in the last batch run.</value>
    </labels>
    <labels>
        <fullName>stgHelpRecDon</fullName>
        <categories>Settings</categories>
        <language>en_US</language>
        <protected>false</protected>
        <shortDescription>stgHelpRecDon</shortDescription>
        <value>This setting lets you create Custom Installment Periods for Recurring Donations, different from the default Installment Periods (monthly, quarterly, yearly, and so on) that come with NPSP.</value>
    </labels>
    <labels>
        <fullName>stgHelpRelAutoCreatedDup</fullName>
        <categories>Settings</categories>
        <language>en_US</language>
        <protected>false</protected>
        <shortDescription>stgHelpRelAutoCreatedDup</shortDescription>
        <value>NPSP deduplicates auto-created Relationships. Select this option if you want to disable automatic deduplication, and allow multiple Relationships of the same Type to exist between two Contacts.</value>
    </labels>
    <labels>
        <fullName>stgHelpRelFieldSyncToggle</fullName>
        <categories>Settings</categories>
        <language>en_US</language>
        <protected>true</protected>
        <shortDescription>stgHelpRelFieldSyncToggle</shortDescription>
        <value>Select this option to sync custom Relationships fields between the two Contacts in a relationship pair.</value>
    </labels>
    <labels>
        <fullName>stgHelpRelGenderField</fullName>
        <categories>Settings</categories>
        <language>en_US</language>
        <protected>false</protected>
        <shortDescription>stgHelpRelGenderField</shortDescription>
        <value>Custom field that specifies the gender of a Contact. Salesforce uses the value in this field to determine reciprocal relationships.</value>
    </labels>
    <labels>
        <fullName>stgHelpRelReciprocalFemale</fullName>
        <categories>Settings</categories>
        <language>en_US</language>
        <protected>false</protected>
        <shortDescription>stgHelpRelReciprocalFemale</shortDescription>
        <value>The value Salesforce uses if the Contact&apos;s Gender field value is Female, or if the Contact&apos;s Salutation indicates gender.</value>
    </labels>
    <labels>
        <fullName>stgHelpRelReciprocalMale</fullName>
        <categories>Settings</categories>
        <language>en_US</language>
        <protected>false</protected>
        <shortDescription>stgHelpRelReciprocalMale</shortDescription>
        <value>The value Salesforce uses if the Contact&apos;s Gender field value is Male, or if the Contact&apos;s Salutation indicates gender.</value>
    </labels>
    <labels>
        <fullName>stgHelpRelReciprocalMethod</fullName>
        <categories>Settings</categories>
        <language>en_US</language>
        <protected>false</protected>
        <shortDescription>stgHelpRelReciprocalMethod</shortDescription>
        <value>Specifies the method used for generating reciprocal relationships. See the &lt;a href=&quot;https://powerofus.force.com/NPSP_Relationships_Settings&quot; target=&quot;_blank&quot;&gt;NPSP Documentation&lt;/a&gt; for more information.</value>
    </labels>
    <labels>
        <fullName>stgHelpRelReciprocalName</fullName>
        <categories>Settings</categories>
        <language>en_US</language>
        <protected>false</protected>
        <shortDescription>stgHelpRelReciprocalName</shortDescription>
        <value>The name of the Relationship. The name will be an option Users can select in the Type picklist when creating a Relationship between Contacts.</value>
    </labels>
    <labels>
        <fullName>stgHelpRelReciprocalNeutral</fullName>
        <categories>Settings</categories>
        <language>en_US</language>
        <protected>false</protected>
        <shortDescription>stgHelpRelReciprocalNeutral</shortDescription>
        <value>The value Salesforce uses if it cannot determine the Contact&apos;s gender based on Gender field value or Salutation.</value>
    </labels>
    <labels>
        <fullName>stgHelpRelSyncFields</fullName>
        <categories>Settings</categories>
        <language>en_US</language>
        <protected>true</protected>
        <shortDescription>stgHelpRelSyncFields</shortDescription>
        <value>Select the custom Relationship fields you do not want synchronized between the two Contacts in a Relationship pair. Control or command click to select more than one field.</value>
    </labels>
    <labels>
        <fullName>stgHelpRespectDuplicateRuleSettings</fullName>
        <categories>Settings</categories>
        <language>en_US</language>
        <protected>true</protected>
        <shortDescription>Respect the settings on a Duplicate Rule that control allowing duplicates.</shortDescription>
        <value>Respect the settings on a Duplicate Rule that control whether duplicate records are allowed.
To check your existing settings, go to Duplicate Rules under Setup. For any rule, when the Action On Create or Action On Edit fields are set to &quot;Allow,&quot; duplicates will be saved.</value>
    </labels>
    <labels>
        <fullName>stgHelpReviewErrorLog</fullName>
        <categories>Settings</categories>
        <language>en_US</language>
        <protected>false</protected>
        <shortDescription>stgHelpReviewErrorLog</shortDescription>
        <value>Review &lt;a href=&quot;#&quot; onclick=&quot;ShowPanel(&apos;idPanelErrorLog&apos;);return false;&quot;&gt;Error Logs&lt;/a&gt; to see if there are issues.</value>
    </labels>
    <labels>
        <fullName>stgHelpRollupBatchSize</fullName>
        <categories>Settings</categories>
        <language>en_US</language>
        <protected>false</protected>
        <shortDescription>stgHelpRollupBatchSize</shortDescription>
        <value>The number of records processed at a time when calculating donor statistics. The default size is 200. Reduce to a smaller number if the Opportunity Rollups are failing due to system limits.</value>
    </labels>
    <labels>
        <fullName>stgHelpRollupExcludeAccountOppRT</fullName>
        <categories>Settings</categories>
        <language>en_US</language>
        <protected>false</protected>
        <shortDescription>stgHelpRollupExcludeAccountOppRT</shortDescription>
        <value>Opportunities with the selected record types won&apos;t be included in rollups to the Account. Control or Command click to select more than one record type.</value>
    </labels>
    <labels>
        <fullName>stgHelpRollupExcludeAccountOppType</fullName>
        <categories>Settings</categories>
        <language>en_US</language>
        <protected>false</protected>
        <shortDescription>stgHelpRollupExcludeAccountOppType</shortDescription>
        <value>Opportunities that have this value in the Type picklist won&apos;t be included in rollups to the Account.</value>
    </labels>
    <labels>
        <fullName>stgHelpRollupExcludeAlloOppRecType</fullName>
        <categories>Allocation, Settings</categories>
        <language>en_US</language>
        <protected>false</protected>
        <shortDescription>stgHelpRollupExcludeAlloOppRecType</shortDescription>
        <value>GAU Allocations from Opportunities with the selected record types won&apos;t be included when rolling up to the General Accounting Unit record.</value>
    </labels>
    <labels>
        <fullName>stgHelpRollupExcludeAlloOppType</fullName>
        <categories>Allocation, Settings</categories>
        <language>en_US</language>
        <protected>false</protected>
        <shortDescription>stgHelpRollupExcludeAlloOppType</shortDescription>
        <value>GAU Allocations from Opportunities that have this value in the Type picklist won&apos;t be included when rolling up to the General Accounting Unit record.</value>
    </labels>
    <labels>
        <fullName>stgHelpRollupExcludeContactOppRT</fullName>
        <categories>Settings</categories>
        <language>en_US</language>
        <protected>false</protected>
        <shortDescription>stgHelpRollupExcludeContactOppRT</shortDescription>
        <value>Opportunities with the selected record types won&apos;t be included in rollups to the Contact. Control or Command click to select more than one record type.</value>
    </labels>
    <labels>
        <fullName>stgHelpRollupExcludeContactOppType</fullName>
        <categories>Settings</categories>
        <language>en_US</language>
        <protected>false</protected>
        <shortDescription>stgHelpRollupExcludeContactOppType</shortDescription>
        <value>Opportunities that have this value in the Type picklist won&apos;t be included in rollups to the Contact.</value>
    </labels>
    <labels>
        <fullName>stgHelpRollupNDayValue</fullName>
        <categories>Settings</categories>
        <language>en_US</language>
        <protected>false</protected>
        <shortDescription>stgHelpRollupNDayValue</shortDescription>
        <value>Sets the value for &apos;N day&apos; rollups, where &apos;N&apos; is the number of days from today into the past. This value defaults to rollup over the past 365 days.</value>
    </labels>
    <labels>
        <fullName>stgHelpRollupPrimaryContact</fullName>
        <categories>Settings</categories>
        <language>en_US</language>
        <protected>false</protected>
        <shortDescription>stgHelpRollupPrimaryContact</shortDescription>
        <value>When this option is selected, Salesforce will ALWAYS roll up donor data to the Opportunity&apos;s Primary Contact. Note that only the Account on the Opportunity will receive hard credit. So, if the Account Name on the Opportunity is an Organization, that Organization and the Primary Contact will receive hard credit; the Contact&apos;s Household or 1:1 Account will NOT receive hard credit. If left unselected, and the Opportunity&apos;s Account is an Organization, only the Organization will receive credit for the Opportunity.</value>
    </labels>
    <labels>
        <fullName>stgHelpRollupSkewLimit</fullName>
        <categories>Settings</categories>
        <language>en_US</language>
        <protected>false</protected>
        <shortDescription>stgHelpRollupSkewLimit</shortDescription>
        <value>The maximum number of related Opportunities on an Account or Contact allowed in the non-Skew Mode Rollup Batch Jobs. An Account or Contact with more than this number of related Opportunities will always be rolled up using Skew Mode.</value>
    </labels>
    <labels>
        <fullName>stgHelpSalesforceSetup</fullName>
        <categories>Settings</categories>
        <language>en_US</language>
        <protected>false</protected>
        <shortDescription>stgHelpSalesforceSetup</shortDescription>
        <value>Looking to customize page layouts, add fields, or add users?  Try the &lt;a href=&quot;/setup/forcecomHomepage.apexp?setupid=ForceCom&quot; target=&quot;_blank&quot;&gt;Salesforce Setup&lt;/a&gt; pages.</value>
    </labels>
    <labels>
        <fullName>stgHelpSimpleAddrChangeIsUpdate</fullName>
        <categories>NPSP Settings</categories>
        <language>en_US</language>
        <protected>false</protected>
        <shortDescription>stgHelpSimpleAddrChangeIsUpdate</shortDescription>
        <value>A simple address change is a change (such as correcting a typo, or deleting white space) to a single Contact or Account address field. When this option is selected, Salesforce treats these changes as updates to the existing address (i.e., no new Address object is created).</value>
    </labels>
    <labels>
        <fullName>stgHelpSoftCreditRoles</fullName>
        <categories>Settings</categories>
        <language>en_US</language>
        <protected>false</protected>
        <shortDescription>stgHelpSoftCreditRoles</shortDescription>
        <value>Opportunity Contact Roles you want to include in Soft Credit rollups. Control or Command click to select multiple roles.</value>
    </labels>
    <labels>
        <fullName>stgHelpStoreErrorsOn</fullName>
        <categories>Settings</categories>
        <language>en_US</language>
        <protected>false</protected>
        <shortDescription>stgHelpStoreErrorsOn</shortDescription>
        <value>When selected, NPSP will store errors. You can view stored errors in System Tools | Error Log on the NPSP Settings page.</value>
    </labels>
    <labels>
        <fullName>stgHelpTDTM</fullName>
        <categories>Settings</categories>
        <language>en_US</language>
        <protected>false</protected>
        <shortDescription>stgHelpTDTM</shortDescription>
        <value>Trigger Handlers contain the actual business logic that needs to be executed for a particular trigger event.</value>
    </labels>
    <labels>
        <fullName>stgHelpTHActive</fullName>
        <categories>Settings</categories>
        <language>en_US</language>
        <protected>false</protected>
        <shortDescription>stgHelpTHActive</shortDescription>
        <value>Indicates that this Trigger Handler is active and will run when Trigger Action criteria is met.</value>
    </labels>
    <labels>
        <fullName>stgHelpTHAsync</fullName>
        <categories>Settings</categories>
        <language>en_US</language>
        <protected>false</protected>
        <shortDescription>stgHelpTHAsync</shortDescription>
        <value>Indicates that this trigger handler&apos;s After Events should run asynchronously. WARNING: If the specified Apex Class doesn&apos;t support asynchronous processing and you select this checkbox, the class may not work properly.</value>
    </labels>
    <labels>
        <fullName>stgHelpTHClass</fullName>
        <categories>Settings</categories>
        <language>en_US</language>
        <protected>false</protected>
        <shortDescription>stgHelpTHClass</shortDescription>
        <value>The Apex class to run.</value>
    </labels>
    <labels>
        <fullName>stgHelpTHLoadOrder</fullName>
        <categories>Settings</categories>
        <language>en_US</language>
        <protected>false</protected>
        <shortDescription>stgHelpTHLoadOrder</shortDescription>
        <value>Order in which this trigger should be run. If the records that this trigger handler processes have related records, the load order ensures that they&apos;re created or updated in the correct order.</value>
    </labels>
    <labels>
        <fullName>stgHelpTHObject</fullName>
        <categories>Settings</categories>
        <language>en_US</language>
        <protected>false</protected>
        <shortDescription>stgHelpTHObject</shortDescription>
        <value>The object related to this trigger handler.</value>
    </labels>
    <labels>
        <fullName>stgHelpTHTriggerAction</fullName>
        <categories>Settings</categories>
        <language>en_US</language>
        <protected>false</protected>
        <shortDescription>stgHelpTHTriggerAction</shortDescription>
        <value>Actions that fire this trigger. Ctrl and Command click to select more than one action.</value>
    </labels>
    <labels>
        <fullName>stgHelpTriggerHandlers</fullName>
        <categories>Settings</categories>
        <language>en_US</language>
        <protected>false</protected>
        <shortDescription>stgHelpTriggerHandlers</shortDescription>
        <value>These triggers control core functionality in the Nonprofit Success Pack, so please exercise extreme caution when creating or modifying them.</value>
    </labels>
    <labels>
        <fullName>stgHelpTriggerHandlersAsync</fullName>
        <categories>Health Check</categories>
        <language>en_US</language>
        <protected>false</protected>
        <shortDescription>stgHelpTriggerHandlersAsync</shortDescription>
        <value>If you select the Asynchronous After Events option for a Trigger Handler, it can have unintended consequences. You should test the Trigger Handler thoroughly in a sandbox environment before deploying it to production.</value>
    </labels>
    <labels>
        <fullName>stgHelpUDROperation</fullName>
        <categories>Settings</categories>
        <language>en_US</language>
        <protected>false</protected>
        <shortDescription>stgHelpUDROperation</shortDescription>
        <value>Determines how the field should roll up. Only operations that are valid for the selected Opportunity field are listed.</value>
    </labels>
    <labels>
        <fullName>stgHelpUDROppField</fullName>
        <categories>Settings</categories>
        <language>en_US</language>
        <protected>false</protected>
        <shortDescription>stgHelpUDROppField</shortDescription>
        <value>The Opportunity field to roll up.</value>
    </labels>
    <labels>
        <fullName>stgHelpUDRTargetObject</fullName>
        <categories>Settings</categories>
        <language>en_US</language>
        <protected>false</protected>
        <shortDescription>stgHelpUDRTargetObject</shortDescription>
        <value>The object on which the rollup information will appear.</value>
    </labels>
    <labels>
        <fullName>stgHelpUseDatedConvRates</fullName>
        <categories>Settings</categories>
        <language>en_US</language>
        <protected>false</protected>
        <shortDescription>stgHelpUseDatedConvRates</shortDescription>
        <value>When checked, Dated Exchange Rates are used for currency conversion. If unchecked, the standard exchange rate is used even if Advanced Currency Management is enabled.</value>
    </labels>
    <labels>
        <fullName>stgInstallScriptError</fullName>
        <language>en_US</language>
        <protected>true</protected>
        <shortDescription>stgInstallScriptError</shortDescription>
        <value>Your installation was successful, but we detected a slight problem. To fix the problem, simply load the NPSP Settings page in Salesforce.

Note: The NPSP Settings tab is visible in the Nonprofit Success Pack application. If you don&apos;t see the tab, select Nonprofit Success Pack from the app menu in the upper-right corner.</value>
    </labels>
    <labels>
        <fullName>stgLabelActionColumn</fullName>
        <categories>Settings</categories>
        <language>en_US</language>
        <protected>false</protected>
        <shortDescription>stgLabelActionColumn</shortDescription>
        <value>Action</value>
    </labels>
    <labels>
        <fullName>stgLabelAddressVerification</fullName>
        <categories>Settings</categories>
        <language>en_US</language>
        <protected>false</protected>
        <shortDescription>stgLabelAddressVerification</shortDescription>
        <value>Address Settings</value>
    </labels>
    <labels>
        <fullName>stgLabelAfflSettings</fullName>
        <categories>Settings</categories>
        <language>en_US</language>
        <protected>false</protected>
        <shortDescription>stgLabelAfflSettings</shortDescription>
        <value>Affiliations Settings</value>
    </labels>
    <labels>
        <fullName>stgLabelAllRecordTypes</fullName>
        <categories>Settings</categories>
        <language>en_US</language>
        <protected>false</protected>
        <shortDescription>stgLabelAllRecordTypes</shortDescription>
        <value>- all record types -</value>
    </labels>
    <labels>
        <fullName>stgLabelAlloBatchProgress</fullName>
        <categories>Allocation, Settings</categories>
        <language>en_US</language>
        <protected>false</protected>
        <shortDescription>stgLabelAlloBatchProgress</shortDescription>
        <value>Rollup Allocations Batch Progress</value>
    </labels>
    <labels>
        <fullName>stgLabelAllocationBehaviorSettings</fullName>
        <categories>Allocation, Settings</categories>
        <language>en_US</language>
        <protected>true</protected>
        <shortDescription>stgLabelAllocationsRollupSettings</shortDescription>
        <value>Allocation Behavior Settings</value>
    </labels>
    <labels>
        <fullName>stgLabelAllocationsRollupSettings</fullName>
        <categories>Allocation, Settings</categories>
        <language>en_US</language>
        <protected>false</protected>
        <shortDescription>stgLabelAllocationsRollupSettings</shortDescription>
        <value>GAU Allocations Rollup Settings</value>
    </labels>
    <labels>
        <fullName>stgLabelAllocationsSettings</fullName>
        <categories>Allocation, Settings</categories>
        <language>en_US</language>
        <protected>false</protected>
        <shortDescription>stgLabelAllocationsSettings</shortDescription>
        <value>Default Allocations Settings</value>
    </labels>
    <labels>
        <fullName>stgLabelAreYouSure</fullName>
        <categories>Settings</categories>
        <language>en_US</language>
        <protected>false</protected>
        <shortDescription>stgLabelAreYouSure</shortDescription>
        <value>Are you sure?</value>
    </labels>
    <labels>
        <fullName>stgLabelAutoContactRoles</fullName>
        <categories>Settings</categories>
        <language>en_US</language>
        <protected>false</protected>
        <shortDescription>stgLabelAutoContactRoles</shortDescription>
        <value>Default Contact Roles</value>
    </labels>
    <labels>
        <fullName>stgLabelBatchJobSizes</fullName>
        <categories>Settings</categories>
        <language>en_US</language>
        <protected>false</protected>
        <shortDescription>stgLabelBatchJobSizes</shortDescription>
        <value>Rollup Batch Job Sizes</value>
    </labels>
    <labels>
        <fullName>stgLabelBatchJobRollupSkewSizes</fullName>
        <categories>Settings</categories>
        <language>en_US</language>
        <protected>false</protected>
        <shortDescription>stgLabelBatchJobRollupSkewSizes</shortDescription>
        <value>Rollup Batch Job Skew Mode Sizes</value>
    </labels>
    <labels>
        <fullName>stgLabelBatchProcessingOptions</fullName>
        <categories>Settings</categories>
        <language>en_US</language>
        <protected>true</protected>
        <shortDescription>stgLabelBatchProcessingOptions</shortDescription>
        <value>Batch Processing Options</value>
    </labels>
    <labels>
        <fullName>stgLabelBDESettings</fullName>
        <categories>Settings</categories>
        <language>en_US</language>
        <protected>false</protected>
        <shortDescription>stgLabelBDESettings</shortDescription>
        <value>Batch Data Entry Settings</value>
    </labels>
    <labels>
        <fullName>stgLabelBatchStatus</fullName>
        <categories>Settings</categories>
        <language>en_US</language>
        <protected>false</protected>
        <shortDescription>stgLabelBatchStatus</shortDescription>
        <value>Batch Status</value>
    </labels>
    <labels>
        <fullName>stgLabelCreateMissingPayments</fullName>
        <categories>Settings</categories>
        <language>en_US</language>
        <protected>false</protected>
        <shortDescription>stgLabelCreateMissingPayments</shortDescription>
        <value>Create Missing Payments</value>
    </labels>
    <labels>
        <fullName>stgLabelCurrentUDR</fullName>
        <categories>Settings</categories>
        <language>en_US</language>
        <protected>false</protected>
        <shortDescription>stgLabelCurrentUDR</shortDescription>
        <value>Current User Defined Rollups</value>
    </labels>
    <labels>
        <fullName>stgLabelDoNotRename</fullName>
        <categories>Settings</categories>
        <language>en_US</language>
        <protected>false</protected>
        <shortDescription>stgLabelDoNotRename</shortDescription>
        <value>- do not rename -</value>
    </labels>
    <labels>
        <fullName>stgLabelErrorNotify</fullName>
        <categories>Settings</categories>
        <language>en_US</language>
        <protected>false</protected>
        <shortDescription>stgLabelErrorNotify</shortDescription>
        <value>Error Notification Settings</value>
    </labels>
    <labels>
        <fullName>stgLabelExamplesFGFormat</fullName>
        <categories>Settings</categories>
        <language>en_US</language>
        <protected>false</protected>
        <shortDescription>stgLabelExamplesFGFormat</shortDescription>
        <value>Examples for Formal Greeting Format</value>
    </labels>
    <labels>
        <fullName>stgLabelExamplesHHNameFOrmat</fullName>
        <categories>Settings</categories>
        <language>en_US</language>
        <protected>false</protected>
        <shortDescription>stgLabelExamplesHHNameFOrmat</shortDescription>
        <value>Examples for Household Name Format</value>
    </labels>
    <labels>
        <fullName>stgLabelExamplesIGFormat</fullName>
        <categories>Settings</categories>
        <language>en_US</language>
        <protected>false</protected>
        <shortDescription>stgLabelExamplesIGFormat</shortDescription>
        <value>Examples for Informal Greeting Format</value>
    </labels>
    <labels>
        <fullName>stgLabelField</fullName>
        <categories>Settings</categories>
        <language>en_US</language>
        <protected>false</protected>
        <shortDescription>stgLabelField</shortDescription>
        <value>Field</value>
    </labels>
    <labels>
        <fullName>stgLabelHHGeneral</fullName>
        <categories>Settings</categories>
        <language>en_US</language>
        <protected>false</protected>
        <shortDescription>stgLabelHHGeneral</shortDescription>
        <value>General Settings</value>
    </labels>
    <labels>
        <fullName>stgLabelHHNaming</fullName>
        <categories>Settings</categories>
        <language>en_US</language>
        <protected>false</protected>
        <shortDescription>stgLabelHHNaming</shortDescription>
        <value>Household Name Settings</value>
    </labels>
    <labels>
        <fullName>stgLabelHHNamingProgress</fullName>
        <categories>Settings</categories>
        <language>en_US</language>
        <protected>false</protected>
        <shortDescription>stgLabelHHNamingProgress</shortDescription>
        <value>Naming Activation Progress</value>
    </labels>
    <labels>
        <fullName>stgLabelHHOCR</fullName>
        <categories>Settings</categories>
        <language>en_US</language>
        <protected>false</protected>
        <shortDescription>stgLabelHHOCR</shortDescription>
        <value>Household Opportunity Contact Roles</value>
    </labels>
    <labels>
        <fullName>stgLabelHHObject</fullName>
        <categories>Settings</categories>
        <language>en_US</language>
        <protected>false</protected>
        <shortDescription>stgLabelHHObject</shortDescription>
        <value>Household Object</value>
    </labels>
    <labels>
        <fullName>stgLabelHHSettings</fullName>
        <categories>Settings</categories>
        <language>en_US</language>
        <protected>false</protected>
        <shortDescription>stgLabelHHSettings</shortDescription>
        <value>Household Settings</value>
    </labels>
    <labels>
        <fullName>stgLabelHidden</fullName>
        <categories>Settings</categories>
        <language>en_US</language>
        <protected>true</protected>
        <shortDescription>stgLabelHidden</shortDescription>
        <value>Hidden</value>
    </labels>
    <labels>
        <fullName>stgLabelHonoreeNotificationHelpText</fullName>
        <categories>Settings</categories>
        <language>en_US</language>
        <protected>false</protected>
        <shortDescription>stgLabelHonoreeNotificationHelpText</shortDescription>
        <value>Auto-create Opportunity Contact Roles for Honoree and Notification Recipient Contacts.</value>
    </labels>
    <labels>
        <fullName>stgLabelHonoreeNotificationOCR</fullName>
        <categories>Settings</categories>
        <language>en_US</language>
        <protected>false</protected>
        <shortDescription>stgLabelHonoreeNotificationOCR</shortDescription>
        <value>Honoree and Notification Recipient Opportunity Contact Roles</value>
    </labels>
    <labels>
        <fullName>stgLabelLeadSettings</fullName>
        <categories>Settings</categories>
        <language>en_US</language>
        <protected>false</protected>
        <shortDescription>stgLabelLeadSettings</shortDescription>
        <value>Lead Settings</value>
    </labels>
    <labels>
        <fullName>stgLabelLvlAssignBatchTitle</fullName>
        <categories>NPSP Settings</categories>
        <language>en_US</language>
        <protected>true</protected>
        <shortDescription>menu title for the Level Assignment Batch in NPSP Settings</shortDescription>
        <value>Level Assignment Batch</value>
    </labels>
    <labels>
        <fullName>stgLabelMembershipSettings</fullName>
        <categories>Settings</categories>
        <language>en_US</language>
        <protected>false</protected>
        <shortDescription>stgLabelMembershipSettings</shortDescription>
        <value>Membership Settings</value>
    </labels>
    <labels>
        <fullName>stgLabelName</fullName>
        <categories>Settings</categories>
        <language>en_US</language>
        <protected>false</protected>
        <shortDescription>Intended for the name of a metadata record and not a person.</shortDescription>
        <value>Name</value>
    </labels>
    <labels>
        <fullName>stgLabelNewAutoRel</fullName>
        <categories>Settings</categories>
        <language>en_US</language>
        <protected>false</protected>
        <shortDescription>stgLabelNewAutoRel</shortDescription>
        <value>New Automatic Relationship</value>
    </labels>
    <labels>
        <fullName>stgLabelNewPaymentMapping</fullName>
        <categories>Settings</categories>
        <language>en_US</language>
        <protected>false</protected>
        <shortDescription>stgLabelNewPaymentMapping</shortDescription>
        <value>New Payment Field Mapping</value>
    </labels>
    <labels>
        <fullName>stgLabelNewRDFieldMap</fullName>
        <categories>Settings</categories>
        <language>en_US</language>
        <protected>false</protected>
        <shortDescription>stgLabelNewRDFieldMap</shortDescription>
        <value>New Custom Field Mapping</value>
    </labels>
    <labels>
        <fullName>stgLabelNewRelReciprocal</fullName>
        <categories>Settings</categories>
        <language>en_US</language>
        <protected>false</protected>
        <shortDescription>stgLabelNewRelReciprocal</shortDescription>
        <value>New Reciprocal Relationship</value>
    </labels>
    <labels>
        <fullName>stgLabelNewTH</fullName>
        <categories>Settings</categories>
        <language>en_US</language>
        <protected>false</protected>
        <shortDescription>stgLabelNewTH</shortDescription>
        <value>New Trigger Handler</value>
    </labels>
    <labels>
        <fullName>stgLabelNewUDR</fullName>
        <categories>Settings</categories>
        <language>en_US</language>
        <protected>false</protected>
        <shortDescription>stgLabelNewUDR</shortDescription>
        <value>New User Defined Rollup</value>
    </labels>
    <labels>
        <fullName>stgLabelNone</fullName>
        <categories>Settings</categories>
        <language>en_US</language>
        <protected>true</protected>
        <shortDescription>stgLabelNone</shortDescription>
        <value>--None--</value>
    </labels>
    <labels>
        <fullName>stgLabelObject</fullName>
        <categories>Settings</categories>
        <language>en_US</language>
        <protected>false</protected>
        <shortDescription>stgLabelObject</shortDescription>
        <value>Object</value>
    </labels>
    <labels>
        <fullName>stgLabelONS</fullName>
        <categories>Settings</categories>
        <language>en_US</language>
        <protected>false</protected>
        <shortDescription>stgLabelONS</shortDescription>
        <value>Opportunity Name Settings</value>
    </labels>
    <labels>
        <fullName>stgLabelOK</fullName>
        <categories>Settings</categories>
        <language>en_US</language>
        <protected>false</protected>
        <shortDescription>stgLabelOK</shortDescription>
        <value>OK</value>
    </labels>
    <labels>
        <fullName>stgLabelOppBatchProgress</fullName>
        <categories>Settings</categories>
        <language>en_US</language>
        <protected>false</protected>
        <shortDescription>stgLabelOppBatchProgress</shortDescription>
        <value>Rollup Donations Batch Progress</value>
    </labels>
    <labels>
        <fullName>stgLabelOppCampMembers</fullName>
        <categories>Settings</categories>
        <language>en_US</language>
        <protected>false</protected>
        <shortDescription>stgLabelOppCampMembers</shortDescription>
        <value>Campaign Members</value>
    </labels>
    <labels>
        <fullName>stgLabelOppNamingRefreshTitle</fullName>
        <categories>Settings</categories>
        <language>en_US</language>
        <protected>false</protected>
        <shortDescription>stgLabelOppNamingRefreshTitle</shortDescription>
        <value>Refresh Opportunity Names</value>
    </labels>
    <labels>
        <fullName>stgLabelOppNamingSettings</fullName>
        <categories>Settings</categories>
        <language>en_US</language>
        <protected>false</protected>
        <shortDescription>stgLabelOppNamingSettings</shortDescription>
        <value>Opportunity Names</value>
    </labels>
    <labels>
        <fullName>stgLabelOppPrimaryContactTitle</fullName>
        <categories>Settings</categories>
        <language>en_US</language>
        <protected>false</protected>
        <shortDescription>stgLabelOppPrimaryContactTitle</shortDescription>
        <value>Refresh Opportunity Primary Contact</value>
    </labels>
    <labels>
        <fullName>stgLabelOppRollupRT</fullName>
        <categories>Settings</categories>
        <language>en_US</language>
        <protected>false</protected>
        <shortDescription>stgLabelOppRollupRT</shortDescription>
        <value>Opportunity Rollup Record Types</value>
    </labels>
    <labels>
        <fullName>stgLabelOppRollups</fullName>
        <categories>Settings</categories>
        <language>en_US</language>
        <protected>false</protected>
        <shortDescription>stgLabelOppRollups</shortDescription>
        <value>Opportunity Rollups</value>
    </labels>
    <labels>
        <fullName>stgLabelOppUpdatePrimaryContact</fullName>
        <categories>Settings</categories>
        <language>en_US</language>
        <protected>false</protected>
        <shortDescription>stgLabelOppUpdatePrimaryContact</shortDescription>
        <value>Batch Update Primary Contact</value>
    </labels>
    <labels>
        <fullName>stgLabelOther</fullName>
        <categories>Settings</categories>
        <language>en_US</language>
        <protected>false</protected>
        <shortDescription>stgLabelOther</shortDescription>
        <value>other</value>
    </labels>
    <labels>
        <fullName>stgLabelOtherDateFormat</fullName>
        <categories>Settings</categories>
        <language>en_US</language>
        <protected>false</protected>
        <shortDescription>stgLabelOtherDateFormat</shortDescription>
        <value>Other Date Format</value>
    </labels>
    <labels>
        <fullName>stgLabelOtherFormalGreetingFormat</fullName>
        <categories>Settings</categories>
        <language>en_US</language>
        <protected>false</protected>
        <shortDescription>stgLabelOtherFormalGreetingFormat</shortDescription>
        <value>Other Formal Greeting Format</value>
    </labels>
    <labels>
        <fullName>stgLabelOtherHHNameFormat</fullName>
        <categories>Settings</categories>
        <language>en_US</language>
        <protected>true</protected>
        <shortDescription>stgLabelOtherHHNameFormat</shortDescription>
        <value>Other Household Name Format</value>
    </labels>
    <labels>
        <fullName>stgLabelOtherInformalGreetingFormat</fullName>
        <categories>Settings</categories>
        <language>en_US</language>
        <protected>false</protected>
        <shortDescription>stgLabelOtherInformalGreetingFormat</shortDescription>
        <value>Other Informal Greeting Format</value>
    </labels>
    <labels>
        <fullName>stgLabelOtherOpportunigyNamingFormat</fullName>
        <categories>Settings</categories>
        <language>en_US</language>
        <protected>false</protected>
        <shortDescription>stgLabelOtherOpportunigyNamingFormat</shortDescription>
        <value>Other Opportunigy Naming Format</value>
    </labels>
    <labels>
        <fullName>stgLabelPaymentMapNoValidFields</fullName>
        <categories>Settings</categories>
        <language>en_US</language>
        <protected>false</protected>
        <shortDescription>stgLabelPaymentMapNoValidFields</shortDescription>
        <value>No Valid Field Available</value>
    </labels>
    <labels>
        <fullName>stgLabelPaymentSettings</fullName>
        <categories>Settings</categories>
        <language>en_US</language>
        <protected>false</protected>
        <shortDescription>stgLabelPaymentSettings</shortDescription>
        <value>Payment Settings</value>
    </labels>
    <labels>
        <fullName>stgLabelPrimaryContactRoleMergeBatch</fullName>
        <categories>NPSP Settings</categories>
        <language>en_US</language>
        <protected>true</protected>
        <shortDescription>Menu title for the Duplicate Primary OCRs in NPSP Settings</shortDescription>
        <value>Remove Duplicate Primary OCRs</value>
    </labels>
    <labels>
        <fullName>stgLabelRDFieldMap</fullName>
        <categories>Settings</categories>
        <language>en_US</language>
        <protected>false</protected>
        <shortDescription>stgLabelRDFieldMap</shortDescription>
        <value>Custom Field Mappings</value>
    </labels>
    <labels>
        <fullName>stgLabelRDNewPeriod</fullName>
        <categories>Settings</categories>
        <language>en_US</language>
        <protected>false</protected>
        <shortDescription>stgLabelRDNewPeriod</shortDescription>
        <value>New Installment Period</value>
    </labels>
    <labels>
        <fullName>stgLabelRDPeriod</fullName>
        <categories>Settings</categories>
        <language>en_US</language>
        <protected>false</protected>
        <shortDescription>stgLabelRDPeriod</shortDescription>
        <value>Custom Installment Periods</value>
    </labels>
    <labels>
        <fullName>stgLabelRDSettings</fullName>
        <categories>Settings</categories>
        <language>en_US</language>
        <protected>false</protected>
        <shortDescription>stgLabelRDSettings</shortDescription>
        <value>Recurring Donation Settings</value>
    </labels>
    <labels>
        <fullName>stgLabelRDStatus</fullName>
        <categories>Settings</categories>
        <language>en_US</language>
        <protected>false</protected>
        <shortDescription>stgLabelRDStatus</shortDescription>
        <value>Updating Recurring Donation Opportunities</value>
    </labels>
    <labels>
        <fullName>stgLabelRelSettings</fullName>
        <categories>Settings</categories>
        <language>en_US</language>
        <protected>false</protected>
        <shortDescription>stgLabelRelSettings</shortDescription>
        <value>General Settings</value>
    </labels>
    <labels>
        <fullName>stgLabelRelationshipSyncNoValidFields</fullName>
        <categories>Settings</categories>
        <language>en_US</language>
        <protected>true</protected>
        <shortDescription>stgLabelRelationshipSyncNoValidFields</shortDescription>
        <value>No Valid Field Available</value>
    </labels>
    <labels>
        <fullName>stgLabelSelectChatterGroup</fullName>
        <categories>Settings</categories>
        <language>en_US</language>
        <protected>false</protected>
        <shortDescription>stgLabelSelectChatterGroup</shortDescription>
        <value>Select Chatter Group</value>
    </labels>
    <labels>
        <fullName>stgLabelSoftCredit</fullName>
        <categories>Settings</categories>
        <language>en_US</language>
        <protected>false</protected>
        <shortDescription>stgLabelSoftCredit</shortDescription>
        <value>Soft Credit Settings</value>
    </labels>
    <labels>
        <fullName>stgLabelTriggerHandlers</fullName>
        <categories>Settings</categories>
        <language>en_US</language>
        <protected>false</protected>
        <shortDescription>stgLabelTriggerHandlers</shortDescription>
        <value>Trigger Handlers</value>
    </labels>
    <labels>
        <fullName>stgLabelTypeAhead</fullName>
        <categories>Settings</categories>
        <language>en_US</language>
        <protected>false</protected>
        <shortDescription>stgLabelTypeAhead</shortDescription>
        <value>Start typing...</value>
    </labels>
    <labels>
        <fullName>stgLabelUDRNoOppFields</fullName>
        <categories>Settings</categories>
        <language>en_US</language>
        <protected>false</protected>
        <shortDescription>stgLabelUDRNoOppFields</shortDescription>
        <value>No valid Opportunity fields found.</value>
    </labels>
    <labels>
        <fullName>stgLabelUDROp</fullName>
        <categories>Settings</categories>
        <language>en_US</language>
        <protected>false</protected>
        <shortDescription>stgLabelUDROp</shortDescription>
        <value>Rollup Operation</value>
    </labels>
    <labels>
        <fullName>stgLabelUDROppField</fullName>
        <categories>Settings</categories>
        <language>en_US</language>
        <protected>false</protected>
        <shortDescription>stgLabelUDROppField</shortDescription>
        <value>Opportunity Field</value>
    </labels>
    <labels>
        <fullName>stgLabelUDRTargetField</fullName>
        <categories>Settings</categories>
        <language>en_US</language>
        <protected>false</protected>
        <shortDescription>stgLabelUDRTargetField</shortDescription>
        <value>Target Field</value>
    </labels>
    <labels>
        <fullName>stgLabelUDRTargetFieldHelp</fullName>
        <categories>Settings</categories>
        <language>en_US</language>
        <protected>true</protected>
        <shortDescription>stgLabelUDRTargetFieldHelp</shortDescription>
        <value>The custom field on the target object that will display your custom rollup summary. This field must be of the same type as the Opportunity field you&apos;re rolling up.</value>
    </labels>
    <labels>
        <fullName>stgLabelUDRTargetObject</fullName>
        <categories>Settings</categories>
        <language>en_US</language>
        <protected>false</protected>
        <shortDescription>stgLabelUDRTargetObject</shortDescription>
        <value>Target Object</value>
    </labels>
    <labels>
        <fullName>stgLabelView</fullName>
        <categories>Settings</categories>
        <language>en_US</language>
        <protected>false</protected>
        <shortDescription>stgLabelView</shortDescription>
        <value>View</value>
    </labels>
    <labels>
        <fullName>stgLabelYearPicklistLastYear</fullName>
        <categories>Settings</categories>
        <language>en_US</language>
        <protected>true</protected>
        <shortDescription>Label for previous year</shortDescription>
        <value>Last Year</value>
    </labels>
    <labels>
        <fullName>stgLabelYearPicklistThisYear</fullName>
        <categories>Settings</categories>
        <language>en_US</language>
        <protected>true</protected>
        <shortDescription>Label for current year</shortDescription>
        <value>This Year</value>
    </labels>
    <labels>
        <fullName>stgLabelYearPicklistYearsAgo</fullName>
        <categories>Settings</categories>
        <language>en_US</language>
        <protected>true</protected>
        <shortDescription>Label for dynamic number of years ago</shortDescription>
        <value>{0} Years Ago</value>
    </labels>
    <labels>
        <fullName>stgLinkDelete</fullName>
        <categories>Settings</categories>
        <language>en_US</language>
        <protected>false</protected>
        <shortDescription>stgLinkDelete</shortDescription>
        <value>Del</value>
    </labels>
    <labels>
        <fullName>stgNoObjectsFound</fullName>
        <categories>Settings</categories>
        <language>en_US</language>
        <protected>true</protected>
        <shortDescription>No records of an object found. Pass in the object's plural label.</shortDescription>
        <value>No {0} found.</value>
    </labels>
    <labels>
        <fullName>stgNPSPGuideImportData</fullName>
        <categories>Settings</categories>
        <language>en_US</language>
        <protected>false</protected>
        <shortDescription>stgNPSPGuideImportData</shortDescription>
        <value>NPSP Guide to Importing Data</value>
    </labels>
    <labels>
        <fullName>stgNPSPSettings</fullName>
        <categories>Settings</categories>
        <language>en_US</language>
        <protected>false</protected>
        <shortDescription>stgNPSPSettings</shortDescription>
        <value>Nonprofit Success Pack Application Settings</value>
    </labels>
    <labels>
        <fullName>stgNPSPSettingsTitle</fullName>
        <categories>Settings</categories>
        <language>en_US</language>
        <protected>false</protected>
        <shortDescription>stgNPSPSettingsTitle</shortDescription>
        <value>Nonprofit Success Pack Settings</value>
    </labels>
    <labels>
        <fullName>stgNPSPWorkbook</fullName>
        <categories>Settings</categories>
        <language>en_US</language>
        <protected>false</protected>
        <shortDescription>stgNPSPWorkbook</shortDescription>
        <value>NPSP Fundraising Trail</value>
    </labels>
    <labels>
        <fullName>stgNavAccountModel</fullName>
        <categories>Settings</categories>
        <language>en_US</language>
        <protected>false</protected>
        <shortDescription>stgNavAccountModel</shortDescription>
        <value>Account Model</value>
    </labels>
    <labels>
        <fullName>stgNavAddressVerification</fullName>
        <categories>Settings</categories>
        <language>en_US</language>
        <protected>false</protected>
        <shortDescription>stgNavAddressVerification</shortDescription>
        <value>Addresses</value>
    </labels>
    <labels>
        <fullName>stgNavAffiliations</fullName>
        <categories>Settings</categories>
        <language>en_US</language>
        <protected>false</protected>
        <shortDescription>stgNavAffiliations</shortDescription>
        <value>Affiliations</value>
    </labels>
    <labels>
        <fullName>stgNavAllocations</fullName>
        <categories>Allocation, Settings</categories>
        <language>en_US</language>
        <protected>false</protected>
        <shortDescription>stgNavAllocations</shortDescription>
        <value>GAU Allocations</value>
    </labels>
    <labels>
        <fullName>stgNavBatchProcessSettings</fullName>
        <categories>Settings</categories>
        <language>en_US</language>
        <protected>false</protected>
        <shortDescription>stgNavBatchProcessSettings</shortDescription>
        <value>Batch Process Settings</value>
    </labels>
    <labels>
        <fullName>stgNavBDE</fullName>
        <categories>Settings</categories>
        <language>en_US</language>
        <protected>false</protected>
        <shortDescription>stgNavBDE</shortDescription>
        <value>Batch Data Entry</value>
    </labels>
    <labels>
        <fullName>stgNavBulkProcesses</fullName>
        <categories>Settings</categories>
        <language>en_US</language>
        <protected>false</protected>
        <shortDescription>stgNavBulkProcesses</shortDescription>
        <value>Bulk Data Processes</value>
    </labels>
    <labels>
        <fullName>stgNavConnections</fullName>
        <categories>Settings</categories>
        <language>en_US</language>
        <protected>false</protected>
        <shortDescription>stgNavConnections</shortDescription>
        <value>Connections</value>
    </labels>
    <labels>
        <fullName>stgNavContactRoles</fullName>
        <categories>Settings</categories>
        <language>en_US</language>
        <protected>false</protected>
        <shortDescription>stgNavContactRoles</shortDescription>
        <value>Contact Roles</value>
    </labels>
    <labels>
        <fullName>stgNavContacts</fullName>
        <categories>Settings</categories>
        <language>en_US</language>
        <protected>false</protected>
        <shortDescription>stgNavContacts</shortDescription>
        <value>Contacts</value>
    </labels>
    <labels>
        <fullName>stgNavDonations</fullName>
        <categories>Settings</categories>
        <language>en_US</language>
        <protected>false</protected>
        <shortDescription>stgNavDonations</shortDescription>
        <value>Donations</value>
    </labels>
    <labels>
        <fullName>stgNavDonorStatistics</fullName>
        <categories>Settings</categories>
        <language>en_US</language>
        <protected>false</protected>
        <shortDescription>stgNavDonorStatistics</shortDescription>
        <value>Donor Statistics</value>
    </labels>
    <labels>
        <fullName>stgNavErrorLog</fullName>
        <categories>Settings</categories>
        <language>en_US</language>
        <protected>false</protected>
        <shortDescription>stgNavErrorLog</shortDescription>
        <value>Error Log</value>
    </labels>
    <labels>
        <fullName>stgNavErrorNotify</fullName>
        <categories>Settings</categories>
        <language>en_US</language>
        <protected>false</protected>
        <shortDescription>stgNavErrorNotify</shortDescription>
        <value>Error Notifications</value>
    </labels>
    <labels>
        <fullName>stgNavHealthCheck</fullName>
        <categories>Settings</categories>
        <language>en_US</language>
        <protected>false</protected>
        <shortDescription>stgNavHealthCheck</shortDescription>
        <value>Health Check</value>
    </labels>
    <labels>
        <fullName>stgNavHouseholds</fullName>
        <categories>Settings</categories>
        <language>en_US</language>
        <protected>false</protected>
        <shortDescription>stgNavHouseholds</shortDescription>
        <value>Households</value>
    </labels>
    <labels>
        <fullName>stgNavLeads</fullName>
        <categories>Settings</categories>
        <language>en_US</language>
        <protected>false</protected>
        <shortDescription>stgNavLeads</shortDescription>
        <value>Leads</value>
    </labels>
    <labels>
        <fullName>stgNavMembership</fullName>
        <categories>Settings</categories>
        <language>en_US</language>
        <protected>false</protected>
        <shortDescription>stgNavMembership</shortDescription>
        <value>Membership</value>
    </labels>
    <labels>
        <fullName>stgNavPaymentMappings</fullName>
        <categories>Settings</categories>
        <language>en_US</language>
        <protected>false</protected>
        <shortDescription>stgNavPaymentMappings</shortDescription>
        <value>Payment Mappings</value>
    </labels>
    <labels>
        <fullName>stgNavPayments</fullName>
        <categories>Settings</categories>
        <language>en_US</language>
        <protected>false</protected>
        <shortDescription>stgNavPayments</shortDescription>
        <value>Payments</value>
    </labels>
    <labels>
        <fullName>stgNavPeople</fullName>
        <categories>Settings</categories>
        <language>en_US</language>
        <protected>false</protected>
        <shortDescription>stgNavPeople</shortDescription>
        <value>People</value>
    </labels>
    <labels>
        <fullName>stgNavRDBatch</fullName>
        <categories>Settings</categories>
        <language>en_US</language>
        <protected>false</protected>
        <shortDescription>stgNavRDBatch</shortDescription>
        <value>Recurring Donations Batch</value>
    </labels>
    <labels>
        <fullName>stgNavRDFieldMap</fullName>
        <categories>Settings</categories>
        <language>en_US</language>
        <protected>false</protected>
        <shortDescription>stgNavRDFieldMap</shortDescription>
        <value>Recurring Donation Custom Field Mappings</value>
    </labels>
    <labels>
        <fullName>stgNavRDInstallmentPeriods</fullName>
        <categories>Settings</categories>
        <language>en_US</language>
        <protected>false</protected>
        <shortDescription>stgNavRDInstallmentPeriods</shortDescription>
        <value>Recurring Donation Custom Installment Periods</value>
    </labels>
    <labels>
        <fullName>stgNavRecurringDonations</fullName>
        <categories>Settings</categories>
        <language>en_US</language>
        <protected>false</protected>
        <shortDescription>stgNavRecurringDonations</shortDescription>
        <value>Recurring Donations</value>
    </labels>
    <labels>
        <fullName>stgNavRelAutoCreate</fullName>
        <categories>Settings</categories>
        <language>en_US</language>
        <protected>false</protected>
        <shortDescription>stgNavRelAutoCreate</shortDescription>
        <value>Relationships Autocreation</value>
    </labels>
    <labels>
        <fullName>stgNavRelReciprocal</fullName>
        <categories>Settings</categories>
        <language>en_US</language>
        <protected>false</protected>
        <shortDescription>stgNavRelReciprocal</shortDescription>
        <value>Relationship Reciprocal Settings</value>
    </labels>
    <labels>
        <fullName>stgNavRelationships</fullName>
        <categories>Settings</categories>
        <language>en_US</language>
        <protected>false</protected>
        <shortDescription>stgNavRelationships</shortDescription>
        <value>Relationships</value>
    </labels>
    <labels>
        <fullName>stgNavRollupAlloBatch</fullName>
        <categories>Allocation, Settings</categories>
        <language>en_US</language>
        <protected>false</protected>
        <shortDescription>stgNavRollupAlloBatch</shortDescription>
        <value>Rollup Allocations Batch</value>
    </labels>
    <labels>
        <fullName>stgNavRollupBatch</fullName>
        <categories>Settings</categories>
        <language>en_US</language>
        <protected>false</protected>
        <shortDescription>stgNavRollupBatch</shortDescription>
        <value>Rollup Donations Batch</value>
    </labels>
    <labels>
        <fullName>stgNavRollups</fullName>
        <categories>Settings</categories>
        <language>en_US</language>
        <protected>true</protected>
        <shortDescription>stgNavRollups</shortDescription>
        <value>Rollups</value>
    </labels>
    <labels>
        <fullName>stgNavSchedule</fullName>
        <categories>Settings</categories>
        <language>en_US</language>
        <protected>false</protected>
        <shortDescription>stgNavSchedule</shortDescription>
        <value>Process Scheduler</value>
    </labels>
    <labels>
        <fullName>stgNavSystem</fullName>
        <categories>Settings</categories>
        <language>en_US</language>
        <protected>false</protected>
        <shortDescription>stgNavSystem</shortDescription>
        <value>System Tools</value>
    </labels>
    <labels>
        <fullName>stgNavTriggerConfig</fullName>
        <categories>Settings</categories>
        <language>en_US</language>
        <protected>false</protected>
        <shortDescription>stgNavTriggerConfig</shortDescription>
        <value>Trigger Configuration</value>
    </labels>
    <labels>
        <fullName>stgNavUserDefinedRollups</fullName>
        <categories>Settings</categories>
        <language>en_US</language>
        <protected>false</protected>
        <shortDescription>stgNavUserDefinedRollups</shortDescription>
        <value>User Defined Rollups</value>
    </labels>
    <labels>
        <fullName>stgNotApplicable</fullName>
        <categories>Settings</categories>
        <language>en_US</language>
        <protected>false</protected>
        <shortDescription>stgNotApplicable</shortDescription>
        <value>N/A</value>
    </labels>
    <labels>
        <fullName>stgOppNamingDescription</fullName>
        <categories>Settings, OppNaming</categories>
        <language>en_US</language>
        <protected>false</protected>
        <shortDescription>stgOppNamingDescription</shortDescription>
        <value>When you create an Opportunity, the Name is automatically populated using a default naming convention. You can customize the naming convention by creating custom Opportunity Names.</value>
    </labels>
    <labels>
        <fullName>stgPowerOfUsHub</fullName>
        <categories>Settings</categories>
        <language>en_US</language>
        <protected>false</protected>
        <shortDescription>stgPowerOfUsHub</shortDescription>
        <value>Power of Us Hub</value>
    </labels>
    <labels>
        <fullName>stgReset</fullName>
        <categories>Settings</categories>
        <language>en_US</language>
        <protected>true</protected>
        <shortDescription>stgReset</shortDescription>
        <value>Reset</value>
    </labels>
    <labels>
        <fullName>stgSelectOne</fullName>
        <categories>Settings</categories>
        <language>en_US</language>
        <protected>false</protected>
        <shortDescription>stgSelectOne</shortDescription>
        <value>Select one</value>
    </labels>
    <labels>
        <fullName>stgTools</fullName>
        <categories>Settings</categories>
        <language>en_US</language>
        <protected>false</protected>
        <shortDescription>stgTools</shortDescription>
        <value>Tools</value>
    </labels>
    <labels>
        <fullName>stgUnknownError</fullName>
        <categories>Settings</categories>
        <language>en_US</language>
        <protected>true</protected>
        <shortDescription>stgUnknownError</shortDescription>
        <value>Unknown error. Please try again.</value>
    </labels>
    <labels>
        <fullName>stgValidationHHAccountHHRules</fullName>
        <categories>Settings</categories>
        <language>en_US</language>
        <protected>false</protected>
        <shortDescription>stgValidationHHAccountHHRules</shortDescription>
        <value>The Account Model is set to &apos;Household Account&apos;, which requires Household Rules to be set to &apos;No Contacts&apos;.   When using Household Accounts, there is no need to have an additional Household Object.</value>
    </labels>
</CustomLabels><|MERGE_RESOLUTION|>--- conflicted
+++ resolved
@@ -2553,11 +2553,7 @@
         <language>en_US</language>
         <protected>true</protected>
         <shortDescription>Explanation text for hidden lookup fields.</shortDescription>
-<<<<<<< HEAD
-        <value>Select the fields to use for entering gifts in this batch. Donor Type and an Account or Contact lookup will always appear.</value>
-=======
         <value>Select the fields to use for entering gifts in this batch. Donor Type and an Account or Contact lookup will always appear. You will only see fields that you have access to.</value>
->>>>>>> 777254ba
     </labels>
     <labels>
         <fullName>bgeBatchErrorRequiredFields</fullName>
