<?xml version="1.0" encoding="UTF-8"?>
<CustomLabels xmlns="http://soap.sforce.com/2006/04/metadata">
    <labels>
        <fullName>Addr_Settings_API_Body</fullName>
        <categories>address, settings</categories>
        <language>en_US</language>
        <protected>true</protected>
        <shortDescription>Addr Settings API Body</shortDescription>
        <value>&lt;p&gt;To work with the SmartyStreets API, the first thing you need to do is create a new Remote Site (under Security Controls) with https://api.smartystreets.com as the URL.&lt;/p&gt;
&lt;p&gt;Then open your own 
&lt;a href=&quot;http://smartystreets.com/account/create&quot; target=&quot;_blank&quot;&gt;SmartyStreets&lt;/a&gt; account. Once you have done so, go to the API Keys section and create a Secret Key Pair - it doesn&apos;t matter what label you use - which will expose the Auth ID and Auth Token you can copy to the fields here.&lt;/p&gt; &lt;p&gt;Alternatively, you can use a different address verification service of your choice by creating a class that implements the ADDR_IValidator interface, and entering the class name, as well as the service credentials, below.&lt;/p&gt;</value>
    </labels>
    <labels>
        <fullName>Addr_Settings_API_Title</fullName>
        <categories>address, settings</categories>
        <language>en_US</language>
        <protected>true</protected>
        <shortDescription>Addr Settings API Title</shortDescription>
        <value>API Account Settings</value>
    </labels>
    <labels>
        <fullName>Addr_Settings_Intro_Body</fullName>
        <categories>address, settings</categories>
        <language>en_US</language>
        <protected>true</protected>
        <shortDescription>Addr Settings Intro Body</shortDescription>
        <value>&lt;p&gt;Using the LiveAddress API from SmartyStreets.com, you can
					verify and geocode US addresses in your Salesforce.com database.&lt;/p&gt;
	
				&lt;p&gt;This integration allows you to:&lt;/p&gt;
				&lt;ul&gt;
					&lt;li&gt;Automatically validate every address you enter.&lt;/li&gt;
					&lt;li&gt;Automatically update every address you enter with a
						standardized version.&lt;/li&gt;
					&lt;li&gt;Look up ZIP Code based on City and State entered, or City
						and State based on ZIP Code entered.&lt;/li&gt;
					&lt;li&gt;Automatically add latitude and longitude, county name,
						congressional district, and other location details to your address
						records.&lt;/li&gt;
					&lt;li&gt;Verify or update all existing addresses in your database in
						one operation.&lt;/li&gt;
				&lt;/ul&gt;
	
				&lt;p&gt;
					To get started, open an account at &lt;a
						href=&quot;http://smartystreets.com/account/create&quot; target=&quot;_blank&quot;&gt;SmartyStreets.com&lt;/a&gt;.
				&lt;/p&gt;</value>
    </labels>
    <labels>
        <fullName>Addr_Settings_Intro_Title</fullName>
        <categories>address, settings</categories>
        <language>en_US</language>
        <protected>true</protected>
        <shortDescription>Addr Settings Intro Title</shortDescription>
        <value>Introduction</value>
    </labels>
    <labels>
        <fullName>Addr_Settings_Notice</fullName>
        <categories>address, settings</categories>
        <language>en_US</language>
        <protected>true</protected>
        <shortDescription>Addr Settings Notice</shortDescription>
        <value>The address verification/normalization service works on the new Address__c custom object. It won&apos;t be applied to pre-existing contacts and accounts.</value>
    </labels>
    <labels>
        <fullName>Addr_Settings_Test_Body</fullName>
        <categories>address, settings</categories>
        <language>en_US</language>
        <protected>true</protected>
        <shortDescription>Addr Settings Test Body</shortDescription>
        <value>To test your SmartyStreets Secret Key Pair, enter any US Zip Code:</value>
    </labels>
    <labels>
        <fullName>Addr_Settings_Test_Response_Title</fullName>
        <categories>address, settings</categories>
        <language>en_US</language>
        <protected>true</protected>
        <shortDescription>Addr Settings Test Response Title</shortDescription>
        <value>SmartyStreets API Response</value>
    </labels>
    <labels>
        <fullName>Addr_Settings_Test_Title</fullName>
        <categories>address, settings</categories>
        <language>en_US</language>
        <protected>true</protected>
        <shortDescription>Addr Settings Test Title</shortDescription>
        <value>Test My Settings</value>
    </labels>
    <labels>
        <fullName>Addr_Skip_Verified</fullName>
        <categories>address, verification</categories>
        <language>en_US</language>
        <protected>true</protected>
        <shortDescription>Addr Skip Verified</shortDescription>
        <value>Skip Objects that Have Previously Been Verified</value>
    </labels>
    <labels>
        <fullName>Addr_Verification_Batch_Body</fullName>
        <categories>address, verification</categories>
        <language>en_US</language>
        <protected>true</protected>
        <shortDescription>Addr Verification Batch Body</shortDescription>
        <value>&lt;p&gt;To verify/normalize every address record currently in your Salesforce database, click the button below. Please note that address verifications consume credits from your SmartyStreets account.&lt;/p&gt;

&lt;p&gt;Mass verification uses the settings from the section above.&lt;/p&gt;
 &lt;br/&gt;</value>
    </labels>
    <labels>
        <fullName>Addr_Verification_Batch_Status</fullName>
        <categories>address, verification</categories>
        <language>en_US</language>
        <protected>true</protected>
        <shortDescription>Addr Verification Batch Status</shortDescription>
        <value>Mass Verification Status</value>
    </labels>
    <labels>
        <fullName>Addr_Verification_Batch_Title</fullName>
        <categories>address, verification</categories>
        <language>en_US</language>
        <protected>true</protected>
        <shortDescription>Addr Verification Batch Title</shortDescription>
        <value>Mass Verify Existing Addresses</value>
    </labels>
    <labels>
        <fullName>Address_Not_Found</fullName>
        <categories>address, error</categories>
        <language>en_US</language>
        <protected>true</protected>
        <shortDescription>Address Not Found</shortDescription>
        <value>Address not found.</value>
    </labels>
    <labels>
        <fullName>Address_Verification_Limit</fullName>
        <categories>address, verification</categories>
        <language>en_US</language>
        <protected>true</protected>
        <shortDescription>Address Verification Limit</shortDescription>
        <value>You cannot verify more than 100 addresses at a time.</value>
    </labels>
    <labels>
        <fullName>Zip_Not_Found</fullName>
        <categories>address, verification</categories>
        <language>en_US</language>
        <protected>true</protected>
        <shortDescription>Zip Not Found</shortDescription>
        <value>Zip code not found.</value>
    </labels>
    <labels>
        <fullName>Zipcode_Verification_Limit</fullName>
        <categories>address, verification</categories>
        <language>en_US</language>
        <protected>true</protected>
        <shortDescription>Zipcode Verification Limit</shortDescription>
        <value>You cannot verify more than 100 zipcodes at a time.</value>
    </labels>
    <labels>
        <fullName>addrCopyConAddBtnHHObjOnly</fullName>
        <categories>ADDR_CopyConAddrHHObjBTN</categories>
        <language>en_US</language>
        <protected>false</protected>
        <shortDescription>addrCopyConAddBtnHHObjOnly</shortDescription>
        <value>This button only supports Contacts with Household objects, not Household Accounts.</value>
    </labels>
    <labels>
        <fullName>addrHHAccountOnly</fullName>
        <categories>Address Management</categories>
        <language>en_US</language>
        <protected>true</protected>
        <shortDescription>addrHHAccountOnly</shortDescription>
        <value>Address objects are only supported on Household Accounts.</value>
    </labels>
    <labels>
        <fullName>addrHHAddressAlwaysDefault</fullName>
        <categories>Manage Household UI</categories>
        <language>en_US</language>
        <protected>false</protected>
        <shortDescription>addrHHAddressAlwaysDefault</shortDescription>
        <value>The Household Address will be copied to all Contacts that do not have an Address Override.</value>
    </labels>
    <labels>
        <fullName>addrSeasonalOverlap</fullName>
        <categories>Address Management</categories>
        <language>en_US</language>
        <protected>false</protected>
        <shortDescription>addrSeasonalOverlap</shortDescription>
        <value>Seasonal addresses cannot overlap with any other seasonal address in the Household.</value>
    </labels>
    <labels>
        <fullName>addrSeasonalPartial</fullName>
        <categories>Address Management</categories>
        <language>en_US</language>
        <protected>false</protected>
        <shortDescription>addrSeasonalPartial</shortDescription>
        <value>An address must have all or none of its Seasonal fields set.</value>
    </labels>
    <labels>
<<<<<<< HEAD
        <fullName>alloPaymentTotalExceedsPaymentAmt</fullName>
        <categories>Allocation</categories>
        <language>en_US</language>
        <protected>true</protected>
        <shortDescription>Payment Allocation totals must not exceed the amount of the Payment.</shortDescription>
        <value>Payment Allocation totals must not exceed the amount of the Payment.</value>
    </labels>
    <labels>
        <fullName>alloTotalExceedsOppAmt</fullName>
        <categories>Allocation</categories>
        <language>en_US</language>
        <protected>false</protected>
        <shortDescription>Opportunity Allocation totals must not exceed the amount of the Opportunity.</shortDescription>
        <value>Opportunity Allocation totals must not exceed the amount of the Opportunity.</value>
=======
        <fullName>healthButtonRun</fullName>
        <categories>Health Check</categories>
        <language>en_US</language>
        <protected>false</protected>
        <shortDescription>healthButtonRun</shortDescription>
        <value>Run Health Check</value>
    </labels>
    <labels>
        <fullName>healthDetailsAccOne2OneNoContacts</fullName>
        <categories>Health Check</categories>
        <language>en_US</language>
        <protected>false</protected>
        <shortDescription>healthDetailsAccOne2OneNoContacts</shortDescription>
        <value>There are {0} One-to-One Accounts who have no Contacts.</value>
    </labels>
    <labels>
        <fullName>healthDetailsAccountModel</fullName>
        <categories>Health Check</categories>
        <language>en_US</language>
        <protected>false</protected>
        <shortDescription>healthDetailsAccountModel</shortDescription>
        <value>There is no valid Account Model specified.</value>
    </labels>
    <labels>
        <fullName>healthDetailsAccountProcessor</fullName>
        <categories>HealthCheck</categories>
        <language>en_US</language>
        <protected>false</protected>
        <shortDescription>healthDetailsAccountProcessor</shortDescription>
        <value>The Account Model is set to {0}, but there are a mixture of Account types being used.</value>
    </labels>
    <labels>
        <fullName>healthDetailsAutoRelCampaignTypeMissing</fullName>
        <categories>Health Check</categories>
        <language>en_US</language>
        <protected>true</protected>
        <shortDescription>healthDetailsAutoRelCampaignTypeMissing</shortDescription>
        <value>Campaign Type must be specified for Relationship Autocreation from CampaignMembers.</value>
    </labels>
    <labels>
        <fullName>healthDetailsAutoRelFieldsMissing</fullName>
        <categories>Health Check</categories>
        <language>en_US</language>
        <protected>false</protected>
        <shortDescription>healthDetailsAutoRelFieldsMissing</shortDescription>
        <value>Relationship Autocreation requires a valid Object, Field and Relationship Type specified.</value>
    </labels>
    <labels>
        <fullName>healthDetailsAutoRelInvalidLookupField</fullName>
        <language>en_US</language>
        <protected>false</protected>
        <shortDescription>healthDetailsAutoRelInvalidLookupField</shortDescription>
        <value>Field {0} is not a lookup field.</value>
    </labels>
    <labels>
        <fullName>healthDetailsBadRDField</fullName>
        <categories>Health Check</categories>
        <language>en_US</language>
        <protected>false</protected>
        <shortDescription>healthDetailsBadRDField</shortDescription>
        <value>Recurring Donation field {0} does not exist.</value>
    </labels>
    <labels>
        <fullName>healthDetailsBadReportId</fullName>
        <categories>Health Check</categories>
        <language>en_US</language>
        <protected>false</protected>
        <shortDescription>healthDetailsBadReportId</shortDescription>
        <value>Invalid Report {0} specified.</value>
    </labels>
    <labels>
        <fullName>healthDetailsContactData</fullName>
        <categories>Health Check</categories>
        <language>en_US</language>
        <protected>false</protected>
        <shortDescription>healthDetailsContactData</shortDescription>
        <value>There are {0} Contacts who have no Account.  These Contacts will be private to the user who created them.</value>
    </labels>
    <labels>
        <fullName>healthDetailsGenderField</fullName>
        <categories>Health Check</categories>
        <language>en_US</language>
        <protected>false</protected>
        <shortDescription>healthDetailsGenderField</shortDescription>
        <value>Gender field {0} does not exist on Contact.</value>
    </labels>
    <labels>
        <fullName>healthDetailsHHAccountModel</fullName>
        <categories>Health Check</categories>
        <language>en_US</language>
        <protected>false</protected>
        <shortDescription>healthDetailsHHAccountModel</shortDescription>
        <value>When using the Household Account Model, Household Rules must be set to No Contacts.</value>
    </labels>
    <labels>
        <fullName>healthDetailsHHActNoContacts</fullName>
        <categories>Health Check</categories>
        <language>en_US</language>
        <protected>false</protected>
        <shortDescription>healthDetailsHHActNoContacts</shortDescription>
        <value>There are {0} Household Accounts who have no Contacts.</value>
    </labels>
    <labels>
        <fullName>healthDetailsHHObNoContacts</fullName>
        <categories>Health Check</categories>
        <language>en_US</language>
        <protected>false</protected>
        <shortDescription>healthDetailsHHObNoContacts</shortDescription>
        <value>There are {0} Household objects who have no Contacts.</value>
    </labels>
    <labels>
        <fullName>healthDetailsInvalidCMField</fullName>
        <categories>Health Check</categories>
        <language>en_US</language>
        <protected>false</protected>
        <shortDescription>healthDetailsInvalidCMField</shortDescription>
        <value>CampaignMember field {0} does not exist.</value>
    </labels>
    <labels>
        <fullName>healthDetailsInvalidContactField</fullName>
        <categories>Health Check</categories>
        <language>en_US</language>
        <protected>false</protected>
        <shortDescription>healthDetailsInvalidContactField</shortDescription>
        <value>Contact field {0} does not exist.</value>
    </labels>
    <labels>
        <fullName>healthDetailsInvalidErrorChatterGroup</fullName>
        <categories>Health Check</categories>
        <language>en_US</language>
        <protected>false</protected>
        <shortDescription>healthDetailsInvalidErrorChatterGroup</shortDescription>
        <value>Invalid Chatter Group {0}.</value>
    </labels>
    <labels>
        <fullName>healthDetailsInvalidErrorRecipient</fullName>
        <categories>Health Check</categories>
        <language>en_US</language>
        <protected>false</protected>
        <shortDescription>healthDetailsInvalidErrorRecipient</shortDescription>
        <value>Invalid Error Notification recipient.</value>
    </labels>
    <labels>
        <fullName>healthDetailsInvalidErrorUser</fullName>
        <categories>Health Check</categories>
        <language>en_US</language>
        <protected>false</protected>
        <shortDescription>healthDetailsInvalidErrorUser</shortDescription>
        <value>Invalid User {0}.</value>
    </labels>
    <labels>
        <fullName>healthDetailsInvalidFiscalYears</fullName>
        <categories>Health Check</categories>
        <language>en_US</language>
        <protected>false</protected>
        <shortDescription>healthDetailsInvalidFiscalYears</shortDescription>
        <value>Fiscal Year Rollups are not supported when the organization is using Custom Fiscal Years.</value>
    </labels>
    <labels>
        <fullName>healthDetailsInvalidObjectField</fullName>
        <categories>Health Check</categories>
        <language>en_US</language>
        <protected>false</protected>
        <shortDescription>healthDetailsInvalidObjectField</shortDescription>
        <value>{0} field {1} does not exist.</value>
    </labels>
    <labels>
        <fullName>healthDetailsInvalidOppField</fullName>
        <categories>Health Check</categories>
        <language>en_US</language>
        <protected>false</protected>
        <shortDescription>healthDetailsInvalidOppField</shortDescription>
        <value>Opportunity field {0} does not exist.</value>
    </labels>
    <labels>
        <fullName>healthDetailsInvalidOppStage</fullName>
        <categories>Health Check</categories>
        <language>en_US</language>
        <protected>false</protected>
        <shortDescription>healthDetailsInvalidOppStage</shortDescription>
        <value>The Opportunity stage {0} does not exist or is not active.</value>
    </labels>
    <labels>
        <fullName>healthDetailsInvalidPaymentField</fullName>
        <categories>Health Check</categories>
        <language>en_US</language>
        <protected>false</protected>
        <shortDescription>healthDetailsInvalidPaymentField</shortDescription>
        <value>Payment field {0} does not exist.</value>
    </labels>
    <labels>
        <fullName>healthDetailsInvalidRecordtypeId</fullName>
        <categories>Health Check</categories>
        <language>en_US</language>
        <protected>false</protected>
        <shortDescription>healthDetailsInvalidRecordtypeId</shortDescription>
        <value>Recordtype Id {0} is invalid.</value>
    </labels>
    <labels>
        <fullName>healthDetailsInvalidRecordtypeName</fullName>
        <categories>Health Check</categories>
        <language>en_US</language>
        <protected>false</protected>
        <shortDescription>healthDetailsInvalidRecordtypeName</shortDescription>
        <value>Recordtype Name {0} is invalid.</value>
    </labels>
    <labels>
        <fullName>healthDetailsInvalidScheduledJob</fullName>
        <categories>Health Check</categories>
        <language>en_US</language>
        <protected>false</protected>
        <shortDescription>healthDetailsInvalidScheduledJob</shortDescription>
        <value>The record {0} in the Schedulable__c object is not valid.</value>
    </labels>
    <labels>
        <fullName>healthDetailsMailingListReportMissing</fullName>
        <categories>Health Check</categories>
        <language>en_US</language>
        <protected>false</protected>
        <shortDescription>healthDetailsMailingListReportMissing</shortDescription>
        <value>The NPSP_Campaign_Household_Mailing_List report is missing which is used by the Household Mailing List button.</value>
    </labels>
    <labels>
        <fullName>healthDetailsNothingScheduled</fullName>
        <categories>Health Check</categories>
        <language>en_US</language>
        <protected>false</protected>
        <shortDescription>healthDetailsNothingScheduled</shortDescription>
        <value>The NPSP Global Scheduled class is not scheduled.</value>
    </labels>
    <labels>
        <fullName>healthDetailsPaymentMappingBadDataTypes</fullName>
        <categories>Health Check</categories>
        <language>en_US</language>
        <protected>false</protected>
        <shortDescription>healthDetailsPaymentMappingBadDataTypes</shortDescription>
        <value>Payment field {0} and Opportunity field {1} are not of compatible data types.</value>
    </labels>
    <labels>
        <fullName>healthDetailsRDFieldsBadDatatypes</fullName>
        <categories>Health Check</categories>
        <language>en_US</language>
        <protected>false</protected>
        <shortDescription>healthDetailsRDFieldsBadDatatypes</shortDescription>
        <value>Recurring Donation field {0} and Opportunity field {1} are not of compatible data types.</value>
    </labels>
    <labels>
        <fullName>healthDetailsRelReciprocalInvalid</fullName>
        <categories>Health Check</categories>
        <language>en_US</language>
        <protected>false</protected>
        <shortDescription>healthDetailsRelReciprocalInvalid</shortDescription>
        <value>Reciprocal Relationship {0} should have a value in at least one of the fields for Male, Female, or Neutral.</value>
    </labels>
    <labels>
        <fullName>healthDetailsScheduleJobs</fullName>
        <categories>Health Check</categories>
        <language>en_US</language>
        <protected>false</protected>
        <shortDescription>healthDetailsScheduleJobs</shortDescription>
        <value>One or more of the Opportunity Rollup, Recurring Donation, and Seasonal Address jobs are missing from the Schedulable__c object.</value>
    </labels>
    <labels>
        <fullName>healthDetailsUDFBadDatatypes</fullName>
        <categories>Health Check</categories>
        <language>en_US</language>
        <protected>false</protected>
        <shortDescription>healthDetailsUDFBadDatatypes</shortDescription>
        <value>Opportunity field {0} and {1} field {2} are not of compatible data types.</value>
    </labels>
    <labels>
        <fullName>healthLabelAccountData</fullName>
        <categories>Health Check</categories>
        <language>en_US</language>
        <protected>false</protected>
        <shortDescription>healthLabelAccountData</shortDescription>
        <value>Account Data</value>
    </labels>
    <labels>
        <fullName>healthLabelAccountModelData</fullName>
        <categories>Health Check</categories>
        <language>en_US</language>
        <protected>false</protected>
        <shortDescription>healthLabelAccountModelData</shortDescription>
        <value>Account Model Data</value>
    </labels>
    <labels>
        <fullName>healthLabelAutoRelValid</fullName>
        <categories>Health Check</categories>
        <language>en_US</language>
        <protected>false</protected>
        <shortDescription>healthLabelAutoRelValid</shortDescription>
        <value>Automatic Relationships valid.</value>
    </labels>
    <labels>
        <fullName>healthLabelContactData</fullName>
        <categories>Health Check</categories>
        <language>en_US</language>
        <protected>false</protected>
        <shortDescription>healthLabelContactData</shortDescription>
        <value>Contact Data</value>
    </labels>
    <labels>
        <fullName>healthLabelErrorRecipientValid</fullName>
        <categories>Health Check</categories>
        <language>en_US</language>
        <protected>false</protected>
        <shortDescription>healthLabelErrorRecipientValid</shortDescription>
        <value>Error Notification recipient valid.</value>
    </labels>
    <labels>
        <fullName>healthLabelFailed</fullName>
        <categories>Health Check</categories>
        <language>en_US</language>
        <protected>false</protected>
        <shortDescription>healthLabelFailed</shortDescription>
        <value>Failed</value>
    </labels>
    <labels>
        <fullName>healthLabelFiscalYearsValid</fullName>
        <categories>Health Check</categories>
        <language>en_US</language>
        <protected>false</protected>
        <shortDescription>healthLabelFiscalYearsValid</shortDescription>
        <value>Custom Fiscal Years are not in use.</value>
    </labels>
    <labels>
        <fullName>healthLabelHHAccData</fullName>
        <categories>Health Check</categories>
        <language>en_US</language>
        <protected>false</protected>
        <shortDescription>healthLabelHHAccData</shortDescription>
        <value>Household Account Data</value>
    </labels>
    <labels>
        <fullName>healthLabelHHData</fullName>
        <categories>Health Check</categories>
        <language>en_US</language>
        <protected>false</protected>
        <shortDescription>healthLabelHHData</shortDescription>
        <value>Household Data</value>
    </labels>
    <labels>
        <fullName>healthLabelHHObjData</fullName>
        <categories>Health Check</categories>
        <language>en_US</language>
        <protected>false</protected>
        <shortDescription>healthLabelHHObjData</shortDescription>
        <value>Household Object Data</value>
    </labels>
    <labels>
        <fullName>healthLabelIntro</fullName>
        <categories>Health Check</categories>
        <language>en_US</language>
        <protected>false</protected>
        <shortDescription>healthLabelIntro</shortDescription>
        <value>Health Check will verify that all of your settings are valid, and look for any problems in your account related data.</value>
    </labels>
    <labels>
        <fullName>healthLabelLastRun</fullName>
        <categories>Health Check</categories>
        <language>en_US</language>
        <protected>false</protected>
        <shortDescription>healthLabelLastRun</shortDescription>
        <value>Last run: {0}</value>
    </labels>
    <labels>
        <fullName>healthLabelNone</fullName>
        <categories>Health Check</categories>
        <language>en_US</language>
        <protected>false</protected>
        <shortDescription>healthLabelNone</shortDescription>
        <value>(none)</value>
    </labels>
    <labels>
        <fullName>healthLabelPassed</fullName>
        <categories>Health Check</categories>
        <language>en_US</language>
        <protected>false</protected>
        <shortDescription>healthLabelPassed</shortDescription>
        <value>Passed</value>
    </labels>
    <labels>
        <fullName>healthLabelPaymentMappingsValid</fullName>
        <categories>Health Check</categories>
        <language>en_US</language>
        <protected>false</protected>
        <shortDescription>healthLabelPaymentMappingsValid</shortDescription>
        <value>Payment Mappings valid.</value>
    </labels>
    <labels>
        <fullName>healthLabelRDOppsValid</fullName>
        <categories>Health Check</categories>
        <language>en_US</language>
        <protected>false</protected>
        <shortDescription>healthLabelRDOppsValid</shortDescription>
        <value>Recurring Donation Opportunities can be saved.</value>
    </labels>
    <labels>
        <fullName>healthLabelRDValid</fullName>
        <categories>Health Check</categories>
        <language>en_US</language>
        <protected>false</protected>
        <shortDescription>healthLabelRDValid</shortDescription>
        <value>Recurring Donation Field Mappings valid.</value>
    </labels>
    <labels>
        <fullName>healthLabelRelReciprocalValid</fullName>
        <categories>Health Check</categories>
        <language>en_US</language>
        <protected>false</protected>
        <shortDescription>healthLabelRelReciprocalValid</shortDescription>
        <value>Reciprocal Relationships valid.</value>
    </labels>
    <labels>
        <fullName>healthLabelScheduler</fullName>
        <categories>Health Check</categories>
        <language>en_US</language>
        <protected>false</protected>
        <shortDescription>healthLabelScheduler</shortDescription>
        <value>NPSP Global Scheduler</value>
    </labels>
    <labels>
        <fullName>healthLabelSchedulerValid</fullName>
        <categories>Health Check</categories>
        <language>en_US</language>
        <protected>false</protected>
        <shortDescription>healthLabelSchedulerValid</shortDescription>
        <value>NPSP Global Scheduler job scheduled.</value>
    </labels>
    <labels>
        <fullName>healthLabelShowPassedTests</fullName>
        <categories>Health Check</categories>
        <language>en_US</language>
        <protected>false</protected>
        <shortDescription>healthLabelShowPassedTests</shortDescription>
        <value>Show Passed Tests</value>
    </labels>
    <labels>
        <fullName>healthLabelTime</fullName>
        <categories>Health Check</categories>
        <language>en_US</language>
        <protected>false</protected>
        <shortDescription>healthLabelTime</shortDescription>
        <value>Detection time in seconds: {0}</value>
    </labels>
    <labels>
        <fullName>healthLabelUDFValid</fullName>
        <categories>Health Check</categories>
        <language>en_US</language>
        <protected>false</protected>
        <shortDescription>healthLabelUDFValid</shortDescription>
        <value>User Defined Rollups valid.</value>
    </labels>
    <labels>
        <fullName>healthSolutionAccOne2OneNoContacts</fullName>
        <categories>Health Check</categories>
        <language>en_US</language>
        <protected>false</protected>
        <shortDescription>healthSolutionAccOne2OneNoContacts</shortDescription>
        <value>Consider deleting these unused One-to-One Accounts to save space.</value>
    </labels>
    <labels>
        <fullName>healthSolutionAutoRelFieldsMissing</fullName>
        <categories>Health Check</categories>
        <language>en_US</language>
        <protected>false</protected>
        <shortDescription>healthSolutionAutoRelFieldsMissing</shortDescription>
        <value>Delete the invalid Relationship Autocreation record on the {0} &gt; {1} tab in NPSP Settings.</value>
    </labels>
    <labels>
        <fullName>healthSolutionAutoRelInvalidCMField</fullName>
        <categories>Health Check</categories>
        <language>en_US</language>
        <protected>false</protected>
        <shortDescription>healthSolutionAutoRelInvalidCMField</shortDescription>
        <value>Add the missing CampaignMember field, or delete the Relationships Autocreate record, on the {0} &gt; {1} tab in NPSP Settings.</value>
    </labels>
    <labels>
        <fullName>healthSolutionAutoRelInvalidContactField</fullName>
        <language>en_US</language>
        <protected>false</protected>
        <shortDescription>healthSolutionAutoRelInvalidContactField</shortDescription>
        <value>Add the missing Contact field, or delete the Relationships Autocreation record, on the {0} &gt; {1} tab in NPSP Settings.</value>
    </labels>
    <labels>
        <fullName>healthSolutionAutoRelInvalidLookupField</fullName>
        <categories>Health Check</categories>
        <language>en_US</language>
        <protected>false</protected>
        <shortDescription>healthSolutionAutoRelInvalidLookupField</shortDescription>
        <value>Delete the Relationships Autocreate record, on the {0} &gt; {1} tab in NPSP Settings.</value>
    </labels>
    <labels>
        <fullName>healthSolutionBadRDField</fullName>
        <categories>Health Check</categories>
        <language>en_US</language>
        <protected>false</protected>
        <shortDescription>healthSolutionBadRDField</shortDescription>
        <value>Add the missing Recurring Donation field, or delete the Recurring Donation Field Mapping record, on the {0} &gt; {1} tab in NPSP Settings.</value>
    </labels>
    <labels>
        <fullName>healthSolutionEditSetting</fullName>
        <categories>Health Check</categories>
        <language>en_US</language>
        <protected>false</protected>
        <shortDescription>healthSolutionEditSetting</shortDescription>
        <value>Edit the {0} setting on the {1} &gt; {2} tab in NPSP Settings.</value>
    </labels>
    <labels>
        <fullName>healthSolutionHHAccNoContacts</fullName>
        <categories>Health Check</categories>
        <language>en_US</language>
        <protected>false</protected>
        <shortDescription>healthSolutionHHAccNoContacts</shortDescription>
        <value>Consider deleting these unused Household Accounts to save space.</value>
    </labels>
    <labels>
        <fullName>healthSolutionHHObjNoContacts</fullName>
        <categories>Health Check</categories>
        <language>en_US</language>
        <protected>false</protected>
        <shortDescription>healthSolutionHHObjNoContacts</shortDescription>
        <value>Consider deleting these unused Household objects to save space.</value>
    </labels>
    <labels>
        <fullName>healthSolutionInvalidFiscalYears</fullName>
        <categories>Health Check</categories>
        <language>en_US</language>
        <protected>false</protected>
        <shortDescription>healthSolutionInvalidFiscalYears</shortDescription>
        <value>Since Salesforce does not support turning off Custom Fiscal Years, NPSP Rollups will default to Calendar Year.</value>
    </labels>
    <labels>
        <fullName>healthSolutionInvalidOppField</fullName>
        <categories>Health Check</categories>
        <language>en_US</language>
        <protected>false</protected>
        <shortDescription>healthSolutionInvalidOppField</shortDescription>
        <value>Add the missing Opportunity field, or delete the Payment Mapping record, on the {0} &gt; {1} tab in NPSP Settings.</value>
    </labels>
    <labels>
        <fullName>healthSolutionInvalidOppStage</fullName>
        <categories>Health Check</categories>
        <language>en_US</language>
        <protected>false</protected>
        <shortDescription>healthSolutionInvalidOppStage</shortDescription>
        <value>Add this Opportunity Stage value in Salesforce Setup.</value>
    </labels>
    <labels>
        <fullName>healthSolutionInvalidPaymentField</fullName>
        <categories>Health Check</categories>
        <language>en_US</language>
        <protected>false</protected>
        <shortDescription>healthSolutionInvalidPaymentField</shortDescription>
        <value>Add the missing Payment field, or delete the Payment Mapping record, on the {0} &gt; {1} tab in NPSP Settings.</value>
    </labels>
    <labels>
        <fullName>healthSolutionInvalidScheduledJob</fullName>
        <categories>Health Check</categories>
        <language>en_US</language>
        <protected>false</protected>
        <shortDescription>healthSolutionInvalidScheduledJob</shortDescription>
        <value>You must update the record to have a valid Class the implements the UTIL_IScheduled interface.</value>
    </labels>
    <labels>
        <fullName>healthSolutionInvalidUDFObjectField</fullName>
        <categories>Health Check</categories>
        <language>en_US</language>
        <protected>false</protected>
        <shortDescription>healthSolutionInvalidUDFObjectField</shortDescription>
        <value>Add the missing field, or delete the User Rollup record, on the {0} &gt; {1} tab in NPSP Settings.</value>
    </labels>
    <labels>
        <fullName>healthSolutionMailingListReportMissing</fullName>
        <categories>Health Check</categories>
        <language>en_US</language>
        <protected>false</protected>
        <shortDescription>healthSolutionMailingListReportMissing</shortDescription>
        <value>Create a report based on Campaigns with Contacts, where Member Status does not contain Duplicate.  Then specify this report on the {0} &gt; {1} tab in NPSP Settings.</value>
    </labels>
    <labels>
        <fullName>healthSolutionNothingScheduled</fullName>
        <categories>Health Check</categories>
        <language>en_US</language>
        <protected>false</protected>
        <shortDescription>healthSolutionNothingScheduled</shortDescription>
        <value>You must schedule the class UTIL_GlobalSchedulable to run daily with the job name {0}.</value>
    </labels>
    <labels>
        <fullName>healthSolutionPaymentMappingBadDataTypes</fullName>
        <language>en_US</language>
        <protected>false</protected>
        <shortDescription>healthSolutionPaymentMappingBadDataTypes</shortDescription>
        <value>Delete the Payment Mapping record, on the {0} &gt; {1} tab in NPSP Settings.</value>
    </labels>
    <labels>
        <fullName>healthSolutionRDBadOppField</fullName>
        <categories>Health Check</categories>
        <language>en_US</language>
        <protected>false</protected>
        <shortDescription>healthSolutionRDBadOppField</shortDescription>
        <value>Add the missing Opportunity field, or delete the Recurring Donation Field Mapping record, on the {0} &gt; {1} tab in NPSP Settings.</value>
    </labels>
    <labels>
        <fullName>healthSolutionRDFieldsBadDatatypes</fullName>
        <categories>Health Check</categories>
        <language>en_US</language>
        <protected>false</protected>
        <shortDescription>healthSolutionRDFieldsBadDatatypes</shortDescription>
        <value>Delete the Recurring Donation Field Mapping record, on the{0} &gt; {1} tab in NPSP Settings.</value>
    </labels>
    <labels>
        <fullName>healthSolutionRelReciprocalInvalid</fullName>
        <categories>Health Check</categories>
        <language>en_US</language>
        <protected>false</protected>
        <shortDescription>healthSolutionRelReciprocalInvalid</shortDescription>
        <value>Delete the Reciprocal Relationship record, and create a new one with the required information, on the {0} &gt; {1} tab in NPSP Settings.</value>
    </labels>
    <labels>
        <fullName>healthSolutionScheduleJobs</fullName>
        <categories>Health Check</categories>
        <language>en_US</language>
        <protected>false</protected>
        <shortDescription>healthSolutionScheduleJobs</shortDescription>
        <value>You must add records for RLLP_OppRollup_SCHED, RD_RecurringDonations_SCHED, and ADDR_SEASONAL_SCHED to Schedulable__c in order for these features to work correctly.</value>
    </labels>
    <labels>
        <fullName>healthSolutionUDFBadDatatypes</fullName>
        <categories>Health Check</categories>
        <language>en_US</language>
        <protected>false</protected>
        <shortDescription>healthSolutionUDFBadDatatypes</shortDescription>
        <value>Delete the User Rollup record, on the {0} &gt; {1} tab in NPSP Settings.</value>
    </labels>
    <labels>
        <fullName>healthSolutionUDFOppField</fullName>
        <categories>Health Check</categories>
        <language>en_US</language>
        <protected>false</protected>
        <shortDescription>healthSolutionUDFOppField</shortDescription>
        <value>Add the missing Opportunity field, or delete the User Rollup record, on the {0} &gt; {1} tab in NPSP Settings.</value>
>>>>>>> afb791e5
    </labels>
    <labels>
        <fullName>hhCmpDedupLabelReturnToCmp</fullName>
        <categories>Household Campaign Dedupe</categories>
        <language>en_US</language>
        <protected>false</protected>
        <shortDescription>hhCmpDedupLabelReturnToCmp</shortDescription>
        <value>Return to Campaign</value>
    </labels>
    <labels>
        <fullName>hhCmpDedupeBatchMessage</fullName>
        <categories>Household Campaign Dedupe</categories>
        <language>en_US</language>
        <protected>false</protected>
        <shortDescription>hhCmpDedupeBatchMessage</shortDescription>
        <value>Due to the size of this campaign, the process to identify household members is being done in batch, and may take several minutes to complete.  Once progress is complete, click on the link to open the report.</value>
    </labels>
    <labels>
        <fullName>hhCmpDedupeBatchProgressTitle</fullName>
        <categories>Household Campaign Dedupe</categories>
        <language>en_US</language>
        <protected>false</protected>
        <shortDescription>hhCmpDedupeBatchProgressTitle</shortDescription>
        <value>Campaign Household Deduplication</value>
    </labels>
    <labels>
        <fullName>hhCmpDedupeLabelOpenReport</fullName>
        <categories>Household Campaign Dedupe</categories>
        <language>en_US</language>
        <protected>false</protected>
        <shortDescription>hhCmpDedupeLabelOpenReport</shortDescription>
        <value>Open Report</value>
    </labels>
    <labels>
        <fullName>hhCmpDedupeNoReport</fullName>
        <categories>Household Campaign Dedupe</categories>
        <language>en_US</language>
        <protected>false</protected>
        <shortDescription>hhCmpDedupeNoReport</shortDescription>
        <value>Could not find report. Create a report with the Report Unique Name of  &apos;NPSP_Campaign_Household_Mailing_List&apos;. NOTE: Report type should be Campaigns with Contacts. Filter for Member Status does not contain &apos;Duplicate&apos;.</value>
    </labels>
    <labels>
        <fullName>hhCmpDedupeStatus</fullName>
        <categories>Household Campaign Dedupe</categories>
        <language>en_US</language>
        <protected>false</protected>
        <shortDescription>hhCmpDedupeStatus</shortDescription>
        <value>- Household Duplicate</value>
    </labels>
    <labels>
        <fullName>labelListViewFirst</fullName>
        <categories>SoqlListView</categories>
        <language>en_US</language>
        <protected>false</protected>
        <shortDescription>label for First link in list view</shortDescription>
        <value>First</value>
    </labels>
    <labels>
        <fullName>labelListViewLast</fullName>
        <categories>SoqlListView</categories>
        <language>en_US</language>
        <protected>false</protected>
        <shortDescription>label for Last link in list view</shortDescription>
        <value>Last</value>
    </labels>
    <labels>
        <fullName>labelListViewNext</fullName>
        <categories>SoqlListView</categories>
        <language>en_US</language>
        <protected>false</protected>
        <shortDescription>label for Next link in list view</shortDescription>
        <value>Next</value>
    </labels>
    <labels>
        <fullName>labelListViewPageInfo</fullName>
        <categories>SoqlListView</categories>
        <language>en_US</language>
        <protected>false</protected>
        <shortDescription>label for page info in list view</shortDescription>
        <value>&amp;nbsp;&amp;nbsp;&amp;nbsp;Page {0} of {1} &amp;nbsp;&amp;nbsp;({2} records)</value>
    </labels>
    <labels>
        <fullName>labelListViewPrevious</fullName>
        <categories>SoqlListView</categories>
        <language>en_US</language>
        <protected>false</protected>
        <shortDescription>label for Previous link in list view</shortDescription>
        <value>Previous</value>
    </labels>
    <labels>
        <fullName>labelMessageLoading</fullName>
        <categories>SoqlListView, Settings</categories>
        <language>en_US</language>
        <protected>false</protected>
        <shortDescription>label for the loading... message used in some pages</shortDescription>
        <value>Loading...</value>
    </labels>
    <labels>
        <fullName>labelShowMore</fullName>
        <categories>SoqlListView</categories>
        <language>en_US</language>
        <protected>false</protected>
        <shortDescription>label for Show More on list views</shortDescription>
        <value>Show more</value>
    </labels>
    <labels>
        <fullName>stgBtnCancel</fullName>
        <categories>Settings</categories>
        <language>en_US</language>
        <protected>false</protected>
        <shortDescription>stgBtnCancel</shortDescription>
        <value>Cancel</value>
    </labels>
    <labels>
        <fullName>stgBtnClearErrorLog</fullName>
        <categories>Settings</categories>
        <language>en_US</language>
        <protected>false</protected>
        <shortDescription>stgBtnClearErrorLog</shortDescription>
        <value>Clear Error Log</value>
    </labels>
    <labels>
        <fullName>stgBtnCreateAutoRel</fullName>
        <categories>Settings</categories>
        <language>en_US</language>
        <protected>false</protected>
        <shortDescription>stgBtnCreateAutoRel</shortDescription>
        <value>Create Automatic Relationship</value>
    </labels>
    <labels>
        <fullName>stgBtnCreateMapping</fullName>
        <categories>Settings</categories>
        <language>en_US</language>
        <protected>false</protected>
        <shortDescription>stgBtnCreateMapping</shortDescription>
        <value>Create Mapping</value>
    </labels>
    <labels>
        <fullName>stgBtnCreateRDPeriod</fullName>
        <categories>Settings</categories>
        <language>en_US</language>
        <protected>false</protected>
        <shortDescription>stgBtnCreateRDPeriod</shortDescription>
        <value>Create Installment Period</value>
    </labels>
    <labels>
        <fullName>stgBtnCreateRelReciprocal</fullName>
        <categories>Settings</categories>
        <language>en_US</language>
        <protected>false</protected>
        <shortDescription>stgBtnCreateRelReciprocal</shortDescription>
        <value>Create Reciprocal Relationship</value>
    </labels>
    <labels>
        <fullName>stgBtnCreateTH</fullName>
        <categories>Settings</categories>
        <language>en_US</language>
        <protected>false</protected>
        <shortDescription>stgBtnCreateTH</shortDescription>
        <value>Create Trigger Handler</value>
    </labels>
    <labels>
        <fullName>stgBtnCreateUDR</fullName>
        <categories>Settings</categories>
        <language>en_US</language>
        <protected>false</protected>
        <shortDescription>stgBtnCreateUDR</shortDescription>
        <value>Create Rollup</value>
    </labels>
    <labels>
        <fullName>stgBtnEdit</fullName>
        <categories>Settings</categories>
        <language>en_US</language>
        <protected>false</protected>
        <shortDescription>stgBtnEdit</shortDescription>
        <value>Edit</value>
    </labels>
    <labels>
        <fullName>stgBtnHHAutoName</fullName>
        <categories>Settings</categories>
        <language>en_US</language>
        <protected>false</protected>
        <shortDescription>stgBtnHHAutoName</shortDescription>
        <value>Activate Automatic Household Naming</value>
    </labels>
    <labels>
        <fullName>stgBtnNewAutoRel</fullName>
        <categories>Settings</categories>
        <language>en_US</language>
        <protected>false</protected>
        <shortDescription>stgBtnNewAutoRel</shortDescription>
        <value>New Automatic Relationship</value>
    </labels>
    <labels>
        <fullName>stgBtnNewPaymentMap</fullName>
        <categories>Settings</categories>
        <language>en_US</language>
        <protected>false</protected>
        <shortDescription>stgBtnNewPaymentMap</shortDescription>
        <value>New Payment Field Mapping</value>
    </labels>
    <labels>
        <fullName>stgBtnNewRDFieldMap</fullName>
        <categories>Settings</categories>
        <language>en_US</language>
        <protected>false</protected>
        <shortDescription>stgBtnNewRDFieldMap</shortDescription>
        <value>New Field Mapping</value>
    </labels>
    <labels>
        <fullName>stgBtnNewRDPeriod</fullName>
        <categories>Settings</categories>
        <language>en_US</language>
        <protected>false</protected>
        <shortDescription>stgBtnNewRDPeriod</shortDescription>
        <value>New Installment Period</value>
    </labels>
    <labels>
        <fullName>stgBtnNewRelReciprocal</fullName>
        <categories>Settings</categories>
        <language>en_US</language>
        <protected>false</protected>
        <shortDescription>stgBtnNewRelReciprocal</shortDescription>
        <value>New Reciprocal Relationship</value>
    </labels>
    <labels>
        <fullName>stgBtnNewTH</fullName>
        <categories>Settings</categories>
        <language>en_US</language>
        <protected>false</protected>
        <shortDescription>stgBtnNewTH</shortDescription>
        <value>New Trigger Handler</value>
    </labels>
    <labels>
        <fullName>stgBtnNewUDR</fullName>
        <categories>Settings</categories>
        <language>en_US</language>
        <protected>false</protected>
        <shortDescription>stgBtnNewUDR</shortDescription>
        <value>New User Defined Rollup</value>
    </labels>
    <labels>
        <fullName>stgBtnRDCreateNewMap</fullName>
        <categories>Settings</categories>
        <language>en_US</language>
        <protected>false</protected>
        <shortDescription>stgBtnRDCreateNewMap</shortDescription>
        <value>Create Field Mapping</value>
    </labels>
    <labels>
        <fullName>stgBtnRunBatch</fullName>
        <categories>Settings</categories>
        <language>en_US</language>
        <protected>false</protected>
        <shortDescription>stgBtnRunBatch</shortDescription>
        <value>Run Batch</value>
    </labels>
    <labels>
        <fullName>stgBtnSave</fullName>
        <categories>Settings</categories>
        <language>en_US</language>
        <protected>false</protected>
        <shortDescription>stgBtnSave</shortDescription>
        <value>Save</value>
    </labels>
    <labels>
        <fullName>stgHelpAccountModel</fullName>
        <categories>Settings</categories>
        <language>en_US</language>
        <protected>false</protected>
        <shortDescription>stgHelpAccountModel</shortDescription>
        <value>Setting for the Account model. Should be &quot;Household Account&quot;, &quot;One-to-One&quot;, or &quot;Individual&quot;. Replaces the custom field Contact.SystemAccountProcessor__c. &quot;Household Account&quot; is the recommended model.</value>
    </labels>
    <labels>
        <fullName>stgHelpAutoAffil</fullName>
        <categories>Settings</categories>
        <language>en_US</language>
        <protected>false</protected>
        <shortDescription>stgHelpAutoAffil</shortDescription>
        <value>Create or update Affiliations for Contacts connected to Organization Accounts when their Organization field or Primary Affiliation field is changed.</value>
    </labels>
    <labels>
        <fullName>stgHelpAutoRelCampaignRT</fullName>
        <categories>Settings</categories>
        <language>en_US</language>
        <protected>false</protected>
        <shortDescription>stgHelpAutoRelCampaignRT</shortDescription>
        <value>List of eligible Campaign types for this Campaign Member auto-create. (Will be blank for Contact auto-create)</value>
    </labels>
    <labels>
        <fullName>stgHelpAutoRelField</fullName>
        <categories>Settings</categories>
        <language>en_US</language>
        <protected>false</protected>
        <shortDescription>stgHelpAutoRelField</shortDescription>
        <value>The field insert or update that triggers the creation of this Relationship</value>
    </labels>
    <labels>
        <fullName>stgHelpAutoRelObject</fullName>
        <categories>Settings</categories>
        <language>en_US</language>
        <protected>false</protected>
        <shortDescription>stgHelpAutoRelObject</shortDescription>
        <value>The object this Auto-Relationship is associated with</value>
    </labels>
    <labels>
        <fullName>stgHelpAutoRelType</fullName>
        <categories>Settings</categories>
        <language>en_US</language>
        <protected>false</protected>
        <shortDescription>stgHelpAutoRelType</shortDescription>
        <value>The Relationship type to be created between the base object and the lookup object. The lookup object will receive the reciprocal Relationship, if one is available.</value>
    </labels>
    <labels>
        <fullName>stgHelpBDEAllowBlankOppNames</fullName>
        <categories>Settings</categories>
        <language>en_US</language>
        <protected>false</protected>
        <shortDescription>stgHelpBDEAllowBlankOppNames</shortDescription>
        <value>If set, then Batch Data Entry will never name Opportunities, even if they are blank (not included on the BDE page).</value>
    </labels>
    <labels>
        <fullName>stgHelpBDEOppNaming</fullName>
        <categories>Settings</categories>
        <language>en_US</language>
        <protected>false</protected>
        <shortDescription>stgHelpBDEOppNaming</shortDescription>
        <value>This setting automatically generates the record name for batch entered Opportunity records based on the value of the entered fields.</value>
    </labels>
    <labels>
        <fullName>stgHelpBatchOppRollup</fullName>
        <categories>Settings</categories>
        <language>en_US</language>
        <protected>false</protected>
        <shortDescription>stgHelpBatchOppRollup</shortDescription>
        <value>Use this page to rollup totals for all closed Opportunities, saving the results in Contact, Household, and Organization records.  The process may take some time; you can close this page and the process will continue in the background.</value>
    </labels>
    <labels>
        <fullName>stgHelpBtnHHNaming</fullName>
        <categories>Settings</categories>
        <language>en_US</language>
        <protected>false</protected>
        <shortDescription>stgHelpBtnHHNaming</shortDescription>
        <value>Clicking this button will activate Automatic Household Naming, and populate your existing Formal Greeting, Informal Greeting and Household Name fields with new names.  THIS IS AN IRREVERSIBLE PROCESS.  While you can deactivate Automatic Household Naming, the newly populated names will remain.  Toggling on, off, then on again may have unpredictable results.  DISABLE ALL CUSTOM VALIDATION RULES ON HOUSEHOLDS BEFORE ACTIVATING.  Once complete (100%), you may safely leave or refresh the page.</value>
    </labels>
    <labels>
        <fullName>stgHelpChatterGroup</fullName>
        <categories>Settings</categories>
        <language>en_US</language>
        <protected>false</protected>
        <shortDescription>stgHelpChatterGroup</shortDescription>
        <value>Chatter group where error notifications will be posted.</value>
    </labels>
    <labels>
        <fullName>stgHelpContactRTExcluded</fullName>
        <categories>Settings</categories>
        <language>en_US</language>
        <protected>false</protected>
        <shortDescription>stgHelpContactRTExcluded</shortDescription>
        <value>Contact Record Types excluded from Household Opportunity Contact Role creation</value>
    </labels>
    <labels>
        <fullName>stgHelpEnableSoftCreditRollups</fullName>
        <categories>Settings</categories>
        <language>en_US</language>
        <protected>false</protected>
        <shortDescription>stgHelpEnableSoftCreditRollups</shortDescription>
        <value>Allows you to rollup closed Opportunity totals based on Opportunity Contact Role Roles. Soft credit rollups happen only in the nightly batch job, and not on triggers. They can be manually run using the Rollup Donations Batch tab.</value>
    </labels>
    <labels>
        <fullName>stgHelpErrorNotifyOn</fullName>
        <categories>Settings</categories>
        <language>en_US</language>
        <protected>false</protected>
        <shortDescription>stgHelpErrorNotifyOn</shortDescription>
        <value>Check this if you&apos;d like the system to post notifications for certain type of errors.</value>
    </labels>
    <labels>
        <fullName>stgHelpErrorNotifyTo</fullName>
        <categories>Settings</categories>
        <language>en_US</language>
        <protected>false</protected>
        <shortDescription>stgHelpErrorNotifyTo</shortDescription>
        <value>Select the type of user to send notifications to.</value>
    </labels>
    <labels>
        <fullName>stgHelpFiscalYearRollups</fullName>
        <categories>Settings</categories>
        <language>en_US</language>
        <protected>false</protected>
        <shortDescription>stgHelpFiscalYearRollups</shortDescription>
        <value>Checking this box will cause Opportunity rollup totals to respect fiscal year, instead of calendar years settings. To set Fiscal Year information, go to Setup-&gt;Company Profile-&gt;Fiscal Year. NOTE: Custom Fiscal Year Settings are NOT supported.</value>
    </labels>
    <labels>
        <fullName>stgHelpHHAccountRTID</fullName>
        <categories>Settings</categories>
        <language>en_US</language>
        <protected>false</protected>
        <shortDescription>stgHelpHHAccountRTID</shortDescription>
        <value>The Account Record Type to be used for Household Accounts. If none is selected, the Account will default to the user&apos;s default Account Record Type.</value>
    </labels>
    <labels>
        <fullName>stgHelpHHExcludedRT</fullName>
        <categories>Settings</categories>
        <language>en_US</language>
        <protected>false</protected>
        <shortDescription>stgHelpHHExcludedRT</shortDescription>
        <value>Contact Record Types excluded from Household creation. This setting is ignored if you are using the Household Account model.</value>
    </labels>
    <labels>
        <fullName>stgHelpHHMailingListReport</fullName>
        <categories>Settings</categories>
        <language>en_US</language>
        <protected>false</protected>
        <shortDescription>stgHelpHHMailingListReport</shortDescription>
        <value>The Household Mailing List Report used for Household-deduplicated Campaign mailing lists. The report should be of Campaigns with Contacts, where Member Status does not contain &apos;Duplicate&apos;</value>
    </labels>
    <labels>
        <fullName>stgHelpHHNaming</fullName>
        <categories>Settings</categories>
        <language>en_US</language>
        <protected>false</protected>
        <shortDescription>stgHelpHHNaming</shortDescription>
        <value>If checked, the system will provide automatic naming for Household Names, Informal and Formal Greetings.</value>
    </labels>
    <labels>
        <fullName>stgHelpHHOCROn</fullName>
        <categories>Settings</categories>
        <language>en_US</language>
        <protected>false</protected>
        <shortDescription>stgHelpHHOCROn</shortDescription>
        <value>Check this field to create automatic Contact Roles for Household members of the Primary Contact</value>
    </labels>
    <labels>
        <fullName>stgHelpHHObjectOverview</fullName>
        <categories>Settings</categories>
        <language>en_US</language>
        <protected>false</protected>
        <shortDescription>stgHelpHHObjectOverview</shortDescription>
        <value>The Nonprofit Starter Pack supports two different ways to track households.  The recommended way is to specify the Household Account Model, which will use an Account as the Contact&apos;s Household.  If, however, you are using either the One-to-One or Individual Account Models, you can optionally use a separate Household Object as the Contact&apos;s Household.</value>
    </labels>
    <labels>
        <fullName>stgHelpHHRules</fullName>
        <categories>Settings</categories>
        <language>en_US</language>
        <protected>false</protected>
        <shortDescription>stgHelpHHRules</shortDescription>
        <value>Specifies which Contacts will have Households objects automatically created for them. Note that this is only used for Contacts using the One-to-One or Individual Account Model. This is ignored for Contacts with the Household Account Model.  If your Account Model is set to &quot;Household Account&quot;, this setting will always be reset to &quot;No Contacts&quot;.</value>
    </labels>
    <labels>
        <fullName>stgHelpLeadConvert</fullName>
        <categories>Settings</categories>
        <language>en_US</language>
        <protected>false</protected>
        <shortDescription>stgHelpLeadConvert</shortDescription>
        <value>Specifies whether to create an Opportunity during Lead conversion.</value>
    </labels>
    <labels>
        <fullName>stgHelpMaxPayments</fullName>
        <categories>Settings</categories>
        <language>en_US</language>
        <protected>true</protected>
        <shortDescription>stgHelpMaxPayments</shortDescription>
        <value>Set the maximum number of payments available in the Payment Creation Wizard.</value>
    </labels>
    <labels>
        <fullName>stgHelpMembershipGracePeriod</fullName>
        <categories>Settings</categories>
        <language>en_US</language>
        <protected>false</protected>
        <shortDescription>stgHelpMembershipGracePeriod</shortDescription>
        <value>The length of the grace period (in days) after a membership expires (last end date) before the status moves from &apos;Grace Period&apos; to &apos;Expired&apos;. Defaults to 30 days.</value>
    </labels>
    <labels>
        <fullName>stgHelpMembershipRT</fullName>
        <categories>Settings</categories>
        <language>en_US</language>
        <protected>false</protected>
        <shortDescription>stgHelpMembershipRT</shortDescription>
        <value>Names of Opportunity Record Types, such as Membership, that you want to roll up separately from other Opportunity Record Types.</value>
    </labels>
    <labels>
        <fullName>stgHelpNewRDFieldMap</fullName>
        <categories>Settings</categories>
        <language>en_US</language>
        <protected>false</protected>
        <shortDescription>stgHelpNewRDFieldMap</shortDescription>
        <value>Select the Recurring Donation field to be mapped, and the Opportunity field it maps to.</value>
    </labels>
    <labels>
        <fullName>stgHelpNewUDR</fullName>
        <categories>Settings</categories>
        <language>en_US</language>
        <protected>false</protected>
        <shortDescription>stgHelpNewUDR</shortDescription>
        <value>Select the Opportunity field and operator to be mapped, and the object and field to copy into.</value>
    </labels>
    <labels>
        <fullName>stgHelpNoUDR</fullName>
        <categories>Settings</categories>
        <language>en_US</language>
        <protected>false</protected>
        <shortDescription>stgHelpNoUDR</shortDescription>
        <value>No User Defined Rollups Have Been Defined</value>
    </labels>
    <labels>
        <fullName>stgHelpOCRDefaultRole</fullName>
        <categories>Settings</categories>
        <language>en_US</language>
        <protected>false</protected>
        <shortDescription>stgHelpOCRDefaultRole</shortDescription>
        <value>The default role for the primary Opportunity Contact Role that gets automatically created.</value>
    </labels>
    <labels>
        <fullName>stgHelpOCRRoleForHH</fullName>
        <categories>Settings</categories>
        <language>en_US</language>
        <protected>false</protected>
        <shortDescription>stgHelpOCRRoleForHH</shortDescription>
        <value>Select the Contact Role for Household Members</value>
    </labels>
    <labels>
        <fullName>stgHelpOneToOneRTID</fullName>
        <categories>Settings</categories>
        <language>en_US</language>
        <protected>false</protected>
        <shortDescription>stgHelpOneToOneRTID</shortDescription>
        <value>The Account Record Type to be used for One-to-One Accounts. If none is selected, the Account will default to the user&apos;s default Account Record Type.</value>
    </labels>
    <labels>
        <fullName>stgHelpPaymentMapOppField</fullName>
        <categories>Settings</categories>
        <language>en_US</language>
        <protected>false</protected>
        <shortDescription>stgHelpPaymentMapOppField</shortDescription>
        <value>The Opportunity field to copy from.</value>
    </labels>
    <labels>
        <fullName>stgHelpPaymentMapPaymentField</fullName>
        <categories>Settings</categories>
        <language>en_US</language>
        <protected>false</protected>
        <shortDescription>stgHelpPaymentMapPaymentField</shortDescription>
        <value>The Payment field to copy into.</value>
    </labels>
    <labels>
        <fullName>stgHelpPaymentMapping</fullName>
        <categories>Settings</categories>
        <language>en_US</language>
        <protected>false</protected>
        <shortDescription>stgHelpPaymentMapping</shortDescription>
        <value>Select the Opportunity field to be mapped, and the Payment field it maps to.</value>
    </labels>
    <labels>
        <fullName>stgHelpPaymentMappings</fullName>
        <categories>Settings</categories>
        <language>en_US</language>
        <protected>false</protected>
        <shortDescription>stgHelpPaymentMappings</shortDescription>
        <value>Map fields from Opportunity to Payment.  This will copy Opportunity values to the Payment when inserted via the automatic payment creation or payment scheduler.</value>
    </labels>
    <labels>
        <fullName>stgHelpPaymentsEnabled</fullName>
        <categories>Settings</categories>
        <language>en_US</language>
        <protected>false</protected>
        <shortDescription>stgHelpPaymentsEnabled</shortDescription>
        <value>Enables automatic Payments created for new Opportunities/Donations.</value>
    </labels>
    <labels>
        <fullName>stgHelpRDAddCampaign</fullName>
        <categories>Settings</categories>
        <language>en_US</language>
        <protected>false</protected>
        <shortDescription>stgHelpRDAddCampaign</shortDescription>
        <value>If selected, all Opportunities for Recurring Donations will use the Campaign on the Recurring Donation. Otherwise, only the first Opportunity will have the Campaign.</value>
    </labels>
    <labels>
        <fullName>stgHelpRDDisableScheduling</fullName>
        <categories>Settings</categories>
        <language>en_US</language>
        <protected>false</protected>
        <shortDescription>stgHelpRDDisableScheduling</shortDescription>
        <value>Prevents the scheduling of the nightly update to Recurring Donations. Any existing scheduled job will need to be removed through Setup-&gt;Monitoring-&gt;Scheduled Jobs</value>
    </labels>
    <labels>
        <fullName>stgHelpRDFailures</fullName>
        <categories>Settings</categories>
        <language>en_US</language>
        <protected>false</protected>
        <shortDescription>stgHelpRDFailures</shortDescription>
        <value>Number of Recurring Donations unsuccessfully updated in the last batch operation.</value>
    </labels>
    <labels>
        <fullName>stgHelpRDFieldMap</fullName>
        <categories>Settings</categories>
        <language>en_US</language>
        <protected>false</protected>
        <shortDescription>stgHelpRDFieldMap</shortDescription>
        <value>Map fields from Recurring Donations to Opportunities.  This will copy Recurring Donation fields to the Opportunities created for the Recurring Donation.</value>
    </labels>
    <labels>
        <fullName>stgHelpRDFieldMapOppField</fullName>
        <categories>Settings</categories>
        <language>en_US</language>
        <protected>false</protected>
        <shortDescription>stgHelpRDFieldMapOppField</shortDescription>
        <value>The Opportunity field to receive the value from the Recurring Donation field. Note that these fields must have the same data type.</value>
    </labels>
    <labels>
        <fullName>stgHelpRDFieldMapRDField</fullName>
        <categories>Settings</categories>
        <language>en_US</language>
        <protected>false</protected>
        <shortDescription>stgHelpRDFieldMapRDField</shortDescription>
        <value>The Recurring Donation field to copy to the Opportunity field. Note that these fields must have the same data type.</value>
    </labels>
    <labels>
        <fullName>stgHelpRDLastRun</fullName>
        <categories>Settings</categories>
        <language>en_US</language>
        <protected>false</protected>
        <shortDescription>stgHelpRDLastRun</shortDescription>
        <value>The date and time of the last batch update of Recurring Donations.</value>
    </labels>
    <labels>
        <fullName>stgHelpRDMaxDonations</fullName>
        <categories>Settings</categories>
        <language>en_US</language>
        <protected>false</protected>
        <shortDescription>stgHelpRDMaxDonations</shortDescription>
        <value>Restricts the total number of donations created for non-open-ended Recurring Donations. Default is 50. Larger values may result in DML errors.</value>
    </labels>
    <labels>
        <fullName>stgHelpRDOpenOppBehavior</fullName>
        <categories>Settings</categories>
        <language>en_US</language>
        <protected>false</protected>
        <shortDescription>stgHelpRDOpenOppBehavior</shortDescription>
        <value>Determines the behavior of any remaining open Opportunities when an open-ended Recurring Donation is moved to a closed status.</value>
    </labels>
    <labels>
        <fullName>stgHelpRDOppForecastMonths</fullName>
        <categories>Settings</categories>
        <language>en_US</language>
        <protected>false</protected>
        <shortDescription>stgHelpRDOppForecastMonths</shortDescription>
        <value>Number of months from today worth of open Opportunities to be created when using open-ended Recurring Donations. WARNING: Reducing this value will result in extra Opportunities being deleted. Increasing it will launch a batch process to add Opportunities</value>
    </labels>
    <labels>
        <fullName>stgHelpRDOppRT</fullName>
        <categories>Settings</categories>
        <language>en_US</language>
        <protected>false</protected>
        <shortDescription>stgHelpRDOppRT</shortDescription>
        <value>Opportunity Record Type used when Recurring Donation Opportunities are created.</value>
    </labels>
    <labels>
        <fullName>stgHelpRDPeriodFrequency</fullName>
        <categories>Settings</categories>
        <language>en_US</language>
        <protected>false</protected>
        <shortDescription>stgHelpRDPeriodFrequency</shortDescription>
        <value>The amount of time the Custom Installment Period covers.</value>
    </labels>
    <labels>
        <fullName>stgHelpRDPeriodName</fullName>
        <categories>Settings</categories>
        <language>en_US</language>
        <protected>false</protected>
        <shortDescription>stgHelpRDPeriodName</shortDescription>
        <value>The name of the new Custom Installment Period</value>
    </labels>
    <labels>
        <fullName>stgHelpRDPeriodType</fullName>
        <categories>Settings</categories>
        <language>en_US</language>
        <protected>false</protected>
        <shortDescription>stgHelpRDPeriodType</shortDescription>
        <value>The type of time period the Custom Installment Period covers.</value>
    </labels>
    <labels>
        <fullName>stgHelpRDSuccesses</fullName>
        <categories>Settings</categories>
        <language>en_US</language>
        <protected>false</protected>
        <shortDescription>stgHelpRDSuccesses</shortDescription>
        <value>Number of Recurring Donations successfully updated in the last batch run.</value>
    </labels>
    <labels>
        <fullName>stgHelpRelAutoCreatedDup</fullName>
        <categories>Settings</categories>
        <language>en_US</language>
        <protected>false</protected>
        <shortDescription>stgHelpRelAutoCreatedDup</shortDescription>
        <value>Auto-created Relationships are auto-deduplicated to prevent duplicate Relationship records from being created between two Contacts. Check this box to disable this behavior &amp; allow multiple Relationships of the same Type to be created between two Contacts</value>
    </labels>
    <labels>
        <fullName>stgHelpRelGenderField</fullName>
        <categories>Settings</categories>
        <language>en_US</language>
        <protected>false</protected>
        <shortDescription>stgHelpRelGenderField</shortDescription>
        <value>The custom field used to define the gender of a Contact for determining reciprocal relationships</value>
    </labels>
    <labels>
        <fullName>stgHelpRelReciprocalFemale</fullName>
        <categories>Settings</categories>
        <language>en_US</language>
        <protected>false</protected>
        <shortDescription>stgHelpRelReciprocalFemale</shortDescription>
        <value>The value used if the Contact&apos;s gender field matches the values in the Female Custom Label or the Contact&apos;s salutation indicates gender.</value>
    </labels>
    <labels>
        <fullName>stgHelpRelReciprocalMale</fullName>
        <categories>Settings</categories>
        <language>en_US</language>
        <protected>false</protected>
        <shortDescription>stgHelpRelReciprocalMale</shortDescription>
        <value>The value used if the Contact&apos;s gender field matches the values in the Male Custom Label or the Contact&apos;s Salutation indicates gender.</value>
    </labels>
    <labels>
        <fullName>stgHelpRelReciprocalMethod</fullName>
        <categories>Settings</categories>
        <language>en_US</language>
        <protected>false</protected>
        <shortDescription>stgHelpRelReciprocalMethod</shortDescription>
        <value>Determines method used to generate the reciprocal relationship. Either List Setting which uses custom settings by gender (see Reciprocal Relationships tab), or Value Inversion, which inverts the type if appropriate (&quot;Parent-Child&quot; to &quot;Child-Parent&quot;)</value>
    </labels>
    <labels>
        <fullName>stgHelpRelReciprocalName</fullName>
        <categories>Settings</categories>
        <language>en_US</language>
        <protected>false</protected>
        <shortDescription>stgHelpRelReciprocalName</shortDescription>
        <value>The Name of the Reciprocal Relationship</value>
    </labels>
    <labels>
        <fullName>stgHelpRelReciprocalNeutral</fullName>
        <categories>Settings</categories>
        <language>en_US</language>
        <protected>false</protected>
        <shortDescription>stgHelpRelReciprocalNeutral</shortDescription>
        <value>The value used if the Contact&apos;s gender field does not match either the Male or Female Custom Labels, and the Contact&apos;s salutation does not infer gender.</value>
    </labels>
    <labels>
        <fullName>stgHelpRollupBatchSize</fullName>
        <categories>Settings</categories>
        <language>en_US</language>
        <protected>false</protected>
        <shortDescription>stgHelpRollupBatchSize</shortDescription>
        <value>The number of records processed at a time when calculating donor statistics. The default size is 200. Reduce to a smaller number if the Opportunity Rollups are failing due to system limits.</value>
    </labels>
    <labels>
        <fullName>stgHelpRollupExcludeAccountOppRT</fullName>
        <categories>Settings</categories>
        <language>en_US</language>
        <protected>false</protected>
        <shortDescription>stgHelpRollupExcludeAccountOppRT</shortDescription>
        <value>Names of Opportunity Record Types to exclude from statistics when rolling up Account Opportunities.</value>
    </labels>
    <labels>
        <fullName>stgHelpRollupExcludeAccountOppType</fullName>
        <categories>Settings</categories>
        <language>en_US</language>
        <protected>false</protected>
        <shortDescription>stgHelpRollupExcludeAccountOppType</shortDescription>
        <value>Values for the Opportunity Type field to exclude from statistics when rolling up Account Opportunities.</value>
    </labels>
    <labels>
        <fullName>stgHelpRollupExcludeContactOppRT</fullName>
        <categories>Settings</categories>
        <language>en_US</language>
        <protected>false</protected>
        <shortDescription>stgHelpRollupExcludeContactOppRT</shortDescription>
        <value>Names of Opportunity Record Types to exclude from statistics when rolling up Contact Opportunities.</value>
    </labels>
    <labels>
        <fullName>stgHelpRollupExcludeContactOppType</fullName>
        <categories>Settings</categories>
        <language>en_US</language>
        <protected>false</protected>
        <shortDescription>stgHelpRollupExcludeContactOppType</shortDescription>
        <value>Values for the Opportunity Type field to exclude from statistics when rolling up Contact Opportunities.</value>
    </labels>
    <labels>
        <fullName>stgHelpRollupNDayValue</fullName>
        <categories>Settings</categories>
        <language>en_US</language>
        <protected>false</protected>
        <shortDescription>stgHelpRollupNDayValue</shortDescription>
        <value>Provide a value for &apos;N day&apos; rollups, where &apos;N&apos; is the number of days from today into the past. This value defaults to rollup over the past 365 days.</value>
    </labels>
    <labels>
        <fullName>stgHelpRollupPrimaryContact</fullName>
        <categories>Settings</categories>
        <language>en_US</language>
        <protected>false</protected>
        <shortDescription>stgHelpRollupPrimaryContact</shortDescription>
        <value>Always rollup donor statistics to the primary Contact Role, and corresponding household, on an opportunity, even if the opportunity is not from an individual (i.e. from a company, foundation, etc.)</value>
    </labels>
    <labels>
        <fullName>stgHelpSoftCreditRoles</fullName>
        <categories>Settings</categories>
        <language>en_US</language>
        <protected>false</protected>
        <shortDescription>stgHelpSoftCreditRoles</shortDescription>
        <value>List of Opportunity Contact Role roles to include in soft credit rollups.</value>
    </labels>
    <labels>
        <fullName>stgHelpStoreErrorsOn</fullName>
        <categories>Settings</categories>
        <language>en_US</language>
        <protected>false</protected>
        <shortDescription>stgHelpStoreErrorsOn</shortDescription>
        <value>Check this if you&apos;d like errors to be stored in the database.</value>
    </labels>
    <labels>
        <fullName>stgHelpTHActive</fullName>
        <categories>Settings</categories>
        <language>en_US</language>
        <protected>false</protected>
        <shortDescription>stgHelpTHActive</shortDescription>
        <value>Indicates that this module is active</value>
    </labels>
    <labels>
        <fullName>stgHelpTHAsync</fullName>
        <categories>Settings</categories>
        <language>en_US</language>
        <protected>false</protected>
        <shortDescription>stgHelpTHAsync</shortDescription>
        <value>Indicates that this module should be run asynchronously in this transaction</value>
    </labels>
    <labels>
        <fullName>stgHelpTHClass</fullName>
        <categories>Settings</categories>
        <language>en_US</language>
        <protected>false</protected>
        <shortDescription>stgHelpTHClass</shortDescription>
        <value>Name of the class to be run</value>
    </labels>
    <labels>
        <fullName>stgHelpTHLoadOrder</fullName>
        <categories>Settings</categories>
        <language>en_US</language>
        <protected>false</protected>
        <shortDescription>stgHelpTHLoadOrder</shortDescription>
        <value>Order in which this module should be run, helps maintain dependencies in the modules and data.</value>
    </labels>
    <labels>
        <fullName>stgHelpTHObject</fullName>
        <categories>Settings</categories>
        <language>en_US</language>
        <protected>false</protected>
        <shortDescription>stgHelpTHObject</shortDescription>
        <value>Name of the object this handler should be run for</value>
    </labels>
    <labels>
        <fullName>stgHelpTHTriggerAction</fullName>
        <categories>Settings</categories>
        <language>en_US</language>
        <protected>false</protected>
        <shortDescription>stgHelpTHTriggerAction</shortDescription>
        <value>Trigger Action in which this module should fire</value>
    </labels>
    <labels>
        <fullName>stgHelpTriggerHandlers</fullName>
        <categories>Settings</categories>
        <language>en_US</language>
        <protected>false</protected>
        <shortDescription>stgHelpTriggerHandlers</shortDescription>
        <value>These triggers control core functionality in the Nonprofit Starter Pack, so please exercise extreme caution in modifying them.</value>
    </labels>
    <labels>
        <fullName>stgHelpUDROperation</fullName>
        <categories>Settings</categories>
        <language>en_US</language>
        <protected>false</protected>
        <shortDescription>stgHelpUDROperation</shortDescription>
        <value>Select the valid rollup operation for this field</value>
    </labels>
    <labels>
        <fullName>stgHelpUDROppField</fullName>
        <categories>Settings</categories>
        <language>en_US</language>
        <protected>false</protected>
        <shortDescription>stgHelpUDROppField</shortDescription>
        <value>Select the Opportunity field you wish to rollup</value>
    </labels>
    <labels>
        <fullName>stgHelpUDRTargetObject</fullName>
        <categories>Settings</categories>
        <language>en_US</language>
        <protected>false</protected>
        <shortDescription>stgHelpUDRTargetObject</shortDescription>
        <value>Select the object you wish to rollup to</value>
    </labels>
    <labels>
        <fullName>stgInstallScriptError</fullName>
        <language>en_US</language>
        <protected>true</protected>
        <shortDescription>stgInstallScriptError</shortDescription>
        <value>Your installation was successful, but we detected a slight problem. To fix the problem, simply load the NPSP Settings page in Salesforce.

Note: The NPSP Settings tab is visible in the Nonprofit Starter Pack application. If you don&apos;t see the tab, select Nonprofit Starter Pack from the app menu in the upper-right corner.</value>
    </labels>
    <labels>
        <fullName>stgLabelActionColumn</fullName>
        <categories>Settings</categories>
        <language>en_US</language>
        <protected>false</protected>
        <shortDescription>stgLabelActionColumn</shortDescription>
        <value>Action</value>
    </labels>
    <labels>
        <fullName>stgLabelAfflSettings</fullName>
        <categories>Settings</categories>
        <language>en_US</language>
        <protected>false</protected>
        <shortDescription>stgLabelAfflSettings</shortDescription>
        <value>Affiliations Settings</value>
    </labels>
    <labels>
        <fullName>stgLabelAreYouSure</fullName>
        <categories>Settings</categories>
        <language>en_US</language>
        <protected>false</protected>
        <shortDescription>stgLabelAreYouSure</shortDescription>
        <value>Are you sure?</value>
    </labels>
    <labels>
        <fullName>stgLabelAutoContactRoles</fullName>
        <categories>Settings</categories>
        <language>en_US</language>
        <protected>false</protected>
        <shortDescription>stgLabelAutoContactRoles</shortDescription>
        <value>Automatic Contact Roles</value>
    </labels>
    <labels>
        <fullName>stgLabelBDESettings</fullName>
        <categories>Settings</categories>
        <language>en_US</language>
        <protected>false</protected>
        <shortDescription>stgLabelBDESettings</shortDescription>
        <value>Batch Data Entry Settings</value>
    </labels>
    <labels>
        <fullName>stgLabelBatchStatus</fullName>
        <categories>Settings</categories>
        <language>en_US</language>
        <protected>false</protected>
        <shortDescription>stgLabelBatchStatus</shortDescription>
        <value>Batch Status</value>
    </labels>
    <labels>
        <fullName>stgLabelCurrentUDR</fullName>
        <categories>Settings</categories>
        <language>en_US</language>
        <protected>false</protected>
        <shortDescription>stgLabelCurrentUDR</shortDescription>
        <value>Current User Defined Rollups</value>
    </labels>
    <labels>
        <fullName>stgLabelErrorNotify</fullName>
        <categories>Settings</categories>
        <language>en_US</language>
        <protected>false</protected>
        <shortDescription>stgLabelErrorNotify</shortDescription>
        <value>Error Notification Settings</value>
    </labels>
    <labels>
        <fullName>stgLabelHHGeneral</fullName>
        <categories>Settings</categories>
        <language>en_US</language>
        <protected>false</protected>
        <shortDescription>stgLabelHHGeneral</shortDescription>
        <value>General Settings</value>
    </labels>
    <labels>
        <fullName>stgLabelHHNaming</fullName>
        <categories>Settings</categories>
        <language>en_US</language>
        <protected>false</protected>
        <shortDescription>stgLabelHHNaming</shortDescription>
        <value>Household Name Settings</value>
    </labels>
    <labels>
        <fullName>stgLabelHHNamingProgress</fullName>
        <categories>Settings</categories>
        <language>en_US</language>
        <protected>false</protected>
        <shortDescription>stgLabelHHNamingProgress</shortDescription>
        <value>Naming Activation Progress</value>
    </labels>
    <labels>
        <fullName>stgLabelHHOCR</fullName>
        <categories>Settings</categories>
        <language>en_US</language>
        <protected>false</protected>
        <shortDescription>stgLabelHHOCR</shortDescription>
        <value>Household Opportunity Contact Roles</value>
    </labels>
    <labels>
        <fullName>stgLabelHHObject</fullName>
        <categories>Settings</categories>
        <language>en_US</language>
        <protected>false</protected>
        <shortDescription>stgLabelHHObject</shortDescription>
        <value>Household Object</value>
    </labels>
    <labels>
        <fullName>stgLabelHHSettings</fullName>
        <categories>Settings</categories>
        <language>en_US</language>
        <protected>false</protected>
        <shortDescription>stgLabelHHSettings</shortDescription>
        <value>Household Settings</value>
    </labels>
    <labels>
        <fullName>stgLabelLeadSettings</fullName>
        <categories>Settings</categories>
        <language>en_US</language>
        <protected>false</protected>
        <shortDescription>stgLabelLeadSettings</shortDescription>
        <value>Lead Settings</value>
    </labels>
    <labels>
        <fullName>stgLabelMembershipSettings</fullName>
        <categories>Settings</categories>
        <language>en_US</language>
        <protected>false</protected>
        <shortDescription>stgLabelMembershipSettings</shortDescription>
        <value>Membership Settings</value>
    </labels>
    <labels>
        <fullName>stgLabelNewAutoRel</fullName>
        <categories>Settings</categories>
        <language>en_US</language>
        <protected>false</protected>
        <shortDescription>stgLabelNewAutoRel</shortDescription>
        <value>New Automatic Relationship</value>
    </labels>
    <labels>
        <fullName>stgLabelNewPaymentMapping</fullName>
        <categories>Settings</categories>
        <language>en_US</language>
        <protected>false</protected>
        <shortDescription>stgLabelNewPaymentMapping</shortDescription>
        <value>New Payment Field Mapping</value>
    </labels>
    <labels>
        <fullName>stgLabelNewRDFieldMap</fullName>
        <categories>Settings</categories>
        <language>en_US</language>
        <protected>false</protected>
        <shortDescription>stgLabelNewRDFieldMap</shortDescription>
        <value>New Field Mapping</value>
    </labels>
    <labels>
        <fullName>stgLabelNewRelReciprocal</fullName>
        <categories>Settings</categories>
        <language>en_US</language>
        <protected>false</protected>
        <shortDescription>stgLabelNewRelReciprocal</shortDescription>
        <value>New Reciprocal Relationship</value>
    </labels>
    <labels>
        <fullName>stgLabelNewTH</fullName>
        <categories>Settings</categories>
        <language>en_US</language>
        <protected>false</protected>
        <shortDescription>stgLabelNewTH</shortDescription>
        <value>New Trigger Handler</value>
    </labels>
    <labels>
        <fullName>stgLabelNewUDR</fullName>
        <categories>Settings</categories>
        <language>en_US</language>
        <protected>false</protected>
        <shortDescription>stgLabelNewUDR</shortDescription>
        <value>New User Defined Rollup</value>
    </labels>
    <labels>
        <fullName>stgLabelNone</fullName>
        <categories>Settings</categories>
        <language>en_US</language>
        <protected>true</protected>
        <shortDescription>stgLabelNone</shortDescription>
        <value>- none -</value>
    </labels>
    <labels>
        <fullName>stgLabelOppBatchProgress</fullName>
        <categories>Settings</categories>
        <language>en_US</language>
        <protected>false</protected>
        <shortDescription>stgLabelOppBatchProgress</shortDescription>
        <value>Rollup Donations Batch Progress</value>
    </labels>
    <labels>
        <fullName>stgLabelOppRollupRT</fullName>
        <categories>Settings</categories>
        <language>en_US</language>
        <protected>false</protected>
        <shortDescription>stgLabelOppRollupRT</shortDescription>
        <value>Opportunity Rollup Record Types</value>
    </labels>
    <labels>
        <fullName>stgLabelOppRollups</fullName>
        <categories>Settings</categories>
        <language>en_US</language>
        <protected>false</protected>
        <shortDescription>stgLabelOppRollups</shortDescription>
        <value>Opportunity Rollups</value>
    </labels>
    <labels>
        <fullName>stgLabelPaymentMapNoValidFields</fullName>
        <categories>Settings</categories>
        <language>en_US</language>
        <protected>false</protected>
        <shortDescription>stgLabelPaymentMapNoValidFields</shortDescription>
        <value>No Valid Field Available</value>
    </labels>
    <labels>
        <fullName>stgLabelPaymentSettings</fullName>
        <categories>Settings</categories>
        <language>en_US</language>
        <protected>false</protected>
        <shortDescription>stgLabelPaymentSettings</shortDescription>
        <value>Payment Settings</value>
    </labels>
    <labels>
        <fullName>stgLabelRDFieldMap</fullName>
        <categories>Settings</categories>
        <language>en_US</language>
        <protected>false</protected>
        <shortDescription>stgLabelRDFieldMap</shortDescription>
        <value>Custom Field Mappings</value>
    </labels>
    <labels>
        <fullName>stgLabelRDNewPeriod</fullName>
        <categories>Settings</categories>
        <language>en_US</language>
        <protected>false</protected>
        <shortDescription>stgLabelRDNewPeriod</shortDescription>
        <value>New Installment Period</value>
    </labels>
    <labels>
        <fullName>stgLabelRDPeriod</fullName>
        <categories>Settings</categories>
        <language>en_US</language>
        <protected>false</protected>
        <shortDescription>stgLabelRDPeriod</shortDescription>
        <value>Custom Installment Periods</value>
    </labels>
    <labels>
        <fullName>stgLabelRDSettings</fullName>
        <categories>Settings</categories>
        <language>en_US</language>
        <protected>false</protected>
        <shortDescription>stgLabelRDSettings</shortDescription>
        <value>Recurring Donation Settings</value>
    </labels>
    <labels>
        <fullName>stgLabelRDStatus</fullName>
        <categories>Settings</categories>
        <language>en_US</language>
        <protected>false</protected>
        <shortDescription>stgLabelRDStatus</shortDescription>
        <value>Updating Recurring Donation Opportunities</value>
    </labels>
    <labels>
        <fullName>stgLabelRelSettings</fullName>
        <categories>Settings</categories>
        <language>en_US</language>
        <protected>false</protected>
        <shortDescription>stgLabelRelSettings</shortDescription>
        <value>General Settings</value>
    </labels>
    <labels>
        <fullName>stgLabelSelectChatterGroup</fullName>
        <categories>Settings</categories>
        <language>en_US</language>
        <protected>false</protected>
        <shortDescription>stgLabelSelectChatterGroup</shortDescription>
        <value>Select Chatter Group</value>
    </labels>
    <labels>
        <fullName>stgLabelSoftCredit</fullName>
        <categories>Settings</categories>
        <language>en_US</language>
        <protected>false</protected>
        <shortDescription>stgLabelSoftCredit</shortDescription>
        <value>Soft Credit Settings</value>
    </labels>
    <labels>
        <fullName>stgLabelTriggerHandlers</fullName>
        <categories>Settings</categories>
        <language>en_US</language>
        <protected>false</protected>
        <shortDescription>stgLabelTriggerHandlers</shortDescription>
        <value>Trigger Handlers</value>
    </labels>
    <labels>
        <fullName>stgLabelTypeAhead</fullName>
        <categories>Settings</categories>
        <language>en_US</language>
        <protected>false</protected>
        <shortDescription>stgLabelTypeAhead</shortDescription>
        <value>Start typing...</value>
    </labels>
    <labels>
        <fullName>stgLabelUDRNoOppFields</fullName>
        <categories>Settings</categories>
        <language>en_US</language>
        <protected>false</protected>
        <shortDescription>stgLabelUDRNoOppFields</shortDescription>
        <value>No valid Opportunity fields found.</value>
    </labels>
    <labels>
        <fullName>stgLabelUDROp</fullName>
        <categories>Settings</categories>
        <language>en_US</language>
        <protected>false</protected>
        <shortDescription>stgLabelUDROp</shortDescription>
        <value>Rollup Operation</value>
    </labels>
    <labels>
        <fullName>stgLabelUDROppField</fullName>
        <categories>Settings</categories>
        <language>en_US</language>
        <protected>false</protected>
        <shortDescription>stgLabelUDROppField</shortDescription>
        <value>Opportunity Field</value>
    </labels>
    <labels>
        <fullName>stgLabelUDRTargetField</fullName>
        <categories>Settings</categories>
        <language>en_US</language>
        <protected>false</protected>
        <shortDescription>stgLabelUDRTargetField</shortDescription>
        <value>Target Field</value>
    </labels>
    <labels>
        <fullName>stgLabelUDRTargetObject</fullName>
        <categories>Settings</categories>
        <language>en_US</language>
        <protected>false</protected>
        <shortDescription>stgLabelUDRTargetObject</shortDescription>
        <value>Target Object</value>
    </labels>
    <labels>
        <fullName>stgLinkDelete</fullName>
        <categories>Settings</categories>
        <language>en_US</language>
        <protected>false</protected>
        <shortDescription>stgLinkDelete</shortDescription>
        <value>Del</value>
    </labels>
    <labels>
        <fullName>stgNPSPSettingsTitle</fullName>
        <categories>Settings</categories>
        <language>en_US</language>
        <protected>false</protected>
        <shortDescription>stgNPSPSettingsTitle</shortDescription>
        <value>Nonprofit Starter Pack Settings</value>
    </labels>
    <labels>
        <fullName>stgNavAccountModel</fullName>
        <categories>Settings</categories>
        <language>en_US</language>
        <protected>false</protected>
        <shortDescription>stgNavAccountModel</shortDescription>
        <value>Account Model</value>
    </labels>
    <labels>
        <fullName>stgNavAddressVerification</fullName>
        <categories>Settings</categories>
        <language>en_US</language>
        <protected>false</protected>
        <shortDescription>stgNavAddressVerification</shortDescription>
        <value>Address Verification</value>
    </labels>
    <labels>
        <fullName>stgNavAffiliations</fullName>
        <categories>Settings</categories>
        <language>en_US</language>
        <protected>false</protected>
        <shortDescription>stgNavAffiliations</shortDescription>
        <value>Affiliations</value>
    </labels>
    <labels>
        <fullName>stgNavBDE</fullName>
        <categories>Settings</categories>
        <language>en_US</language>
        <protected>false</protected>
        <shortDescription>stgNavBDE</shortDescription>
        <value>Batch Data Entry</value>
    </labels>
    <labels>
        <fullName>stgNavConnections</fullName>
        <categories>Settings</categories>
        <language>en_US</language>
        <protected>false</protected>
        <shortDescription>stgNavConnections</shortDescription>
        <value>Connections</value>
    </labels>
    <labels>
        <fullName>stgNavContactRoles</fullName>
        <categories>Settings</categories>
        <language>en_US</language>
        <protected>false</protected>
        <shortDescription>stgNavContactRoles</shortDescription>
        <value>Contact Roles</value>
    </labels>
    <labels>
        <fullName>stgNavContacts</fullName>
        <categories>Settings</categories>
        <language>en_US</language>
        <protected>false</protected>
        <shortDescription>stgNavContacts</shortDescription>
        <value>Contacts</value>
    </labels>
    <labels>
        <fullName>stgNavDonations</fullName>
        <categories>Settings</categories>
        <language>en_US</language>
        <protected>false</protected>
        <shortDescription>stgNavDonations</shortDescription>
        <value>Donations &amp; Money</value>
    </labels>
    <labels>
        <fullName>stgNavDonorStatistics</fullName>
        <categories>Settings</categories>
        <language>en_US</language>
        <protected>false</protected>
        <shortDescription>stgNavDonorStatistics</shortDescription>
        <value>Donor Statistics</value>
    </labels>
    <labels>
        <fullName>stgNavErrorLog</fullName>
        <categories>Settings</categories>
        <language>en_US</language>
        <protected>false</protected>
        <shortDescription>stgNavErrorLog</shortDescription>
        <value>Error Log</value>
    </labels>
    <labels>
        <fullName>stgNavErrorNotify</fullName>
        <categories>Settings</categories>
        <language>en_US</language>
        <protected>false</protected>
        <shortDescription>stgNavErrorNotify</shortDescription>
        <value>Error Notifications</value>
    </labels>
    <labels>
        <fullName>stgNavHealthCheck</fullName>
        <categories>Settings</categories>
        <language>en_US</language>
        <protected>false</protected>
        <shortDescription>stgNavHealthCheck</shortDescription>
        <value>Health Check</value>
    </labels>
    <labels>
        <fullName>stgNavHouseholds</fullName>
        <categories>Settings</categories>
        <language>en_US</language>
        <protected>false</protected>
        <shortDescription>stgNavHouseholds</shortDescription>
        <value>Households</value>
    </labels>
    <labels>
        <fullName>stgNavLeads</fullName>
        <categories>Settings</categories>
        <language>en_US</language>
        <protected>false</protected>
        <shortDescription>stgNavLeads</shortDescription>
        <value>Leads</value>
    </labels>
    <labels>
        <fullName>stgNavMembership</fullName>
        <categories>Settings</categories>
        <language>en_US</language>
        <protected>false</protected>
        <shortDescription>stgNavMembership</shortDescription>
        <value>Membership</value>
    </labels>
    <labels>
        <fullName>stgNavPaymentMappings</fullName>
        <categories>Settings</categories>
        <language>en_US</language>
        <protected>false</protected>
        <shortDescription>stgNavPaymentMappings</shortDescription>
        <value>Payment Mappings</value>
    </labels>
    <labels>
        <fullName>stgNavPayments</fullName>
        <categories>Settings</categories>
        <language>en_US</language>
        <protected>false</protected>
        <shortDescription>stgNavPayments</shortDescription>
        <value>Payments</value>
    </labels>
    <labels>
        <fullName>stgNavRDBatch</fullName>
        <categories>Settings</categories>
        <language>en_US</language>
        <protected>false</protected>
        <shortDescription>stgNavRDBatch</shortDescription>
        <value>Recurring Donations Batch</value>
    </labels>
    <labels>
        <fullName>stgNavRDFieldMap</fullName>
        <categories>Settings</categories>
        <language>en_US</language>
        <protected>false</protected>
        <shortDescription>stgNavRDFieldMap</shortDescription>
        <value>Recurring Donation Field Mappings</value>
    </labels>
    <labels>
        <fullName>stgNavRDInstallmentPeriods</fullName>
        <categories>Settings</categories>
        <language>en_US</language>
        <protected>false</protected>
        <shortDescription>stgNavRDInstallmentPeriods</shortDescription>
        <value>Recurring Donation Installment Periods</value>
    </labels>
    <labels>
        <fullName>stgNavRecurringDonations</fullName>
        <categories>Settings</categories>
        <language>en_US</language>
        <protected>false</protected>
        <shortDescription>stgNavRecurringDonations</shortDescription>
        <value>Recurring Donations</value>
    </labels>
    <labels>
        <fullName>stgNavRelAutoCreate</fullName>
        <categories>Settings</categories>
        <language>en_US</language>
        <protected>false</protected>
        <shortDescription>stgNavRelAutoCreate</shortDescription>
        <value>Relationships Autocreation</value>
    </labels>
    <labels>
        <fullName>stgNavRelReciprocal</fullName>
        <categories>Settings</categories>
        <language>en_US</language>
        <protected>false</protected>
        <shortDescription>stgNavRelReciprocal</shortDescription>
        <value>Relationship Reciprocal Settings</value>
    </labels>
    <labels>
        <fullName>stgNavRelationships</fullName>
        <categories>Settings</categories>
        <language>en_US</language>
        <protected>false</protected>
        <shortDescription>stgNavRelationships</shortDescription>
        <value>Relationships</value>
    </labels>
    <labels>
        <fullName>stgNavRollupBatch</fullName>
        <categories>Settings</categories>
        <language>en_US</language>
        <protected>false</protected>
        <shortDescription>stgNavRollupBatch</shortDescription>
        <value>Rollup Donations Batch</value>
    </labels>
    <labels>
        <fullName>stgNavSystem</fullName>
        <categories>Settings</categories>
        <language>en_US</language>
        <protected>false</protected>
        <shortDescription>stgNavSystem</shortDescription>
        <value>System</value>
    </labels>
    <labels>
        <fullName>stgNavTriggerConfig</fullName>
        <categories>Settings</categories>
        <language>en_US</language>
        <protected>false</protected>
        <shortDescription>stgNavTriggerConfig</shortDescription>
        <value>Trigger Configuration</value>
    </labels>
    <labels>
        <fullName>stgNavUserDefinedRollups</fullName>
        <categories>Settings</categories>
        <language>en_US</language>
        <protected>false</protected>
        <shortDescription>stgNavUserDefinedRollups</shortDescription>
        <value>User Defined Rollups</value>
    </labels>
    <labels>
        <fullName>stgValidationHHAccountHHRules</fullName>
        <categories>Settings</categories>
        <language>en_US</language>
        <protected>false</protected>
        <shortDescription>stgValidationHHAccountHHRules</shortDescription>
        <value>The Account Model is set to &apos;Household Account&apos;, which requires Household Rules to be set to &apos;No Contacts&apos;.   When using Household Accounts, there is no need to have an additional Household Object.</value>
    </labels>
</CustomLabels><|MERGE_RESOLUTION|>--- conflicted
+++ resolved
@@ -194,7 +194,6 @@
         <value>An address must have all or none of its Seasonal fields set.</value>
     </labels>
     <labels>
-<<<<<<< HEAD
         <fullName>alloPaymentTotalExceedsPaymentAmt</fullName>
         <categories>Allocation</categories>
         <language>en_US</language>
@@ -209,7 +208,8 @@
         <protected>false</protected>
         <shortDescription>Opportunity Allocation totals must not exceed the amount of the Opportunity.</shortDescription>
         <value>Opportunity Allocation totals must not exceed the amount of the Opportunity.</value>
-=======
+    </labels>
+    <labels>
         <fullName>healthButtonRun</fullName>
         <categories>Health Check</categories>
         <language>en_US</language>
@@ -853,7 +853,6 @@
         <protected>false</protected>
         <shortDescription>healthSolutionUDFOppField</shortDescription>
         <value>Add the missing Opportunity field, or delete the User Rollup record, on the {0} &gt; {1} tab in NPSP Settings.</value>
->>>>>>> afb791e5
     </labels>
     <labels>
         <fullName>hhCmpDedupLabelReturnToCmp</fullName>
