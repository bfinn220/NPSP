<?xml version="1.0" encoding="UTF-8"?>
<CustomLabels xmlns="http://soap.sforce.com/2006/04/metadata">
    <labels>
        <fullName>Addr_Id_Error</fullName>
        <language>en_US</language>
        <protected>true</protected>
        <shortDescription>Addr Id Error</shortDescription>
        <value>You must provide an Auth ID.</value>
    </labels>
    <labels>
        <fullName>Addr_No_Batch</fullName>
        <categories>address, error</categories>
        <language>en_US</language>
        <protected>true</protected>
        <shortDescription>Batch Address Verification Not Supported</shortDescription>
        <value>The specified service does not support Batch Address Verification.</value>
    </labels>
    <labels>
        <fullName>Addr_Pending_Verification</fullName>
        <categories>address, error</categories>
        <language>en_US</language>
        <protected>true</protected>
        <shortDescription>Pending verification</shortDescription>
        <value>Pending verification</value>
    </labels>
    <labels>
        <fullName>Addr_Settings_API_Body</fullName>
        <categories>address, settings</categories>
        <language>en_US</language>
        <protected>true</protected>
        <shortDescription>DEPRECATED - Addr Settings API Title</shortDescription>
        <value>DEPRECATED - API Account Settings</value>
    </labels>
    <labels>
        <fullName>Addr_Settings_API_Title</fullName>
        <categories>address, settings</categories>
        <language>en_US</language>
        <protected>true</protected>
        <shortDescription>Addr Settings API Title</shortDescription>
        <value>Verification API Account Settings</value>
    </labels>
    <labels>
        <fullName>Addr_Settings_Intro_Body</fullName>
        <categories>address, settings</categories>
        <language>en_US</language>
        <protected>true</protected>
        <shortDescription>DEPRECATED - Addr Settings Intro Body</shortDescription>
        <value>DEPRECATED</value>
    </labels>
    <labels>
        <fullName>Addr_Settings_Intro_Body1</fullName>
        <categories>address, settings</categories>
        <language>en_US</language>
        <protected>true</protected>
        <shortDescription>Addr Settings Intro Body</shortDescription>
        <value>The Address Verification API lets you verify addresses as you add them to Salesforce. The API also lets you standardize addresses when you save them (for example, it converts any instance of Street to St in the saved record).</value>
    </labels>
    <labels>
        <fullName>Addr_Settings_Intro_Body2</fullName>
        <categories>address, settings</categories>
        <language>en_US</language>
        <protected>true</protected>
        <shortDescription>Addr Settings Intro Body</shortDescription>
        <value>&lt;br/&gt;To get started:&lt;br/&gt;&lt;br/&gt;
1. Open a third-party address verification account. (Some are free for nonprofits.)&lt;br/&gt;
2. In your address verification service, create the required authentication ID and/or token.&lt;br/&gt;
3. Return to this settings page, click the Edit button above, and paste the ID and/or token into the appropriate fields.&lt;br/&gt;
4. Complete the remaining fields and click Save. The help text for each field provides more information. If you still need more help, see the &lt;a href=&quot;https://powerofus.force.com/NPSP_Address_Verification&quot;&gt;NPSP documentation&lt;/a&gt;.</value>
    </labels>
    <labels>
        <fullName>Addr_Settings_Intro_Title</fullName>
        <categories>address, settings</categories>
        <language>en_US</language>
        <protected>true</protected>
        <shortDescription>Addr Settings Intro Title</shortDescription>
        <value>Introduction</value>
    </labels>
    <labels>
        <fullName>Addr_Settings_Notice</fullName>
        <categories>address, settings</categories>
        <language>en_US</language>
        <protected>true</protected>
        <shortDescription>Addr Settings Notice</shortDescription>
        <value>Address verification will only work for records you create from this point on. Verification does not apply to contact information that you&apos;ve already entered in Salesforce.</value>
    </labels>
    <labels>
        <fullName>Addr_Settings_Test_Body</fullName>
        <categories>address, settings</categories>
        <language>en_US</language>
        <protected>true</protected>
        <shortDescription>Addr Settings Test Body</shortDescription>
        <value>To test your Secret Key Pair, enter any US Zip Code:</value>
    </labels>
    <labels>
        <fullName>Addr_Settings_Test_Response_Title</fullName>
        <categories>address, settings</categories>
        <language>en_US</language>
        <protected>true</protected>
        <shortDescription>Addr Settings Test Response Title</shortDescription>
        <value>API Response</value>
    </labels>
    <labels>
        <fullName>Addr_Settings_Test_Title</fullName>
        <categories>address, settings</categories>
        <language>en_US</language>
        <protected>true</protected>
        <shortDescription>Addr Settings Test Title</shortDescription>
        <value>Test My Settings</value>
    </labels>
    <labels>
        <fullName>Addr_Skip_Verified</fullName>
        <categories>address, verification</categories>
        <language>en_US</language>
        <protected>true</protected>
        <shortDescription>Addr Skip Verified</shortDescription>
        <value>Skip previously verified records</value>
    </labels>
    <labels>
        <fullName>Addr_Token_Error</fullName>
        <language>en_US</language>
        <protected>true</protected>
        <shortDescription>Addr Token Error</shortDescription>
        <value>You must provide an Auth Token.</value>
    </labels>
    <labels>
        <fullName>Addr_Unauthorized_Endpoint</fullName>
        <language>en_US</language>
        <protected>true</protected>
        <shortDescription>Addr Unauthorized Endpoint</shortDescription>
        <value>The Remote Site URL for the SmartyStreetsZip endpoint is invalid. Verify the correct URL with Smarty Streets, and update the SmartyStreetsZip endpoint in Setup &gt; Security &gt; Remote Site Settings.</value>
    </labels>
    <labels>
        <fullName>Addr_Valid_Key_Pair</fullName>
        <language>en_US</language>
        <protected>true</protected>
        <shortDescription>Addr Valid Key Pair</shortDescription>
        <value>Your Secret Key Pair is valid.</value>
    </labels>
    <labels>
        <fullName>Addr_Verification_Batch_Body</fullName>
        <categories>address, verification</categories>
        <language>en_US</language>
        <protected>true</protected>
        <shortDescription>Addr Verification Batch Body</shortDescription>
        <value>&lt;p&gt;Click Verify All Addresses to verify and standardize all addresses in your organization.
        The mass verification process uses the settings from above.&lt;/p&gt;
 &lt;br/&gt;</value>
    </labels>
    <labels>
        <fullName>Addr_Verification_Batch_Not_Supported</fullName>
        <categories>address, verification</categories>
        <language>en_US</language>
        <protected>true</protected>
        <shortDescription>No Batch Support</shortDescription>
        <value>The selected service does not support Batch Address Validation.</value>
    </labels>
    <labels>
        <fullName>Addr_Verification_Batch_SmartyStreets_Message</fullName>
        <categories>address, verification</categories>
        <language>en_US</language>
        <protected>true</protected>
        <shortDescription>Batches of 100</shortDescription>
        <value>SmartyStreets will verify addresses in batches of 100.</value>
    </labels>
    <labels>
        <fullName>Addr_Verification_Batch_Status</fullName>
        <categories>address, verification</categories>
        <language>en_US</language>
        <protected>true</protected>
        <shortDescription>Addr Verification Batch Status</shortDescription>
        <value>Mass Verification Status</value>
    </labels>
    <labels>
        <fullName>Addr_Verification_Batch_Title</fullName>
        <categories>address, verification</categories>
        <language>en_US</language>
        <protected>true</protected>
        <shortDescription>Addr Verification Batch Title</shortDescription>
        <value>Mass Verify Existing Addresses</value>
    </labels>
    <labels>
        <fullName>Addr_Verification_Cant_Load_Class</fullName>
        <categories>address</categories>
        <language>en_US</language>
        <protected>true</protected>
        <shortDescription>Unable to load verification class when visiting settings page</shortDescription>
        <value>There was an error loading the validator class {0}</value>
    </labels>
    <labels>
        <fullName>Addr_Verification_Required</fullName>
        <categories>address</categories>
        <language>en_US</language>
        <protected>true</protected>
        <shortDescription>Verification required</shortDescription>
        <value>Verification required</value>
    </labels>
    <labels>
        <fullName>Addr_Verification_Undefined_Class</fullName>
        <categories>address</categories>
        <language>en_US</language>
        <protected>true</protected>
        <shortDescription>No address verification class defined</shortDescription>
        <value>Address verification class not defined in the settings. Cannot perform address verification.</value>
    </labels>
    <labels>
        <fullName>Addr_Verification_Wrong_Class</fullName>
        <categories>address</categories>
        <language>en_US</language>
        <protected>true</protected>
        <shortDescription>Wrong address verification class</shortDescription>
        <value>No class with the specified name exists. Cannot perform address verification.</value>
    </labels>
    <labels>
        <fullName>Addr_Verification_Wrong_Interface</fullName>
        <categories>address</categories>
        <language>en_US</language>
        <protected>true</protected>
        <shortDescription>Wrong address verification interface</shortDescription>
        <value>The address validation class does not implement the required interface. Cannot perform address verification.</value>
    </labels>
    <labels>
        <fullName>Addr_Verified</fullName>
        <categories>address, verification</categories>
        <language>en_US</language>
        <protected>true</protected>
        <shortDescription>Address Successfully Verified</shortDescription>
        <value>Verified</value>
    </labels>
    <labels>
        <fullName>Addr_Verify_Endpoint</fullName>
        <language>en_US</language>
        <protected>true</protected>
        <shortDescription>Addr Verify Endpoint</shortDescription>
        <value>Please enter the endpoint URL.</value>
    </labels>
    <labels>
        <fullName>Addr_Verify_Google_Help</fullName>
        <language>en_US</language>
        <protected>true</protected>
        <shortDescription>Google API Helpt Text</shortDescription>
        <value>The Google Geocoding API requires a value for Authentication Token only.  This can be found by going to Visit the APIs console at https://code.google.com/apis/console and log in with your Google Account. Click the Services link from the left-hand menu in the APIs Console, then activate the Geocoding API service. Once the service has been activated, your API key is available from the API Access page, in the Simple API Access section. More information on this service and what it provides can be found here: https://developers.google.com/maps/documentation/geocoding/.</value>
    </labels>
    <labels>
        <fullName>Addr_Verify_Settings</fullName>
        <language>en_US</language>
        <protected>true</protected>
        <shortDescription>Addr Verify Settings</shortDescription>
        <value>Please verify you have entered your credentials.</value>
    </labels>
    <labels>
        <fullName>Addr_Verifying</fullName>
        <language>en_US</language>
        <protected>true</protected>
        <shortDescription>Addr Verifying</shortDescription>
        <value>Verifying addresses.</value>
    </labels>
    <labels>
        <fullName>Address_Not_Found</fullName>
        <categories>address, error</categories>
        <language>en_US</language>
        <protected>true</protected>
        <shortDescription>Address Not Found</shortDescription>
        <value>Address not found.</value>
    </labels>
    <labels>
        <fullName>Address_StateCountry_Invalid_Error</fullName>
        <categories>address, error</categories>
        <language>en_US</language>
        <protected>true</protected>
        <shortDescription>{value} is not configured as a valid Country in your Organization.</shortDescription>
        <value>&apos;{0}&apos; is not configured as a valid Country in your Organization.</value>
    </labels>
    <labels>
        <fullName>Address_Verification_Limit</fullName>
        <categories>address, verification</categories>
        <language>en_US</language>
        <protected>true</protected>
        <shortDescription>Address Verification Limit</shortDescription>
        <value>You cannot verify more than 100 addresses at a time.</value>
    </labels>
    <labels>
        <fullName>CONV_Accept_Risk</fullName>
        <language>en_US</language>
        <protected>false</protected>
        <shortDescription>Risk Accepted</shortDescription>
        <value>I accept the risk associated with using this tool, including data loss and inconsistent data.</value>
    </labels>
    <labels>
        <fullName>CONV_Account_Field</fullName>
        <language>en_US</language>
        <protected>false</protected>
        <shortDescription>Account Field</shortDescription>
        <value>Account Field</value>
    </labels>
    <labels>
        <fullName>CONV_Account_Field_For_Old_HH_ID</fullName>
        <language>en_US</language>
        <protected>false</protected>
        <shortDescription>Account Field For Old HH ID</shortDescription>
        <value>Select a field to store the original Household object Id.</value>
    </labels>
    <labels>
        <fullName>CONV_Activities_Reparented</fullName>
        <language>en_US</language>
        <protected>false</protected>
        <shortDescription>Activites Reparented</shortDescription>
        <value>Transfers Activities and Tasks associated with One-to-One or Individual Accounts to new Household Accounts.</value>
    </labels>
    <labels>
        <fullName>CONV_Address_Overrides_Set</fullName>
        <language>en_US</language>
        <protected>false</protected>
        <shortDescription>Address Overrides</shortDescription>
        <value>Selects Address Override for any Contact whose address is different from the Household Address.</value>
    </labels>
    <labels>
        <fullName>CONV_Addresses_Mapped</fullName>
        <language>en_US</language>
        <protected>false</protected>
        <shortDescription>Addresses Mapped</shortDescription>
        <value>Creates Address records based on existing Household and Contact addresses, and associates the new Address records with the new Household Accounts.</value>
    </labels>
    <labels>
        <fullName>CONV_All_Backed_Up</fullName>
        <language>en_US</language>
        <protected>false</protected>
        <shortDescription>All Data Backed Up</shortDescription>
        <value>I've backed up my data using the Export Data tool in Setup | Data Management.</value>
    </labels>
    <labels>
        <fullName>CONV_All_Dup_Rules_Disabled</fullName>
        <language>en_US</language>
        <protected>false</protected>
        <shortDescription>CONV_All_Dup_Rules_Disabled</shortDescription>
        <value>I have disabled all Data.com Duplication Management Rules.</value>
    </labels>
    <labels>
        <fullName>CONV_All_Households_Selected</fullName>
        <language>en_US</language>
        <protected>false</protected>
        <shortDescription>All Households Selected</shortDescription>
        <value>Runs the conversion process for all existing Household objects and related Contacts. (Does not run conversion for Contacts not currently associated with a Household.)</value>
    </labels>
    <labels>
        <fullName>CONV_All_Required_Removed</fullName>
        <language>en_US</language>
        <protected>false</protected>
        <shortDescription>All Required Removed</shortDescription>
        <value>I have removed required field restrictions for all custom fields.</value>
    </labels>
    <labels>
        <fullName>CONV_All_Triggers_Disabled</fullName>
        <language>en_US</language>
        <protected>false</protected>
        <shortDescription>All Triggers disabled</shortDescription>
        <value>Disables all NPSP triggers. NOTE: The tool does not disable your custom triggers. You should manually disable any custom triggers before proceeding.</value>
    </labels>
    <labels>
        <fullName>CONV_All_Users_Logged_Out</fullName>
        <language>en_US</language>
        <protected>false</protected>
        <shortDescription>All Users Logged Out</shortDescription>
        <value>All users have logged out of my Salesforce instance.</value>
    </labels>
    <labels>
        <fullName>CONV_All_WFR_Disabled</fullName>
        <language>en_US</language>
        <protected>false</protected>
        <shortDescription>All WFR and VR Disabled</shortDescription>
        <value>I have disabled all workflows and custom validation rules.</value>
    </labels>
    <labels>
        <fullName>CONV_Batching_Explanation</fullName>
        <language>en_US</language>
        <protected>false</protected>
        <shortDescription>Batching Explanation</shortDescription>
        <value>This tool will process your existing Contacts with Households in batches of 200 Households at a time, attempting to convert them to Household Accounts. Any errors during the conversion will result in one or more failed batches of Contacts while other batches may succeed. This could leave your data in an inconsistent state. If this occurs, you will need to immediately resolve the issue and re-run the conversion utility. This tool takes the following actions in converting your data:</value>
    </labels>
    <labels>
        <fullName>CONV_Begin</fullName>
        <language>en_US</language>
        <protected>false</protected>
        <shortDescription>Begin Conversion</shortDescription>
        <value>Begin Conversion Process</value>
    </labels>
    <labels>
        <fullName>CONV_Cancel</fullName>
        <language>en_US</language>
        <protected>false</protected>
        <shortDescription>Cancel</shortDescription>
        <value>Cancel</value>
    </labels>
    <labels>
        <fullName>CONV_Configuration_Options</fullName>
        <language>en_US</language>
        <protected>false</protected>
        <shortDescription>Configuration Options</shortDescription>
        <value>Configuration Options</value>
    </labels>
    <labels>
        <fullName>CONV_Contacts_Attached</fullName>
        <language>en_US</language>
        <protected>false</protected>
        <shortDescription>Contacts Attached to Household</shortDescription>
        <value>Disconnects Contacts from their One-to-One or Individual Account, and attaches them to their newly created Household Account.</value>
    </labels>
    <labels>
        <fullName>CONV_Conversion_Process</fullName>
        <language>en_US</language>
        <protected>false</protected>
        <shortDescription>Account Model Conversion Progress</shortDescription>
        <value>Account Model Conversion Progress</value>
    </labels>
    <labels>
        <fullName>CONV_Fundamental_Changes</fullName>
        <language>en_US</language>
        <protected>false</protected>
        <shortDescription>Fundamental Changes</shortDescription>
        <value>You are about to make fundamental changes to your Salesforce data and data model. Reports, dashboards, and more may have to be modified to account for these changes. Salesforce.com and Salesforce.org are not responsible for any data or data integrity loss.  Do you still wish to proceed?</value>
    </labels>
    <labels>
        <fullName>CONV_Important_Info_Header</fullName>
        <language>en_US</language>
        <protected>false</protected>
        <shortDescription>Important Information Header</shortDescription>
        <value>Important Information</value>
    </labels>
    <labels>
        <fullName>CONV_Local_Expert</fullName>
        <language>en_US</language>
        <protected>false</protected>
        <shortDescription>Local Expert</shortDescription>
        <value>I&apos;ve consulted with my local Salesforce expert.</value>
    </labels>
    <labels>
        <fullName>CONV_Master_Address_Set</fullName>
        <language>en_US</language>
        <protected>false</protected>
        <shortDescription>Master Address Set</shortDescription>
        <value>Sets the Household Account address. Uses the current Household address if it exists, or one of the Contact addresses based on frequency of use or highest Contact giving.</value>
    </labels>
    <labels>
        <fullName>CONV_New_Affiliations</fullName>
        <language>en_US</language>
        <protected>false</protected>
        <shortDescription>New Affiliations Created</shortDescription>
        <value>Restructures Contact and org Account associations by creating Affiliation records, and sets the Primary Affiliation field on Contact.</value>
    </labels>
    <labels>
        <fullName>CONV_New_Households_Created</fullName>
        <language>en_US</language>
        <protected>false</protected>
        <shortDescription>New Households Created</shortDescription>
        <value>Creates a new Household Account for each Household object record.</value>
    </labels>
    <labels>
        <fullName>CONV_Non_NPSP_Apps</fullName>
        <language>en_US</language>
        <protected>false</protected>
        <shortDescription>Non-NPSP Apps</shortDescription>
        <value>I have disabled or temporarily uninstalled all non-NPSP apps.</value>
    </labels>
    <labels>
        <fullName>CONV_Old_Household_Objects</fullName>
        <language>en_US</language>
        <protected>false</protected>
        <shortDescription>Old Household Objects</shortDescription>
        <value>Does NOT delete Household objects after conversion is complete. You should manually delete these after you've verified the conversion.</value>
    </labels>
    <labels>
        <fullName>CONV_Only_Household_Contacts</fullName>
        <language>en_US</language>
        <protected>false</protected>
        <shortDescription>Only Household Contacts</shortDescription>
        <value>I am aware this tool will only work for Contacts that currently have a Household associated.</value>
    </labels>
    <labels>
        <fullName>CONV_Opportunities_Reparented</fullName>
        <language>en_US</language>
        <protected>false</protected>
        <shortDescription>Opportunities Reparented</shortDescription>
        <value>Removes Opportunities from One-to-One or Individual Accounts and associates them with the new Household Accounts.</value>
    </labels>
    <labels>
        <fullName>CONV_Original_HH_Id</fullName>
        <language>en_US</language>
        <protected>false</protected>
        <shortDescription>Original HH Id</shortDescription>
        <value>You can optionally select a custom field on Account to store the original Household object Id. Storing this Id can be useful if you later want to reparent any lookups or child objects originally on the Household object to the new Household Account. Account Field selections are limited to unused custom text or text area fields.</value>
    </labels>
    <labels>
        <fullName>CONV_Page_Description</fullName>
        <language>en_US</language>
        <protected>false</protected>
        <shortDescription>Page Description</shortDescription>
        <value>This page is designed to help you convert your organization from an existing One-to-One or Individual Account Model to the Household Account Model.</value>
    </labels>
    <labels>
        <fullName>CONV_Page_Title</fullName>
        <language>en_US</language>
        <protected>false</protected>
        <shortDescription>Page Title</shortDescription>
        <value>Account Model Conversion Utility</value>
    </labels>
    <labels>
        <fullName>CONV_Permanent_Change</fullName>
        <language>en_US</language>
        <protected>false</protected>
        <shortDescription>Permanent Change Info</shortDescription>
        <value>Account Model Conversion is a permanent change. Please consider this action carefully before proceeding. While the conversion is in process, your database functionality will be temporarily disabled. Salesforce.com and Salesforce.org are not responsible for any data loss, modifications, or corruption that occur as a result of this operation. Please proceed at YOUR OWN RISK. You'll need to confirm that you've taken the following steps before beginning the conversion:</value>
    </labels>
    <labels>
        <fullName>CONV_Primary_Contacts_Set</fullName>
        <language>en_US</language>
        <protected>false</protected>
        <shortDescription>Primary Contacts Set</shortDescription>
        <value>Sets Primary Contact values for all Household Accounts.</value>
    </labels>
    <labels>
        <fullName>CONV_Proceed</fullName>
        <language>en_US</language>
        <protected>false</protected>
        <shortDescription>Proceed</shortDescription>
        <value>Proceed with Conversion</value>
    </labels>
    <labels>
        <fullName>CONV_Record_Ownership_Transferred</fullName>
        <language>en_US</language>
        <protected>false</protected>
        <shortDescription>Record Ownership Transferred</shortDescription>
        <value>I have transferred any records owned by inactive users to active users.</value>
    </labels>
    <labels>
        <fullName>CONV_Reload</fullName>
        <language>en_US</language>
        <protected>false</protected>
        <shortDescription>Reload</shortDescription>
        <value>Reload the Converter</value>
    </labels>
    <labels>
        <fullName>CONV_Selected_Field_Bad</fullName>
        <language>en_US</language>
        <protected>false</protected>
        <shortDescription>Selected Field Not Able to Hold ID</shortDescription>
        <value>The field you selected to store the Household Id is of the wrong datatype or invalid in some way. Please select a different Account field.</value>
    </labels>
    <labels>
        <fullName>CONV_Selected_Field_Verification_Failure</fullName>
        <language>en_US</language>
        <protected>false</protected>
        <shortDescription>Selected Field Not Verified for Id</shortDescription>
        <value>The conversion tool encountered an error when attempting to verify the validity of your selected Account field. Without this verification, the conversion tool can't determine if your field mapping, and therefore your conversion, will be successful.  You may proceed at your own risk, or select a different field to hold the Household Id.</value>
    </labels>
    <labels>
        <fullName>CONV_Tested_in_Sandbox</fullName>
        <language>en_US</language>
        <protected>false</protected>
        <shortDescription>Tested in Sandbox</shortDescription>
        <value>I have tested the conversion process in a fresh sandbox.</value>
    </labels>
    <labels>
        <fullName>CONV_Triggers_Reenabled</fullName>
        <language>en_US</language>
        <protected>false</protected>
        <shortDescription>Triggers ReEnabled</shortDescription>
        <value>Re-enables all NPSP triggers. NOTE: You'll need to manually re-enable any custom triggers you disabled for the conversion. Also, the utility re-enables &lt;b&gt;all&lt;/b&gt; NPSP triggers, so if you selectively disabled any of them beforehand, you'll need to manually disable them again.</value>
    </labels>
    <labels>
        <fullName>CONV_Warning</fullName>
        <language>en_US</language>
        <protected>false</protected>
        <shortDescription>Warning</shortDescription>
        <value>Warning!</value>
    </labels>
    <labels>
        <fullName>CONV_What_This_Tool_Does</fullName>
        <language>en_US</language>
        <protected>false</protected>
        <shortDescription>What This Tool Does</shortDescription>
        <value>What This Tool Does</value>
    </labels>
    <labels>
        <fullName>CampaignMemberStatusOmit</fullName>
        <categories>Opportunity, Campaign Member</categories>
        <language>en_US</language>
        <protected>false</protected>
        <shortDescription>CampaignMemberStatusOmit</shortDescription>
        <value>omit</value>
    </labels>
    <labels>
        <fullName>ClosedWonOpportunities</fullName>
        <categories>Error</categories>
        <language>en_US</language>
        <protected>true</protected>
        <shortDescription>ClosedWonOpportunities</shortDescription>
        <value>Closed Won Opportunities</value>
    </labels>
    <labels>
        <fullName>CMT_FilterGroupActiveRollupsHelpText</fullName>
        <categories>Settings</categories>
        <language>en_US</language>
        <protected>true</protected>
        <shortDescription>Help text for the rollups tree</shortDescription>
        <value>The list of rollups that are using this filter group. As long as there are rollups listed here, you can't delete this filter group.</value>
    </labels>
    <labels>
        <fullName>CMT_DeleteConfirm</fullName>
        <categories>Settings</categories>
        <language>en_US</language>
        <protected>true</protected>
        <shortDescription>Confirmation message when a user wants to delete something.</shortDescription>
        <value>Are you sure you want to delete this {0}?</value>
    </labels>
    <labels>
        <fullName>CMT_FilterGroupDeleteError</fullName>
        <categories>Settings</categories>
        <language>en_US</language>
        <protected>true</protected>
        <shortDescription>Error message when a user wants to delete a filter group with rollups.</shortDescription>
        <value>You can't delete this filter group because there is at least one rollup using it. To delete this filter group, either remove it from the associated rollups or delete the rollups.</value>
    </labels>
    <labels>
        <fullName>CMT_FilterGroupDescriptionHelpText</fullName>
        <categories>Settings</categories>
        <language>en_US</language>
        <protected>true</protected>
        <shortDescription>Help text for the filter group description</shortDescription>
        <value>It's important to enter a detailed description that explains the filter rules in this group so that users in your org can understand if this filter group is right for their rollup.</value>
    </labels>
    <labels>
        <fullName>CMT_FilterGroupNameHelpText</fullName>
        <categories>Settings</categories>
        <language>en_US</language>
        <protected>true</protected>
        <shortDescription>Help text for the filter group name</shortDescription>
        <value>A unique name for this filter group.</value>
    </labels>
    <labels>
        <fullName>CMT_FilterGroupNameLimitError</fullName>
        <categories>Settings</categories>
        <language>en_US</language>
        <protected>true</protected>
        <shortDescription>New filter group button</shortDescription>
        <value>Filter group name is limited to 40 characters.</value>
    </labels>
    <labels>
        <fullName>CMT_FilterRulesHelpText</fullName>
        <categories>Settings</categories>
        <language>en_US</language>
        <protected>true</protected>
        <shortDescription>Help text for the filter rules</shortDescription>
        <value>The list of rules included in this filter group. The filter rules set the criteria to ensure that you only get the data you need. Keep in mind that filter groups use AND criteria for filter rules, so if the data doesn't match ALL filter rules within a filter group, it won't be included in the rollup.</value>
    </labels>
    <labels>
        <fullName>CMT_FilterRulesValueHelpText</fullName>
        <categories>Settings</categories>
        <language>en_US</language>
        <protected>true</protected>
        <shortDescription>Help text for the filter rule value field</shortDescription>
        <value>If the Operator is In List or Not in List and you don't see a picklist, enter values separated by semi-colons.</value>
    </labels>
    <labels>
        <fullName>CMT_FilterNew</fullName>
        <categories>Settings</categories>
        <language>en_US</language>
        <protected>true</protected>
        <shortDescription>New filter group button</shortDescription>
        <value>New Filter Group</value>
    </labels>
    <labels>
        <fullName>CMT_FilterRuleDeleteWarning</fullName>
        <categories>Settings</categories>
        <language>en_US</language>
        <protected>true</protected>
        <shortDescription>Warning message when a user wants to delete a filter rule.</shortDescription>
        <value>There are rollups using the filter group that this rule is part of. If you delete this filter rule, it will affect those rollup calculations. Are you sure you want to delete?</value>
    </labels>
    <labels>
        <fullName>CMT_FilterRuleDuplicateError</fullName>
        <categories>Settings</categories>
        <language>en_US</language>
        <protected>true</protected>
        <shortDescription>Warning message when a user creates a duplicate filter rule.</shortDescription>
        <value>This filter rule already exists in this filter group. Edit one or more fields to create a unique filter rule.</value>
    </labels>
    <labels>
        <fullName>CMT_FilterRuleFieldsMissing</fullName>
        <categories>Settings</categories>
        <language>en_US</language>
        <protected>true</protected>
        <shortDescription>Error message preventing a user from saving a filter rule with fields missing.</shortDescription>
        <value>One or more fields are missing. Complete all fields to save this filter rule.</value>
    </labels>
    <labels>
        <fullName>ConfirmDeleteAccount</fullName>
        <categories>Error, Delete</categories>
        <language>en_US</language>
        <protected>true</protected>
        <shortDescription>ConfirmDeleteAccount</shortDescription>
        <value>{0} is the only Contact in the {1} Account. Deleting this Contact would leave an empty Account. Would you like to delete {1}, including {0}, instead?</value>
    </labels>
    <labels>
        <fullName>CRLP_AvailableRollupType</fullName>
        <categories>Settings</categories>
        <language>en_US</language>
        <protected>true</protected>
        <shortDescription>Label to be used for table describing rollup types.</shortDescription>
        <value>Available Rollup Types</value>
    </labels>
    <labels>
        <fullName>CRLP_AdvancedCustomizationHeader</fullName>
        <categories>Settings</categories>
        <language>en_US</language>
        <protected>true</protected>
        <shortDescription>Label for the advanced customization section on a Rollup__mdt record.</shortDescription>
        <value>Advanced Customization</value>
    </labels>
    <labels>
        <fullName>CRLP_AdvancedCustomizationText</fullName>
        <categories>Settings</categories>
        <language>en_US</language>
        <protected>true</protected>
        <shortDescription>Context for when to add a date, amount, or detail field to a Rollup__mdt record.</shortDescription>
        <value>These fields determine what information is being summarized and provide the normal defaults for Donations. You can edit them as needed.</value>
    </labels>
    <labels>
        <fullName>CRLP_BatchCalculating</fullName>
        <categories>Settings</categories>
        <language>en_US</language>
        <protected>true</protected>
        <shortDescription>Displays on page when "Recalculate Rollups" button is hit on Acc/Con/GAU/RD.</shortDescription>
        <value>The rollups batch job is calculating and may take a few moments to complete. Go back to the {0} and refresh to see updated rollup values.</value>
    </labels>
    <labels>
        <fullName>CRLP_BatchSkipped</fullName>
        <categories>Settings</categories>
        <language>en_US</language>
        <protected>true</protected>
        <shortDescription>Error logged when a scheduled batch is skipped b/c yesterday&apos;s still running.</shortDescription>
        <value>Today&apos;&apos;s scheduled {0} batch job was skipped because a previous {0} job was still running. The next batch job will run as scheduled. No action is required; this error is for information purposes only.</value>
    </labels>
    <labels>
        <fullName>CRLP_CreateRollupIntroHelpText</fullName>
        <categories>Settings</categories>
        <language>en_US</language>
        <protected>true</protected>
        <shortDescription>Help text for user adding a summary object, field, and a description.</shortDescription>
        <value>Select the Target Object to determine the available fields, then select the Target Field that this information should roll up to. Be sure to enter a detailed description that will help you (and others) understand exactly what this rollup does.
        </value>
    </labels>
    <labels>
        <fullName>CRLP_CreateRollupTargetObjectHelpText</fullName>
        <categories>Settings</categories>
        <language>en_US</language>
        <protected>true</protected>
        <shortDescription>Tooltip help text for target object.</shortDescription>
        <value>The object determines which Target Fields are available for you to roll up donation data to. The available Target Objects are Account, Contact, General Accounting Unit, and Recurring Donation.</value>
    </labels>
    <labels>
        <fullName>CRLP_CreateRollupTargetFieldHelpText</fullName>
        <categories>Settings</categories>
        <language>en_US</language>
        <protected>true</protected>
        <shortDescription>Tooltip help text for target field.</shortDescription>
        <value>Custom field on the selected Target Object that you are rolling up donation data to. Note that a Target Field can only be associated with one rollup.</value>
    </labels>
    <labels>
        <fullName>CRLP_CreateRollupActiveHelpText</fullName>
        <categories>Settings</categories>
        <language>en_US</language>
        <protected>true</protected>
        <shortDescription>Tooltip help text for the active flag.</shortDescription>
        <value>Indicates that the rollup is active. Inactive rollups won't be calculated along with active rollups.</value>
    </labels>
    <labels>
        <fullName>CRLP_CreateRollupDescriptionHelpText</fullName>
        <categories>Settings</categories>
        <language>en_US</language>
        <protected>true</protected>
        <shortDescription>Tooltip help text for description.</shortDescription>
        <value>It's important to enter a detailed description so that you (or other users) understand exactly what this rollup calculates. The description will show when you hover over the rollup in the list view.</value>
    </labels>
    <labels>
        <fullName>CRLP_CreateRollupNameHelpText</fullName>
        <categories>Settings</categories>
        <language>en_US</language>
        <protected>true</protected>
        <shortDescription>Tooltip help text for name.</shortDescription>
        <value>TODO: REMOVE ME</value>
    </labels>
    <labels>
        <fullName>CRLP_CreateRollupTypeHelpText</fullName>
        <categories>Settings</categories>
        <language>en_US</language>
        <protected>true</protected>
        <shortDescription>Tooltip help text for rollup type.</shortDescription>
        <value>The combination of which object you're rolling up data from and whether the rollup is a hard credit or soft credit.</value>
    </labels>
    <labels>
        <fullName>CRLP_CreateRollupFilterGroupHelpText</fullName>
        <categories>Settings</categories>
        <language>en_US</language>
        <protected>true</protected>
        <shortDescription>Tooltip help text for filter group.</shortDescription>
        <value>The field shows which filter group to apply to this rollup. A filter group is a collection of filter rules that determine which records get rolled up.</value>
    </labels>
    <labels>
        <fullName>CRLP_CreateRollupOperationHelpText</fullName>
        <categories>Settings</categories>
        <language>en_US</language>
        <protected>true</protected>
        <shortDescription>Tooltip help text for operation.</shortDescription>
        <value>Determines how the donation data will roll up. Is it a sum, an average, or a best year total (to name just a few)? Available values are determined by the type of the Target Field.</value>
    </labels>
    <labels>
        <fullName>CRLP_CreateRollupFiscalYearHelpText</fullName>
        <categories>Settings</categories>
        <language>en_US</language>
        <protected>true</protected>
        <shortDescription>Tooltip help text for fiscal year.</shortDescription>
        <value>Calculates rollups based on fiscal year settings (instead of calendar year).</value>
    </labels>
    <labels>
        <fullName>CRLP_CreateRollupTimeBoundOperationHelpText</fullName>
        <categories>Settings</categories>
        <language>en_US</language>
        <protected>true</protected>
        <shortDescription>Tooltip help text for time bound operation.</shortDescription>
        <value>The time period for this rollup. You can roll up data for all time, a certain number of days, or a specific year.</value>
    </labels>
    <labels>
        <fullName>CRLP_CreateRollupYearsAgoHelpText</fullName>
        <categories>Settings</categories>
        <language>en_US</language>
        <protected>true</protected>
        <shortDescription>Tooltip help text for years ago picklist.</shortDescription>
        <value>Choose the number of years ago that you want to roll up data for. Keep in mind that only the data for that calendar (or fiscal) year will roll up. So, if the current year is 2018 and you choose 2 years ago, the roll up will include data for 2016.</value>
    </labels>
    <labels>
        <fullName>CRLP_CreateRollupDaysBackHelpText</fullName>
        <categories>Settings</categories>
        <language>en_US</language>
        <protected>true</protected>
        <shortDescription>Tooltip help text for days back integer.</shortDescription>
        <value>Choose the number of days back (from today) that you want to roll up data for.</value>
    </labels>
    <labels>
        <fullName>CRLP_CreateRollupDetailFieldHelpText</fullName>
        <categories>Settings</categories>
        <language>en_US</language>
        <protected>true</protected>
        <shortDescription>Tooltip help text for detail field picklist.</shortDescription>
        <value>The field from the result of the rollup operation that you want to copy to the Target Field. Only available if the Operation is a single result operation (First, Last, Largest, or Smallest). This list only shows fields whose field types are compatible with the selected Target field.</value>
    </labels>
    <labels>
        <fullName>CRLP_CreateRollupDateFieldHelpText</fullName>
        <categories>Settings</categories>
        <language>en_US</language>
        <protected>true</protected>
        <shortDescription>Tooltip help text for date field picklist.</shortDescription>
        <value>The date field to use when calculating the rollup. This is the date that the Time Frame uses to figure out whether to include this record or not.</value>
    </labels>
    <labels>
        <fullName>CRLP_CreateRollupAmountFieldHelpText</fullName>
        <categories>Settings</categories>
        <language>en_US</language>
        <protected>true</protected>
        <shortDescription>Tooltip help text for amount field picklist.</shortDescription>
        <value>The amount field to use when calculating the rollup.</value>
    </labels>
    <labels>
        <fullName>CRLP_CreditType</fullName>
        <categories>Settings</categories>
        <language>en_US</language>
        <protected>true</protected>
        <shortDescription>Credit Type</shortDescription>
        <value>Credit Type</value>
    </labels>
    <labels>
        <fullName>CRLP_DaysBack</fullName>
        <categories>Settings</categories>
        <language>en_US</language>
        <protected>true</protected>
        <shortDescription>Days back error message for integers with any characters other than numbers.</shortDescription>
        <value>You must enter a positive whole number that is less than 10000.</value>
    </labels>
    <labels>
        <fullName>CRLP_DeleteError</fullName>
        <categories>Settings</categories>
        <language>en_US</language>
        <protected>true</protected>
        <shortDescription>Successfully Deleted</shortDescription>
        <value>Error deleting the {0}</value>
    </labels>
    <labels>
        <fullName>CRLP_DeleteProgress</fullName>
        <categories>Settings</categories>
        <language>en_US</language>
        <protected>true</protected>
        <shortDescription>Delete Progress Message</shortDescription>
        <value>Deleting the {0}</value>
    </labels>
    <labels>
        <fullName>CRLP_DeleteSuccess</fullName>
        <categories>Settings</categories>
        <language>en_US</language>
        <protected>true</protected>
        <shortDescription>Successfully Deleted</shortDescription>
        <value>{0} Successfully Deleted</value>
    </labels>
    <labels>
        <fullName>CRLP_DeleteTimeout</fullName>
        <categories>Settings</categories>
        <language>en_US</language>
        <protected>true</protected>
        <shortDescription>Timeout error message</shortDescription>
        <value>Deleting the {0} has timed out. Please try again.</value>
    </labels>
    <labels>
        <fullName>CRLP_DisabledTitle</fullName>
        <categories>Settings</categories>
        <language>en_US</language>
        <protected>true</protected>
        <shortDescription>Title for CRLP Disabled Toast</shortDescription>
        <value>These aren't the rollups you're looking for.</value>
    </labels>
    <labels>
        <fullName>CRLP_DisabledMessage</fullName>
        <categories>Settings</categories>
        <language>en_US</language>
        <protected>true</protected>
        <shortDescription>Message for CRLP Disabled Toast</shortDescription>
        <value>You don't have Customizable Rollups enabled. Return to NPSP Settings for information on how to enable these.</value>
    </labels>
    <labels>
        <fullName>CRLP_DuplicateTargetField</fullName>
        <categories>Settings</categories>
        <language>en_US</language>
        <protected>true</protected>
        <shortDescription>Error when user tries to save a Rollup with a duplicate Target Field.</shortDescription>
        <value>This Target field is already in use by an active Customizable Rollup.</value>
    </labels>
    <labels>
        <fullName>CRLP_HardCredit</fullName>
        <categories>Settings</categories>
        <language>en_US</language>
        <protected>true</protected>
        <shortDescription>Hard Credit</shortDescription>
        <value>Hard Credit</value>
    </labels>
    <labels>
        <fullName>CRLP_DisplayError</fullName>
        <categories>Settings</categories>
        <language>en_US</language>
        <protected>true</protected>
        <shortDescription>Error loading Customizable Rollup data</shortDescription>
        <value>Error displaying the {0}</value>
    </labels>
    <labels>
        <fullName>CRLP_NoAvailableDetailFieldsMessage</fullName>
        <categories>Settings</categories>
        <language>en_US</language>
        <protected>true</protected>
        <shortDescription>Message when user doesn't have available detail fields on a custom rollup.</shortDescription>
        <value>There are no available fields. Only fields whose field types are compatible with the Target field appear in the Field to Roll Up picklist.</value>
    </labels>
    <labels>
        <fullName>CRLP_NoAvailableTargetFieldsMessage</fullName>
        <categories>Settings</categories>
        <language>en_US</language>
        <protected>true</protected>
        <shortDescription>Label when user doesn't have available summary fields on a custom rollup</shortDescription>
        <value>There are no available Target fields. You need to create a writeable, custom field that your data can roll up to.</value>
    </labels>
    <labels>
        <fullName>CRLP_NoFilterGroupSelected</fullName>
        <categories>Settings</categories>
        <language>en_US</language>
        <protected>true</protected>
        <shortDescription>Label when user doesn't select a filter group.</shortDescription>
        <value>No Filter Group (Include All Records)</value>
    </labels>
    <labels>
        <fullName>CRLP_PleaseWait</fullName>
        <categories>Settings</categories>
        <language>en_US</language>
        <protected>true</protected>
        <shortDescription>Message to indicate in-progress operation for metadata deployments</shortDescription>
        <value>Please wait a moment</value>
    </labels>
    <labels>
        <fullName>CRLP_RecalculatingRollups</fullName>
        <categories>Settings</categories>
        <language>en_US</language>
        <protected>true</protected>
        <shortDescription>Header for interstitial page on rollup recalc buttons</shortDescription>
        <value>Recalculating Rollups</value>
    </labels>
    <labels>
        <fullName>CRLP_ResetRollupsWarning</fullName>
        <categories>Settings</categories>
        <language>en_US</language>
        <protected>true</protected>
        <shortDescription>Warning before complete reset of Customizable Rollups</shortDescription>
        <value>
            Are you sure you want to reset Customizable Rollups? This will delete any new Customizable Rollups, Filter Rules, and Filter Groups you created, as well as reset all NPSP rollups to their default behavior.
        </value>
    </labels>
    <labels>
        <fullName>CRLP_Return</fullName>
        <categories>Settings</categories>
        <language>en_US</language>
        <protected>true</protected>
        <shortDescription>Breadcrumb text to return to the specified location.</shortDescription>
        <value>Back to {0}</value>
    </labels>
    <labels>
        <fullName>CRLP_RollupsByFilterGroup</fullName>
        <categories>Settings</categories>
        <language>en_US</language>
        <protected>true</protected>
        <shortDescription>Shows rollups using a specific filter group.</shortDescription>
        <value>Rollups Using this Filter Group</value>
    </labels>
    <labels>
        <fullName>CRLP_RollupNew</fullName>
        <categories>Settings</categories>
        <language>en_US</language>
        <protected>true</protected>
        <shortDescription>Create new rollup button</shortDescription>
        <value>New Rollup</value>
    </labels>
    <labels>
        <fullName>CRLP_RollupSummary</fullName>
        <categories>Settings</categories>
        <language>en_US</language>
        <protected>true</protected>
        <shortDescription>Rollup Summary Page Title</shortDescription>
        <value>Customizable Rollups</value>
    </labels>
    <labels>
        <fullName>CRLP_RollupType</fullName>
        <categories>Settings</categories>
        <language>en_US</language>
        <protected>true</protected>
        <shortDescription>Type of custom rollup</shortDescription>
        <value>Rollup Type</value>
    </labels>
    <labels>
        <fullName>CRLP_SaveError</fullName>
        <categories>Settings</categories>
        <language>en_US</language>
        <protected>true</protected>
        <shortDescription>Error deploying Customizable Rollup data</shortDescription>
        <value>Error saving the {0}</value>
    </labels>
    <labels>
        <fullName>CRLP_SaveProgress</fullName>
        <categories>Settings</categories>
        <language>en_US</language>
        <protected>true</protected>
        <shortDescription>Saving Progress Message</shortDescription>
        <value>Saving the {0}</value>
    </labels>
    <labels>
        <fullName>CRLP_SaveSuccess</fullName>
        <categories>Settings</categories>
        <language>en_US</language>
        <protected>true</protected>
        <shortDescription>Successfully Saved</shortDescription>
        <value>{0} Successfully Saved</value>
    </labels>
    <labels>
        <fullName>CRLP_SaveTimeout</fullName>
        <categories>Settings</categories>
        <language>en_US</language>
        <protected>true</protected>
        <shortDescription>Timeout error message</shortDescription>
        <value>Saving the {0} has timed out. Please see the Customizable Rollups documentation for more information.</value>
    </labels>
    <labels>
        <fullName>CRLP_SoftCredit</fullName>
        <categories>Settings</categories>
        <language>en_US</language>
        <protected>true</protected>
        <shortDescription>Soft Credit</shortDescription>
        <value>Soft Credit</value>
    </labels>
    <labels>
        <fullName>CascadeDeletionError</fullName>
        <categories>Error</categories>
        <language>en_US</language>
        <protected>true</protected>
        <shortDescription>Cascade Deletion Error Message In Classic</shortDescription>
        <value>You can&apos;&apos;t delete {0} because it&apos;&apos;s associated with the following records. Delete or re-associate these records and then try again.&lt;br/&gt;&lt;br/&gt;{1}</value>
    </labels>
    <labels>
        <fullName>CascadeDeletionErrorLightning</fullName>
        <categories>Error</categories>
        <language>en_US</language>
        <protected>true</protected>
        <shortDescription>Cascade Deletion Error Message In Lightning Experience</shortDescription>
        <value>You can&apos;&apos;t delete {0} because it&apos;&apos;s associated with these records: {1}. Delete or re-associate these records and then try again.</value>
    </labels>
    <labels>
        <fullName>DeleteAccount</fullName>
        <language>en_US</language>
        <protected>true</protected>
        <shortDescription>DeleteAccount</shortDescription>
        <value>Delete Account</value>
    </labels>
    <labels>
        <fullName>DeleteContactLeaveAccount</fullName>
        <language>en_US</language>
        <protected>true</protected>
        <shortDescription>DeleteContactLeaveAccount</shortDescription>
        <value>Delete Contact and Leave Empty Account</value>
    </labels>
    <labels>
        <fullName>EPAddDependentTask</fullName>
        <categories>Engagement Plans</categories>
        <language>en_US</language>
        <protected>true</protected>
        <shortDescription>EPAddDependentTask</shortDescription>
        <value>Add Dependent Task</value>
    </labels>
    <labels>
        <fullName>EPAddTask</fullName>
        <categories>Engagement Plans</categories>
        <language>en_US</language>
        <protected>true</protected>
        <shortDescription>Engagement Plan&apos;s Add Task button label</shortDescription>
        <value>Add Task</value>
    </labels>
    <labels>
        <fullName>EPDeleteTask</fullName>
        <categories>Engagement Plans</categories>
        <language>en_US</language>
        <protected>false</protected>
        <shortDescription>EPDeleteTask</shortDescription>
        <value>Delete Task</value>
    </labels>
    <labels>
        <fullName>EPManageTasks</fullName>
        <categories>Engagement Plans</categories>
        <language>en_US</language>
        <protected>false</protected>
        <shortDescription>EPManageTasks</shortDescription>
        <value>Manage Engagement Plan Tasks</value>
    </labels>
    <labels>
        <fullName>EPManageTemplate</fullName>
        <categories>Engagement Plans</categories>
        <language>en_US</language>
        <protected>false</protected>
        <shortDescription>EPManageTemplate</shortDescription>
        <value>Manage Engagement Plan Template</value>
    </labels>
    <labels>
        <fullName>EPTaskDependency</fullName>
        <categories>Engagement Plan, Error</categories>
        <language>en_US</language>
        <protected>true</protected>
        <shortDescription>EPTaskDependency</shortDescription>
        <value>Please choose a different Parent Task. This Task is already set as a prerequisite for the Parent Task you selected.</value>
    </labels>
    <labels>
        <fullName>EPTaskTemplate</fullName>
        <categories>Engagement Plan, Error</categories>
        <language>en_US</language>
        <protected>true</protected>
        <shortDescription>EPTaskTemplate</shortDescription>
        <value>The Parent Task you selected belongs to a different Engagement Plan Template. Please select an Engagement Plan Task that's part of this Engagement Plan Template.</value>
    </labels>
    <labels>
        <fullName>EPTo</fullName>
        <categories>Engagement Plans</categories>
        <language>en_US</language>
        <protected>false</protected>
        <shortDescription>to, as in &quot;Add depend task to task 1&quot;</shortDescription>
        <value>to</value>
    </labels>
    <labels>
        <fullName>ErrorEmailMessage</fullName>
        <categories>Error</categories>
        <language>en_US</language>
        <protected>true</protected>
        <shortDescription>ErrorEmailMessage</shortDescription>
        <value>Salesforce reported the below errors as NPSP was attempting to execute its batch jobs, or at a time when it was unable to display error messages directly to a user. It’s likely that NPSP was attempting to update summary fields on Accounts and Contacts, but was unable to save certain records. This failure might have been caused by a variety of issues unrelated to NPSP, such as custom code or validation rules.

Read this article on the Power of Us Hub to learn how these Scheduled Jobs work: https://powerofus.force.com/NPSP_Scheduled_Jobs

If you’re not sure how to resolve these errors, post a message in the Nonprofit Success Pack group in the Power of Us Hub: https://powerofus.force.com/HUB_NPSP_Group</value>
    </labels>
    <labels>
        <fullName>HiddenForSecurity</fullName>
        <categories>settings</categories>
        <language>en_US</language>
        <protected>false</protected>
        <shortDescription>HiddenForSecurity</shortDescription>
        <value>Hidden for security</value>
    </labels>
    <labels>
        <fullName>InactiveScheduledJobsOwnerErrMsg</fullName>
        <categories>User</categories>
        <language>en_US</language>
        <protected>true</protected>
        <shortDescription>InactiveScheduledJobsOwnerErrMsg</shortDescription>
        <value>There are Scheduled Jobs owned by an inactive User. Review your Scheduled Jobs and ensure the owner of each one is an active User. See Edit or Reschedule NPSP Scheduled Jobs in the Power of Us Hub for more information: https://powerofus.force.com/articles/Resource/NPSP-Edit-or-Reschedule-NPSP-Scheduled-Jobs</value>
    </labels>
    <labels>
        <fullName>NameRequired</fullName>
        <categories>Engagement Plans, Errors</categories>
        <language>en_US</language>
        <protected>false</protected>
        <shortDescription>NameRequired</shortDescription>
        <value>Subject is a required field.</value>
    </labels>
    <labels>
        <fullName>OCRRemovePrimaryDuplicateBatchErrorText</fullName>
        <categories>Opportunity</categories>
        <language>en_US</language>
        <protected>true</protected>
        <shortDescription>OCR Remove Primary Duplicate Batch Error Text</shortDescription>
        <value>Unable to remove the duplicate primary OCRs from the Opportunity {0}. Review the Contact Roles on the Opportunity record, choose which is the correct one, and delete the others.</value>
    </labels>
    <labels>
        <fullName>OrganizationalOpportunities</fullName>
        <categories>Error</categories>
        <language>en_US</language>
        <protected>true</protected>
        <shortDescription>OrganizationalOpportunities</shortDescription>
        <value>Organizational Opportunities</value>
    </labels>
    <labels>
        <fullName>PageMessagesConfirm</fullName>
        <categories>PageMessages</categories>
        <language>en_US</language>
        <protected>true</protected>
        <shortDescription>Confirm</shortDescription>
        <value>Success</value>
    </labels>
    <labels>
        <fullName>PageMessagesError</fullName>
        <categories>PageMessages</categories>
        <language>en_US</language>
        <protected>true</protected>
        <shortDescription>Error</shortDescription>
        <value>Error</value>
    </labels>
    <labels>
        <fullName>PageMessagesInfo</fullName>
        <categories>PageMessages</categories>
        <language>en_US</language>
        <protected>true</protected>
        <shortDescription>Info</shortDescription>
        <value>Info</value>
    </labels>
    <labels>
        <fullName>PageMessagesFatal</fullName>
        <categories>PageMessages</categories>
        <language>en_US</language>
        <protected>true</protected>
        <shortDescription>Fatal</shortDescription>
        <value>Error</value>
    </labels>
    <labels>
        <fullName>PageMessagesWarning</fullName>
        <categories>PageMessages</categories>
        <language>en_US</language>
        <protected>true</protected>
        <shortDescription>Warning</shortDescription>
        <value>Warning</value>
    </labels>
    <labels>
        <fullName>RD_ErrorAddDonationHeaderText</fullName>
        <categories>Recurring-Donations, Error</categories>
        <language>en_US</language>
        <protected>true</protected>
        <shortDescription>Refresh Opportunities</shortDescription>
        <value>Refresh Opportunities</value>
    </labels>
        <labels>
        <fullName>RD_ErrorAddDonationMissingId</fullName>
        <categories>Recurring-Donations, Error</categories>
        <language>en_US</language>
        <protected>true</protected>
        <shortDescription>Recurring Donation ID missing</shortDescription>
        <value>Recurring Donation ID missing. Please select a valid recurring donation record.</value>
    </labels>
    <labels>
        <fullName>RD_ErrorAddDonationPermissionDenied</fullName>
        <categories>Recurring-Donations, Error</categories>
        <language>en_US</language>
        <protected>true</protected>
        <shortDescription>You do not have permission to create a donation record</shortDescription>
        <value>You do not have permission to create a donation record. Please contact your system administrator for more information.</value>
    </labels>
    <labels>
        <fullName>RD_ErrorMoreClosedWonOpportunitiesThanInstallments</fullName>
        <categories>Recurring-Donations, Error</categories>
        <language>en_US</language>
        <protected>true</protected>
        <shortDescription>More ClosedWon donations than Installments</shortDescription>
        <value>There are more Closed Won Opportunities associated with this Recurring Donation than the number of Installments defined.</value>
    </labels>
    <labels>
        <fullName>RD_ErrorNotEnoughClosedValueForFixedLength</fullName>
        <categories>Recurring-Donations, Error</categories>
        <language>en_US</language>
        <protected>true</protected>
        <shortDescription>The total Amount of all Closed Won Opps is not equal to the RD Amount.</shortDescription>
        <value>The combined Amount of all related Closed Won and Pledged Opportunities must match the Amount of a Fixed Length Recurring Donation.</value>
    </labels>
    <labels>
        <fullName>REL_Create_New_Relationship</fullName>
        <categories>Relationships, relationship-viewer</categories>
        <language>en_US</language>
        <protected>false</protected>
        <shortDescription>Relationship Viewer - Create</shortDescription>
        <value>Create New Relationship</value>
    </labels>
    <labels>
        <fullName>REL_Former</fullName>
        <categories>Relationships, relationship-viewer</categories>
        <language>en_US</language>
        <protected>false</protected>
        <shortDescription>Relationship Viewer - Former</shortDescription>
        <value>Former</value>
    </labels>
    <labels>
        <fullName>REL_No_Relationships</fullName>
        <categories>Relationships, relationship-viewer</categories>
        <language>en_US</language>
        <protected>false</protected>
        <shortDescription>Relationship Viewer - No Relationship</shortDescription>
        <value>There are no Relationships for this Contact.</value>
    </labels>
    <labels>
        <fullName>REL_RECenter</fullName>
        <categories>Relationships, relationship-viewer</categories>
        <language>en_US</language>
        <protected>false</protected>
        <shortDescription>Relationship Viewer - Re-center</shortDescription>
        <value>Re-Center on This Contact</value>
    </labels>
    <labels>
        <fullName>REL_Return_to_Contact</fullName>
        <categories>Relationships, relationship-viewer</categories>
        <language>en_US</language>
        <protected>false</protected>
        <shortDescription>Relationship Viewer - Return to Contact</shortDescription>
        <value>Return to Contact</value>
    </labels>
    <labels>
        <fullName>REL_View_Contact_Record</fullName>
        <categories>Relationships, relationship-viewer</categories>
        <language>en_US</language>
        <protected>false</protected>
        <shortDescription>Relationship Viewer - View Contact Record</shortDescription>
        <value>View Contact Record</value>
    </labels>
    <labels>
        <fullName>RP_CustomerJourneyLinkLabel</fullName>
        <language>en_US</language>
        <protected>true</protected>
        <shortDescription>Resources Page - Customer Journey link</shortDescription>
        <value>Salesforce.org Webinars and Events</value>
    </labels>
    <labels>
        <fullName>RP_DeeperParagraph</fullName>
        <language>en_US</language>
        <protected>true</protected>
        <shortDescription>Resources Page - Deeper Paragraph</shortDescription>
        <value>Dive deeper into Salesforce and learn everything you need to be successful.</value>
    </labels>
    <labels>
        <fullName>RP_DeeperSubtitle</fullName>
        <language>en_US</language>
        <protected>true</protected>
        <shortDescription>Resources Page - Deeper Subtitle</shortDescription>
        <value>3. Dive Deeper</value>
    </labels>
    <labels>
        <fullName>RP_GettingStarted</fullName>
        <language>en_US</language>
        <protected>true</protected>
        <shortDescription>Resources Page - Getting Started component title</shortDescription>
        <value>Getting Started</value>
    </labels>
    <labels>
        <fullName>RP_GitHubSubtitle</fullName>
        <language>en_US</language>
        <protected>true</protected>
        <shortDescription>Resources Page - GitHub Subtitle</shortDescription>
        <value>updates are pushed automatically; no installation needed!</value>
    </labels>
    <labels>
        <fullName>RP_GitHubTitle</fullName>
        <language>en_US</language>
        <protected>true</protected>
        <shortDescription>Resources Page - GitHub title</shortDescription>
        <value>Latest Release Notes</value>
    </labels>
    <labels>
        <fullName>RP_NpspLinkLabel</fullName>
        <language>en_US</language>
        <protected>true</protected>
        <shortDescription>Resources Page - Npsp Link</shortDescription>
        <value>Getting Started with Salesforce for Nonprofits</value>
    </labels>
    <labels>
        <fullName>RP_ProductNameLabel</fullName>
        <language>en_US</language>
        <protected>true</protected>
        <shortDescription>Resources Page - Product Name</shortDescription>
        <value>Nonprofit Success Pack (NPSP)</value>
    </labels>
    <labels>
        <fullName>RP_ReleaseGitHub</fullName>
        <language>en_US</language>
        <protected>true</protected>
        <shortDescription>Resources Page - Release GitHub</shortDescription>
        <value>Released:</value>
    </labels>
    <labels>
        <fullName>RP_ReleaseNotesLink</fullName>
        <language>en_US</language>
        <protected>true</protected>
        <shortDescription>Resources Page - Release Notes Link</shortDescription>
        <value>Read full release notes &gt;</value>
    </labels>
    <labels>
        <fullName>RP_Remote_Site_Settings_Deactivated</fullName>
        <language>en_US</language>
        <protected>true</protected>
        <shortDescription>RP Remote Site Settings Deactivated</shortDescription>
        <value>To take advantage of all the new functionality on the Getting Started page, go to Setup, search for Remote Site Settings, and ensure that the SFDOEndpoints site is active. If it isn't, click Edit, check the Active box, and click Save.</value>
    </labels>
    <labels>
        <fullName>RP_SalesforceOrgLinkLabel</fullName>
        <language>en_US</language>
        <protected>true</protected>
        <shortDescription>Resources Page - Salesforce Org Link</shortDescription>
        <value>Hub Community Weekly Office Hours</value>
    </labels>
    <labels>
        <fullName>RP_SubTitle</fullName>
        <language>en_US</language>
        <protected>true</protected>
        <shortDescription>Resources Page - SubTitle</shortDescription>
        <value>You now have access to ALL the powerful features of Salesforce Enterprise Edition PLUS the ability to better manage donors with the Nonprofit Success Pack application. Now let&apos;s get started.</value>
    </labels>
    <labels>
        <fullName>RP_Title</fullName>
        <language>en_US</language>
        <protected>true</protected>
        <shortDescription>Resources Page - Title</shortDescription>
        <value>Welcome to Salesforce and the</value>
    </labels>
    <labels>
        <fullName>RP_TrailheadLinkLabel</fullName>
        <language>en_US</language>
        <protected>true</protected>
        <shortDescription>Resources Page - Trailhead Link</shortDescription>
        <value>Getting Started with Salesforce and NPSP Trailmix</value>
    </labels>
    <labels>
        <fullName>RP_TrailheadParagraph</fullName>
        <language>en_US</language>
        <protected>true</protected>
        <shortDescription>Resources Page - Trailhead Paragraph</shortDescription>
        <value>Get started with the Nonprofit Success Pack by learning the basics of Salesforce and donor and volunteer management.</value>
    </labels>
    <labels>
        <fullName>RP_TrailheadSubtitle</fullName>
        <language>en_US</language>
        <protected>true</protected>
        <shortDescription>Resources Page - Trailhead Subtitle</shortDescription>
        <value>1. Learn with Trailhead</value>
    </labels>
    <labels>
        <fullName>RP_USParagraph</fullName>
        <language>en_US</language>
        <protected>true</protected>
        <shortDescription>Resources Page - Power of Us Paragraph</shortDescription>
        <value>Get help from our active community of fellow NPSP users, or reach out to Salesforce.org.</value>
    </labels>
    <labels>
        <fullName>RP_UsHubLinkLabel</fullName>
        <language>en_US</language>
        <protected>true</protected>
        <shortDescription>Resources Page - Power of Us Hub Link</shortDescription>
        <value>Power of Us HUB</value>
    </labels>
    <labels>
        <fullName>RP_UsSubtitle</fullName>
        <language>en_US</language>
        <protected>true</protected>
        <shortDescription>Resources Page - Power of Us Subtitle</shortDescription>
        <value>2. Join the Community</value>
    </labels>
    <labels>
        <fullName>RP_Videos</fullName>
        <language>en_US</language>
        <protected>true</protected>
        <shortDescription>Resources Page - Youtube Videos</shortDescription>
        <value>How-To videos</value>
    </labels>
    <labels>
        <fullName>RP_WebinarLinkLabel</fullName>
        <language>en_US</language>
        <protected>true</protected>
        <shortDescription>Resources Page - Webinar Link</shortDescription>
        <value>NPSP Product Documentation</value>
    </labels>
    <labels>
        <fullName>RP_YoutubeChannel</fullName>
        <language>en_US</language>
        <protected>true</protected>
        <shortDescription>Resources Page - Salesforce Foundation Youtube Channel</shortDescription>
        <value>View more on our youtube channel &gt;</value>
    </labels>
    <labels>
        <fullName>RecurringDonationAccountAndContactError</fullName>
        <categories>Recurring Donations</categories>
        <language>en_US</language>
        <protected>false</protected>
        <shortDescription>RecurringDonationAccountAndContactError</shortDescription>
        <value>You can specify either an Organization or Contact for a Recurring Donation, but not both.</value>
    </labels>
    <labels>
        <fullName>Saved</fullName>
        <language>en_US</language>
        <protected>true</protected>
        <shortDescription>Saved</shortDescription>
        <value>Saved.</value>
    </labels>
    <labels>
        <fullName>Settings_not_Saved</fullName>
        <language>en_US</language>
        <protected>true</protected>
        <shortDescription>Settings not Saved</shortDescription>
        <value>Settings not saved</value>
    </labels>
    <labels>
        <fullName>SmartyStreets_Help_Text</fullName>
        <language>en_US</language>
        <protected>true</protected>
        <shortDescription>SmartyStreets Help Test</shortDescription>
        <value>Make sure you have entered both the Auth ID and Auth Token provided to you by SmartyStreets. You will find them in your SmartyStreets API Keys page.</value>
    </labels>
    <labels>
        <fullName>Zip_Not_Found</fullName>
        <categories>address, verification</categories>
        <language>en_US</language>
        <protected>true</protected>
        <shortDescription>Zip Not Found</shortDescription>
        <value>Zip code not found.</value>
    </labels>
    <labels>
        <fullName>Zipcode_Verification_Limit</fullName>
        <categories>address, verification</categories>
        <language>en_US</language>
        <protected>true</protected>
        <shortDescription>Zipcode Verification Limit</shortDescription>
        <value>You cannot verify more than 100 zipcodes at a time.</value>
    </labels>
    <labels>
        <fullName>adapterException</fullName>
        <language>en_US</language>
        <protected>true</protected>
        <shortDescription>Throw exception to external call</shortDescription>
        <value>Invalid call. This function is reserved for Salesforce use.</value>
    </labels>
    <labels>
        <fullName>addrCiceroMissingAPIKey</fullName>
        <categories>Cicero address verification service</categories>
        <language>en_US</language>
        <protected>true</protected>
        <shortDescription>addrCiceroMissingAPIKey</shortDescription>
        <value>You must specify the Cicero API Key in the Auth Token field for Address Verification. Log into Salesforce and go to People | Addresses on the NPSP Settings page.</value>
    </labels>
    <labels>
        <fullName>addrCopyConAddBtnHHObjOnly</fullName>
        <categories>ADDR_CopyConAddrHHObjBTN</categories>
        <language>en_US</language>
        <protected>false</protected>
        <shortDescription>addrCopyConAddBtnHHObjOnly</shortDescription>
        <value>The Copy Address to Household button only works with Contacts associated with a Household object.</value>
    </labels>
    <labels>
        <fullName>addrGeneralSettings</fullName>
        <categories>Address Settings</categories>
        <language>en_US</language>
        <protected>false</protected>
        <shortDescription>addrGeneralSettings</shortDescription>
        <value>General Address Settings</value>
    </labels>
    <labels>
        <fullName>addrHHAccountOnly</fullName>
        <categories>Address Management</categories>
        <language>en_US</language>
        <protected>true</protected>
        <shortDescription>addrHHAccountOnly</shortDescription>
        <value>To use Addresses with non-Household Accounts, you must select Organizational Account Addresses Enabled in NPSP Settings | People | Addresses.</value>
    </labels>
    <labels>
        <fullName>addrHHAddressAlwaysDefault</fullName>
        <categories>Manage Household UI</categories>
        <language>en_US</language>
        <protected>false</protected>
        <shortDescription>addrHHAddressAlwaysDefault</shortDescription>
        <value>The Household Address will be copied to all Contacts that do not have an Address Override.</value>
    </labels>
    <labels>
        <fullName>addrSeasonalOverlap</fullName>
        <categories>Address Management</categories>
        <language>en_US</language>
        <protected>false</protected>
        <shortDescription>addrSeasonalOverlap</shortDescription>
        <value>Seasonal Address dates cannot overlap with any other Seasonal Addresses for this Household.</value>
    </labels>
    <labels>
        <fullName>addrSeasonalPartial</fullName>
        <categories>Address Management</categories>
        <language>en_US</language>
        <protected>false</protected>
        <shortDescription>addrSeasonalPartial</shortDescription>
        <value>In the Seasonal Information section, please select values for all Seasonal fields, or leave them all blank.</value>
    </labels>
    <labels>
        <fullName>alloAddRow</fullName>
        <categories>Allocation</categories>
        <language>en_US</language>
        <protected>false</protected>
        <shortDescription>alloAddRow</shortDescription>
        <value>Add Row</value>
    </labels>
    <labels>
        <fullName>alloAddRowAtPosition</fullName>
        <categories>Allocation</categories>
        <language>en_US</language>
        <protected>false</protected>
        <shortDescription>alloAddRowAtPosition</shortDescription>
        <value>Add Row at Position</value>
    </labels>
    <labels>
        <fullName>alloAmountOrPercent</fullName>
        <categories>Allocation, Error</categories>
        <language>en_US</language>
        <protected>false</protected>
        <shortDescription>alloAmountOrPercent</shortDescription>
        <value>Enter a value in either the Amount field or the Percent field.</value>
    </labels>
    <labels>
        <fullName>alloBatchCreateDefault</fullName>
        <categories>Allocation, Settings</categories>
        <language>en_US</language>
        <protected>false</protected>
        <shortDescription>alloBatchCreateDefault</shortDescription>
        <value>Batch Create Default Allocations</value>
    </labels>
    <labels>
        <fullName>alloBatchDefaultInfo</fullName>
        <categories>Allocation, Settings</categories>
        <language>en_US</language>
        <protected>false</protected>
        <shortDescription>alloBatchDefaultInfo</shortDescription>
        <value>This utility runs a batch process that creates default Allocations for all existing Opportunities, except Opportunities excluded in the GAU Allocations Rollup Settings.
&lt;br/&gt;
&lt;br/&gt;
To run this utility, default Allocations must be enabled and a default General Accounting Unit must be selected. You only need to run this tool once after enabling default Allocations, as all new Opportunities will receive a default Allocation once enabled.
&lt;br/&gt;
&lt;br/&gt;
To check your GAU Allocation settings, go to Donations | GAU Allocations.</value>
    </labels>
    <labels>
        <fullName>alloBtnCancel</fullName>
        <categories>Allocation</categories>
        <language>en_US</language>
        <protected>false</protected>
        <shortDescription>alloBtnCancel</shortDescription>
        <value>Cancel</value>
    </labels>
    <labels>
        <fullName>alloBtnSaveAndClose</fullName>
        <categories>Allocation</categories>
        <language>en_US</language>
        <protected>false</protected>
        <shortDescription>alloBtnSaveAndClose</shortDescription>
        <value>Save</value>
    </labels>
    <labels>
        <fullName>alloCampaignExceedsOppAmount</fullName>
        <categories>Allocation, Error</categories>
        <language>en_US</language>
        <protected>false</protected>
        <shortDescription>alloCampaignExceedsOppAmount</shortDescription>
        <value>Your Campaign Allocations were not created. Campaign Allocations for the Opportunity exceeded the Opportunity amount.</value>
    </labels>
    <labels>
        <fullName>alloCantAllocateNothing</fullName>
        <categories>Allocation, Error</categories>
        <language>en_US</language>
        <protected>false</protected>
        <shortDescription>alloCantAllocateNothing</shortDescription>
        <value>You can't create Allocations for an Opportunity with a blank or zero amount.</value>
    </labels>
    <labels>
        <fullName>alloDefaultGAUMissing</fullName>
        <categories>Allocation, Error</categories>
        <language>en_US</language>
        <protected>false</protected>
        <shortDescription>Default Allocations are enabled, but no default GAU is selected.</shortDescription>
        <value>You've selected Default Allocations Enabled. You also need to select a Default General Accounting Unit.</value>
    </labels>
    <labels>
        <fullName>alloDefaultNotEnabled</fullName>
        <categories>Allocation, Error</categories>
        <language>en_US</language>
        <protected>true</protected>
        <shortDescription>You must enable Default Allocations in order to allocate at the payment level.</shortDescription>
        <value>You must enable Default Allocations in order to allocate at the payment level.</value>
    </labels>
    <labels>
        <fullName>alloDefaultNotPercent</fullName>
        <categories>Allocation, Error</categories>
        <language>en_US</language>
        <protected>false</protected>
        <shortDescription>alloDefaultNotPercent</shortDescription>
        <value>The General Accounting Unit set as default in NPSP Settings can only have amount-based, not percentage-based Allocations.</value>
    </labels>
    <labels>
        <fullName>alloDeleteRow</fullName>
        <categories>Allocation</categories>
        <language>en_US</language>
        <protected>false</protected>
        <shortDescription>alloDeleteRow</shortDescription>
        <value>Delete</value>
    </labels>
    <labels>
        <fullName>alloExceedsOppAmount</fullName>
        <categories>Allocation, Error</categories>
        <language>en_US</language>
        <protected>false</protected>
        <shortDescription>The allocations for this opportunity are greater than the amount of the opportun</shortDescription>
        <value>The Allocation totals for this Opportunity exceed the Opportunity amount. Update your Allocation amounts first, then update the Opportunity amount to match.</value>
    </labels>
    <labels>
        <fullName>alloExceedsPmtAmount</fullName>
        <categories>Allocation, Error</categories>
        <language>en_US</language>
        <protected>true</protected>
        <shortDescription>The Allocations for this Payment are greater than the amount of the Payment.</shortDescription>
        <value>The Allocations for this Payment exceed the Payment amount. Update your Allocation amounts, and then adjust the Payment amount.</value>
    </labels>
    <labels>
        <fullName>alloManageCampaignAllocations</fullName>
        <categories>Allocation</categories>
        <language>en_US</language>
        <protected>false</protected>
        <shortDescription>alloManageCampaignAllocations</shortDescription>
        <value>Manage Campaign Allocations</value>
    </labels>
    <labels>
        <fullName>alloManageOppAllocations</fullName>
        <categories>Allocation</categories>
        <language>en_US</language>
        <protected>false</protected>
        <shortDescription>alloManageOppAllocations</shortDescription>
        <value>Manage Opportunity Allocations</value>
    </labels>
    <labels>
        <fullName>alloManagePaymentAllocations</fullName>
        <categories>Allocation</categories>
        <language>en_US</language>
        <protected>true</protected>
        <shortDescription>alloManagePaymentAllocations</shortDescription>
        <value>Manage Payment Allocations</value>
    </labels>
    <labels>
        <fullName>alloManageRecurringDonationAllocations</fullName>
        <categories>Allocation</categories>
        <language>en_US</language>
        <protected>false</protected>
        <shortDescription>alloManageRecurringDonationAllocations</shortDescription>
        <value>Manage Recurring Donation Allocations</value>
    </labels>
    <labels>
        <fullName>alloModifyCurrency</fullName>
        <categories>Allocation, Error</categories>
        <language>en_US</language>
        <protected>false</protected>
        <shortDescription>alloModifyCurrency</shortDescription>
        <value>You can't modify Allocation currencies directly. NPSP updates Allocation currencies when you update the currency of the parent Opportunity, Campaign, or Recurring Donation.</value>
    </labels>
    <labels>
        <fullName>alloNegativeAmount</fullName>
        <categories>Allocation, Error</categories>
        <language>en_US</language>
        <protected>false</protected>
        <shortDescription>alloNegativeAmount</shortDescription>
        <value>The Amount field can't contain a negative value.</value>
    </labels>
    <labels>
        <fullName>alloNegativePercent</fullName>
        <categories>Allocation, Error</categories>
        <language>en_US</language>
        <protected>false</protected>
        <shortDescription>alloNegativePercent</shortDescription>
        <value>The Percent field can't contain a negative value.</value>
    </labels>
    <labels>
        <fullName>alloObjectUnsupported</fullName>
        <categories>Allocation</categories>
        <language>en_US</language>
        <protected>true</protected>
        <shortDescription>alloObjectUnsupported</shortDescription>
        <value>The Manage Allocations button is only supported from a Campaign, Opportunity, Payment or Recurring Donation record.</value>
    </labels>
    <labels>
        <fullName>alloPaymentNotEnabled</fullName>
        <categories>Allocation, Error</categories>
        <language>en_US</language>
        <protected>true</protected>
        <shortDescription>Payment-level allocations are not enabled.</shortDescription>
        <value>Payment-level Allocations aren't enabled for your organization. Try allocating at the Opportunity level instead.</value>
    </labels>
    <labels>
        <fullName>alloPercentExceed100</fullName>
        <categories>Allocation, Error</categories>
        <language>en_US</language>
        <protected>false</protected>
        <shortDescription>Percent based Allocations cannot exceed 100%.</shortDescription>
        <value>Percent-based Allocations cannot exceed 100%.</value>
    </labels>
    <labels>
        <fullName>alloRemainder</fullName>
        <categories>Allocation</categories>
        <language>en_US</language>
        <protected>false</protected>
        <shortDescription>alloRemainder</shortDescription>
        <value>Remainder:</value>
    </labels>
    <labels>
        <fullName>alloSignMistmatch</fullName>
        <categories>Allocation, Error</categories>
        <language>en_US</language>
        <protected>true</protected>
        <shortDescription>Sign on Payment and Allocation amount must match(Both positive or both negative)</shortDescription>
        <value>Negative Allocations are only allowed in negative Payments and positive Allocations are not allowed in negative Payments.</value>
    </labels>
    <labels>
        <fullName>alloSingleParent</fullName>
        <categories>Allocation, Error</categories>
        <language>en_US</language>
        <protected>false</protected>
        <shortDescription>Each Allocation must have a single parent object: Pmt, Opp, Rec Donation, Camp.</shortDescription>
        <value>Ensure that this Allocation has only one parent object: Payment, Opportunity, Recurring Donation, or Campaign.</value>
    </labels>
    <labels>
        <fullName>alloTotalExceedsOppAmt</fullName>
        <categories>Allocation</categories>
        <language>en_US</language>
        <protected>false</protected>
        <shortDescription>Allocations cannot exceed the amount of the related Payment or Opportunity.</shortDescription>
        <value>Allocation totals can't exceed the amount of the related Payment or Opportunity.</value>
    </labels>
    <labels>
        <fullName>alloTotals</fullName>
        <categories>Allocation</categories>
        <language>en_US</language>
        <protected>false</protected>
        <shortDescription>alloTotals</shortDescription>
        <value>Totals:</value>
    </labels>
    <labels>
        <fullName>alloUnallocated</fullName>
        <categories>Allocation</categories>
        <language>en_US</language>
        <protected>false</protected>
        <shortDescription>alloUnallocated</shortDescription>
        <value>unallocated</value>
    </labels>
    <labels>
        <fullName>bdiAccountCustomIdError</fullName>
        <categories>Data Importer</categories>
        <language>en_US</language>
        <protected>false</protected>
        <shortDescription>bdiAccountCustomIdError</shortDescription>
        <value>The Account Custom Unique ID setting field {0} must have matching fields in the NPSP Data Import object whose API Names are {1} and {2}.</value>
    </labels>
    <labels>
        <fullName>bdiBatchException</fullName>
        <categories>Data Importer</categories>
        <language>en_US</language>
        <protected>false</protected>
        <shortDescription>bdiBatchException</shortDescription>
        <value>An error occurred during the process.  The following status was the first reported error:</value>
    </labels>
    <labels>
        <fullName>bdiBehaviorBestMatchOrCreate</fullName>
        <categories>Data Importer</categories>
        <language>en_US</language>
        <protected>true</protected>
        <shortDescription>settings label for BestMatchOrCreate behavior</shortDescription>
        <value>Best Match or Create - Import a record if it matches an existing record; create a new record if no match found.</value>
    </labels>
    <labels>
        <fullName>bdiBehaviorDoNotMatch</fullName>
        <categories>Data Importer</categories>
        <language>en_US</language>
        <protected>false</protected>
        <shortDescription>settings label for DoNotMatch behavior</shortDescription>
        <value>Do Not Match - No matching is attempted; new records are created.</value>
    </labels>
    <labels>
        <fullName>bdiBehaviorExactMatchOrCreate</fullName>
        <categories>Data Importer</categories>
        <language>en_US</language>
        <protected>true</protected>
        <shortDescription>settings label for ExactMatchOrCreate behavior</shortDescription>
        <value>Single Match or Create - Import a record if it matches a single existing record; create a new record if no single match found.</value>
    </labels>
    <labels>
        <fullName>bdiBehaviorRequireBestMatch</fullName>
        <categories>Data Importer</categories>
        <language>en_US</language>
        <protected>true</protected>
        <shortDescription>settings label for RequireBestMatch behavior</shortDescription>
        <value>Best Match - Only import a record when it matches at least 1 existing record, and update the best matched record.</value>
    </labels>
    <labels>
        <fullName>bdiBehaviorRequireExactMatch</fullName>
        <categories>Data Importer</categories>
        <language>en_US</language>
        <protected>true</protected>
        <shortDescription>settings label for RequireExactMatch behavior</shortDescription>
        <value>Single Match - Only import a record if it matches a single existing record.</value>
    </labels>
    <labels>
        <fullName>bdiBehaviorRequireNoMatch</fullName>
        <categories>Data Importer</categories>
        <language>en_US</language>
        <protected>true</protected>
        <shortDescription>settings label for RequireNoMatch behavior</shortDescription>
        <value>No Match - Only import a record if it doesn&apos;t match an existing record.</value>
    </labels>
    <labels>
        <fullName>bdiBtnClose</fullName>
        <categories>Data Importer, Opportunity Send Acknowledgment</categories>
        <language>en_US</language>
        <protected>false</protected>
        <shortDescription>bdiBtnClose</shortDescription>
        <value>Close</value>
    </labels>
    <labels>
        <fullName>bdiComplete</fullName>
        <categories>Data Importer</categories>
        <language>en_US</language>
        <protected>false</protected>
        <shortDescription>bdiComplete</shortDescription>
        <value>Completed</value>
    </labels>
    <labels>
        <fullName>bdiCompleteWithErrors</fullName>
        <categories>Data Importer</categories>
        <language>en_US</language>
        <protected>false</protected>
        <shortDescription>bdiCompleteWithErrors</shortDescription>
        <value>Errors</value>
    </labels>
    <labels>
        <fullName>bdiContactCustomIdError</fullName>
        <categories>Data Importer</categories>
        <language>en_US</language>
        <protected>false</protected>
        <shortDescription>bdiContactCustomIdError</shortDescription>
        <value>The Contact Custom Unique ID setting field {0} must have matching fields in the NPSP Data Import object whose API Names are {1} and {2}.</value>
    </labels>
    <labels>
        <fullName>bdiContactMatchEmail</fullName>
        <categories>Data Importer</categories>
        <language>en_US</language>
        <protected>false</protected>
        <shortDescription>bdiContactMatchEmail</shortDescription>
        <value>Email only</value>
    </labels>
    <labels>
        <fullName>bdiContactMatchFnameEmail</fullName>
        <categories>Data Importer</categories>
        <language>en_US</language>
        <protected>false</protected>
        <shortDescription>bdiContactMatchFnameEmail</shortDescription>
        <value>First Name and Email</value>
    </labels>
    <labels>
        <fullName>bdiContactMatchFnameLname</fullName>
        <categories>Data Importer</categories>
        <language>en_US</language>
        <protected>false</protected>
        <shortDescription>bdiContactMatchFnameLname</shortDescription>
        <value>First Name and Last Name</value>
    </labels>
    <labels>
        <fullName>bdiContactMatchFnameLnameEmail</fullName>
        <categories>Data Importer</categories>
        <language>en_US</language>
        <protected>false</protected>
        <shortDescription>bdiContactMatchFnameLnameEmail</shortDescription>
        <value>First Name, Last Name, and Email</value>
    </labels>
    <labels>
        <fullName>bdiContactMatchFnameLnamePhone</fullName>
        <categories>Data Importer</categories>
        <language>en_US</language>
        <protected>true</protected>
        <shortDescription>Data Importer Contact matching option for Fname, Lname, Phone</shortDescription>
        <value>First Name, Last Name, and Phone</value>
    </labels>
    <labels>
        <fullName>bdiContactMatchLnameEmail</fullName>
        <categories>Data Importer</categories>
        <language>en_US</language>
        <protected>false</protected>
        <shortDescription>bdiContactMatchLnameEmail</shortDescription>
        <value>Last Name and Email</value>
    </labels>
    <labels>
        <fullName>bdiCreated</fullName>
        <categories>Data Importer</categories>
        <language>en_US</language>
        <protected>false</protected>
        <shortDescription>bdiCreated</shortDescription>
        <value>Created</value>
    </labels>
    <labels>
        <fullName>bdiDataImporterConfigTitle</fullName>
        <categories>Data Importer</categories>
        <language>en_US</language>
        <protected>false</protected>
        <shortDescription>bdiDataImporterConfigTitle</shortDescription>
        <value>Configuration Options</value>
    </labels>
    <labels>
        <fullName>bdiDataImporterDescription</fullName>
        <categories>Data Importer</categories>
        <language>en_US</language>
        <protected>false</protected>
        <shortDescription>bdiDataImporterDescription</shortDescription>
        <value>The NPSP Data Importer helps you easily import your data into the Nonprofit Success Pack.</value>
    </labels>
    <labels>
        <fullName>bdiDataImporterInfoLine1</fullName>
        <categories>Data Importer</categories>
        <language>en_US</language>
        <protected>true</protected>
        <shortDescription>bdiDataImporterInfoLine1</shortDescription>
        <value>Each import record can contain up to 2 Contacts, up to 2 Organizations, an optional Home Address, and an optional Donation.</value>
    </labels>
    <labels>
        <fullName>bdiDataImporterInfoLine2</fullName>
        <categories>Data Importer</categories>
        <language>en_US</language>
        <protected>false</protected>
        <shortDescription>bdiDataImporterInfoLine2</shortDescription>
        <value>Salesforce will try to match existing Contacts and Organizations, and update their information, rather than creating duplicate records.</value>
    </labels>
    <labels>
        <fullName>bdiDataImporterInfoLine2b</fullName>
        <categories>Data Importer</categories>
        <language>en_US</language>
        <protected>true</protected>
        <shortDescription>bdiDataImporterInfoLine2b</shortDescription>
        <value>In order to avoid reaching service limits, the NPSP Data Importer does not verify addresses through the verification service you may have specified in NPSP Settings.</value>
    </labels>
    <labels>
        <fullName>bdiDataImporterInfoLine3</fullName>
        <categories>Data Importer</categories>
        <language>en_US</language>
        <protected>false</protected>
        <shortDescription>bdiDataImporterInfoLine3</shortDescription>
        <value>Salesforce will track any data import problems on individual import records. After resolving any issues, you can re-import those failed records without having to worry about creating duplicate records.</value>
    </labels>
    <labels>
        <fullName>bdiDataImporterInfoLine4</fullName>
        <categories>Data Importer</categories>
        <language>en_US</language>
        <protected>false</protected>
        <shortDescription>bdiDataImporterInfoLine4</shortDescription>
        <value>The start of the data import may not begin immediately. Its processing depends on Salesforce&apos;s current activity.</value>
    </labels>
    <labels>
        <fullName>bdiDataImporterInfoTitle</fullName>
        <categories>Data Importer</categories>
        <language>en_US</language>
        <protected>false</protected>
        <shortDescription>bdiDataImporterInfoTitle</shortDescription>
        <value>Important Information</value>
    </labels>
    <labels>
        <fullName>bdiDataImporterNumToProcess</fullName>
        <categories>Data Importer</categories>
        <language>en_US</language>
        <protected>false</protected>
        <shortDescription>bdiDataImporterNumToProcess</shortDescription>
        <value>Number of Data Import records to process:</value>
    </labels>
    <labels>
        <fullName>bdiDataImporterTitle</fullName>
        <categories>Data Importer</categories>
        <language>en_US</language>
        <protected>false</protected>
        <shortDescription>bdiDataImporterTitle</shortDescription>
        <value>NPSP Data Import</value>
    </labels>
    <labels>
        <fullName>bdiDonation</fullName>
        <categories>Data Importer</categories>
        <language>en_US</language>
        <protected>false</protected>
        <shortDescription>bdiDonation</shortDescription>
        <value>Donation</value>
    </labels>
    <labels>
        <fullName>bdiDonationMatchingRuleEmpty</fullName>
        <categories>Data Importer</categories>
        <language>en_US</language>
        <protected>true</protected>
        <shortDescription>error displayed in Data Importer if no donation matching rules set</shortDescription>
        <value>When Donation matching is enabled, you must select one or more fields in Donation Matching Rule.</value>
    </labels>
    <labels>
        <fullName>bdiDryRunBeginButton</fullName>
        <categories>Data Importer</categories>
        <language>en_US</language>
        <protected>true</protected>
        <shortDescription>button label for begin Dry Run</shortDescription>
        <value>Begin Dry Run</value>
    </labels>
    <labels>
        <fullName>bdiDryRunMatched</fullName>
        <categories>Data Importer</categories>
        <language>en_US</language>
        <protected>true</protected>
        <shortDescription>DI Object Status that it was matched in Dry Run</shortDescription>
        <value>Dry Run - Matched</value>
    </labels>
    <labels>
        <fullName>bdiDryRunMatchedBest</fullName>
        <categories>Data Importer</categories>
        <language>en_US</language>
        <protected>true</protected>
        <shortDescription>Status on bdi object to specify it was matched from an ambiguous set in Dry Run</shortDescription>
        <value>Dry Run - Best Match Used</value>
    </labels>
    <labels>
        <fullName>bdiDryRunMatchedId</fullName>
        <categories>Data Importer</categories>
        <language>en_US</language>
        <protected>true</protected>
        <shortDescription>BDI status when matching an object by its Salesforce ID in Dry Run</shortDescription>
        <value>Dry Run - Matched by Id</value>
    </labels>
    <labels>
        <fullName>bdiDryRunNoMatch</fullName>
        <categories>Data Importer</categories>
        <language>en_US</language>
        <protected>true</protected>
        <shortDescription>DI Object Status that it was not matched in Dry Run</shortDescription>
        <value>Dry Run - Matched None</value>
    </labels>
    <labels>
        <fullName>bdiDryRunRecordsError</fullName>
        <categories>Data Importer</categories>
        <language>en_US</language>
        <protected>true</protected>
        <shortDescription>progress field label</shortDescription>
        <value>Records with errors:</value>
    </labels>
    <labels>
        <fullName>bdiDryRunRecordsValidated</fullName>
        <categories>Data Importer</categories>
        <language>en_US</language>
        <protected>true</protected>
        <shortDescription>label on progress widget during Dry Run</shortDescription>
        <value>Records validated:</value>
    </labels>
    <labels>
        <fullName>bdiDryRunTitle</fullName>
        <categories>Data Importer</categories>
        <language>en_US</language>
        <protected>true</protected>
        <shortDescription>title on the progress indicator during dry run mode</shortDescription>
        <value>NPSP Data Importer - Dry Run</value>
    </labels>
    <labels>
        <fullName>bdiErrorBatchNameRequired</fullName>
        <categories>Data Importer</categories>
        <language>en_US</language>
        <protected>true</protected>
        <shortDescription>error when a batch is missing a name</shortDescription>
        <value>Batch Name is a required field.</value>
    </labels>
    <labels>
        <fullName>bdiErrorDonationLookupMatch</fullName>
        <categories>Data Importer</categories>
        <language>en_US</language>
        <protected>true</protected>
        <shortDescription>error on BDI record if DonationImported or PaymentImported lookups are invalid</shortDescription>
        <value>The lookup value provided in Donation Imported, or Payment Imported, is not valid.</value>
    </labels>
    <labels>
        <fullName>bdiErrorDonationMultiMatch</fullName>
        <categories>Data Importer</categories>
        <language>en_US</language>
        <protected>false</protected>
        <shortDescription>error message if the donation matched multiple opps</shortDescription>
        <value>The Donation information matched against multiple Opportunities, so the NPSP Data Importer did not import it. The Donation Possible Matches field contains the Salesforce Ids of the matched Opportunities.</value>
    </labels>
    <labels>
        <fullName>bdiErrorDonationNoMatch</fullName>
        <categories>Data Importer</categories>
        <language>en_US</language>
        <protected>false</protected>
        <shortDescription>error when no matching donation found, and a match is required</shortDescription>
        <value>The NPSP Data Importer found no matching Donations.</value>
    </labels>
    <labels>
        <fullName>bdiErrorDonationRequireNoMatch</fullName>
        <categories>Data Importer</categories>
        <language>en_US</language>
        <protected>false</protected>
        <shortDescription>error message if the donation matched opp(s), but behavior required no match</shortDescription>
        <value>The Donation information matched against one or more Opportunities, but the setting required no matches, so the NPSP Data Importer did not import it. The Donation Possible Matches field contains the Salesforce Ids of the matched Opportunities.</value>
    </labels>
    <labels>
        <fullName>bdiErrorInvalidCampaignName</fullName>
        <categories>Data Importer</categories>
        <language>en_US</language>
        <protected>false</protected>
        <shortDescription>bdiErrorInvalidCampaignName</shortDescription>
        <value>Invalid Donation Campaign Name</value>
    </labels>
    <labels>
        <fullName>bdiErrorInvalidDonor</fullName>
        <categories>Data Importer</categories>
        <language>en_US</language>
        <protected>false</protected>
        <shortDescription>bdiErrorInvalidDonor</shortDescription>
        <value>Invalid Donation Donor</value>
    </labels>
    <labels>
        <fullName>bdiErrorInvalidIMatchDonations</fullName>
        <categories>Data Importer</categories>
        <language>en_US</language>
        <protected>true</protected>
        <shortDescription>error thrown if specified class doesn&apos;t support the given BDI interface</shortDescription>
        <value>Either the NPSP Data Importer could not find the Apex classs {0}, or this class does not support the {1} interface.</value>
    </labels>
    <labels>
        <fullName>bdiErrorInvalidLastname</fullName>
        <categories>Data Importer</categories>
        <language>en_US</language>
        <protected>false</protected>
        <shortDescription>bdiErrorInvalidLastname</shortDescription>
        <value>You must specify Last Name.</value>
    </labels>
    <labels>
        <fullName>bdiErrorInvalidOppRTName</fullName>
        <categories>Data Importer</categories>
        <language>en_US</language>
        <protected>false</protected>
        <shortDescription>bdiErrorInvalidOppRTName</shortDescription>
        <value>Invalid Donation Record Type Name</value>
    </labels>
    <labels>
        <fullName>bdiErrorNonHHAccountContact</fullName>
        <categories>NPSP Data Importer</categories>
        <language>en_US</language>
        <protected>false</protected>
        <shortDescription>bdiErrorNonHHAccountContact</shortDescription>
        <value>This Contact matched an existing Contact that's associated with a non-Household Account. The Data Import Tool can only update Contacts that are part of a Household Account.</value>
    </labels>
    <labels>
        <fullName>bdiErrorNonHHAccountContactWithAdv</fullName>
        <categories>NPSP Data Importer</categories>
        <language>en_US</language>
        <protected>true</protected>
        <shortDescription>bdiErrorNonHHAccountContactWithAdv</shortDescription>
        <value>This Contact matched an existing Contact that's associated with a non-Household, non-Administrative Account. The Gift Entry Tool can only update Contacts that are part of a Household or Administrative Account.</value>
    </labels>
    <labels>
        <fullName>bdiErrorPaymentMultiMatch</fullName>
        <categories>Data Importer</categories>
        <language>en_US</language>
        <protected>true</protected>
        <shortDescription>error message if the donation matched multiple pmts</shortDescription>
        <value>The Donation information matched against multiple Payments, so the NPSP Data Importer did not import it. The Payment Possible Matches field contains the Salesforce Ids of the matched Payments.</value>
    </labels>
    <labels>
        <fullName>bdiFailed</fullName>
        <categories>Data Importer</categories>
        <language>en_US</language>
        <protected>false</protected>
        <shortDescription>bdiFailed</shortDescription>
        <value>Failed</value>
    </labels>
    <labels>
        <fullName>bdiHouseholdModelRequired</fullName>
        <categories>NPSP Data Importer</categories>
        <language>en_US</language>
        <protected>false</protected>
        <shortDescription>bdiHouseholdModelRequired</shortDescription>
        <value>The NPSP Data Importer only works with the Household Account model.</value>
    </labels>
    <labels>
        <fullName>bdiIgnored</fullName>
        <categories>Data Importer</categories>
        <language>en_US</language>
        <protected>false</protected>
        <shortDescription>bdiIgnored</shortDescription>
        <value>Ignored</value>
    </labels>
    <labels>
        <fullName>bdiImported</fullName>
        <categories>Data Importer</categories>
        <language>en_US</language>
        <protected>true</protected>
        <shortDescription>bdiImported</shortDescription>
        <value>Imported</value>
    </labels>
    <labels>
        <fullName>bdiInvalidBatchId</fullName>
        <categories>Data Import</categories>
        <language>en_US</language>
        <protected>true</protected>
        <shortDescription>error when the importData() API is given a invalid Batch ID.</shortDescription>
        <value>The NPSP Data Import Batch Id {0} is invalid.</value>
    </labels>
    <labels>
        <fullName>bdiInvalidDonationMatchingBehavior</fullName>
        <categories>Data Importer</categories>
        <language>en_US</language>
        <protected>true</protected>
        <shortDescription>error message if the Donation Matching Behavior is invalid</shortDescription>
        <value>{0} is an invalid Donation Matching Behavior.</value>
    </labels>
    <labels>
        <fullName>bdiMatched</fullName>
        <categories>Data Importer</categories>
        <language>en_US</language>
        <protected>false</protected>
        <shortDescription>bdiMatched</shortDescription>
        <value>Matched</value>
    </labels>
    <labels>
        <fullName>bdiMatchedBest</fullName>
        <categories>Data Importer</categories>
        <language>en_US</language>
        <protected>false</protected>
        <shortDescription>Status on a bdi object to specify it was matched from an ambiguous set</shortDescription>
        <value>Best Match Used</value>
    </labels>
    <labels>
        <fullName>bdiMatchedId</fullName>
        <categories>Data Importer</categories>
        <language>en_US</language>
        <protected>false</protected>
        <shortDescription>BDI status when matching an object by its Salesforce ID</shortDescription>
        <value>Matched by Id</value>
    </labels>
    <labels>
        <fullName>bdiMatchedNone</fullName>
        <categories>Data Import</categories>
        <language>en_US</language>
        <protected>false</protected>
        <shortDescription>Status on a bdi object when no matching record found</shortDescription>
        <value>Matched None</value>
    </labels>
    <labels>
        <fullName>bdiMatchedByUser</fullName>
        <categories>Data Import</categories>
        <language>en_US</language>
        <protected>false</protected>
        <shortDescription>Status on a BDI object when user has selected matching record in BGE interface</shortDescription>
        <value>User-Selected Match</value>
    </labels>
    <labels>
        <fullName>bdiMatchedByUserNewOpp</fullName>
        <categories>Data Import</categories>
        <language>en_US</language>
        <protected>false</protected>
        <shortDescription>Status on a BDI object when user chose to create a new Opportunity in BGE</shortDescription>
        <value>User-Selected New Opportunity</value>
    </labels>
    <labels>
        <fullName>bdiMatchedApplyNewPayment</fullName>
        <categories>Data Import</categories>
        <language>en_US</language>
        <protected>false</protected>
        <shortDescription>status on BDI object when user selected opp in BGE interface for new payment</shortDescription>
        <value>Apply New Payment</value>
    </labels>
    <labels>
        <fullName>bdiPositiveNumber</fullName>
        <categories>Data Importer</categories>
        <language>en_US</language>
        <protected>true</protected>
        <shortDescription>error when numeric settings set to negative number</shortDescription>
        <value>{0} must be a positive number.</value>
    </labels>
    <labels>
        <fullName>bdiRecordsFailed</fullName>
        <categories>Data Importer</categories>
        <language>en_US</language>
        <protected>false</protected>
        <shortDescription>bdiRecordsFailed</shortDescription>
        <value>Records failed:</value>
    </labels>
    <labels>
        <fullName>bdiRecordsImported</fullName>
        <categories>Data Importer</categories>
        <language>en_US</language>
        <protected>false</protected>
        <shortDescription>bdiRecordsImported</shortDescription>
        <value>Records imported:</value>
    </labels>
    <labels>
        <fullName>bdiRecordsProcessed</fullName>
        <categories>Data Importer</categories>
        <language>en_US</language>
        <protected>false</protected>
        <shortDescription>bdiRecordsProcessed</shortDescription>
        <value>Records processed:</value>
    </labels>
    <labels>
        <fullName>bdiRunBtn</fullName>
        <categories>Data Importer</categories>
        <language>en_US</language>
        <protected>false</protected>
        <shortDescription>bdiRunBtn</shortDescription>
        <value>Begin Data Import Process</value>
    </labels>
    <labels>
        <fullName>bdiSettingsSectionContactMatching</fullName>
        <categories>Batch Data Import</categories>
        <language>en_US</language>
        <protected>true</protected>
        <shortDescription>section label for contact matching rules in bDI</shortDescription>
        <value>Contact &amp; Account Matching</value>
    </labels>
    <labels>
        <fullName>bdiSettingsSectionDonationMatching</fullName>
        <categories>Batch Data Import</categories>
        <language>en_US</language>
        <protected>true</protected>
        <shortDescription>section label for Donation Matching in BDI Settings</shortDescription>
        <value>Donation Matching</value>
    </labels>
    <labels>
        <fullName>bdiSettingsSectionExtensibility</fullName>
        <categories>Batch Data Import</categories>
        <language>en_US</language>
        <protected>true</protected>
        <shortDescription>section label for Extensibility in BDI Settings</shortDescription>
        <value>Extensibility</value>
    </labels>
    <labels>
        <fullName>bdiStatus</fullName>
        <categories>Data Importer</categories>
        <language>en_US</language>
        <protected>false</protected>
        <shortDescription>bdiStatus</shortDescription>
        <value>Current Status:</value>
    </labels>
    <labels>
        <fullName>bdiStatusProcessed</fullName>
        <categories>Data Importer</categories>
        <language>en_US</language>
        <protected>false</protected>
        <shortDescription>bdiStatusProcessed</shortDescription>
        <value>processed {0} of {1} total batches.</value>
    </labels>
    <labels>
        <fullName>bdiStatusProcessing</fullName>
        <categories>Data Importer</categories>
        <language>en_US</language>
        <protected>false</protected>
        <shortDescription>bdiStatusProcessing</shortDescription>
        <value>is currently processing batch {0} of {1} total batches.</value>
    </labels>
    <labels>
        <fullName>bdiTime</fullName>
        <categories>Data Importer</categories>
        <language>en_US</language>
        <protected>false</protected>
        <shortDescription>bdiTime</shortDescription>
        <value>Time:</value>
    </labels>
    <labels>
        <fullName>bgeBatchTemplateSelectedFields</fullName>
        <language>en_US</language>
        <protected>true</protected>
        <shortDescription>bgeBatchTemplateActiveFields</shortDescription>
        <value>Selected Fields</value>
    </labels>
    <labels>
        <fullName>bgeBatchTemplateAvailableFields</fullName>
        <language>en_US</language>
        <protected>true</protected>
        <shortDescription>bgeBatchTemplateAvailableFields</shortDescription>
        <value>Available Fields</value>
    </labels>
    <labels>
        <fullName>bgeBatchTemplateBatchProcessSizeHelp</fullName>
        <language>en_US</language>
        <protected>true</protected>
        <shortDescription>Used as field help text since help text is not upgradeable.</shortDescription>
        <value>The number of records to process at a time in each batch.</value>
    </labels>
    <labels>
        <fullName>bgeBatchTemplateDonationDateRangeHelp</fullName>
        <language>en_US</language>
        <protected>true</protected>
        <shortDescription>Used as field help text since help text is not upgradeable.</shortDescription>
        <value>Enter the number of days from the Donation Date to consider when looking for a matching Opportunity or Payment. NPSP will choose the matching Opp or Payment whose date falls within the number of days AND is closest to the Donation Date.</value>
    </labels>
    <labels>
        <fullName>bgeBatchTemplateDonationMatchingBehaviorHelp</fullName>
        <language>en_US</language>
        <protected>true</protected>
        <shortDescription>Used as field help text since help text is not upgradeable.</shortDescription>
        <value>Defines how NPSP should handle matching Donations.</value>
    </labels>
    <labels>
        <fullName>bgeBatchTemplateDonationMatchingClassHelp</fullName>
        <language>en_US</language>
        <protected>true</protected>
        <shortDescription>Used as field help text since help text is not upgradeable.</shortDescription>
        <value>The developer name of an Apex class that implements the BDI_IMatching interface for Donations. Leave blank to let NPSP handle matching.</value>
    </labels>
    <labels>
        <fullName>bgeBatchTemplateDonationMatchingRuleHelp</fullName>
        <language>en_US</language>
        <protected>true</protected>
        <shortDescription>Used as field help text since help text is not upgradeable.</shortDescription>
        <value>Specifies which fields to match by when trying to match Donations in batch records against existing Opportunties and Payments.</value>
    </labels>
    <labels>
        <fullName>bgeBatchTemplateDonorLookupInfo</fullName>
        <language>en_US</language>
        <protected>true</protected>
        <shortDescription>Explanation text for hidden lookup fields.</shortDescription>
        <value>Select the fields to use for entering gifts in this batch. Donor Type and an Account or Contact lookup will always appear.</value>
    </labels>
    <labels>
        <fullName>bgeBatchTemplateEdit</fullName>
        <language>en_US</language>
        <protected>true</protected>
        <shortDescription>Header for Batch Template in Edit mode</shortDescription>
        <value>Edit Batch Template</value>
    </labels>
    <labels>
        <fullName>bgeBatchTemplateErrorDefaultValue</fullName>
        <language>en_US</language>
        <protected>true</protected>
        <shortDescription>Error shown when template field is hidden and missing the default value.</shortDescription>
        <value>Hidden fields must have a default value.</value>
    </labels>
    <labels>
        <fullName>bgeBatchTemplateErrorRequiredAmount</fullName>
        <language>en_US</language>
        <protected>true</protected>
        <shortDescription>Error shown when opportunity amount is not required.</shortDescription>
        <value>Amount field must be required.</value>
    </labels>
    <labels>
        <fullName>bgeBatchTemplateErrorRequiredFields</fullName>
        <language>en_US</language>
        <protected>true</protected>
        <shortDescription>bgeErrorBatchTemplateMissing</shortDescription>
        <value>The following fields are required because other fields from their object are selected. Select them before proceeding:</value>
    </labels>
    <labels>
        <fullName>bgeBatchTemplateNew</fullName>
        <language>en_US</language>
        <protected>true</protected>
        <shortDescription>Header for Batch Template in Create mode</shortDescription>
        <value>New Batch Template</value>
    </labels>
    <labels>
        <fullName>bgeBatchTemplateOverviewWizard</fullName>
        <language>en_US</language>
        <protected>true</protected>
        <shortDescription>Header for Batch Template Info in Wizard</shortDescription>
        <value>Enter Template Info</value>
    </labels>
    <labels>
        <fullName>bgeBatchTemplatePostProcessClassHelp</fullName>
        <language>en_US</language>
        <protected>true</protected>
        <shortDescription>Used as field help text since help text is not upgradeable.</shortDescription>
        <value>The developer name of an Apex class that implements the BDI_IPostProcess interface for NPSP batch records.
        </value>
    </labels>
    <labels>
        <fullName>bgeBatchTemplateProcessUsingScheduledJobHelp</fullName>
        <language>en_US</language>
        <protected>true</protected>
        <shortDescription>Used as field help text since help text is not upgradeable.</shortDescription>
        <value>When checked, the batch will be automatically processed based on the schedule for the associated job.</value>
    </labels>
    <labels>
        <fullName>bgeBatchTemplateRunOpportunityRollupsWhileProcessingHelp</fullName>
        <language>en_US</language>
        <protected>true</protected>
        <shortDescription>Used as field help text since help text is not upgradeable.</shortDescription>
        <value>When checked, NPSP calculates donor rollups when donations are processed. If unchecked, donor rollups are calculated during the default nightly Scheduled Job. Note that selecting this checkbox may slow down processing of this batch.</value>
    </labels>
    <labels>
        <fullName>bgeBatchInfoWizard</fullName>
        <language>en_US</language>
        <protected>true</protected>
        <shortDescription>Header for Batch Info in Wizard prompting user entry</shortDescription>
        <value>Enter Batch Info</value>
    </labels>
    <labels>
        <fullName>bgeBatchTemplateOverview</fullName>
        <language>en_US</language>
        <protected>true</protected>
        <shortDescription>Header for Batch Template Info in View Mode</shortDescription>
        <value>Template Info</value>
    </labels>
    <labels>
        <fullName>bgeBatchTemplateSelectFields</fullName>
        <language>en_US</language>
        <protected>true</protected>
        <shortDescription>Header and text for Field Selection</shortDescription>
        <value>Select Fields</value>
    </labels>
    <labels>
        <fullName>bgeBatchTemplateSetBatchOptions</fullName>
        <language>en_US</language>
        <protected>true</protected>
        <shortDescription>Header for Batch Template Batch Options</shortDescription>
        <value>Set Batch Options</value>
    </labels>
    <labels>
        <fullName>bgeBatchTemplateSetFieldOptions</fullName>
        <language>en_US</language>
        <protected>true</protected>
        <shortDescription>Header for Batch Template Field Options</shortDescription>
        <value>Set Field Options</value>
    </labels>
    <labels>
        <fullName>bgeEditBatchFieldOptionsWarning</fullName>
        <language>en_US</language>
        <protected>true</protected>
        <shortDescription>Warning message for Field Options step of BGE Config Wizard</shortDescription>
        <value>WARNING: There are records saved to this batch. Any changes you make won&apos;t affect existing records.</value>
    </labels>
    <labels>
        <fullName>bgeEditBatchFieldSelectionWarning</fullName>
        <language>en_US</language>
        <protected>true</protected>
        <shortDescription>Warning message for Select Fields step of BGE Config Wizard</shortDescription>
        <value>WARNING: There are records saved to this batch. Any changes you make won&apos;t affect existing records. If you remove fields, those fields no longer appear on the gift entry screen, but data isn&apos;t deleted from those fields on existing records. Therefore, we recommend that you do not remove fields.</value>
    </labels>
    <labels>
        <fullName>bgeEditBatchOptionsWarning</fullName>
        <language>en_US</language>
        <protected>true</protected>
        <shortDescription>Warning message for Batch Options step of BGE Config Wizard</shortDescription>
        <value>WARNING: There are records saved to this batch. Any changes you make won&apos;t affect existing records. We will not attempt to match existing records using updated donation matching rule settings, unless those records are edited.</value>
    </labels>
    <labels>
        <fullName>bgeFormMatchingModalText</fullName>
        <language>en_US</language>
        <protected>true</protected>
        <shortDescription>Header text to prompt user to select a donation to update</shortDescription>
        <value>Select the record you want to update.</value>
    </labels>
    <labels>
<<<<<<< HEAD
        <fullName>bgeFLSError</fullName>
        <language>en_US</language>
        <protected>true</protected>
        <shortDescription>Label that appears when user does not pass FLS check in BGE</shortDescription>
        <value>You don&apos;t have the required field permissions needed to access this batch. Contact your system administrator to inquire about getting the necessary permissions.</value>
    </labels>
    <labels>
        <fullName>bgeGridDonorType</fullName>
=======
        <fullName>bgeFormNoneLink</fullName>
>>>>>>> 501dbb95
        <language>en_US</language>
        <protected>true</protected>
        <shortDescription>Link to create a new opportunity</shortDescription>
        <value>Alternatively, create a new Opportunity.</value>
    </labels>
    <labels>
        <fullName>bgeFormSelectedOpportunity</fullName>
        <language>en_US</language>
        <protected>true</protected>
        <shortDescription>Denotes donation selected in the BGE UI entry form.</shortDescription>
        <value>Selected Opportunity</value>
    </labels>
    <labels>
        <fullName>bgeFormSelectedPayment</fullName>
        <language>en_US</language>
        <protected>true</protected>
        <shortDescription>Denotes donation selected in the BGE UI entry form.</shortDescription>
        <value>Selected Payment</value>
    </labels>
    <labels>
        <fullName>bgeFormUpdateOpportunity</fullName>
        <language>en_US</language>
        <protected>true</protected>
        <shortDescription>Button text to select an opportunity to update in BGE</shortDescription>
        <value>Update this Opportunity</value>
    </labels>
    <labels>
        <fullName>bgeFormUpdatePayment</fullName>
        <language>en_US</language>
        <protected>true</protected>
        <shortDescription>Button text to select a payment to update in BGE</shortDescription>
        <value>Update this Payment</value>
    </labels>
    <labels>
        <fullName>bgeGridAllGifts</fullName>
        <language>en_US</language>
        <protected>true</protected>
        <shortDescription>Label for Gift Entry Grid</shortDescription>
        <value>All Gifts</value>
    </labels>
    <labels>
        <fullName>bgeGridDonorType</fullName>
        <language>en_US</language>
        <protected>true</protected>
        <shortDescription>Label for Donor Type picklist</shortDescription>
        <value>Donor Type</value>
    </labels>
    <labels>
        <fullName>bgeGridErrorFromDryRun</fullName>
        <language>en_US</language>
        <protected>true</protected>
        <shortDescription>Message preventing user from processing batch if there are errors.</shortDescription>
        <value>There are errors on one or more entries. You must resolve all errors before you can process this batch.</value>
    </labels>
    <labels>
        <fullName>bgeGridErrorRequiredTotalsExpected</fullName>
        <language>en_US</language>
        <protected>true</protected>
        <shortDescription>Message preventing user from processing batch if totals don&apos;t match expected</shortDescription>
        <value>Either the count of gifts or the total gifts doesn&apos;t match the expected values for this batch. These values must match before you can process the batch.</value>
    </labels>
    <labels>
        <fullName>bgeGridGiftCountHeader</fullName>
        <language>en_US</language>
        <protected>true</protected>
        <shortDescription>Label to give context to the progress bar.</shortDescription>
        <value>Gifts Entered</value>
    </labels>
    <labels>
        <fullName>bgeGridGiftDeleted</fullName>
        <language>en_US</language>
        <protected>true</protected>
        <shortDescription>Success message when gift is deleted.</shortDescription>
        <value>Gift successfully deleted.</value>
    </labels>
    <labels>
        <fullName>bgeGridGiftSaved</fullName>
        <language>en_US</language>
        <protected>true</protected>
        <shortDescription>Success message when gift is saved.</shortDescription>
        <value>New gift has been added to the batch.</value>
    </labels>
    <labels>
        <fullName>bgeGridGiftUpdated</fullName>
        <language>en_US</language>
        <protected>true</protected>
        <shortDescription>Success message when gift is updated.</shortDescription>
        <value>Gifts successfully updated.</value>
    </labels>
    <labels>
        <fullName>bgeGridNoGiftsHeader</fullName>
        <language>en_US</language>
        <protected>true</protected>
        <shortDescription>Header message when no gifts are associated with batch.</shortDescription>
        <value>Looks like you haven't entered any gifts yet!</value>
    </labels>
    <labels>
        <fullName>bgeGridNoGiftsBody</fullName>
        <language>en_US</language>
        <protected>true</protected>
        <shortDescription>Body message when no gifts are associated with batch.</shortDescription>
        <value>Enter a new gift and it will appear here.</value>
    </labels>
    <labels>
        <fullName>bgeGridTotalAmount</fullName>
        <language>en_US</language>
        <protected>true</protected>
        <shortDescription>Total amount matching expected amount.</shortDescription>
        <value>Total Amount:</value>
    </labels>
    <labels>
        <fullName>bgeGridTotalCount</fullName>
        <language>en_US</language>
        <protected>true</protected>
        <shortDescription>Total count versus expected count.</shortDescription>
        <value>Total Count:</value>
    </labels>
    <labels>
        <fullName>bgeGridWarningRequiredTotalsExpected</fullName>
        <language>en_US</language>
        <protected>true</protected>
        <shortDescription>Message warning user if totals don&apos;t match expected</shortDescription>
        <value>Require Expected Totals Match is selected but the Expected Count of Gifts and Expected Total Batch Amount fields are blank. Edit the batch details and either uncheck Require Expected Totals Match or add values in the related fields.</value>
    </labels>
    <labels>
        <fullName>bgeMatchingAlert</fullName>
        <language>en_US</language>
        <protected>true</protected>
        <shortDescription>Alerts user that there are matched donations</shortDescription>
        <value>This donor has pending donations.</value>
    </labels>
    <labels>
        <fullName>bgeMatchingSelect</fullName>
        <language>en_US</language>
        <protected>true</protected>
        <shortDescription>Label for Select Open Donation text and modal header</shortDescription>
        <value>Review Donations</value>
    </labels>
    <labels>
        <fullName>bgeNewBatch</fullName>
        <language>en_US</language>
        <protected>true</protected>
        <shortDescription>Button to create a new batch.</shortDescription>
        <value>New Batch</value>
    </labels>
    <labels>
        <fullName>bgeNewGift</fullName>
        <language>en_US</language>
        <protected>true</protected>
        <shortDescription>Label for Gift Entry Form</shortDescription>
        <value>New Gift</value>
    </labels>
    <labels>
        <fullName>bgeProcessBatch</fullName>
        <language>en_US</language>
        <protected>true</protected>
        <shortDescription>Button to process a batch.</shortDescription>
        <value>Process Batch</value>
    </labels>
    <labels>
        <fullName>bgeTabHeader</fullName>
        <language>en_US</language>
        <protected>true</protected>
        <shortDescription>Header used for Batch Gift Entry tab</shortDescription>
        <value>Batch Gift Entry</value>
    </labels>
    <labels>
        <fullName>btnRemove</fullName>
        <categories>Manage Household UI</categories>
        <language>en_US</language>
        <protected>false</protected>
        <shortDescription>button label on the Remove Contact popup</shortDescription>
        <value>Remove</value>
    </labels>
    <labels>
        <fullName>campaignMemberStatusDefault</fullName>
        <categories>Campaign Member</categories>
        <language>en_US</language>
        <protected>false</protected>
        <shortDescription>campaignMemberStatusDefault</shortDescription>
        <value>campaignMemberStatusDefault</value>
    </labels>
    <labels>
        <fullName>campaignMemberStatusNonResponded</fullName>
        <categories>Opportunity, Campaign Member</categories>
        <language>en_US</language>
        <protected>false</protected>
        <shortDescription>campaignMemberStatusNonResponded</shortDescription>
        <value>campaignMemberStatusNonResponded</value>
    </labels>
    <labels>
        <fullName>campaignMemberStatusResponded</fullName>
        <categories>Opportunity, Campaign Member</categories>
        <language>en_US</language>
        <protected>false</protected>
        <shortDescription>campaignMemberStatusResponded</shortDescription>
        <value>campaignMemberStatusResponded</value>
    </labels>
    <labels>
        <fullName>conFailedAccountCreate</fullName>
        <categories>Data Import, Contacts</categories>
        <language>en_US</language>
        <protected>true</protected>
        <shortDescription>Used when NPSP hits an error trying to create an account for a contact</shortDescription>
        <value>Failed to create Account for Contact {0} {1}. {2}</value>
    </labels>
    <labels>
        <fullName>conMergeBtnLabel</fullName>
        <categories>Contact Merge</categories>
        <language>en_US</language>
        <protected>true</protected>
        <shortDescription>conMergeBtnLabel</shortDescription>
        <value>Merge</value>
    </labels>
    <labels>
        <fullName>conMergeErrNoPersonAccounts</fullName>
        <categories>Contact Merge</categories>
        <language>en_US</language>
        <protected>false</protected>
        <shortDescription>conMergeErrNoPersonAccounts</shortDescription>
        <value>Person accounts are not supported.</value>
    </labels>
    <labels>
        <fullName>conMergeFoundContacts</fullName>
        <categories>Contact Merge</categories>
        <language>en_US</language>
        <protected>true</protected>
        <shortDescription>conMergeFoundContacts</shortDescription>
        <value>Found Contacts</value>
    </labels>
    <labels>
        <fullName>conMergePageTitle</fullName>
        <categories>Contact Merge</categories>
        <language>en_US</language>
        <protected>true</protected>
        <shortDescription>conMergePageTitle</shortDescription>
        <value>Contact Merge</value>
    </labels>
    <labels>
        <fullName>conMergePageTitleDetail</fullName>
        <categories>Contact Merge</categories>
        <language>en_US</language>
        <protected>true</protected>
        <shortDescription>conMergePageTitleDetail</shortDescription>
        <value>Merge Duplicate Contact Records</value>
    </labels>
    <labels>
        <fullName>conMergePortalUser</fullName>
        <categories>Contact Merge</categories>
        <language>en_US</language>
        <protected>true</protected>
        <shortDescription>Label for Is Portal/Community User</shortDescription>
        <value>Is a Portal/Community User</value>
    </labels>
    <labels>
        <fullName>conMergeSearchPlaceholder</fullName>
        <categories>Contact Merge</categories>
        <language>en_US</language>
        <protected>true</protected>
        <shortDescription>conMergeSearchPlaceholder</shortDescription>
        <value>Search Contacts</value>
    </labels>
    <labels>
        <fullName>conMergeSelectAll</fullName>
        <categories>Contact Merge</categories>
        <language>en_US</language>
        <protected>true</protected>
        <shortDescription>conMergeSelectAll</shortDescription>
        <value>Select All</value>
    </labels>
    <labels>
        <fullName>conMergeSelectContact</fullName>
        <categories>Contact Merge</categories>
        <language>en_US</language>
        <protected>true</protected>
        <shortDescription>conMergeSelectContact</shortDescription>
        <value>Select Contact</value>
    </labels>
    <labels>
        <fullName>conMergeSelectedContacts</fullName>
        <categories>Contact Merge</categories>
        <language>en_US</language>
        <protected>true</protected>
        <shortDescription>conMergeSelectedContacts</shortDescription>
        <value>Selected Contacts</value>
    </labels>
    <labels>
        <fullName>conMergeStageComplete</fullName>
        <categories>Contact Merge</categories>
        <language>en_US</language>
        <protected>true</protected>
        <shortDescription>conMergeStageComplete</shortDescription>
        <value>Stage Complete</value>
    </labels>
    <labels>
        <fullName>conMergeWinnerAsstText</fullName>
        <categories>Contact Merge</categories>
        <language>en_US</language>
        <protected>true</protected>
        <shortDescription>conMergeWinnerAsstText</shortDescription>
        <value>Choose this column as the master record</value>
    </labels>
    <labels>
        <fullName>engagementPlanCantEdit</fullName>
        <categories>Engagement Plans</categories>
        <language>en_US</language>
        <protected>false</protected>
        <shortDescription>engagementPlanCantEdit</shortDescription>
        <value>You can't change the Account, Contact, Campaign, Case, Opportunity, or Recurring Donation for an Engagement Plan. Create a new Engagement Plan instead.</value>
    </labels>
    <labels>
        <fullName>engagementPlanMissingField</fullName>
        <categories>Engagement Plans</categories>
        <language>en_US</language>
        <protected>true</protected>
        <shortDescription>engagementPlanMissingField</shortDescription>
        <value>Unable to create an Engagement Plan while applying a Level. Engagement Plan is missing the field</value>
    </labels>
    <labels>
        <fullName>engagementPlanNoLookups</fullName>
        <categories>Engagement Plans</categories>
        <language>en_US</language>
        <protected>false</protected>
        <shortDescription>engagementPlanNoLookups</shortDescription>
        <value>You must enter either an Account, Contact, Campaign, Case, Opportunity, or Recurring Donation for this Engagement Plan.</value>
    </labels>
    <labels>
        <fullName>engagementPlanTwoLookups</fullName>
        <categories>Engagement Plans</categories>
        <language>en_US</language>
        <protected>false</protected>
        <shortDescription>engagementPlanTwoLookups</shortDescription>
        <value>You can enter a value for only one of the following fields: Account, Contact, Campaign, Case, Opportunity, or Recurring Donation.</value>
    </labels>
    <labels>
        <fullName>exceptionDeletePermission</fullName>
        <categories>Error</categories>
        <language>en_US</language>
        <protected>true</protected>
        <shortDescription>exceptionDeletePermission</shortDescription>
        <value>You do not have permissions to delete {0}.</value>
    </labels>
    <labels>
        <fullName>exceptionRequiredField</fullName>
        <categories>Error</categories>
        <language>en_US</language>
        <protected>false</protected>
        <shortDescription>exceptionRequiredField</shortDescription>
        <value>Required fields are missing:</value>
    </labels>
    <labels>
        <fullName>exceptionValidationRule</fullName>
        <categories>Error</categories>
        <language>en_US</language>
        <protected>false</protected>
        <shortDescription>exceptionValidationRule</shortDescription>
        <value>A validation rule is preventing the record from saving:</value>
    </labels>
    <labels>
        <fullName>flsError</fullName>
        <categories>Batch Data Import</categories>
        <language>en_US</language>
        <protected>false</protected>
        <shortDescription>flsError</shortDescription>
        <value>You do not have permissions to modify {0}.</value>
    </labels>
    <labels>
        <fullName>giftProcessingAccountException</fullName>
        <language>en_US</language>
        <protected>true</protected>
        <shortDescription>Gift Processing account model error</shortDescription>
        <value>Gift Processing doesn&apos;t support the Individual (&quot;Bucket&quot;) account model.</value>
    </labels>
    <labels>
        <fullName>giftProcessingConfigException</fullName>
        <language>en_US</language>
        <protected>true</protected>
        <shortDescription>Gift Processing configuration error</shortDescription>
        <value>Your org is missing required configuration for Gift Processing. Contact your admin for help.</value>
    </labels>
    <labels>
        <fullName>healthButtonRun</fullName>
        <categories>Health Check</categories>
        <language>en_US</language>
        <protected>false</protected>
        <shortDescription>healthButtonRun</shortDescription>
        <value>Run Health Check</value>
    </labels>
    <labels>
        <fullName>healthDetailsAccOne2OneNoContacts</fullName>
        <categories>Health Check</categories>
        <language>en_US</language>
        <protected>false</protected>
        <shortDescription>healthDetailsAccOne2OneNoContacts</shortDescription>
        <value>There are {0} One-to-One Accounts that have no Contacts.</value>
    </labels>
    <labels>
        <fullName>healthDetailsAccountDefaultRTInvalid</fullName>
        <categories>Health Check</categories>
        <language>en_US</language>
        <protected>true</protected>
        <shortDescription>healthDetailsAccountDefaultRTInvalid</shortDescription>
        <value>The Account Model record type isn't valid.</value>
    </labels>
    <labels>
        <fullName>healthDetailsAccountDefaultRTIssue</fullName>
        <categories>Health Check</categories>
        <language>en_US</language>
        <protected>true</protected>
        <shortDescription>healthDetailsAccountDefaultRTIssue</shortDescription>
        <value>The Account Model record type, {0} (set in NPSP Settings) is currently set as your Profile's default Account record type.</value>
    </labels>
    <labels>
        <fullName>healthDetailsAccountModel</fullName>
        <categories>Health Check</categories>
        <language>en_US</language>
        <protected>false</protected>
        <shortDescription>healthDetailsAccountModel</shortDescription>
        <value>There is no valid Account Model specified.</value>
    </labels>
    <labels>
        <fullName>healthDetailsAccountProcessor</fullName>
        <categories>HealthCheck</categories>
        <language>en_US</language>
        <protected>false</protected>
        <shortDescription>healthDetailsAccountProcessor</shortDescription>
        <value>The Account Model is set to {0}, but Health Check has found that you&apos;re using a mixture of Account types.</value>
    </labels>
    <labels>
        <fullName>healthDetailsAccountRTIssue</fullName>
        <categories>Health Check</categories>
        <language>en_US</language>
        <protected>false</protected>
        <shortDescription>healthDetailsAccountRTIssue</shortDescription>
        <value>{0} Account records using the {1} record type do not have their System fields correctly set.</value>
    </labels>
    <labels>
        <fullName>healthDetailsAutoRelCampaignTypeMissing</fullName>
        <categories>Health Check</categories>
        <language>en_US</language>
        <protected>true</protected>
        <shortDescription>healthDetailsAutoRelCampaignTypeMissing</shortDescription>
        <value>You must specify a Campaign Type for Relationship Autocreation records with Campaign Members.</value>
    </labels>
    <labels>
        <fullName>healthDetailsAutoRelFieldsMissing</fullName>
        <categories>Health Check</categories>
        <language>en_US</language>
        <protected>false</protected>
        <shortDescription>healthDetailsAutoRelFieldsMissing</shortDescription>
        <value>You must specify a valid Object, Field, and Relationship Type.</value>
    </labels>
    <labels>
        <fullName>healthDetailsAutoRelInvalidLookupField</fullName>
        <language>en_US</language>
        <protected>false</protected>
        <shortDescription>healthDetailsAutoRelInvalidLookupField</shortDescription>
        <value>Field {0} is not a lookup field.</value>
    </labels>
    <labels>
        <fullName>healthDetailsBadRDField</fullName>
        <categories>Health Check</categories>
        <language>en_US</language>
        <protected>false</protected>
        <shortDescription>healthDetailsBadRDField</shortDescription>
        <value>Recurring Donation field {0} does not exist.</value>
    </labels>
    <labels>
        <fullName>healthDetailsBadReportId</fullName>
        <categories>Health Check</categories>
        <language>en_US</language>
        <protected>false</protected>
        <shortDescription>healthDetailsBadReportId</shortDescription>
        <value>Invalid Report {0} specified.</value>
    </labels>
    <labels>
        <fullName>healthDetailsContactData</fullName>
        <categories>Health Check</categories>
        <language>en_US</language>
        <protected>false</protected>
        <shortDescription>healthDetailsContactData</shortDescription>
        <value>There are {0} Contacts that have no Account. Contacts with no Account are private to the User who created them and can't be seen by other Users.</value>
    </labels>
    <labels>
        <fullName>healthDetailsDuplicateAcctRT</fullName>
        <categories>Health Check</categories>
        <language>en_US</language>
        <protected>false</protected>
        <shortDescription>healthDetailsDuplicateAcctRT</shortDescription>
        <value>You cannot specify the same Account record type for the Household Account record type and the One-to-One record type.</value>
    </labels>
    <labels>
        <fullName>healthDetailsGenderField</fullName>
        <categories>Health Check</categories>
        <language>en_US</language>
        <protected>false</protected>
        <shortDescription>healthDetailsGenderField</shortDescription>
        <value>Gender field {0} does not exist on Contact.</value>
    </labels>
    <labels>
        <fullName>healthDetailsHHAccountModel</fullName>
        <categories>Health Check</categories>
        <language>en_US</language>
        <protected>false</protected>
        <shortDescription>healthDetailsHHAccountModel</shortDescription>
        <value>When using the Household Account Model, you must set Household Object Rules to "No Contacts". You can set the Household Object Rules field on the NPSP Settings Page under People | Households.</value>
    </labels>
    <labels>
        <fullName>healthDetailsHHActNoContacts</fullName>
        <categories>Health Check</categories>
        <language>en_US</language>
        <protected>false</protected>
        <shortDescription>healthDetailsHHActNoContacts</shortDescription>
        <value>There are {0} Household Accounts that have no Contacts.</value>
    </labels>
    <labels>
        <fullName>healthDetailsHHObNoContacts</fullName>
        <categories>Health Check</categories>
        <language>en_US</language>
        <protected>false</protected>
        <shortDescription>healthDetailsHHObNoContacts</shortDescription>
        <value>There are {0} Household object records that have no Contacts.</value>
    </labels>
    <labels>
        <fullName>healthDetailsInvalidCMField</fullName>
        <categories>Health Check</categories>
        <language>en_US</language>
        <protected>false</protected>
        <shortDescription>healthDetailsInvalidCMField</shortDescription>
        <value>Campaign Member field {0} does not exist.</value>
    </labels>
    <labels>
        <fullName>healthDetailsInvalidContactField</fullName>
        <categories>Health Check</categories>
        <language>en_US</language>
        <protected>false</protected>
        <shortDescription>healthDetailsInvalidContactField</shortDescription>
        <value>Contact field {0} does not exist.</value>
    </labels>
    <labels>
        <fullName>healthDetailsInvalidErrorChatterGroup</fullName>
        <categories>Health Check</categories>
        <language>en_US</language>
        <protected>false</protected>
        <shortDescription>healthDetailsInvalidErrorChatterGroup</shortDescription>
        <value>Invalid Chatter Group {0}.</value>
    </labels>
    <labels>
        <fullName>healthDetailsInvalidErrorRecipient</fullName>
        <categories>Health Check</categories>
        <language>en_US</language>
        <protected>false</protected>
        <shortDescription>healthDetailsInvalidErrorRecipient</shortDescription>
        <value>Invalid Error Notification recipient.</value>
    </labels>
    <labels>
        <fullName>healthDetailsInvalidErrorUser</fullName>
        <categories>Health Check</categories>
        <language>en_US</language>
        <protected>false</protected>
        <shortDescription>healthDetailsInvalidErrorUser</shortDescription>
        <value>Invalid User {0}.</value>
    </labels>
    <labels>
        <fullName>healthDetailsInvalidFieldNumeric</fullName>
        <categories>Health Check</categories>
        <language>en_US</language>
        <protected>false</protected>
        <shortDescription>Health Check error if a Level refers to an invalid field</shortDescription>
        <value>Level {0} refers to an invalid numeric field {1} on {2}.</value>
    </labels>
    <labels>
        <fullName>healthDetailsInvalidFiscalYears</fullName>
        <categories>Health Check</categories>
        <language>en_US</language>
        <protected>false</protected>
        <shortDescription>healthDetailsInvalidFiscalYears</shortDescription>
        <value>Your organization is using Custom Fiscal Years. NPSP does not support Fiscal Year Rollups with Custom Fiscal Years.</value>
    </labels>
    <labels>
        <fullName>healthDetailsInvalidLevelField</fullName>
        <categories>Health Check</categories>
        <language>en_US</language>
        <protected>false</protected>
        <shortDescription>Health Check error if a Level refers to an invalid field</shortDescription>
        <value>Level {0} refers to an invalid field {1} on {2}.</value>
    </labels>
    <labels>
        <fullName>healthDetailsInvalidLevelFieldReference</fullName>
        <categories>Health Check</categories>
        <language>en_US</language>
        <protected>false</protected>
        <shortDescription>Health Check error if a Level refers to an invalid field</shortDescription>
        <value>Level {0} refers to an invalid Level Lookup field {1} on {2}.</value>
    </labels>
    <labels>
        <fullName>healthDetailsInvalidObjectField</fullName>
        <categories>Health Check</categories>
        <language>en_US</language>
        <protected>false</protected>
        <shortDescription>healthDetailsInvalidObjectField</shortDescription>
        <value>{0} field {1} does not exist.</value>
    </labels>
    <labels>
        <fullName>healthDetailsInvalidOppField</fullName>
        <categories>Health Check</categories>
        <language>en_US</language>
        <protected>false</protected>
        <shortDescription>healthDetailsInvalidOppField</shortDescription>
        <value>Opportunity field {0} does not exist.</value>
    </labels>
    <labels>
        <fullName>healthDetailsInvalidOppStage</fullName>
        <categories>Health Check</categories>
        <language>en_US</language>
        <protected>false</protected>
        <shortDescription>healthDetailsInvalidOppStage</shortDescription>
        <value>The Opportunity stage {0} does not exist or is not active.</value>
    </labels>
    <labels>
        <fullName>healthDetailsInvalidPaymentField</fullName>
        <categories>Health Check</categories>
        <language>en_US</language>
        <protected>false</protected>
        <shortDescription>healthDetailsInvalidPaymentField</shortDescription>
        <value>Payment field {0} does not exist.</value>
    </labels>
    <labels>
        <fullName>healthDetailsInvalidRDCustomPeriod</fullName>
        <categories>Health Check</categories>
        <language>en_US</language>
        <protected>true</protected>
        <shortDescription>healthDetailsInvalidRDCustomPeriod</shortDescription>
        <value>Custom Installment Period {0} is not included in the picklist values for Recurring Donation field Installment Period.</value>
    </labels>
    <labels>
        <fullName>healthDetailsInvalidRDCustomPeriodPIcklist</fullName>
        <categories>Health Check</categories>
        <language>en_US</language>
        <protected>true</protected>
        <shortDescription>healthDetailsInvalidRDCustomPeriodPIcklist</shortDescription>
        <value>Recurring Donation Installment Period picklist value {0} is not a valid Custom Installment Period.</value>
    </labels>
    <labels>
        <fullName>healthDetailsInvalidRecordtypeId</fullName>
        <categories>Health Check</categories>
        <language>en_US</language>
        <protected>false</protected>
        <shortDescription>healthDetailsInvalidRecordtypeId</shortDescription>
        <value>Recordtype Id {0} is invalid.</value>
    </labels>
    <labels>
        <fullName>healthDetailsInvalidRecordtypeName</fullName>
        <categories>Health Check</categories>
        <language>en_US</language>
        <protected>false</protected>
        <shortDescription>healthDetailsInvalidRecordtypeName</shortDescription>
        <value>Recordtype Name {0} is invalid.</value>
    </labels>
    <labels>
        <fullName>healthDetailsInvalidScheduledJob</fullName>
        <categories>Health Check</categories>
        <language>en_US</language>
        <protected>false</protected>
        <shortDescription>healthDetailsInvalidScheduledJob</shortDescription>
        <value>The record {0} in the Schedulable__c object is not valid.</value>
    </labels>
    <labels>
        <fullName>healthDetailsMailingListReportMissing</fullName>
        <categories>Health Check</categories>
        <language>en_US</language>
        <protected>false</protected>
        <shortDescription>healthDetailsMailingListReportMissing</shortDescription>
        <value>The NPSP Campaign Household Mailing List Report is missing. This report is run when you click the Household Mailing List button from a Campaign record.</value>
    </labels>
    <labels>
        <fullName>healthDetailsMissingOppPayments</fullName>
        <categories>Health Check</categories>
        <language>en_US</language>
        <protected>false</protected>
        <shortDescription>healthDetailsMissingOppPayments</shortDescription>
        <value>{0} Opportunities that should have Payments are missing those Payments.</value>
    </labels>
    <labels>
        <fullName>healthDetailsNothingScheduled</fullName>
        <categories>Health Check</categories>
        <language>en_US</language>
        <protected>false</protected>
        <shortDescription>healthDetailsNothingScheduled</shortDescription>
        <value>The NPSP default jobs are not scheduled. Scheduled jobs update summary fields on records every night.</value>
    </labels>
    <labels>
        <fullName>healthDetailsOCR</fullName>
        <categories>Health Check</categories>
        <language>en_US</language>
        <protected>true</protected>
        <shortDescription>healthDetailsOCR</shortDescription>
        <value>{0} and {1} cannot use the same Role value.</value>
    </labels>
    <labels>
        <fullName>healthDetailsOCRDupPrimary</fullName>
        <categories>Health Check</categories>
        <language>en_US</language>
        <protected>false</protected>
        <shortDescription>healthDetailsOCRDupPrimary</shortDescription>
        <value>Health Check found {0} Opportunities that had more than one Opportunity Contact Role marked as Primary.</value>
    </labels>
    <labels>
        <fullName>healthDetailsOCRDupPrimaryValid</fullName>
        <categories>Health Check</categories>
        <language>en_US</language>
        <protected>false</protected>
        <shortDescription>healthDetailsOCRDupPrimaryValid</shortDescription>
        <value>No Opportunities were found with multiple Primary Opportunity Contact Roles.</value>
    </labels>
    <labels>
        <fullName>healthDetailsOCRSettingsResolution</fullName>
        <categories>Health Check</categories>
        <language>en_US</language>
        <protected>true</protected>
        <shortDescription>healthDetailsOCRSettingsResolution</shortDescription>
        <value>On the NPSP Settings tab, click Donations | Contact Roles, and edit the values of the above settings.</value>
    </labels>
    <labels>
        <fullName>healthDetailsOCRSettingsValid</fullName>
        <categories>Health Check</categories>
        <language>en_US</language>
        <protected>true</protected>
        <shortDescription>healthDetailsOCRSettingsValid</shortDescription>
        <value>NPSP Opportunity Contact Roles settings are valid.</value>
    </labels>
    <labels>
        <fullName>healthDetailsPaymentMappingBadDataTypes</fullName>
        <categories>Health Check</categories>
        <language>en_US</language>
        <protected>false</protected>
        <shortDescription>healthDetailsPaymentMappingBadDataTypes</shortDescription>
        <value>Payment field {0} and Opportunity field {1} are not of compatible data types.</value>
    </labels>
    <labels>
        <fullName>healthDetailsRDFieldsBadDatatypes</fullName>
        <categories>Health Check</categories>
        <language>en_US</language>
        <protected>false</protected>
        <shortDescription>healthDetailsRDFieldsBadDatatypes</shortDescription>
        <value>Recurring Donation field {0} and Opportunity field {1} are not of compatible data types.</value>
    </labels>
    <labels>
        <fullName>healthDetailsRelReciprocalInvalid</fullName>
        <categories>Health Check</categories>
        <language>en_US</language>
        <protected>false</protected>
        <shortDescription>healthDetailsRelReciprocalInvalid</shortDescription>
        <value>Reciprocal Relationship {0} should have a value in at least one of the fields for Male, Female, or Neutral.</value>
    </labels>
    <labels>
        <fullName>healthDetailsSaveAcctFailed</fullName>
        <categories>Health Check</categories>
        <language>en_US</language>
        <protected>false</protected>
        <shortDescription>healthDetailsSaveAcctFailed</shortDescription>
        <value>Unable to create a new Account.</value>
    </labels>
    <labels>
        <fullName>healthDetailsSaveOppsFailed</fullName>
        <categories>Health Check</categories>
        <language>en_US</language>
        <protected>false</protected>
        <shortDescription>healthDetailsSaveOppsFailed</shortDescription>
        <value>Unable to create new Opportunities.</value>
    </labels>
    <labels>
        <fullName>healthDetailsScheduleJobs</fullName>
        <categories>Health Check</categories>
        <language>en_US</language>
        <protected>false</protected>
        <shortDescription>healthDetailsScheduleJobs</shortDescription>
        <value>One or more of the Opportunity Rollup, Recurring Donation, and Seasonal Address jobs are missing from the Schedulable__c object.</value>
    </labels>
    <labels>
        <fullName>healthDetailsTriggerHandlerDuplicate</fullName>
        <categories>Health Check</categories>
        <language>en_US</language>
        <protected>false</protected>
        <shortDescription>healthDetailsTriggerHandlerDuplicate</shortDescription>
        <value>Health Check found more than one Trigger Handler {0} on object {1} with the same field values. Duplicate Trigger Handlers will affect NPSP behavior.</value>
    </labels>
    <labels>
        <fullName>healthDetailsTriggerHandlerMismatch</fullName>
        <categories>Health Check</categories>
        <language>en_US</language>
        <protected>false</protected>
        <shortDescription>healthDetailsTriggerHandlerMismatch</shortDescription>
        <value>Trigger Handler {0} on object {1} does not match the default NPSP configuration.</value>
    </labels>
    <labels>
        <fullName>healthDetailsTriggerHandlerMissing</fullName>
        <categories>Health Check</categories>
        <language>en_US</language>
        <protected>false</protected>
        <shortDescription>healthDetailsTriggerHandlerMissing</shortDescription>
        <value>Trigger Handler {0} on object {1} is missing and will affect NPSP behavior.</value>
    </labels>
    <labels>
        <fullName>healthDetailsUDFBadDatatypes</fullName>
        <categories>Health Check</categories>
        <language>en_US</language>
        <protected>false</protected>
        <shortDescription>healthDetailsUDFBadDatatypes</shortDescription>
        <value>Opportunity field {0} and {1} field {2} are not of compatible data types.</value>
    </labels>
    <labels>
        <fullName>healthDetailsValidRDCustomPeriod</fullName>
        <categories>Health Check</categories>
        <language>en_US</language>
        <protected>true</protected>
        <shortDescription>healthDetailsValidRDCustomPeriod</shortDescription>
        <value>Recurring Donation Custom Installment Periods are valid.</value>
    </labels>
    <labels>
        <fullName>healthLabelAccountData</fullName>
        <categories>Health Check</categories>
        <language>en_US</language>
        <protected>false</protected>
        <shortDescription>healthLabelAccountData</shortDescription>
        <value>Account Data</value>
    </labels>
    <labels>
        <fullName>healthLabelAccountDefaultRT</fullName>
        <categories>Health Check</categories>
        <language>en_US</language>
        <protected>true</protected>
        <shortDescription>healthLabelAccountDefaultRT</shortDescription>
        <value>Account Model Record Type</value>
    </labels>
    <labels>
        <fullName>healthLabelAccountModelData</fullName>
        <categories>Health Check</categories>
        <language>en_US</language>
        <protected>false</protected>
        <shortDescription>healthLabelAccountModelData</shortDescription>
        <value>Account Model Data</value>
    </labels>
    <labels>
        <fullName>healthLabelAccountRTIssueValid</fullName>
        <categories>Health Check</categories>
        <language>en_US</language>
        <protected>false</protected>
        <shortDescription>healthLabelAccountRTIssueValid</shortDescription>
        <value>Account system fields for any Household Accounts and One-to-One Accounts are set correctly.</value>
    </labels>
    <labels>
        <fullName>healthLabelAllTestsPassed</fullName>
        <categories>Health Check</categories>
        <language>en_US</language>
        <protected>false</protected>
        <shortDescription>healthLabelAllTestsPassed</shortDescription>
        <value>All Health Check tests have successfully passed.</value>
    </labels>
    <labels>
        <fullName>healthLabelAutoRelValid</fullName>
        <categories>Health Check</categories>
        <language>en_US</language>
        <protected>false</protected>
        <shortDescription>healthLabelAutoRelValid</shortDescription>
        <value>Automatic Relationships are valid.</value>
    </labels>
    <labels>
        <fullName>healthLabelContactData</fullName>
        <categories>Health Check</categories>
        <language>en_US</language>
        <protected>false</protected>
        <shortDescription>healthLabelContactData</shortDescription>
        <value>Contact Data</value>
    </labels>
    <labels>
        <fullName>healthLabelErrorRecipientValid</fullName>
        <categories>Health Check</categories>
        <language>en_US</language>
        <protected>false</protected>
        <shortDescription>healthLabelErrorRecipientValid</shortDescription>
        <value>The Error Notification recipient is valid.</value>
    </labels>
    <labels>
        <fullName>healthLabelFailed</fullName>
        <categories>Health Check</categories>
        <language>en_US</language>
        <protected>false</protected>
        <shortDescription>healthLabelFailed</shortDescription>
        <value>Failed</value>
    </labels>
    <labels>
        <fullName>healthLabelFiscalYearsValid</fullName>
        <categories>Health Check</categories>
        <language>en_US</language>
        <protected>false</protected>
        <shortDescription>healthLabelFiscalYearsValid</shortDescription>
        <value>Your organization is not using Custom Fiscal Years.</value>
    </labels>
    <labels>
        <fullName>healthLabelHHAccData</fullName>
        <categories>Health Check</categories>
        <language>en_US</language>
        <protected>false</protected>
        <shortDescription>healthLabelHHAccData</shortDescription>
        <value>Household Account Data</value>
    </labels>
    <labels>
        <fullName>healthLabelHHData</fullName>
        <categories>Health Check</categories>
        <language>en_US</language>
        <protected>false</protected>
        <shortDescription>healthLabelHHData</shortDescription>
        <value>Household Data</value>
    </labels>
    <labels>
        <fullName>healthLabelHHObjData</fullName>
        <categories>Health Check</categories>
        <language>en_US</language>
        <protected>false</protected>
        <shortDescription>healthLabelHHObjData</shortDescription>
        <value>Household Object Data</value>
    </labels>
    <labels>
        <fullName>healthLabelIntro</fullName>
        <categories>Health Check</categories>
        <language>en_US</language>
        <protected>false</protected>
        <shortDescription>healthLabelIntro</shortDescription>
        <value>Health Check verifies that all of your NPSP Settings are valid and looks for problems in your Account-related data. When complete, you can view the results below, including detailed information for any failures.</value>
    </labels>
    <labels>
        <fullName>healthLabelLastRun</fullName>
        <categories>Health Check</categories>
        <language>en_US</language>
        <protected>false</protected>
        <shortDescription>healthLabelLastRun</shortDescription>
        <value>Last run: {0}</value>
    </labels>
    <labels>
        <fullName>healthLabelNoMissingOppPayments</fullName>
        <categories>Health Check</categories>
        <language>en_US</language>
        <protected>false</protected>
        <shortDescription>healthLabelNoMissingOppPayments</shortDescription>
        <value>All Opportunities with Payments have expected Payments.</value>
    </labels>
    <labels>
        <fullName>healthLabelNone</fullName>
        <categories>Health Check</categories>
        <language>en_US</language>
        <protected>false</protected>
        <shortDescription>healthLabelNone</shortDescription>
        <value>(none)</value>
    </labels>
    <labels>
        <fullName>healthLabelOCRCheck</fullName>
        <categories>Health Check</categories>
        <language>en_US</language>
        <protected>false</protected>
        <shortDescription>healthLabelOCRCheck</shortDescription>
        <value>Opportunity Contact Roles</value>
    </labels>
    <labels>
        <fullName>healthLabelOCRSettings</fullName>
        <categories>Health Check</categories>
        <language>en_US</language>
        <protected>true</protected>
        <shortDescription>healthLabelOCRSettings</shortDescription>
        <value>Opportunity Contact Roles Settings</value>
    </labels>
    <labels>
        <fullName>healthLabelOppPayments</fullName>
        <categories>Health Check</categories>
        <language>en_US</language>
        <protected>false</protected>
        <shortDescription>healthLabelOppPayments</shortDescription>
        <value>Opportunity Payments</value>
    </labels>
    <labels>
        <fullName>healthLabelPassed</fullName>
        <categories>Health Check</categories>
        <language>en_US</language>
        <protected>false</protected>
        <shortDescription>healthLabelPassed</shortDescription>
        <value>Passed</value>
    </labels>
    <labels>
        <fullName>healthLabelPaymentMappingsValid</fullName>
        <categories>Health Check</categories>
        <language>en_US</language>
        <protected>false</protected>
        <shortDescription>healthLabelPaymentMappingsValid</shortDescription>
        <value>Payment Mappings are valid.</value>
    </labels>
    <labels>
        <fullName>healthLabelRDOppsValid</fullName>
        <categories>Health Check</categories>
        <language>en_US</language>
        <protected>false</protected>
        <shortDescription>healthLabelRDOppsValid</shortDescription>
        <value>New Opportunities can be saved.</value>
    </labels>
    <labels>
        <fullName>healthLabelRDValid</fullName>
        <categories>Health Check</categories>
        <language>en_US</language>
        <protected>false</protected>
        <shortDescription>healthLabelRDValid</shortDescription>
        <value>Recurring Donation Field Mappings are valid.</value>
    </labels>
    <labels>
        <fullName>healthLabelRelReciprocalValid</fullName>
        <categories>Health Check</categories>
        <language>en_US</language>
        <protected>false</protected>
        <shortDescription>healthLabelRelReciprocalValid</shortDescription>
        <value>Reciprocal Relationships are valid.</value>
    </labels>
    <labels>
        <fullName>healthLabelScheduler</fullName>
        <categories>Health Check</categories>
        <language>en_US</language>
        <protected>false</protected>
        <shortDescription>healthLabelScheduler</shortDescription>
        <value>NPSP Default Scheduler</value>
    </labels>
    <labels>
        <fullName>healthLabelSchedulerValid</fullName>
        <categories>Health Check</categories>
        <language>en_US</language>
        <protected>false</protected>
        <shortDescription>healthLabelSchedulerValid</shortDescription>
        <value>NPSP Recurring Jobs are scheduled.</value>
    </labels>
    <labels>
        <fullName>healthLabelShowPassedTests</fullName>
        <categories>Health Check</categories>
        <language>en_US</language>
        <protected>false</protected>
        <shortDescription>healthLabelShowPassedTests</shortDescription>
        <value>Show Passed Tests</value>
    </labels>
    <labels>
        <fullName>healthLabelTime</fullName>
        <categories>Health Check</categories>
        <language>en_US</language>
        <protected>false</protected>
        <shortDescription>healthLabelTime</shortDescription>
        <value>Detection time in seconds: {0}</value>
    </labels>
    <labels>
        <fullName>healthLabelTriggerHandlerCheck</fullName>
        <categories>Health Check</categories>
        <language>en_US</language>
        <protected>false</protected>
        <shortDescription>healthLabelTriggerHandlerCheck</shortDescription>
        <value>Trigger Configuration</value>
    </labels>
    <labels>
        <fullName>healthLabelTriggerHandlersValid</fullName>
        <categories>Health Check</categories>
        <language>en_US</language>
        <protected>false</protected>
        <shortDescription>healthLabelTriggerHandlersValid</shortDescription>
        <value>Triggers are configured for NPSP default triggers.</value>
    </labels>
    <labels>
        <fullName>healthLabelUDFValid</fullName>
        <categories>Health Check</categories>
        <language>en_US</language>
        <protected>false</protected>
        <shortDescription>healthLabelUDFValid</shortDescription>
        <value>User Defined Rollups are valid.</value>
    </labels>
    <labels>
        <fullName>healthLabelVerifyLevels</fullName>
        <categories>Health Check</categories>
        <language>en_US</language>
        <protected>false</protected>
        <shortDescription>Health Check title for Levels</shortDescription>
        <value>Levels</value>
    </labels>
    <labels>
        <fullName>healthLabelVerifyLevelsSuccess</fullName>
        <categories>Health Check</categories>
        <language>en_US</language>
        <protected>false</protected>
        <shortDescription>Health Check message when all Levels verify ok</shortDescription>
        <value>All field references on all Levels are valid.</value>
    </labels>
    <labels>
        <fullName>healthLabelWarning</fullName>
        <categories>Health Check</categories>
        <language>en_US</language>
        <protected>false</protected>
        <shortDescription>healthLabelWarning</shortDescription>
        <value>Warning</value>
    </labels>
    <labels>
        <fullName>healthPaymentAutoCloseStageInvalid</fullName>
        <categories>Health Check</categories>
        <language>en_US</language>
        <protected>true</protected>
        <shortDescription>healthPaymentAutoCloseStageInvalid</shortDescription>
        <value>Select an active Closed/Won stage in the Opportunity stage to be transitioned to when all Payments are Paid setting.</value>
    </labels>
    <labels>
        <fullName>healthPaymentAutoCloseStageMustBeActiveClosedWonOrBlank</fullName>
        <categories>Health Check</categories>
        <language>en_US</language>
        <protected>true</protected>
        <shortDescription>healthPaymentAutoCloseStageMustBeActiveClosedWonOrBlank</shortDescription>
        <value>Select an active Closed/Won stage in the Opportunity Stage for When Fully Paid setting. You can also leave the value blank, which prevents NPSP from automatically updating the Opportunity stage when all Payments are received.</value>
    </labels>
    <labels>
        <fullName>healthPaymentAutoCloseStageValid</fullName>
        <categories>Health Check</categories>
        <language>en_US</language>
        <protected>true</protected>
        <shortDescription>healthPaymentAutoCloseStageValid</shortDescription>
        <value>The selected value in the Opportunity Stage for When Fully Paid setting is valid. This value is either an active Closed/Won stage, or blank.</value>
    </labels>
    <labels>
        <fullName>healthSolutionAccOne2OneNoContacts</fullName>
        <categories>Health Check</categories>
        <language>en_US</language>
        <protected>false</protected>
        <shortDescription>healthSolutionAccOne2OneNoContacts</shortDescription>
        <value>Consider deleting these unused One-to-One Accounts to save storage space.</value>
    </labels>
    <labels>
        <fullName>healthSolutionAccountDefaultRTInvalid</fullName>
        <categories>Health Check</categories>
        <language>en_US</language>
        <protected>true</protected>
        <shortDescription>healthSolutionAccountDefaultRTInvalid</shortDescription>
        <value>Go to &lt;strong&gt;People | Account Model&lt;/strong&gt; and select a valid record type.</value>
    </labels>
    <labels>
        <fullName>healthSolutionAccountDefaultRTIssue</fullName>
        <categories>Health Check</categories>
        <language>en_US</language>
        <protected>true</protected>
        <shortDescription>healthSolutionAccountDefaultRTIssue</shortDescription>
        <value>The record type selected for the Account Model should not be used as the default Account record type for any Profile. Doing so can cause various data issues.</value>
    </labels>
    <labels>
        <fullName>healthSolutionAccountModel</fullName>
        <categories>Health Check</categories>
        <language>en_US</language>
        <protected>false</protected>
        <shortDescription>healthSolutionAccountModel</shortDescription>
        <value>All of your Accounts should use the same Account Model. View all of your Accounts and their types by running the &lt;b&gt;Individual Accounts by Account Type&lt;/b&gt; report in the NPSP Health Check reports folder.</value>
    </labels>
    <labels>
        <fullName>healthSolutionAccountRTIssue</fullName>
        <categories>Health Check</categories>
        <language>en_US</language>
        <protected>false</protected>
        <shortDescription>healthSolutionAccountRTIssue</shortDescription>
        <value>For Household Accounts, make sure npe01__SYSTEM_AccountType__c is &apos;Household Account&apos;. For One-to-One Accounts, make sure npe01__SYSTEM_AccountType__c is &apos;One-to-One Individual&apos;. Also make sure for both, npe01__SYSTEMISINDIVIDUAL__c is true.</value>
    </labels>
    <labels>
        <fullName>healthSolutionAutoRelFieldsMissing</fullName>
        <categories>Health Check</categories>
        <language>en_US</language>
        <protected>false</protected>
        <shortDescription>healthSolutionAutoRelFieldsMissing</shortDescription>
        <value>Click {0} | {1} on the NPSP Settings tab, and delete the invalid Relationships Autocreation record.</value>
    </labels>
    <labels>
        <fullName>healthSolutionAutoRelInvalidCMField</fullName>
        <categories>Health Check</categories>
        <language>en_US</language>
        <protected>false</protected>
        <shortDescription>healthSolutionAutoRelInvalidCMField</shortDescription>
        <value>Click {0} | {1} on the NPSP Settings tab and delete the Relationships Autocreation record that references this field.</value>
    </labels>
    <labels>
        <fullName>healthSolutionAutoRelInvalidContactField</fullName>
        <language>en_US</language>
        <protected>false</protected>
        <shortDescription>healthSolutionAutoRelInvalidContactField</shortDescription>
        <value>Click {0} | {1} on the NPSP Settings tab and delete the Relationships Autocreation record that references this field.</value>
    </labels>
    <labels>
        <fullName>healthSolutionAutoRelInvalidLookupField</fullName>
        <categories>Health Check</categories>
        <language>en_US</language>
        <protected>false</protected>
        <shortDescription>healthSolutionAutoRelInvalidLookupField</shortDescription>
        <value>Click {0} | {1} on the NPSP Settings tab and delete the Relationships Autocreation record that references this field.</value>
    </labels>
    <labels>
        <fullName>healthSolutionBadRDField</fullName>
        <categories>Health Check</categories>
        <language>en_US</language>
        <protected>false</protected>
        <shortDescription>healthSolutionBadRDField</shortDescription>
        <value>On the NPSP Settings tab, click {0} | {1}, and delete the Recurring Donation Field Mapping record that references this field.</value>
    </labels>
    <labels>
        <fullName>healthSolutionContactData</fullName>
        <categories>Health Check</categories>
        <language>en_US</language>
        <protected>false</protected>
        <shortDescription>healthSolutionContactData</shortDescription>
        <value>View these Contacts by running the &lt;b&gt;Contacts without Accounts&lt;/b&gt; report in the NPSP Health Check reports folder.</value>
    </labels>
    <labels>
        <fullName>healthSolutionEditSetting</fullName>
        <categories>Health Check</categories>
        <language>en_US</language>
        <protected>false</protected>
        <shortDescription>healthSolutionEditSetting</shortDescription>
        <value>On the NPSP Settings tab, click {1} | {2}, and edit the {0} setting.</value>
    </labels>
    <labels>
        <fullName>healthSolutionHHAccNoContacts</fullName>
        <categories>Health Check</categories>
        <language>en_US</language>
        <protected>false</protected>
        <shortDescription>healthSolutionHHAccNoContacts</shortDescription>
        <value>Consider deleting these unused Household object records to save space. If you have completed a conversion to the Household Account model and no longer need the data on the Household object records, you can safely delete them. View these Household object records by running the Empty Household Objects report in the NPSP Health Check reports folder.</value>
    </labels>
    <labels>
        <fullName>healthSolutionHHObjNoContacts</fullName>
        <categories>Health Check</categories>
        <language>en_US</language>
        <protected>false</protected>
        <shortDescription>healthSolutionHHObjNoContacts</shortDescription>
        <value>Consider deleting these unused Household objects to save space. If you have completed a conversion to the Household Account model and no longer need the data on the Household object records they can be deleted.  View these Household objects by running the &lt;b&gt;Empty Household Objects&lt;/b&gt; report in the NPSP Health Check reports folder.</value>
    </labels>
    <labels>
        <fullName>healthSolutionInvalidFiscalYears</fullName>
        <categories>Health Check</categories>
        <language>en_US</language>
        <protected>false</protected>
        <shortDescription>healthSolutionInvalidFiscalYears</shortDescription>
        <value>Since Salesforce does not support turning off Custom Fiscal Years, NPSP Rollups will default to Calendar Year.</value>
    </labels>
    <labels>
        <fullName>healthSolutionInvalidLevelField</fullName>
        <categories>Health Check</categories>
        <language>en_US</language>
        <protected>false</protected>
        <shortDescription>Health Check Solution for an invalid Level field</shortDescription>
        <value>Go to the Levels Tab, and update the invalid field reference on Level {0}.</value>
    </labels>
    <labels>
        <fullName>healthSolutionInvalidOppField</fullName>
        <categories>Health Check</categories>
        <language>en_US</language>
        <protected>false</protected>
        <shortDescription>healthSolutionInvalidOppField</shortDescription>
        <value>On the NPSP Settings tab, click {0} | {1}, and delete the Payment Mapping record that references this field.</value>
    </labels>
    <labels>
        <fullName>healthSolutionInvalidOppStage</fullName>
        <categories>Health Check</categories>
        <language>en_US</language>
        <protected>false</protected>
        <shortDescription>healthSolutionInvalidOppStage</shortDescription>
        <value>Add this Opportunity Stage value in Salesforce Setup.</value>
    </labels>
    <labels>
        <fullName>healthSolutionInvalidPaymentField</fullName>
        <categories>Health Check</categories>
        <language>en_US</language>
        <protected>false</protected>
        <shortDescription>healthSolutionInvalidPaymentField</shortDescription>
        <value>On the NPSP Settings tab click {0} | {1}, and delete the Payment Mapping record that references this field.</value>
    </labels>
    <labels>
        <fullName>healthSolutionInvalidRDCustomPeriod</fullName>
        <categories>Health Check</categories>
        <language>en_US</language>
        <protected>true</protected>
        <shortDescription>healthSolutionInvalidRDCustomPeriod</shortDescription>
        <value>Add this Recurring Donation Installment Period picklist value in Salesforce Setup.</value>
    </labels>
    <labels>
        <fullName>healthSolutionInvalidRDCustomPeriodPicklist</fullName>
        <categories>Health Check</categories>
        <language>en_US</language>
        <protected>true</protected>
        <shortDescription>healthSolutionInvalidRDCustomPeriodPicklist</shortDescription>
        <value>On the NPSP Settings tab, click {0} | {1}, and add the missing Recurring Donation Custom Installment Period, or delete the picklist value from the Installment Period field.</value>
    </labels>
    <labels>
        <fullName>healthSolutionInvalidScheduledJob</fullName>
        <categories>Health Check</categories>
        <language>en_US</language>
        <protected>false</protected>
        <shortDescription>healthSolutionInvalidScheduledJob</shortDescription>
        <value>You must update the record to have a valid Class the implements the UTIL_MasterSchedulableHelper.UTIL_IRecurring interface.</value>
    </labels>
    <labels>
        <fullName>healthSolutionInvalidUDFObjectField</fullName>
        <categories>Health Check</categories>
        <language>en_US</language>
        <protected>false</protected>
        <shortDescription>healthSolutionInvalidUDFObjectField</shortDescription>
        <value>On the NPSP Settings tab, click {0} | {1} and delete the User Rollup record that references this field.</value>
    </labels>
    <labels>
        <fullName>healthSolutionMailingListReportMissing</fullName>
        <categories>Health Check</categories>
        <language>en_US</language>
        <protected>false</protected>
        <shortDescription>healthSolutionMailingListReportMissing</shortDescription>
        <value>Create a Campaigns with Contacts report, and add a filter for Member Status does not contain "Duplicate". Then specify this report on the {0} | {1} tab in NPSP Settings.</value>
    </labels>
    <labels>
        <fullName>healthSolutionMissingOppPayments</fullName>
        <categories>Health Check</categories>
        <language>en_US</language>
        <protected>false</protected>
        <shortDescription>healthSolutionMissingOppPayments</shortDescription>
        <value>View these Opportunities by running the &lt;b&gt;Opportunities without Payments&lt;/b&gt; report in the NPSP Health Check reports folder. Note that you should add filter criteria on the report to exclude any Opportunity types and Opportunity record types you&apos;ve excluded in NPSP Payments Settings. You can create the missing Payment records using the Create Missing Payments button on NPSP Settings | Bulk Data Processes | Create Missing Payments.</value>
    </labels>
    <labels>
        <fullName>healthSolutionNothingScheduled</fullName>
        <categories>Health Check</categories>
        <language>en_US</language>
        <protected>false</protected>
        <shortDescription>healthSolutionNothingScheduled</shortDescription>
        <value>To reschedule the default NPSP jobs, go to NPSP Settings | Bulk Data Processes | Process Scheduler. Click Edit. Make sure Don't Enable Auto Schedule Default NPSP Job is not selected. Click Save. See Edit or Reschedule NPSP Jobs in the Power of Us Hub for more information: https://powerofus.force.com/articles/Resource/NPSP-Edit-or-Reschedule-NPSP-Scheduled-Jobs</value>
    </labels>
    <labels>
        <fullName>healthSolutionOCRDupPrimary</fullName>
        <categories>Health Check</categories>
        <language>en_US</language>
        <protected>false</protected>
        <shortDescription>healthSolutionOCRDupPrimary</shortDescription>
        <value>If you have more than one Opportunity Contact Role marked Primary, it can cause NPSP to incorrectly calculate Opportunity Rollups, such as Total Gifts. To see which Opportunities have more than one Opportunity Contact Role marked Primary, run the &lt;b&gt;Opportunities with Primary Contact Roles&lt;/b&gt; report in the NPSP Health Checks report folder.</value>
    </labels>
    <labels>
        <fullName>healthSolutionOCRException</fullName>
        <categories>Health Check</categories>
        <language>en_US</language>
        <protected>false</protected>
        <shortDescription>healthSolutionOCRException</shortDescription>
        <value>If you have more than 50,000 Opportunities and Opportunity Contact Roles, you can safely ignore any errors dealing with SOQL limits.</value>
    </labels>
    <labels>
        <fullName>healthSolutionPaymentMappingBadDataTypes</fullName>
        <language>en_US</language>
        <protected>false</protected>
        <shortDescription>healthSolutionPaymentMappingBadDataTypes</shortDescription>
        <value>On the NPSP Settings tab, click {0} | {1}, and delete the Payment Mapping record that references these fields.</value>
    </labels>
    <labels>
        <fullName>healthSolutionRDBadOppField</fullName>
        <categories>Health Check</categories>
        <language>en_US</language>
        <protected>false</protected>
        <shortDescription>healthSolutionRDBadOppField</shortDescription>
        <value>On the NPSP Settings tab, click {0} | {1}, and  delete the Recurring Donation Field Mapping record that references this field.</value>
    </labels>
    <labels>
        <fullName>healthSolutionRDFieldsBadDatatypes</fullName>
        <categories>Health Check</categories>
        <language>en_US</language>
        <protected>false</protected>
        <shortDescription>healthSolutionRDFieldsBadDatatypes</shortDescription>
        <value>On the NPSP Settings tab, click {0} | {1}, and delete the Recurring Donation Field Mapping record that references these fields.</value>
    </labels>
    <labels>
        <fullName>healthSolutionRelReciprocalInvalid</fullName>
        <categories>Health Check</categories>
        <language>en_US</language>
        <protected>false</protected>
        <shortDescription>healthSolutionRelReciprocalInvalid</shortDescription>
        <value>On the NPSP Settings tab, click {0} | {1}, and delete the Reciprocal Relationship record. Then create a new one with the required information.</value>
    </labels>
    <labels>
        <fullName>healthSolutionSaveOppsFailed</fullName>
        <categories>Health Check</categories>
        <language>en_US</language>
        <protected>false</protected>
        <shortDescription>healthSolutionSaveOppsFailed</shortDescription>
        <value>Make sure you have no Validation Rules, Required Fields, or Workflow Rules that would prevent an Opportunity or Account from being saved.</value>
    </labels>
    <labels>
        <fullName>healthSolutionScheduleJobs</fullName>
        <categories>Health Check</categories>
        <language>en_US</language>
        <protected>false</protected>
        <shortDescription>healthSolutionScheduleJobs</shortDescription>
        <value>All NPSP scheduled classes should have records in Schedulable__c in order for these features to work correctly.</value>
    </labels>
    <labels>
        <fullName>healthSolutionTriggerHandlerMismatch</fullName>
        <categories>Health Check</categories>
        <language>en_US</language>
        <protected>false</protected>
        <shortDescription>healthSolutionTriggerHandlerMismatch</shortDescription>
        <value>Changes to triggers can affect core NPSP functionality in unexpected ways, and should be thoroughly tested before deployment to production. If these changes were unintentional, you should reset your Trigger Handlers to match the default NPSP configuration. See the Manage Trigger Handlers article in the Power Of Us Hub for more information: https://powerofus.force.com/articles/Resource/NPSP-Manage-Trigger-Handlers</value>
    </labels>
    <labels>
        <fullName>healthSolutionUDFBadDatatypes</fullName>
        <categories>Health Check</categories>
        <language>en_US</language>
        <protected>false</protected>
        <shortDescription>healthSolutionUDFBadDatatypes</shortDescription>
        <value>On the NPSP Settings tab, click {0} | {1}, and delete the User Rollup record that references these two fields.</value>
    </labels>
    <labels>
        <fullName>healthSolutionUDFOppField</fullName>
        <categories>Health Check</categories>
        <language>en_US</language>
        <protected>false</protected>
        <shortDescription>healthSolutionUDFOppField</shortDescription>
        <value>On the NPSP Settings tab, click {0} | {1}, and delete the User Rollup record that references this field.</value>
    </labels>
    <labels>
        <fullName>hhCmpDedupLabelReturnToCmp</fullName>
        <categories>Household Campaign Dedupe</categories>
        <language>en_US</language>
        <protected>false</protected>
        <shortDescription>hhCmpDedupLabelReturnToCmp</shortDescription>
        <value>Return to Campaign</value>
    </labels>
    <labels>
        <fullName>hhCmpDedupeBatchMessage</fullName>
        <categories>Household Campaign Dedupe</categories>
        <language>en_US</language>
        <protected>false</protected>
        <shortDescription>hhCmpDedupeBatchMessage</shortDescription>
        <value>Due to the large number of Campaign Members on this Campaign, NPSP is using a batch process to identify Household Members, which may take several minutes to complete. When it's done, you can view the Household Mailing report by clicking on the Household Mailing Report link.</value>
    </labels>
    <labels>
        <fullName>hhCmpDedupeBatchProgressTitle</fullName>
        <categories>Household Campaign Dedupe</categories>
        <language>en_US</language>
        <protected>false</protected>
        <shortDescription>hhCmpDedupeBatchProgressTitle</shortDescription>
        <value>Campaign Household Deduplication</value>
    </labels>
    <labels>
        <fullName>hhCmpDedupeLabelOpenReport</fullName>
        <categories>Household Campaign Dedupe</categories>
        <language>en_US</language>
        <protected>false</protected>
        <shortDescription>hhCmpDedupeLabelOpenReport</shortDescription>
        <value>Open Report</value>
    </labels>
    <labels>
        <fullName>hhCmpDedupeNoReport</fullName>
        <categories>Household Campaign Dedupe</categories>
        <language>en_US</language>
        <protected>false</protected>
        <shortDescription>hhCmpDedupeNoReport</shortDescription>
        <value>Could not find the report. Create a report and save it with the Report Unique Name of &apos;NPSP_Campaign_Household_Mailing_List_V2&apos;. Use the Campaigns with Contacts report type and add filters for CampaignId equals blank and Member Status does not contain &apos;Duplicate&apos;.</value>
    </labels>
    <labels>
        <fullName>hhCmpDedupeStatus</fullName>
        <categories>Household Campaign Dedupe</categories>
        <language>en_US</language>
        <protected>false</protected>
        <shortDescription>hhCmpDedupeStatus</shortDescription>
        <value>- Household Duplicate</value>
    </labels>
    <labels>
        <fullName>isARequiredField</fullName>
        <language>en_US</language>
        <protected>false</protected>
        <shortDescription>isARequiredField</shortDescription>
        <value>is a required field.</value>
    </labels>
    <labels>
        <fullName>labelListViewFirst</fullName>
        <categories>SoqlListView</categories>
        <language>en_US</language>
        <protected>false</protected>
        <shortDescription>label for First link in list view</shortDescription>
        <value>First</value>
    </labels>
    <labels>
        <fullName>labelListViewLast</fullName>
        <categories>SoqlListView</categories>
        <language>en_US</language>
        <protected>false</protected>
        <shortDescription>label for Last link in list view</shortDescription>
        <value>Last</value>
    </labels>
    <labels>
        <fullName>labelListViewNext</fullName>
        <categories>SoqlListView</categories>
        <language>en_US</language>
        <protected>false</protected>
        <shortDescription>label for Next link in list view</shortDescription>
        <value>Next</value>
    </labels>
    <labels>
        <fullName>labelListViewPageInfo</fullName>
        <categories>SoqlListView</categories>
        <language>en_US</language>
        <protected>false</protected>
        <shortDescription>label for page info in list view</shortDescription>
        <value>&amp;nbsp;&amp;nbsp;&amp;nbsp;Page {0} of {1} &amp;nbsp;&amp;nbsp;({2} records)</value>
    </labels>
    <labels>
        <fullName>labelListViewPrevious</fullName>
        <categories>SoqlListView</categories>
        <language>en_US</language>
        <protected>false</protected>
        <shortDescription>label for Previous link in list view</shortDescription>
        <value>Previous</value>
    </labels>
    <labels>
        <fullName>labelMessageLoading</fullName>
        <categories>SoqlListView, Settings</categories>
        <language>en_US</language>
        <protected>false</protected>
        <shortDescription>label for the loading... message used in some pages</shortDescription>
        <value>Loading...</value>
    </labels>
    <labels>
        <fullName>labelShowMore</fullName>
        <categories>SoqlListView</categories>
        <language>en_US</language>
        <protected>false</protected>
        <shortDescription>label for Show More on list views</shortDescription>
        <value>Show more</value>
    </labels>
    <labels>
        <fullName>lblAddressOverride</fullName>
        <categories>Manage Household UI</categories>
        <language>en_US</language>
        <protected>false</protected>
        <shortDescription>lblAddressOverride</shortDescription>
        <value>(address override)</value>
    </labels>
    <labels>
        <fullName>lblBtnAddAllHHMembers</fullName>
        <categories>Manage Household UI</categories>
        <language>en_US</language>
        <protected>false</protected>
        <shortDescription>lblBtnAddAllHHMembers</shortDescription>
        <value>Add All Members</value>
    </labels>
    <labels>
        <fullName>lblBtnAddContact</fullName>
        <categories>Manage Household UI</categories>
        <language>en_US</language>
        <protected>false</protected>
        <shortDescription>lblBtnAddContact</shortDescription>
        <value>Add {0}</value>
    </labels>
    <labels>
        <fullName>lblCCardExcludeFrom</fullName>
        <categories>Manage Household UI</categories>
        <language>en_US</language>
        <protected>false</protected>
        <shortDescription>lblCCardExcludeFrom</shortDescription>
        <value>Exclude from:</value>
    </labels>
    <labels>
        <fullName>lblCity</fullName>
        <categories>Manage Household UI</categories>
        <language>en_US</language>
        <protected>false</protected>
        <shortDescription>lblCity</shortDescription>
        <value>City</value>
    </labels>
    <labels>
        <fullName>lblCloned</fullName>
        <language>en_US</language>
        <protected>false</protected>
        <shortDescription>lblCloned</shortDescription>
        <value>Cloned</value>
    </labels>
    <labels>
        <fullName>lblCountry</fullName>
        <categories>Manage Household UI</categories>
        <language>en_US</language>
        <protected>false</protected>
        <shortDescription>lblCountry</shortDescription>
        <value>Country</value>
    </labels>
    <labels>
        <fullName>lblDeleteContact</fullName>
        <categories>Manage Household UI</categories>
        <language>en_US</language>
        <protected>false</protected>
        <shortDescription>caption of Remove Contact popup</shortDescription>
        <value>Remove Contact</value>
    </labels>
    <labels>
        <fullName>lblDeleteContactPrompt</fullName>
        <categories>Manage Household UI</categories>
        <language>en_US</language>
        <protected>false</protected>
        <shortDescription>prompt for the Remove Contact Popup</shortDescription>
        <value>Do you want to remove this Contact from this Household on Save?</value>
    </labels>
    <labels>
        <fullName>lblExtendedStatus</fullName>
        <categories>UTIL_JobProgressLightning</categories>
        <language>en_US</language>
        <protected>true</protected>
        <shortDescription>lblExtendedStatus</shortDescription>
        <value>Extended Status</value>
    </labels>
    <labels>
        <fullName>lblFindInContacts</fullName>
        <categories>Manage Household UI</categories>
        <language>en_US</language>
        <protected>false</protected>
        <shortDescription>autocomplete&apos;s label for &quot;smith in Contacts&quot;</shortDescription>
        <value>in Contacts</value>
    </labels>
    <labels>
        <fullName>lblFindOrAddContact</fullName>
        <categories>Manage Household UI</categories>
        <language>en_US</language>
        <protected>false</protected>
        <shortDescription>string displayed in the autocomplete control when empty</shortDescription>
        <value>Find a Contact or add a new Contact to the Household.</value>
    </labels>
    <labels>
        <fullName>lblFirstName</fullName>
        <categories>Manage Household UI</categories>
        <language>en_US</language>
        <protected>false</protected>
        <shortDescription>lblFirstName</shortDescription>
        <value>First Name</value>
    </labels>
    <labels>
        <fullName>lblFormalGreeting</fullName>
        <categories>Manage Household UI</categories>
        <language>en_US</language>
        <protected>false</protected>
        <shortDescription>lblFormalGreeting</shortDescription>
        <value>Formal Greeting</value>
    </labels>
    <labels>
        <fullName>lblHousehold</fullName>
        <categories>Manage Household UI</categories>
        <language>en_US</language>
        <protected>false</protected>
        <shortDescription>lblHousehold</shortDescription>
        <value>Household</value>
    </labels>
    <labels>
        <fullName>lblHouseholdName</fullName>
        <categories>Manage Household UI</categories>
        <language>en_US</language>
        <protected>false</protected>
        <shortDescription>lblHouseholdName</shortDescription>
        <value>Household Name</value>
    </labels>
    <labels>
        <fullName>lblInformalGreeting</fullName>
        <categories>Manage Household UI</categories>
        <language>en_US</language>
        <protected>false</protected>
        <shortDescription>lblInformalGreeting</shortDescription>
        <value>Informal Greeting</value>
    </labels>
    <labels>
        <fullName>lblLastName</fullName>
        <categories>Manage Household UI</categories>
        <language>en_US</language>
        <protected>false</protected>
        <shortDescription>lblLastName</shortDescription>
        <value>Last Name</value>
    </labels>
    <labels>
        <fullName>lblMergeHHPrompt</fullName>
        <categories>Manage Household UI</categories>
        <language>en_US</language>
        <protected>false</protected>
        <shortDescription>lblMergeHHPrompt</shortDescription>
        <value>{0} is in a Household with other members.  Do you want to just add {0}, or add all members from the Household?</value>
    </labels>
    <labels>
        <fullName>lblMergeHHTitle</fullName>
        <categories>Manage Household UI</categories>
        <language>en_US</language>
        <protected>false</protected>
        <shortDescription>lblMergeHHTitle</shortDescription>
        <value>Merge Households</value>
    </labels>
    <labels>
        <fullName>lblNPSPSettings</fullName>
        <categories>Payment Wizard</categories>
        <language>en_US</language>
        <protected>false</protected>
        <shortDescription>lblNPSPSettings</shortDescription>
        <value>NPSP Settings</value>
    </labels>
    <labels>
        <fullName>lblNoHHMergePermissions</fullName>
        <categories>Manage Household UI</categories>
        <language>en_US</language>
        <protected>false</protected>
        <shortDescription>error displayed when required perms missing to add a contact and its household</shortDescription>
        <value>You must have Edit and Delete permissions on Households (Accounts) in order to add an existing Contact to the Household.</value>
    </labels>
    <labels>
        <fullName>lblPostalCode</fullName>
        <categories>Manage Household UI</categories>
        <language>en_US</language>
        <protected>false</protected>
        <shortDescription>lblPostalCode</shortDescription>
        <value>Postal Code</value>
    </labels>
    <labels>
        <fullName>lblProgress</fullName>
        <categories>UTIL_JobProgressLightning</categories>
        <language>en_US</language>
        <protected>true</protected>
        <shortDescription>lblProgress</shortDescription>
        <value>Progress</value>
    </labels>
    <labels>
        <fullName>lblRequired</fullName>
        <categories>Engagement Plan, UTIL_FormField</categories>
        <language>en_US</language>
        <protected>true</protected>
        <shortDescription>lblRequired</shortDescription>
        <value>Required</value>
    </labels>
    <labels>
        <fullName>lblSalutation</fullName>
        <categories>Manage Household UI</categories>
        <language>en_US</language>
        <protected>false</protected>
        <shortDescription>lblSalutation</shortDescription>
        <value>Salutation</value>
    </labels>
    <labels>
        <fullName>lblState</fullName>
        <categories>Manage Household UI</categories>
        <language>en_US</language>
        <protected>false</protected>
        <shortDescription>lblState</shortDescription>
        <value>State</value>
    </labels>
    <labels>
        <fullName>lblStatus</fullName>
        <categories>UTIL_JobProgressLightning</categories>
        <language>en_US</language>
        <protected>true</protected>
        <shortDescription>lblStatus</shortDescription>
        <value>Status</value>
    </labels>
    <labels>
        <fullName>lblStreet</fullName>
        <categories>Manage Household UI</categories>
        <language>en_US</language>
        <protected>false</protected>
        <shortDescription>lblStreet</shortDescription>
        <value>Street</value>
    </labels>
    <labels>
        <fullName>lblYouAreHere</fullName>
        <categories>UTIL_PageHeader</categories>
        <language>en_US</language>
        <protected>true</protected>
        <shortDescription>lblYouAreHere</shortDescription>
        <value>You are here:</value>
    </labels>
    <labels>
        <fullName>leadConvertAccountName</fullName>
        <categories>Lead Converter</categories>
        <language>en_US</language>
        <protected>false</protected>
        <shortDescription>leadConvertAccountName</shortDescription>
        <value>Account</value>
    </labels>
    <labels>
        <fullName>leadConvertAffilationName</fullName>
        <categories>Lead Converter</categories>
        <language>en_US</language>
        <protected>false</protected>
        <shortDescription>leadConvertAffilationName</shortDescription>
        <value>Affiliated Account</value>
    </labels>
    <labels>
        <fullName>leadConvertAffiliateExistingAccount</fullName>
        <categories>Lead Convert</categories>
        <language>en_US</language>
        <protected>false</protected>
        <shortDescription>leadConvertAffiliateExistingAccount</shortDescription>
        <value>Affiliate with Existing Account:</value>
    </labels>
    <labels>
        <fullName>leadConvertAffiliateNewAccount</fullName>
        <categories>Lead Convert</categories>
        <language>en_US</language>
        <protected>false</protected>
        <shortDescription>leadConvertAffiliateNewAccount</shortDescription>
        <value>Affiliate with New Account:</value>
    </labels>
    <labels>
        <fullName>leadConvertAffiliatedAccount</fullName>
        <categories>Lead Convert</categories>
        <language>en_US</language>
        <protected>false</protected>
        <shortDescription>leadConvertAffiliatedAccount</shortDescription>
        <value>Affiliated Account</value>
    </labels>
    <labels>
        <fullName>leadConvertAttachBucketAccount</fullName>
        <categories>Lead Converter</categories>
        <language>en_US</language>
        <protected>false</protected>
        <shortDescription>leadConvertAttachBucketAccount</shortDescription>
        <value>Attach to Individual Bucket Account</value>
    </labels>
    <labels>
        <fullName>leadConvertAttachExistingAccount</fullName>
        <categories>Lead Converter</categories>
        <language>en_US</language>
        <protected>false</protected>
        <shortDescription>leadConvertAttachExistingAccount</shortDescription>
        <value>Attach with Existing Account:</value>
    </labels>
    <labels>
        <fullName>leadConvertAutocreateHHAccount</fullName>
        <categories>Lead Converter</categories>
        <language>en_US</language>
        <protected>false</protected>
        <shortDescription>leadConvertAutocreateHHAccount</shortDescription>
        <value>Create Household Account</value>
    </labels>
    <labels>
        <fullName>leadConvertAutocreateOne2OneAccount</fullName>
        <categories>Lead Converter</categories>
        <language>en_US</language>
        <protected>false</protected>
        <shortDescription>leadConvertAutocreateOne2OneAccount</shortDescription>
        <value>Create One-to-One Account</value>
    </labels>
    <labels>
        <fullName>leadConvertBtnCancel</fullName>
        <categories>Lead Converter</categories>
        <language>en_US</language>
        <protected>false</protected>
        <shortDescription>leadConvertBtnCancel</shortDescription>
        <value>Cancel</value>
    </labels>
    <labels>
        <fullName>leadConvertBtnConvert</fullName>
        <categories>Lead Converter</categories>
        <language>en_US</language>
        <protected>false</protected>
        <shortDescription>leadConvertBtnConvert</shortDescription>
        <value>Convert</value>
    </labels>
    <labels>
        <fullName>leadConvertContactAccount</fullName>
        <categories>Lead Convert</categories>
        <language>en_US</language>
        <protected>false</protected>
        <shortDescription>leadConvertContactAccount</shortDescription>
        <value>Contact Account</value>
    </labels>
    <labels>
        <fullName>leadConvertContactSelection</fullName>
        <categories>Lead Converter</categories>
        <language>en_US</language>
        <protected>true</protected>
        <shortDescription>leadConvertContactSelection</shortDescription>
        <value>You must select an option for Contact.</value>
    </labels>
    <labels>
        <fullName>leadConvertCreateAccount</fullName>
        <categories>Lead Converter</categories>
        <language>en_US</language>
        <protected>false</protected>
        <shortDescription>leadConvertCreateAccount</shortDescription>
        <value>Create New Account:</value>
    </labels>
    <labels>
        <fullName>leadConvertCreateNewContact</fullName>
        <categories>Lead Converter</categories>
        <language>en_US</language>
        <protected>false</protected>
        <shortDescription>leadConvertCreateNewContact</shortDescription>
        <value>Create New:</value>
    </labels>
    <labels>
        <fullName>leadConvertMergeExistingContact</fullName>
        <categories>Lead Converter</categories>
        <language>en_US</language>
        <protected>false</protected>
        <shortDescription>leadConvertMergeExistingContact</shortDescription>
        <value>Merge with Existing:</value>
    </labels>
    <labels>
        <fullName>leadConvertNewOpp</fullName>
        <categories>Lead Converter</categories>
        <language>en_US</language>
        <protected>false</protected>
        <shortDescription>leadConvertNewOpp</shortDescription>
        <value>Do not create a new {0} upon conversion.</value>
    </labels>
    <labels>
        <fullName>leadConvertOwner</fullName>
        <categories>Lead Converter</categories>
        <language>en_US</language>
        <protected>false</protected>
        <shortDescription>leadConvertOwner</shortDescription>
        <value>Record Owner</value>
    </labels>
    <labels>
        <fullName>leadConvertPageTitle</fullName>
        <categories>Lead Converter</categories>
        <language>en_US</language>
        <protected>false</protected>
        <shortDescription>leadConvertPageTitle</shortDescription>
        <value>Convert Lead:</value>
    </labels>
    <labels>
        <fullName>leadConvertRecordTypeWarning</fullName>
        <categories>Lead Converter</categories>
        <language>en_US</language>
        <protected>true</protected>
        <shortDescription>leadConvertRecordTypeWarning</shortDescription>
        <value>The default Account Record Type for your Profile is the same Record Type set as the Account Model in NPSP Settings, which could cause various data issues. We recommend changing the Account Record Type default to a different value for all profile(s).</value>
    </labels>
    <labels>
        <fullName>leadConvertSectionTitle</fullName>
        <categories>Lead Converter</categories>
        <language>en_US</language>
        <protected>false</protected>
        <shortDescription>leadConvertSectionTitle</shortDescription>
        <value>Convert Lead</value>
    </labels>
    <labels>
        <fullName>leadConvertSendEmail</fullName>
        <categories>Lead Converter</categories>
        <language>en_US</language>
        <protected>false</protected>
        <shortDescription>leadConvertSendEmail</shortDescription>
        <value>Send Email to the Owner</value>
    </labels>
    <labels>
        <fullName>leadConvertStatus</fullName>
        <categories>Lead Converter</categories>
        <language>en_US</language>
        <protected>false</protected>
        <shortDescription>leadConvertStatus</shortDescription>
        <value>Converted Status</value>
    </labels>
    <labels>
        <fullName>leadConvertViewContactError</fullName>
        <categories>Lead Converter</categories>
        <language>en_US</language>
        <protected>false</protected>
        <shortDescription>leadConvertViewContactError</shortDescription>
        <value>You can only view existing Contacts.</value>
    </labels>
    <labels>
        <fullName>lvlBtnSaveAndNew</fullName>
        <categories>UTIL_PageHeader</categories>
        <language>en_US</language>
        <protected>true</protected>
        <shortDescription>Save &amp; New button on the Level Edit page</shortDescription>
        <value>Save &amp; New</value>
    </labels>
    <labels>
        <fullName>lvlErrorDuplicateLookups</fullName>
        <categories>Levels</categories>
        <language>en_US</language>
        <protected>true</protected>
        <shortDescription>Error when the Level has the same lookup field  specified for level and previous</shortDescription>
        <value>You must specify different values for Level Field and Previous Level Field.</value>
    </labels>
    <labels>
        <fullName>lvlErrorDuplicateName</fullName>
        <categories>Levels</categories>
        <language>en_US</language>
        <protected>false</protected>
        <shortDescription>error when a name of a level is duplicated</shortDescription>
        <value>Level name {0} already exists.  Names for the same Target and Level Field must be unique.</value>
    </labels>
    <labels>
        <fullName>lvlErrorInvalidLookupField</fullName>
        <categories>Levels</categories>
        <language>en_US</language>
        <protected>false</protected>
        <shortDescription>error when Level Assignment fails to save its current or previous level</shortDescription>
        <value>Field {0} specified in Level {1} is not a valid lookup to a Level object.</value>
    </labels>
    <labels>
        <fullName>lvlErrorInvalidSourceField</fullName>
        <categories>Levels</categories>
        <language>en_US</language>
        <protected>false</protected>
        <shortDescription>error if level&apos;s source field isn&apos;t valid</shortDescription>
        <value>Field {0} specified in Level {1} is not a valid number field.</value>
    </labels>
    <labels>
        <fullName>lvlErrorMinGTMax</fullName>
        <categories>Levels</categories>
        <language>en_US</language>
        <protected>true</protected>
        <shortDescription>error if the Level Minimum is &gt; than Level Maximum</shortDescription>
        <value>The Minimum Amount must be less than the Maximum Amount on level {0}.</value>
    </labels>
    <labels>
        <fullName>lvlErrorMinOverlap</fullName>
        <categories>Levels</categories>
        <language>en_US</language>
        <protected>true</protected>
        <shortDescription>error when we detect the minimum amount overlaps another level</shortDescription>
        <value>The Minimum Amount to Maximum Amount range on Level {0} overlaps with the Minimum Amount to Maximum Amount range on Level {1}</value>
    </labels>
    <labels>
        <fullName>lvlErrorNoMinMax</fullName>
        <categories>Levels</categories>
        <language>en_US</language>
        <protected>true</protected>
        <shortDescription>error if both min and max are empty on a level</shortDescription>
        <value>The {0} level must have either a Minimum Amount or a Maximum Amount.</value>
    </labels>
    <labels>
        <fullName>mtchBtnSearch</fullName>
        <categories>Find Matched Gifts</categories>
        <language>en_US</language>
        <protected>false</protected>
        <shortDescription>mtchBtnSearch</shortDescription>
        <value>Search</value>
    </labels>
    <labels>
        <fullName>mtchCloseDateEnd</fullName>
        <categories>Find Matched Gifts</categories>
        <language>en_US</language>
        <protected>false</protected>
        <shortDescription>mtchCloseDateEnd</shortDescription>
        <value>Close Date End</value>
    </labels>
    <labels>
        <fullName>mtchCloseDateStart</fullName>
        <categories>Find Matched Gifts</categories>
        <language>en_US</language>
        <protected>false</protected>
        <shortDescription>mtchCloseDateStart</shortDescription>
        <value>Close Date Start</value>
    </labels>
    <labels>
        <fullName>mtchFindMatchedGiftsSectionHeader</fullName>
        <categories>Find Matched Gifts</categories>
        <language>en_US</language>
        <protected>false</protected>
        <shortDescription>mtchFindMatchedGiftsSectionHeader</shortDescription>
        <value>Find Matched Gifts</value>
    </labels>
    <labels>
        <fullName>mtchFindMoreGifts</fullName>
        <categories>Find Matched Gifts</categories>
        <language>en_US</language>
        <protected>false</protected>
        <shortDescription>mtchFindMoreGifts</shortDescription>
        <value>Find More Gifts</value>
    </labels>
    <labels>
        <fullName>mtchFindMoreGiftsInfo</fullName>
        <categories>Find Matched Gifts</categories>
        <language>en_US</language>
        <protected>false</protected>
        <shortDescription>mtchFindMoreGiftsInfo</shortDescription>
        <value>Enter your search criteria and click Search.</value>
    </labels>
    <labels>
        <fullName>mtchItems</fullName>
        <categories>Find Matching Gifts, Manage Soft Credits</categories>
        <language>en_US</language>
        <protected>false</protected>
        <shortDescription>mtchItems</shortDescription>
        <value>{0} items</value>
    </labels>
    <labels>
        <fullName>mtchSearchCriteriaEmpty</fullName>
        <categories>Find Matching Gifts</categories>
        <language>en_US</language>
        <protected>false</protected>
        <shortDescription>mtchSearchCriteriaEmpty</shortDescription>
        <value>Please enter a value for at least one of the search criteria fields.</value>
    </labels>
    <labels>
        <fullName>mtchSelectCbxTitle</fullName>
        <categories>Find Matched Gifts</categories>
        <language>en_US</language>
        <protected>false</protected>
        <shortDescription>mtchSelectCbxTitle</shortDescription>
        <value>Select</value>
    </labels>
    <labels>
        <fullName>mtchTotalMatchingGift</fullName>
        <categories>Find Matched Gifts</categories>
        <language>en_US</language>
        <protected>false</protected>
        <shortDescription>mtchTotalMatchingGift</shortDescription>
        <value>Total Matching Gift</value>
    </labels>
    <labels>
        <fullName>mtchTotalSelected</fullName>
        <categories>Find Matched Gifts</categories>
        <language>en_US</language>
        <protected>false</protected>
        <shortDescription>mtchTotalSelected</shortDescription>
        <value>Total Selected</value>
    </labels>
    <labels>
        <fullName>mtchTotalUnaccounted</fullName>
        <categories>Find Matched Gifts</categories>
        <language>en_US</language>
        <protected>false</protected>
        <shortDescription>mtchTotalUnaccounted</shortDescription>
        <value>Total Unaccounted</value>
    </labels>
    <labels>
        <fullName>oppInstallmentsOf</fullName>
        <categories>OppNaming</categories>
        <language>en_US</language>
        <protected>false</protected>
        <shortDescription>oppInstallmentsOf</shortDescription>
        <value>of</value>
    </labels>
    <labels>
        <fullName>oppNamingBoth</fullName>
        <categories>OppNaming</categories>
        <language>en_US</language>
        <protected>false</protected>
        <shortDescription>oppNamingBoth</shortDescription>
        <value>Both</value>
    </labels>
    <labels>
        <fullName>oppNamingIndividual</fullName>
        <categories>OppNaming</categories>
        <language>en_US</language>
        <protected>false</protected>
        <shortDescription>oppNamingIndividual</shortDescription>
        <value>Contact Donations</value>
    </labels>
    <labels>
        <fullName>oppNamingOrganizational</fullName>
        <categories>OppNaming</categories>
        <language>en_US</language>
        <protected>false</protected>
        <shortDescription>oppNamingOrganizational</shortDescription>
        <value>Organization Donations</value>
    </labels>
    <labels>
        <fullName>pmtModifyCurrency</fullName>
        <categories>Payment, Error</categories>
        <language>en_US</language>
        <protected>true</protected>
        <shortDescription>pmtModifyCurrency</shortDescription>
        <value>You can't modify Payment currencies directly. Update the parent Opportunity's currency, and NPSP will automatically update the currency of all related Payment records.</value>
    </labels>
    <labels>
        <fullName>pmtWizardBtnCalcPayments</fullName>
        <categories>Payment Wizard</categories>
        <language>en_US</language>
        <protected>false</protected>
        <shortDescription>pmtWizardBtnCalcPayments</shortDescription>
        <value>Calculate Payments</value>
    </labels>
    <labels>
        <fullName>pmtWizardBtnCreatePayments</fullName>
        <categories>Payment Wizard</categories>
        <language>en_US</language>
        <protected>false</protected>
        <shortDescription>pmtWizardBtnCreatePayments</shortDescription>
        <value>Create Payments</value>
    </labels>
    <labels>
        <fullName>pmtWizardBtnRemovePaidPayments</fullName>
        <categories>Payment Wizard</categories>
        <language>en_US</language>
        <protected>false</protected>
        <shortDescription>pmtWizardBtnRemovePaidPayments</shortDescription>
        <value>Remove Paid Payments</value>
    </labels>
    <labels>
        <fullName>pmtWizardClosedLost</fullName>
        <categories>Payment Wizard</categories>
        <language>en_US</language>
        <protected>false</protected>
        <shortDescription>pmtWizardClosedLost</shortDescription>
        <value>NOTE: This Opportunity is marked Closed/Lost. To create Payments, first edit the Opportunity record and change the stage to an open or Closed/Won stage.</value>
    </labels>
    <labels>
        <fullName>pmtWizardCreateSchedule</fullName>
        <categories>Payment Wizard</categories>
        <language>en_US</language>
        <protected>false</protected>
        <shortDescription>pmtWizardCreateSchedule</shortDescription>
        <value>Create a Payment Schedule</value>
    </labels>
    <labels>
        <fullName>pmtWizardFirstPaymentDate</fullName>
        <categories>Payment Wizard</categories>
        <language>en_US</language>
        <protected>false</protected>
        <shortDescription>pmtWizardFirstPaymentDate</shortDescription>
        <value>Date of First Payment</value>
    </labels>
    <labels>
        <fullName>pmtWizardInterval</fullName>
        <categories>Payment Wizard</categories>
        <language>en_US</language>
        <protected>false</protected>
        <shortDescription>pmtWizardInterval</shortDescription>
        <value>Interval</value>
    </labels>
    <labels>
        <fullName>pmtWizardMonth</fullName>
        <categories>Payment Wizard</categories>
        <language>en_US</language>
        <protected>true</protected>
        <shortDescription>pmtWizardMonth</shortDescription>
        <value>Month</value>
    </labels>
    <labels>
        <fullName>pmtWizardMsgNoOppFound</fullName>
        <categories>Payment Wizard</categories>
        <language>en_US</language>
        <protected>false</protected>
        <shortDescription>pmtWizardMsgNoOppFound</shortDescription>
        <value>No opportunity found.</value>
    </labels>
    <labels>
        <fullName>pmtWizardNoUnpaidAmount</fullName>
        <categories>Payment Wizard</categories>
        <language>en_US</language>
        <protected>false</protected>
        <shortDescription>pmtWizardNoUnpaidAmount</shortDescription>
        <value>NOTE: This Opportunity has no unpaid amount. To create Payments, first edit the Opportunity record and enter an amount, or click Remove Paid Payments to delete existing Payments. If the Opportunity's stage is closed, you may need to change it to an open stage.</value>
    </labels>
    <labels>
        <fullName>pmtWizardNoWriteoffAmount</fullName>
        <categories>Payment Wizard</categories>
        <language>en_US</language>
        <protected>false</protected>
        <shortDescription>pmtWizardNoWriteoffAmount</shortDescription>
        <value>NOTE: This Opportunity has no unpaid amount. To write off Payments, first edit the Opportunity record and enter an amount, or delete existing Payments.</value>
    </labels>
    <labels>
        <fullName>pmtWizardNumberOfPayments</fullName>
        <categories>Payment Wizard</categories>
        <language>en_US</language>
        <protected>false</protected>
        <shortDescription>pmtWizardNumberOfPayments</shortDescription>
        <value># of Payments</value>
    </labels>
    <labels>
        <fullName>pmtWizardPaymentNumber</fullName>
        <categories>Payment Wizard</categories>
        <language>en_US</language>
        <protected>false</protected>
        <shortDescription>pmtWizardPaymentNumber</shortDescription>
        <value>Payment Number</value>
    </labels>
    <labels>
        <fullName>pmtWizardPaymentsDisabled</fullName>
        <categories>Payment Wizard</categories>
        <language>en_US</language>
        <protected>false</protected>
        <shortDescription>pmtWizardPaymentsDisabled</shortDescription>
        <value>You do not have NPSP Payments Enabled. To use the Payment Scheduling Wizard, please enable Payments on the NPSP Settings page under Donations | Payments.</value>
    </labels>
    <labels>
        <fullName>pmtWizardPaymentsDisabledTitle</fullName>
        <categories>Payment Wizard</categories>
        <language>en_US</language>
        <protected>false</protected>
        <shortDescription>pmtWizardPaymentsDisabledTitle</shortDescription>
        <value>NPSP Payments Not Enabled</value>
    </labels>
    <labels>
        <fullName>pmtWizardPaymentsNoAccessMessage</fullName>
        <categories>Payment Wizard</categories>
        <language>en_US</language>
        <protected>true</protected>
        <shortDescription>Message displayed when the user has no permission to manage payments</shortDescription>
        <value>You do not have permissions to manage Payments.</value>
    </labels>
    <labels>
        <fullName>pmtWizardSectionTitle</fullName>
        <categories>Payment Wizard</categories>
        <language>en_US</language>
        <protected>false</protected>
        <shortDescription>pmtWizardSectionTitle</shortDescription>
        <value>Current Opportunity Info</value>
    </labels>
    <labels>
        <fullName>pmtWizardSectionWriteoff</fullName>
        <categories>Payment Wizard</categories>
        <language>en_US</language>
        <protected>false</protected>
        <shortDescription>pmtWizardSectionWriteoff</shortDescription>
        <value>Write Off Remaining Balance</value>
    </labels>
    <labels>
        <fullName>pmtWizardSectionWriteoffPayments</fullName>
        <categories>Payment Wizard</categories>
        <language>en_US</language>
        <protected>false</protected>
        <shortDescription>pmtWizardSectionWriteoffPayments</shortDescription>
        <value>Write Off Payments</value>
    </labels>
    <labels>
        <fullName>pmtWizardSubtitle</fullName>
        <categories>Payment Wizard</categories>
        <language>en_US</language>
        <protected>false</protected>
        <shortDescription>pmtWizardSubtitle</shortDescription>
        <value>Create one or more Payments for this Opportunity</value>
    </labels>
    <labels>
        <fullName>pmtWizardToBeCreated</fullName>
        <categories>Payment Wizard</categories>
        <language>en_US</language>
        <protected>false</protected>
        <shortDescription>pmtWizardToBeCreated</shortDescription>
        <value>Payments to be Created</value>
    </labels>
    <labels>
        <fullName>pmtWizardWarning</fullName>
        <categories>Payment Wizard</categories>
        <language>en_US</language>
        <protected>false</protected>
        <shortDescription>pmtWizardWarning</shortDescription>
        <value>Warning</value>
    </labels>
    <labels>
        <fullName>pmtWizardWeek</fullName>
        <categories>Payment Wizard</categories>
        <language>en_US</language>
        <protected>true</protected>
        <shortDescription>pmtWizardWeek</shortDescription>
        <value>Week</value>
    </labels>
    <labels>
        <fullName>pmtWizardWriteoffDate</fullName>
        <categories>Payment Wizard</categories>
        <language>en_US</language>
        <protected>false</protected>
        <shortDescription>pmtWizardWriteoffDate</shortDescription>
        <value>Which date would you like to use?</value>
    </labels>
    <labels>
        <fullName>pmtWizardWriteoffMessage</fullName>
        <categories>Payment Wizard</categories>
        <language>en_US</language>
        <protected>false</protected>
        <shortDescription>pmtWizardWriteoffMessage</shortDescription>
        <value>You are preparing to write off {0} Payment(s) totaling {1}.</value>
    </labels>
    <labels>
        <fullName>pmtWizardWriteoffNoAccessMessage</fullName>
        <categories>Payment Wizard</categories>
        <language>en_US</language>
        <protected>true</protected>
        <shortDescription>Message displayed when the user has no permission to apply the Write Off</shortDescription>
        <value>You do not have permissions to Write Off Payments.</value>
    </labels>
    <labels>
        <fullName>pmtWizardYear</fullName>
        <categories>Payment Wizard</categories>
        <language>en_US</language>
        <protected>true</protected>
        <shortDescription>pmtWizardYear</shortDescription>
        <value>Year</value>
    </labels>
    <labels>
        <fullName>pscDeleteRow</fullName>
        <categories>Manage Soft Credits</categories>
        <language>en_US</language>
        <protected>true</protected>
        <shortDescription>pscDeleteRow</shortDescription>
        <value>Delete Row</value>
    </labels>
    <labels>
        <fullName>pscManageSoftCreditsAdd</fullName>
        <categories>Manage Soft Credits</categories>
        <language>en_US</language>
        <protected>false</protected>
        <shortDescription>pscManageSoftCreditsAdd</shortDescription>
        <value>Add another soft credit</value>
    </labels>
    <labels>
        <fullName>pscManageSoftCreditsAmount</fullName>
        <categories>Manage Soft Credits</categories>
        <language>en_US</language>
        <protected>false</protected>
        <shortDescription>pscManageSoftCreditsAmount</shortDescription>
        <value>Amount</value>
    </labels>
    <labels>
        <fullName>pscManageSoftCreditsAmountMissing</fullName>
        <categories>Manage Soft Credits</categories>
        <language>en_US</language>
        <protected>false</protected>
        <shortDescription>pscManageSoftCreditsAmountMissing</shortDescription>
        <value>Please enter an amount or percent for each soft credit.</value>
    </labels>
    <labels>
        <fullName>pscManageSoftCreditsAmountOrPercent</fullName>
        <categories>Manage Soft Credits</categories>
        <language>en_US</language>
        <protected>false</protected>
        <shortDescription>pscManageSoftCreditsAmountOrPercent</shortDescription>
        <value>Amount or Percent</value>
    </labels>
    <labels>
        <fullName>pscManageSoftCreditsCantChangeCurrency</fullName>
        <categories>Manage Soft Credits</categories>
        <language>en_US</language>
        <protected>false</protected>
        <shortDescription>pscManageSoftCreditsCantChangeCurrency</shortDescription>
        <value>You can&apos;t modify soft credit currencies directly. Update the parent Opportunity&apos;s currency, and NPSP will automatically update the currency of all related soft credits.</value>
    </labels>
    <labels>
        <fullName>pscManageSoftCreditsPermissionDenied</fullName>
        <categories>Manage Soft Credits, Error</categories>
        <language>en_US</language>
        <protected>true</protected>
        <shortDescription>You do not have permission to manage soft credits</shortDescription>
        <value>You do not have permissions to manage Partial Soft Credits. Please contact your system administrator for more information.</value>
    </labels>
    <labels>
        <fullName>pscManageSoftCreditsFull</fullName>
        <categories>Manage Soft Credits</categories>
        <language>en_US</language>
        <protected>false</protected>
        <shortDescription>pscManageSoftCreditsFull</shortDescription>
        <value>Full</value>
    </labels>
    <labels>
        <fullName>pscManageSoftCreditsInvalidContact</fullName>
        <categories>Manage Soft Credits</categories>
        <language>en_US</language>
        <protected>false</protected>
        <shortDescription>pscManageSoftCreditsInvalidContact</shortDescription>
        <value>{0} is the Primary Contact for this Opportunity. You can't add soft credit to this Contact.</value>
    </labels>
    <labels>
        <fullName>pscManageSoftCreditsNoRoles</fullName>
        <categories>Manage Soft Credits</categories>
        <language>en_US</language>
        <protected>false</protected>
        <shortDescription>pscManageSoftCreditsNoRoles</shortDescription>
        <value>You have no Roles specified as Soft Credit Roles. In NPSP Settings under Donations | Contact Roles, select at least one Role in the Soft Credit Roles setting.</value>
    </labels>
    <labels>
        <fullName>pscManageSoftCreditsOppAmount</fullName>
        <categories>Manage Soft Credits</categories>
        <language>en_US</language>
        <protected>false</protected>
        <shortDescription>pscManageSoftCreditsOppAmount</shortDescription>
        <value>Total Amount</value>
    </labels>
    <labels>
        <fullName>pscManageSoftCreditsPSCAmount</fullName>
        <categories>Manage Soft Credits</categories>
        <language>en_US</language>
        <protected>false</protected>
        <shortDescription>pscManageSoftCreditsPSCAmount</shortDescription>
        <value>Soft Credit Amount</value>
    </labels>
    <labels>
        <fullName>pscManageSoftCreditsPartial</fullName>
        <categories>Manage Soft Credits</categories>
        <language>en_US</language>
        <protected>false</protected>
        <shortDescription>pscManageSoftCreditsPartial</shortDescription>
        <value>Partial</value>
    </labels>
    <labels>
        <fullName>pscManageSoftCreditsPercent</fullName>
        <categories>Manage Soft Credits</categories>
        <language>en_US</language>
        <protected>false</protected>
        <shortDescription>pscManageSoftCreditsPercent</shortDescription>
        <value>Percent</value>
    </labels>
    <labels>
        <fullName>pscManageSoftCreditsPrimaryDonor</fullName>
        <categories>Manage Soft Credits</categories>
        <language>en_US</language>
        <protected>false</protected>
        <shortDescription>pscManageSoftCreditsPrimaryDonor</shortDescription>
        <value>Primary Donor</value>
    </labels>
    <labels>
        <fullName>pscManageSoftCreditsReconcileFail</fullName>
        <categories>Manage Soft Credits</categories>
        <language>en_US</language>
        <protected>false</protected>
        <shortDescription>pscManageSoftCreditsReconcileFail</shortDescription>
        <value>The total Soft Credit Amount can't exceed the Opportunity Amount. Select Allow Soft Credit Amount more than Total Amount to override this restriction.</value>
    </labels>
    <labels>
        <fullName>pscManageSoftCreditsRestrictions</fullName>
        <categories>Manage Soft Creditds</categories>
        <language>en_US</language>
        <protected>false</protected>
        <shortDescription>pscManageSoftCreditsRestrictions</shortDescription>
        <value>Soft Credit Restrictions</value>
    </labels>
    <labels>
        <fullName>pscManageSoftCreditsRoleMissing</fullName>
        <categories>Manage Soft Credits</categories>
        <language>en_US</language>
        <protected>false</protected>
        <shortDescription>pscManageSoftCreditsRoleMissing</shortDescription>
        <value>You must specify a Role Name for all soft credits.</value>
    </labels>
    <labels>
        <fullName>pscManageSoftCreditsTitle</fullName>
        <categories>Manage Soft Credits</categories>
        <language>en_US</language>
        <protected>false</protected>
        <shortDescription>pscManageSoftCreditsTitle</shortDescription>
        <value>Manage Soft Credits</value>
    </labels>
    <labels>
        <fullName>pscManageSoftCreditsType</fullName>
        <categories>Manage Soft Credits</categories>
        <language>en_US</language>
        <protected>false</protected>
        <shortDescription>pscManageSoftCreditsType</shortDescription>
        <value>Type</value>
    </labels>
    <labels>
        <fullName>pscManageSoftCreditsUnaccounted</fullName>
        <categories>Manage Soft Credits</categories>
        <language>en_US</language>
        <protected>false</protected>
        <shortDescription>pscManageSoftCreditsUnaccounted</shortDescription>
        <value>Total Unaccounted</value>
    </labels>
    <labels>
        <fullName>pscManageSoftCreditsValidateTotals</fullName>
        <categories>Manage Soft Credits</categories>
        <language>en_US</language>
        <protected>false</protected>
        <shortDescription>pscManageSoftCreditsValidateTotals</shortDescription>
        <value>Allow Soft Credit Amount more than Total Amount</value>
    </labels>
    <labels>
        <fullName>sendAcknowledgmentFailedStatus</fullName>
        <categories>Send Acknowledgment button</categories>
        <language>en_US</language>
        <protected>false</protected>
        <shortDescription>sendAcknowledgmentFailedStatus</shortDescription>
        <value>Email Acknowledgment Not Sent</value>
    </labels>
    <labels>
        <fullName>sendAcknowledgmentFailureReasons</fullName>
        <categories>Send Acknowledgment Button</categories>
        <language>en_US</language>
        <protected>false</protected>
        <shortDescription>sendAcknowledgmentFailureReasons</shortDescription>
        <value>NPSP did not send acknowledgements for the following records. Acknowledgements can fail if there is no workflow rule (Acknowledgement Status EQUALS &apos;Send Acknowledgement&apos;) activated to send the acknowledgement, or if the records did not meet additional criteria to trigger the workflow rule. For example, if Primary Contact is not set, or if the Primary Contact&apos;s email field is empty or invalid.</value>
    </labels>
    <labels>
        <fullName>sendAcknowledgmentFireStatus</fullName>
        <categories>Send Acknowledgment Button</categories>
        <language>en_US</language>
        <protected>false</protected>
        <shortDescription>sendAcknowledgmentFireStatus</shortDescription>
        <value>Email Acknowledgment Now</value>
    </labels>
    <labels>
        <fullName>sendAcknowledgmentNoneSelected</fullName>
        <categories>Send Acknowledgment button</categories>
        <language>en_US</language>
        <protected>false</protected>
        <shortDescription>sendAcknowledgmentNoneSelected</shortDescription>
        <value>You must select one or more Opportunities before clicking Email Acknowledgments.</value>
    </labels>
    <labels>
        <fullName>sendAcknowledgmentNumberNoEmail</fullName>
        <categories>Send Acknowledgment Button</categories>
        <language>en_US</language>
        <protected>false</protected>
        <shortDescription>sendAcknowledgmentNumberNoEmail</shortDescription>
        <value>NPSP failed to send {0} acknowledgement(s).</value>
    </labels>
    <labels>
        <fullName>sendAcknowledgmentNumberSent</fullName>
        <categories>Send Acknowledgment Button</categories>
        <language>en_US</language>
        <protected>false</protected>
        <shortDescription>sendAcknowledgmentNumberSent</shortDescription>
        <value>{0} acknowledgment(s) sent.</value>
    </labels>
    <labels>
        <fullName>sendAcknowledgmentPageTitle</fullName>
        <categories>Send Acknowledgment Button</categories>
        <language>en_US</language>
        <protected>false</protected>
        <shortDescription>sendAcknowledgmentPageTitle</shortDescription>
        <value>Email Acknowledgments</value>
    </labels>
    <labels>
        <fullName>sendAcknowledgmentReturnLinkLabel</fullName>
        <categories>Send Acknowledgment Button</categories>
        <language>en_US</language>
        <protected>false</protected>
        <shortDescription>sendAcknowledgmentReturnLinkLabel</shortDescription>
        <value>Return to Opportunity</value>
    </labels>
    <labels>
        <fullName>sendAcknowledgmentSucceeded</fullName>
        <categories>Send Acknowledgment button</categories>
        <language>en_US</language>
        <protected>false</protected>
        <shortDescription>sendAcknowledgmentSucceeded</shortDescription>
        <value>Acknowledged</value>
    </labels>
    <labels>
        <fullName>statusCompleted</fullName>
        <categories>Status</categories>
        <language>en_US</language>
        <protected>false</protected>
        <shortDescription>statusCompleted</shortDescription>
        <value>Completed</value>
    </labels>
    <labels>
        <fullName>statusInProgress</fullName>
        <categories>Status</categories>
        <language>en_US</language>
        <protected>false</protected>
        <shortDescription>statusInProgress</shortDescription>
        <value>In Progress</value>
    </labels>
    <labels>
        <fullName>statusNotStarted</fullName>
        <categories>Status</categories>
        <language>en_US</language>
        <protected>false</protected>
        <shortDescription>statusNotStarted</shortDescription>
        <value>Not Started</value>
    </labels>
    <labels>
        <fullName>stgActive</fullName>
        <categories>Settings</categories>
        <language>en_US</language>
        <protected>true</protected>
        <shortDescription>stgActive</shortDescription>
        <value>Active</value>
    </labels>
    <labels>
        <fullName>stgAdd</fullName>
        <categories>Settings</categories>
        <language>en_US</language>
        <protected>true</protected>
        <shortDescription>To add to a list</shortDescription>
        <value>Add</value>
    </labels>
    <labels>
        <fullName>stgAddrGeneralSettingsIntro</fullName>
        <categories>Settings, address</categories>
        <language>en_US</language>
        <protected>false</protected>
        <shortDescription>stgAddrGeneralSettingsIntro</shortDescription>
        <value>Household and Organization Account Management lets you add multiple Addresses to an Account, specify default Addresses, and specify seasonal Addresses. Address Management is only available in NPSP3 and later with the Household Account model.</value>
    </labels>
    <labels>
        <fullName>stgAddrMustChooseClass</fullName>
        <categories>Settings, address</categories>
        <language>en_US</language>
        <protected>false</protected>
        <shortDescription>stgAddrMustChooseClass</shortDescription>
        <value>You must choose a verification service in order to enable automatic verification.</value>
    </labels>
    <labels>
        <fullName>stgAllocationLevel</fullName>
        <categories>Settings</categories>
        <language>en_US</language>
        <protected>true</protected>
        <shortDescription>stgAllocationLevel</shortDescription>
        <value>Allocation Type</value>
    </labels>
    <labels>
        <fullName>stgBtnBack</fullName>
        <categories>Settings</categories>
        <language>en_US</language>
        <protected>true</protected>
        <shortDescription>Button to go back to a previous page</shortDescription>
        <value>Back</value>
    </labels>
    <labels>
        <fullName>stgBtnCancel</fullName>
        <categories>Settings, UTIL_PageHeader</categories>
        <language>en_US</language>
        <protected>false</protected>
        <shortDescription>stgBtnCancel</shortDescription>
        <value>Cancel</value>
    </labels>
    <labels>
        <fullName>stgBtnClearErrorLog</fullName>
        <categories>Settings</categories>
        <language>en_US</language>
        <protected>false</protected>
        <shortDescription>stgBtnClearErrorLog</shortDescription>
        <value>Clear Error Log</value>
    </labels>
    <labels>
        <fullName>stgBtnClone</fullName>
        <categories>Settings</categories>
        <language>en_US</language>
        <protected>true</protected>
        <shortDescription>stgBtnClone</shortDescription>
        <value>Clone</value>
    </labels>
    <labels>
        <fullName>stgBtnCreateAutoRel</fullName>
        <categories>Settings</categories>
        <language>en_US</language>
        <protected>false</protected>
        <shortDescription>stgBtnCreateAutoRel</shortDescription>
        <value>Create Automatic Relationship</value>
    </labels>
    <labels>
        <fullName>stgBtnCreateMapping</fullName>
        <categories>Settings</categories>
        <language>en_US</language>
        <protected>false</protected>
        <shortDescription>stgBtnCreateMapping</shortDescription>
        <value>Create Custom Mapping</value>
    </labels>
    <labels>
        <fullName>stgBtnCreateRDPeriod</fullName>
        <categories>Settings</categories>
        <language>en_US</language>
        <protected>false</protected>
        <shortDescription>stgBtnCreateRDPeriod</shortDescription>
        <value>Create Custom Installment Period</value>
    </labels>
    <labels>
        <fullName>stgBtnCreateRelReciprocal</fullName>
        <categories>Settings</categories>
        <language>en_US</language>
        <protected>false</protected>
        <shortDescription>stgBtnCreateRelReciprocal</shortDescription>
        <value>Create Reciprocal Relationship</value>
    </labels>
    <labels>
        <fullName>stgBtnCreateTH</fullName>
        <categories>Settings</categories>
        <language>en_US</language>
        <protected>false</protected>
        <shortDescription>stgBtnCreateTH</shortDescription>
        <value>Create Trigger Handler</value>
    </labels>
    <labels>
        <fullName>stgBtnCreateUDR</fullName>
        <categories>Settings</categories>
        <language>en_US</language>
        <protected>false</protected>
        <shortDescription>stgBtnCreateUDR</shortDescription>
        <value>Create Rollup</value>
    </labels>
    <labels>
        <fullName>stgBtnEdit</fullName>
        <categories>Settings</categories>
        <language>en_US</language>
        <protected>false</protected>
        <shortDescription>stgBtnEdit</shortDescription>
        <value>Edit</value>
    </labels>
    <labels>
        <fullName>stgBtnHHAutoName</fullName>
        <categories>Settings</categories>
        <language>en_US</language>
        <protected>false</protected>
        <shortDescription>stgBtnHHAutoName</shortDescription>
        <value>Refresh All Household Names</value>
    </labels>
    <labels>
        <fullName>stgBtnNewAutoRel</fullName>
        <categories>Settings</categories>
        <language>en_US</language>
        <protected>false</protected>
        <shortDescription>stgBtnNewAutoRel</shortDescription>
        <value>New Automatic Relationship</value>
    </labels>
    <labels>
        <fullName>stgBtnNewONS</fullName>
        <categories>Settings</categories>
        <language>en_US</language>
        <protected>false</protected>
        <shortDescription>stgBtnNewONS</shortDescription>
        <value>New Opportunity Name</value>
    </labels>
    <labels>
        <fullName>stgBtnNewPaymentMap</fullName>
        <categories>Settings</categories>
        <language>en_US</language>
        <protected>false</protected>
        <shortDescription>stgBtnNewPaymentMap</shortDescription>
        <value>New Payment Field Mapping</value>
    </labels>
    <labels>
        <fullName>stgBtnNewRDFieldMap</fullName>
        <categories>Settings</categories>
        <language>en_US</language>
        <protected>false</protected>
        <shortDescription>stgBtnNewRDFieldMap</shortDescription>
        <value>New Custom Field Mapping</value>
    </labels>
    <labels>
        <fullName>stgBtnNewRDPeriod</fullName>
        <categories>Settings</categories>
        <language>en_US</language>
        <protected>false</protected>
        <shortDescription>stgBtnNewRDPeriod</shortDescription>
        <value>New Custom Installment Period</value>
    </labels>
    <labels>
        <fullName>stgBtnNewRelReciprocal</fullName>
        <categories>Settings</categories>
        <language>en_US</language>
        <protected>false</protected>
        <shortDescription>stgBtnNewRelReciprocal</shortDescription>
        <value>New Reciprocal Relationship</value>
    </labels>
    <labels>
        <fullName>stgBtnNewTH</fullName>
        <categories>Settings</categories>
        <language>en_US</language>
        <protected>false</protected>
        <shortDescription>stgBtnNewTH</shortDescription>
        <value>New Trigger Handler</value>
    </labels>
    <labels>
        <fullName>stgBtnNewUDR</fullName>
        <categories>Settings</categories>
        <language>en_US</language>
        <protected>false</protected>
        <shortDescription>stgBtnNewUDR</shortDescription>
        <value>New User Defined Rollup</value>
    </labels>
    <labels>
        <fullName>stgBtnRDCreateNewMap</fullName>
        <categories>Settings</categories>
        <language>en_US</language>
        <protected>false</protected>
        <shortDescription>stgBtnRDCreateNewMap</shortDescription>
        <value>Create Custom Field Mapping</value>
    </labels>
    <labels>
        <fullName>stgBtnRefreshOpportunityNames</fullName>
        <categories>Settings</categories>
        <language>en_US</language>
        <protected>false</protected>
        <shortDescription>stgBtnRefreshOpportunityNames</shortDescription>
        <value>Refresh All Opportunity Names</value>
    </labels>
    <labels>
        <fullName>stgBtnRefreshPrimaryContacts</fullName>
        <categories>Settings</categories>
        <language>en_US</language>
        <protected>false</protected>
        <shortDescription>stgBtnRefreshPrimaryContacts</shortDescription>
        <value>Refresh All Opportunity Primary Contacts</value>
    </labels>
    <labels>
        <fullName>stgBtnRunBatch</fullName>
        <categories>Settings</categories>
        <language>en_US</language>
        <protected>false</protected>
        <shortDescription>stgBtnRunBatch</shortDescription>
        <value>Run Batch</value>
    </labels>
    <labels>
        <fullName>stgBtnSave</fullName>
        <categories>Settings, UTIL_PageHeader</categories>
        <language>en_US</language>
        <protected>false</protected>
        <shortDescription>stgBtnSave</shortDescription>
        <value>Save</value>
    </labels>
    <labels>
        <fullName>stgCheckboxTrue</fullName>
        <categories>Settings</categories>
        <language>en_US</language>
        <protected>true</protected>
        <shortDescription>For alternative text when a boolean is selected.</shortDescription>
        <value>Selected</value>
    </labels>
    <labels>
        <fullName>stgCheckboxFalse</fullName>
        <categories>Settings</categories>
        <language>en_US</language>
        <protected>true</protected>
        <shortDescription>For alternative text when a boolean is not selected.</shortDescription>
        <value>Not Selected</value>
    </labels>
    <labels>
        <fullName>stgClearErrors</fullName>
        <language>en_US</language>
        <protected>true</protected>
        <shortDescription>Error shown when errors must be removed before something else can occur.</shortDescription>
        <value>Clear errors before proceeding.</value>
    </labels>
    <labels>
        <fullName>stgCountOf</fullName>
        <categories>Settings</categories>
        <language>en_US</language>
        <protected>false</protected>
        <shortDescription>stgCountOf</shortDescription>
        <value>Count of</value>
    </labels>
    <labels>
        <fullName>stgCRLPHouseholdAccountError</fullName>
        <categories>Settings</categories>
        <language>en_US</language>
        <protected>true</protected>
        <shortDescription>stgCRLPHouseholdAccountError</shortDescription>
        <value>You must be using the Household Account Model in order to use Customizable Rollups.</value>
    </labels>
    <labels>
        <fullName>stgCRLPInfoOnUDRBody</fullName>
        <categories>Settings</categories>
        <language>en_US</language>
        <protected>true</protected>
        <shortDescription>stgCRLPInfoOnUDRBody</shortDescription>
        <value>Customizable Rollups offer all the functionality of User Defined Rollups and so much more:&lt;br/&gt;
            &lt;br/&gt;
            ● Roll up Payments in addition to Opportunities&lt;br/&gt;
            ● Use filters to easily exclude certain records or data&lt;br/&gt;
            ● Roll up data for more than 2 years back&lt;br/&gt;
            &lt;br/&gt;
            Go to NPSP Settings | Donations | Customizable Rollups to enable Customizable Rollups and get started using them!
        </value>
    </labels>
    <labels>
        <fullName>stgCRLPInfoOnUDRHeading</fullName>
        <categories>Settings</categories>
        <language>en_US</language>
        <protected>true</protected>
        <shortDescription>stgCRLPInfoOnUDRHeading</shortDescription>
        <value>Why not try Customizable Rollups instead?</value>
    </labels>
    <labels>
        <fullName>stgCRLPNonAdminError</fullName>
        <categories>Settings</categories>
        <language>en_US</language>
        <protected>true</protected>
        <shortDescription>stgCRLPNonAdminError</shortDescription>
        <value>Only System Administrators can enable or disable Customizable Rollups.</value>
    </labels>
    <labels>
        <fullName>stgCRLPGoToSetup</fullName>
        <categories>Settings</categories>
        <language>en_US</language>
        <protected>true</protected>
        <shortDescription>stgCRLPGoToSetup</shortDescription>
        <value>Configure Customizable Rollups</value>
    </labels>
    <labels>
        <fullName>stgCRLPReset</fullName>
        <categories>Settings</categories>
        <language>en_US</language>
        <protected>true</protected>
        <shortDescription>stgCRLPReset</shortDescription>
        <value>Reset Customizable Rollups</value>
    </labels>
    <labels>
        <fullName>stgDefaultValue</fullName>
        <categories>Settings</categories>
        <language>en_US</language>
        <protected>false</protected>
        <shortDescription>stgDefaultValue</shortDescription>
        <value>Default Value</value>
    </labels>
    <labels>
        <fullName>stgDocumentation</fullName>
        <categories>Settings</categories>
        <language>en_US</language>
        <protected>false</protected>
        <shortDescription>stgDocumentation</shortDescription>
        <value>Documentation</value>
    </labels>
    <labels>
        <fullName>stgDeploymentInProgress</fullName>
        <categories>Settings</categories>
        <language>en_US</language>
        <protected>true</protected>
        <shortDescription>stgDeploymentInProgress</shortDescription>
        <value>Deployment in progress. You can leave this page. The page will reload when deployment is finished.</value>
    </labels>
    <labels>
        <fullName>stgDeploymentTryAgain</fullName>
        <categories>Settings</categories>
        <language>en_US</language>
        <protected>true</protected>
        <shortDescription>stgDeploymentTryAgain</shortDescription>
        <value>You can try again immediately.</value>
    </labels>
    <labels>
        <fullName>stgDontAutoScheduleHelpText</fullName>
        <categories>Settings</categories>
        <language>en_US</language>
        <protected>false</protected>
        <shortDescription>stgDontAutoScheduleHelpText</shortDescription>
        <value>NPSP has a number of Scheduled Jobs that calculate rollups, update Recurring Donations and Seasonal Addresses, and perform error handling.
&lt;br/&gt; 
&lt;br/&gt; 
When Don't Auto Schedule Default NPSP Jobs is not selected, whenever you load the NPSP Settings page, NPSP checks that all the default NPSP Jobs are scheduled. If they're not scheduled, NPSP reschedules them. NPSP will reschedule only missing NPSP Jobs; it will not overwrite Jobs that have been updated.
&lt;br/&gt; 
&lt;br/&gt; 
To view these Jobs, search for Scheduled Jobs in Salesforce Setup.
&lt;br/&gt; 
&lt;br/&gt;
Selecting Don't Auto Schedule Default NPSP Jobs tells NPSP not to check for or reschedule the default Jobs.</value>
    </labels>
    <labels>
        <fullName>stgErrorINaming</fullName>
        <categories>Settings</categories>
        <language>en_US</language>
        <protected>false</protected>
        <shortDescription>stgErrorINaming</shortDescription>
        <value>The Apex class you selected in the Implementing Class field does not implement the HH_INaming interface. Select a different Apex class, or use the default NPSP class HH_NameSpec.</value>
    </labels>
    <labels>
        <fullName>stgErrorInvalidClass</fullName>
        <categories>Settings</categories>
        <language>en_US</language>
        <protected>false</protected>
        <shortDescription>stgErrorInvalidClass</shortDescription>
        <value>Invalid Implementing Class.</value>
    </labels>
    <labels>
        <fullName>stgErrorInvalidNameFormat</fullName>
        <categories>Settings</categories>
        <language>en_US</language>
        <protected>false</protected>
        <shortDescription>stgErrorInvalidNameFormat</shortDescription>
        <value>Error in {0}: {1}</value>
    </labels>
    <labels>
        <fullName>stgHHNameRefreshTitle</fullName>
        <categories>Settings</categories>
        <language>en_US</language>
        <protected>false</protected>
        <shortDescription>stgHHNameRefreshTitle</shortDescription>
        <value>Refresh Household Names</value>
    </labels>
    <labels>
        <fullName>stgHelpAccountModel</fullName>
        <categories>Settings</categories>
        <language>en_US</language>
        <protected>false</protected>
        <shortDescription>stgHelpAccountModel</shortDescription>
        <value>The Account model used by the Nonprofit Success Pack. This option controls what happens when you create a Contact with a blank Account field value. WARNING: You should not use the Account Model record type you select as the default Account record type for any Profile. Doing so can cause various data issues.</value>
    </labels>
    <labels>
        <fullName>stgHelpAlloFiscalYearRollups</fullName>
        <categories>Allocation, Settings</categories>
        <language>en_US</language>
        <protected>false</protected>
        <shortDescription>stgHelpAlloFiscalYearRollups</shortDescription>
        <value>When selected, this option enables fiscal year settings, rather than calendar year settings, for Allocation rollup totals. To set Fiscal Year information, go to Setup and search for Fiscal Year. NOTE: Nonprofit Success Pack does not support custom fiscal year settings.</value>
    </labels>
    <labels>
        <fullName>stgHelpAlloNDayValue</fullName>
        <categories>Allocation, Settings</categories>
        <language>en_US</language>
        <protected>false</protected>
        <shortDescription>stgHelpAlloNDayValue</shortDescription>
        <value>Sets the value for 'N day' rollups, where 'N' is the number of days from today into the past. This value defaults to roll up GAU Allocations over the past 365 days.</value>
    </labels>
    <labels>
        <fullName>stgHelpAllocationLevel</fullName>
        <categories>Settings</categories>
        <language>en_US</language>
        <protected>true</protected>
        <shortDescription>stgHelpAllocationLevel</shortDescription>
        <value>An allocation is the specific amount of a gift that goes to a designated General Accounting Unit (GAU). This setting determines whether funds are allocated based on the Amount on the Opportunity or the Amount on the Payment.&lt;br/&gt;&lt;br/&gt;

&lt;b&gt;WARNING:&lt;/b&gt; Choosing to use Payment Allocations changes the way Opportunity Allocations work in your org. It's important that you understand these changes and the additional requirements that exist before enabling them.&lt;br/&gt;&lt;br/&gt;

If you enable and start using Payment Allocations and then disable them, you will need to manually reconcile your data and update Opportunity Allocation records to reflect the information previously assigned in Payment Allocations. Review the Payment Allocations documentation to better understand the potential impact.&lt;br/&gt;&lt;br/&gt;

When you enable Payment Allocations, existing rollups remain the same. We do not modify rollups or create new Custom Rollups. You can create new rollups based only on Payments, if you want to.</value>
    </labels>
    <labels>
        <fullName>stgHelpAutoAffil</fullName>
        <categories>Settings</categories>
        <language>en_US</language>
        <protected>false</protected>
        <shortDescription>stgHelpAutoAffil</shortDescription>
        <value>When selected, this option tells Salesforce to create or update Affiliations for Contacts connected to Organization Accounts (Account record type = Organization) whenever the Contact&apos;s Account field or Primary Affiliation field changes.</value>
    </labels>
    <labels>
        <fullName>stgHelpAutoRelCampaignRT</fullName>
        <categories>Settings</categories>
        <language>en_US</language>
        <protected>false</protected>
        <shortDescription>stgHelpAutoRelCampaignRT</shortDescription>
        <value>Select the Campaign Type(s) you'd like this Automatic Relationship to be created for.</value>
    </labels>
    <labels>
        <fullName>stgHelpAutoRelField</fullName>
        <categories>Settings</categories>
        <language>en_US</language>
        <protected>false</protected>
        <shortDescription>stgHelpAutoRelField</shortDescription>
        <value>The field that triggers the auto-creation of the Relationship.</value>
    </labels>
    <labels>
        <fullName>stgHelpAutoRelObject</fullName>
        <categories>Settings</categories>
        <language>en_US</language>
        <protected>false</protected>
        <shortDescription>stgHelpAutoRelObject</shortDescription>
        <value>The Salesforce object associated with this auto-created Relationship..</value>
    </labels>
    <labels>
        <fullName>stgHelpAutoRelType</fullName>
        <categories>Settings</categories>
        <language>en_US</language>
        <protected>false</protected>
        <shortDescription>stgHelpAutoRelType</shortDescription>
        <value>The Relationship Type that you want to create between the base Contact or Campaign Member, and the corresponding Contact or Campaign Member. The corresponding Contact or Campaign Member will receive a Reciprocal Relationship value, if one is available.</value>
    </labels>
    <labels>
        <fullName>stgHelpBDEAllowBlankOppNames</fullName>
        <categories>Settings</categories>
        <language>en_US</language>
        <protected>false</protected>
        <shortDescription>stgHelpBDEAllowBlankOppNames</shortDescription>
        <value>If selected, Batch Data Entry will not name Opportunities, even if you leave the Name field blank on the Batch Data Entry page.</value>
    </labels>
    <labels>
        <fullName>stgHelpBDEOppNaming</fullName>
        <categories>Settings</categories>
        <language>en_US</language>
        <protected>false</protected>
        <shortDescription>stgHelpBDEOppNaming</shortDescription>
        <value>When selected, NPSP uses the default naming convention for batch-entered Opportunities, regardless of the value you enter in the Name field of the batch entry screen. NOTE: This setting has no effect if custom Opportunity Names are configured.</value>
    </labels>
    <labels>
        <fullName>stgHelpBatchAlloRollup</fullName>
        <categories>Allocation, Settings</categories>
        <language>en_US</language>
        <protected>false</protected>
        <shortDescription>stgHelpBatchAlloRollup</shortDescription>
        <value>This utility calculates rollup totals for all Closed Opportunities with Allocations and updates the relevant General Accounting Unit (GAU) records.
This process may take some time, but you can safely close this page and the process will continue in the background.</value>
    </labels>
    <labels>
        <fullName>stgHelpBatchCreateDefault</fullName>
        <categories>Allocation, Settings</categories>
        <language>en_US</language>
        <protected>false</protected>
        <shortDescription>stgHelpBatchCreateDefault</shortDescription>
        <value>Clicking this button starts a batch process that creates default allocations for all existing opportunities, except opportunities excluded in the Allocations Rollup Settings. Default allocations must be enabled and a default General Accounting Unit selected to run this tool.</value>
    </labels>
    <labels>
        <fullName>stgHelpBatchOppRollup</fullName>
        <categories>Settings</categories>
        <language>en_US</language>
        <protected>false</protected>
        <shortDescription>stgHelpBatchOppRollup</shortDescription>
        <value>This utility calculates rollup totals for all Closed Opportunities and updates the relevant Contacts, Households, and Accounts.
This process may take some time, but you can safely close this page and the process will continue in the background.</value>
    </labels>
    <labels>
        <fullName>stgHelpBtnHHNaming</fullName>
        <categories>Settings</categories>
        <language>en_US</language>
        <protected>false</protected>
        <shortDescription>stgHelpBtnHHNaming</shortDescription>
        <value>&lt;b&gt;WARNING:&lt;/b&gt; Clicking this button will activate Automatic Household Naming, and populate your existing Household Names, Formal Greetings, and Informal Greetings with new names, according to the formats you&apos;ve chosen. Every single Household Account (or Household object) in your Salesforce organization will be renamed (except those Households that do not have automatic naming enabled.)&lt;br/&gt;&lt;br/&gt;

&lt;b&gt;This is an irreversible process.&lt;/b&gt; While you can deactivate Automatic Household Naming at any time, all newly populated names will remain. &lt;br/&gt;&lt;br/&gt;

Before starting this process, we recommend disabling the following when they affect Households:
&lt;br/&gt;
&lt;br/&gt;
● Custom Validation Rules&lt;br/&gt;
● Workflow Rules&lt;br/&gt;
● Process Builder&lt;br/&gt;
● Visual Workflows&lt;br/&gt;
● Custom Triggers&lt;br/&gt;

&lt;br/&gt;
Once the process is 100% complete, you can safely leave or refresh this page.</value>
    </labels>
    <labels>
        <fullName>stgHelpBtnOppNaming</fullName>
        <categories>Settings</categories>
        <language>en_US</language>
        <protected>false</protected>
        <shortDescription>stgHelpBtnOppNaming</shortDescription>
        <value>&lt;b&gt;WARNING:&lt;/b&gt; Clicking this button will activate batch Opportunity renaming, and refresh all Opportunity Names according to the formats you've chosen. Salesforce will rename every Opportunity in your organization except those Opportunities whose Opportunity Name Formats you've specified as &quot;Do Not Rename.&quot;&lt;br/&gt;&lt;br/&gt;

&lt;b&gt;This is an irreversible process.&lt;/b&gt;
Before starting this process, we recommend that you back up your data. We also recommend disabling the following when they affect Opportunities: 
&lt;br/&gt;
&lt;br/&gt;
● Custom Validation Rules&lt;br/&gt;
● Workflow Rules&lt;br/&gt;
● Process Builder&lt;br/&gt;
● Visual Workflows&lt;br/&gt;
● Custom Triggers&lt;br/&gt;&lt;br/&gt;
Once the process is 100% complete, you can safely leave or refresh this page.</value>
    </labels>
    <labels>
        <fullName>stgHelpChatterGroup</fullName>
        <categories>Settings</categories>
        <language>en_US</language>
        <protected>false</protected>
        <shortDescription>stgHelpChatterGroup</shortDescription>
        <value>Chatter group where error notifications will be posted.</value>
    </labels>
    <labels>
        <fullName>stgHelpCiceroAddrVerification</fullName>
        <categories>Address Verification Settings page</categories>
        <language>en_US</language>
        <protected>true</protected>
        <shortDescription>stgHelpCiceroAddrVerification</shortDescription>
        <value>Make sure you enter your Cicero API Key in the Auth Token settings field. You will find your API Key on your Cicero My Profile page at cicero.azavea.com</value>
    </labels>
    <labels>
        <fullName>stgHelpContactRTExcluded</fullName>
        <categories>Settings</categories>
        <language>en_US</language>
        <protected>false</protected>
        <shortDescription>stgHelpContactRTExcluded</shortDescription>
        <value>The Contact Record Types you want to exclude from automatic Household Member Contact Role creation. For example, you might want to create a &quot;child&quot; record type for children Contacts in the Household, and enter it here. Salesforce would then exclude those Contacts from receiving the Household Member Contact Role when the Opportunity is created.</value>
    </labels>
    <labels>
        <fullName>stgHelpCreateMissingPayments</fullName>
        <categories>Settings</categories>
        <language>en_US</language>
        <protected>false</protected>
        <shortDescription>stgHelpCreateMissingPayments</shortDescription>
        <value>&lt;b&gt;WARNING:&lt;/b&gt; Clicking this button will activate batch Payment creation. NPSP will create a Payment for each Opportunity without Payments that:
&lt;br/&gt;
&lt;br/&gt; 
● has an amount greater than zero&lt;br/&gt; 
● is not marked Do Not Automatically Create Payment&lt;br/&gt; 
● is not excluded in the Donations | Payments settings&lt;br/&gt; 
&lt;br/&gt; 

&lt;b&gt;This is an irreversible process.&lt;/b&gt; 
Before starting this process, we recommend disabling the following when they affect Payments: 
&lt;br/&gt;
&lt;br/&gt; 
● Custom Validation Rules&lt;br/&gt; 
● Workflow Rules&lt;br/&gt; 
● Process Builder&lt;br/&gt; 
● Visual Workflows&lt;br/&gt; 
● Custom Triggers&lt;br/&gt; 

&lt;br/&gt; 
Once the process is 100% complete, you can safely leave or refresh this page.</value>
    </labels>
    <labels>
        <fullName>stgHelpCustomizableRollupsEnable1</fullName>
        <categories>Settings</categories>
        <language>en_US</language>
        <protected>true</protected>
        <shortDescription>stgHelpCustomizableRollupsEnable1</shortDescription>
        <value>
            You can find complete Customizable Rollups documentation &lt;a href=&quot;https://powerofus.force.com/NPSP_Customizable_Rollups_Overview&quot; target=&quot;_blank&quot;&gt;here&lt;/a&gt;.
        </value>
    </labels>
    <labels>
        <fullName>stgHelpCustomizableRollupsEnable2</fullName>
        <categories>Settings</categories>
        <language>en_US</language>
        <protected>true</protected>
        <shortDescription>stgHelpCustomizableRollupsEnable2</shortDescription>
        <value>
            When you enable Customizable Rollups for the first time, we will automatically convert your existing rollups and the 87 out-of-box NPSP rollups into Customizable Rollups. For complete details, see &lt;a href=&quot;https://powerofus.force.com/NPSP_Customizable_Rollups_Considerations&quot; target=&quot;_blank&quot;&gt;this doc&lt;/a&gt;.
            &lt;br/&gt;&lt;br/&gt;
            You can disable and go back to legacy rollups, but any new rollups or rollup/filter changes made in Customizable Rollups won't be applied to your legacy rollup settings.
        </value>
    </labels>
    <labels>
        <fullName>stgHelpCustomizableRollupsEnable3</fullName>
        <categories>Settings</categories>
        <language>en_US</language>
        <protected>true</protected>
        <shortDescription>stgHelpCustomizableRollupsEnable</shortDescription>
        <value>
            Removes any new rollups, filter groups, and filter rules you created while using Customizable Rollups AND resets all NPSP legacy rollups back to their default behavior.
        </value>
    </labels>
    <labels>
        <fullName>stgHelpDefaultAllocationsEnabled</fullName>
        <categories>Allocation, Settings</categories>
        <language>en_US</language>
        <protected>false</protected>
        <shortDescription>stgHelpDefaultAllocationsEnabled</shortDescription>
        <value>When selected, NPSP automatically creates GAU Allocation records allocated to the General Accounting Unit specified in the Default General Accounting Unit field below. This feature enables better reporting on the Default General Accounting Unit, but uses more data storage.</value>
    </labels>
    <labels>
        <fullName>stgHelpDefaultGAU</fullName>
        <categories>Settings</categories>
        <language>en_US</language>
        <protected>false</protected>
        <shortDescription>stgHelpDefaultGAU</shortDescription>
        <value>When Default Allocations Enabled is selected, NPSP creates a GAU Allocation for all new Opportunities not excluded in GAU Allocations Rollup Settings, and assigns them to this General Accounting Unit. NOTE: This doesn't include existing unallocated Opportunities. You can allocate them to the default General Accounting Unit in NPSP Settings under Bulk Data Processes | Batch Create Default Allocations.</value>
    </labels>
    <labels>
        <fullName>stgHelpDisableHHAccountAddr</fullName>
        <categories>Settings</categories>
        <language>en_US</language>
        <protected>false</protected>
        <shortDescription>stgHelpDisableHHAccountAddr</shortDescription>
        <value>Disables Address management for Household Accounts when selected.</value>
    </labels>
    <labels>
        <fullName>stgHelpEnableSoftCreditRollups</fullName>
        <categories>Settings</categories>
        <language>en_US</language>
        <protected>false</protected>
        <shortDescription>stgHelpEnableSoftCreditRollups</shortDescription>
        <value>When selected, rolls up Closed/Won Opportunity totals to Contact records based on assigned Opportunity Contact Roles. Soft credit rollups only happen in nightly batches, but you can run them manually from the Rollup Donations Batch settings.</value>
    </labels>
    <labels>
        <fullName>stgHelpErrorLog</fullName>
        <categories>Settings</categories>
        <language>en_US</language>
        <protected>false</protected>
        <shortDescription>stgHelpErrorLog</shortDescription>
        <value>The Error Log shows a detailed list of errors for debugging purposes. Errors are logged only if Error Handling and the Store Errors options are enabled in System Tools | Error Notifications.</value>
    </labels>
    <labels>
        <fullName>stgHelpErrorNotifyOn</fullName>
        <categories>Settings</categories>
        <language>en_US</language>
        <protected>false</protected>
        <shortDescription>stgHelpErrorNotifyOn</shortDescription>
        <value>When selected, NPSP will display notifications for certain types of errrors.</value>
    </labels>
    <labels>
        <fullName>stgHelpErrorNotifyTo</fullName>
        <categories>Settings</categories>
        <language>en_US</language>
        <protected>false</protected>
        <shortDescription>stgHelpErrorNotifyTo</shortDescription>
        <value>Select the type of user to send notifications to.</value>
    </labels>
    <labels>
        <fullName>stgHelpExampleHHNames</fullName>
        <categories>NPSP Settings</categories>
        <language>en_US</language>
        <protected>true</protected>
        <shortDescription>displayed in the Example household names box</shortDescription>
        <value>&lt;b&gt;NOTE:&lt;/b&gt; The above preview examples cannot preview information for fields other than First Name, Last Name, or Salutation. (For example, if you&apos;ve created a custom field for nickname that you want to use in the Informal Greeting, that custom field would not show up here.) Fields other than First Name, Last Name, and Salutation don&apos;t show up in the greetings fields of the Manage Household page either, but when you save Contact information from the Manage Household page, your Household naming conventions will appear correctly.</value>
    </labels>
    <labels>
        <fullName>stgHelpFGFormat</fullName>
        <categories>Settings</categories>
        <language>en_US</language>
        <protected>false</protected>
        <shortDescription>stgHelpFGFormat</shortDescription>
        <value>The format Salesforce uses for the Formal Greeting.</value>
    </labels>
    <labels>
        <fullName>stgHelpFiscalYearRollups</fullName>
        <categories>Settings</categories>
        <language>en_US</language>
        <protected>false</protected>
        <shortDescription>stgHelpFiscalYearRollups</shortDescription>
        <value>When checked, this option enables fiscal year settings, rather than calendar year settings, for Opportunity rollup totals. To set fiscal year information, go to Setup | Company Profile | Fiscal Year. NOTE: The Nonprofit Success Pack does not support custom fiscal year settings.</value>
    </labels>
    <labels>
        <fullName>stgHelpHHAccountRTID</fullName>
        <categories>Settings</categories>
        <language>en_US</language>
        <protected>false</protected>
        <shortDescription>stgHelpHHAccountRTID</shortDescription>
        <value>The Account record type you want to use for new Accounts if you&apos;ve selected the Household Account model above. You can select the default Household Account record type, or your own record type. If you select --None--, then Salesforce will use the default Account record type for the user who&apos;s creating the new Contact (and associated Account).</value>
    </labels>
    <labels>
        <fullName>stgHelpHHExcludedRT</fullName>
        <categories>Settings</categories>
        <language>en_US</language>
        <protected>false</protected>
        <shortDescription>stgHelpHHExcludedRT</shortDescription>
        <value>Specifies which Contact record types Salesforce will exclude from Household object creation. (Applies to One-to-One or Individual Account Models only.)</value>
    </labels>
    <labels>
        <fullName>stgHelpHHMailingListReport</fullName>
        <categories>Settings</categories>
        <language>en_US</language>
        <protected>false</protected>
        <shortDescription>stgHelpHHMailingListReport</shortDescription>
        <value>The Household Mailing List Report deduplicates a Campaign that contains multiple Contacts from the same household in order to help prevent sending multiples of the same mailing to the same address. NPSP includes a report you can select called "NPSP Campaign Household Mailing List V2". If that report has been renamed or deleted, select a report that uses the Campaigns with Contacts report type, with filters for Member Status does not contain "Duplicate", and Campaign Id = blank.</value>
    </labels>
    <labels>
        <fullName>stgHelpHHNameFormat</fullName>
        <categories>Settings</categories>
        <language>en_US</language>
        <protected>false</protected>
        <shortDescription>stgHelpHHNameFormat</shortDescription>
        <value>The format Salesforce uses for the Household Name.</value>
    </labels>
    <labels>
        <fullName>stgHelpHHNaming</fullName>
        <categories>Settings</categories>
        <language>en_US</language>
        <protected>false</protected>
        <shortDescription>stgHelpHHNaming</shortDescription>
        <value>If selected, Salesforce automatically creates a name for the Household Account (or Household object), based on the name of the Contacts in the Household. Salesforce also automatically generates formal and informal greetings.</value>
    </labels>
    <labels>
        <fullName>stgHelpHHOCROn</fullName>
        <categories>Settings</categories>
        <language>en_US</language>
        <protected>false</protected>
        <shortDescription>stgHelpHHOCROn</shortDescription>
        <value>When selected, NPSP automatically creates Contact Roles on Individual gifts for Household members of the Opportunity's Primary Contact.</value>
    </labels>
    <labels>
        <fullName>stgHelpHHObjectOverview</fullName>
        <categories>Settings</categories>
        <language>en_US</language>
        <protected>false</protected>
        <shortDescription>stgHelpHHObjectOverview</shortDescription>
        <value>To learn more about the recommended Household Account model, see the &lt;a href=&quot;https://powerofus.force.com/NPSP_Account_Model&quot; target=&quot;_blank&quot;&gt;NPSP Documentation&lt;/a&gt;.</value>
    </labels>
    <labels>
        <fullName>stgHelpHHRules</fullName>
        <categories>Settings</categories>
        <language>en_US</language>
        <protected>false</protected>
        <shortDescription>stgHelpHHRules</shortDescription>
        <value>Specifies for which Contacts Salesforce will automatically create separate Household objects. (Applies to One-to-One or Individual Account Models only.)</value>
    </labels>
    <labels>
        <fullName>stgHelpHealthCheck</fullName>
        <categories>Settings</categories>
        <language>en_US</language>
        <protected>false</protected>
        <shortDescription>stgHelpHealthCheck</shortDescription>
        <value>Use &lt;a href=&quot;#&quot; onclick=&quot;ShowPanel(&apos;idPanelHealthCheck&apos;);return false;&quot;&gt;Health Check&lt;/a&gt; to verify your NPSP configuration!</value>
    </labels>
    <labels>
        <fullName>stgHelpIGFormat</fullName>
        <categories>Settings</categories>
        <language>en_US</language>
        <protected>false</protected>
        <shortDescription>stgHelpIGFormat</shortDescription>
        <value>The format Salesforce uses for the Informal Greeting.</value>
    </labels>
    <labels>
        <fullName>stgHelpINamingClass</fullName>
        <categories>Settings</categories>
        <language>en_US</language>
        <protected>false</protected>
        <shortDescription>stgHelpINamingClass</shortDescription>
        <value>The Apex Class that implements the HH_INaming interface for Household naming.</value>
    </labels>
    <labels>
        <fullName>stgHelpLeadConvert</fullName>
        <categories>Settings</categories>
        <language>en_US</language>
        <protected>false</protected>
        <shortDescription>stgHelpLeadConvert</shortDescription>
        <value>Specifies the default behavior for Opportunity creation when you convert a Lead to a Contact. If left unselected, Salesforce will NOT automatically create an Opportunity when you convert Leads to Contacts. For more information, see the &lt;a href=&quot;https://powerofus.force.com/NPSP_Leads&quot; target=&quot;_blank&quot;&gt;NPSP Documentation&lt;/a&gt;.</value>
    </labels>
    <labels>
        <fullName>stgHelpLvlAssignBatch</fullName>
        <categories>NPSP Settings</categories>
        <language>en_US</language>
        <protected>true</protected>
        <shortDescription>help text displayed on the Level Assignment Batch page</shortDescription>
        <value>This utility calculates Level Assignments for all Salesforce objects (typically Accounts and Contacts, but also any custom objects) that have Levels assigned to them. This process may take some time, but you can safely close this page and the process will continue in the background.
&lt;br/&gt;&lt;br/&gt;

&lt;b&gt;IMPORTANT:&lt;/b&gt; Since Salesforce is often evaluating Levels against updated fields from other bulk data processes, you may want to run those processes first.</value>
    </labels>
    <labels>
        <fullName>stgHelpMatchedDonorRole</fullName>
        <categories>Settings</categories>
        <language>en_US</language>
        <protected>false</protected>
        <shortDescription>stgHelpMatchedDonorRole</shortDescription>
        <value>The Contact Role you want to use for matched donors. We recommend using &quot;Matched Donor.&quot;</value>
    </labels>
    <labels>
        <fullName>stgHelpMaxPayments</fullName>
        <categories>Settings</categories>
        <language>en_US</language>
        <protected>true</protected>
        <shortDescription>stgHelpMaxPayments</shortDescription>
        <value>Sets the maximum number of Payments allowed when scheduling Payments for an Opportunity. If no value is entered, the default is 12.</value>
    </labels>
    <labels>
        <fullName>stgHelpMembershipGracePeriod</fullName>
        <categories>Settings</categories>
        <language>en_US</language>
        <protected>false</protected>
        <shortDescription>stgHelpMembershipGracePeriod</shortDescription>
        <value>After a Membership ends, the length of the grace period (in days) before the Membership Status on the Account moves from Grace Period to Expired. Defaults to 30 days.</value>
    </labels>
    <labels>
        <fullName>stgHelpMembershipRT</fullName>
        <categories>Settings</categories>
        <language>en_US</language>
        <protected>false</protected>
        <shortDescription>stgHelpMembershipRT</shortDescription>
        <value>The Record Type used when creating Opportunities that track Membership Donations. We recommend using Membership. Opportunities with this record type roll up separately from other Opportunity Record Types.</value>
    </labels>
    <labels>
        <fullName>stgHelpNPSPDoc</fullName>
        <categories>Settings</categories>
        <language>en_US</language>
        <protected>false</protected>
        <shortDescription>stgHelpNPSPDoc</shortDescription>
        <value>NPSP Documentation</value>
    </labels>
    <labels>
        <fullName>stgHelpNPSPSettings</fullName>
        <categories>Settings</categories>
        <language>en_US</language>
        <protected>false</protected>
        <shortDescription>stgHelpNPSPSettings</shortDescription>
        <value>Configure the Nonprofit Success Pack to meet your organization&apos;s needs. You can also monitor the health of your Salesforce organization, or run batch processes to update data.</value>
    </labels>
    <labels>
        <fullName>stgHelpNameConnector</fullName>
        <categories>Settings</categories>
        <language>en_US</language>
        <protected>false</protected>
        <shortDescription>stgHelpNameConnector</shortDescription>
        <value>Specifies the name or character (such as &amp;) that Salesforce uses to connect pairs in a name.</value>
    </labels>
    <labels>
        <fullName>stgHelpNameOverrun</fullName>
        <categories>Settings</categories>
        <language>en_US</language>
        <protected>false</protected>
        <shortDescription>stgHelpNameOverrun</shortDescription>
        <value>Specifies the text Salesforce uses to replace longer lists of names.</value>
    </labels>
    <labels>
        <fullName>stgHelpNewRDFieldMap</fullName>
        <categories>Settings</categories>
        <language>en_US</language>
        <protected>false</protected>
        <shortDescription>stgHelpNewRDFieldMap</shortDescription>
        <value>Select the Recurring Donation field you want to map, and the Opportunity field you want to map it to. NPSP will copy the value of the Recurring Donation field you select to your selected Opportunity field on all child Opportunities for the Recurring Donation.
IMPORTANT: Both of these fields must have the same data type.</value>
    </labels>
    <labels>
        <fullName>stgHelpNewUDR</fullName>
        <categories>Settings</categories>
        <language>en_US</language>
        <protected>false</protected>
        <shortDescription>stgHelpNewUDR</shortDescription>
        <value>Select the Opportunity field and corresponding rollup operation, then select the object and field to roll up to.</value>
    </labels>
    <labels>
        <fullName>stgHelpNoUDR</fullName>
        <categories>Settings</categories>
        <language>en_US</language>
        <protected>false</protected>
        <shortDescription>stgHelpNoUDR</shortDescription>
        <value>No User Defined Rollups Have Been Defined</value>
    </labels>
    <labels>
        <fullName>stgHelpOCR</fullName>
        <categories>Settings</categories>
        <language>en_US</language>
        <protected>false</protected>
        <shortDescription>stgHelpOCR</shortDescription>
        <value>Soft Credits, Contact Roles, and Matching Gifts relate to each other in important ways. If you&apos;re not familiar with these concepts and how they interact, you should read through the &lt;a href=&quot;https://powerofus.force.com/NPSP_SCMG&quot; target=&quot;_blank&quot;&gt;NPSP Documentation&lt;/a&gt; before making any adjustments to these settings.</value>
    </labels>
    <labels>
        <fullName>stgHelpOCRDefaultRole</fullName>
        <categories>Settings</categories>
        <language>en_US</language>
        <protected>false</protected>
        <shortDescription>stgHelpOCRDefaultRole</shortDescription>
        <value>The default Contact Role automatically assigned to the Primary Contact when the Opportunity Account is a Household, One-to-One, or Individual Account.</value>
    </labels>
    <labels>
        <fullName>stgHelpOrgOCRDefaultRole</fullName>
        <categories>Settings</categories>
        <language>en_US</language>
        <protected>false</protected>
        <shortDescription>Help text for Contact Role for Organizational Opps</shortDescription>
        <value>The default Contact Role automatically assigned to the Opportunity&apos;s Primary Contact when the Opportunity&apos;s Account is NOT a Household, One-to-One, or Individual Account.</value>
    </labels>
    <labels>
        <fullName>stgHelpOCRRoleForHH</fullName>
        <categories>Settings</categories>
        <language>en_US</language>
        <protected>false</protected>
        <shortDescription>stgHelpOCRRoleForHH</shortDescription>
        <value>The Contact Role you want to use for Household Members.</value>
    </labels>
    <labels>
        <fullName>stgHelpOneToOneRTID</fullName>
        <categories>Settings</categories>
        <language>en_US</language>
        <protected>false</protected>
        <shortDescription>stgHelpOneToOneRTID</shortDescription>
        <value>The Account record type you want to use for new Accounts if you&apos;ve selected the One-to-One Account model above. NPSP does not come with a default record type for One-to-One Accounts, so you should create one (such as &quot;Individual&quot;) before selecting this model. If you select --None--, then Salesforce will use the default Account record type for the user who&apos;s creating the new Contact (and associated One-to-One Account).</value>
    </labels>
    <labels>
        <fullName>stgHelpOppNamingAttribution</fullName>
        <categories>Settings</categories>
        <language>en_US</language>
        <protected>false</protected>
        <shortDescription>stgHelpOppNamingAttribution</shortDescription>
        <value>Specifies whether you want to apply these settings to Contact Donations (i.e. Opportunities associated with Household, 1-to-1, or Individual "Bucket" Accounts), Organization Donations, or both Contact and Organization Donations.</value>
    </labels>
    <labels>
        <fullName>stgHelpOppNamingDateFormat</fullName>
        <categories>Settings</categories>
        <language>en_US</language>
        <protected>false</protected>
        <shortDescription>stgHelpOppNamingDateFormat</shortDescription>
        <value>The date format used for any Date or DateTime fields referenced in the Opportunity Name Format. Choose a format, or choose &quot;other&quot; to create your own custom format following the Java SimpleDateFormat specification.</value>
    </labels>
    <labels>
        <fullName>stgHelpOppNamingFormat</fullName>
        <categories>Settings</categories>
        <language>en_US</language>
        <protected>false</protected>
        <shortDescription>stgHelpOppNamingFormat</shortDescription>
        <value>The Opportunity Name format. Choose &quot;other&quot; to create your own. See the &lt;a href=&quot;https://powerofus.force.com/NPSP_Opp_Names&quot; target=&quot;_blank&quot;&gt;NPSP Documentation&lt;/a&gt; for details.</value>
    </labels>
    <labels>
        <fullName>stgHelpOppNamingRecTypes</fullName>
        <categories>Settings</categories>
        <language>en_US</language>
        <protected>false</protected>
        <shortDescription>stgHelpOppNamingRecTypes</shortDescription>
        <value>The Opportunity record type(s) to which you want to apply this Opportunity Name. Control or Command click to select more than one record type. &quot;--None--&quot; applies the new naming to ALL record types.</value>
    </labels>
    <labels>
        <fullName>stgHelpOppRecTypesNoPayments</fullName>
        <categories>Settings</categories>
        <language>en_US</language>
        <protected>false</protected>
        <shortDescription>stgHelpOppRecTypesNoPayments</shortDescription>
        <value>Salesforce won&apos;t automatically create Payments for the selected Opportunity record types. Control or Command click to select more than one record type.</value>
    </labels>
    <labels>
        <fullName>stgHelpOppTypesNoPayments</fullName>
        <categories>Settings</categories>
        <language>en_US</language>
        <protected>false</protected>
        <shortDescription>stgHelpOppTypesNoPayments</shortDescription>
        <value>Salesforce won&apos;t automatically create Payments for Opportunities that have this value in the Type picklist.</value>
    </labels>
    <labels>
        <fullName>stgHelpOrgAccountAddressMgmt</fullName>
        <categories>Settings</categories>
        <language>en_US</language>
        <protected>false</protected>
        <shortDescription>stgHelpOrgAccountAddressMgmt</shortDescription>
        <value>When selected, enables Address Management for non-Household Accounts such as Organizational Accounts.</value>
    </labels>
    <labels>
        <fullName>stgHelpOverrunCount</fullName>
        <categories>Settings</categories>
        <language>en_US</language>
        <protected>false</protected>
        <shortDescription>stgHelpOverrunCount</shortDescription>
        <value>The number of Contacts Salesforce will explicitly name in Household names and greetings. After this number, Salesforce substitutes the Name Overrun value for names.</value>
    </labels>
    <labels>
        <fullName>stgHelpPaymentMapOppField</fullName>
        <categories>Settings</categories>
        <language>en_US</language>
        <protected>false</protected>
        <shortDescription>stgHelpPaymentMapOppField</shortDescription>
        <value>The Opportunity field to copy from.</value>
    </labels>
    <labels>
        <fullName>stgHelpPaymentMapPaymentField</fullName>
        <categories>Settings</categories>
        <language>en_US</language>
        <protected>false</protected>
        <shortDescription>stgHelpPaymentMapPaymentField</shortDescription>
        <value>The Payment field to copy to.</value>
    </labels>
    <labels>
        <fullName>stgHelpPaymentMapping</fullName>
        <categories>Settings</categories>
        <language>en_US</language>
        <protected>false</protected>
        <shortDescription>stgHelpPaymentMapping</shortDescription>
        <value>Set up a mapping by selecting an Opportunity field, and then selecting the Payment field it maps to. NOTE: Payment mapping requires that you have two fields (one on Opportunity, one on Payment) of a matching data type.</value>
    </labels>
    <labels>
        <fullName>stgHelpPaymentMappings</fullName>
        <categories>Settings</categories>
        <language>en_US</language>
        <protected>false</protected>
        <shortDescription>stgHelpPaymentMappings</shortDescription>
        <value>Map fields so that values from the Opportunity are automatically copied to the Payment. Mapping applies for auto-created Payments or Payments created through the Payment scheduler.</value>
    </labels>
    <labels>
        <fullName>stgHelpPaymentsEnabled</fullName>
        <categories>Settings</categories>
        <language>en_US</language>
        <protected>false</protected>
        <shortDescription>stgHelpPaymentsEnabled</shortDescription>
        <value>If enabled, Salesforce automatically creates Payments for new Opportunities (Donations).</value>
    </labels>
    <labels>
        <fullName>stgHelpPowerOfUsHub</fullName>
        <categories>Settings</categories>
        <language>en_US</language>
        <protected>false</protected>
        <shortDescription>stgHelpPowerOfUsHub</shortDescription>
        <value>Got questions? The Hub has answers! Try the &lt;a href=&quot;https://powerofus.force.com/HUB_NPSP_Group&quot; target=&quot;_blank&quot;&gt;Nonprofit Success Pack&lt;/a&gt; group for questions about NPSP and the &lt;a href=&quot;https://powerofus.force.com/HUB_System_Admin_Group&quot; target=&quot;_blank&quot;&gt;System Administrators&lt;/a&gt; group for questions about Salesforce administration and cofiguration.&lt;br/&gt;&lt;br/&gt;Keep up with the latest NPSP release notes in the &lt;a href=&quot;https://powerofus.force.com/HUB_NPSP_Release_Group&quot; target=&quot;_blank&quot;&gt;NPSP Release Announcements&lt;/a&gt; group.</value>
    </labels>
    <labels>
        <fullName>stgHelpPrimaryContactBatch</fullName>
        <categories>Settings</categories>
        <language>en_US</language>
        <protected>false</protected>
        <shortDescription>stgHelpPrimaryContactBatch</shortDescription>
        <value>&lt;b&gt;WARNING:&lt;/b&gt; Clicking this button will activate a batch Opportunity update to refresh the Primary Contact field. Salesforce will update Opportunity records where the Primary Contact field isn&apos;t the same value as the  Opportunity Contact Role record marked Primary.&lt;br/&gt;&lt;br/&gt;

&lt;b&gt;This is an irreversible process.&lt;/b&gt;
This change updates Opportunity records. Before starting this process, we recommend that you back up your data. We also recommend disabling the following when they affect Opportunities: 
&lt;br/&gt;
&lt;br/&gt;
● Custom Validation Rules&lt;br/&gt;
● Workflow Rules&lt;br/&gt;
● Process Builder&lt;br/&gt;
● Visual Workflows&lt;br/&gt;
● Custom Triggers&lt;br/&gt;&lt;br/&gt;
Once the process is 100% complete, you can safely leave or refresh this page.</value>
    </labels>
    <labels>
        <fullName>stgHelpPrimaryContactRoleMergeBatch</fullName>
        <categories>NPSP Settings</categories>
        <language>en_US</language>
        <protected>true</protected>
        <shortDescription>Content of the &quot;Bulk Data Processes - Remove Duplicate Primary OCRs&quot; page</shortDescription>
        <value>&lt;b&gt;WARNING:&lt;/b&gt; Clicking this button will activate a batch that permanently removes any duplicate Primary Opportunity Contact Roles that exist in your org. These records won&apos;t be recoverable in the recycle bin, so be careful to review expected changes in advance.&lt;br/&gt;&lt;br/&gt;

&lt;b&gt;This is an irreversible process.&lt;/b&gt;
This change updates Opportunity Contact Role records. Before starting this process, we recommend that you back up your data. We also recommend disabling the following when they affect Opportunities:
&lt;br/&gt;
&lt;br/&gt;
● Custom Validation Rules&lt;br/&gt;
● Workflow Rules&lt;br/&gt;
● Process Builder&lt;br/&gt;
● Visual Workflows&lt;br/&gt;
● Custom Triggers&lt;br/&gt;&lt;br/&gt;
Once the process is 100% complete, you can safely leave or refresh this page.</value>
    </labels>
    <labels>
        <fullName>stgHelpRDAddCampaign</fullName>
        <categories>Settings</categories>
        <language>en_US</language>
        <protected>false</protected>
        <shortDescription>stgHelpRDAddCampaign</shortDescription>
        <value>When selected, NPSP copies the Campaign you specified on the Recurring Donation record to all of its child Opportunities. If this is not selected, NPSP copies the Campaign to the first child Opportunity only.</value>
    </labels>
    <labels>
        <fullName>stgHelpRDBatch</fullName>
        <categories>Settings</categories>
        <language>en_US</language>
        <protected>false</protected>
        <shortDescription>stgHelpRDBatch</shortDescription>
        <value>This utility runs a batch process for all open-ended Recurring Donations, and based on the number of Opportunity Forecast Months:
&lt;br/&gt;
&lt;br/&gt; 
● creates new opportunities&lt;br/&gt;
● updates the number of Installments and Paid Amount&lt;br/&gt;
&lt;br/&gt;
This process may take some time, but you can close this page and the process will continue in the background.</value>
    </labels>
    <labels>
        <fullName>stgHelpRDBatchSize</fullName>
        <categories>Settings</categories>
        <language>en_US</language>
        <protected>true</protected>
        <shortDescription>RD Batch Size Settings Help Text</shortDescription>
        <value>The number of records to process at a time when running the Recurring Donations batch job. The default size is 50. Reduce to a smaller number if the batch job is failing due to system limits.</value>
    </labels>
    <labels>
        <fullName>stgHelpRDDisableScheduling</fullName>
        <categories>Settings</categories>
        <language>en_US</language>
        <protected>false</protected>
        <shortDescription>stgHelpRDDisableScheduling</shortDescription>
        <value>Prevents the scheduling of the nightly update to Recurring Donations.</value>
    </labels>
    <labels>
        <fullName>stgHelpRDFailures</fullName>
        <categories>Settings</categories>
        <language>en_US</language>
        <protected>false</protected>
        <shortDescription>stgHelpRDFailures</shortDescription>
        <value>The number of Recurring Donations that failed to update in the last batch operation.</value>
    </labels>
    <labels>
        <fullName>stgHelpRDFieldMap</fullName>
        <categories>Settings</categories>
        <language>en_US</language>
        <protected>false</protected>
        <shortDescription>stgHelpRDFieldMap</shortDescription>
        <value>This setting lets you map fields from the Recurring Donation record to the Recurring Donation&apos;s child Opportunities.</value>
    </labels>
    <labels>
        <fullName>stgHelpRDFieldMapOppField</fullName>
        <categories>Settings</categories>
        <language>en_US</language>
        <protected>false</protected>
        <shortDescription>stgHelpRDFieldMapOppField</shortDescription>
        <value>no longer used.</value>
    </labels>
    <labels>
        <fullName>stgHelpRDFieldMapRDField</fullName>
        <categories>Settings</categories>
        <language>en_US</language>
        <protected>false</protected>
        <shortDescription>stgHelpRDFieldMapRDField</shortDescription>
        <value>no longer used.</value>
    </labels>
    <labels>
        <fullName>stgHelpRDLastRun</fullName>
        <categories>Settings</categories>
        <language>en_US</language>
        <protected>false</protected>
        <shortDescription>stgHelpRDLastRun</shortDescription>
        <value>The date and time of the last batch update of Recurring Donations.</value>
    </labels>
    <labels>
        <fullName>stgHelpRDMaxDonations</fullName>
        <categories>Settings</categories>
        <language>en_US</language>
        <protected>false</protected>
        <shortDescription>stgHelpRDMaxDonations</shortDescription>
        <value>Restricts the total number of Donations (installments) for Fixed-Length Recurring Donations. The default is 50.</value>
    </labels>
    <labels>
        <fullName>stgHelpRDOpenOppBehavior</fullName>
        <categories>Settings</categories>
        <language>en_US</language>
        <protected>false</protected>
        <shortDescription>stgHelpRDOpenOppBehavior</shortDescription>
        <value>Tells NPSP what to do with any remaining open Opportunities when you mark the status of an Open-Ended Recurring Donation as Closed.</value>
    </labels>
    <labels>
        <fullName>stgHelpRDOppForecastMonths</fullName>
        <categories>Settings</categories>
        <language>en_US</language>
        <protected>false</protected>
        <shortDescription>stgHelpRDOppForecastMonths</shortDescription>
        <value>Number of months' worth of open Opportunities that NPSP maintains on Open-Ended Recurring Donations. NPSP makes sure there are always this many months' worth of Opportunities by creating the appropriate number of new Opportunities every month.</value>
    </labels>
    <labels>
        <fullName>stgHelpRDOppRT</fullName>
        <categories>Settings</categories>
        <language>en_US</language>
        <protected>false</protected>
        <shortDescription>stgHelpRDOppRT</shortDescription>
        <value>The Opportunity record type assigned to the Recurring Donation's child Opportunities.</value>
    </labels>
    <labels>
        <fullName>stgHelpRDPeriodFrequency</fullName>
        <categories>Settings</categories>
        <language>en_US</language>
        <protected>false</protected>
        <shortDescription>stgHelpRDPeriodFrequency</shortDescription>
        <value>The amount of time the Custom Installment Period covers.</value>
    </labels>
    <labels>
        <fullName>stgHelpRDPeriodName</fullName>
        <categories>Settings</categories>
        <language>en_US</language>
        <protected>false</protected>
        <shortDescription>stgHelpRDPeriodName</shortDescription>
        <value>The name of the new Custom Installment Period.</value>
    </labels>
    <labels>
        <fullName>stgHelpRDPeriodType</fullName>
        <categories>Settings</categories>
        <language>en_US</language>
        <protected>false</protected>
        <shortDescription>stgHelpRDPeriodType</shortDescription>
        <value>The unit of time (days, weeks, months, years) for the Custom Installment Period.</value>
    </labels>
    <labels>
        <fullName>stgHelpRDSuccesses</fullName>
        <categories>Settings</categories>
        <language>en_US</language>
        <protected>false</protected>
        <shortDescription>stgHelpRDSuccesses</shortDescription>
        <value>Number of Recurring Donations successfully updated in the last batch run.</value>
    </labels>
    <labels>
        <fullName>stgHelpRecDon</fullName>
        <categories>Settings</categories>
        <language>en_US</language>
        <protected>false</protected>
        <shortDescription>stgHelpRecDon</shortDescription>
        <value>This setting lets you create Custom Installment Periods for Recurring Donations, different from the default Installment Periods (monthly, quarterly, yearly, and so on) that come with NPSP.</value>
    </labels>
    <labels>
        <fullName>stgHelpRelAutoCreatedDup</fullName>
        <categories>Settings</categories>
        <language>en_US</language>
        <protected>false</protected>
        <shortDescription>stgHelpRelAutoCreatedDup</shortDescription>
        <value>NPSP deduplicates auto-created Relationships. Select this option if you want to disable automatic deduplication, and allow multiple Relationships of the same Type to exist between two Contacts.</value>
    </labels>
    <labels>
        <fullName>stgHelpRelFieldSyncToggle</fullName>
        <categories>Settings</categories>
        <language>en_US</language>
        <protected>true</protected>
        <shortDescription>stgHelpRelFieldSyncToggle</shortDescription>
        <value>Select this option to sync custom Relationships fields between the two Contacts in a relationship pair.</value>
    </labels>
    <labels>
        <fullName>stgHelpRelGenderField</fullName>
        <categories>Settings</categories>
        <language>en_US</language>
        <protected>false</protected>
        <shortDescription>stgHelpRelGenderField</shortDescription>
        <value>Custom field that specifies the gender of a Contact. Salesforce uses the value in this field to determine reciprocal relationships.</value>
    </labels>
    <labels>
        <fullName>stgHelpRelReciprocalFemale</fullName>
        <categories>Settings</categories>
        <language>en_US</language>
        <protected>false</protected>
        <shortDescription>stgHelpRelReciprocalFemale</shortDescription>
        <value>The value Salesforce uses if the Contact&apos;s Gender field value is Female, or if the Contact&apos;s Salutation indicates gender.</value>
    </labels>
    <labels>
        <fullName>stgHelpRelReciprocalMale</fullName>
        <categories>Settings</categories>
        <language>en_US</language>
        <protected>false</protected>
        <shortDescription>stgHelpRelReciprocalMale</shortDescription>
        <value>The value Salesforce uses if the Contact&apos;s Gender field value is Male, or if the Contact&apos;s Salutation indicates gender.</value>
    </labels>
    <labels>
        <fullName>stgHelpRelReciprocalMethod</fullName>
        <categories>Settings</categories>
        <language>en_US</language>
        <protected>false</protected>
        <shortDescription>stgHelpRelReciprocalMethod</shortDescription>
        <value>Specifies the method used for generating reciprocal relationships. See the &lt;a href=&quot;https://powerofus.force.com/NPSP_Relationships_Settings&quot; target=&quot;_blank&quot;&gt;NPSP Documentation&lt;/a&gt; for more information.</value>
    </labels>
    <labels>
        <fullName>stgHelpRelReciprocalName</fullName>
        <categories>Settings</categories>
        <language>en_US</language>
        <protected>false</protected>
        <shortDescription>stgHelpRelReciprocalName</shortDescription>
        <value>The name of the Relationship. The name will be an option Users can select in the Type picklist when creating a Relationship between Contacts.</value>
    </labels>
    <labels>
        <fullName>stgHelpRelReciprocalNeutral</fullName>
        <categories>Settings</categories>
        <language>en_US</language>
        <protected>false</protected>
        <shortDescription>stgHelpRelReciprocalNeutral</shortDescription>
        <value>The value Salesforce uses if it cannot determine the Contact&apos;s gender based on Gender field value or Salutation.</value>
    </labels>
    <labels>
        <fullName>stgHelpRelSyncFields</fullName>
        <categories>Settings</categories>
        <language>en_US</language>
        <protected>true</protected>
        <shortDescription>stgHelpRelSyncFields</shortDescription>
        <value>Select the custom Relationship fields you do not want synchronized between the two Contacts in a Relationship pair. Control or command click to select more than one field.</value>
    </labels>
    <labels>
        <fullName>stgHelpRespectDuplicateRuleSettings</fullName>
        <categories>Settings</categories>
        <language>en_US</language>
        <protected>true</protected>
        <shortDescription>Respect the settings on a Duplicate Rule that control allowing duplicates.</shortDescription>
        <value>Respect the settings on a Duplicate Rule that control whether duplicate records are allowed.
To check your existing settings, go to Duplicate Rules under Setup. For any rule, when the Action On Create or Action On Edit fields are set to &quot;Allow,&quot; duplicates will be saved.</value>
    </labels>
    <labels>
        <fullName>stgHelpReviewErrorLog</fullName>
        <categories>Settings</categories>
        <language>en_US</language>
        <protected>false</protected>
        <shortDescription>stgHelpReviewErrorLog</shortDescription>
        <value>Review &lt;a href=&quot;#&quot; onclick=&quot;ShowPanel(&apos;idPanelErrorLog&apos;);return false;&quot;&gt;Error Logs&lt;/a&gt; to see if there are issues.</value>
    </labels>
    <labels>
        <fullName>stgHelpRollupBatchSize</fullName>
        <categories>Settings</categories>
        <language>en_US</language>
        <protected>false</protected>
        <shortDescription>stgHelpRollupBatchSize</shortDescription>
        <value>The number of records processed at a time when calculating donor statistics. The default size is 200. Reduce to a smaller number if the Opportunity Rollups are failing due to system limits.</value>
    </labels>
    <labels>
        <fullName>stgHelpRollupExcludeAccountOppRT</fullName>
        <categories>Settings</categories>
        <language>en_US</language>
        <protected>false</protected>
        <shortDescription>stgHelpRollupExcludeAccountOppRT</shortDescription>
        <value>Opportunities with the selected record types won&apos;t be included in rollups to the Account. Control or Command click to select more than one record type.</value>
    </labels>
    <labels>
        <fullName>stgHelpRollupExcludeAccountOppType</fullName>
        <categories>Settings</categories>
        <language>en_US</language>
        <protected>false</protected>
        <shortDescription>stgHelpRollupExcludeAccountOppType</shortDescription>
        <value>Opportunities that have this value in the Type picklist won&apos;t be included in rollups to the Account.</value>
    </labels>
    <labels>
        <fullName>stgHelpRollupExcludeAlloOppRecType</fullName>
        <categories>Allocation, Settings</categories>
        <language>en_US</language>
        <protected>false</protected>
        <shortDescription>stgHelpRollupExcludeAlloOppRecType</shortDescription>
        <value>GAU Allocations from Opportunities with the selected record types won&apos;t be included when rolling up to the General Accounting Unit record.</value>
    </labels>
    <labels>
        <fullName>stgHelpRollupExcludeAlloOppType</fullName>
        <categories>Allocation, Settings</categories>
        <language>en_US</language>
        <protected>false</protected>
        <shortDescription>stgHelpRollupExcludeAlloOppType</shortDescription>
        <value>GAU Allocations from Opportunities that have this value in the Type picklist won&apos;t be included when rolling up to the General Accounting Unit record.</value>
    </labels>
    <labels>
        <fullName>stgHelpRollupExcludeContactOppRT</fullName>
        <categories>Settings</categories>
        <language>en_US</language>
        <protected>false</protected>
        <shortDescription>stgHelpRollupExcludeContactOppRT</shortDescription>
        <value>Opportunities with the selected record types won&apos;t be included in rollups to the Contact. Control or Command click to select more than one record type.</value>
    </labels>
    <labels>
        <fullName>stgHelpRollupExcludeContactOppType</fullName>
        <categories>Settings</categories>
        <language>en_US</language>
        <protected>false</protected>
        <shortDescription>stgHelpRollupExcludeContactOppType</shortDescription>
        <value>Opportunities that have this value in the Type picklist won&apos;t be included in rollups to the Contact.</value>
    </labels>
    <labels>
        <fullName>stgHelpRollupNDayValue</fullName>
        <categories>Settings</categories>
        <language>en_US</language>
        <protected>false</protected>
        <shortDescription>stgHelpRollupNDayValue</shortDescription>
        <value>Sets the value for &apos;N day&apos; rollups, where &apos;N&apos; is the number of days from today into the past. This value defaults to rollup over the past 365 days.</value>
    </labels>
    <labels>
        <fullName>stgHelpRollupPrimaryContact</fullName>
        <categories>Settings</categories>
        <language>en_US</language>
        <protected>false</protected>
        <shortDescription>stgHelpRollupPrimaryContact</shortDescription>
        <value>When this option is selected, Salesforce will ALWAYS roll up donor data to the Opportunity&apos;s Primary Contact. Note that only the Account on the Opportunity will receive hard credit. So, if the Account Name on the Opportunity is an Organization, that Organization and the Primary Contact will receive hard credit; the Contact&apos;s Household or 1:1 Account will NOT receive hard credit. If left unselected, and the Opportunity&apos;s Account is an Organization, only the Organization will receive credit for the Opportunity.</value>
    </labels>
    <labels>
        <fullName>stgHelpRollupSkewLimit</fullName>
        <categories>Settings</categories>
        <language>en_US</language>
        <protected>false</protected>
        <shortDescription>stgHelpRollupSkewLimit</shortDescription>
        <value>The maximum number of related Opportunities on an Account or Contact allowed in the non-Skew Mode Rollup Batch Jobs. An Account or Contact with more than this number of related Opportunities will always be rolled up using Skew Mode.</value>
    </labels>
    <labels>
        <fullName>stgHelpSalesforceSetup</fullName>
        <categories>Settings</categories>
        <language>en_US</language>
        <protected>false</protected>
        <shortDescription>stgHelpSalesforceSetup</shortDescription>
        <value>Looking to customize page layouts, add fields, or add users?  Try the &lt;a href=&quot;/setup/forcecomHomepage.apexp?setupid=ForceCom&quot; target=&quot;_blank&quot;&gt;Salesforce Setup&lt;/a&gt; pages.</value>
    </labels>
    <labels>
        <fullName>stgHelpSimpleAddrChangeIsUpdate</fullName>
        <categories>NPSP Settings</categories>
        <language>en_US</language>
        <protected>false</protected>
        <shortDescription>stgHelpSimpleAddrChangeIsUpdate</shortDescription>
        <value>A simple address change is a change (such as correcting a typo, or deleting white space) to a single Contact or Account address field. When this option is selected, Salesforce treats these changes as updates to the existing address (i.e., no new Address object is created).</value>
    </labels>
    <labels>
        <fullName>stgHelpSoftCreditRoles</fullName>
        <categories>Settings</categories>
        <language>en_US</language>
        <protected>false</protected>
        <shortDescription>stgHelpSoftCreditRoles</shortDescription>
        <value>Opportunity Contact Roles you want to include in Soft Credit rollups. Control or Command click to select multiple roles.</value>
    </labels>
    <labels>
        <fullName>stgHelpStoreErrorsOn</fullName>
        <categories>Settings</categories>
        <language>en_US</language>
        <protected>false</protected>
        <shortDescription>stgHelpStoreErrorsOn</shortDescription>
        <value>When selected, NPSP will store errors. You can view stored errors in System Tools | Error Log on the NPSP Settings page.</value>
    </labels>
    <labels>
        <fullName>stgHelpTDTM</fullName>
        <categories>Settings</categories>
        <language>en_US</language>
        <protected>false</protected>
        <shortDescription>stgHelpTDTM</shortDescription>
        <value>Trigger Handlers contain the actual business logic that needs to be executed for a particular trigger event.</value>
    </labels>
    <labels>
        <fullName>stgHelpTHActive</fullName>
        <categories>Settings</categories>
        <language>en_US</language>
        <protected>false</protected>
        <shortDescription>stgHelpTHActive</shortDescription>
        <value>Indicates that this Trigger Handler is active and will run when Trigger Action criteria is met.</value>
    </labels>
    <labels>
        <fullName>stgHelpTHAsync</fullName>
        <categories>Settings</categories>
        <language>en_US</language>
        <protected>false</protected>
        <shortDescription>stgHelpTHAsync</shortDescription>
        <value>Indicates that this trigger handler&apos;s After Events should run asynchronously. WARNING: If the specified Apex Class doesn&apos;t support asynchronous processing and you select this checkbox, the class may not work properly.</value>
    </labels>
    <labels>
        <fullName>stgHelpTHClass</fullName>
        <categories>Settings</categories>
        <language>en_US</language>
        <protected>false</protected>
        <shortDescription>stgHelpTHClass</shortDescription>
        <value>The Apex class to run.</value>
    </labels>
    <labels>
        <fullName>stgHelpTHLoadOrder</fullName>
        <categories>Settings</categories>
        <language>en_US</language>
        <protected>false</protected>
        <shortDescription>stgHelpTHLoadOrder</shortDescription>
        <value>Order in which this trigger should be run. If the records that this trigger handler processes have related records, the load order ensures that they&apos;re created or updated in the correct order.</value>
    </labels>
    <labels>
        <fullName>stgHelpTHObject</fullName>
        <categories>Settings</categories>
        <language>en_US</language>
        <protected>false</protected>
        <shortDescription>stgHelpTHObject</shortDescription>
        <value>The object related to this trigger handler.</value>
    </labels>
    <labels>
        <fullName>stgHelpTHTriggerAction</fullName>
        <categories>Settings</categories>
        <language>en_US</language>
        <protected>false</protected>
        <shortDescription>stgHelpTHTriggerAction</shortDescription>
        <value>Actions that fire this trigger. Ctrl and Command click to select more than one action.</value>
    </labels>
    <labels>
        <fullName>stgHelpTriggerHandlers</fullName>
        <categories>Settings</categories>
        <language>en_US</language>
        <protected>false</protected>
        <shortDescription>stgHelpTriggerHandlers</shortDescription>
        <value>These triggers control core functionality in the Nonprofit Success Pack, so please exercise extreme caution when creating or modifying them.</value>
    </labels>
    <labels>
        <fullName>stgHelpTriggerHandlersAsync</fullName>
        <categories>Health Check</categories>
        <language>en_US</language>
        <protected>false</protected>
        <shortDescription>stgHelpTriggerHandlersAsync</shortDescription>
        <value>If you select the Asynchronous After Events option for a Trigger Handler, it can have unintended consequences. You should test the Trigger Handler thoroughly in a sandbox environment before deploying it to production.</value>
    </labels>
    <labels>
        <fullName>stgHelpUDROperation</fullName>
        <categories>Settings</categories>
        <language>en_US</language>
        <protected>false</protected>
        <shortDescription>stgHelpUDROperation</shortDescription>
        <value>Determines how the field should roll up. Only operations that are valid for the selected Opportunity field are listed.</value>
    </labels>
    <labels>
        <fullName>stgHelpUDROppField</fullName>
        <categories>Settings</categories>
        <language>en_US</language>
        <protected>false</protected>
        <shortDescription>stgHelpUDROppField</shortDescription>
        <value>The Opportunity field to roll up.</value>
    </labels>
    <labels>
        <fullName>stgHelpUDRTargetObject</fullName>
        <categories>Settings</categories>
        <language>en_US</language>
        <protected>false</protected>
        <shortDescription>stgHelpUDRTargetObject</shortDescription>
        <value>The object on which the rollup information will appear.</value>
    </labels>
    <labels>
        <fullName>stgHelpUseDatedConvRates</fullName>
        <categories>Settings</categories>
        <language>en_US</language>
        <protected>false</protected>
        <shortDescription>stgHelpUseDatedConvRates</shortDescription>
        <value>When checked, Dated Exchange Rates are used for currency conversion. If unchecked, the standard exchange rate is used even if Advanced Currency Management is enabled.</value>
    </labels>
    <labels>
        <fullName>stgInstallScriptError</fullName>
        <language>en_US</language>
        <protected>true</protected>
        <shortDescription>stgInstallScriptError</shortDescription>
        <value>Your installation was successful, but we detected a slight problem. To fix the problem, simply load the NPSP Settings page in Salesforce.

Note: The NPSP Settings tab is visible in the Nonprofit Success Pack application. If you don&apos;t see the tab, select Nonprofit Success Pack from the app menu in the upper-right corner.</value>
    </labels>
    <labels>
        <fullName>stgLabelActionColumn</fullName>
        <categories>Settings</categories>
        <language>en_US</language>
        <protected>false</protected>
        <shortDescription>stgLabelActionColumn</shortDescription>
        <value>Action</value>
    </labels>
    <labels>
        <fullName>stgLabelAddressVerification</fullName>
        <categories>Settings</categories>
        <language>en_US</language>
        <protected>false</protected>
        <shortDescription>stgLabelAddressVerification</shortDescription>
        <value>Address Settings</value>
    </labels>
    <labels>
        <fullName>stgLabelAfflSettings</fullName>
        <categories>Settings</categories>
        <language>en_US</language>
        <protected>false</protected>
        <shortDescription>stgLabelAfflSettings</shortDescription>
        <value>Affiliations Settings</value>
    </labels>
    <labels>
        <fullName>stgLabelAllRecordTypes</fullName>
        <categories>Settings</categories>
        <language>en_US</language>
        <protected>false</protected>
        <shortDescription>stgLabelAllRecordTypes</shortDescription>
        <value>- all record types -</value>
    </labels>
    <labels>
        <fullName>stgLabelAlloBatchProgress</fullName>
        <categories>Allocation, Settings</categories>
        <language>en_US</language>
        <protected>false</protected>
        <shortDescription>stgLabelAlloBatchProgress</shortDescription>
        <value>Rollup Allocations Batch Progress</value>
    </labels>
    <labels>
        <fullName>stgLabelAllocationBehaviorSettings</fullName>
        <categories>Allocation, Settings</categories>
        <language>en_US</language>
        <protected>true</protected>
        <shortDescription>stgLabelAllocationsRollupSettings</shortDescription>
        <value>Allocation Behavior Settings</value>
    </labels>
    <labels>
        <fullName>stgLabelAllocationsRollupSettings</fullName>
        <categories>Allocation, Settings</categories>
        <language>en_US</language>
        <protected>false</protected>
        <shortDescription>stgLabelAllocationsRollupSettings</shortDescription>
        <value>GAU Allocations Rollup Settings</value>
    </labels>
    <labels>
        <fullName>stgLabelAllocationsSettings</fullName>
        <categories>Allocation, Settings</categories>
        <language>en_US</language>
        <protected>false</protected>
        <shortDescription>stgLabelAllocationsSettings</shortDescription>
        <value>Default Allocations Settings</value>
    </labels>
    <labels>
        <fullName>stgLabelAreYouSure</fullName>
        <categories>Settings</categories>
        <language>en_US</language>
        <protected>false</protected>
        <shortDescription>stgLabelAreYouSure</shortDescription>
        <value>Are you sure?</value>
    </labels>
    <labels>
        <fullName>stgLabelAutoContactRoles</fullName>
        <categories>Settings</categories>
        <language>en_US</language>
        <protected>false</protected>
        <shortDescription>stgLabelAutoContactRoles</shortDescription>
        <value>Default Contact Roles</value>
    </labels>
    <labels>
        <fullName>stgLabelBatchJobSizes</fullName>
        <categories>Settings</categories>
        <language>en_US</language>
        <protected>false</protected>
        <shortDescription>stgLabelBatchJobSizes</shortDescription>
        <value>Rollup Batch Job Sizes</value>
    </labels>
    <labels>
        <fullName>stgLabelBatchJobRollupSkewSizes</fullName>
        <categories>Settings</categories>
        <language>en_US</language>
        <protected>false</protected>
        <shortDescription>stgLabelBatchJobRollupSkewSizes</shortDescription>
        <value>Rollup Batch Job Skew Mode Sizes</value>
    </labels>
    <labels>
        <fullName>stgLabelBatchProcessingOptions</fullName>
        <categories>Settings</categories>
        <language>en_US</language>
        <protected>true</protected>
        <shortDescription>stgLabelBatchProcessingOptions</shortDescription>
        <value>Batch Processing Options</value>
    </labels>
    <labels>
        <fullName>stgLabelBDESettings</fullName>
        <categories>Settings</categories>
        <language>en_US</language>
        <protected>false</protected>
        <shortDescription>stgLabelBDESettings</shortDescription>
        <value>Batch Data Entry Settings</value>
    </labels>
    <labels>
        <fullName>stgLabelBatchStatus</fullName>
        <categories>Settings</categories>
        <language>en_US</language>
        <protected>false</protected>
        <shortDescription>stgLabelBatchStatus</shortDescription>
        <value>Batch Status</value>
    </labels>
    <labels>
        <fullName>stgLabelCreateMissingPayments</fullName>
        <categories>Settings</categories>
        <language>en_US</language>
        <protected>false</protected>
        <shortDescription>stgLabelCreateMissingPayments</shortDescription>
        <value>Create Missing Payments</value>
    </labels>
    <labels>
        <fullName>stgLabelCurrentUDR</fullName>
        <categories>Settings</categories>
        <language>en_US</language>
        <protected>false</protected>
        <shortDescription>stgLabelCurrentUDR</shortDescription>
        <value>Current User Defined Rollups</value>
    </labels>
    <labels>
        <fullName>stgLabelDoNotRename</fullName>
        <categories>Settings</categories>
        <language>en_US</language>
        <protected>false</protected>
        <shortDescription>stgLabelDoNotRename</shortDescription>
        <value>- do not rename -</value>
    </labels>
    <labels>
        <fullName>stgLabelErrorNotify</fullName>
        <categories>Settings</categories>
        <language>en_US</language>
        <protected>false</protected>
        <shortDescription>stgLabelErrorNotify</shortDescription>
        <value>Error Notification Settings</value>
    </labels>
    <labels>
        <fullName>stgLabelExamplesFGFormat</fullName>
        <categories>Settings</categories>
        <language>en_US</language>
        <protected>false</protected>
        <shortDescription>stgLabelExamplesFGFormat</shortDescription>
        <value>Examples for Formal Greeting Format</value>
    </labels>
    <labels>
        <fullName>stgLabelExamplesHHNameFOrmat</fullName>
        <categories>Settings</categories>
        <language>en_US</language>
        <protected>false</protected>
        <shortDescription>stgLabelExamplesHHNameFOrmat</shortDescription>
        <value>Examples for Household Name Format</value>
    </labels>
    <labels>
        <fullName>stgLabelExamplesIGFormat</fullName>
        <categories>Settings</categories>
        <language>en_US</language>
        <protected>false</protected>
        <shortDescription>stgLabelExamplesIGFormat</shortDescription>
        <value>Examples for Informal Greeting Format</value>
    </labels>
    <labels>
        <fullName>stgLabelField</fullName>
        <categories>Settings</categories>
        <language>en_US</language>
        <protected>false</protected>
        <shortDescription>stgLabelField</shortDescription>
        <value>Field</value>
    </labels>
    <labels>
        <fullName>stgLabelHHGeneral</fullName>
        <categories>Settings</categories>
        <language>en_US</language>
        <protected>false</protected>
        <shortDescription>stgLabelHHGeneral</shortDescription>
        <value>General Settings</value>
    </labels>
    <labels>
        <fullName>stgLabelHHNaming</fullName>
        <categories>Settings</categories>
        <language>en_US</language>
        <protected>false</protected>
        <shortDescription>stgLabelHHNaming</shortDescription>
        <value>Household Name Settings</value>
    </labels>
    <labels>
        <fullName>stgLabelHHNamingProgress</fullName>
        <categories>Settings</categories>
        <language>en_US</language>
        <protected>false</protected>
        <shortDescription>stgLabelHHNamingProgress</shortDescription>
        <value>Naming Activation Progress</value>
    </labels>
    <labels>
        <fullName>stgLabelHHOCR</fullName>
        <categories>Settings</categories>
        <language>en_US</language>
        <protected>false</protected>
        <shortDescription>stgLabelHHOCR</shortDescription>
        <value>Household Opportunity Contact Roles</value>
    </labels>
    <labels>
        <fullName>stgLabelHHObject</fullName>
        <categories>Settings</categories>
        <language>en_US</language>
        <protected>false</protected>
        <shortDescription>stgLabelHHObject</shortDescription>
        <value>Household Object</value>
    </labels>
    <labels>
        <fullName>stgLabelHHSettings</fullName>
        <categories>Settings</categories>
        <language>en_US</language>
        <protected>false</protected>
        <shortDescription>stgLabelHHSettings</shortDescription>
        <value>Household Settings</value>
    </labels>
    <labels>
        <fullName>stgLabelHidden</fullName>
        <categories>Settings</categories>
        <language>en_US</language>
        <protected>true</protected>
        <shortDescription>stgLabelHidden</shortDescription>
        <value>Hidden</value>
    </labels>
    <labels>
        <fullName>stgLabelHonoreeNotificationHelpText</fullName>
        <categories>Settings</categories>
        <language>en_US</language>
        <protected>false</protected>
        <shortDescription>stgLabelHonoreeNotificationHelpText</shortDescription>
        <value>Auto-create Opportunity Contact Roles for Honoree and Notification Recipient Contacts.</value>
    </labels>
    <labels>
        <fullName>stgLabelHonoreeNotificationOCR</fullName>
        <categories>Settings</categories>
        <language>en_US</language>
        <protected>false</protected>
        <shortDescription>stgLabelHonoreeNotificationOCR</shortDescription>
        <value>Honoree and Notification Recipient Opportunity Contact Roles</value>
    </labels>
    <labels>
        <fullName>stgLabelLeadSettings</fullName>
        <categories>Settings</categories>
        <language>en_US</language>
        <protected>false</protected>
        <shortDescription>stgLabelLeadSettings</shortDescription>
        <value>Lead Settings</value>
    </labels>
    <labels>
        <fullName>stgLabelLvlAssignBatchTitle</fullName>
        <categories>NPSP Settings</categories>
        <language>en_US</language>
        <protected>true</protected>
        <shortDescription>menu title for the Level Assignment Batch in NPSP Settings</shortDescription>
        <value>Level Assignment Batch</value>
    </labels>
    <labels>
        <fullName>stgLabelMembershipSettings</fullName>
        <categories>Settings</categories>
        <language>en_US</language>
        <protected>false</protected>
        <shortDescription>stgLabelMembershipSettings</shortDescription>
        <value>Membership Settings</value>
    </labels>
    <labels>
        <fullName>stgLabelName</fullName>
        <categories>Settings</categories>
        <language>en_US</language>
        <protected>false</protected>
        <shortDescription>Intended for the name of a metadata record and not a person.</shortDescription>
        <value>Name</value>
    </labels>
    <labels>
        <fullName>stgLabelNewAutoRel</fullName>
        <categories>Settings</categories>
        <language>en_US</language>
        <protected>false</protected>
        <shortDescription>stgLabelNewAutoRel</shortDescription>
        <value>New Automatic Relationship</value>
    </labels>
    <labels>
        <fullName>stgLabelNewPaymentMapping</fullName>
        <categories>Settings</categories>
        <language>en_US</language>
        <protected>false</protected>
        <shortDescription>stgLabelNewPaymentMapping</shortDescription>
        <value>New Payment Field Mapping</value>
    </labels>
    <labels>
        <fullName>stgLabelNewRDFieldMap</fullName>
        <categories>Settings</categories>
        <language>en_US</language>
        <protected>false</protected>
        <shortDescription>stgLabelNewRDFieldMap</shortDescription>
        <value>New Custom Field Mapping</value>
    </labels>
    <labels>
        <fullName>stgLabelNewRelReciprocal</fullName>
        <categories>Settings</categories>
        <language>en_US</language>
        <protected>false</protected>
        <shortDescription>stgLabelNewRelReciprocal</shortDescription>
        <value>New Reciprocal Relationship</value>
    </labels>
    <labels>
        <fullName>stgLabelNewTH</fullName>
        <categories>Settings</categories>
        <language>en_US</language>
        <protected>false</protected>
        <shortDescription>stgLabelNewTH</shortDescription>
        <value>New Trigger Handler</value>
    </labels>
    <labels>
        <fullName>stgLabelNewUDR</fullName>
        <categories>Settings</categories>
        <language>en_US</language>
        <protected>false</protected>
        <shortDescription>stgLabelNewUDR</shortDescription>
        <value>New User Defined Rollup</value>
    </labels>
    <labels>
        <fullName>stgLabelNone</fullName>
        <categories>Settings</categories>
        <language>en_US</language>
        <protected>true</protected>
        <shortDescription>stgLabelNone</shortDescription>
        <value>--None--</value>
    </labels>
    <labels>
        <fullName>stgLabelObject</fullName>
        <categories>Settings</categories>
        <language>en_US</language>
        <protected>false</protected>
        <shortDescription>stgLabelObject</shortDescription>
        <value>Object</value>
    </labels>
    <labels>
        <fullName>stgLabelONS</fullName>
        <categories>Settings</categories>
        <language>en_US</language>
        <protected>false</protected>
        <shortDescription>stgLabelONS</shortDescription>
        <value>Opportunity Name Settings</value>
    </labels>
    <labels>
        <fullName>stgLabelOK</fullName>
        <categories>Settings</categories>
        <language>en_US</language>
        <protected>false</protected>
        <shortDescription>stgLabelOK</shortDescription>
        <value>OK</value>
    </labels>
    <labels>
        <fullName>stgLabelOppBatchProgress</fullName>
        <categories>Settings</categories>
        <language>en_US</language>
        <protected>false</protected>
        <shortDescription>stgLabelOppBatchProgress</shortDescription>
        <value>Rollup Donations Batch Progress</value>
    </labels>
    <labels>
        <fullName>stgLabelOppCampMembers</fullName>
        <categories>Settings</categories>
        <language>en_US</language>
        <protected>false</protected>
        <shortDescription>stgLabelOppCampMembers</shortDescription>
        <value>Campaign Members</value>
    </labels>
    <labels>
        <fullName>stgLabelOppNamingRefreshTitle</fullName>
        <categories>Settings</categories>
        <language>en_US</language>
        <protected>false</protected>
        <shortDescription>stgLabelOppNamingRefreshTitle</shortDescription>
        <value>Refresh Opportunity Names</value>
    </labels>
    <labels>
        <fullName>stgLabelOppNamingSettings</fullName>
        <categories>Settings</categories>
        <language>en_US</language>
        <protected>false</protected>
        <shortDescription>stgLabelOppNamingSettings</shortDescription>
        <value>Opportunity Names</value>
    </labels>
    <labels>
        <fullName>stgLabelOppPrimaryContactTitle</fullName>
        <categories>Settings</categories>
        <language>en_US</language>
        <protected>false</protected>
        <shortDescription>stgLabelOppPrimaryContactTitle</shortDescription>
        <value>Refresh Opportunity Primary Contact</value>
    </labels>
    <labels>
        <fullName>stgLabelOppRollupRT</fullName>
        <categories>Settings</categories>
        <language>en_US</language>
        <protected>false</protected>
        <shortDescription>stgLabelOppRollupRT</shortDescription>
        <value>Opportunity Rollup Record Types</value>
    </labels>
    <labels>
        <fullName>stgLabelOppRollups</fullName>
        <categories>Settings</categories>
        <language>en_US</language>
        <protected>false</protected>
        <shortDescription>stgLabelOppRollups</shortDescription>
        <value>Opportunity Rollups</value>
    </labels>
    <labels>
        <fullName>stgLabelOppUpdatePrimaryContact</fullName>
        <categories>Settings</categories>
        <language>en_US</language>
        <protected>false</protected>
        <shortDescription>stgLabelOppUpdatePrimaryContact</shortDescription>
        <value>Batch Update Primary Contact</value>
    </labels>
    <labels>
        <fullName>stgLabelOther</fullName>
        <categories>Settings</categories>
        <language>en_US</language>
        <protected>false</protected>
        <shortDescription>stgLabelOther</shortDescription>
        <value>other</value>
    </labels>
    <labels>
        <fullName>stgLabelOtherDateFormat</fullName>
        <categories>Settings</categories>
        <language>en_US</language>
        <protected>false</protected>
        <shortDescription>stgLabelOtherDateFormat</shortDescription>
        <value>Other Date Format</value>
    </labels>
    <labels>
        <fullName>stgLabelOtherFormalGreetingFormat</fullName>
        <categories>Settings</categories>
        <language>en_US</language>
        <protected>false</protected>
        <shortDescription>stgLabelOtherFormalGreetingFormat</shortDescription>
        <value>Other Formal Greeting Format</value>
    </labels>
    <labels>
        <fullName>stgLabelOtherHHNameFormat</fullName>
        <categories>Settings</categories>
        <language>en_US</language>
        <protected>true</protected>
        <shortDescription>stgLabelOtherHHNameFormat</shortDescription>
        <value>Other Household Name Format</value>
    </labels>
    <labels>
        <fullName>stgLabelOtherInformalGreetingFormat</fullName>
        <categories>Settings</categories>
        <language>en_US</language>
        <protected>false</protected>
        <shortDescription>stgLabelOtherInformalGreetingFormat</shortDescription>
        <value>Other Informal Greeting Format</value>
    </labels>
    <labels>
        <fullName>stgLabelOtherOpportunigyNamingFormat</fullName>
        <categories>Settings</categories>
        <language>en_US</language>
        <protected>false</protected>
        <shortDescription>stgLabelOtherOpportunigyNamingFormat</shortDescription>
        <value>Other Opportunigy Naming Format</value>
    </labels>
    <labels>
        <fullName>stgLabelPaymentMapNoValidFields</fullName>
        <categories>Settings</categories>
        <language>en_US</language>
        <protected>false</protected>
        <shortDescription>stgLabelPaymentMapNoValidFields</shortDescription>
        <value>No Valid Field Available</value>
    </labels>
    <labels>
        <fullName>stgLabelPaymentSettings</fullName>
        <categories>Settings</categories>
        <language>en_US</language>
        <protected>false</protected>
        <shortDescription>stgLabelPaymentSettings</shortDescription>
        <value>Payment Settings</value>
    </labels>
    <labels>
        <fullName>stgLabelPrimaryContactRoleMergeBatch</fullName>
        <categories>NPSP Settings</categories>
        <language>en_US</language>
        <protected>true</protected>
        <shortDescription>Menu title for the Duplicate Primary OCRs in NPSP Settings</shortDescription>
        <value>Remove Duplicate Primary OCRs</value>
    </labels>
    <labels>
        <fullName>stgLabelRDFieldMap</fullName>
        <categories>Settings</categories>
        <language>en_US</language>
        <protected>false</protected>
        <shortDescription>stgLabelRDFieldMap</shortDescription>
        <value>Custom Field Mappings</value>
    </labels>
    <labels>
        <fullName>stgLabelRDNewPeriod</fullName>
        <categories>Settings</categories>
        <language>en_US</language>
        <protected>false</protected>
        <shortDescription>stgLabelRDNewPeriod</shortDescription>
        <value>New Installment Period</value>
    </labels>
    <labels>
        <fullName>stgLabelRDPeriod</fullName>
        <categories>Settings</categories>
        <language>en_US</language>
        <protected>false</protected>
        <shortDescription>stgLabelRDPeriod</shortDescription>
        <value>Custom Installment Periods</value>
    </labels>
    <labels>
        <fullName>stgLabelRDSettings</fullName>
        <categories>Settings</categories>
        <language>en_US</language>
        <protected>false</protected>
        <shortDescription>stgLabelRDSettings</shortDescription>
        <value>Recurring Donation Settings</value>
    </labels>
    <labels>
        <fullName>stgLabelRDStatus</fullName>
        <categories>Settings</categories>
        <language>en_US</language>
        <protected>false</protected>
        <shortDescription>stgLabelRDStatus</shortDescription>
        <value>Updating Recurring Donation Opportunities</value>
    </labels>
    <labels>
        <fullName>stgLabelRelSettings</fullName>
        <categories>Settings</categories>
        <language>en_US</language>
        <protected>false</protected>
        <shortDescription>stgLabelRelSettings</shortDescription>
        <value>General Settings</value>
    </labels>
    <labels>
        <fullName>stgLabelRelationshipSyncNoValidFields</fullName>
        <categories>Settings</categories>
        <language>en_US</language>
        <protected>true</protected>
        <shortDescription>stgLabelRelationshipSyncNoValidFields</shortDescription>
        <value>No Valid Field Available</value>
    </labels>
    <labels>
        <fullName>stgLabelSelectChatterGroup</fullName>
        <categories>Settings</categories>
        <language>en_US</language>
        <protected>false</protected>
        <shortDescription>stgLabelSelectChatterGroup</shortDescription>
        <value>Select Chatter Group</value>
    </labels>
    <labels>
        <fullName>stgLabelSoftCredit</fullName>
        <categories>Settings</categories>
        <language>en_US</language>
        <protected>false</protected>
        <shortDescription>stgLabelSoftCredit</shortDescription>
        <value>Soft Credit Settings</value>
    </labels>
    <labels>
        <fullName>stgLabelTriggerHandlers</fullName>
        <categories>Settings</categories>
        <language>en_US</language>
        <protected>false</protected>
        <shortDescription>stgLabelTriggerHandlers</shortDescription>
        <value>Trigger Handlers</value>
    </labels>
    <labels>
        <fullName>stgLabelTypeAhead</fullName>
        <categories>Settings</categories>
        <language>en_US</language>
        <protected>false</protected>
        <shortDescription>stgLabelTypeAhead</shortDescription>
        <value>Start typing...</value>
    </labels>
    <labels>
        <fullName>stgLabelUDRNoOppFields</fullName>
        <categories>Settings</categories>
        <language>en_US</language>
        <protected>false</protected>
        <shortDescription>stgLabelUDRNoOppFields</shortDescription>
        <value>No valid Opportunity fields found.</value>
    </labels>
    <labels>
        <fullName>stgLabelUDROp</fullName>
        <categories>Settings</categories>
        <language>en_US</language>
        <protected>false</protected>
        <shortDescription>stgLabelUDROp</shortDescription>
        <value>Rollup Operation</value>
    </labels>
    <labels>
        <fullName>stgLabelUDROppField</fullName>
        <categories>Settings</categories>
        <language>en_US</language>
        <protected>false</protected>
        <shortDescription>stgLabelUDROppField</shortDescription>
        <value>Opportunity Field</value>
    </labels>
    <labels>
        <fullName>stgLabelUDRTargetField</fullName>
        <categories>Settings</categories>
        <language>en_US</language>
        <protected>false</protected>
        <shortDescription>stgLabelUDRTargetField</shortDescription>
        <value>Target Field</value>
    </labels>
    <labels>
        <fullName>stgLabelUDRTargetFieldHelp</fullName>
        <categories>Settings</categories>
        <language>en_US</language>
        <protected>true</protected>
        <shortDescription>stgLabelUDRTargetFieldHelp</shortDescription>
        <value>The custom field on the target object that will display your custom rollup summary. This field must be of the same type as the Opportunity field you&apos;re rolling up.</value>
    </labels>
    <labels>
        <fullName>stgLabelUDRTargetObject</fullName>
        <categories>Settings</categories>
        <language>en_US</language>
        <protected>false</protected>
        <shortDescription>stgLabelUDRTargetObject</shortDescription>
        <value>Target Object</value>
    </labels>
    <labels>
        <fullName>stgLabelView</fullName>
        <categories>Settings</categories>
        <language>en_US</language>
        <protected>false</protected>
        <shortDescription>stgLabelView</shortDescription>
        <value>View</value>
    </labels>
    <labels>
        <fullName>stgLabelYearPicklistLastYear</fullName>
        <categories>Settings</categories>
        <language>en_US</language>
        <protected>true</protected>
        <shortDescription>Label for previous year</shortDescription>
        <value>Last Year</value>
    </labels>
    <labels>
        <fullName>stgLabelYearPicklistThisYear</fullName>
        <categories>Settings</categories>
        <language>en_US</language>
        <protected>true</protected>
        <shortDescription>Label for current year</shortDescription>
        <value>This Year</value>
    </labels>
    <labels>
        <fullName>stgLabelYearPicklistYearsAgo</fullName>
        <categories>Settings</categories>
        <language>en_US</language>
        <protected>true</protected>
        <shortDescription>Label for dynamic number of years ago</shortDescription>
        <value>{0} Years Ago</value>
    </labels>
    <labels>
        <fullName>stgLinkDelete</fullName>
        <categories>Settings</categories>
        <language>en_US</language>
        <protected>false</protected>
        <shortDescription>stgLinkDelete</shortDescription>
        <value>Del</value>
    </labels>
    <labels>
        <fullName>stgNoObjectsFound</fullName>
        <categories>Settings</categories>
        <language>en_US</language>
        <protected>true</protected>
        <shortDescription>No records of an object found. Pass in the object's plural label.</shortDescription>
        <value>No {0} found.</value>
    </labels>
    <labels>
        <fullName>stgNPSPGuideImportData</fullName>
        <categories>Settings</categories>
        <language>en_US</language>
        <protected>false</protected>
        <shortDescription>stgNPSPGuideImportData</shortDescription>
        <value>NPSP Guide to Importing Data</value>
    </labels>
    <labels>
        <fullName>stgNPSPSettings</fullName>
        <categories>Settings</categories>
        <language>en_US</language>
        <protected>false</protected>
        <shortDescription>stgNPSPSettings</shortDescription>
        <value>Nonprofit Success Pack Application Settings</value>
    </labels>
    <labels>
        <fullName>stgNPSPSettingsTitle</fullName>
        <categories>Settings</categories>
        <language>en_US</language>
        <protected>false</protected>
        <shortDescription>stgNPSPSettingsTitle</shortDescription>
        <value>Nonprofit Success Pack Settings</value>
    </labels>
    <labels>
        <fullName>stgNPSPWorkbook</fullName>
        <categories>Settings</categories>
        <language>en_US</language>
        <protected>false</protected>
        <shortDescription>stgNPSPWorkbook</shortDescription>
        <value>NPSP Fundraising Trail</value>
    </labels>
    <labels>
        <fullName>stgNavAccountModel</fullName>
        <categories>Settings</categories>
        <language>en_US</language>
        <protected>false</protected>
        <shortDescription>stgNavAccountModel</shortDescription>
        <value>Account Model</value>
    </labels>
    <labels>
        <fullName>stgNavAddressVerification</fullName>
        <categories>Settings</categories>
        <language>en_US</language>
        <protected>false</protected>
        <shortDescription>stgNavAddressVerification</shortDescription>
        <value>Addresses</value>
    </labels>
    <labels>
        <fullName>stgNavAffiliations</fullName>
        <categories>Settings</categories>
        <language>en_US</language>
        <protected>false</protected>
        <shortDescription>stgNavAffiliations</shortDescription>
        <value>Affiliations</value>
    </labels>
    <labels>
        <fullName>stgNavAllocations</fullName>
        <categories>Allocation, Settings</categories>
        <language>en_US</language>
        <protected>false</protected>
        <shortDescription>stgNavAllocations</shortDescription>
        <value>GAU Allocations</value>
    </labels>
    <labels>
        <fullName>stgNavBatchProcessSettings</fullName>
        <categories>Settings</categories>
        <language>en_US</language>
        <protected>false</protected>
        <shortDescription>stgNavBatchProcessSettings</shortDescription>
        <value>Batch Process Settings</value>
    </labels>
    <labels>
        <fullName>stgNavBDE</fullName>
        <categories>Settings</categories>
        <language>en_US</language>
        <protected>false</protected>
        <shortDescription>stgNavBDE</shortDescription>
        <value>Batch Data Entry</value>
    </labels>
    <labels>
        <fullName>stgNavBulkProcesses</fullName>
        <categories>Settings</categories>
        <language>en_US</language>
        <protected>false</protected>
        <shortDescription>stgNavBulkProcesses</shortDescription>
        <value>Bulk Data Processes</value>
    </labels>
    <labels>
        <fullName>stgNavConnections</fullName>
        <categories>Settings</categories>
        <language>en_US</language>
        <protected>false</protected>
        <shortDescription>stgNavConnections</shortDescription>
        <value>Connections</value>
    </labels>
    <labels>
        <fullName>stgNavContactRoles</fullName>
        <categories>Settings</categories>
        <language>en_US</language>
        <protected>false</protected>
        <shortDescription>stgNavContactRoles</shortDescription>
        <value>Contact Roles</value>
    </labels>
    <labels>
        <fullName>stgNavContacts</fullName>
        <categories>Settings</categories>
        <language>en_US</language>
        <protected>false</protected>
        <shortDescription>stgNavContacts</shortDescription>
        <value>Contacts</value>
    </labels>
    <labels>
        <fullName>stgNavDonations</fullName>
        <categories>Settings</categories>
        <language>en_US</language>
        <protected>false</protected>
        <shortDescription>stgNavDonations</shortDescription>
        <value>Donations</value>
    </labels>
    <labels>
        <fullName>stgNavDonorStatistics</fullName>
        <categories>Settings</categories>
        <language>en_US</language>
        <protected>false</protected>
        <shortDescription>stgNavDonorStatistics</shortDescription>
        <value>Donor Statistics</value>
    </labels>
    <labels>
        <fullName>stgNavErrorLog</fullName>
        <categories>Settings</categories>
        <language>en_US</language>
        <protected>false</protected>
        <shortDescription>stgNavErrorLog</shortDescription>
        <value>Error Log</value>
    </labels>
    <labels>
        <fullName>stgNavErrorNotify</fullName>
        <categories>Settings</categories>
        <language>en_US</language>
        <protected>false</protected>
        <shortDescription>stgNavErrorNotify</shortDescription>
        <value>Error Notifications</value>
    </labels>
    <labels>
        <fullName>stgNavHealthCheck</fullName>
        <categories>Settings</categories>
        <language>en_US</language>
        <protected>false</protected>
        <shortDescription>stgNavHealthCheck</shortDescription>
        <value>Health Check</value>
    </labels>
    <labels>
        <fullName>stgNavHouseholds</fullName>
        <categories>Settings</categories>
        <language>en_US</language>
        <protected>false</protected>
        <shortDescription>stgNavHouseholds</shortDescription>
        <value>Households</value>
    </labels>
    <labels>
        <fullName>stgNavLeads</fullName>
        <categories>Settings</categories>
        <language>en_US</language>
        <protected>false</protected>
        <shortDescription>stgNavLeads</shortDescription>
        <value>Leads</value>
    </labels>
    <labels>
        <fullName>stgNavMembership</fullName>
        <categories>Settings</categories>
        <language>en_US</language>
        <protected>false</protected>
        <shortDescription>stgNavMembership</shortDescription>
        <value>Membership</value>
    </labels>
    <labels>
        <fullName>stgNavPaymentMappings</fullName>
        <categories>Settings</categories>
        <language>en_US</language>
        <protected>false</protected>
        <shortDescription>stgNavPaymentMappings</shortDescription>
        <value>Payment Mappings</value>
    </labels>
    <labels>
        <fullName>stgNavPayments</fullName>
        <categories>Settings</categories>
        <language>en_US</language>
        <protected>false</protected>
        <shortDescription>stgNavPayments</shortDescription>
        <value>Payments</value>
    </labels>
    <labels>
        <fullName>stgNavPeople</fullName>
        <categories>Settings</categories>
        <language>en_US</language>
        <protected>false</protected>
        <shortDescription>stgNavPeople</shortDescription>
        <value>People</value>
    </labels>
    <labels>
        <fullName>stgNavRDBatch</fullName>
        <categories>Settings</categories>
        <language>en_US</language>
        <protected>false</protected>
        <shortDescription>stgNavRDBatch</shortDescription>
        <value>Recurring Donations Batch</value>
    </labels>
    <labels>
        <fullName>stgNavRDFieldMap</fullName>
        <categories>Settings</categories>
        <language>en_US</language>
        <protected>false</protected>
        <shortDescription>stgNavRDFieldMap</shortDescription>
        <value>Recurring Donation Custom Field Mappings</value>
    </labels>
    <labels>
        <fullName>stgNavRDInstallmentPeriods</fullName>
        <categories>Settings</categories>
        <language>en_US</language>
        <protected>false</protected>
        <shortDescription>stgNavRDInstallmentPeriods</shortDescription>
        <value>Recurring Donation Custom Installment Periods</value>
    </labels>
    <labels>
        <fullName>stgNavRecurringDonations</fullName>
        <categories>Settings</categories>
        <language>en_US</language>
        <protected>false</protected>
        <shortDescription>stgNavRecurringDonations</shortDescription>
        <value>Recurring Donations</value>
    </labels>
    <labels>
        <fullName>stgNavRelAutoCreate</fullName>
        <categories>Settings</categories>
        <language>en_US</language>
        <protected>false</protected>
        <shortDescription>stgNavRelAutoCreate</shortDescription>
        <value>Relationships Autocreation</value>
    </labels>
    <labels>
        <fullName>stgNavRelReciprocal</fullName>
        <categories>Settings</categories>
        <language>en_US</language>
        <protected>false</protected>
        <shortDescription>stgNavRelReciprocal</shortDescription>
        <value>Relationship Reciprocal Settings</value>
    </labels>
    <labels>
        <fullName>stgNavRelationships</fullName>
        <categories>Settings</categories>
        <language>en_US</language>
        <protected>false</protected>
        <shortDescription>stgNavRelationships</shortDescription>
        <value>Relationships</value>
    </labels>
    <labels>
        <fullName>stgNavRollupAlloBatch</fullName>
        <categories>Allocation, Settings</categories>
        <language>en_US</language>
        <protected>false</protected>
        <shortDescription>stgNavRollupAlloBatch</shortDescription>
        <value>Rollup Allocations Batch</value>
    </labels>
    <labels>
        <fullName>stgNavRollupBatch</fullName>
        <categories>Settings</categories>
        <language>en_US</language>
        <protected>false</protected>
        <shortDescription>stgNavRollupBatch</shortDescription>
        <value>Rollup Donations Batch</value>
    </labels>
    <labels>
        <fullName>stgNavRollups</fullName>
        <categories>Settings</categories>
        <language>en_US</language>
        <protected>true</protected>
        <shortDescription>stgNavRollups</shortDescription>
        <value>Rollups</value>
    </labels>
    <labels>
        <fullName>stgNavSchedule</fullName>
        <categories>Settings</categories>
        <language>en_US</language>
        <protected>false</protected>
        <shortDescription>stgNavSchedule</shortDescription>
        <value>Process Scheduler</value>
    </labels>
    <labels>
        <fullName>stgNavSystem</fullName>
        <categories>Settings</categories>
        <language>en_US</language>
        <protected>false</protected>
        <shortDescription>stgNavSystem</shortDescription>
        <value>System Tools</value>
    </labels>
    <labels>
        <fullName>stgNavTriggerConfig</fullName>
        <categories>Settings</categories>
        <language>en_US</language>
        <protected>false</protected>
        <shortDescription>stgNavTriggerConfig</shortDescription>
        <value>Trigger Configuration</value>
    </labels>
    <labels>
        <fullName>stgNavUserDefinedRollups</fullName>
        <categories>Settings</categories>
        <language>en_US</language>
        <protected>false</protected>
        <shortDescription>stgNavUserDefinedRollups</shortDescription>
        <value>User Defined Rollups</value>
    </labels>
    <labels>
        <fullName>stgNotApplicable</fullName>
        <categories>Settings</categories>
        <language>en_US</language>
        <protected>false</protected>
        <shortDescription>stgNotApplicable</shortDescription>
        <value>N/A</value>
    </labels>
    <labels>
        <fullName>stgOppNamingDescription</fullName>
        <categories>Settings, OppNaming</categories>
        <language>en_US</language>
        <protected>false</protected>
        <shortDescription>stgOppNamingDescription</shortDescription>
        <value>When you create an Opportunity, the Name is automatically populated using a default naming convention. You can customize the naming convention by creating custom Opportunity Names.</value>
    </labels>
    <labels>
        <fullName>stgPowerOfUsHub</fullName>
        <categories>Settings</categories>
        <language>en_US</language>
        <protected>false</protected>
        <shortDescription>stgPowerOfUsHub</shortDescription>
        <value>Power of Us Hub</value>
    </labels>
    <labels>
        <fullName>stgReset</fullName>
        <categories>Settings</categories>
        <language>en_US</language>
        <protected>true</protected>
        <shortDescription>stgReset</shortDescription>
        <value>Reset</value>
    </labels>
    <labels>
        <fullName>stgSelectOne</fullName>
        <categories>Settings</categories>
        <language>en_US</language>
        <protected>false</protected>
        <shortDescription>stgSelectOne</shortDescription>
        <value>Select one</value>
    </labels>
    <labels>
        <fullName>stgTools</fullName>
        <categories>Settings</categories>
        <language>en_US</language>
        <protected>false</protected>
        <shortDescription>stgTools</shortDescription>
        <value>Tools</value>
    </labels>
    <labels>
        <fullName>stgUnknownError</fullName>
        <categories>Settings</categories>
        <language>en_US</language>
        <protected>true</protected>
        <shortDescription>stgUnknownError</shortDescription>
        <value>Unknown error. Please try again.</value>
    </labels>
    <labels>
        <fullName>stgValidationHHAccountHHRules</fullName>
        <categories>Settings</categories>
        <language>en_US</language>
        <protected>false</protected>
        <shortDescription>stgValidationHHAccountHHRules</shortDescription>
        <value>The Account Model is set to &apos;Household Account&apos;, which requires Household Rules to be set to &apos;No Contacts&apos;.   When using Household Accounts, there is no need to have an additional Household Object.</value>
    </labels>
</CustomLabels><|MERGE_RESOLUTION|>--- conflicted
+++ resolved
@@ -2683,43 +2683,39 @@
         <value>Select the record you want to update.</value>
     </labels>
     <labels>
-<<<<<<< HEAD
+        <fullName>bgeFormNoneLink</fullName>
+        <language>en_US</language>
+        <protected>true</protected>
+        <shortDescription>Link to create a new opportunity</shortDescription>
+        <value>Alternatively, create a new Opportunity.</value>
+    </labels>
+    <labels>
+        <fullName>bgeFormSelectedOpportunity</fullName>
+        <language>en_US</language>
+        <protected>true</protected>
+        <shortDescription>Denotes donation selected in the BGE UI entry form.</shortDescription>
+        <value>Selected Opportunity</value>
+    </labels>
+    <labels>
+        <fullName>bgeFormSelectedPayment</fullName>
+        <language>en_US</language>
+        <protected>true</protected>
+        <shortDescription>Denotes donation selected in the BGE UI entry form.</shortDescription>
+        <value>Selected Payment</value>
+    </labels>
+    <labels>
+        <fullName>bgeFormUpdateOpportunity</fullName>
+        <language>en_US</language>
+        <protected>true</protected>
+        <shortDescription>Button text to select an opportunity to update in BGE</shortDescription>
+        <value>Update this Opportunity</value>
+    </labels>
+    <labels>
         <fullName>bgeFLSError</fullName>
         <language>en_US</language>
         <protected>true</protected>
         <shortDescription>Label that appears when user does not pass FLS check in BGE</shortDescription>
         <value>You don&apos;t have the required field permissions needed to access this batch. Contact your system administrator to inquire about getting the necessary permissions.</value>
-    </labels>
-    <labels>
-        <fullName>bgeGridDonorType</fullName>
-=======
-        <fullName>bgeFormNoneLink</fullName>
->>>>>>> 501dbb95
-        <language>en_US</language>
-        <protected>true</protected>
-        <shortDescription>Link to create a new opportunity</shortDescription>
-        <value>Alternatively, create a new Opportunity.</value>
-    </labels>
-    <labels>
-        <fullName>bgeFormSelectedOpportunity</fullName>
-        <language>en_US</language>
-        <protected>true</protected>
-        <shortDescription>Denotes donation selected in the BGE UI entry form.</shortDescription>
-        <value>Selected Opportunity</value>
-    </labels>
-    <labels>
-        <fullName>bgeFormSelectedPayment</fullName>
-        <language>en_US</language>
-        <protected>true</protected>
-        <shortDescription>Denotes donation selected in the BGE UI entry form.</shortDescription>
-        <value>Selected Payment</value>
-    </labels>
-    <labels>
-        <fullName>bgeFormUpdateOpportunity</fullName>
-        <language>en_US</language>
-        <protected>true</protected>
-        <shortDescription>Button text to select an opportunity to update in BGE</shortDescription>
-        <value>Update this Opportunity</value>
     </labels>
     <labels>
         <fullName>bgeFormUpdatePayment</fullName>
