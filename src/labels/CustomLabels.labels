<?xml version="1.0" encoding="UTF-8"?>
<CustomLabels xmlns="http://soap.sforce.com/2006/04/metadata">
    <labels>
        <fullName>Addr_Id_Error</fullName>
        <language>en_US</language>
        <protected>true</protected>
        <shortDescription>Addr Id Error</shortDescription>
        <value>You must provide an Auth ID.</value>
    </labels>
    <labels>
        <fullName>Addr_No_Batch</fullName>
        <categories>address, error</categories>
        <language>en_US</language>
        <protected>true</protected>
        <shortDescription>Batch Address Verification Not Supported</shortDescription>
        <value>The specified service does not support Batch Address Verification.</value>
    </labels>
    <labels>
        <fullName>Addr_Pending_Verification</fullName>
        <categories>address, error</categories>
        <language>en_US</language>
        <protected>true</protected>
        <shortDescription>Pending verification</shortDescription>
        <value>Pending verification</value>
    </labels>
    <labels>
        <fullName>Addr_Settings_API_Body</fullName>
        <categories>address, settings</categories>
        <language>en_US</language>
        <protected>true</protected>
        <shortDescription>DEPRECATED - Addr Settings API Title</shortDescription>
        <value>DEPRECATED - API Account Settings</value>
    </labels>
    <labels>
        <fullName>Addr_Settings_API_Title</fullName>
        <categories>address, settings</categories>
        <language>en_US</language>
        <protected>true</protected>
        <shortDescription>Addr Settings API Title</shortDescription>
        <value>Verification API Account Settings</value>
    </labels>
    <labels>
        <fullName>Addr_Settings_Intro_Body</fullName>
        <categories>address, settings</categories>
        <language>en_US</language>
        <protected>true</protected>
        <shortDescription>DEPRECATED - Addr Settings Intro Body</shortDescription>
        <value>DEPRECATED</value>
    </labels>
    <labels>
        <fullName>Addr_Settings_Intro_Body1</fullName>
        <categories>address, settings</categories>
        <language>en_US</language>
        <protected>true</protected>
        <shortDescription>Addr Settings Intro Body</shortDescription>
        <value>The Address Verification API lets you verify addresses as you add them to Salesforce. The API also lets you standardize addresses when you save them (for example, it converts any instance of Street to St in the saved record).</value>
    </labels>
    <labels>
        <fullName>Addr_Settings_Intro_Body2</fullName>
        <categories>address, settings</categories>
        <language>en_US</language>
        <protected>true</protected>
        <shortDescription>Addr Settings Intro Body</shortDescription>
        <value>&lt;br/&gt;To get started:&lt;br/&gt;&lt;br/&gt;
1. Open a third-party address verification account. (Some are free for nonprofits.)&lt;br/&gt;
2. In your address verification service, create the required authentication ID and/or token.&lt;br/&gt;
3. Return to this settings page, click the Edit button above, and paste the ID and/or token into the appropriate fields.&lt;br/&gt;
4. Complete the remaining fields and click Save. The help text for each field provides more information. If you still need more help, see the &lt;a href=&quot;https://powerofus.force.com/NPSP_Address_Verification&quot;&gt;NPSP documentation&lt;/a&gt;.</value>
    </labels>
    <labels>
        <fullName>Addr_Settings_Intro_Title</fullName>
        <categories>address, settings</categories>
        <language>en_US</language>
        <protected>true</protected>
        <shortDescription>Addr Settings Intro Title</shortDescription>
        <value>Introduction</value>
    </labels>
    <labels>
        <fullName>Addr_Settings_Notice</fullName>
        <categories>address, settings</categories>
        <language>en_US</language>
        <protected>true</protected>
        <shortDescription>Addr Settings Notice</shortDescription>
        <value>Address verification will only work for records you create from this point on. Verification does not apply to contact information that you&apos;ve already entered in Salesforce.</value>
    </labels>
    <labels>
        <fullName>Addr_Settings_Test_Body</fullName>
        <categories>address, settings</categories>
        <language>en_US</language>
        <protected>true</protected>
        <shortDescription>Addr Settings Test Body</shortDescription>
        <value>To test your Secret Key Pair, enter any US Zip Code:</value>
    </labels>
    <labels>
        <fullName>Addr_Settings_Test_Response_Title</fullName>
        <categories>address, settings</categories>
        <language>en_US</language>
        <protected>true</protected>
        <shortDescription>Addr Settings Test Response Title</shortDescription>
        <value>API Response</value>
    </labels>
    <labels>
        <fullName>Addr_Settings_Test_Title</fullName>
        <categories>address, settings</categories>
        <language>en_US</language>
        <protected>true</protected>
        <shortDescription>Addr Settings Test Title</shortDescription>
        <value>Test My Settings</value>
    </labels>
    <labels>
        <fullName>Addr_Skip_Verified</fullName>
        <categories>address, verification</categories>
        <language>en_US</language>
        <protected>true</protected>
        <shortDescription>Addr Skip Verified</shortDescription>
        <value>Skip previously verified records</value>
    </labels>
    <labels>
        <fullName>Addr_Token_Error</fullName>
        <language>en_US</language>
        <protected>true</protected>
        <shortDescription>Addr Token Error</shortDescription>
        <value>You must provide an Auth Token.</value>
    </labels>
    <labels>
        <fullName>Addr_Unauthorized_Endpoint</fullName>
        <language>en_US</language>
        <protected>true</protected>
        <shortDescription>Addr Unauthorized Endpoint</shortDescription>
        <value>The Remote Site URL for the SmartyStreetsZip endpoint is invalid. Verify the correct URL with Smarty Streets, and update the SmartyStreetsZip endpoint in Setup &gt; Security &gt; Remote Site Settings.</value>
    </labels>
    <labels>
        <fullName>Addr_Valid_Key_Pair</fullName>
        <language>en_US</language>
        <protected>true</protected>
        <shortDescription>Addr Valid Key Pair</shortDescription>
        <value>Your Secret Key Pair is valid.</value>
    </labels>
    <labels>
        <fullName>Addr_Verification_Batch_Body</fullName>
        <categories>address, verification</categories>
        <language>en_US</language>
        <protected>true</protected>
        <shortDescription>Addr Verification Batch Body</shortDescription>
        <value>Click Verify All Addresses to verify and standardize all addresses in your organization. The mass verification process uses the settings from above.</value>
    </labels>
    <labels>
        <fullName>Addr_Verification_Batch_Not_Supported</fullName>
        <categories>address, verification</categories>
        <language>en_US</language>
        <protected>true</protected>
        <shortDescription>No Batch Support</shortDescription>
        <value>The selected service does not support Batch Address Validation.</value>
    </labels>
    <labels>
        <fullName>Addr_Verification_Batch_SmartyStreets_Message</fullName>
        <categories>address, verification</categories>
        <language>en_US</language>
        <protected>true</protected>
        <shortDescription>Batches of 100</shortDescription>
        <value>SmartyStreets will verify addresses in batches of 100.</value>
    </labels>
    <labels>
        <fullName>Addr_Verification_Batch_Status</fullName>
        <categories>address, verification</categories>
        <language>en_US</language>
        <protected>true</protected>
        <shortDescription>Addr Verification Batch Status</shortDescription>
        <value>Mass Verification Status</value>
    </labels>
    <labels>
        <fullName>Addr_Verification_Batch_Title</fullName>
        <categories>address, verification</categories>
        <language>en_US</language>
        <protected>true</protected>
        <shortDescription>Addr Verification Batch Title</shortDescription>
        <value>Mass Verify Existing Addresses</value>
    </labels>
    <labels>
        <fullName>Addr_Verification_Cant_Load_Class</fullName>
        <categories>address</categories>
        <language>en_US</language>
        <protected>true</protected>
        <shortDescription>Unable to load verification class when visiting settings page</shortDescription>
        <value>There was an error loading the validator class {0}</value>
    </labels>
    <labels>
        <fullName>Addr_Verification_Required</fullName>
        <categories>address</categories>
        <language>en_US</language>
        <protected>true</protected>
        <shortDescription>Verification required</shortDescription>
        <value>Verification required</value>
    </labels>
    <labels>
        <fullName>Addr_Verification_Undefined_Class</fullName>
        <categories>address</categories>
        <language>en_US</language>
        <protected>true</protected>
        <shortDescription>No address verification class defined</shortDescription>
        <value>Address verification class not defined in the settings. Cannot perform address verification.</value>
    </labels>
    <labels>
        <fullName>Addr_Verification_Wrong_Class</fullName>
        <categories>address</categories>
        <language>en_US</language>
        <protected>true</protected>
        <shortDescription>Wrong address verification class</shortDescription>
        <value>No class with the specified name exists. Cannot perform address verification.</value>
    </labels>
    <labels>
        <fullName>Addr_Verification_Wrong_Interface</fullName>
        <categories>address</categories>
        <language>en_US</language>
        <protected>true</protected>
        <shortDescription>Wrong address verification interface</shortDescription>
        <value>The address validation class does not implement the required interface. Cannot perform address verification.</value>
    </labels>
    <labels>
        <fullName>Addr_Verified</fullName>
        <categories>address, verification</categories>
        <language>en_US</language>
        <protected>true</protected>
        <shortDescription>Address Successfully Verified</shortDescription>
        <value>Verified</value>
    </labels>
    <labels>
        <fullName>Addr_Verify_Endpoint</fullName>
        <language>en_US</language>
        <protected>true</protected>
        <shortDescription>Addr Verify Endpoint</shortDescription>
        <value>Please enter the endpoint URL.</value>
    </labels>
    <labels>
        <fullName>Addr_Verify_Google_Help</fullName>
        <language>en_US</language>
        <protected>true</protected>
        <shortDescription>Google API Helpt Text</shortDescription>
        <value>The Google Geocoding API requires a value for Authentication Token only.  This can be found by going to Visit the APIs console at https://code.google.com/apis/console and log in with your Google Account. Click the Services link from the left-hand menu in the APIs Console, then activate the Geocoding API service. Once the service has been activated, your API key is available from the API Access page, in the Simple API Access section. More information on this service and what it provides can be found here: https://developers.google.com/maps/documentation/geocoding/.</value>
    </labels>
    <labels>
        <fullName>Addr_Verify_Settings</fullName>
        <language>en_US</language>
        <protected>true</protected>
        <shortDescription>Addr Verify Settings</shortDescription>
        <value>Please verify you have entered your credentials.</value>
    </labels>
    <labels>
        <fullName>Addr_Verifying</fullName>
        <language>en_US</language>
        <protected>true</protected>
        <shortDescription>Addr Verifying</shortDescription>
        <value>Verifying addresses.</value>
    </labels>
    <labels>
        <fullName>Address_Not_Found</fullName>
        <categories>address, error</categories>
        <language>en_US</language>
        <protected>true</protected>
        <shortDescription>Address Not Found</shortDescription>
        <value>Address not found.</value>
    </labels>
    <labels>
        <fullName>Address_StateCountry_Invalid_Error</fullName>
        <categories>address, error</categories>
        <language>en_US</language>
        <protected>true</protected>
        <shortDescription>{value} is not configured as a valid Country in your Organization.</shortDescription>
        <value>&apos;{0}&apos; is not configured as a valid Country in your Organization.</value>
    </labels>
    <labels>
        <fullName>Address_Verification_Limit</fullName>
        <categories>address, verification</categories>
        <language>en_US</language>
        <protected>true</protected>
        <shortDescription>Address Verification Limit</shortDescription>
        <value>You cannot verify more than 100 addresses at a time.</value>
    </labels>
    <labels>
        <fullName>AssistiveTextActive</fullName>
        <categories>AlternativeText</categories>
        <language>en_US</language>
        <protected>true</protected>
        <shortDescription>AssistiveTextActive</shortDescription>
        <value>Active</value>
    </labels>
    <labels>
        <fullName>AssistiveTextComplete</fullName>
        <categories>AlternativeText</categories>
        <language>en_US</language>
        <protected>true</protected>
        <shortDescription>AssistiveTextComplete</shortDescription>
        <value>Complete</value>
    </labels>
    <labels>
        <fullName>AssistiveTextError</fullName>
        <categories>AlternativeText</categories>
        <language>en_US</language>
        <protected>true</protected>
        <shortDescription>AssistiveTextError</shortDescription>
        <value>Expired</value>
    </labels>
    <labels>
        <fullName>AssistiveTextNewWindow</fullName>
        <categories>AlternativeText</categories>
        <language>en_US</language>
        <protected>true</protected>
        <shortDescription>AssistiveTextNewWindow</shortDescription>
        <value>Link opens in a new window</value>
    </labels>
    <labels>
        <fullName>AssistiveTextWarning</fullName>
        <categories>AlternativeText</categories>
        <language>en_US</language>
        <protected>true</protected>
        <shortDescription>AssistiveTextWarning</shortDescription>
        <value>Warning</value>
    </labels>
    <labels>
        <fullName>BatchProgressCompletedDate</fullName>
        <categories>BatchProgress</categories>
        <language>en_US</language>
        <protected>true</protected>
        <shortDescription>BatchProgressCompletedDate</shortDescription>
        <value>Completed:</value>
    </labels>
    <labels>
        <fullName>BatchProgressExtendedStatus</fullName>
        <categories>BatchProgress</categories>
        <language>en_US</language>
        <protected>true</protected>
        <shortDescription>BatchProgressExtendedStatus</shortDescription>
        <value>Extended Status:</value>
    </labels>
    <labels>
        <fullName>BatchProgressJobItemsProcessed</fullName>
        <categories>BatchProgress</categories>
        <language>en_US</language>
        <protected>true</protected>
        <shortDescription>BatchProgressJobItemsProcessed</shortDescription>
        <value>Batches Processed:</value>
    </labels>
    <labels>
        <fullName>BatchProgressStatus</fullName>
        <categories>BatchProgress</categories>
        <language>en_US</language>
        <protected>true</protected>
        <shortDescription>BatchProgressStatus</shortDescription>
        <value>Status:</value>
    </labels>
    <labels>
        <fullName>BatchProgressStatusComplete</fullName>
        <categories>BatchProgress</categories>
        <language>en_US</language>
        <protected>true</protected>
        <shortDescription>BatchProgressStatusComplete</shortDescription>
        <value>Complete</value>
    </labels>
    <labels>
        <fullName>BatchProgressStatusCompleteErrors</fullName>
        <categories>BatchProgress</categories>
        <language>en_US</language>
        <protected>true</protected>
        <shortDescription>BatchProgressStatusCompleteErrors</shortDescription>
        <value>Complete with Errors</value>
    </labels>
    <labels>
        <fullName>BatchProgressStatusFailed</fullName>
        <categories>BatchProgress</categories>
        <language>en_US</language>
        <protected>true</protected>
        <shortDescription>BatchProgressStatusFailed</shortDescription>
        <value>Failed</value>
    </labels>
    <labels>
        <fullName>BatchProgressStatusHolding</fullName>
        <categories>BatchProgress</categories>
        <language>en_US</language>
        <protected>true</protected>
        <shortDescription>BatchProgressStatusHolding</shortDescription>
        <value>Holding</value>
    </labels>
    <labels>
        <fullName>BatchProgressStatusError</fullName>
        <categories>BatchProgress</categories>
        <language>en_US</language>
        <protected>true</protected>
        <shortDescription>BatchProgressStatusError</shortDescription>
        <value>Error</value>
    </labels>
    <labels>
        <fullName>BatchProgressStatusPreparing</fullName>
        <categories>BatchProgress</categories>
        <language>en_US</language>
        <protected>true</protected>
        <shortDescription>BatchProgressStatusPreparing</shortDescription>
        <value>Preparing</value>
    </labels>
    <labels>
        <fullName>BatchProgressStatusProcessing</fullName>
        <categories>BatchProgress</categories>
        <language>en_US</language>
        <protected>true</protected>
        <shortDescription>BatchProgressStatusProcessing</shortDescription>
        <value>Processing</value>
    </labels>
    <labels>
        <fullName>BatchProgressStatusQueued</fullName>
        <categories>BatchProgress</categories>
        <language>en_US</language>
        <protected>true</protected>
        <shortDescription>BatchProgressStatusQueued</shortDescription>
        <value>Queued</value>
    </labels>
    <labels>
        <fullName>BatchProgressStatusStopped</fullName>
        <categories>BatchProgress</categories>
        <language>en_US</language>
        <protected>true</protected>
        <shortDescription>BatchProgressStatusStopped</shortDescription>
        <value>Stopped</value>
    </labels>
    <labels>
        <fullName>BatchProgressStatusSuccess</fullName>
        <categories>BatchProgress</categories>
        <language>en_US</language>
        <protected>true</protected>
        <shortDescription>BatchProgressStatusSuccess</shortDescription>
        <value>Success</value>
    </labels>
    <labels>
        <fullName>BatchProgressTimeElapsed</fullName>
        <categories>BatchProgress</categories>
        <language>en_US</language>
        <protected>true</protected>
        <shortDescription>BatchProgressTimeElapsed</shortDescription>
        <value>Time Elapsed:</value>
    </labels>
    <labels>
        <fullName>BatchProgressTimeElapsedDays</fullName>
        <categories>BatchProgress</categories>
        <language>en_US</language>
        <protected>true</protected>
        <shortDescription>BatchProgressTimeElapsedDays</shortDescription>
        <value>day(s)</value>
    </labels>
    <labels>
        <fullName>BatchProgressTitleRD2DataMigration</fullName>
        <categories>BatchProgress</categories>
        <language>en_US</language>
        <protected>true</protected>
        <shortDescription>BatchProgressTitleRD2DataMigration</shortDescription>
        <value>Data Migration Run</value>
    </labels>
    <labels>
        <fullName>BatchProgressTotalJobItems</fullName>
        <categories>BatchProgress</categories>
        <language>en_US</language>
        <protected>true</protected>
        <shortDescription>BatchProgressTotalJobItems</shortDescription>
        <value>Total Batches:</value>
    </labels>
    <labels>
        <fullName>BatchProgressTotalRecords</fullName>
        <categories>BatchProgress</categories>
        <language>en_US</language>
        <protected>true</protected>
        <shortDescription>BatchProgressTotalRecords</shortDescription>
        <value>Total Records:</value>
    </labels>
    <labels>
        <fullName>BatchProgressTotalRecordsProcessed</fullName>
        <categories>BatchProgress</categories>
        <language>en_US</language>
        <protected>true</protected>
        <shortDescription>BatchProgressTotalRecordsProcessed</shortDescription>
        <value>Records Processed:</value>
    </labels>
    <labels>
        <fullName>BatchProgressTotalRecordsFailed</fullName>
        <categories>BatchProgress</categories>
        <language>en_US</language>
        <protected>true</protected>
        <shortDescription>BatchProgressTotalRecordsFailed</shortDescription>
        <value>Records Failed:</value>
    </labels>
    <labels>
        <fullName>CONV_Accept_Risk</fullName>
        <language>en_US</language>
        <protected>false</protected>
        <shortDescription>Risk Accepted</shortDescription>
        <value>I accept the risk associated with using this tool, including data loss and inconsistent data.</value>
    </labels>
    <labels>
        <fullName>CONV_Account_Field</fullName>
        <language>en_US</language>
        <protected>false</protected>
        <shortDescription>Account Field</shortDescription>
        <value>Account Field</value>
    </labels>
    <labels>
        <fullName>CONV_Account_Field_For_Old_HH_ID</fullName>
        <language>en_US</language>
        <protected>false</protected>
        <shortDescription>Account Field For Old HH ID</shortDescription>
        <value>Select a field to store the original Household object Id.</value>
    </labels>
    <labels>
        <fullName>CONV_Activities_Reparented</fullName>
        <language>en_US</language>
        <protected>false</protected>
        <shortDescription>Activites Reparented</shortDescription>
        <value>Transfers Activities and Tasks associated with One-to-One or Individual Accounts to new Household Accounts.</value>
    </labels>
    <labels>
        <fullName>CONV_Address_Overrides_Set</fullName>
        <language>en_US</language>
        <protected>false</protected>
        <shortDescription>Address Overrides</shortDescription>
        <value>Selects Address Override for any Contact whose address is different from the Household Address.</value>
    </labels>
    <labels>
        <fullName>CONV_Addresses_Mapped</fullName>
        <language>en_US</language>
        <protected>false</protected>
        <shortDescription>Addresses Mapped</shortDescription>
        <value>Creates Address records based on existing Household and Contact addresses, and associates the new Address records with the new Household Accounts.</value>
    </labels>
    <labels>
        <fullName>CONV_All_Backed_Up</fullName>
        <language>en_US</language>
        <protected>false</protected>
        <shortDescription>All Data Backed Up</shortDescription>
        <value>I've backed up my data using the Export Data tool in Setup | Data Management.</value>
    </labels>
    <labels>
        <fullName>CONV_All_Dup_Rules_Disabled</fullName>
        <language>en_US</language>
        <protected>false</protected>
        <shortDescription>CONV_All_Dup_Rules_Disabled</shortDescription>
        <value>I have disabled all Data.com Duplication Management Rules.</value>
    </labels>
    <labels>
        <fullName>CONV_All_Households_Selected</fullName>
        <language>en_US</language>
        <protected>false</protected>
        <shortDescription>All Households Selected</shortDescription>
        <value>Runs the conversion process for all existing Household objects and related Contacts. (Does not run conversion for Contacts not currently associated with a Household.)</value>
    </labels>
    <labels>
        <fullName>CONV_All_Required_Removed</fullName>
        <language>en_US</language>
        <protected>false</protected>
        <shortDescription>All Required Removed</shortDescription>
        <value>I have removed required field restrictions for all custom fields.</value>
    </labels>
    <labels>
        <fullName>CONV_All_Triggers_Disabled</fullName>
        <language>en_US</language>
        <protected>false</protected>
        <shortDescription>All Triggers disabled</shortDescription>
        <value>Disables all NPSP triggers. NOTE: The tool does not disable your custom triggers. You should manually disable any custom triggers before proceeding.</value>
    </labels>
    <labels>
        <fullName>CONV_All_Users_Logged_Out</fullName>
        <language>en_US</language>
        <protected>false</protected>
        <shortDescription>All Users Logged Out</shortDescription>
        <value>All users have logged out of my Salesforce instance.</value>
    </labels>
    <labels>
        <fullName>CONV_All_WFR_Disabled</fullName>
        <language>en_US</language>
        <protected>false</protected>
        <shortDescription>All WFR and VR Disabled</shortDescription>
        <value>I have disabled all workflows and custom validation rules.</value>
    </labels>
    <labels>
        <fullName>CONV_Batching_Explanation</fullName>
        <language>en_US</language>
        <protected>false</protected>
        <shortDescription>Batching Explanation</shortDescription>
        <value>This tool will process your existing Contacts with Households in batches of 200 Households at a time, attempting to convert them to Household Accounts. Any errors during the conversion will result in one or more failed batches of Contacts while other batches may succeed. This could leave your data in an inconsistent state. If this occurs, you will need to immediately resolve the issue and re-run the conversion utility. This tool takes the following actions in converting your data:</value>
    </labels>
    <labels>
        <fullName>CONV_Begin</fullName>
        <language>en_US</language>
        <protected>false</protected>
        <shortDescription>Begin Conversion</shortDescription>
        <value>Begin Conversion Process</value>
    </labels>
    <labels>
        <fullName>CONV_Cancel</fullName>
        <language>en_US</language>
        <protected>false</protected>
        <shortDescription>Cancel</shortDescription>
        <value>Cancel</value>
    </labels>
    <labels>
        <fullName>CONV_Configuration_Options</fullName>
        <language>en_US</language>
        <protected>false</protected>
        <shortDescription>Configuration Options</shortDescription>
        <value>Configuration Options</value>
    </labels>
    <labels>
        <fullName>CONV_Contacts_Attached</fullName>
        <language>en_US</language>
        <protected>false</protected>
        <shortDescription>Contacts Attached to Household</shortDescription>
        <value>Disconnects Contacts from their One-to-One or Individual Account, and attaches them to their newly created Household Account.</value>
    </labels>
    <labels>
        <fullName>CONV_Conversion_Process</fullName>
        <language>en_US</language>
        <protected>false</protected>
        <shortDescription>Account Model Conversion Progress</shortDescription>
        <value>Account Model Conversion Progress</value>
    </labels>
    <labels>
        <fullName>CONV_Fundamental_Changes</fullName>
        <language>en_US</language>
        <protected>false</protected>
        <shortDescription>Fundamental Changes</shortDescription>
        <value>You are about to make fundamental changes to your Salesforce data and data model. Reports, dashboards, and more may have to be modified to account for these changes. Salesforce.com and Salesforce.org are not responsible for any data or data integrity loss.  Do you still wish to proceed?</value>
    </labels>
    <labels>
        <fullName>CONV_Important_Info_Header</fullName>
        <language>en_US</language>
        <protected>false</protected>
        <shortDescription>Important Information Header</shortDescription>
        <value>Important Information</value>
    </labels>
    <labels>
        <fullName>CONV_Local_Expert</fullName>
        <language>en_US</language>
        <protected>false</protected>
        <shortDescription>Local Expert</shortDescription>
        <value>I&apos;ve consulted with my local Salesforce expert.</value>
    </labels>
    <labels>
        <fullName>CONV_Master_Address_Set</fullName>
        <language>en_US</language>
        <protected>false</protected>
        <shortDescription>Master Address Set</shortDescription>
        <value>Sets the Household Account address. Uses the current Household address if it exists, or one of the Contact addresses based on frequency of use or highest Contact giving.</value>
    </labels>
    <labels>
        <fullName>CONV_New_Affiliations</fullName>
        <language>en_US</language>
        <protected>false</protected>
        <shortDescription>New Affiliations Created</shortDescription>
        <value>Restructures Contact and org Account associations by creating Affiliation records, and sets the Primary Affiliation field on Contact.</value>
    </labels>
    <labels>
        <fullName>CONV_New_Households_Created</fullName>
        <language>en_US</language>
        <protected>false</protected>
        <shortDescription>New Households Created</shortDescription>
        <value>Creates a new Household Account for each Household object record.</value>
    </labels>
    <labels>
        <fullName>CONV_Non_NPSP_Apps</fullName>
        <language>en_US</language>
        <protected>false</protected>
        <shortDescription>Non-NPSP Apps</shortDescription>
        <value>I have disabled or temporarily uninstalled all non-NPSP apps.</value>
    </labels>
    <labels>
        <fullName>CONV_Old_Household_Objects</fullName>
        <language>en_US</language>
        <protected>false</protected>
        <shortDescription>Old Household Objects</shortDescription>
        <value>Does NOT delete Household objects after conversion is complete. You should manually delete these after you've verified the conversion.</value>
    </labels>
    <labels>
        <fullName>CONV_Only_Household_Contacts</fullName>
        <language>en_US</language>
        <protected>false</protected>
        <shortDescription>Only Household Contacts</shortDescription>
        <value>I am aware this tool will only work for Contacts that currently have a Household associated.</value>
    </labels>
    <labels>
        <fullName>CONV_Opportunities_Reparented</fullName>
        <language>en_US</language>
        <protected>false</protected>
        <shortDescription>Opportunities Reparented</shortDescription>
        <value>Removes Opportunities from One-to-One or Individual Accounts and associates them with the new Household Accounts.</value>
    </labels>
    <labels>
        <fullName>CONV_Original_HH_Id</fullName>
        <language>en_US</language>
        <protected>false</protected>
        <shortDescription>Original HH Id</shortDescription>
        <value>You can optionally select a custom field on Account to store the original Household object Id. Storing this Id can be useful if you later want to reparent any lookups or child objects originally on the Household object to the new Household Account. Account Field selections are limited to unused custom text or text area fields.</value>
    </labels>
    <labels>
        <fullName>CONV_Page_Description</fullName>
        <language>en_US</language>
        <protected>false</protected>
        <shortDescription>Page Description</shortDescription>
        <value>This page is designed to help you convert your organization from an existing One-to-One or Individual Account Model to the Household Account Model.</value>
    </labels>
    <labels>
        <fullName>CONV_Page_Title</fullName>
        <language>en_US</language>
        <protected>false</protected>
        <shortDescription>Page Title</shortDescription>
        <value>Account Model Conversion Utility</value>
    </labels>
    <labels>
        <fullName>CONV_Permanent_Change</fullName>
        <language>en_US</language>
        <protected>false</protected>
        <shortDescription>Permanent Change Info</shortDescription>
        <value>Account Model Conversion is a permanent change. Please consider this action carefully before proceeding. While the conversion is in process, your database functionality will be temporarily disabled. Salesforce.com and Salesforce.org are not responsible for any data loss, modifications, or corruption that occur as a result of this operation. Please proceed at YOUR OWN RISK. You'll need to confirm that you've taken the following steps before beginning the conversion:</value>
    </labels>
    <labels>
        <fullName>CONV_Primary_Contacts_Set</fullName>
        <language>en_US</language>
        <protected>false</protected>
        <shortDescription>Primary Contacts Set</shortDescription>
        <value>Sets Primary Contact values for all Household Accounts.</value>
    </labels>
    <labels>
        <fullName>CONV_Proceed</fullName>
        <language>en_US</language>
        <protected>false</protected>
        <shortDescription>Proceed</shortDescription>
        <value>Proceed with Conversion</value>
    </labels>
    <labels>
        <fullName>CONV_Record_Ownership_Transferred</fullName>
        <language>en_US</language>
        <protected>false</protected>
        <shortDescription>Record Ownership Transferred</shortDescription>
        <value>I have transferred any records owned by inactive users to active users.</value>
    </labels>
    <labels>
        <fullName>CONV_Reload</fullName>
        <language>en_US</language>
        <protected>false</protected>
        <shortDescription>Reload</shortDescription>
        <value>Reload the Converter</value>
    </labels>
    <labels>
        <fullName>CONV_Selected_Field_Bad</fullName>
        <language>en_US</language>
        <protected>false</protected>
        <shortDescription>Selected Field Not Able to Hold ID</shortDescription>
        <value>The field you selected to store the Household Id is of the wrong datatype or invalid in some way. Please select a different Account field.</value>
    </labels>
    <labels>
        <fullName>CONV_Selected_Field_Verification_Failure</fullName>
        <language>en_US</language>
        <protected>false</protected>
        <shortDescription>Selected Field Not Verified for Id</shortDescription>
        <value>The conversion tool encountered an error when attempting to verify the validity of your selected Account field. Without this verification, the conversion tool can't determine if your field mapping, and therefore your conversion, will be successful.  You may proceed at your own risk, or select a different field to hold the Household Id.</value>
    </labels>
    <labels>
        <fullName>CONV_Tested_in_Sandbox</fullName>
        <language>en_US</language>
        <protected>false</protected>
        <shortDescription>Tested in Sandbox</shortDescription>
        <value>I have tested the conversion process in a fresh sandbox.</value>
    </labels>
    <labels>
        <fullName>CONV_Triggers_Reenabled</fullName>
        <language>en_US</language>
        <protected>false</protected>
        <shortDescription>Triggers ReEnabled</shortDescription>
        <value>Re-enables all NPSP triggers. NOTE: You'll need to manually re-enable any custom triggers you disabled for the conversion. Also, the utility re-enables &lt;b&gt;all&lt;/b&gt; NPSP triggers, so if you selectively disabled any of them beforehand, you'll need to manually disable them again.</value>
    </labels>
    <labels>
        <fullName>CONV_Warning</fullName>
        <language>en_US</language>
        <protected>false</protected>
        <shortDescription>Warning</shortDescription>
        <value>Warning!</value>
    </labels>
    <labels>
        <fullName>CONV_What_This_Tool_Does</fullName>
        <language>en_US</language>
        <protected>false</protected>
        <shortDescription>What This Tool Does</shortDescription>
        <value>What This Tool Does</value>
    </labels>
    <labels>
        <fullName>CampaignMemberStatusOmit</fullName>
        <categories>Opportunity, Campaign Member</categories>
        <language>en_US</language>
        <protected>false</protected>
        <shortDescription>CampaignMemberStatusOmit</shortDescription>
        <value>omit</value>
    </labels>
    <labels>
        <fullName>ClosedWonOpportunities</fullName>
        <categories>Error</categories>
        <language>en_US</language>
        <protected>true</protected>
        <shortDescription>ClosedWonOpportunities</shortDescription>
        <value>Closed Won Opportunities</value>
    </labels>
    <labels>
        <fullName>CMT_FilterGroupActiveRollupsHelpText</fullName>
        <categories>Settings</categories>
        <language>en_US</language>
        <protected>true</protected>
        <shortDescription>Help text for the rollups tree</shortDescription>
        <value>The list of rollups that are using this filter group. As long as there are rollups listed here, you can't delete this filter group.</value>
    </labels>
    <labels>
        <fullName>CMT_DeleteConfirm</fullName>
        <categories>Settings</categories>
        <language>en_US</language>
        <protected>true</protected>
        <shortDescription>Confirmation message when a user wants to delete something.</shortDescription>
        <value>Are you sure you want to delete this {0}?</value>
    </labels>
    <labels>
        <fullName>CMT_FilterGroupDeleteError</fullName>
        <categories>Settings</categories>
        <language>en_US</language>
        <protected>true</protected>
        <shortDescription>Error message when a user wants to delete a filter group with rollups.</shortDescription>
        <value>You can't delete this filter group because there is at least one rollup using it. To delete this filter group, either remove it from the associated rollups or delete the rollups.</value>
    </labels>
    <labels>
        <fullName>CMT_FilterGroupDescriptionHelpText</fullName>
        <categories>Settings</categories>
        <language>en_US</language>
        <protected>true</protected>
        <shortDescription>Help text for the filter group description</shortDescription>
        <value>It's important to enter a detailed description that explains the filter rules in this group so that users in your org can understand if this filter group is right for their rollup.</value>
    </labels>
    <labels>
        <fullName>CMT_FilterGroupNameHelpText</fullName>
        <categories>Settings</categories>
        <language>en_US</language>
        <protected>true</protected>
        <shortDescription>Help text for the filter group name</shortDescription>
        <value>A unique name for this filter group.</value>
    </labels>
    <labels>
        <fullName>CMT_FilterGroupNameLimitError</fullName>
        <categories>Settings</categories>
        <language>en_US</language>
        <protected>true</protected>
        <shortDescription>New filter group button</shortDescription>
        <value>Filter group name is limited to 40 characters.</value>
    </labels>
    <labels>
        <fullName>CMT_FilterRulesHelpText</fullName>
        <categories>Settings</categories>
        <language>en_US</language>
        <protected>true</protected>
        <shortDescription>Help text for the filter rules</shortDescription>
        <value>The list of rules included in this filter group. The filter rules set the criteria to ensure that you only get the data you need. Keep in mind that filter groups use AND criteria for filter rules, so if the data doesn't match ALL filter rules within a filter group, it won't be included in the rollup.</value>
    </labels>
    <labels>
        <fullName>CMT_FilterRulesValueHelpText</fullName>
        <categories>Settings</categories>
        <language>en_US</language>
        <protected>true</protected>
        <shortDescription>Help text for the filter rule value field</shortDescription>
        <value>If the Operator is In List or Not in List and you don't see a picklist, enter values separated by semi-colons.</value>
    </labels>
    <labels>
        <fullName>CMT_FilterNew</fullName>
        <categories>Settings</categories>
        <language>en_US</language>
        <protected>true</protected>
        <shortDescription>New filter group button</shortDescription>
        <value>New Filter Group</value>
    </labels>
    <labels>
        <fullName>CMT_FilterRuleDeleteWarning</fullName>
        <categories>Settings</categories>
        <language>en_US</language>
        <protected>true</protected>
        <shortDescription>Warning message when a user wants to delete a filter rule.</shortDescription>
        <value>There are rollups using the filter group that this rule is part of. If you delete this filter rule, it will affect those rollup calculations. Are you sure you want to delete?</value>
    </labels>
    <labels>
        <fullName>CMT_FilterRuleDuplicateError</fullName>
        <categories>Settings</categories>
        <language>en_US</language>
        <protected>true</protected>
        <shortDescription>Warning message when a user creates a duplicate filter rule.</shortDescription>
        <value>This filter rule already exists in this filter group. Edit one or more fields to create a unique filter rule.</value>
    </labels>
    <labels>
        <fullName>CMT_FilterRuleFieldsMissing</fullName>
        <categories>Settings</categories>
        <language>en_US</language>
        <protected>true</protected>
        <shortDescription>Error message preventing a user from saving a filter rule with fields missing.</shortDescription>
        <value>One or more fields are missing. Complete all fields to save this filter rule.</value>
    </labels>
    <labels>
        <fullName>ConfirmDeleteAccount</fullName>
        <categories>Error, Delete</categories>
        <language>en_US</language>
        <protected>true</protected>
        <shortDescription>ConfirmDeleteAccount</shortDescription>
        <value>{0} is the only Contact in the {1} Account. Deleting this Contact would leave an empty Account. Would you like to delete {1}, including {0}, instead?</value>
    </labels>
    <labels>
        <fullName>CRLP_AvailableRollupType</fullName>
        <categories>Settings</categories>
        <language>en_US</language>
        <protected>true</protected>
        <shortDescription>Label to be used for table describing rollup types.</shortDescription>
        <value>Available Rollup Types</value>
    </labels>
    <labels>
        <fullName>CRLP_AdvancedCustomizationHeader</fullName>
        <categories>Settings</categories>
        <language>en_US</language>
        <protected>true</protected>
        <shortDescription>Label for the advanced customization section on a Rollup__mdt record.</shortDescription>
        <value>Advanced Customization</value>
    </labels>
    <labels>
        <fullName>CRLP_AdvancedCustomizationText</fullName>
        <categories>Settings</categories>
        <language>en_US</language>
        <protected>true</protected>
        <shortDescription>Context for when to add a date, amount, or detail field to a Rollup__mdt record.</shortDescription>
        <value>These fields determine what information is being summarized and provide the normal defaults for Donations. You can edit them as needed.</value>
    </labels>
    <labels>
        <fullName>CRLP_BatchCalculating</fullName>
        <categories>Settings</categories>
        <language>en_US</language>
        <protected>true</protected>
        <shortDescription>Displays on page when "Recalculate Rollups" button is hit on Acc/Con/GAU/RD.</shortDescription>
        <value>The rollups batch job is calculating and may take a few moments to complete. Go back to the {0} and refresh to see updated rollup values.</value>
    </labels>
    <labels>
        <fullName>CRLP_BatchSkipped</fullName>
        <categories>Settings</categories>
        <language>en_US</language>
        <protected>true</protected>
        <shortDescription>Error logged when a scheduled batch is skipped b/c yesterday&apos;s still running.</shortDescription>
        <value>Today&apos;&apos;s scheduled {0} batch job was skipped because a previous {0} job was still running. The next batch job will run as scheduled. No action is required; this error is for information purposes only.</value>
    </labels>
    <labels>
        <fullName>CRLP_CreateRollupIntroHelpText</fullName>
        <categories>Settings</categories>
        <language>en_US</language>
        <protected>true</protected>
        <shortDescription>Help text for user adding a summary object, field, and a description.</shortDescription>
        <value>Select the Target Object to determine the available fields, then select the Target Field that this information should roll up to. Be sure to enter a detailed description that will help you (and others) understand exactly what this rollup does.
        </value>
    </labels>
    <labels>
        <fullName>CRLP_CreateRollupTargetObjectHelpText</fullName>
        <categories>Settings</categories>
        <language>en_US</language>
        <protected>true</protected>
        <shortDescription>Tooltip help text for target object.</shortDescription>
        <value>The object determines which Target Fields are available for you to roll up donation data to. The available Target Objects are Account, Contact, General Accounting Unit, and Recurring Donation.</value>
    </labels>
    <labels>
        <fullName>CRLP_CreateRollupTargetFieldHelpText</fullName>
        <categories>Settings</categories>
        <language>en_US</language>
        <protected>true</protected>
        <shortDescription>Tooltip help text for target field.</shortDescription>
        <value>Custom field on the selected Target Object that you are rolling up donation data to. Note that a Target Field can only be associated with one rollup.</value>
    </labels>
    <labels>
        <fullName>CRLP_CreateRollupActiveHelpText</fullName>
        <categories>Settings</categories>
        <language>en_US</language>
        <protected>true</protected>
        <shortDescription>Tooltip help text for the active flag.</shortDescription>
        <value>Indicates that the rollup is active. Inactive rollups won't be calculated along with active rollups.</value>
    </labels>
    <labels>
        <fullName>CRLP_CreateRollupDescriptionHelpText</fullName>
        <categories>Settings</categories>
        <language>en_US</language>
        <protected>true</protected>
        <shortDescription>Tooltip help text for description.</shortDescription>
        <value>It's important to enter a detailed description so that you (or other users) understand exactly what this rollup calculates. The description will show when you hover over the rollup in the list view.</value>
    </labels>
    <labels>
        <fullName>CRLP_CreateRollupNameHelpText</fullName>
        <categories>Settings</categories>
        <language>en_US</language>
        <protected>true</protected>
        <shortDescription>Tooltip help text for name.</shortDescription>
        <value>TODO: REMOVE ME</value>
    </labels>
    <labels>
        <fullName>CRLP_CreateRollupTypeHelpText</fullName>
        <categories>Settings</categories>
        <language>en_US</language>
        <protected>true</protected>
        <shortDescription>Tooltip help text for rollup type.</shortDescription>
        <value>The combination of which object you're rolling up data from and whether the rollup is a hard credit or soft credit.</value>
    </labels>
    <labels>
        <fullName>CRLP_CreateRollupFilterGroupHelpText</fullName>
        <categories>Settings</categories>
        <language>en_US</language>
        <protected>true</protected>
        <shortDescription>Tooltip help text for filter group.</shortDescription>
        <value>The field shows which filter group to apply to this rollup. A filter group is a collection of filter rules that determine which records get rolled up.</value>
    </labels>
    <labels>
        <fullName>CRLP_CreateRollupOperationHelpText</fullName>
        <categories>Settings</categories>
        <language>en_US</language>
        <protected>true</protected>
        <shortDescription>Tooltip help text for operation.</shortDescription>
        <value>Determines how the donation data will roll up. Is it a sum, an average, or a best year total (to name just a few)? Available values are determined by the type of the Target Field.</value>
    </labels>
    <labels>
        <fullName>CRLP_CreateRollupFiscalYearHelpText</fullName>
        <categories>Settings</categories>
        <language>en_US</language>
        <protected>true</protected>
        <shortDescription>Tooltip help text for fiscal year.</shortDescription>
        <value>Calculates rollups based on fiscal year settings (instead of calendar year).</value>
    </labels>
    <labels>
        <fullName>CRLP_CreateRollupTimeBoundOperationHelpText</fullName>
        <categories>Settings</categories>
        <language>en_US</language>
        <protected>true</protected>
        <shortDescription>Tooltip help text for time bound operation.</shortDescription>
        <value>The time period for this rollup. You can roll up data for all time, a certain number of days, or a specific year.</value>
    </labels>
    <labels>
        <fullName>CRLP_CreateRollupYearsAgoHelpText</fullName>
        <categories>Settings</categories>
        <language>en_US</language>
        <protected>true</protected>
        <shortDescription>Tooltip help text for years ago picklist.</shortDescription>
        <value>Choose the number of years ago that you want to roll up data for. Keep in mind that only the data for that calendar (or fiscal) year will roll up. So, if the current year is 2018 and you choose 2 years ago, the roll up will include data for 2016.</value>
    </labels>
    <labels>
        <fullName>CRLP_CreateRollupDaysBackHelpText</fullName>
        <categories>Settings</categories>
        <language>en_US</language>
        <protected>true</protected>
        <shortDescription>Tooltip help text for days back integer.</shortDescription>
        <value>Choose the number of days back (from today) that you want to roll up data for.</value>
    </labels>
    <labels>
        <fullName>CRLP_CreateRollupDetailFieldHelpText</fullName>
        <categories>Settings</categories>
        <language>en_US</language>
        <protected>true</protected>
        <shortDescription>Tooltip help text for detail field picklist.</shortDescription>
        <value>The field from the result of the rollup operation that you want to copy to the Target Field. Only available if the Operation is a single result operation (First, Last, Largest, or Smallest). This list only shows fields whose field types are compatible with the selected Target field.</value>
    </labels>
    <labels>
        <fullName>CRLP_CreateRollupDateFieldHelpText</fullName>
        <categories>Settings</categories>
        <language>en_US</language>
        <protected>true</protected>
        <shortDescription>Tooltip help text for date field picklist.</shortDescription>
        <value>The date field to use when calculating the rollup. This is the date that the Time Frame uses to figure out whether to include this record or not.</value>
    </labels>
    <labels>
        <fullName>CRLP_CreateRollupAmountFieldHelpText</fullName>
        <categories>Settings</categories>
        <language>en_US</language>
        <protected>true</protected>
        <shortDescription>Tooltip help text for amount field picklist.</shortDescription>
        <value>The amount field to use when calculating the rollup.</value>
    </labels>
    <labels>
        <fullName>CRLP_CreditType</fullName>
        <categories>Settings</categories>
        <language>en_US</language>
        <protected>true</protected>
        <shortDescription>Credit Type</shortDescription>
        <value>Credit Type</value>
    </labels>
    <labels>
        <fullName>CRLP_DaysBack</fullName>
        <categories>Settings</categories>
        <language>en_US</language>
        <protected>true</protected>
        <shortDescription>Days back error message for integers with any characters other than numbers.</shortDescription>
        <value>You must enter a positive whole number that is less than 10000.</value>
    </labels>
    <labels>
        <fullName>CRLP_DeleteError</fullName>
        <categories>Settings</categories>
        <language>en_US</language>
        <protected>true</protected>
        <shortDescription>Successfully Deleted</shortDescription>
        <value>Error deleting the {0}</value>
    </labels>
    <labels>
        <fullName>CRLP_DeleteProgress</fullName>
        <categories>Settings</categories>
        <language>en_US</language>
        <protected>true</protected>
        <shortDescription>Delete Progress Message</shortDescription>
        <value>Deleting the {0}</value>
    </labels>
    <labels>
        <fullName>CRLP_DeleteSuccess</fullName>
        <categories>Settings</categories>
        <language>en_US</language>
        <protected>true</protected>
        <shortDescription>Successfully Deleted</shortDescription>
        <value>{0} Successfully Deleted</value>
    </labels>
    <labels>
        <fullName>CRLP_DeleteTimeout</fullName>
        <categories>Settings</categories>
        <language>en_US</language>
        <protected>true</protected>
        <shortDescription>Timeout error message</shortDescription>
        <value>Deleting the {0} has timed out. Please try again.</value>
    </labels>
    <labels>
        <fullName>CRLP_DisabledTitle</fullName>
        <categories>Settings</categories>
        <language>en_US</language>
        <protected>true</protected>
        <shortDescription>Title for CRLP Disabled Toast</shortDescription>
        <value>These aren't the rollups you're looking for.</value>
    </labels>
    <labels>
        <fullName>CRLP_DisabledMessage</fullName>
        <categories>Settings</categories>
        <language>en_US</language>
        <protected>true</protected>
        <shortDescription>Message for CRLP Disabled Toast</shortDescription>
        <value>You don't have Customizable Rollups enabled. Return to NPSP Settings for information on how to enable these.</value>
    </labels>
    <labels>
        <fullName>CRLP_DuplicateTargetField</fullName>
        <categories>Settings</categories>
        <language>en_US</language>
        <protected>true</protected>
        <shortDescription>Error when user tries to save a Rollup with a duplicate Target Field.</shortDescription>
        <value>This Target field is already in use by an active Customizable Rollup.</value>
    </labels>
    <labels>
        <fullName>CRLP_HardCredit</fullName>
        <categories>Settings</categories>
        <language>en_US</language>
        <protected>true</protected>
        <shortDescription>Hard Credit</shortDescription>
        <value>Hard Credit</value>
    </labels>
    <labels>
        <fullName>CRLP_DisplayError</fullName>
        <categories>Settings</categories>
        <language>en_US</language>
        <protected>true</protected>
        <shortDescription>Error loading Customizable Rollup data</shortDescription>
        <value>Error displaying the {0}</value>
    </labels>
    <labels>
        <fullName>CRLP_NoAvailableDetailFieldsMessage</fullName>
        <categories>Settings</categories>
        <language>en_US</language>
        <protected>true</protected>
        <shortDescription>Message when user doesn't have available detail fields on a custom rollup.</shortDescription>
        <value>There are no available fields. Only fields whose field types are compatible with the Target field appear in the Field to Roll Up picklist.</value>
    </labels>
    <labels>
        <fullName>CRLP_NoAvailableTargetFieldsMessage</fullName>
        <categories>Settings</categories>
        <language>en_US</language>
        <protected>true</protected>
        <shortDescription>Label when user doesn't have available summary fields on a custom rollup</shortDescription>
        <value>There are no available Target fields. You need to create a writeable, custom field that your data can roll up to.</value>
    </labels>
    <labels>
        <fullName>CRLP_NoFilterGroupSelected</fullName>
        <categories>Settings</categories>
        <language>en_US</language>
        <protected>true</protected>
        <shortDescription>Label when user doesn't select a filter group.</shortDescription>
        <value>No Filter Group (Include All Records)</value>
    </labels>
    <labels>
        <fullName>CRLP_PleaseWait</fullName>
        <categories>Settings</categories>
        <language>en_US</language>
        <protected>true</protected>
        <shortDescription>Message to indicate in-progress operation for metadata deployments</shortDescription>
        <value>Please wait a moment</value>
    </labels>
    <labels>
        <fullName>CRLP_RecalculatingRollups</fullName>
        <categories>Settings</categories>
        <language>en_US</language>
        <protected>true</protected>
        <shortDescription>Header for interstitial page on rollup recalc buttons</shortDescription>
        <value>Recalculating Rollups</value>
    </labels>
    <labels>
        <fullName>CRLP_ResetRollupsWarning</fullName>
        <categories>Settings</categories>
        <language>en_US</language>
        <protected>true</protected>
        <shortDescription>Warning before complete reset of Customizable Rollups</shortDescription>
        <value>
            Are you sure you want to reset Customizable Rollups? This will delete any new Customizable Rollups, Filter Rules, and Filter Groups you created, as well as reset all NPSP rollups to their default behavior.
        </value>
    </labels>
    <labels>
        <fullName>CRLP_Return</fullName>
        <categories>Settings</categories>
        <language>en_US</language>
        <protected>true</protected>
        <shortDescription>Breadcrumb text to return to the specified location.</shortDescription>
        <value>Back to {0}</value>
    </labels>
    <labels>
        <fullName>CRLP_RollupsByFilterGroup</fullName>
        <categories>Settings</categories>
        <language>en_US</language>
        <protected>true</protected>
        <shortDescription>Shows rollups using a specific filter group.</shortDescription>
        <value>Rollups Using this Filter Group</value>
    </labels>
    <labels>
        <fullName>CRLP_RollupNew</fullName>
        <categories>Settings</categories>
        <language>en_US</language>
        <protected>true</protected>
        <shortDescription>Create new rollup button</shortDescription>
        <value>New Rollup</value>
    </labels>
    <labels>
        <fullName>CRLP_RollupSummary</fullName>
        <categories>Settings</categories>
        <language>en_US</language>
        <protected>true</protected>
        <shortDescription>Rollup Summary Page Title</shortDescription>
        <value>Customizable Rollups</value>
    </labels>
    <labels>
        <fullName>CRLP_RollupType</fullName>
        <categories>Settings</categories>
        <language>en_US</language>
        <protected>true</protected>
        <shortDescription>Type of custom rollup</shortDescription>
        <value>Rollup Type</value>
    </labels>
    <labels>
        <fullName>CRLP_SaveError</fullName>
        <categories>Settings</categories>
        <language>en_US</language>
        <protected>true</protected>
        <shortDescription>Error deploying Customizable Rollup data</shortDescription>
        <value>Error saving the {0}</value>
    </labels>
    <labels>
        <fullName>CRLP_SaveProgress</fullName>
        <categories>Settings</categories>
        <language>en_US</language>
        <protected>true</protected>
        <shortDescription>Saving Progress Message</shortDescription>
        <value>Saving the {0}</value>
    </labels>
    <labels>
        <fullName>CRLP_SaveSuccess</fullName>
        <categories>Settings</categories>
        <language>en_US</language>
        <protected>true</protected>
        <shortDescription>Successfully Saved</shortDescription>
        <value>{0} Successfully Saved</value>
    </labels>
    <labels>
        <fullName>CRLP_SaveTimeout</fullName>
        <categories>Settings</categories>
        <language>en_US</language>
        <protected>true</protected>
        <shortDescription>Timeout error message</shortDescription>
        <value>Saving the {0} has timed out. Please see the Customizable Rollups documentation for more information.</value>
    </labels>
    <labels>
        <fullName>CRLP_SoftCredit</fullName>
        <categories>Settings</categories>
        <language>en_US</language>
        <protected>true</protected>
        <shortDescription>Soft Credit</shortDescription>
        <value>Soft Credit</value>
    </labels>
    <labels>
        <fullName>CascadeDeletionError</fullName>
        <categories>Error</categories>
        <language>en_US</language>
        <protected>true</protected>
        <shortDescription>Cascade Deletion Error Message In Classic</shortDescription>
        <value>You can&apos;&apos;t delete {0} because it&apos;&apos;s associated with the following records. Delete or re-associate these records and then try again.&lt;br/&gt;&lt;br/&gt;{1}</value>
    </labels>
    <labels>
        <fullName>CascadeDeletionErrorLightning</fullName>
        <categories>Error</categories>
        <language>en_US</language>
        <protected>true</protected>
        <shortDescription>Cascade Deletion Error Message In Lightning Experience</shortDescription>
        <value>You can&apos;&apos;t delete {0} because it&apos;&apos;s associated with these records: {1}. Delete or re-associate these records and then try again.</value>
    </labels>
    <labels>
        <fullName>DeleteAccount</fullName>
        <language>en_US</language>
        <protected>true</protected>
        <shortDescription>DeleteAccount</shortDescription>
        <value>Delete Account</value>
    </labels>
    <labels>
        <fullName>DeleteContactLeaveAccount</fullName>
        <language>en_US</language>
        <protected>true</protected>
        <shortDescription>DeleteContactLeaveAccount</shortDescription>
        <value>Delete Contact and Leave Empty Account</value>
    </labels>
    <labels>
        <fullName>EPAddDependentTask</fullName>
        <categories>Engagement Plans</categories>
        <language>en_US</language>
        <protected>true</protected>
        <shortDescription>EPAddDependentTask</shortDescription>
        <value>Add Dependent Task</value>
    </labels>
    <labels>
        <fullName>EPAddTask</fullName>
        <categories>Engagement Plans</categories>
        <language>en_US</language>
        <protected>true</protected>
        <shortDescription>Engagement Plan&apos;s Add Task button label</shortDescription>
        <value>Add Task</value>
    </labels>
    <labels>
        <fullName>EPDeleteTask</fullName>
        <categories>Engagement Plans</categories>
        <language>en_US</language>
        <protected>false</protected>
        <shortDescription>EPDeleteTask</shortDescription>
        <value>Delete Task</value>
    </labels>
    <labels>
        <fullName>EPManageTasks</fullName>
        <categories>Engagement Plans</categories>
        <language>en_US</language>
        <protected>false</protected>
        <shortDescription>EPManageTasks</shortDescription>
        <value>Manage Engagement Plan Tasks</value>
    </labels>
    <labels>
        <fullName>EPManageTemplate</fullName>
        <categories>Engagement Plans</categories>
        <language>en_US</language>
        <protected>false</protected>
        <shortDescription>EPManageTemplate</shortDescription>
        <value>Manage Engagement Plan Template</value>
    </labels>
    <labels>
        <fullName>EPTaskDependency</fullName>
        <categories>Engagement Plan, Error</categories>
        <language>en_US</language>
        <protected>true</protected>
        <shortDescription>EPTaskDependency</shortDescription>
        <value>Please choose a different Parent Task. This Task is already set as a prerequisite for the Parent Task you selected.</value>
    </labels>
    <labels>
        <fullName>EPTaskTemplate</fullName>
        <categories>Engagement Plan, Error</categories>
        <language>en_US</language>
        <protected>true</protected>
        <shortDescription>EPTaskTemplate</shortDescription>
        <value>The Parent Task you selected belongs to a different Engagement Plan Template. Please select an Engagement Plan Task that's part of this Engagement Plan Template.</value>
    </labels>
    <labels>
        <fullName>EPTo</fullName>
        <categories>Engagement Plans</categories>
        <language>en_US</language>
        <protected>false</protected>
        <shortDescription>to, as in &quot;Add depend task to task 1&quot;</shortDescription>
        <value>to</value>
    </labels>
    <labels>
        <fullName>ErrorEmailMessage</fullName>
        <categories>Error</categories>
        <language>en_US</language>
        <protected>true</protected>
        <shortDescription>ErrorEmailMessage</shortDescription>
        <value>Salesforce reported the below errors as NPSP was attempting to execute its batch jobs, or at a time when it was unable to display error messages directly to a user. It&apos;s likely that NPSP was attempting to update summary fields on Accounts and Contacts, but was unable to save certain records. This failure might have been caused by a variety of issues unrelated to NPSP, such as custom code or validation rules.

Read this article on the Power of Us Hub to learn how these Scheduled Jobs work: https://powerofus.force.com/NPSP_Scheduled_Jobs

If you&apos;re not sure how to resolve these errors, post a message in the Nonprofit Success Pack group in the Power of Us Hub: https://powerofus.force.com/HUB_NPSP_Group</value>
    </labels>
    <labels>
        <fullName>HiddenForSecurity</fullName>
        <categories>settings</categories>
        <language>en_US</language>
        <protected>false</protected>
        <shortDescription>HiddenForSecurity</shortDescription>
        <value>Hidden for security</value>
    </labels>
    <labels>
        <fullName>InactiveScheduledJobsOwnerErrMsg</fullName>
        <categories>User</categories>
        <language>en_US</language>
        <protected>true</protected>
        <shortDescription>InactiveScheduledJobsOwnerErrMsg</shortDescription>
        <value>There are Scheduled Jobs owned by an inactive User. Review your Scheduled Jobs and ensure the owner of each one is an active User. See Edit or Reschedule NPSP Scheduled Jobs in the Power of Us Hub for more information: https://powerofus.force.com/articles/Resource/NPSP-Edit-or-Reschedule-NPSP-Scheduled-Jobs</value>
    </labels>
    <labels>
        <fullName>NameRequired</fullName>
        <categories>Engagement Plans, Errors</categories>
        <language>en_US</language>
        <protected>false</protected>
        <shortDescription>NameRequired</shortDescription>
        <value>Subject is a required field.</value>
    </labels>
    <labels>
        <fullName>OCRRemovePrimaryDuplicateBatchErrorText</fullName>
        <categories>Opportunity</categories>
        <language>en_US</language>
        <protected>true</protected>
        <shortDescription>OCR Remove Primary Duplicate Batch Error Text</shortDescription>
        <value>Unable to remove the duplicate primary OCRs from the Opportunity {0}. Review the Contact Roles on the Opportunity record, choose which is the correct one, and delete the others.</value>
    </labels>
    <labels>
        <fullName>OrganizationalOpportunities</fullName>
        <categories>Error</categories>
        <language>en_US</language>
        <protected>true</protected>
        <shortDescription>OrganizationalOpportunities</shortDescription>
        <value>Organizational Opportunities</value>
    </labels>
    <labels>
        <fullName>PageMessagesConfirm</fullName>
        <categories>PageMessages</categories>
        <language>en_US</language>
        <protected>true</protected>
        <shortDescription>Confirm</shortDescription>
        <value>Success</value>
    </labels>
    <labels>
        <fullName>PageMessagesError</fullName>
        <categories>PageMessages</categories>
        <language>en_US</language>
        <protected>true</protected>
        <shortDescription>Error</shortDescription>
        <value>Error</value>
    </labels>
    <labels>
        <fullName>PageMessagesInfo</fullName>
        <categories>PageMessages</categories>
        <language>en_US</language>
        <protected>true</protected>
        <shortDescription>Info</shortDescription>
        <value>Info</value>
    </labels>
    <labels>
        <fullName>PageMessagesFatal</fullName>
        <categories>PageMessages</categories>
        <language>en_US</language>
        <protected>true</protected>
        <shortDescription>Fatal</shortDescription>
        <value>Error</value>
    </labels>
    <labels>
        <fullName>PageMessagesWarning</fullName>
        <categories>PageMessages</categories>
        <language>en_US</language>
        <protected>true</protected>
        <shortDescription>Warning</shortDescription>
        <value>Warning</value>
    </labels>
    <labels>
        <fullName>PageMessagesProcessing</fullName>
        <categories>PageMessages</categories>
        <language>en_US</language>
        <protected>true</protected>
        <shortDescription>Processing</shortDescription>
        <value>Processing</value>
    </labels>
     <labels>
        <fullName>RD2_AmountMustBeValid</fullName>
        <categories>Recurring-Donations, Error</categories>
        <language>en_US</language>
        <protected>true</protected>
        <shortDescription>Validate Recurring Donations data if value on the amount is valid or not</shortDescription>
        <value>Enter a valid Amount. The Amount cannot be zero, negative, or blank.</value>
    </labels>
    <labels>
        <fullName>RD2_DataMigrationInvalidCloseAction</fullName>
        <categories>Recurring-Donations, Error</categories>
        <language>en_US</language>
        <protected>true</protected>
        <shortDescription>Open Opportunities cannot be migrated due to No_Action configuration</shortDescription>
        <value>In NPSP Settings | Recurring Donations, select any value other than "No_Action" for Open Opportunity Behavior on RD Close. After data migration is complete, you may change the setting back to the previous value.</value>
    </labels>
    <labels>
        <fullName>RD2_DataMigrationInvalidInstallmentPeriod</fullName>
        <categories>Recurring-Donations, Error</categories>
        <language>en_US</language>
        <protected>true</protected>
        <shortDescription>Installment Period cannot be converted to enhanced Recurring Donation format</shortDescription>
        <value>Recurring Donation Installment Period "{0}" cannot be converted to the Enhanced Recurring Donations format. Make sure the Installment Period is defined in NPSP Settings -> Recurring Donations -> Recurring Donation Custom Installment Periods.</value>
    </labels>
    <labels>
        <fullName>RD2_DisableCustomizableRollupWarning</fullName>
        <categories>Settings</categories>
        <language>en_US</language>
        <protected>true</protected>
        <shortDescription>Not disable customizable rollups when RD2 is enabled</shortDescription>
        <value>&lt;b&gt;WARNING: You have Enhanced Recurring Donations enabled. If you disable Customizable Rollups, rollups to Recurring Donations will no longer function.&lt;/b&gt;</value>
    </labels>
    <labels>
        <fullName>RD2_DataMigrationInvalidOpenEndedStatus</fullName>
        <categories>Recurring-Donations, Error</categories>
        <language>en_US</language>
        <protected>true</protected>
        <shortDescription>Open Ended Status cannot be converted to enhanced Recurring Donation format</shortDescription>
        <value>Recurring Donation Open Ended Status "{0}" cannot be converted to the Enhanced Recurring Donations format. You must use one of these values: Open, Closed, or None.</value>
    </labels>
    <labels>
        <fullName>RD2_DayOfMonthMustBeValid</fullName>
        <categories>Recurring-Donations, Error</categories>
        <language>en_US</language>
        <protected>true</protected>
        <shortDescription>Validate Recurring Donations data if it is valid day of month</shortDescription>
        <value>{0} is not a supported value for Day of Month. Select a value between 1 and 28 or select Last Day of Month.</value>
    </labels>
     <labels>
        <fullName>RD2_DayOfMonthIsRequiredForMonthlyInstallment</fullName>
        <categories>Recurring-Donations, Error</categories>
        <language>en_US</language>
        <protected>true</protected>
        <shortDescription>Validate RD data if day of month is blank when installment is monthly</shortDescription>
        <value>You must enter a value for Day of Month when Installment Period is Monthly.</value>
    </labels>
    <labels>
        <fullName>RD2_EnablementDisabledHeader</fullName>
        <categories>Settings</categories>
        <language>en_US</language>
        <protected>true</protected>
        <shortDescription>RD2_EnablementDisabledHeader</shortDescription>
        <value>Enhanced Recurring Donations cannot be enabled</value>
    </labels>
    <labels>
        <fullName>RD2_EnablementDisabledMessage</fullName>
        <categories>Settings</categories>
        <language>en_US</language>
        <protected>true</protected>
        <shortDescription>RD2_EnablementDisabledMessage</shortDescription>
        <value>You must enable both Customizable Rollups and Lightning Experience in order to enable Enhanced Recurring Donations.</value>
    </labels>
    <labels>
        <fullName>RD2_EnablementEnableTitle</fullName>
        <categories>Settings</categories>
        <language>en_US</language>
        <protected>true</protected>
        <shortDescription>RD2_EnablementEnableTitle</shortDescription>
        <value>Enable Enhanced Recurring Donations</value>
    </labels>
    <labels>
        <fullName>RD2_EnablementEnableConfirm</fullName>
        <categories>Settings</categories>
        <language>en_US</language>
        <protected>true</protected>
        <shortDescription>RD2_EnablementEnableConfirm</shortDescription>
        <value>I confirm that I have completed the Preparation Tasks above and I understand that enabling Enhanced Recurring Donations is irreversible.</value>
    </labels>
    <labels>
        <fullName>RD2_EnablementEnableIntro</fullName>
        <categories>Settings</categories>
        <language>en_US</language>
        <protected>true</protected>
        <shortDescription>RD2_EnablementEnableIntro</shortDescription>
        <value>This step changes your Recurring Donations processing logic to use Enhanced Recurring Donations instead. Recurring Donations will not function the same way as before.</value>
    </labels>
    <labels>
        <fullName>RD2_EnablementEnableMessage</fullName>
        <categories>Settings</categories>
        <language>en_US</language>
        <protected>true</protected>
        <shortDescription>RD2_EnablementEnableMessage</shortDescription>
        <value>Enable the Enhanced Recurring Donations functionality.</value>
    </labels>
    <labels>
        <fullName>RD2_EnablementEnableWarning</fullName>
        <categories>Settings</categories>
        <language>en_US</language>
        <protected>true</protected>
        <shortDescription>RD2_EnablementEnableWarning</shortDescription>
        <value>&lt;b&gt;WARNING: This is an irreversible process!&lt;/b&gt;</value>
    </labels>
    <labels>
        <fullName>RD2_EnablementIntro</fullName>
        <categories>Settings</categories>
        <language>en_US</language>
        <protected>true</protected>
        <shortDescription>RD2_EnablementIntro</shortDescription>
        <value>Enhanced Recurring Donations makes Recurring Donations more flexible and easier to manage. To enable Enhanced Recurring Donations, follow the steps below. You must complete ALL the steps to fully enable Enhanced Recurring Donations.</value>
    </labels>
    <labels>
        <fullName>RD2_EnablementMetaDeployConfirm</fullName>
        <categories>Settings</categories>
        <language>en_US</language>
        <protected>true</protected>
        <shortDescription>RD2_EnablementMetaDeployConfirm</shortDescription>
        <value>Confirm that you have installed the Enhanced Recurring Donations metadata.</value>
    </labels>
    <labels>
        <fullName>RD2_EnablementMetaDeployConfirmError</fullName>
        <categories>Settings</categories>
        <language>en_US</language>
        <protected>true</protected>
        <shortDescription>RD2_EnablementMetaDeployConfirmError</shortDescription>
        <value>You have not yet installed the Enhanced Recurring Donations metadata. Click Launch MetaDeploy and follow the instructions.</value>
    </labels>
    <labels>
        <fullName>RD2_EnablementMetaDeployIntro</fullName>
        <categories>Settings</categories>
        <language>en_US</language>
        <protected>true</protected>
        <shortDescription>RD2_EnablementMetaDeployIntro</shortDescription>
        <value>Use our MetaDeploy service to install the Enhanced Recurring Donations metadata. The metadata includes: new picklist values, updated help text, and a new page layout. MetaDeploy is a service that exists outside of your Salesforce org.</value>
    </labels>
    <labels>
        <fullName>RD2_EnablementMetaDeployLaunch</fullName>
        <categories>Settings</categories>
        <language>en_US</language>
        <protected>true</protected>
        <shortDescription>RD2_EnablementMetaDeployLaunch</shortDescription>
        <value>Install the Enhanced Recurring Donations metadata using the MetaDeploy service.</value>
    </labels>
    <labels>
        <fullName>RD2_EnablementMetaDeployLaunchLinkLabel</fullName>
        <categories>Settings</categories>
        <language>en_US</language>
        <protected>true</protected>
        <shortDescription>RD2_EnablementMetaDeployLaunchLinkLabel</shortDescription>
        <value>Launch MetaDeploy</value>
    </labels>
    <labels>
        <fullName>RD2_EnablementMetaDeployTitle</fullName>
        <categories>Settings</categories>
        <language>en_US</language>
        <protected>true</protected>
        <shortDescription>RD2_EnablementMetaDeployTitle</shortDescription>
        <value>Install Enhanced Recurring Donations Metadata</value>
    </labels>
    <labels>
        <fullName>RD2_EnablementMigrationIntro</fullName>
        <categories>Settings</categories>
        <language>en_US</language>
        <protected>true</protected>
        <shortDescription>RD2_EnablementMigrationIntro</shortDescription>
        <value>Migrate your existing Recurring Donations data to the Enhanced Recurring Donations data model.</value>
    </labels>
    <labels>
        <fullName>RD2_EnablementMigrationButton</fullName>
        <categories>Settings</categories>
        <language>en_US</language>
        <protected>true</protected>
        <shortDescription>RD2_EnablementMigrationButton</shortDescription>
        <value>Run Migration</value>
    </labels>
    <labels>
        <fullName>RD2_EnablementMigrationCompleteMessage</fullName>
        <categories>Settings</categories>
        <language>en_US</language>
        <protected>true</protected>
        <shortDescription>RD2_EnablementMigrationCompleteMessage</shortDescription>
        <value>Your migration was successful with no errors. All set up steps are now complete. You're ready to begin using Enhanced Recurring Donations.</value>
    </labels>
    <labels>
        <fullName>RD2_EnablementMigrationErrorMessage</fullName>
        <categories>Settings</categories>
        <language>en_US</language>
        <protected>true</protected>
        <shortDescription>RD2_EnablementMigrationErrorMessage</shortDescription>
        <value>Your migration run has errors, these will need to be fixed to complete a successful Migration. See the errors by going to NPSP Settings > System Tools > Error Logs. Consult the &lt;a href=&quot;https://powerofus.force.com/s/group/0F91E000000Xd5OSAS/enhanced-recurring-donations-pilot&quot; target=&quot;_blank&quot;&gt;documentation&lt;/a&gt; for help. Fix the errors then return and try again.</value>
    </labels>
    <labels>
        <fullName>RD2_EnablementMigrationTitle</fullName>
        <categories>Settings</categories>
        <language>en_US</language>
        <protected>true</protected>
        <shortDescription>RD2_EnablementMigrationTitle</shortDescription>
        <value>Run Data Migration</value>
    </labels>
    <labels>
        <fullName>RD2_EnablementMigrationWarning</fullName>
        <categories>Settings</categories>
        <language>en_US</language>
        <protected>true</protected>
        <shortDescription>RD2_EnablementMigrationWarning</shortDescription>
        <value>&lt;b&gt;WARNING: This process rearranges existing Recurring Donation data to match the Enhanced Recurring Donations model. This process may take some time. You can leave this page and return later to check the progress.&lt;/b&gt;</value>
    </labels>
    <labels>
        <fullName>RD2_EnablementPrepIntro</fullName>
        <categories>Settings</categories>
        <language>en_US</language>
        <protected>true</protected>
        <shortDescription>RD2_EnablementPrepIntro</shortDescription>
        <value>Before you enable Enhanced Recurring Donations, you should complete the following tasks:</value>
    </labels>
    <labels>
        <fullName>RD2_EnablementPrepTasks</fullName>
        <categories>Settings</categories>
        <language>en_US</language>
        <protected>true</protected>
        <shortDescription>RD2_EnablementPrepTasks</shortDescription>
        <value>&lt;ul&gt;&lt;li&gt;Disable workflows, processes, validation rules and triggers on the Recurring Donations, Opportunity, and Payment objects.&lt;/li&gt;
&lt;li&gt;Backup your database, including all Recurring Donations and their related records.&lt;/li&gt;
&lt;li&gt;Read the Enhanced Recurring Donations &lt;a href=&quot;https://powerofus.force.com/s/group/0F91E000000Xd5OSAS/enhanced-recurring-donations-pilot&quot; target=&quot;_blank&quot;&gt;documentation&lt;/a&gt;.&lt;/li&gt;&lt;/ul&gt;</value>
    </labels>
    <labels>
        <fullName>RD2_EnablementPrepTitle</fullName>
        <categories>Settings</categories>
        <language>en_US</language>
        <protected>true</protected>
        <shortDescription>RD2_EnablementPrepTitle</shortDescription>
        <value>Preparation Tasks</value>
    </labels>
    <labels>
        <fullName>RD2_ErrorDataMigrationJobCannotBeRun</fullName>
        <categories>Recurring-Donations, Error</categories>
        <language>en_US</language>
        <protected>true</protected>
        <shortDescription>The job can only be executed when Enhanced RD is enabled in the org</shortDescription>
        <value>You must enable Enhanced Recurring Donations before you can run the Enhanced Recurring Donations Data Migration job.</value>
    </labels>
    <labels>
        <fullName>RD2_ErrorEnhancedRDBatchJobCannotBeRun</fullName>
        <categories>Recurring-Donations, Error</categories>
        <language>en_US</language>
        <protected>true</protected>
        <shortDescription>The RD2 Batch job can only be executed when Enhanced RD is enabled</shortDescription>
        <value>You must enable Enhanced Recurring Donations before you can run the Enhanced Recurring Donations batch job.</value>
    </labels>
     <labels>
        <fullName>RD2_InstallmentPeriodMustBeValid</fullName>
        <categories>Recurring-Donations, Error</categories>
        <language>en_US</language>
        <protected>true</protected>
        <shortDescription>Validate Recurring Donations data if it is valid install period</shortDescription>
        <value>{0} is not a supported value for Installment Period. Select Daily, Weekly, 1st and 15th, Monthly, or Yearly.</value>
    </labels>
    <labels>
<<<<<<< HEAD
        <fullName>RD2_ScheduleVisualizerColumnDate</fullName>
        <categories>Recurring-Donations, Component</categories>
        <language>en_US</language>
        <protected>true</protected>
        <shortDescription>Date Column Header</shortDescription>
        <value>Date</value>
    </labels>
    <labels>
        <fullName>RD2_ScheduleVisualizerErrorEnhancedRDNot</fullName>
        <categories>Recurring-Donations, Error, Component</categories>
        <language>en_US</language>
        <protected>true</protected>
        <shortDescription>Error when Enhanced RD is not enabled</shortDescription>
        <value>This component must be used on a Recurring Donations record page.</value>
    </labels>
    <labels>
        <fullName>RD2_ScheduleVisualizerErrorInvalidUsage</fullName>
        <categories>Recurring-Donations, Error, Component</categories>
        <language>en_US</language>
        <protected>true</protected>
        <shortDescription>Error when the component is used on a Non-Recurring Donations page</shortDescription>
        <value>You must enable Enhanced Recurring Donations to use this component.</value>
    </labels>
    <labels>
        <fullName>RD2_ScheduleVisualizerMessageNoSchedule</fullName>
        <categories>Recurring-Donations, Error, Component</categories>
        <language>en_US</language>
        <protected>true</protected>
        <shortDescription>Message when there is no future schedule to render</shortDescription>
        <value>There are no scheduled installment Opportunities.</value>
    </labels>
    <labels>
        <fullName>RD2_ScheduleVisualizerTitle</fullName>
        <categories>Recurring-Donations, Component</categories>
        <language>en_US</language>
        <protected>true</protected>
        <shortDescription>Title of the Schedule Visualizer Component</shortDescription>
        <value>Upcoming Schedule</value>
=======
        <fullName>RD2_PageNotAvailableHeader</fullName>
        <categories>Settings</categories>
        <language>en_US</language>
        <protected>true</protected>
        <shortDescription>RD2_PageNotAvailableHeader</shortDescription>
        <value>Page Not Available</value>
    </labels>
    <labels>
        <fullName>RD2_PageNotAvailableMessage</fullName>
        <categories>Settings</categories>
        <language>en_US</language>
        <protected>true</protected>
        <shortDescription>RD2_PageNotAvailableMessage</shortDescription>
        <value>This page is not available in Enhanced Recurring Donations. Refresh your browser and return to NPSP Settings.</value>
>>>>>>> 3410e92c
    </labels>
    <labels>
        <fullName>RecurringDonationNameSuffix</fullName>
        <categories>Recurring Donations</categories>
        <language>en_US</language>
        <protected>true</protected>
        <shortDescription>Recurring Donation Name Suffix</shortDescription>
        <value>Recurring</value>
    </labels>
    <labels>
        <fullName>RD_ContactMustBelongToAccount</fullName>
        <categories>Recurring-Donations, Error</categories>
        <language>en_US</language>
        <protected>true</protected>
        <shortDescription>Validate Recurring Donations data if contact is not found with HH Account</shortDescription>
        <value>You must select a Contact associated with this Household Account.</value>
    </labels>
    <labels>
        <fullName>RD_DonorIsRequired</fullName>
        <categories>Recurring-Donations, Error</categories>
        <language>en_US</language>
        <protected>true</protected>
        <shortDescription>Validate Recurring Donations data if contact and account are missing</shortDescription>
        <value>You must select an Account or Contact.</value>
    </labels>
    <labels>
        <fullName>RD_ErrorAddDonationHeaderText</fullName>
        <categories>Recurring-Donations, Error</categories>
        <language>en_US</language>
        <protected>true</protected>
        <shortDescription>Refresh Opportunities</shortDescription>
        <value>Refresh Opportunities</value>
    </labels>
    <labels>
        <fullName>RD_ErrorAddDonationMissingId</fullName>
        <categories>Recurring-Donations, Error</categories>
        <language>en_US</language>
        <protected>true</protected>
        <shortDescription>Recurring Donation ID missing</shortDescription>
        <value>Recurring Donation ID missing. Please select a valid recurring donation record.</value>
    </labels>
    <labels>
        <fullName>RD_ErrorAddDonationPermissionDenied</fullName>
        <categories>Recurring-Donations, Error</categories>
        <language>en_US</language>
        <protected>true</protected>
        <shortDescription>You do not have permission to create a donation record</shortDescription>
        <value>You do not have permission to create a donation record. Please contact your system administrator for more information.</value>
    </labels>
    <labels>
        <fullName>RD_ErrorLegacyBatchJobCannotBeRun</fullName>
        <categories>Recurring-Donations, Error</categories>
        <language>en_US</language>
        <protected>true</protected>
        <shortDescription>The legacy RD Batch job cannot be executed when Enhanced RD is enabled</shortDescription>
        <value>The legacy Recurring Donations batch job cannot be executed because Enhanced Recurring Donations is enabled in this org.</value>
    </labels>
    <labels>
        <fullName>RD_ErrorMoreClosedWonOpportunitiesThanInstallments</fullName>
        <categories>Recurring-Donations, Error</categories>
        <language>en_US</language>
        <protected>true</protected>
        <shortDescription>More ClosedWon donations than Installments</shortDescription>
        <value>There are more Closed Won Opportunities associated with this Recurring Donation than the number of Installments defined.</value>
    </labels>
    <labels>
        <fullName>RD_ErrorNotEnoughClosedValueForFixedLength</fullName>
        <categories>Recurring-Donations, Error</categories>
        <language>en_US</language>
        <protected>true</protected>
        <shortDescription>The total Amount of all Closed Won Opps is not equal to the RD Amount.</shortDescription>
        <value>The combined Amount of all related Closed Won and Pledged Opportunities must match the Amount of a Fixed Length Recurring Donation.</value>
    </labels>
    <labels>
        <fullName>REL_Create_New_Relationship</fullName>
        <categories>Relationships, relationship-viewer</categories>
        <language>en_US</language>
        <protected>false</protected>
        <shortDescription>Relationship Viewer - Create</shortDescription>
        <value>Create New Relationship</value>
    </labels>
    <labels>
        <fullName>REL_Former</fullName>
        <categories>Relationships, relationship-viewer</categories>
        <language>en_US</language>
        <protected>false</protected>
        <shortDescription>Relationship Viewer - Former</shortDescription>
        <value>Former</value>
    </labels>
    <labels>
        <fullName>REL_No_Relationships</fullName>
        <categories>Relationships, relationship-viewer</categories>
        <language>en_US</language>
        <protected>false</protected>
        <shortDescription>Relationship Viewer - No Relationship</shortDescription>
        <value>There are no Relationships for this Contact.</value>
    </labels>
    <labels>
        <fullName>REL_RECenter</fullName>
        <categories>Relationships, relationship-viewer</categories>
        <language>en_US</language>
        <protected>false</protected>
        <shortDescription>Relationship Viewer - Re-center</shortDescription>
        <value>Re-Center on This Contact</value>
    </labels>
    <labels>
        <fullName>REL_Return_to_Contact</fullName>
        <categories>Relationships, relationship-viewer</categories>
        <language>en_US</language>
        <protected>false</protected>
        <shortDescription>Relationship Viewer - Return to Contact</shortDescription>
        <value>Return to Contact</value>
    </labels>
    <labels>
        <fullName>REL_View_Contact_Record</fullName>
        <categories>Relationships, relationship-viewer</categories>
        <language>en_US</language>
        <protected>false</protected>
        <shortDescription>Relationship Viewer - View Contact Record</shortDescription>
        <value>View Contact Record</value>
    </labels>
    <labels>
        <fullName>RP_CustomerJourneyLinkLabel</fullName>
        <language>en_US</language>
        <protected>true</protected>
        <shortDescription>Resources Page - Customer Journey link</shortDescription>
        <value>Salesforce.org Webinars and Events</value>
    </labels>
    <labels>
        <fullName>RP_DeeperParagraph</fullName>
        <language>en_US</language>
        <protected>true</protected>
        <shortDescription>Resources Page - Deeper Paragraph</shortDescription>
        <value>Dive deeper into Salesforce and learn everything you need to be successful.</value>
    </labels>
    <labels>
        <fullName>RP_DeeperSubtitle</fullName>
        <language>en_US</language>
        <protected>true</protected>
        <shortDescription>Resources Page - Deeper Subtitle</shortDescription>
        <value>3. Dive Deeper</value>
    </labels>
    <labels>
        <fullName>RP_GettingStarted</fullName>
        <language>en_US</language>
        <protected>true</protected>
        <shortDescription>Resources Page - Getting Started component title</shortDescription>
        <value>Getting Started</value>
    </labels>
    <labels>
        <fullName>RP_GitHubSubtitle</fullName>
        <language>en_US</language>
        <protected>true</protected>
        <shortDescription>Resources Page - GitHub Subtitle</shortDescription>
        <value>updates are pushed automatically; no installation needed!</value>
    </labels>
    <labels>
        <fullName>RP_GitHubTitle</fullName>
        <language>en_US</language>
        <protected>true</protected>
        <shortDescription>Resources Page - GitHub title</shortDescription>
        <value>Latest Release Notes</value>
    </labels>
    <labels>
        <fullName>RP_NpspLinkLabel</fullName>
        <language>en_US</language>
        <protected>true</protected>
        <shortDescription>Resources Page - Npsp Link</shortDescription>
        <value>Getting Started with Salesforce for Nonprofits</value>
    </labels>
    <labels>
        <fullName>RP_ProductNameLabel</fullName>
        <language>en_US</language>
        <protected>true</protected>
        <shortDescription>Resources Page - Product Name</shortDescription>
        <value>Nonprofit Success Pack (NPSP)</value>
    </labels>
    <labels>
        <fullName>RP_ReleaseGitHub</fullName>
        <language>en_US</language>
        <protected>true</protected>
        <shortDescription>Resources Page - Release GitHub</shortDescription>
        <value>Released:</value>
    </labels>
    <labels>
        <fullName>RP_ReleaseNotesLink</fullName>
        <language>en_US</language>
        <protected>true</protected>
        <shortDescription>Resources Page - Release Notes Link</shortDescription>
        <value>Read full release notes &gt;</value>
    </labels>
    <labels>
        <fullName>RP_Remote_Site_Settings_Deactivated</fullName>
        <language>en_US</language>
        <protected>true</protected>
        <shortDescription>RP Remote Site Settings Deactivated</shortDescription>
        <value>To take advantage of all the new functionality on the Getting Started page, go to Setup, search for Remote Site Settings, and ensure that the SFDOEndpoints site is active. If it isn't, click Edit, check the Active box, and click Save.</value>
    </labels>
    <labels>
        <fullName>RP_SalesforceOrgLinkLabel</fullName>
        <language>en_US</language>
        <protected>true</protected>
        <shortDescription>Resources Page - Salesforce Org Link</shortDescription>
        <value>Hub Community Weekly Office Hours</value>
    </labels>
    <labels>
        <fullName>RP_SubTitle</fullName>
        <language>en_US</language>
        <protected>true</protected>
        <shortDescription>Resources Page - SubTitle</shortDescription>
        <value>You now have access to ALL the powerful features of Salesforce Enterprise Edition PLUS the ability to better manage donors with the Nonprofit Success Pack application. Now let&apos;s get started.</value>
    </labels>
    <labels>
        <fullName>RP_Title</fullName>
        <language>en_US</language>
        <protected>true</protected>
        <shortDescription>Resources Page - Title</shortDescription>
        <value>Welcome to Salesforce and the</value>
    </labels>
    <labels>
        <fullName>RP_TrailheadLinkLabel</fullName>
        <language>en_US</language>
        <protected>true</protected>
        <shortDescription>Resources Page - Trailhead Link</shortDescription>
        <value>Getting Started with Salesforce and NPSP Trailmix</value>
    </labels>
    <labels>
        <fullName>RP_TrailheadParagraph</fullName>
        <language>en_US</language>
        <protected>true</protected>
        <shortDescription>Resources Page - Trailhead Paragraph</shortDescription>
        <value>Get started with the Nonprofit Success Pack by learning the basics of Salesforce and donor and volunteer management.</value>
    </labels>
    <labels>
        <fullName>RP_TrailheadSubtitle</fullName>
        <language>en_US</language>
        <protected>true</protected>
        <shortDescription>Resources Page - Trailhead Subtitle</shortDescription>
        <value>1. Learn with Trailhead</value>
    </labels>
    <labels>
        <fullName>RP_USParagraph</fullName>
        <language>en_US</language>
        <protected>true</protected>
        <shortDescription>Resources Page - Power of Us Paragraph</shortDescription>
        <value>Get help from our active community of fellow NPSP users, or reach out to Salesforce.org.</value>
    </labels>
    <labels>
        <fullName>RP_UsHubLinkLabel</fullName>
        <language>en_US</language>
        <protected>true</protected>
        <shortDescription>Resources Page - Power of Us Hub Link</shortDescription>
        <value>Power of Us HUB</value>
    </labels>
    <labels>
        <fullName>RP_UsSubtitle</fullName>
        <language>en_US</language>
        <protected>true</protected>
        <shortDescription>Resources Page - Power of Us Subtitle</shortDescription>
        <value>2. Join the Community</value>
    </labels>
    <labels>
        <fullName>RP_Videos</fullName>
        <language>en_US</language>
        <protected>true</protected>
        <shortDescription>Resources Page - Youtube Videos</shortDescription>
        <value>How-To videos</value>
    </labels>
    <labels>
        <fullName>RP_WebinarLinkLabel</fullName>
        <language>en_US</language>
        <protected>true</protected>
        <shortDescription>Resources Page - Webinar Link</shortDescription>
        <value>NPSP Product Documentation</value>
    </labels>
    <labels>
        <fullName>RP_YoutubeChannel</fullName>
        <language>en_US</language>
        <protected>true</protected>
        <shortDescription>Resources Page - Salesforce Foundation Youtube Channel</shortDescription>
        <value>View more on our youtube channel &gt;</value>
    </labels>
    <labels>
        <fullName>RecurringDonationAccountAndContactError</fullName>
        <categories>Recurring Donations</categories>
        <language>en_US</language>
        <protected>false</protected>
        <shortDescription>RecurringDonationAccountAndContactError</shortDescription>
        <value>You can specify either an Organization or Contact for a Recurring Donation, but not both.</value>
    </labels>
    <labels>
        <fullName>Saved</fullName>
        <language>en_US</language>
        <protected>true</protected>
        <shortDescription>Saved</shortDescription>
        <value>Saved.</value>
    </labels>
    <labels>
        <fullName>Settings_not_Saved</fullName>
        <language>en_US</language>
        <protected>true</protected>
        <shortDescription>Settings not Saved</shortDescription>
        <value>Settings not saved</value>
    </labels>
    <labels>
        <fullName>SmartyStreets_Help_Text</fullName>
        <language>en_US</language>
        <protected>true</protected>
        <shortDescription>SmartyStreets Help Test</shortDescription>
        <value>Make sure you have entered both the Auth ID and Auth Token provided to you by SmartyStreets. You will find them in your SmartyStreets API Keys page.</value>
    </labels>
    <labels>
        <fullName>Zip_Not_Found</fullName>
        <categories>address, verification</categories>
        <language>en_US</language>
        <protected>true</protected>
        <shortDescription>Zip Not Found</shortDescription>
        <value>Zip code not found.</value>
    </labels>
    <labels>
        <fullName>Zipcode_Verification_Limit</fullName>
        <categories>address, verification</categories>
        <language>en_US</language>
        <protected>true</protected>
        <shortDescription>Zipcode Verification Limit</shortDescription>
        <value>You cannot verify more than 100 zipcodes at a time.</value>
    </labels>
    <labels>
        <fullName>adapterException</fullName>
        <language>en_US</language>
        <protected>true</protected>
        <shortDescription>Throw exception to external call</shortDescription>
        <value>Invalid call. This function is reserved for Salesforce use.</value>
    </labels>
    <labels>
        <fullName>addrCiceroMissingAPIKey</fullName>
        <categories>Cicero address verification service</categories>
        <language>en_US</language>
        <protected>true</protected>
        <shortDescription>addrCiceroMissingAPIKey</shortDescription>
        <value>You must specify the Cicero API Key in the Auth Token field for Address Verification. Log into Salesforce and go to People | Addresses on the NPSP Settings page.</value>
    </labels>
    <labels>
        <fullName>addrCopyConAddBtnConfirm</fullName>
        <categories>ADDR_CopyConAddrHHObjBTN</categories>
        <language>en_US</language>
        <protected>true</protected>
        <shortDescription>Message that appears to confirm the address copy action.</shortDescription>
        <value>You are about to copy the Address. Do you want to continue?</value>
    </labels>
    <labels>
        <fullName>addrCopyConAddBtnFls</fullName>
        <categories>ADDR_CopyConAddrHHObjBTN</categories>
        <language>en_US</language>
        <protected>true</protected>
        <shortDescription>Label that appears when user does not pass FLS check to copy the address</shortDescription>
        <value>You don&apos;t have the required field permissions. Contact your system administrator to inquire about getting the necessary permissions.</value>
    </labels>
    <labels>
        <fullName>addrCopyConAddBtnHHObjOnly</fullName>
        <categories>ADDR_CopyConAddrHHObjBTN</categories>
        <language>en_US</language>
        <protected>false</protected>
        <shortDescription>addrCopyConAddBtnHHObjOnly</shortDescription>
        <value>The Copy Address to Household button only works with Contacts associated with a Household object.</value>
    </labels>
    <labels>
        <fullName>addrGeneralSettings</fullName>
        <categories>Address Settings</categories>
        <language>en_US</language>
        <protected>false</protected>
        <shortDescription>addrGeneralSettings</shortDescription>
        <value>General Address Settings</value>
    </labels>
    <labels>
        <fullName>addrHHAccountOnly</fullName>
        <categories>Address Management</categories>
        <language>en_US</language>
        <protected>true</protected>
        <shortDescription>addrHHAccountOnly</shortDescription>
        <value>To use Addresses with non-Household Accounts, you must select Organizational Account Addresses Enabled in NPSP Settings | People | Addresses.</value>
    </labels>
    <labels>
        <fullName>addrHHAddressAlwaysDefault</fullName>
        <categories>Manage Household UI</categories>
        <language>en_US</language>
        <protected>false</protected>
        <shortDescription>addrHHAddressAlwaysDefault</shortDescription>
        <value>The Household Address will be copied to all Contacts that do not have an Address Override.</value>
    </labels>
    <labels>
        <fullName>addrSeasonalOverlap</fullName>
        <categories>Address Management</categories>
        <language>en_US</language>
        <protected>false</protected>
        <shortDescription>addrSeasonalOverlap</shortDescription>
        <value>Seasonal Address dates cannot overlap with any other Seasonal Addresses for this Household.</value>
    </labels>
    <labels>
        <fullName>addrSeasonalPartial</fullName>
        <categories>Address Management</categories>
        <language>en_US</language>
        <protected>false</protected>
        <shortDescription>addrSeasonalPartial</shortDescription>
        <value>In the Seasonal Information section, please select values for all Seasonal fields, or leave them all blank.</value>
    </labels>
    <labels>
        <fullName>alloAddRow</fullName>
        <categories>Allocation</categories>
        <language>en_US</language>
        <protected>false</protected>
        <shortDescription>alloAddRow</shortDescription>
        <value>Add Row</value>
    </labels>
    <labels>
        <fullName>alloAddRowAtPosition</fullName>
        <categories>Allocation</categories>
        <language>en_US</language>
        <protected>false</protected>
        <shortDescription>alloAddRowAtPosition</shortDescription>
        <value>Add Row at Position</value>
    </labels>
    <labels>
        <fullName>alloAmountOrPercent</fullName>
        <categories>Allocation, Error</categories>
        <language>en_US</language>
        <protected>false</protected>
        <shortDescription>alloAmountOrPercent</shortDescription>
        <value>Enter a value in either the Amount field or the Percent field.</value>
    </labels>
    <labels>
        <fullName>alloBatchCreateDefault</fullName>
        <categories>Allocation, Settings</categories>
        <language>en_US</language>
        <protected>false</protected>
        <shortDescription>alloBatchCreateDefault</shortDescription>
        <value>Batch Create Default Allocations</value>
    </labels>
    <labels>
        <fullName>alloBatchDefaultInfo</fullName>
        <categories>Allocation, Settings</categories>
        <language>en_US</language>
        <protected>false</protected>
        <shortDescription>alloBatchDefaultInfo</shortDescription>
        <value>This utility runs a batch process that creates default Allocations for all existing Opportunities, except Opportunities excluded in the GAU Allocations Rollup Settings.
&lt;br/&gt;
&lt;br/&gt;
To run this utility, default Allocations must be enabled and a default General Accounting Unit must be selected. You only need to run this tool once after enabling default Allocations, as all new Opportunities will receive a default Allocation once enabled.
&lt;br/&gt;
&lt;br/&gt;
To check your GAU Allocation settings, go to Donations | GAU Allocations.</value>
    </labels>
    <labels>
        <fullName>alloBtnCancel</fullName>
        <categories>Allocation</categories>
        <language>en_US</language>
        <protected>false</protected>
        <shortDescription>alloBtnCancel</shortDescription>
        <value>Cancel</value>
    </labels>
    <labels>
        <fullName>alloBtnSaveAndClose</fullName>
        <categories>Allocation</categories>
        <language>en_US</language>
        <protected>false</protected>
        <shortDescription>alloBtnSaveAndClose</shortDescription>
        <value>Save</value>
    </labels>
    <labels>
        <fullName>alloCampaignExceedsOppAmount</fullName>
        <categories>Allocation, Error</categories>
        <language>en_US</language>
        <protected>false</protected>
        <shortDescription>alloCampaignExceedsOppAmount</shortDescription>
        <value>Your Campaign Allocations were not created. Campaign Allocations for the Opportunity exceeded the Opportunity amount.</value>
    </labels>
    <labels>
        <fullName>alloCantAllocateNothing</fullName>
        <categories>Allocation, Error</categories>
        <language>en_US</language>
        <protected>false</protected>
        <shortDescription>alloCantAllocateNothing</shortDescription>
        <value>You can't create Allocations for an Opportunity with a blank or zero amount.</value>
    </labels>
    <labels>
        <fullName>alloDefaultGAUMissing</fullName>
        <categories>Allocation, Error</categories>
        <language>en_US</language>
        <protected>false</protected>
        <shortDescription>Default Allocations are enabled, but no default GAU is selected.</shortDescription>
        <value>You've selected Default Allocations Enabled. You also need to select a Default General Accounting Unit.</value>
    </labels>
    <labels>
        <fullName>alloDefaultNotEnabled</fullName>
        <categories>Allocation, Error</categories>
        <language>en_US</language>
        <protected>true</protected>
        <shortDescription>You must enable Default Allocations in order to allocate at the payment level.</shortDescription>
        <value>You must enable Default Allocations in order to allocate at the payment level.</value>
    </labels>
    <labels>
        <fullName>alloDefaultNotPercent</fullName>
        <categories>Allocation, Error</categories>
        <language>en_US</language>
        <protected>false</protected>
        <shortDescription>alloDefaultNotPercent</shortDescription>
        <value>The General Accounting Unit set as default in NPSP Settings can only have amount-based, not percentage-based Allocations.</value>
    </labels>
    <labels>
        <fullName>alloDeleteRow</fullName>
        <categories>Allocation</categories>
        <language>en_US</language>
        <protected>false</protected>
        <shortDescription>alloDeleteRow</shortDescription>
        <value>Delete</value>
    </labels>
    <labels>
        <fullName>alloExceedsOppAmount</fullName>
        <categories>Allocation, Error</categories>
        <language>en_US</language>
        <protected>false</protected>
        <shortDescription>The allocations for this opportunity are greater than the amount of the opportun</shortDescription>
        <value>The Allocation totals for this Opportunity exceed the Opportunity amount. Update your Allocation amounts first, then update the Opportunity amount to match.</value>
    </labels>
    <labels>
        <fullName>alloExceedsPmtAmount</fullName>
        <categories>Allocation, Error</categories>
        <language>en_US</language>
        <protected>true</protected>
        <shortDescription>The Allocations for this Payment are greater than the amount of the Payment.</shortDescription>
        <value>The Allocations for this Payment exceed the Payment amount. Update your Allocation amounts, and then adjust the Payment amount.</value>
    </labels>
    <labels>
        <fullName>alloManageCampaignAllocations</fullName>
        <categories>Allocation</categories>
        <language>en_US</language>
        <protected>false</protected>
        <shortDescription>alloManageCampaignAllocations</shortDescription>
        <value>Manage Campaign Allocations</value>
    </labels>
    <labels>
        <fullName>alloManageOppAllocations</fullName>
        <categories>Allocation</categories>
        <language>en_US</language>
        <protected>false</protected>
        <shortDescription>alloManageOppAllocations</shortDescription>
        <value>Manage Opportunity Allocations</value>
    </labels>
    <labels>
        <fullName>alloManagePaymentAllocations</fullName>
        <categories>Allocation</categories>
        <language>en_US</language>
        <protected>true</protected>
        <shortDescription>alloManagePaymentAllocations</shortDescription>
        <value>Manage Payment Allocations</value>
    </labels>
    <labels>
        <fullName>alloManageRecurringDonationAllocations</fullName>
        <categories>Allocation</categories>
        <language>en_US</language>
        <protected>false</protected>
        <shortDescription>alloManageRecurringDonationAllocations</shortDescription>
        <value>Manage Recurring Donation Allocations</value>
    </labels>
    <labels>
        <fullName>alloModifyCurrency</fullName>
        <categories>Allocation, Error</categories>
        <language>en_US</language>
        <protected>false</protected>
        <shortDescription>alloModifyCurrency</shortDescription>
        <value>You can't modify Allocation currencies directly. NPSP updates Allocation currencies when you update the currency of the parent Opportunity, Campaign, or Recurring Donation.</value>
    </labels>
    <labels>
        <fullName>alloNegativeAmount</fullName>
        <categories>Allocation, Error</categories>
        <language>en_US</language>
        <protected>false</protected>
        <shortDescription>alloNegativeAmount</shortDescription>
        <value>The Amount field can't contain a negative value.</value>
    </labels>
    <labels>
        <fullName>alloNegativePercent</fullName>
        <categories>Allocation, Error</categories>
        <language>en_US</language>
        <protected>false</protected>
        <shortDescription>alloNegativePercent</shortDescription>
        <value>The Percent field can't contain a negative value.</value>
    </labels>
    <labels>
        <fullName>alloObjectUnsupported</fullName>
        <categories>Allocation</categories>
        <language>en_US</language>
        <protected>true</protected>
        <shortDescription>alloObjectUnsupported</shortDescription>
        <value>The Manage Allocations button is only supported from a Campaign, Opportunity, Payment or Recurring Donation record.</value>
    </labels>
    <labels>
        <fullName>alloPaidPmtsExceedsOpp</fullName>
        <categories>Allocation, Error</categories>
        <language>en_US</language>
        <protected>true</protected>
        <shortDescription>alloPaidPmtsExceedsOpp</shortDescription>
        <value>The total allocation of paid payments cannot exceed the opportunity allocation for a GAU.</value>
    </labels>
    <labels>
        <fullName>alloPaymentNotEnabled</fullName>
        <categories>Allocation, Error</categories>
        <language>en_US</language>
        <protected>true</protected>
        <shortDescription>Payment-level allocations are not enabled.</shortDescription>
        <value>Payment-level Allocations aren't enabled for your organization. Try allocating at the Opportunity level instead.</value>
    </labels>
    <labels>
        <fullName>alloPaymentOverallocatedError</fullName>
        <categories>Allocation, Error</categories>
        <language>en_US</language>
        <protected>true</protected>
        <shortDescription>alloPaymentOverallocatedError</shortDescription>
        <value>The amount allocated is more than the amount of the Payment. Please update the Payment Allocation amount(s) so the total equals the Payment Amount. See Opportunity “{0}, Id: {1}”</value>
    </labels>
    <labels>
        <fullName>alloPercentExceed100</fullName>
        <categories>Allocation, Error</categories>
        <language>en_US</language>
        <protected>false</protected>
        <shortDescription>Percent based Allocations cannot exceed 100%.</shortDescription>
        <value>Percent-based Allocations cannot exceed 100%.</value>
    </labels>
    <labels>
        <fullName>alloPmtOppSingleTransaction</fullName>
        <categories>Allocation, Error</categories>
        <language>en_US</language>
        <protected>true</protected>
        <shortDescription>alloPmtOppSingleTransaction</shortDescription>
        <value>Opportunity and Payment Allocations for the same Opportunity record cannot be created or modified at the same time.</value>
    </labels>
    <labels>
        <fullName>alloRemainder</fullName>
        <categories>Allocation</categories>
        <language>en_US</language>
        <protected>false</protected>
        <shortDescription>alloRemainder</shortDescription>
        <value>Remainder:</value>
    </labels>
        <labels>
        <fullName>alloRemoveOppWithPmt</fullName>
        <categories>Allocation, Error</categories>
        <language>en_US</language>
        <protected>true</protected>
        <shortDescription>alloRemoveOppWithPmt</shortDescription>
        <value>You cannot remove an opportunity allocation for a GAU that has paid payment allocations.</value>
    </labels>
    <labels>
        <fullName>alloSignMistmatch</fullName>
        <categories>Allocation, Error</categories>
        <language>en_US</language>
        <protected>true</protected>
        <shortDescription>Sign on Payment and Allocation amount must match(Both positive or both negative)</shortDescription>
        <value>Negative Allocations are only allowed in negative donations and positive Allocations are not allowed in negative donations.</value>
    </labels>
    <labels>
        <fullName>alloSingleParent</fullName>
        <categories>Allocation, Error</categories>
        <language>en_US</language>
        <protected>false</protected>
        <shortDescription>Each Allocation must have a single parent object: Pmt, Opp, Rec Donation, Camp.</shortDescription>
        <value>Ensure that this Allocation has only one parent object: Payment, Opportunity, Recurring Donation, or Campaign.</value>
    </labels>
    <labels>
        <fullName>alloTotalExceedsOppAmt</fullName>
        <categories>Allocation</categories>
        <language>en_US</language>
        <protected>false</protected>
        <shortDescription>Allocations cannot exceed the amount of the related Payment or Opportunity.</shortDescription>
        <value>Allocation totals can't exceed the amount of the related Payment or Opportunity.</value>
    </labels>
    <labels>
        <fullName>alloTotals</fullName>
        <categories>Allocation</categories>
        <language>en_US</language>
        <protected>false</protected>
        <shortDescription>alloTotals</shortDescription>
        <value>Totals:</value>
    </labels>
    <labels>
        <fullName>alloUnallocated</fullName>
        <categories>Allocation</categories>
        <language>en_US</language>
        <protected>false</protected>
        <shortDescription>alloUnallocated</shortDescription>
        <value>unallocated</value>
    </labels>
    <labels>
        <fullName>bdiAccountCustomIdError</fullName>
        <categories>Data Importer</categories>
        <language>en_US</language>
        <protected>false</protected>
        <shortDescription>bdiAccountCustomIdError</shortDescription>
        <value>The Account Custom Unique ID setting field {0} must have matching fields in the NPSP Data Import object whose API Names are {1} and {2}.</value>
    </labels>
    <labels>
        <fullName>bdiAdditionalObjChildNotUpdated</fullName>
        <language>en_US</language>
        <protected>true</protected>
        <shortDescription>bdiAdditionalObjChildNotUpdated</shortDescription>
        <value>Unable to update the child record's lookup field with the parent record's ID. The record could not be updated because of this system error:</value>
    </labels>
    <labels>
        <fullName>bdiAdditionalObjPredNotFound</fullName>
        <categories>Data Importer</categories>
        <language>en_US</language>
        <protected>true</protected>
        <shortDescription>bdiAdditionalObjPredNotFound</shortDescription>
        <value>Error: record not created. This record is dependent on {0} which couldn&apos;&apos;t be found.</value>
    </labels>
    <labels>
        <fullName>bdiAdditionalObjRequiredFieldsNull</fullName>
        <categories>Data Importer</categories>
        <language>en_US</language>
        <protected>true</protected>
        <shortDescription>bdiAdditionalObjRequiredFieldsNull</shortDescription>
        <value>Error: record not created, missing required fields:</value>
    </labels>
    <labels>
        <fullName>bdiBatchException</fullName>
        <categories>Data Importer</categories>
        <language>en_US</language>
        <protected>false</protected>
        <shortDescription>bdiBatchException</shortDescription>
        <value>An error occurred during the process.  The following status was the first reported error:</value>
    </labels>
    <labels>
        <fullName>bdiBehaviorBestMatchOrCreate</fullName>
        <categories>Data Importer</categories>
        <language>en_US</language>
        <protected>true</protected>
        <shortDescription>settings label for BestMatchOrCreate behavior</shortDescription>
        <value>Best Match or Create - Import a record if it matches an existing record; create a new record if no match found.</value>
    </labels>
    <labels>
        <fullName>bdiBehaviorDoNotMatch</fullName>
        <categories>Data Importer</categories>
        <language>en_US</language>
        <protected>false</protected>
        <shortDescription>settings label for DoNotMatch behavior</shortDescription>
        <value>Do Not Match - No matching is attempted; new records are created.</value>
    </labels>
    <labels>
        <fullName>bdiBehaviorExactMatchOrCreate</fullName>
        <categories>Data Importer</categories>
        <language>en_US</language>
        <protected>true</protected>
        <shortDescription>settings label for ExactMatchOrCreate behavior</shortDescription>
        <value>Single Match or Create - Import a record if it matches a single existing record; create a new record if no single match found.</value>
    </labels>
    <labels>
        <fullName>bdiBehaviorRequireBestMatch</fullName>
        <categories>Data Importer</categories>
        <language>en_US</language>
        <protected>true</protected>
        <shortDescription>settings label for RequireBestMatch behavior</shortDescription>
        <value>Best Match - Only import a record when it matches at least 1 existing record, and update the best matched record.</value>
    </labels>
    <labels>
        <fullName>bdiBehaviorRequireExactMatch</fullName>
        <categories>Data Importer</categories>
        <language>en_US</language>
        <protected>true</protected>
        <shortDescription>settings label for RequireExactMatch behavior</shortDescription>
        <value>Single Match - Only import a record if it matches a single existing record.</value>
    </labels>
    <labels>
        <fullName>bdiBehaviorRequireNoMatch</fullName>
        <categories>Data Importer</categories>
        <language>en_US</language>
        <protected>true</protected>
        <shortDescription>settings label for RequireNoMatch behavior</shortDescription>
        <value>No Match - Only import a record if it doesn&apos;t match an existing record.</value>
    </labels>
    <labels>
        <fullName>bdiBtnClose</fullName>
        <categories>Data Importer, Opportunity Send Acknowledgment, Account Conversion</categories>
        <language>en_US</language>
        <protected>false</protected>
        <shortDescription>bdiBtnClose</shortDescription>
        <value>Close</value>
    </labels>
    <labels>
        <fullName>bdiComplete</fullName>
        <categories>Data Importer</categories>
        <language>en_US</language>
        <protected>false</protected>
        <shortDescription>bdiComplete</shortDescription>
        <value>Completed</value>
    </labels>
    <labels>
        <fullName>bdiCompleteWithErrors</fullName>
        <categories>Data Importer</categories>
        <language>en_US</language>
        <protected>false</protected>
        <shortDescription>bdiCompleteWithErrors</shortDescription>
        <value>Errors</value>
    </labels>
    <labels>
        <fullName>bdiContactCustomIdError</fullName>
        <categories>Data Importer</categories>
        <language>en_US</language>
        <protected>false</protected>
        <shortDescription>bdiContactCustomIdError</shortDescription>
        <value>The Contact Custom Unique ID setting field {0} must have matching fields in the NPSP Data Import object whose API Names are {1} and {2}.</value>
    </labels>
    <labels>
        <fullName>bdiContactMatchEmail</fullName>
        <categories>Data Importer</categories>
        <language>en_US</language>
        <protected>false</protected>
        <shortDescription>bdiContactMatchEmail</shortDescription>
        <value>Email only</value>
    </labels>
    <labels>
        <fullName>bdiContactMatchFnameEmail</fullName>
        <categories>Data Importer</categories>
        <language>en_US</language>
        <protected>false</protected>
        <shortDescription>bdiContactMatchFnameEmail</shortDescription>
        <value>First Name and Email</value>
    </labels>
    <labels>
        <fullName>bdiContactMatchFnameLname</fullName>
        <categories>Data Importer</categories>
        <language>en_US</language>
        <protected>false</protected>
        <shortDescription>bdiContactMatchFnameLname</shortDescription>
        <value>First Name and Last Name</value>
    </labels>
    <labels>
        <fullName>bdiContactMatchFnameLnameEmail</fullName>
        <categories>Data Importer</categories>
        <language>en_US</language>
        <protected>false</protected>
        <shortDescription>bdiContactMatchFnameLnameEmail</shortDescription>
        <value>First Name, Last Name, and Email</value>
    </labels>
    <labels>
        <fullName>bdiContactMatchFnameLnamePhone</fullName>
        <categories>Data Importer</categories>
        <language>en_US</language>
        <protected>true</protected>
        <shortDescription>Data Importer Contact matching option for Fname, Lname, Phone</shortDescription>
        <value>First Name, Last Name, and Phone</value>
    </labels>
    <labels>
        <fullName>bdiContactMatchLnameEmail</fullName>
        <categories>Data Importer</categories>
        <language>en_US</language>
        <protected>false</protected>
        <shortDescription>bdiContactMatchLnameEmail</shortDescription>
        <value>Last Name and Email</value>
    </labels>
    <labels>
        <fullName>bdiCreated</fullName>
        <categories>Data Importer</categories>
        <language>en_US</language>
        <protected>false</protected>
        <shortDescription>bdiCreated</shortDescription>
        <value>Created</value>
    </labels>
    <labels>
        <fullName>bdiAdvancedMapping</fullName>
        <categories>Settings</categories>
        <language>en_US</language>
        <protected>true</protected>
        <shortDescription>Data Import Advanced Mapping Summary</shortDescription>
        <value>Data Import Advanced Mapping</value>
    </labels>
    <labels>
        <fullName>bdiDataImporterConfigTitle</fullName>
        <categories>Data Importer</categories>
        <language>en_US</language>
        <protected>false</protected>
        <shortDescription>bdiDataImporterConfigTitle</shortDescription>
        <value>Configuration Options</value>
    </labels>
    <labels>
        <fullName>bdiDataImporterDescription</fullName>
        <categories>Data Importer</categories>
        <language>en_US</language>
        <protected>false</protected>
        <shortDescription>bdiDataImporterDescription</shortDescription>
        <value>The NPSP Data Importer helps you easily import your data into the Nonprofit Success Pack.</value>
    </labels>
    <labels>
        <fullName>bdiDataImporterInfoLine1</fullName>
        <categories>Data Importer</categories>
        <language>en_US</language>
        <protected>true</protected>
        <shortDescription>bdiDataImporterInfoLine1</shortDescription>
        <value>If you're using Advanced Mapping you can map to any Salesforce object and field—standard or custom—that directly relates to Contacts, Accounts, and Opportunities. With Help Text mapping, each import record can contain up to 2 Contacts, up to 2 Organizations, an optional Home Address, and an optional Donation.</value>
    </labels>
    <labels>
        <fullName>bdiDataImporterInfoLine2</fullName>
        <categories>Data Importer</categories>
        <language>en_US</language>
        <protected>false</protected>
        <shortDescription>bdiDataImporterInfoLine2</shortDescription>
        <value>Salesforce will try to match existing Contacts and Organizations, and update their information, rather than creating duplicate records.</value>
    </labels>
    <labels>
        <fullName>bdiDataImporterInfoLine2b</fullName>
        <categories>Data Importer</categories>
        <language>en_US</language>
        <protected>true</protected>
        <shortDescription>bdiDataImporterInfoLine2b</shortDescription>
        <value>In order to avoid reaching service limits, the NPSP Data Importer does not verify addresses through the verification service you may have specified in NPSP Settings.</value>
    </labels>
    <labels>
        <fullName>bdiDataImporterInfoLine3</fullName>
        <categories>Data Importer</categories>
        <language>en_US</language>
        <protected>false</protected>
        <shortDescription>bdiDataImporterInfoLine3</shortDescription>
        <value>Salesforce will track any data import problems on individual import records. After resolving any issues, you can re-import those failed records without having to worry about creating duplicate records.</value>
    </labels>
    <labels>
        <fullName>bdiDataImporterInfoLine4</fullName>
        <categories>Data Importer</categories>
        <language>en_US</language>
        <protected>false</protected>
        <shortDescription>bdiDataImporterInfoLine4</shortDescription>
        <value>The start of the data import may not begin immediately. Its processing depends on Salesforce&apos;s current activity.</value>
    </labels>
    <labels>
        <fullName>bdiDataImporterInfoTitle</fullName>
        <categories>Data Importer</categories>
        <language>en_US</language>
        <protected>false</protected>
        <shortDescription>bdiDataImporterInfoTitle</shortDescription>
        <value>Important Information</value>
    </labels>
    <labels>
        <fullName>bdiDataImporterNumToProcess</fullName>
        <categories>Data Importer</categories>
        <language>en_US</language>
        <protected>false</protected>
        <shortDescription>bdiDataImporterNumToProcess</shortDescription>
        <value>Number of Data Import records to process:</value>
    </labels>
    <labels>
        <fullName>bdiDataImporterTitle</fullName>
        <categories>Data Importer</categories>
        <language>en_US</language>
        <protected>false</protected>
        <shortDescription>bdiDataImporterTitle</shortDescription>
        <value>NPSP Data Import</value>
    </labels>
    <labels>
        <fullName>bdiDeploymentInProgress</fullName>
        <categories>Data Importer</categories>
        <language>en_US</language>
        <protected>true</protected>
        <shortDescription>bdiDeploymentInProgress</shortDescription>
        <value>Help Text mappings are currently being converted to Advanced Mapping.</value>
    </labels>
    <labels>
        <fullName>bdiDonation</fullName>
        <categories>Data Importer</categories>
        <language>en_US</language>
        <protected>false</protected>
        <shortDescription>bdiDonation</shortDescription>
        <value>Donation</value>
    </labels>
    <labels>
        <fullName>bdiDonationMatchingRuleEmpty</fullName>
        <categories>Data Importer</categories>
        <language>en_US</language>
        <protected>true</protected>
        <shortDescription>error displayed in Data Importer if no donation matching rules set</shortDescription>
        <value>When Donation matching is enabled, you must select one or more fields in Donation Matching Rule.</value>
    </labels>
    <labels>
        <fullName>bdiDryRunBeginButton</fullName>
        <categories>Data Importer</categories>
        <language>en_US</language>
        <protected>true</protected>
        <shortDescription>button label for begin Dry Run</shortDescription>
        <value>Begin Dry Run</value>
    </labels>
    <labels>
        <fullName>bdiDryRunMatched</fullName>
        <categories>Data Importer</categories>
        <language>en_US</language>
        <protected>true</protected>
        <shortDescription>DI Object Status that it was matched in Dry Run</shortDescription>
        <value>Dry Run - Matched</value>
    </labels>
    <labels>
        <fullName>bdiDryRunMatchedBest</fullName>
        <categories>Data Importer</categories>
        <language>en_US</language>
        <protected>true</protected>
        <shortDescription>Status on bdi object to specify it was matched from an ambiguous set in Dry Run</shortDescription>
        <value>Dry Run - Best Match Used</value>
    </labels>
    <labels>
        <fullName>bdiDryRunMatchedId</fullName>
        <categories>Data Importer</categories>
        <language>en_US</language>
        <protected>true</protected>
        <shortDescription>BDI status when matching an object by its Salesforce ID in Dry Run</shortDescription>
        <value>Dry Run - Matched by Id</value>
    </labels>
    <labels>
        <fullName>bdiDryRunNoMatch</fullName>
        <categories>Data Importer</categories>
        <language>en_US</language>
        <protected>true</protected>
        <shortDescription>DI Object Status that it was not matched in Dry Run</shortDescription>
        <value>Dry Run - Matched None</value>
    </labels>
    <labels>
        <fullName>bdiDryRunRecordsError</fullName>
        <categories>Data Importer</categories>
        <language>en_US</language>
        <protected>true</protected>
        <shortDescription>progress field label</shortDescription>
        <value>Records with errors:</value>
    </labels>
    <labels>
        <fullName>bdiDryRunRecordsValidated</fullName>
        <categories>Data Importer</categories>
        <language>en_US</language>
        <protected>true</protected>
        <shortDescription>label on progress widget during Dry Run</shortDescription>
        <value>Records validated:</value>
    </labels>
    <labels>
        <fullName>bdiDryRunTitle</fullName>
        <categories>Data Importer</categories>
        <language>en_US</language>
        <protected>true</protected>
        <shortDescription>title on the progress indicator during dry run mode</shortDescription>
        <value>NPSP Data Importer - Dry Run</value>
    </labels>
    <labels>
        <fullName>bdiErrorBatchNameRequired</fullName>
        <categories>Data Importer</categories>
        <language>en_US</language>
        <protected>true</protected>
        <shortDescription>error when a batch is missing a name</shortDescription>
        <value>Batch Name is a required field.</value>
    </labels>
    <labels>
        <fullName>bdiErrorDataImportCustomSettings</fullName>
        <categories>Data Importer</categories>
        <language>en_US</language>
        <protected>true</protected>
        <shortDescription>error when updating data import custom settings</shortDescription>
        <value>There was an error attempting to update the Custom Settings named Data Import Settings.</value>
    </labels>
    <labels>
        <fullName>bdiErrorDeploymentFailed</fullName>
        <categories>Data Importer</categories>
        <language>en_US</language>
        <protected>true</protected>
        <shortDescription>error deploying metadata during migration from help text to metadata mapping</shortDescription>
        <value>There was an error attempting to convert Help Text mapping and enable Advanced Mapping.</value>
    </labels>
    <labels>
        <fullName>bdiErrorDeploymentFailedLink</fullName>
        <categories>Data Importer</categories>
        <language>en_US</language>
        <protected>true</protected>
        <shortDescription>link to the deployment status page</shortDescription>
        <value>&lt;a href=&quot;{0}&quot; target=&quot;_blank&quot;&gt;You can view the deployment status here.&lt;/a&gt;</value>
    </labels>
    <labels>
        <fullName>bdiErrorDonationLookupMatch</fullName>
        <categories>Data Importer</categories>
        <language>en_US</language>
        <protected>true</protected>
        <shortDescription>error on BDI record if DonationImported or PaymentImported lookups are invalid</shortDescription>
        <value>The lookup value provided in Donation Imported, or Payment Imported, is not valid.</value>
    </labels>
    <labels>
        <fullName>bdiErrorDonationMultiMatch</fullName>
        <categories>Data Importer</categories>
        <language>en_US</language>
        <protected>false</protected>
        <shortDescription>error message if the donation matched multiple opps</shortDescription>
        <value>The Donation information matched against multiple Opportunities, so the NPSP Data Importer did not import it. The Donation Possible Matches field contains the Salesforce Ids of the matched Opportunities.</value>
    </labels>
    <labels>
        <fullName>bdiErrorDonationNoMatch</fullName>
        <categories>Data Importer</categories>
        <language>en_US</language>
        <protected>false</protected>
        <shortDescription>error when no matching donation found, and a match is required</shortDescription>
        <value>The NPSP Data Importer found no matching Donations.</value>
    </labels>
    <labels>
        <fullName>bdiErrorDonationRequireNoMatch</fullName>
        <categories>Data Importer</categories>
        <language>en_US</language>
        <protected>false</protected>
        <shortDescription>error message if the donation matched opp(s), but behavior required no match</shortDescription>
        <value>The Donation information matched against one or more Opportunities, but the setting required no matches, so the NPSP Data Importer did not import it. The Donation Possible Matches field contains the Salesforce Ids of the matched Opportunities.</value>
    </labels>
    <labels>
        <fullName>bdiErrorInvalidCampaignName</fullName>
        <categories>Data Importer</categories>
        <language>en_US</language>
        <protected>false</protected>
        <shortDescription>bdiErrorInvalidCampaignName</shortDescription>
        <value>Invalid Donation Campaign Name</value>
    </labels>
    <labels>
        <fullName>bdiErrorInvalidDonor</fullName>
        <categories>Data Importer</categories>
        <language>en_US</language>
        <protected>false</protected>
        <shortDescription>bdiErrorInvalidDonor</shortDescription>
        <value>Invalid Donation Donor</value>
    </labels>
    <labels>
        <fullName>bdiErrorInvalidIMatchDonations</fullName>
        <categories>Data Importer</categories>
        <language>en_US</language>
        <protected>true</protected>
        <shortDescription>error thrown if specified class doesn&apos;t support the given BDI interface</shortDescription>
        <value>Either the NPSP Data Importer could not find the Apex classs {0}, or this class does not support the {1} interface.</value>
    </labels>
    <labels>
        <fullName>bdiErrorInvalidLastname</fullName>
        <categories>Data Importer</categories>
        <language>en_US</language>
        <protected>false</protected>
        <shortDescription>bdiErrorInvalidLastname</shortDescription>
        <value>You must specify Last Name.</value>
    </labels>
    <labels>
        <fullName>bdiErrorInvalidOppRTName</fullName>
        <categories>Data Importer</categories>
        <language>en_US</language>
        <protected>false</protected>
        <shortDescription>bdiErrorInvalidOppRTName</shortDescription>
        <value>Invalid Donation Record Type Name</value>
    </labels>
    <labels>
        <fullName>bdiErrorNonHHAccountContact</fullName>
        <categories>NPSP Data Importer</categories>
        <language>en_US</language>
        <protected>false</protected>
        <shortDescription>bdiErrorNonHHAccountContact</shortDescription>
        <value>This Contact matched an existing Contact that's associated with a non-Household Account. The Data Import Tool can only update Contacts that are part of a Household Account.</value>
    </labels>
    <labels>
        <fullName>bdiErrorNonHHAccountContactWithAdv</fullName>
        <categories>NPSP Data Importer</categories>
        <language>en_US</language>
        <protected>true</protected>
        <shortDescription>bdiErrorNonHHAccountContactWithAdv</shortDescription>
        <value>This Contact matched an existing Contact that's associated with a non-Household, non-Administrative Account. The Gift Entry Tool can only update Contacts that are part of a Household or Administrative Account.</value>
    </labels>
    <labels>
        <fullName>bdiErrorOneToOneMultiContact</fullName>
        <categories>NPSP Data Importer</categories>
        <language>en_US</language>
        <protected>true</protected>
        <shortDescription>bdiErrorOneToOneMultiContact</shortDescription>
        <value>A Data Import for a One-to-one or Administrative Contact cannot be associated with a second Contact.</value>
    </labels>
    <labels>
        <fullName>bdiErrorPaymentMultiMatch</fullName>
        <categories>Data Importer</categories>
        <language>en_US</language>
        <protected>true</protected>
        <shortDescription>error message if the donation matched multiple pmts</shortDescription>
        <value>The Donation information matched against multiple Payments, so the NPSP Data Importer did not import it. The Payment Possible Matches field contains the Salesforce Ids of the matched Payments.</value>
    </labels>
    <labels>
        <fullName>bdiFMUIBackToMapGroup</fullName>
        <categories>Advanced Mapping</categories>
        <language>en_US</language>
        <protected>true</protected>
        <shortDescription>bdiFMUIBackToMapGroup</shortDescription>
        <value>Back to Object Group</value>
    </labels>
    <labels>
        <fullName>bdiFMUIDataType</fullName>
        <categories>Advanced Mapping</categories>
        <language>en_US</language>
        <protected>true</protected>
        <shortDescription>bdiFMUIDataType</shortDescription>
        <value>Data Type</value>
    </labels>
    <labels>
        <fullName>bdiFMUIDatatableMapsTo</fullName>
        <categories>Advanced Mapping</categories>
        <language>en_US</language>
        <protected>true</protected>
        <shortDescription>bdiFMUIDatatableMapsTo</shortDescription>
        <value>Maps To</value>
    </labels>
    <labels>
        <fullName>bdiFMUIDescription1</fullName>
        <categories>Advanced Mapping</categories>
        <language>en_US</language>
        <protected>true</protected>
        <shortDescription>bdiFMUIDescription1</shortDescription>
        <value>
            Connect the field you created on the NPSP Data Import object to the field on your target object in
            the grid below. You can find fields by Field Label or the Field API Name.
        </value>
    </labels>
    <labels>
        <fullName>bdiFMUIDescription2</fullName>
        <categories>Advanced Mapping</categories>
        <language>en_US</language>
        <protected>true</protected>
        <shortDescription>bdiFMUIDescription2</shortDescription>
        <value>
            Fields on the NPSP Data Import object must map to compatible field types on your target object.
            When you select an NPSP Data Import field, only the compatible target fields will be available.
        </value>
    </labels>
    <labels>
        <fullName>bdiFMUIFieldAPIName</fullName>
        <categories>Advanced Mapping</categories>
        <language>en_US</language>
        <protected>true</protected>
        <shortDescription>bdiFMUIFieldAPIName</shortDescription>
        <value>Field API Name</value>
    </labels>
    <labels>
        <fullName>bdiFMUIFieldLabel</fullName>
        <categories>Advanced Mapping</categories>
        <language>en_US</language>
        <protected>true</protected>
        <shortDescription>bdiFMUIFieldLabel</shortDescription>
        <value>Field Label</value>
    </labels>
    <labels>
        <fullName>bdiFMUISourceFieldLabelHelp</fullName>
        <categories>Advanced Mapping</categories>
        <language>en_US</language>
        <protected>true</protected>
        <shortDescription>bdiFMUISourceFieldLabelHelp</shortDescription>
        <value>The NPSP Data Import field you want to map. Search by either Field Label or API Name. If you can’t find the field, confirm you created the field on the NPSP Data Import object.</value>
    </labels>
    <labels>
        <fullName>bdiFMUISourceFieldDataTypeHelp</fullName>
        <categories>Advanced Mapping</categories>
        <language>en_US</language>
        <protected>true</protected>
        <shortDescription>bdiFMUISourceFieldDataTypeHelp</shortDescription>
        <value>The data type of the field you chose on the NPSP Data Import object.</value>
    </labels>
    <labels>
        <fullName>bdiFMUITargetFieldLabelHelp</fullName>
        <categories>Advanced Mapping</categories>
        <language>en_US</language>
        <protected>false</protected>
        <shortDescription>bdiFMUITargetFieldLabelHelp</shortDescription>
        <value>The target field you want to connect to the NPSP Data Import field. Search by either Field Label or API Name. This is filtered to show only fields on your target object that are compatible with the field you chose on the NPSP Data Import object.</value>
    </labels>
    <labels>
        <fullName>bdiFMUITargetFieldDataTypeHelp</fullName>
        <categories>Advanced Mapping</categories>
        <language>en_US</language>
        <protected>true</protected>
        <shortDescription>bdiFMUITargetFieldDataTypeHelp</shortDescription>
        <value>The data type of the field you chose on the target object.</value>
    </labels>
    <labels>
        <fullName>bdiFMUILongDeployment</fullName>
        <categories>Advanced Mapping</categories>
        <language>en_US</language>
        <protected>true</protected>
        <shortDescription>bdiFMUILongDeployment</shortDescription>
        <value>Modifying this Field Mapping is taking longer than expected.</value>
    </labels>
    <labels>
        <fullName>bdiFMUILongDeploymentLink</fullName>
        <categories>Advanced Mapping</categories>
        <language>en_US</language>
        <protected>true</protected>
        <shortDescription>bdiFMUILongDeploymentLink</shortDescription>
        <value>View the deployment status here.</value>
    </labels>
    <labels>
        <fullName>bdiFMUILongDeploymentMessage</fullName>
        <categories>Advanced Mapping</categories>
        <language>en_US</language>
        <protected>true</protected>
        <shortDescription>bdiFMUILongDeploymentMessage</shortDescription>
        <value>It'll continue to process in the background. Please wait.</value>
    </labels>
    <labels>
        <fullName>bdiFMUINewFieldMapping</fullName>
        <categories>Advanced Mapping</categories>
        <language>en_US</language>
        <protected>true</protected>
        <shortDescription>bdiFMUINewFieldMapping</shortDescription>
        <value>Create New Field Mapping</value>
    </labels>
    <labels>
        <fullName>bdiFMUINoFieldMappings</fullName>
        <categories>Advanced Mapping</categories>
        <language>en_US</language>
        <protected>false</protected>
        <shortDescription>bdiFMUINoFieldMappings</shortDescription>
        <value>There are no Field Mappings for this Mapping Group yet, </value>
    </labels>
    <labels>
        <fullName>bdiFMUISearchSourceInputLabel</fullName>
        <categories>Advanced Mapping</categories>
        <language>en_US</language>
        <protected>true</protected>
        <shortDescription>bdiFMUISearchSourceInputLabel</shortDescription>
        <value>Search for the NPSP Data Import object&apos;s field by label or API name.</value>
    </labels>
    <labels>
        <fullName>bdiFMUISearchTargetInputLabel</fullName>
        <categories>Advanced Mapping</categories>
        <language>en_US</language>
        <protected>true</protected>
        <shortDescription>bdiFMUISearchTargetInputLabel</shortDescription>
        <value>Search for the target field by label or API name.</value>
    </labels>
    <labels>
        <fullName>bdiFMUISourceObject</fullName>
        <categories>Advanced Mapping</categories>
        <language>en_US</language>
        <protected>false</protected>
        <shortDescription>bdiFMUISourceObject</shortDescription>
        <value>Source (NPSP Data Import Object)</value>
    </labels>
    <labels>
        <fullName>bdiFMUISuccessful</fullName>
        <categories>Advanced Mapping</categories>
        <language>en_US</language>
        <protected>true</protected>
        <shortDescription>bdiFMUISuccessful</shortDescription>
        <value>successful</value>
    </labels>
    <labels>
        <fullName>bdiFMUITarget</fullName>
        <categories>Advanced Mapping</categories>
        <language>en_US</language>
        <protected>true</protected>
        <shortDescription>bdiFMUITarget</shortDescription>
        <value>Target</value>
    </labels>
    <labels>
        <fullName>bdiFMUITryAgain</fullName>
        <categories>Advanced Mapping</categories>
        <language>en_US</language>
        <protected>true</protected>
        <shortDescription>bdiFMUITryAgain</shortDescription>
        <value>Please try again.</value>
    </labels>
    <labels>
        <fullName>bdiFMUIUnsuccessful</fullName>
        <categories>Advanced Mapping</categories>
        <language>en_US</language>
        <protected>true</protected>
        <shortDescription>bdiFMUIUnsuccessful</shortDescription>
        <value>unsuccessful</value>
    </labels>
    <labels>
        <fullName>bdiFMUIUpdate</fullName>
        <categories>Advanced Mapping</categories>
        <language>en_US</language>
        <protected>true</protected>
        <shortDescription>bdiFMUIUpdate</shortDescription>
        <value>update</value>
    </labels>
    <labels>
        <fullName>bdiFailed</fullName>
        <categories>Data Importer</categories>
        <language>en_US</language>
        <protected>false</protected>
        <shortDescription>bdiFailed</shortDescription>
        <value>Failed</value>
    </labels>
    <labels>
        <fullName>bdiFieldMapping</fullName>
        <categories>Advanced Mapping</categories>
        <language>en_US</language>
        <protected>true</protected>
        <shortDescription>bdiFieldMapping</shortDescription>
        <value>Field Mapping</value>
    </labels>
    <labels>
        <fullName>bdiFieldMappings</fullName>
        <categories>Advanced Mapping</categories>
        <language>en_US</language>
        <protected>true</protected>
        <shortDescription>bdiFieldMappings</shortDescription>
        <value>Field Mappings</value>
    </labels>
    <labels>
        <fullName>bdiHouseholdModelRequired</fullName>
        <categories>NPSP Data Importer</categories>
        <language>en_US</language>
        <protected>false</protected>
        <shortDescription>bdiHouseholdModelRequired</shortDescription>
        <value>The NPSP Data Importer only works with the Household Account model.</value>
    </labels>
    <labels>
        <fullName>bdiIgnored</fullName>
        <categories>Data Importer</categories>
        <language>en_US</language>
        <protected>false</protected>
        <shortDescription>bdiIgnored</shortDescription>
        <value>Ignored</value>
    </labels>
    <labels>
        <fullName>bdiImported</fullName>
        <categories>Data Importer</categories>
        <language>en_US</language>
        <protected>true</protected>
        <shortDescription>bdiImported</shortDescription>
        <value>Imported</value>
    </labels>
    <labels>
        <fullName>bdiInvalidBatchId</fullName>
        <categories>Data Import</categories>
        <language>en_US</language>
        <protected>true</protected>
        <shortDescription>error when the importData() API is given a invalid Batch ID.</shortDescription>
        <value>The NPSP Data Import Batch Id {0} is invalid.</value>
    </labels>
    <labels>
        <fullName>bdiInvalidDonationMatchingBehavior</fullName>
        <categories>Data Importer</categories>
        <language>en_US</language>
        <protected>true</protected>
        <shortDescription>error message if the Donation Matching Behavior is invalid</shortDescription>
        <value>{0} is an invalid Donation Matching Behavior.</value>
    </labels>
    <labels>
        <fullName>bdiMassDelete</fullName>
        <categories>Data Importer</categories>
        <language>en_US</language>
        <protected>true</protected>
        <shortDescription>BDI Confirm Mass Delete Button</shortDescription>
        <value>Mass Delete</value>
    </labels>
    <labels>
        <fullName>bdiMassDeleteWarning</fullName>
        <categories>Data Importer</categories>
        <language>en_US</language>
        <protected>true</protected>
        <shortDescription>Warning for Mass Delete Buttons</shortDescription>
        <value>You are about to delete {0} record(s).
        &lt;br/&gt;
        &lt;br/&gt;&lt;b&gt;IMPORTANT:&lt;/b&gt; If you create gifts in your org using the Batch Gift Entry feature, we don&apos;&apos;t recommend using the Mass Delete button. Please see the NPSP documentation for instructions on deleting records using the data loader.</value>
    </labels>
    <labels>
        <fullName>bdiMatched</fullName>
        <categories>Data Importer</categories>
        <language>en_US</language>
        <protected>false</protected>
        <shortDescription>bdiMatched</shortDescription>
        <value>Matched</value>
    </labels>
    <labels>
        <fullName>bdiMatchedBest</fullName>
        <categories>Data Importer</categories>
        <language>en_US</language>
        <protected>false</protected>
        <shortDescription>Status on a bdi object to specify it was matched from an ambiguous set</shortDescription>
        <value>Best Match Used</value>
    </labels>
    <labels>
        <fullName>bdiMatchedId</fullName>
        <categories>Data Importer</categories>
        <language>en_US</language>
        <protected>false</protected>
        <shortDescription>BDI status when matching an object by its Salesforce ID</shortDescription>
        <value>Matched by Id</value>
    </labels>
    <labels>
        <fullName>bdiMatchedNone</fullName>
        <categories>Data Import</categories>
        <language>en_US</language>
        <protected>false</protected>
        <shortDescription>Status on a bdi object when no matching record found</shortDescription>
        <value>Matched None</value>
    </labels>
    <labels>
        <fullName>bdiMatchedByUser</fullName>
        <categories>Data Import</categories>
        <language>en_US</language>
        <protected>false</protected>
        <shortDescription>Status on a BDI object when user has selected matching record in BGE interface</shortDescription>
        <value>User-Selected Match</value>
    </labels>
    <labels>
        <fullName>bdiMatchedByUserNewOpp</fullName>
        <categories>Data Import</categories>
        <language>en_US</language>
        <protected>false</protected>
        <shortDescription>Status on a BDI object when user chose to create a new Opportunity in BGE</shortDescription>
        <value>User-Selected New Opportunity</value>
    </labels>
    <labels>
        <fullName>bdiMatchedApplyNewPayment</fullName>
        <categories>Data Import</categories>
        <language>en_US</language>
        <protected>false</protected>
        <shortDescription>status on BDI object when user selected opp in BGE interface for new payment</shortDescription>
        <value>Apply New Payment</value>
    </labels>
    <labels>
        <fullName>bdiOMUIChildParentHelp</fullName>
        <categories>Advanced Mapping</categories>
        <language>en_US</language>
        <protected>true</protected>
        <shortDescription>Is Child/Parent Help Text</shortDescription>
        <value>How the target object is related to the other Object Group. For example, a GAU Allocation is a Child of an Opportunity or a Recurring Donation is a Parent of an Opportunity.</value>
    </labels>
    <labels>
        <fullName>bdiOMUIChildParentLabel</fullName>
        <categories>Advanced Mapping</categories>
        <language>en_US</language>
        <protected>true</protected>
        <shortDescription>Is Child/Parent Field Label/Column Name</shortDescription>
        <value>Is Child/Parent</value>
    </labels>
    <labels>
        <fullName>bdiOMUICreateModalTitle</fullName>
        <categories>Advanced Mapping</categories>
        <language>en_US</language>
        <protected>false</protected>
        <shortDescription>Title for the Create Object Group modal.</shortDescription>
        <value>Create Object Group</value>
    </labels>
    <labels>
        <fullName>bdiOMUICreateNewObjectGroup</fullName>
        <categories>Advanced Mapping</categories>
        <language>en_US</language>
        <protected>false</protected>
        <shortDescription>Create New Object Group button</shortDescription>
        <value>Create New Object Group</value>
    </labels>
    <labels>
        <fullName>bdiOMUIEditModalTitle</fullName>
        <categories>Advanced Mapping</categories>
        <language>en_US</language>
        <protected>true</protected>
        <shortDescription>Title for the Edit Object Group modal.</shortDescription>
        <value>Edit Object Group</value>
    </labels>
    <labels>
        <fullName>bdiOMUILongDeployment</fullName>
        <categories>Advanced Mapping</categories>
        <language>en_US</language>
        <protected>false</protected>
        <shortDescription>Error message for long deployment</shortDescription>
        <value>Modifying this Object Group is taking longer than expected.</value>
    </labels>
    <labels>
        <fullName>bdiMigrationLongDeployment</fullName>
        <categories>Advanced Mapping</categories>
        <language>en_US</language>
        <protected>false</protected>
        <shortDescription>Error message for long deployment</shortDescription>
        <value>Converting Help Text mappings to Advanced Mapping is taking longer than expected.</value>
    </labels>
    <labels>
        <fullName>bdiOMUIGroupNameHelp</fullName>
        <categories>Advanced Mapping</categories>
        <language>en_US</language>
        <protected>true</protected>
        <shortDescription>Object Group Name Help Text</shortDescription>
        <value>The name of this Object Group. A common naming convention is [object name] Group.</value>
    </labels>
    <labels>
        <fullName>bdiOMUIGroupNameLabel</fullName>
        <categories>Advanced Mapping</categories>
        <language>en_US</language>
        <protected>true</protected>
        <shortDescription>Object Group Name Label/Column Name</shortDescription>
        <value>Group Name</value>
    </labels>
    <labels>
        <fullName>bdiOMUIImportDetailsTitle</fullName>
        <categories>Advanced Mapping</categories>
        <language>en_US</language>
        <protected>true</protected>
        <shortDescription>Title for the Import Details section of the modal</shortDescription>
        <value>Import Details</value>
    </labels>
    <labels>
        <fullName>bdiOMUIImportStatusHelp</fullName>
        <categories>Advanced Mapping</categories>
        <language>en_US</language>
        <protected>true</protected>
        <shortDescription>Import Status Helptext</shortDescription>
        <value>During Dry Run or when the import processes, the status of the import for the Object Group shows in this field.</value>
    </labels>
    <labels>
        <fullName>bdiOMUIImportStatusLabel</fullName>
        <categories>Advanced Mapping</categories>
        <language>en_US</language>
        <protected>true</protected>
        <shortDescription>Import Status Field Label/Column Name</shortDescription>
        <value>Import Status</value>
    </labels>
    <labels>
        <fullName>bdiOMUILinkToRecordHelp</fullName>
        <categories>Advanced Mapping</categories>
        <language>en_US</language>
        <protected>true</protected>
        <shortDescription>Link to Record Helptext</shortDescription>
        <value>When the import processes, this field will have a link to this Object Group's record or it will display the Salesforce ID of the record.</value>
    </labels>
    <labels>
        <fullName>bdiOMUILinkToRecordLabel</fullName>
        <categories>Advanced Mapping</categories>
        <language>en_US</language>
        <protected>true</protected>
        <shortDescription>Link to Record Label/Column Name</shortDescription>
        <value>Link to Record</value>
    </labels>
    <labels>
        <fullName>bdiOMUIObjectNameHelp</fullName>
        <categories>Advanced Mapping</categories>
        <language>en_US</language>
        <protected>true</protected>
        <shortDescription>Object Name Helptext</shortDescription>
        <value>The target object where these data import records will be created. This is a filtered list of objects; please see the documentation for a full list of available objects.</value>
    </labels>
    <labels>
        <fullName>bdiOMUIObjectNameLabel</fullName>
        <categories>Advanced Mapping</categories>
        <language>en_US</language>
        <protected>true</protected>
        <shortDescription>Object Name Label/Column Name</shortDescription>
        <value>Object Name</value>
    </labels>
    <labels>
        <fullName>bdiOMUIOfGroupHelp</fullName>
        <categories>Advanced Mapping</categories>
        <language>en_US</language>
        <protected>true</protected>
        <shortDescription>Of This Object Group Helptext</shortDescription>
        <value>Your target object's records are related to another Object Group. Choose the related Object Group here.</value>
    </labels>
    <labels>
        <fullName>bdiOMUIOfGroupLabel</fullName>
        <categories>Advanced Mapping</categories>
        <language>en_US</language>
        <protected>true</protected>
        <shortDescription>Of This Object Group Label/Column</shortDescription>
        <value>Of This Object Group</value>
    </labels>
    <labels>
        <fullName>bdiOMUIPageDescriptionPt1</fullName>
        <categories>Advanced Mapping</categories>
        <language>en_US</language>
        <protected>true</protected>
        <shortDescription>Object groups description part 1</shortDescription>
        <value>Each row of this table shows your Object Groups. You'll set up individual field mappings when you click the dropdown icon for an Object Group, then click View Field Mappings.</value>
    </labels>
    <labels>
        <fullName>bdiOMUIPageDescriptionPt2</fullName>
        <categories>Advanced Mapping</categories>
        <language>en_US</language>
        <protected>true</protected>
        <shortDescription>Object groups description part 2</shortDescription>
        <value>Object Groups are collections of field mappings that tell the NPSP Data Import tool what types of records (e.g. Contacts, Opportunities, Payments, etc.) to create or update. NPSP is able to link related records within a single row of your import to one another because fields mappings are bundled in Object Groups in this way.</value>
    </labels>
    <labels>
        <fullName>bdiOMUIPageDescriptionPt3</fullName>
        <categories>Advanced Mapping</categories>
        <language>en_US</language>
        <protected>true</protected>
        <shortDescription>Object groups description part 3</shortDescription>
        <value>Let’s look at the two GAU Allocation 1 and GAU Allocation 2 Object Groups as an example. These object groups link directly to the Opportunity object. At times,
            you may want to assign two GAU Allocations to a single Opportunity. To achieve this, in your import file enter the Opportunity information in the Donations columns,
            then include the first GAU in the GAU Allocations 1 columns and the second GAU Allocation in the GAU Allocations 2 columns. Because of the GAU Allocation 1 and
            GAU Allocation 2 Object Mappings, when you import, the two GAU Allocations are both assigned to the Opportunity.</value>
    </labels>
    <labels>
        <fullName>bdiOMUIObjectGroupsTitle</fullName>
        <categories>Advanced Mapping</categories>
        <language>en_US</language>
        <protected>true</protected>
        <shortDescription>Object Groups Title</shortDescription>
        <value>Object Groups</value>
    </labels>
    <labels>
        <fullName>bdiOMUIThroughFieldHelp</fullName>
        <categories>Advanced Mapping</categories>
        <language>en_US</language>
        <protected>true</protected>
        <shortDescription>Through This Field Helptext</shortDescription>
        <value>The Lookup Relationship or Master-Detail field that connects your target object to the related Object Group.
            If the target object is a child of the related object, this field will be on the target object. Alternatively,
            if the target object is the parent of the related object, this field will be on the related object.</value>
    </labels>
    <labels>
        <fullName>bdiOMUIThroughFieldLabel</fullName>
        <categories>Advanced Mapping</categories>
        <language>en_US</language>
        <protected>true</protected>
        <shortDescription>Through this field Label/Column Name</shortDescription>
        <value>Through This Field</value>
    </labels>
    <labels>
        <fullName>bdiOMUIViewFieldMappingsLabel</fullName>
        <categories>Advanced Mapping</categories>
        <language>en_US</language>
        <protected>true</protected>
        <shortDescription>View Field Mappings action</shortDescription>
        <value>View Field Mappings</value>
    </labels>
    <labels>
        <fullName>bdiOMUIErrorNoValidThroughThisField</fullName>
        <categories>Advanced Mapping</categories>
        <language>en_US</language>
        <protected>true</protected>
        <shortDescription>Error displayed when there are no valid options for "Through This Field"</shortDescription>
        <value>Error: There are no valid fields based on what you selected in "Object Name", "Is Child/Parent", and "Of This Mapping Group"</value>
    </labels>
    <labels>
        <fullName>bdiOMUIErrorDupeName</fullName>
        <categories>Advanced Mapping</categories>
        <language>en_US</language>
        <protected>true</protected>
        <shortDescription>Error displayed when Group name is duplicate</shortDescription>
        <value>Error: This name is already in use, please choose another.</value>
    </labels>
    <labels>
        <fullName>bdiOMUIErrorInvalidValues</fullName>
        <categories>Advanced Mapping</categories>
        <language>en_US</language>
        <protected>true</protected>
        <shortDescription>Basic error which any modal field is missing or invalid.</shortDescription>
        <value>Blank or invalid values in one or more fields.</value>
    </labels>
    <labels>
        <fullName>bdiOMUIErrorLabelNameTooLong</fullName>
        <categories>Advanced Mapping</categories>
        <language>en_US</language>
        <protected>true</protected>
        <shortDescription>Error displayed when Group Name is too long.</shortDescription>
        <value>Error: Group Name is too long, please shorten to 40 characters or fewer.</value>
    </labels>
    <labels>
        <fullName>bdiOMUIErrorNoUnmappedFieldsPt1</fullName>
        <categories>Advanced Mapping</categories>
        <language>en_US</language>
        <protected>true</protected>
        <shortDescription>First part of error displayed when there are no unmapped fields.</shortDescription>
        <value>Error: There are no unmapped fields on the NPSP Data Import object to use for the </value>
    </labels>
    <labels>
        <fullName>bdiOMUIErrorNoUnmappedFieldsPt2</fullName>
        <categories>Advanced Mapping</categories>
        <language>en_US</language>
        <protected>true</protected>
        <shortDescription>Second part of error displayed when there are no unmapped fields.</shortDescription>
        <value>. Create new fields on the NPSP Data Import object if needed.</value>
    </labels>
    <labels>
        <fullName>bdiPositiveNumber</fullName>
        <categories>Data Importer</categories>
        <language>en_US</language>
        <protected>true</protected>
        <shortDescription>error when numeric settings set to negative number</shortDescription>
        <value>{0} must be a positive number.</value>
    </labels>
    <labels>
        <fullName>bdiRecordsFailed</fullName>
        <categories>Data Importer</categories>
        <language>en_US</language>
        <protected>false</protected>
        <shortDescription>bdiRecordsFailed</shortDescription>
        <value>Records failed:</value>
    </labels>
    <labels>
        <fullName>bdiRecordsImported</fullName>
        <categories>Data Importer</categories>
        <language>en_US</language>
        <protected>false</protected>
        <shortDescription>bdiRecordsImported</shortDescription>
        <value>Records imported:</value>
    </labels>
    <labels>
        <fullName>bdiRecordsProcessed</fullName>
        <categories>Data Importer</categories>
        <language>en_US</language>
        <protected>false</protected>
        <shortDescription>bdiRecordsProcessed</shortDescription>
        <value>Records processed:</value>
    </labels>
    <labels>
        <fullName>bdiRunBtn</fullName>
        <categories>Data Importer</categories>
        <language>en_US</language>
        <protected>false</protected>
        <shortDescription>bdiRunBtn</shortDescription>
        <value>Begin Data Import Process</value>
    </labels>
    <labels>
        <fullName>bdiSettingsSectionContactMatching</fullName>
        <categories>Batch Data Import</categories>
        <language>en_US</language>
        <protected>true</protected>
        <shortDescription>section label for contact matching rules in bDI</shortDescription>
        <value>Contact &amp; Account Matching</value>
    </labels>
    <labels>
        <fullName>bdiSettingsSectionDonationMatching</fullName>
        <categories>Batch Data Import</categories>
        <language>en_US</language>
        <protected>true</protected>
        <shortDescription>section label for Donation Matching in BDI Settings</shortDescription>
        <value>Donation Matching</value>
    </labels>
    <labels>
        <fullName>bdiSettingsSectionExtensibility</fullName>
        <categories>Batch Data Import</categories>
        <language>en_US</language>
        <protected>true</protected>
        <shortDescription>section label for Extensibility in BDI Settings</shortDescription>
        <value>Extensibility</value>
    </labels>
    <labels>
        <fullName>bdiStatus</fullName>
        <categories>Data Importer</categories>
        <language>en_US</language>
        <protected>false</protected>
        <shortDescription>bdiStatus</shortDescription>
        <value>Current Status:</value>
    </labels>
    <labels>
        <fullName>bdiStatusProcessed</fullName>
        <categories>Data Importer</categories>
        <language>en_US</language>
        <protected>false</protected>
        <shortDescription>bdiStatusProcessed</shortDescription>
        <value>processed {0} of {1} total batches.</value>
    </labels>
    <labels>
        <fullName>bdiStatusProcessing</fullName>
        <categories>Data Importer</categories>
        <language>en_US</language>
        <protected>false</protected>
        <shortDescription>bdiStatusProcessing</shortDescription>
        <value>is currently processing batch {0} of {1} total batches.</value>
    </labels>
    <labels>
        <fullName>bdiTime</fullName>
        <categories>Data Importer</categories>
        <language>en_US</language>
        <protected>false</protected>
        <shortDescription>bdiTime</shortDescription>
        <value>Time:</value>
    </labels>
    <labels>
        <fullName>bdiUpdated</fullName>
        <categories>Data Importer</categories>
        <language>en_US</language>
        <protected>true</protected>
        <shortDescription>bdiUpdated</shortDescription>
        <value>Updated</value>
    </labels>
    <labels>
        <fullName>bgeActionDelete</fullName>
        <language>en_US</language>
        <protected>true</protected>
        <shortDescription>Delete action for Batch Gift Entry</shortDescription>
        <value>Delete</value>
    </labels>
    <labels>
        <fullName>bgeActionView</fullName>
        <language>en_US</language>
        <protected>true</protected>
        <shortDescription>View action for Batch Gift Entry</shortDescription>
        <value>View</value>
    </labels>
    <labels>
        <fullName>bgeBatchSelectedFields</fullName>
        <language>en_US</language>
        <protected>true</protected>
        <shortDescription>bgeBatchActiveFields</shortDescription>
        <value>Selected Fields</value>
    </labels>
    <labels>
        <fullName>bgeBatchAvailableFields</fullName>
        <language>en_US</language>
        <protected>true</protected>
        <shortDescription>bgeBatchAvailableFields</shortDescription>
        <value>Available Fields</value>
    </labels>
    <labels>
        <fullName>bgeBatchBatchProcessSizeHelp</fullName>
        <language>en_US</language>
        <protected>true</protected>
        <shortDescription>Used as field help text since help text is not upgradeable.</shortDescription>
        <value>The number of records to process at a time in each batch.</value>
    </labels>
    <labels>
        <fullName>bgeBatchDonationDateRangeHelp</fullName>
        <language>en_US</language>
        <protected>true</protected>
        <shortDescription>Used as field help text since help text is not upgradeable.</shortDescription>
        <value>Enter the number of days from the Donation Date to consider when looking for a matching Opportunity or Payment. NPSP will choose the matching Opp or Payment whose date falls within the number of days AND is closest to the Donation Date.</value>
    </labels>
    <labels>
        <fullName>bgeBatchDonationMatchingBehaviorHelp</fullName>
        <language>en_US</language>
        <protected>true</protected>
        <shortDescription>Used as field help text since help text is not upgradeable.</shortDescription>
        <value>Defines how NPSP should handle matching Donations.</value>
    </labels>
    <labels>
        <fullName>bgeBatchDonationMatchingClassHelp</fullName>
        <language>en_US</language>
        <protected>true</protected>
        <shortDescription>Used as field help text since help text is not upgradeable.</shortDescription>
        <value>The developer name of an Apex class that implements the BDI_IMatching interface for Donations. Leave blank to let NPSP handle matching.</value>
    </labels>
    <labels>
        <fullName>bgeBatchDonationMatchingRuleHelp</fullName>
        <language>en_US</language>
        <protected>true</protected>
        <shortDescription>Used as field help text since help text is not upgradeable.</shortDescription>
        <value>You can match against any of the Opportunity or Payment fields that you chose to include in this batch.</value>
    </labels>
    <labels>
        <fullName>bgeBatchDonorLookupInfo</fullName>
        <language>en_US</language>
        <protected>true</protected>
        <shortDescription>Explanation text for hidden lookup fields.</shortDescription>
        <value>Select the fields to use for entering gifts in this batch. Donor Type and an Account or Contact lookup will always appear. You will only see fields that you have access to.</value>
    </labels>
    <labels>
        <fullName>bgeBatchErrorRequiredFields</fullName>
        <language>en_US</language>
        <protected>true</protected>
        <shortDescription>Error shown when required fields are missing.</shortDescription>
        <value>The following fields are required because other fields from their object are selected. Select them before proceeding:</value>
    </labels>
    <labels>
        <fullName>bgeBatchInfoWizard</fullName>
        <language>en_US</language>
        <protected>true</protected>
        <shortDescription>Header for Batch Info in Wizard prompting user entry</shortDescription>
        <value>Enter Batch Info</value>
    </labels>
    <labels>
        <fullName>bgeBatchOverviewWizard</fullName>
        <language>en_US</language>
        <protected>true</protected>
        <shortDescription>Header for Batch Info in Wizard</shortDescription>
        <value>Enter Batch Info</value>
    </labels>
    <labels>
        <fullName>bgeBatchPostProcessClassHelp</fullName>
        <language>en_US</language>
        <protected>true</protected>
        <shortDescription>Used as field help text since help text is not upgradeable.</shortDescription>
        <value>The developer name of an Apex class that implements the BDI_IPostProcess interface for NPSP batch records.
        </value>
    </labels>
    <labels>
        <fullName>bgeBatchProcessUsingScheduledJobHelp</fullName>
        <language>en_US</language>
        <protected>true</protected>
        <shortDescription>Used as field help text since help text is not upgradeable.</shortDescription>
        <value>When checked, the batch will be automatically processed based on the schedule for the associated job.</value>
    </labels>
    <labels>
        <fullName>bgeBatchRunOpportunityRollupsWhileProcessingHelp</fullName>
        <language>en_US</language>
        <protected>true</protected>
        <shortDescription>Used as field help text since help text is not upgradeable.</shortDescription>
        <value>When checked, NPSP calculates donor rollups when donations are processed. If unchecked, donor rollups are calculated during the default nightly Scheduled Job. Note that selecting this checkbox may slow down processing of this batch.</value>
    </labels>
    <labels>
        <fullName>bgeBatchOverview</fullName>
        <language>en_US</language>
        <protected>true</protected>
        <shortDescription>Header for Batch Info in View Mode</shortDescription>
        <value>Batch Info</value>
    </labels>
    <labels>
        <fullName>bgeBatchSelectFields</fullName>
        <language>en_US</language>
        <protected>true</protected>
        <shortDescription>Header and text for Field Selection</shortDescription>
        <value>Select Fields</value>
    </labels>
    <labels>
        <fullName>bgeBatchSetBatchOptions</fullName>
        <language>en_US</language>
        <protected>true</protected>
        <shortDescription>Header for Batch Options</shortDescription>
        <value>Set Batch Options</value>
    </labels>
    <labels>
        <fullName>bgeBatchSetFieldOptions</fullName>
        <language>en_US</language>
        <protected>true</protected>
        <shortDescription>Header for Batch Field Options</shortDescription>
        <value>Set Field Options</value>
    </labels>
    <labels>
        <fullName>bgeCopyBatchSetupButton</fullName>
        <language>en_US</language>
        <protected>true</protected>
        <shortDescription>Button text for copying existing Batch setup to a new Batch.</shortDescription>
        <value>Copy Batch Setup</value>
    </labels>
    <labels>
        <fullName>bgeCopyBatchSetupBatchNameAppend</fullName>
        <language>en_US</language>
        <protected>true</protected>
        <shortDescription>Button text for copying existing Batch setup to a new Batch.</shortDescription>
        <value>COPY</value>
    </labels>
    <labels>
        <fullName>bgeDryRunComplete</fullName>
        <language>en_US</language>
        <protected>true</protected>
        <shortDescription>Success message when batch dry run completes in BGE.</shortDescription>
        <value>Batch Dry Run Complete</value>
    </labels>
    <labels>
        <fullName>bgeDonationSelectorHelp</fullName>
        <language>en_US</language>
        <protected>true</protected>
        <shortDescription>Help text to appear in Donation Selector modal in BGE.</shortDescription>
        <value>This screen displays unpaid Payments and open Opportunities that have no unpaid Payments.</value>
    </labels>
    <labels>
        <fullName>bgeEditBatchFieldOptionsWarning</fullName>
        <language>en_US</language>
        <protected>true</protected>
        <shortDescription>Warning message for Field Options step of BGE Config Wizard</shortDescription>
        <value>WARNING: There are records saved to this batch. Any changes you make won&apos;t affect existing records.</value>
    </labels>
    <labels>
        <fullName>bgeEditBatchFieldSelectionWarning</fullName>
        <language>en_US</language>
        <protected>true</protected>
        <shortDescription>Warning message for Select Fields step of BGE Config Wizard</shortDescription>
        <value>WARNING: There are records saved to this batch. Any changes you make won&apos;t affect existing records. If you remove fields, those fields no longer appear on the gift entry screen, but data isn&apos;t deleted from those fields on existing records. Therefore, we recommend that you do not remove fields.</value>
    </labels>
    <labels>
        <fullName>bgeEditBatchOptionsWarning</fullName>
        <language>en_US</language>
        <protected>true</protected>
        <shortDescription>Warning message for Batch Options step of BGE Config Wizard</shortDescription>
        <value>WARNING: There are records saved to this batch. Any changes you make won&apos;t affect existing records. We will not attempt to match existing records using updated donation matching rule settings, unless those records are edited.</value>
    </labels>
    <labels>
        <fullName>bgeFLSError</fullName>
        <language>en_US</language>
        <protected>true</protected>
        <shortDescription>Label that appears when user does not pass FLS check in BGE</shortDescription>
        <value>You don&apos;t have the required field permissions. Contact your system administrator to inquire about getting the necessary permissions.</value>
    </labels>
    <labels>
        <fullName>bgeFormMatchingModalText</fullName>
        <language>en_US</language>
        <protected>true</protected>
        <shortDescription>Header text to prompt user to select a donation to update</shortDescription>
        <value>Select the record you want to update.</value>
    </labels>
    <labels>
        <fullName>bgeFormNewDonationHelptext</fullName>
        <language>en_US</language>
        <protected>true</protected>
        <shortDescription>Help text to indicate user is creating a new opportunity</shortDescription>
        <value>You are currently creating a new Opportunity.</value>
    </labels>
    <labels>
        <fullName>bgeFormNewPaymentHelptext</fullName>
        <language>en_US</language>
        <protected>true</protected>
        <shortDescription>Help text to indicate user is applying a new payment to an opportunity</shortDescription>
        <value>You are currently applying a new Payment to Opportunity:</value>
    </labels>
    <labels>
        <fullName>bgeFormNoneLink</fullName>
        <language>en_US</language>
        <protected>true</protected>
        <shortDescription>Link to create a new opportunity</shortDescription>
        <value>Alternatively, create a new Opportunity.</value>
    </labels>
    <labels>
        <fullName>bgeFormSelectedOpportunityApplyNewPayment</fullName>
        <language>en_US</language>
        <protected>true</protected>
        <shortDescription>Denotes donation selected in the BGE UI entry form will receive a new payment.</shortDescription>
        <value>Applying New Payment</value>
    </labels>
    <labels>
        <fullName>bgeFormSelectedOpportunity</fullName>
        <language>en_US</language>
        <protected>true</protected>
        <shortDescription>Denotes donation selected in the BGE UI entry form.</shortDescription>
        <value>Updating this Opportunity</value>
    </labels>
    <labels>
        <fullName>bgeFormSelectedPayment</fullName>
        <language>en_US</language>
        <protected>true</protected>
        <shortDescription>Denotes donation selected in the BGE UI entry form.</shortDescription>
        <value>Selected Payment</value>
    </labels>
    <labels>
        <fullName>bgeFormUpdateDonation</fullName>
        <language>en_US</language>
        <protected>true</protected>
        <shortDescription>Link text to change selected donation</shortDescription>
        <value>Update your donation selection</value>
    </labels>
    <labels>
        <fullName>bgeFormUpdateHelptext</fullName>
        <language>en_US</language>
        <protected>true</protected>
        <shortDescription>Help text to indicate that user has selected a donation</shortDescription>
        <value>You are currently updating:</value>
    </labels>
    <labels>
        <fullName>bgeFormUpdateOpportunity</fullName>
        <language>en_US</language>
        <protected>true</protected>
        <shortDescription>Button text to select an opportunity to update in BGE</shortDescription>
        <value>Update this Opportunity</value>
    </labels>
    <labels>
        <fullName>bgeFormUpdatePayment</fullName>
        <language>en_US</language>
        <protected>true</protected>
        <shortDescription>Button text to select a payment to update in BGE</shortDescription>
        <value>Update this Payment</value>
    </labels>
    <labels>
        <fullName>bgeGridAllGifts</fullName>
        <language>en_US</language>
        <protected>true</protected>
        <shortDescription>Label for Gift Entry Grid</shortDescription>
        <value>All Gifts</value>
    </labels>
    <labels>
        <fullName>bgeGridDonorType</fullName>
        <language>en_US</language>
        <protected>true</protected>
        <shortDescription>Label for Donor Type picklist</shortDescription>
        <value>Donor Type</value>
    </labels>
    <labels>
        <fullName>bgeGridErrorFromDryRun</fullName>
        <language>en_US</language>
        <protected>true</protected>
        <shortDescription>Message preventing user from processing batch if there are errors.</shortDescription>
        <value>There are errors on one or more entries. You must resolve all errors before you can process this batch.</value>
    </labels>
    <labels>
        <fullName>bgeGridErrorConflictingGifts</fullName>
        <language>en_US</language>
        <protected>true</protected>
        <shortDescription>Message preventing user from processing batch if there are conflicting gifts.</shortDescription>
        <value>There are conflicting gifts in this batch. You will need to resolve these conflicts before you're able to process this batch.</value>
    </labels>
    <labels>
        <fullName>bgeGridErrorRequiredTotalsExpected</fullName>
        <language>en_US</language>
        <protected>true</protected>
        <shortDescription>Message preventing user from processing batch if totals don&apos;t match expected</shortDescription>
        <value>Either the count of gifts or the total gifts doesn&apos;t match the expected values for this batch. These values must match before you can process the batch.</value>
    </labels>
    <labels>
        <fullName>bgeGridGiftCountHeader</fullName>
        <language>en_US</language>
        <protected>true</protected>
        <shortDescription>Label to give context to the progress bar.</shortDescription>
        <value>Gifts Entered</value>
    </labels>
    <labels>
        <fullName>bgeGridGiftDeleted</fullName>
        <language>en_US</language>
        <protected>true</protected>
        <shortDescription>Success message when gift is deleted.</shortDescription>
        <value>Gift successfully deleted.</value>
    </labels>
    <labels>
        <fullName>bgeGridGiftSaved</fullName>
        <language>en_US</language>
        <protected>true</protected>
        <shortDescription>Success message when gift is saved.</shortDescription>
        <value>New gift has been added to the batch.</value>
    </labels>
    <labels>
        <fullName>bgeGridGiftUpdated</fullName>
        <language>en_US</language>
        <protected>true</protected>
        <shortDescription>Success message when gift is updated.</shortDescription>
        <value>Gifts successfully updated.</value>
    </labels>
    <labels>
        <fullName>bgeGridNoGiftsHeader</fullName>
        <language>en_US</language>
        <protected>true</protected>
        <shortDescription>Header message when no gifts are associated with batch.</shortDescription>
        <value>Looks like you haven't entered any gifts yet!</value>
    </labels>
    <labels>
        <fullName>bgeGridNoGiftsBody</fullName>
        <language>en_US</language>
        <protected>true</protected>
        <shortDescription>Body message when no gifts are associated with batch.</shortDescription>
        <value>Enter a new gift and it will appear here.</value>
    </labels>
    <labels>
        <fullName>bgeGridTotalAmount</fullName>
        <language>en_US</language>
        <protected>true</protected>
        <shortDescription>Total amount matching expected amount.</shortDescription>
        <value>Total Amount:</value>
    </labels>
    <labels>
        <fullName>bgeGridTotalCount</fullName>
        <language>en_US</language>
        <protected>true</protected>
        <shortDescription>Total count versus expected count.</shortDescription>
        <value>Total Count:</value>
    </labels>
    <labels>
        <fullName>bgeGridWarningRequiredTotalsExpected</fullName>
        <language>en_US</language>
        <protected>true</protected>
        <shortDescription>Message warning user if totals don&apos;t match expected</shortDescription>
        <value>Require Expected Totals Match is selected but the Expected Count of Gifts and Expected Total Batch Amount fields are blank. Edit the batch details and either uncheck Require Expected Totals Match or add values in the related fields.</value>
    </labels>
    <labels>
        <fullName>bgeBatchDryRun</fullName>
        <language>en_US</language>
        <protected>true</protected>
        <shortDescription>Text for batch dry run in BGE.</shortDescription>
        <value>Batch Dry Run</value>
    </labels>
    <labels>
        <fullName>bgeMatchingAlert</fullName>
        <language>en_US</language>
        <protected>true</protected>
        <shortDescription>Alerts user that there are matched donations</shortDescription>
        <value>This donor has pending donations.</value>
    </labels>
    <labels>
        <fullName>bgeMatchingSelect</fullName>
        <language>en_US</language>
        <protected>true</protected>
        <shortDescription>Label for Select Open Donation text and modal header</shortDescription>
        <value>Review Donations</value>
    </labels>
    <labels>
        <fullName>bgeNewBatch</fullName>
        <language>en_US</language>
        <protected>true</protected>
        <shortDescription>Button to create a new batch.</shortDescription>
        <value>New Batch</value>
    </labels>
    <labels>
        <fullName>bgeNewGift</fullName>
        <language>en_US</language>
        <protected>true</protected>
        <shortDescription>Label for Gift Entry Form</shortDescription>
        <value>New Gift</value>
    </labels>
    <labels>
        <fullName>bgeProcessBatch</fullName>
        <language>en_US</language>
        <protected>true</protected>
        <shortDescription>Button to process a batch.</shortDescription>
        <value>Process Batch</value>
    </labels>
    <labels>
        <fullName>bgeTabHeader</fullName>
        <language>en_US</language>
        <protected>true</protected>
        <shortDescription>Header used for Batch Gift Entry tab</shortDescription>
        <value>Batch Gift Entry</value>
    </labels>
    <labels>
        <fullName>bgeUnmappedFieldsNoticeHeader</fullName>
        <language>en_US</language>
        <protected>true</protected>
        <shortDescription>Header used for the Batch Gift Entry tab unmapped fields notice.</shortDescription>
        <value>Field Mapping Changed</value>
    </labels>
    <labels>
        <fullName>bgeUnmappedFieldsNoticeTitle</fullName>
        <language>en_US</language>
        <protected>true</protected>
        <shortDescription>Title used for the Batch Gift Entry tab unmapped fields notice.</shortDescription>
        <value>Batch Includes Unmapped Fields</value>
    </labels>
    <labels>
        <fullName>bgeUnmappedFieldsNoticeMessageAdvancedMapping</fullName>
        <language>en_US</language>
        <protected>true</protected>
        <shortDescription>Message for Batch Gift Entry unmapped fields when Advanced Mapping enabled.</shortDescription>
        <value>The following fields are included in this Batch, but their Field Mappings were deleted: {0}. To fix this, go to Advanced Mapping in NPSP Settings and map the fields again.</value>
    </labels>
    <labels>
        <fullName>bgeUnmappedFieldsNoticeMessageHelpTextMapping</fullName>
        <language>en_US</language>
        <protected>true</protected>
        <shortDescription>Message for Batch Gift Entry unmapped fields when Advanced Mapping disabled.</shortDescription>
        <value>The following fields are included in this Batch, but their Field Mappings were deleted: {0}. To fix this, go to the NPSP Data Import object and map the fields again using Help Text.</value>
    </labels>
    <labels>
        <fullName>bgeWizardShowAdvancedOptions</fullName>
        <language>en_US</language>
        <protected>true</protected>
        <shortDescription>Label for link to show advanced options in the Wizard</shortDescription>
        <value>Show Advanced Options</value>
    </labels>
    <labels>
        <fullName>bgeWizardHideAdvancedOptions</fullName>
        <language>en_US</language>
        <protected>true</protected>
        <shortDescription>Label for link to hide advanced options in the Wizard</shortDescription>
        <value>Hide Advanced Options</value>
    </labels>
    <labels>
        <fullName>btnContinue</fullName>
        <language>en_US</language>
        <protected>true</protected>
        <shortDescription>button label to Continue an action</shortDescription>
        <value>Continue</value>
    </labels>
    <labels>
        <fullName>btnRemove</fullName>
        <categories>Manage Household UI</categories>
        <language>en_US</language>
        <protected>false</protected>
        <shortDescription>button label on the Remove Contact popup</shortDescription>
        <value>Remove</value>
    </labels>
    <labels>
        <fullName>campaignMemberStatusDefault</fullName>
        <categories>Campaign Member</categories>
        <language>en_US</language>
        <protected>false</protected>
        <shortDescription>campaignMemberStatusDefault</shortDescription>
        <value>campaignMemberStatusDefault</value>
    </labels>
    <labels>
        <fullName>campaignMemberStatusNonResponded</fullName>
        <categories>Opportunity, Campaign Member</categories>
        <language>en_US</language>
        <protected>false</protected>
        <shortDescription>campaignMemberStatusNonResponded</shortDescription>
        <value>campaignMemberStatusNonResponded</value>
    </labels>
    <labels>
        <fullName>campaignMemberStatusResponded</fullName>
        <categories>Opportunity, Campaign Member</categories>
        <language>en_US</language>
        <protected>false</protected>
        <shortDescription>campaignMemberStatusResponded</shortDescription>
        <value>campaignMemberStatusResponded</value>
    </labels>
    <labels>
        <fullName>CallableApiMethodNotImplemented</fullName>
        <categories>API</categories>
        <language>en_US</language>
        <protected>true</protected>
        <shortDescription>CallableApi Method Not Implemented</shortDescription>
        <value>{0} is not implemented</value>
    </labels>
    <labels>
        <fullName>CallableApiParameterError</fullName>
        <categories>API</categories>
        <language>en_US</language>
        <protected>true</protected>
        <shortDescription>Error parsing/type casting a parameter</shortDescription>
        <value>Error parsing {0} parameter: {1}</value>
    </labels>
    <labels>
        <fullName>CallableApiProcessingError</fullName>
        <categories>API</categories>
        <language>en_US</language>
        <protected>true</protected>
        <shortDescription>Error completing the specified API call</shortDescription>
        <value>Error completing the {0} api: {1}</value>
    </labels>
    <labels>
        <fullName>conFailedAccountCreate</fullName>
        <categories>Data Import, Contacts</categories>
        <language>en_US</language>
        <protected>true</protected>
        <shortDescription>Used when NPSP hits an error trying to create an account for a contact</shortDescription>
        <value>Failed to create Account for Contact {0} {1}. {2}</value>
    </labels>
    <labels>
        <fullName>conMergeBtnLabel</fullName>
        <categories>Contact Merge</categories>
        <language>en_US</language>
        <protected>true</protected>
        <shortDescription>conMergeBtnLabel</shortDescription>
        <value>Merge</value>
    </labels>
     <labels>
        <fullName>conMergeErrorNoDeleteObjPermission</fullName>
        <categories>Contact Merge</categories>
        <language>en_US</language>
        <protected>true</protected>
        <shortDescription>Delete permission on the Contact object is required to for merging</shortDescription>
        <value>You must have Delete permissions on Contacts in order to merge Contacts.</value>
    </labels>
     <labels>
        <fullName>conMergeErrorNoDeleteRecAccess</fullName>
        <categories>Contact Merge</categories>
        <language>en_US</language>
        <protected>true</protected>
        <shortDescription>Record sharing permission on the Contact object is required to for merging</shortDescription>
        <value>You don&apos;t have the record sharing permissions to merge these Contacts. Select other Contact records or your system administrator may need to adjust sharing permissions.</value>
    </labels>
    <labels>
        <fullName>conMergeErrNoPersonAccounts</fullName>
        <categories>Contact Merge</categories>
        <language>en_US</language>
        <protected>false</protected>
        <shortDescription>conMergeErrNoPersonAccounts</shortDescription>
        <value>Person accounts are not supported.</value>
    </labels>
    <labels>
        <fullName>conMergeFoundContacts</fullName>
        <categories>Contact Merge</categories>
        <language>en_US</language>
        <protected>true</protected>
        <shortDescription>conMergeFoundContacts</shortDescription>
        <value>Found Contacts</value>
    </labels>
    <labels>
        <fullName>conMergePageTitle</fullName>
        <categories>Contact Merge</categories>
        <language>en_US</language>
        <protected>true</protected>
        <shortDescription>conMergePageTitle</shortDescription>
        <value>Contact Merge</value>
    </labels>
    <labels>
        <fullName>conMergePageTitleDetail</fullName>
        <categories>Contact Merge</categories>
        <language>en_US</language>
        <protected>true</protected>
        <shortDescription>conMergePageTitleDetail</shortDescription>
        <value>Merge Duplicate Contact Records</value>
    </labels>
    <labels>
        <fullName>conMergePortalUser</fullName>
        <categories>Contact Merge</categories>
        <language>en_US</language>
        <protected>true</protected>
        <shortDescription>Label for Is Portal/Community User</shortDescription>
        <value>Is a Portal/Community User</value>
    </labels>
    <labels>
        <fullName>conMergeSearchPlaceholder</fullName>
        <categories>Contact Merge</categories>
        <language>en_US</language>
        <protected>true</protected>
        <shortDescription>conMergeSearchPlaceholder</shortDescription>
        <value>Search Contacts</value>
    </labels>
    <labels>
        <fullName>conMergeSelectAll</fullName>
        <categories>Contact Merge</categories>
        <language>en_US</language>
        <protected>true</protected>
        <shortDescription>conMergeSelectAll</shortDescription>
        <value>Select All</value>
    </labels>
    <labels>
        <fullName>conMergeSelectContact</fullName>
        <categories>Contact Merge</categories>
        <language>en_US</language>
        <protected>true</protected>
        <shortDescription>conMergeSelectContact</shortDescription>
        <value>Select Contact</value>
    </labels>
    <labels>
        <fullName>conMergeSelectedContacts</fullName>
        <categories>Contact Merge</categories>
        <language>en_US</language>
        <protected>true</protected>
        <shortDescription>conMergeSelectedContacts</shortDescription>
        <value>Selected Contacts</value>
    </labels>
    <labels>
        <fullName>conMergeStageComplete</fullName>
        <categories>Contact Merge</categories>
        <language>en_US</language>
        <protected>true</protected>
        <shortDescription>conMergeStageComplete</shortDescription>
        <value>Stage Complete</value>
    </labels>
    <labels>
        <fullName>conMergeWinnerAsstText</fullName>
        <categories>Contact Merge</categories>
        <language>en_US</language>
        <protected>true</protected>
        <shortDescription>conMergeWinnerAsstText</shortDescription>
        <value>Choose this column as the master record</value>
    </labels>
    <labels>
        <fullName>engagementPlanCantEdit</fullName>
        <categories>Engagement Plans</categories>
        <language>en_US</language>
        <protected>false</protected>
        <shortDescription>engagementPlanCantEdit</shortDescription>
        <value>You can't change the Account, Contact, Campaign, Case, Opportunity, or Recurring Donation for an Engagement Plan. Create a new Engagement Plan instead.</value>
    </labels>
    <labels>
        <fullName>engagementPlanMissingField</fullName>
        <categories>Engagement Plans</categories>
        <language>en_US</language>
        <protected>true</protected>
        <shortDescription>engagementPlanMissingField</shortDescription>
        <value>Unable to create an Engagement Plan while applying a Level. Engagement Plan is missing the field</value>
    </labels>
    <labels>
        <fullName>engagementPlanNoLookups</fullName>
        <categories>Engagement Plans</categories>
        <language>en_US</language>
        <protected>false</protected>
        <shortDescription>engagementPlanNoLookups</shortDescription>
        <value>You must enter either an Account, Contact, Campaign, Case, Opportunity, or Recurring Donation for this Engagement Plan.</value>
    </labels>
    <labels>
        <fullName>engagementPlanTwoLookups</fullName>
        <categories>Engagement Plans</categories>
        <language>en_US</language>
        <protected>false</protected>
        <shortDescription>engagementPlanTwoLookups</shortDescription>
        <value>You can enter a value for only one of the following fields: Account, Contact, Campaign, Case, Opportunity, or Recurring Donation.</value>
    </labels>
    <!-- err Prefix designates Labels used in the ERR_ classes.  -->
    <labels>
        <fullName>errErrorNoContext</fullName>
        <categories>Error</categories>
        <language>en_US</language>
        <protected>true</protected>
        <shortDescription>errErrorNoContext</shortDescription>
        <value>No process context supplied to constructor</value>
    </labels>
    <labels>
        <fullName>errErrorTypeOther</fullName>
        <categories>Error</categories>
        <language>en_US</language>
        <protected>true</protected>
        <shortDescription>errErrorTypeOther</shortDescription>
        <value>Other</value>
    </labels>
    <labels>
        <fullName>errErrorTypeRequiredFieldMissing</fullName>
        <categories>Error</categories>
        <language>en_US</language>
        <protected>true</protected>
        <shortDescription>errErrorTypeRequiredFieldMissing</shortDescription>
        <value>Required Field Missing</value>
    </labels>
    <labels>
        <fullName>errErrorTypeValidationFailed</fullName>
        <categories>Error</categories>
        <language>en_US</language>
        <protected>true</protected>
        <shortDescription>errErrorTypeValidationFailed</shortDescription>
        <value>Custom Validation Rule Failed</value>
    </labels>
    <labels>
        <fullName>errErrorUnsupportedDMLType</fullName>
        <categories>Error</categories>
        <language>en_US</language>
        <protected>true</protected>
        <shortDescription>errErrorUnsupportedDMLType</shortDescription>
        <value>Unsupported Operation: Unable to log an Error for this type of DML operation.</value>
    </labels>
    <labels>
        <fullName>exceptionDeletePermission</fullName>
        <categories>Error</categories>
        <language>en_US</language>
        <protected>true</protected>
        <shortDescription>exceptionDeletePermission</shortDescription>
        <value>You don&apos;&apos;t have the permissions required to delete {0} records.</value>
    </labels>
    <labels>
        <fullName>exceptionRequiredField</fullName>
        <categories>Error</categories>
        <language>en_US</language>
        <protected>false</protected>
        <shortDescription>exceptionRequiredField</shortDescription>
        <value>Required fields are missing:</value>
    </labels>
    <labels>
        <fullName>exceptionValidationRule</fullName>
        <categories>Error</categories>
        <language>en_US</language>
        <protected>false</protected>
        <shortDescription>exceptionValidationRule</shortDescription>
        <value>A validation rule is preventing the record from saving:</value>
    </labels>
    <labels>
        <fullName>flsError</fullName>
        <categories>Batch Data Import</categories>
        <language>en_US</language>
        <protected>false</protected>
        <shortDescription>flsError</shortDescription>
        <value>You do not have permissions to modify {0}.</value>
    </labels>
    <labels>
        <fullName>flsReadAccessError</fullName>
        <categories>Batch Data Import</categories>
        <language>en_US</language>
        <protected>false</protected>
        <shortDescription>flsReadAccessError</shortDescription>
        <value>You do not have permissions to access {0}.</value>
    </labels>
    <labels>
        <fullName>giftProcessingAccountException</fullName>
        <language>en_US</language>
        <protected>true</protected>
        <shortDescription>Gift Processing account model error</shortDescription>
        <value>Gift Processing doesn&apos;t support the Individual (&quot;Bucket&quot;) account model.</value>
    </labels>
    <labels>
        <fullName>giftProcessingConfigException</fullName>
        <language>en_US</language>
        <protected>true</protected>
        <shortDescription>Gift Processing configuration error</shortDescription>
        <value>Your org is missing required configuration for Gift Processing. Contact your admin for help.</value>
    </labels>
    <labels>
        <fullName>healthButtonRun</fullName>
        <categories>Health Check</categories>
        <language>en_US</language>
        <protected>false</protected>
        <shortDescription>healthButtonRun</shortDescription>
        <value>Run Health Check</value>
    </labels>
    <labels>
        <fullName>healthDetailsAccOne2OneNoContacts</fullName>
        <categories>Health Check</categories>
        <language>en_US</language>
        <protected>false</protected>
        <shortDescription>healthDetailsAccOne2OneNoContacts</shortDescription>
        <value>There are {0} One-to-One Accounts that have no Contacts.</value>
    </labels>
    <labels>
        <fullName>healthDetailsAccountDefaultRTInvalid</fullName>
        <categories>Health Check</categories>
        <language>en_US</language>
        <protected>true</protected>
        <shortDescription>healthDetailsAccountDefaultRTInvalid</shortDescription>
        <value>The Account Model record type isn't valid.</value>
    </labels>
    <labels>
        <fullName>healthDetailsAccountDefaultRTIssue</fullName>
        <categories>Health Check</categories>
        <language>en_US</language>
        <protected>true</protected>
        <shortDescription>healthDetailsAccountDefaultRTIssue</shortDescription>
        <value>The Account Model record type, {0} (set in NPSP Settings) is currently set as your Profile's default Account record type.</value>
    </labels>
    <labels>
        <fullName>healthDetailsAccountModel</fullName>
        <categories>Health Check</categories>
        <language>en_US</language>
        <protected>false</protected>
        <shortDescription>healthDetailsAccountModel</shortDescription>
        <value>There is no valid Account Model specified.</value>
    </labels>
    <labels>
        <fullName>healthDetailsAccountProcessor</fullName>
        <categories>HealthCheck</categories>
        <language>en_US</language>
        <protected>false</protected>
        <shortDescription>healthDetailsAccountProcessor</shortDescription>
        <value>The Account Model is set to {0}, but Health Check has found that you&apos;re using a mixture of Account types.</value>
    </labels>
    <labels>
        <fullName>healthDetailsAccountRTIssue</fullName>
        <categories>Health Check</categories>
        <language>en_US</language>
        <protected>false</protected>
        <shortDescription>healthDetailsAccountRTIssue</shortDescription>
        <value>{0} Account records using the {1} record type do not have their System fields correctly set.</value>
    </labels>
    <labels>
        <fullName>healthDetailsAutoRelCampaignTypeMissing</fullName>
        <categories>Health Check</categories>
        <language>en_US</language>
        <protected>true</protected>
        <shortDescription>healthDetailsAutoRelCampaignTypeMissing</shortDescription>
        <value>You must specify a Campaign Type for Relationship Autocreation records with Campaign Members.</value>
    </labels>
    <labels>
        <fullName>healthDetailsAutoRelFieldsMissing</fullName>
        <categories>Health Check</categories>
        <language>en_US</language>
        <protected>false</protected>
        <shortDescription>healthDetailsAutoRelFieldsMissing</shortDescription>
        <value>You must specify a valid Object, Field, and Relationship Type.</value>
    </labels>
    <labels>
        <fullName>healthDetailsAutoRelInvalidLookupField</fullName>
        <language>en_US</language>
        <protected>false</protected>
        <shortDescription>healthDetailsAutoRelInvalidLookupField</shortDescription>
        <value>Field {0} is not a lookup field.</value>
    </labels>
    <labels>
        <fullName>healthDetailsBadRDField</fullName>
        <categories>Health Check</categories>
        <language>en_US</language>
        <protected>false</protected>
        <shortDescription>healthDetailsBadRDField</shortDescription>
        <value>Recurring Donation field {0} does not exist.</value>
    </labels>
    <labels>
        <fullName>healthDetailsBadReportId</fullName>
        <categories>Health Check</categories>
        <language>en_US</language>
        <protected>false</protected>
        <shortDescription>healthDetailsBadReportId</shortDescription>
        <value>Invalid Report {0} specified.</value>
    </labels>
    <labels>
        <fullName>healthDetailsContactData</fullName>
        <categories>Health Check</categories>
        <language>en_US</language>
        <protected>false</protected>
        <shortDescription>healthDetailsContactData</shortDescription>
        <value>There are {0} Contacts that have no Account. Contacts with no Account are private to the User who created them and can't be seen by other Users.</value>
    </labels>
    <labels>
        <fullName>healthDetailsDuplicateAcctRT</fullName>
        <categories>Health Check</categories>
        <language>en_US</language>
        <protected>false</protected>
        <shortDescription>healthDetailsDuplicateAcctRT</shortDescription>
        <value>You cannot specify the same Account record type for the Household Account record type and the One-to-One record type.</value>
    </labels>
    <labels>
        <fullName>healthDetailsGenderField</fullName>
        <categories>Health Check</categories>
        <language>en_US</language>
        <protected>false</protected>
        <shortDescription>healthDetailsGenderField</shortDescription>
        <value>Gender field {0} does not exist on Contact.</value>
    </labels>
    <labels>
        <fullName>healthDetailsHHAccountModel</fullName>
        <categories>Health Check</categories>
        <language>en_US</language>
        <protected>false</protected>
        <shortDescription>healthDetailsHHAccountModel</shortDescription>
        <value>When using the Household Account Model, you must set Household Object Rules to "No Contacts". You can set the Household Object Rules field on the NPSP Settings Page under People | Households.</value>
    </labels>
    <labels>
        <fullName>healthDetailsHHActNoContacts</fullName>
        <categories>Health Check</categories>
        <language>en_US</language>
        <protected>false</protected>
        <shortDescription>healthDetailsHHActNoContacts</shortDescription>
        <value>There are {0} Household Accounts that have no Contacts.</value>
    </labels>
    <labels>
        <fullName>healthDetailsHHObNoContacts</fullName>
        <categories>Health Check</categories>
        <language>en_US</language>
        <protected>false</protected>
        <shortDescription>healthDetailsHHObNoContacts</shortDescription>
        <value>There are {0} Household object records that have no Contacts.</value>
    </labels>
    <labels>
        <fullName>healthDetailsInvalidCMField</fullName>
        <categories>Health Check</categories>
        <language>en_US</language>
        <protected>false</protected>
        <shortDescription>healthDetailsInvalidCMField</shortDescription>
        <value>Campaign Member field {0} does not exist.</value>
    </labels>
    <labels>
        <fullName>healthDetailsInvalidContactField</fullName>
        <categories>Health Check</categories>
        <language>en_US</language>
        <protected>false</protected>
        <shortDescription>healthDetailsInvalidContactField</shortDescription>
        <value>Contact field {0} does not exist.</value>
    </labels>
    <labels>
        <fullName>healthDetailsInvalidErrorChatterGroup</fullName>
        <categories>Health Check</categories>
        <language>en_US</language>
        <protected>false</protected>
        <shortDescription>healthDetailsInvalidErrorChatterGroup</shortDescription>
        <value>Invalid Chatter Group {0}.</value>
    </labels>
    <labels>
        <fullName>healthDetailsInvalidErrorRecipient</fullName>
        <categories>Health Check</categories>
        <language>en_US</language>
        <protected>false</protected>
        <shortDescription>healthDetailsInvalidErrorRecipient</shortDescription>
        <value>Invalid Error Notification recipient.</value>
    </labels>
    <labels>
        <fullName>healthDetailsInvalidErrorUser</fullName>
        <categories>Health Check</categories>
        <language>en_US</language>
        <protected>false</protected>
        <shortDescription>healthDetailsInvalidErrorUser</shortDescription>
        <value>Invalid User {0}.</value>
    </labels>
    <labels>
        <fullName>healthDetailsInvalidFieldNumeric</fullName>
        <categories>Health Check</categories>
        <language>en_US</language>
        <protected>false</protected>
        <shortDescription>Health Check error if a Level refers to an invalid field</shortDescription>
        <value>Level {0} refers to an invalid numeric field {1} on {2}.</value>
    </labels>
    <labels>
        <fullName>healthDetailsInvalidFiscalYears</fullName>
        <categories>Health Check</categories>
        <language>en_US</language>
        <protected>false</protected>
        <shortDescription>healthDetailsInvalidFiscalYears</shortDescription>
        <value>Your organization is using Custom Fiscal Years. NPSP does not support Fiscal Year Rollups with Custom Fiscal Years.</value>
    </labels>
    <labels>
        <fullName>healthDetailsInvalidLevelField</fullName>
        <categories>Health Check</categories>
        <language>en_US</language>
        <protected>false</protected>
        <shortDescription>Health Check error if a Level refers to an invalid field</shortDescription>
        <value>Level {0} refers to an invalid field {1} on {2}.</value>
    </labels>
    <labels>
        <fullName>healthDetailsInvalidLevelFieldReference</fullName>
        <categories>Health Check</categories>
        <language>en_US</language>
        <protected>false</protected>
        <shortDescription>Health Check error if a Level refers to an invalid field</shortDescription>
        <value>Level {0} refers to an invalid Level Lookup field {1} on {2}.</value>
    </labels>
    <labels>
        <fullName>healthDetailsInvalidObjectField</fullName>
        <categories>Health Check</categories>
        <language>en_US</language>
        <protected>false</protected>
        <shortDescription>healthDetailsInvalidObjectField</shortDescription>
        <value>{0} field {1} does not exist.</value>
    </labels>
    <labels>
        <fullName>healthDetailsInvalidOppField</fullName>
        <categories>Health Check</categories>
        <language>en_US</language>
        <protected>false</protected>
        <shortDescription>healthDetailsInvalidOppField</shortDescription>
        <value>Opportunity field {0} does not exist.</value>
    </labels>
    <labels>
        <fullName>healthDetailsInvalidOppStage</fullName>
        <categories>Health Check</categories>
        <language>en_US</language>
        <protected>false</protected>
        <shortDescription>healthDetailsInvalidOppStage</shortDescription>
        <value>The Opportunity stage {0} does not exist or is not active.</value>
    </labels>
    <labels>
        <fullName>healthDetailsInvalidPaymentField</fullName>
        <categories>Health Check</categories>
        <language>en_US</language>
        <protected>false</protected>
        <shortDescription>healthDetailsInvalidPaymentField</shortDescription>
        <value>Payment field {0} does not exist.</value>
    </labels>
    <labels>
        <fullName>healthDetailsInvalidRDCustomPeriod</fullName>
        <categories>Health Check</categories>
        <language>en_US</language>
        <protected>true</protected>
        <shortDescription>healthDetailsInvalidRDCustomPeriod</shortDescription>
        <value>Custom Installment Period {0} is not included in the picklist values for Recurring Donation field Installment Period.</value>
    </labels>
    <labels>
        <fullName>healthDetailsInvalidRDCustomPeriodPIcklist</fullName>
        <categories>Health Check</categories>
        <language>en_US</language>
        <protected>true</protected>
        <shortDescription>healthDetailsInvalidRDCustomPeriodPIcklist</shortDescription>
        <value>Recurring Donation Installment Period picklist value {0} is not a valid Custom Installment Period.</value>
    </labels>
    <labels>
        <fullName>healthDetailsInvalidRecordtypeId</fullName>
        <categories>Health Check</categories>
        <language>en_US</language>
        <protected>false</protected>
        <shortDescription>healthDetailsInvalidRecordtypeId</shortDescription>
        <value>Recordtype Id {0} is invalid.</value>
    </labels>
    <labels>
        <fullName>healthDetailsInvalidRecordtypeName</fullName>
        <categories>Health Check</categories>
        <language>en_US</language>
        <protected>false</protected>
        <shortDescription>healthDetailsInvalidRecordtypeName</shortDescription>
        <value>Recordtype Name {0} is invalid.</value>
    </labels>
    <labels>
        <fullName>healthDetailsInvalidScheduledJob</fullName>
        <categories>Health Check</categories>
        <language>en_US</language>
        <protected>false</protected>
        <shortDescription>healthDetailsInvalidScheduledJob</shortDescription>
        <value>The record {0} in the Schedulable__c object is not valid.</value>
    </labels>
    <labels>
        <fullName>healthDetailsMailingListReportMissing</fullName>
        <categories>Health Check</categories>
        <language>en_US</language>
        <protected>false</protected>
        <shortDescription>healthDetailsMailingListReportMissing</shortDescription>
        <value>The NPSP Campaign Household Mailing List Report is missing. This report is run when you click the Household Mailing List button from a Campaign record.</value>
    </labels>
    <labels>
        <fullName>healthDetailsMissingOppPayments</fullName>
        <categories>Health Check</categories>
        <language>en_US</language>
        <protected>false</protected>
        <shortDescription>healthDetailsMissingOppPayments</shortDescription>
        <value>{0} Opportunities that should have Payments are missing those Payments.</value>
    </labels>
    <labels>
        <fullName>healthDetailsNothingScheduled</fullName>
        <categories>Health Check</categories>
        <language>en_US</language>
        <protected>false</protected>
        <shortDescription>healthDetailsNothingScheduled</shortDescription>
        <value>The NPSP default jobs are not scheduled. Scheduled jobs update summary fields on records every night.</value>
    </labels>
    <labels>
        <fullName>healthDetailsOCR</fullName>
        <categories>Health Check</categories>
        <language>en_US</language>
        <protected>true</protected>
        <shortDescription>healthDetailsOCR</shortDescription>
        <value>{0} and {1} cannot use the same Role value.</value>
    </labels>
    <labels>
        <fullName>healthDetailsOCRDupPrimary</fullName>
        <categories>Health Check</categories>
        <language>en_US</language>
        <protected>false</protected>
        <shortDescription>healthDetailsOCRDupPrimary</shortDescription>
        <value>Health Check found {0} Opportunities that had more than one Opportunity Contact Role marked as Primary.</value>
    </labels>
    <labels>
        <fullName>healthDetailsOCRDupPrimaryValid</fullName>
        <categories>Health Check</categories>
        <language>en_US</language>
        <protected>false</protected>
        <shortDescription>healthDetailsOCRDupPrimaryValid</shortDescription>
        <value>No Opportunities were found with multiple Primary Opportunity Contact Roles.</value>
    </labels>
    <labels>
        <fullName>healthDetailsOCRSettingsResolution</fullName>
        <categories>Health Check</categories>
        <language>en_US</language>
        <protected>true</protected>
        <shortDescription>healthDetailsOCRSettingsResolution</shortDescription>
        <value>On the NPSP Settings tab, click Donations | Contact Roles, and edit the values of the above settings.</value>
    </labels>
    <labels>
        <fullName>healthDetailsOCRSettingsValid</fullName>
        <categories>Health Check</categories>
        <language>en_US</language>
        <protected>true</protected>
        <shortDescription>healthDetailsOCRSettingsValid</shortDescription>
        <value>NPSP Opportunity Contact Roles settings are valid.</value>
    </labels>
    <labels>
        <fullName>healthDetailsPaymentMappingBadDataTypes</fullName>
        <categories>Health Check</categories>
        <language>en_US</language>
        <protected>false</protected>
        <shortDescription>healthDetailsPaymentMappingBadDataTypes</shortDescription>
        <value>Payment field {0} and Opportunity field {1} are not of compatible data types.</value>
    </labels>
    <labels>
        <fullName>healthDetailsRDFieldsBadDatatypes</fullName>
        <categories>Health Check</categories>
        <language>en_US</language>
        <protected>false</protected>
        <shortDescription>healthDetailsRDFieldsBadDatatypes</shortDescription>
        <value>Recurring Donation field {0} and Opportunity field {1} are not of compatible data types.</value>
    </labels>
    <labels>
        <fullName>healthDetailsRelReciprocalInvalid</fullName>
        <categories>Health Check</categories>
        <language>en_US</language>
        <protected>false</protected>
        <shortDescription>healthDetailsRelReciprocalInvalid</shortDescription>
        <value>Reciprocal Relationship {0} should have a value in at least one of the fields for Male, Female, or Neutral.</value>
    </labels>
    <labels>
        <fullName>healthDetailsSaveAcctFailed</fullName>
        <categories>Health Check</categories>
        <language>en_US</language>
        <protected>false</protected>
        <shortDescription>healthDetailsSaveAcctFailed</shortDescription>
        <value>Unable to create a new Account.</value>
    </labels>
    <labels>
        <fullName>healthDetailsSaveOppsFailed</fullName>
        <categories>Health Check</categories>
        <language>en_US</language>
        <protected>false</protected>
        <shortDescription>healthDetailsSaveOppsFailed</shortDescription>
        <value>Unable to create new Opportunities.</value>
    </labels>
    <labels>
        <fullName>healthDetailsScheduleJobs</fullName>
        <categories>Health Check</categories>
        <language>en_US</language>
        <protected>false</protected>
        <shortDescription>healthDetailsScheduleJobs</shortDescription>
        <value>One or more of the Opportunity Rollup, Recurring Donation, and Seasonal Address jobs are missing from the Schedulable__c object.</value>
    </labels>
    <labels>
        <fullName>healthDetailsTriggerHandlerDuplicate</fullName>
        <categories>Health Check</categories>
        <language>en_US</language>
        <protected>false</protected>
        <shortDescription>healthDetailsTriggerHandlerDuplicate</shortDescription>
        <value>Health Check found more than one Trigger Handler {0} on object {1} with the same field values. Duplicate Trigger Handlers will affect NPSP behavior.</value>
    </labels>
    <labels>
        <fullName>healthDetailsTriggerHandlerMismatch</fullName>
        <categories>Health Check</categories>
        <language>en_US</language>
        <protected>false</protected>
        <shortDescription>healthDetailsTriggerHandlerMismatch</shortDescription>
        <value>Trigger Handler {0} on object {1} does not match the default NPSP configuration.</value>
    </labels>
    <labels>
        <fullName>healthDetailsTriggerHandlerMissing</fullName>
        <categories>Health Check</categories>
        <language>en_US</language>
        <protected>false</protected>
        <shortDescription>healthDetailsTriggerHandlerMissing</shortDescription>
        <value>Trigger Handler {0} on object {1} is missing and will affect NPSP behavior.</value>
    </labels>
    <labels>
        <fullName>healthDetailsUDFBadDatatypes</fullName>
        <categories>Health Check</categories>
        <language>en_US</language>
        <protected>false</protected>
        <shortDescription>healthDetailsUDFBadDatatypes</shortDescription>
        <value>Opportunity field {0} and {1} field {2} are not of compatible data types.</value>
    </labels>
    <labels>
        <fullName>healthDetailsValidRDCustomPeriod</fullName>
        <categories>Health Check</categories>
        <language>en_US</language>
        <protected>true</protected>
        <shortDescription>healthDetailsValidRDCustomPeriod</shortDescription>
        <value>Recurring Donation Custom Installment Periods are valid.</value>
    </labels>
    <labels>
        <fullName>healthLabelAccountData</fullName>
        <categories>Health Check</categories>
        <language>en_US</language>
        <protected>false</protected>
        <shortDescription>healthLabelAccountData</shortDescription>
        <value>Account Data</value>
    </labels>
    <labels>
        <fullName>healthLabelAccountDefaultRT</fullName>
        <categories>Health Check</categories>
        <language>en_US</language>
        <protected>true</protected>
        <shortDescription>healthLabelAccountDefaultRT</shortDescription>
        <value>Account Model Record Type</value>
    </labels>
    <labels>
        <fullName>healthLabelAccountModelData</fullName>
        <categories>Health Check</categories>
        <language>en_US</language>
        <protected>false</protected>
        <shortDescription>healthLabelAccountModelData</shortDescription>
        <value>Account Model Data</value>
    </labels>
    <labels>
        <fullName>healthLabelAccountRTIssueValid</fullName>
        <categories>Health Check</categories>
        <language>en_US</language>
        <protected>false</protected>
        <shortDescription>healthLabelAccountRTIssueValid</shortDescription>
        <value>Account system fields for any Household Accounts and One-to-One Accounts are set correctly.</value>
    </labels>
    <labels>
        <fullName>healthLabelAllTestsPassed</fullName>
        <categories>Health Check</categories>
        <language>en_US</language>
        <protected>false</protected>
        <shortDescription>healthLabelAllTestsPassed</shortDescription>
        <value>All Health Check tests have successfully passed.</value>
    </labels>
    <labels>
        <fullName>healthLabelAutoRelValid</fullName>
        <categories>Health Check</categories>
        <language>en_US</language>
        <protected>false</protected>
        <shortDescription>healthLabelAutoRelValid</shortDescription>
        <value>Automatic Relationships are valid.</value>
    </labels>
    <labels>
        <fullName>healthLabelContactData</fullName>
        <categories>Health Check</categories>
        <language>en_US</language>
        <protected>false</protected>
        <shortDescription>healthLabelContactData</shortDescription>
        <value>Contact Data</value>
    </labels>
    <labels>
        <fullName>healthLabelErrorRecipientValid</fullName>
        <categories>Health Check</categories>
        <language>en_US</language>
        <protected>false</protected>
        <shortDescription>healthLabelErrorRecipientValid</shortDescription>
        <value>The Error Notification recipient is valid.</value>
    </labels>
    <labels>
        <fullName>healthLabelFailed</fullName>
        <categories>Health Check</categories>
        <language>en_US</language>
        <protected>false</protected>
        <shortDescription>healthLabelFailed</shortDescription>
        <value>Failed</value>
    </labels>
    <labels>
        <fullName>healthLabelFiscalYearsValid</fullName>
        <categories>Health Check</categories>
        <language>en_US</language>
        <protected>false</protected>
        <shortDescription>healthLabelFiscalYearsValid</shortDescription>
        <value>Your organization is not using Custom Fiscal Years.</value>
    </labels>
    <labels>
        <fullName>healthLabelHHAccData</fullName>
        <categories>Health Check</categories>
        <language>en_US</language>
        <protected>false</protected>
        <shortDescription>healthLabelHHAccData</shortDescription>
        <value>Household Account Data</value>
    </labels>
    <labels>
        <fullName>healthLabelHHData</fullName>
        <categories>Health Check</categories>
        <language>en_US</language>
        <protected>false</protected>
        <shortDescription>healthLabelHHData</shortDescription>
        <value>Household Data</value>
    </labels>
    <labels>
        <fullName>healthLabelHHObjData</fullName>
        <categories>Health Check</categories>
        <language>en_US</language>
        <protected>false</protected>
        <shortDescription>healthLabelHHObjData</shortDescription>
        <value>Household Object Data</value>
    </labels>
    <labels>
        <fullName>healthLabelIntro</fullName>
        <categories>Health Check</categories>
        <language>en_US</language>
        <protected>false</protected>
        <shortDescription>healthLabelIntro</shortDescription>
        <value>Health Check verifies that all of your NPSP Settings are valid and looks for problems in your Account-related data. When complete, you can view the results below, including detailed information for any failures.</value>
    </labels>
    <labels>
        <fullName>healthLabelLastRun</fullName>
        <categories>Health Check</categories>
        <language>en_US</language>
        <protected>false</protected>
        <shortDescription>healthLabelLastRun</shortDescription>
        <value>Last run: {0}</value>
    </labels>
    <labels>
        <fullName>healthLabelNoMissingOppPayments</fullName>
        <categories>Health Check</categories>
        <language>en_US</language>
        <protected>false</protected>
        <shortDescription>healthLabelNoMissingOppPayments</shortDescription>
        <value>All Opportunities with Payments have expected Payments.</value>
    </labels>
    <labels>
        <fullName>healthLabelNone</fullName>
        <categories>Health Check</categories>
        <language>en_US</language>
        <protected>false</protected>
        <shortDescription>healthLabelNone</shortDescription>
        <value>(none)</value>
    </labels>
    <labels>
        <fullName>healthLabelOCRCheck</fullName>
        <categories>Health Check</categories>
        <language>en_US</language>
        <protected>false</protected>
        <shortDescription>healthLabelOCRCheck</shortDescription>
        <value>Opportunity Contact Roles</value>
    </labels>
    <labels>
        <fullName>healthLabelOCRSettings</fullName>
        <categories>Health Check</categories>
        <language>en_US</language>
        <protected>true</protected>
        <shortDescription>healthLabelOCRSettings</shortDescription>
        <value>Opportunity Contact Roles Settings</value>
    </labels>
    <labels>
        <fullName>healthLabelOppPayments</fullName>
        <categories>Health Check</categories>
        <language>en_US</language>
        <protected>false</protected>
        <shortDescription>healthLabelOppPayments</shortDescription>
        <value>Opportunity Payments</value>
    </labels>
    <labels>
        <fullName>healthLabelPassed</fullName>
        <categories>Health Check</categories>
        <language>en_US</language>
        <protected>false</protected>
        <shortDescription>healthLabelPassed</shortDescription>
        <value>Passed</value>
    </labels>
    <labels>
        <fullName>healthLabelPaymentMappingsValid</fullName>
        <categories>Health Check</categories>
        <language>en_US</language>
        <protected>false</protected>
        <shortDescription>healthLabelPaymentMappingsValid</shortDescription>
        <value>Payment Mappings are valid.</value>
    </labels>
    <labels>
        <fullName>healthLabelRDOppsValid</fullName>
        <categories>Health Check</categories>
        <language>en_US</language>
        <protected>false</protected>
        <shortDescription>healthLabelRDOppsValid</shortDescription>
        <value>New Opportunities can be saved.</value>
    </labels>
    <labels>
        <fullName>healthLabelRDValid</fullName>
        <categories>Health Check</categories>
        <language>en_US</language>
        <protected>false</protected>
        <shortDescription>healthLabelRDValid</shortDescription>
        <value>Recurring Donation Field Mappings are valid.</value>
    </labels>
    <labels>
        <fullName>healthLabelRelReciprocalValid</fullName>
        <categories>Health Check</categories>
        <language>en_US</language>
        <protected>false</protected>
        <shortDescription>healthLabelRelReciprocalValid</shortDescription>
        <value>Reciprocal Relationships are valid.</value>
    </labels>
    <labels>
        <fullName>healthLabelScheduler</fullName>
        <categories>Health Check</categories>
        <language>en_US</language>
        <protected>false</protected>
        <shortDescription>healthLabelScheduler</shortDescription>
        <value>NPSP Default Scheduler</value>
    </labels>
    <labels>
        <fullName>healthLabelSchedulerValid</fullName>
        <categories>Health Check</categories>
        <language>en_US</language>
        <protected>false</protected>
        <shortDescription>healthLabelSchedulerValid</shortDescription>
        <value>NPSP Recurring Jobs are scheduled.</value>
    </labels>
    <labels>
        <fullName>healthLabelShowPassedTests</fullName>
        <categories>Health Check</categories>
        <language>en_US</language>
        <protected>false</protected>
        <shortDescription>healthLabelShowPassedTests</shortDescription>
        <value>Show Passed Tests</value>
    </labels>
    <labels>
        <fullName>healthLabelTime</fullName>
        <categories>Health Check</categories>
        <language>en_US</language>
        <protected>false</protected>
        <shortDescription>healthLabelTime</shortDescription>
        <value>Detection time in seconds: {0}</value>
    </labels>
    <labels>
        <fullName>healthLabelTriggerHandlerCheck</fullName>
        <categories>Health Check</categories>
        <language>en_US</language>
        <protected>false</protected>
        <shortDescription>healthLabelTriggerHandlerCheck</shortDescription>
        <value>Trigger Configuration</value>
    </labels>
    <labels>
        <fullName>healthLabelTriggerHandlersValid</fullName>
        <categories>Health Check</categories>
        <language>en_US</language>
        <protected>false</protected>
        <shortDescription>healthLabelTriggerHandlersValid</shortDescription>
        <value>Triggers are configured for NPSP default triggers.</value>
    </labels>
    <labels>
        <fullName>healthLabelUDFValid</fullName>
        <categories>Health Check</categories>
        <language>en_US</language>
        <protected>false</protected>
        <shortDescription>healthLabelUDFValid</shortDescription>
        <value>User Defined Rollups are valid.</value>
    </labels>
    <labels>
        <fullName>healthLabelVerifyLevels</fullName>
        <categories>Health Check</categories>
        <language>en_US</language>
        <protected>false</protected>
        <shortDescription>Health Check title for Levels</shortDescription>
        <value>Levels</value>
    </labels>
    <labels>
        <fullName>healthLabelVerifyLevelsSuccess</fullName>
        <categories>Health Check</categories>
        <language>en_US</language>
        <protected>false</protected>
        <shortDescription>Health Check message when all Levels verify ok</shortDescription>
        <value>All field references on all Levels are valid.</value>
    </labels>
    <labels>
        <fullName>healthLabelWarning</fullName>
        <categories>Health Check</categories>
        <language>en_US</language>
        <protected>false</protected>
        <shortDescription>healthLabelWarning</shortDescription>
        <value>Warning</value>
    </labels>
    <labels>
        <fullName>healthPaymentAutoCloseStageInvalid</fullName>
        <categories>Health Check</categories>
        <language>en_US</language>
        <protected>true</protected>
        <shortDescription>healthPaymentAutoCloseStageInvalid</shortDescription>
        <value>Select an active Closed/Won stage in the Opportunity stage to be transitioned to when all Payments are Paid setting.</value>
    </labels>
    <labels>
        <fullName>healthPaymentAutoCloseStageMustBeActiveClosedWonOrBlank</fullName>
        <categories>Health Check</categories>
        <language>en_US</language>
        <protected>true</protected>
        <shortDescription>healthPaymentAutoCloseStageMustBeActiveClosedWonOrBlank</shortDescription>
        <value>Select an active Closed/Won stage in the Opportunity Stage for When Fully Paid setting. You can also leave the value blank, which prevents NPSP from automatically updating the Opportunity stage when all Payments are received.</value>
    </labels>
    <labels>
        <fullName>healthPaymentAutoCloseStageValid</fullName>
        <categories>Health Check</categories>
        <language>en_US</language>
        <protected>true</protected>
        <shortDescription>healthPaymentAutoCloseStageValid</shortDescription>
        <value>The selected value in the Opportunity Stage for When Fully Paid setting is valid. This value is either an active Closed/Won stage, or blank.</value>
    </labels>
    <labels>
        <fullName>healthSolutionAccOne2OneNoContacts</fullName>
        <categories>Health Check</categories>
        <language>en_US</language>
        <protected>false</protected>
        <shortDescription>healthSolutionAccOne2OneNoContacts</shortDescription>
        <value>Consider deleting these unused One-to-One Accounts to save storage space.</value>
    </labels>
    <labels>
        <fullName>healthSolutionAccountDefaultRTInvalid</fullName>
        <categories>Health Check</categories>
        <language>en_US</language>
        <protected>true</protected>
        <shortDescription>healthSolutionAccountDefaultRTInvalid</shortDescription>
        <value>Go to &lt;b&gt;People | Account Model&lt;/b&gt; and select a valid record type.</value>
    </labels>
    <labels>
        <fullName>healthSolutionAccountDefaultRTIssue</fullName>
        <categories>Health Check</categories>
        <language>en_US</language>
        <protected>true</protected>
        <shortDescription>healthSolutionAccountDefaultRTIssue</shortDescription>
        <value>The record type selected for the Account Model should not be used as the default Account record type for any Profile. Doing so can cause various data issues.</value>
    </labels>
    <labels>
        <fullName>healthSolutionAccountModel</fullName>
        <categories>Health Check</categories>
        <language>en_US</language>
        <protected>false</protected>
        <shortDescription>healthSolutionAccountModel</shortDescription>
        <value>All of your Accounts should use the same Account Model. View all of your Accounts and their types by running the &lt;b&gt;Individual Accounts by Account Type&lt;/b&gt; report in the NPSP Health Check reports folder.</value>
    </labels>
    <labels>
        <fullName>healthSolutionAccountRTIssue</fullName>
        <categories>Health Check</categories>
        <language>en_US</language>
        <protected>false</protected>
        <shortDescription>healthSolutionAccountRTIssue</shortDescription>
        <value>For Household Accounts, make sure npe01__SYSTEM_AccountType__c is &apos;Household Account&apos;. For One-to-One Accounts, make sure npe01__SYSTEM_AccountType__c is &apos;One-to-One Individual&apos;. Also make sure for both, npe01__SYSTEMISINDIVIDUAL__c is true.</value>
    </labels>
    <labels>
        <fullName>healthSolutionAutoRelFieldsMissing</fullName>
        <categories>Health Check</categories>
        <language>en_US</language>
        <protected>false</protected>
        <shortDescription>healthSolutionAutoRelFieldsMissing</shortDescription>
        <value>Click {0} | {1} on the NPSP Settings tab, and delete the invalid Relationships Autocreation record.</value>
    </labels>
    <labels>
        <fullName>healthSolutionAutoRelInvalidCMField</fullName>
        <categories>Health Check</categories>
        <language>en_US</language>
        <protected>false</protected>
        <shortDescription>healthSolutionAutoRelInvalidCMField</shortDescription>
        <value>Click {0} | {1} on the NPSP Settings tab and delete the Relationships Autocreation record that references this field.</value>
    </labels>
    <labels>
        <fullName>healthSolutionAutoRelInvalidContactField</fullName>
        <language>en_US</language>
        <protected>false</protected>
        <shortDescription>healthSolutionAutoRelInvalidContactField</shortDescription>
        <value>Click {0} | {1} on the NPSP Settings tab and delete the Relationships Autocreation record that references this field.</value>
    </labels>
    <labels>
        <fullName>healthSolutionAutoRelInvalidLookupField</fullName>
        <categories>Health Check</categories>
        <language>en_US</language>
        <protected>false</protected>
        <shortDescription>healthSolutionAutoRelInvalidLookupField</shortDescription>
        <value>Click {0} | {1} on the NPSP Settings tab and delete the Relationships Autocreation record that references this field.</value>
    </labels>
    <labels>
        <fullName>healthSolutionBadRDField</fullName>
        <categories>Health Check</categories>
        <language>en_US</language>
        <protected>false</protected>
        <shortDescription>healthSolutionBadRDField</shortDescription>
        <value>On the NPSP Settings tab, click {0} | {1}, and delete the Recurring Donation Field Mapping record that references this field.</value>
    </labels>
    <labels>
        <fullName>healthSolutionContactData</fullName>
        <categories>Health Check</categories>
        <language>en_US</language>
        <protected>false</protected>
        <shortDescription>healthSolutionContactData</shortDescription>
        <value>View these Contacts by running the &lt;b&gt;Contacts without Accounts&lt;/b&gt; report in the NPSP Health Check reports folder.</value>
    </labels>
    <labels>
        <fullName>healthSolutionEditSetting</fullName>
        <categories>Health Check</categories>
        <language>en_US</language>
        <protected>false</protected>
        <shortDescription>healthSolutionEditSetting</shortDescription>
        <value>On the NPSP Settings tab, click {1} | {2}, and edit the {0} setting.</value>
    </labels>
    <labels>
        <fullName>healthSolutionHHAccNoContacts</fullName>
        <categories>Health Check</categories>
        <language>en_US</language>
        <protected>false</protected>
        <shortDescription>healthSolutionHHAccNoContacts</shortDescription>
        <value>Consider deleting these unused Household Account records to save space. View these Household Account records by running the &lt;b&gt;Empty Household Accounts&lt;/b&gt; report in the NPSP Health Check reports folder.</value>
    </labels>
    <labels>
        <fullName>healthSolutionHHObjNoContacts</fullName>
        <categories>Health Check</categories>
        <language>en_US</language>
        <protected>false</protected>
        <shortDescription>healthSolutionHHObjNoContacts</shortDescription>
        <value>Consider deleting these unused Household objects to save space. If you have completed a conversion to the Household Account model and no longer need the data on the Household object records they can be deleted.  View these Household objects by running the &lt;b&gt;Empty Household Objects&lt;/b&gt; report in the NPSP Health Check reports folder.</value>
    </labels>
    <labels>
        <fullName>healthSolutionInvalidFiscalYears</fullName>
        <categories>Health Check</categories>
        <language>en_US</language>
        <protected>false</protected>
        <shortDescription>healthSolutionInvalidFiscalYears</shortDescription>
        <value>Since Salesforce does not support turning off Custom Fiscal Years, NPSP Rollups will default to Calendar Year.</value>
    </labels>
    <labels>
        <fullName>healthSolutionInvalidLevelField</fullName>
        <categories>Health Check</categories>
        <language>en_US</language>
        <protected>false</protected>
        <shortDescription>Health Check Solution for an invalid Level field</shortDescription>
        <value>Go to the Levels Tab, and update the invalid field reference on Level {0}.</value>
    </labels>
    <labels>
        <fullName>healthSolutionInvalidOppField</fullName>
        <categories>Health Check</categories>
        <language>en_US</language>
        <protected>false</protected>
        <shortDescription>healthSolutionInvalidOppField</shortDescription>
        <value>On the NPSP Settings tab, click {0} | {1}, and delete the Payment Mapping record that references this field.</value>
    </labels>
    <labels>
        <fullName>healthSolutionInvalidOppStage</fullName>
        <categories>Health Check</categories>
        <language>en_US</language>
        <protected>false</protected>
        <shortDescription>healthSolutionInvalidOppStage</shortDescription>
        <value>Add this Opportunity Stage value in Salesforce Setup.</value>
    </labels>
    <labels>
        <fullName>healthSolutionInvalidPaymentField</fullName>
        <categories>Health Check</categories>
        <language>en_US</language>
        <protected>false</protected>
        <shortDescription>healthSolutionInvalidPaymentField</shortDescription>
        <value>On the NPSP Settings tab click {0} | {1}, and delete the Payment Mapping record that references this field.</value>
    </labels>
    <labels>
        <fullName>healthSolutionInvalidRDCustomPeriod</fullName>
        <categories>Health Check</categories>
        <language>en_US</language>
        <protected>true</protected>
        <shortDescription>healthSolutionInvalidRDCustomPeriod</shortDescription>
        <value>Add this Recurring Donation Installment Period picklist value in Salesforce Setup.</value>
    </labels>
    <labels>
        <fullName>healthSolutionInvalidRDCustomPeriodPicklist</fullName>
        <categories>Health Check</categories>
        <language>en_US</language>
        <protected>true</protected>
        <shortDescription>healthSolutionInvalidRDCustomPeriodPicklist</shortDescription>
        <value>On the NPSP Settings tab, click {0} | {1}, and add the missing Recurring Donation Custom Installment Period, or delete the picklist value from the Installment Period field.</value>
    </labels>
    <labels>
        <fullName>healthSolutionInvalidScheduledJob</fullName>
        <categories>Health Check</categories>
        <language>en_US</language>
        <protected>false</protected>
        <shortDescription>healthSolutionInvalidScheduledJob</shortDescription>
        <value>You must update the record to have a valid Class the implements the UTIL_MasterSchedulableHelper.UTIL_IRecurring interface.</value>
    </labels>
    <labels>
        <fullName>healthSolutionInvalidUDFObjectField</fullName>
        <categories>Health Check</categories>
        <language>en_US</language>
        <protected>false</protected>
        <shortDescription>healthSolutionInvalidUDFObjectField</shortDescription>
        <value>On the NPSP Settings tab, click {0} | {1} and delete the User Rollup record that references this field.</value>
    </labels>
    <labels>
        <fullName>healthSolutionMailingListReportMissing</fullName>
        <categories>Health Check</categories>
        <language>en_US</language>
        <protected>false</protected>
        <shortDescription>healthSolutionMailingListReportMissing</shortDescription>
        <value>Create a Campaigns with Contacts report, and add a filter for Member Status does not contain "Duplicate". Then specify this report on the {0} | {1} tab in NPSP Settings.</value>
    </labels>
    <labels>
        <fullName>healthSolutionMissingOppPayments</fullName>
        <categories>Health Check</categories>
        <language>en_US</language>
        <protected>false</protected>
        <shortDescription>healthSolutionMissingOppPayments</shortDescription>
        <value>View these Opportunities by running the &lt;b&gt;Opportunities without Payments&lt;/b&gt; report in the NPSP Health Check reports folder. Note that you should add filter criteria on the report to exclude any Opportunity types and Opportunity record types you&apos;ve excluded in NPSP Payments Settings. You can create the missing Payment records using the Create Missing Payments button on NPSP Settings | Bulk Data Processes | Create Missing Payments.</value>
    </labels>
    <labels>
        <fullName>healthSolutionNothingScheduled</fullName>
        <categories>Health Check</categories>
        <language>en_US</language>
        <protected>false</protected>
        <shortDescription>healthSolutionNothingScheduled</shortDescription>
        <value>To reschedule the default NPSP jobs, go to NPSP Settings | Bulk Data Processes | Process Scheduler. Click Edit. Make sure Don't Enable Auto Schedule Default NPSP Job is not selected. Click Save. See Edit or Reschedule NPSP Jobs in the Power of Us Hub for more information: https://powerofus.force.com/articles/Resource/NPSP-Edit-or-Reschedule-NPSP-Scheduled-Jobs</value>
    </labels>
    <labels>
        <fullName>healthSolutionOCRDupPrimary</fullName>
        <categories>Health Check</categories>
        <language>en_US</language>
        <protected>false</protected>
        <shortDescription>healthSolutionOCRDupPrimary</shortDescription>
        <value>If you have more than one Opportunity Contact Role marked Primary, it can cause NPSP to incorrectly calculate Opportunity Rollups, such as Total Gifts. To see which Opportunities have more than one Opportunity Contact Role marked Primary, run the &lt;b&gt;Opportunities with Primary Contact Roles&lt;/b&gt; report in the NPSP Health Checks report folder.</value>
    </labels>
    <labels>
        <fullName>healthSolutionOCRException</fullName>
        <categories>Health Check</categories>
        <language>en_US</language>
        <protected>false</protected>
        <shortDescription>healthSolutionOCRException</shortDescription>
        <value>If you have more than 50,000 Opportunities and Opportunity Contact Roles, you can safely ignore any errors dealing with SOQL limits.</value>
    </labels>
    <labels>
        <fullName>healthSolutionPaymentMappingBadDataTypes</fullName>
        <language>en_US</language>
        <protected>false</protected>
        <shortDescription>healthSolutionPaymentMappingBadDataTypes</shortDescription>
        <value>On the NPSP Settings tab, click {0} | {1}, and delete the Payment Mapping record that references these fields.</value>
    </labels>
    <labels>
        <fullName>healthSolutionRDBadOppField</fullName>
        <categories>Health Check</categories>
        <language>en_US</language>
        <protected>false</protected>
        <shortDescription>healthSolutionRDBadOppField</shortDescription>
        <value>On the NPSP Settings tab, click {0} | {1}, and  delete the Recurring Donation Field Mapping record that references this field.</value>
    </labels>
    <labels>
        <fullName>healthSolutionRDFieldsBadDatatypes</fullName>
        <categories>Health Check</categories>
        <language>en_US</language>
        <protected>false</protected>
        <shortDescription>healthSolutionRDFieldsBadDatatypes</shortDescription>
        <value>On the NPSP Settings tab, click {0} | {1}, and delete the Recurring Donation Field Mapping record that references these fields.</value>
    </labels>
    <labels>
        <fullName>healthSolutionRelReciprocalInvalid</fullName>
        <categories>Health Check</categories>
        <language>en_US</language>
        <protected>false</protected>
        <shortDescription>healthSolutionRelReciprocalInvalid</shortDescription>
        <value>On the NPSP Settings tab, click {0} | {1}, and delete the Reciprocal Relationship record. Then create a new one with the required information.</value>
    </labels>
    <labels>
        <fullName>healthSolutionSaveOppsFailed</fullName>
        <categories>Health Check</categories>
        <language>en_US</language>
        <protected>false</protected>
        <shortDescription>healthSolutionSaveOppsFailed</shortDescription>
        <value>Make sure you have no Validation Rules, Required Fields, or Workflow Rules that would prevent an Opportunity or Account from being saved.</value>
    </labels>
    <labels>
        <fullName>healthSolutionScheduleJobs</fullName>
        <categories>Health Check</categories>
        <language>en_US</language>
        <protected>false</protected>
        <shortDescription>healthSolutionScheduleJobs</shortDescription>
        <value>All NPSP scheduled classes should have records in Schedulable__c in order for these features to work correctly.</value>
    </labels>
    <labels>
        <fullName>healthSolutionTriggerHandlerMismatch</fullName>
        <categories>Health Check</categories>
        <language>en_US</language>
        <protected>false</protected>
        <shortDescription>healthSolutionTriggerHandlerMismatch</shortDescription>
        <value>Changes to triggers can affect core NPSP functionality in unexpected ways, and should be thoroughly tested before deployment to production. If these changes were unintentional, you should reset your Trigger Handlers to match the default NPSP configuration. See the Manage Trigger Handlers article in the Power Of Us Hub for more information: https://powerofus.force.com/articles/Resource/NPSP-Manage-Trigger-Handlers</value>
    </labels>
    <labels>
        <fullName>healthSolutionUDFBadDatatypes</fullName>
        <categories>Health Check</categories>
        <language>en_US</language>
        <protected>false</protected>
        <shortDescription>healthSolutionUDFBadDatatypes</shortDescription>
        <value>On the NPSP Settings tab, click {0} | {1}, and delete the User Rollup record that references these two fields.</value>
    </labels>
    <labels>
        <fullName>healthSolutionUDFOppField</fullName>
        <categories>Health Check</categories>
        <language>en_US</language>
        <protected>false</protected>
        <shortDescription>healthSolutionUDFOppField</shortDescription>
        <value>On the NPSP Settings tab, click {0} | {1}, and delete the User Rollup record that references this field.</value>
    </labels>
    <labels>
        <fullName>hhCmpDedupLabelReturnToCmp</fullName>
        <categories>Household Campaign Dedupe</categories>
        <language>en_US</language>
        <protected>false</protected>
        <shortDescription>hhCmpDedupLabelReturnToCmp</shortDescription>
        <value>Return to Campaign</value>
    </labels>
    <labels>
        <fullName>hhCmpDedupeBatchMessage</fullName>
        <categories>Household Campaign Dedupe</categories>
        <language>en_US</language>
        <protected>false</protected>
        <shortDescription>hhCmpDedupeBatchMessage</shortDescription>
        <value>Due to the large number of Campaign Members on this Campaign, NPSP is using a batch process to identify Household Members, which may take several minutes to complete. When it's done, you can view the Household Mailing report by clicking on the Household Mailing Report link.</value>
    </labels>
    <labels>
        <fullName>hhCmpDedupeBatchProgressTitle</fullName>
        <categories>Household Campaign Dedupe</categories>
        <language>en_US</language>
        <protected>false</protected>
        <shortDescription>hhCmpDedupeBatchProgressTitle</shortDescription>
        <value>Campaign Household Deduplication</value>
    </labels>
    <labels>
        <fullName>hhCmpDedupeLabelOpenReport</fullName>
        <categories>Household Campaign Dedupe</categories>
        <language>en_US</language>
        <protected>false</protected>
        <shortDescription>hhCmpDedupeLabelOpenReport</shortDescription>
        <value>Open Report</value>
    </labels>
    <labels>
        <fullName>hhCmpDedupeNoReport</fullName>
        <categories>Household Campaign Dedupe</categories>
        <language>en_US</language>
        <protected>false</protected>
        <shortDescription>hhCmpDedupeNoReport</shortDescription>
        <value>Could not find the report. Create a report and save it with the Report Unique Name of &apos;NPSP_Campaign_Household_Mailing_List_V2&apos;. Use the Campaigns with Contacts report type and add filters for CampaignId equals blank and Member Status does not contain &apos;Duplicate&apos;.</value>
    </labels>
    <labels>
        <fullName>hhCmpDedupeStatus</fullName>
        <categories>Household Campaign Dedupe</categories>
        <language>en_US</language>
        <protected>false</protected>
        <shortDescription>hhCmpDedupeStatus</shortDescription>
        <value>- Household Duplicate</value>
    </labels>
    <labels>
        <fullName>isARequiredField</fullName>
        <language>en_US</language>
        <protected>false</protected>
        <shortDescription>isARequiredField</shortDescription>
        <value>is a required field.</value>
    </labels>
    <labels>
        <fullName>labelListViewFirst</fullName>
        <categories>SoqlListView</categories>
        <language>en_US</language>
        <protected>false</protected>
        <shortDescription>label for First link in list view</shortDescription>
        <value>First</value>
    </labels>
    <labels>
        <fullName>labelListViewLast</fullName>
        <categories>SoqlListView</categories>
        <language>en_US</language>
        <protected>false</protected>
        <shortDescription>label for Last link in list view</shortDescription>
        <value>Last</value>
    </labels>
    <labels>
        <fullName>labelListViewNext</fullName>
        <categories>SoqlListView</categories>
        <language>en_US</language>
        <protected>false</protected>
        <shortDescription>label for Next link in list view</shortDescription>
        <value>Next</value>
    </labels>
    <labels>
        <fullName>labelListViewPageInfo</fullName>
        <categories>SoqlListView</categories>
        <language>en_US</language>
        <protected>false</protected>
        <shortDescription>label for page info in list view</shortDescription>
        <value>&amp;nbsp;&amp;nbsp;&amp;nbsp;Page {0} of {1} &amp;nbsp;&amp;nbsp;({2} records)</value>
    </labels>
    <labels>
        <fullName>labelListViewPrevious</fullName>
        <categories>SoqlListView</categories>
        <language>en_US</language>
        <protected>false</protected>
        <shortDescription>label for Previous link in list view</shortDescription>
        <value>Previous</value>
    </labels>
    <labels>
        <fullName>labelMessageLoading</fullName>
        <categories>SoqlListView, Settings</categories>
        <language>en_US</language>
        <protected>false</protected>
        <shortDescription>label for the loading... message used in some pages</shortDescription>
        <value>Loading...</value>
    </labels>
    <labels>
        <fullName>labelShowMore</fullName>
        <categories>SoqlListView</categories>
        <language>en_US</language>
        <protected>false</protected>
        <shortDescription>label for Show More on list views</shortDescription>
        <value>Show more</value>
    </labels>
    <labels>
        <fullName>lblAddressOverride</fullName>
        <categories>Manage Household UI</categories>
        <language>en_US</language>
        <protected>false</protected>
        <shortDescription>lblAddressOverride</shortDescription>
        <value>(address override)</value>
    </labels>
    <labels>
        <fullName>lblBtnAddAllHHMembers</fullName>
        <categories>Manage Household UI</categories>
        <language>en_US</language>
        <protected>false</protected>
        <shortDescription>lblBtnAddAllHHMembers</shortDescription>
        <value>Add All Members</value>
    </labels>
    <labels>
        <fullName>lblBtnAddContact</fullName>
        <categories>Manage Household UI</categories>
        <language>en_US</language>
        <protected>false</protected>
        <shortDescription>lblBtnAddContact</shortDescription>
        <value>Add {0}</value>
    </labels>
    <labels>
        <fullName>lblCCardExcludeFrom</fullName>
        <categories>Manage Household UI</categories>
        <language>en_US</language>
        <protected>false</protected>
        <shortDescription>lblCCardExcludeFrom</shortDescription>
        <value>Exclude from:</value>
    </labels>
    <labels>
        <fullName>lblCity</fullName>
        <categories>Manage Household UI</categories>
        <language>en_US</language>
        <protected>false</protected>
        <shortDescription>lblCity</shortDescription>
        <value>City</value>
    </labels>
    <labels>
        <fullName>lblCloned</fullName>
        <language>en_US</language>
        <protected>false</protected>
        <shortDescription>lblCloned</shortDescription>
        <value>Cloned</value>
    </labels>
    <labels>
        <fullName>lblCountry</fullName>
        <categories>Manage Household UI</categories>
        <language>en_US</language>
        <protected>false</protected>
        <shortDescription>lblCountry</shortDescription>
        <value>Country</value>
    </labels>
    <labels>
        <fullName>lblDeleteContact</fullName>
        <categories>Manage Household UI</categories>
        <language>en_US</language>
        <protected>false</protected>
        <shortDescription>caption of Remove Contact popup</shortDescription>
        <value>Remove Contact</value>
    </labels>
    <labels>
        <fullName>lblDeleteContactPrompt</fullName>
        <categories>Manage Household UI</categories>
        <language>en_US</language>
        <protected>false</protected>
        <shortDescription>prompt for the Remove Contact Popup</shortDescription>
        <value>Do you want to remove this Contact from this Household on Save?</value>
    </labels>
    <labels>
        <fullName>lblDeprecated</fullName>
        <language>en_US</language>
        <protected>true</protected>
        <shortDescription>Notify user component has been deprecated.</shortDescription>
        <value>This component has been deprecated.</value>
    </labels>
    <labels>
        <fullName>lblExtendedStatus</fullName>
        <categories>UTIL_JobProgressLightning</categories>
        <language>en_US</language>
        <protected>true</protected>
        <shortDescription>lblExtendedStatus</shortDescription>
        <value>Extended Status</value>
    </labels>
    <labels>
        <fullName>lblFindInContacts</fullName>
        <categories>Manage Household UI</categories>
        <language>en_US</language>
        <protected>false</protected>
        <shortDescription>autocomplete&apos;s label for &quot;smith in Contacts&quot;</shortDescription>
        <value>in Contacts</value>
    </labels>
    <labels>
        <fullName>lblFindOrAddContact</fullName>
        <categories>Manage Household UI</categories>
        <language>en_US</language>
        <protected>false</protected>
        <shortDescription>string displayed in the autocomplete control when empty</shortDescription>
        <value>Find a Contact or add a new Contact to the Household.</value>
    </labels>
    <labels>
        <fullName>lblFirstName</fullName>
        <categories>Manage Household UI</categories>
        <language>en_US</language>
        <protected>false</protected>
        <shortDescription>lblFirstName</shortDescription>
        <value>First Name</value>
    </labels>
    <labels>
        <fullName>lblFormalGreeting</fullName>
        <categories>Manage Household UI</categories>
        <language>en_US</language>
        <protected>false</protected>
        <shortDescription>lblFormalGreeting</shortDescription>
        <value>Formal Greeting</value>
    </labels>
    <labels>
        <fullName>lblHousehold</fullName>
        <categories>Manage Household UI</categories>
        <language>en_US</language>
        <protected>false</protected>
        <shortDescription>lblHousehold</shortDescription>
        <value>Household</value>
    </labels>
    <labels>
        <fullName>lblHouseholdName</fullName>
        <categories>Manage Household UI</categories>
        <language>en_US</language>
        <protected>false</protected>
        <shortDescription>lblHouseholdName</shortDescription>
        <value>Household Name</value>
    </labels>
    <labels>
        <fullName>lblInformalGreeting</fullName>
        <categories>Manage Household UI</categories>
        <language>en_US</language>
        <protected>false</protected>
        <shortDescription>lblInformalGreeting</shortDescription>
        <value>Informal Greeting</value>
    </labels>
    <labels>
        <fullName>lblLastName</fullName>
        <categories>Manage Household UI</categories>
        <language>en_US</language>
        <protected>false</protected>
        <shortDescription>lblLastName</shortDescription>
        <value>Last Name</value>
    </labels>
    <labels>
        <fullName>lblMergeHHPrompt</fullName>
        <categories>Manage Household UI</categories>
        <language>en_US</language>
        <protected>false</protected>
        <shortDescription>lblMergeHHPrompt</shortDescription>
        <value>{0} is in a Household with other members.  Do you want to just add {0}, or add all members from the Household?</value>
    </labels>
    <labels>
        <fullName>lblMergeHHTitle</fullName>
        <categories>Manage Household UI</categories>
        <language>en_US</language>
        <protected>false</protected>
        <shortDescription>lblMergeHHTitle</shortDescription>
        <value>Merge Households</value>
    </labels>
    <labels>
        <fullName>lblNPSPSettings</fullName>
        <categories>Payment Wizard</categories>
        <language>en_US</language>
        <protected>false</protected>
        <shortDescription>lblNPSPSettings</shortDescription>
        <value>NPSP Settings</value>
    </labels>
    <labels>
        <fullName>lblNoHHMergePermissions</fullName>
        <categories>Manage Household UI</categories>
        <language>en_US</language>
        <protected>false</protected>
        <shortDescription>error displayed when required perms missing to add a contact and its household</shortDescription>
        <value>You must have Edit and Delete permissions on Households (Accounts) in order to add an existing Contact to the Household.</value>
    </labels>
    <labels>
        <fullName>lblPostalCode</fullName>
        <categories>Manage Household UI</categories>
        <language>en_US</language>
        <protected>false</protected>
        <shortDescription>lblPostalCode</shortDescription>
        <value>Postal Code</value>
    </labels>
    <labels>
        <fullName>lblProgress</fullName>
        <categories>UTIL_JobProgressLightning</categories>
        <language>en_US</language>
        <protected>true</protected>
        <shortDescription>lblProgress</shortDescription>
        <value>Progress</value>
    </labels>
    <labels>
        <fullName>lblRequired</fullName>
        <categories>Engagement Plan, UTIL_FormField</categories>
        <language>en_US</language>
        <protected>true</protected>
        <shortDescription>lblRequired</shortDescription>
        <value>Required</value>
    </labels>
    <labels>
        <fullName>lblSalutation</fullName>
        <categories>Manage Household UI</categories>
        <language>en_US</language>
        <protected>false</protected>
        <shortDescription>lblSalutation</shortDescription>
        <value>Salutation</value>
    </labels>
    <labels>
        <fullName>lblState</fullName>
        <categories>Manage Household UI</categories>
        <language>en_US</language>
        <protected>false</protected>
        <shortDescription>lblState</shortDescription>
        <value>State</value>
    </labels>
    <labels>
        <fullName>lblStatus</fullName>
        <categories>UTIL_JobProgressLightning</categories>
        <language>en_US</language>
        <protected>true</protected>
        <shortDescription>lblStatus</shortDescription>
        <value>Status</value>
    </labels>
    <labels>
        <fullName>lblStreet</fullName>
        <categories>Manage Household UI</categories>
        <language>en_US</language>
        <protected>false</protected>
        <shortDescription>lblStreet</shortDescription>
        <value>Street</value>
    </labels>
    <labels>
        <fullName>lblToday</fullName>
        <categories>UTIL_InputField</categories>
        <language>en_US</language>
        <protected>true</protected>
        <shortDescription>lblToday</shortDescription>
        <value>Today</value>
    </labels>
    <labels>
        <fullName>lblYouAreHere</fullName>
        <categories>UTIL_PageHeader</categories>
        <language>en_US</language>
        <protected>true</protected>
        <shortDescription>lblYouAreHere</shortDescription>
        <value>You are here:</value>
    </labels>
    <labels>
        <fullName>leadConvertAccountName</fullName>
        <categories>Lead Converter</categories>
        <language>en_US</language>
        <protected>false</protected>
        <shortDescription>leadConvertAccountName</shortDescription>
        <value>Account</value>
    </labels>
    <labels>
        <fullName>leadConvertAffilationName</fullName>
        <categories>Lead Converter</categories>
        <language>en_US</language>
        <protected>false</protected>
        <shortDescription>leadConvertAffilationName</shortDescription>
        <value>Affiliated Account</value>
    </labels>
    <labels>
        <fullName>leadConvertAffiliateExistingAccount</fullName>
        <categories>Lead Convert</categories>
        <language>en_US</language>
        <protected>false</protected>
        <shortDescription>leadConvertAffiliateExistingAccount</shortDescription>
        <value>Affiliate with Existing Account:</value>
    </labels>
    <labels>
        <fullName>leadConvertAffiliateNewAccount</fullName>
        <categories>Lead Convert</categories>
        <language>en_US</language>
        <protected>false</protected>
        <shortDescription>leadConvertAffiliateNewAccount</shortDescription>
        <value>Affiliate with New Account:</value>
    </labels>
    <labels>
        <fullName>leadConvertAffiliatedAccount</fullName>
        <categories>Lead Convert</categories>
        <language>en_US</language>
        <protected>false</protected>
        <shortDescription>leadConvertAffiliatedAccount</shortDescription>
        <value>Affiliated Account</value>
    </labels>
    <labels>
        <fullName>leadConvertAttachBucketAccount</fullName>
        <categories>Lead Converter</categories>
        <language>en_US</language>
        <protected>false</protected>
        <shortDescription>leadConvertAttachBucketAccount</shortDescription>
        <value>Attach to Individual Bucket Account</value>
    </labels>
    <labels>
        <fullName>leadConvertAttachExistingAccount</fullName>
        <categories>Lead Converter</categories>
        <language>en_US</language>
        <protected>false</protected>
        <shortDescription>leadConvertAttachExistingAccount</shortDescription>
        <value>Attach with Existing Account:</value>
    </labels>
    <labels>
        <fullName>leadConvertAutocreateHHAccount</fullName>
        <categories>Lead Converter</categories>
        <language>en_US</language>
        <protected>false</protected>
        <shortDescription>leadConvertAutocreateHHAccount</shortDescription>
        <value>Create Household Account</value>
    </labels>
    <labels>
        <fullName>leadConvertAutocreateOne2OneAccount</fullName>
        <categories>Lead Converter</categories>
        <language>en_US</language>
        <protected>false</protected>
        <shortDescription>leadConvertAutocreateOne2OneAccount</shortDescription>
        <value>Create One-to-One Account</value>
    </labels>
    <labels>
        <fullName>leadConvertBtnCancel</fullName>
        <categories>Lead Converter</categories>
        <language>en_US</language>
        <protected>false</protected>
        <shortDescription>leadConvertBtnCancel</shortDescription>
        <value>Cancel</value>
    </labels>
    <labels>
        <fullName>leadConvertBtnConvert</fullName>
        <categories>Lead Converter</categories>
        <language>en_US</language>
        <protected>false</protected>
        <shortDescription>leadConvertBtnConvert</shortDescription>
        <value>Convert</value>
    </labels>
    <labels>
        <fullName>leadConvertContactAccount</fullName>
        <categories>Lead Convert</categories>
        <language>en_US</language>
        <protected>false</protected>
        <shortDescription>leadConvertContactAccount</shortDescription>
        <value>Contact Account</value>
    </labels>
    <labels>
        <fullName>leadConvertContactSelection</fullName>
        <categories>Lead Converter</categories>
        <language>en_US</language>
        <protected>true</protected>
        <shortDescription>leadConvertContactSelection</shortDescription>
        <value>You must select an option for Contact.</value>
    </labels>
    <labels>
        <fullName>leadConvertCreateAccount</fullName>
        <categories>Lead Converter</categories>
        <language>en_US</language>
        <protected>false</protected>
        <shortDescription>leadConvertCreateAccount</shortDescription>
        <value>Create New Account:</value>
    </labels>
    <labels>
        <fullName>leadConvertCreateNewContact</fullName>
        <categories>Lead Converter</categories>
        <language>en_US</language>
        <protected>false</protected>
        <shortDescription>leadConvertCreateNewContact</shortDescription>
        <value>Create New:</value>
    </labels>
    <labels>
        <fullName>leadConvertMergeExistingContact</fullName>
        <categories>Lead Converter</categories>
        <language>en_US</language>
        <protected>false</protected>
        <shortDescription>leadConvertMergeExistingContact</shortDescription>
        <value>Merge with Existing:</value>
    </labels>
    <labels>
        <fullName>leadConvertNewOpp</fullName>
        <categories>Lead Converter</categories>
        <language>en_US</language>
        <protected>false</protected>
        <shortDescription>leadConvertNewOpp</shortDescription>
        <value>Do not create a new {0} upon conversion.</value>
    </labels>
    <labels>
        <fullName>leadConvertOwner</fullName>
        <categories>Lead Converter</categories>
        <language>en_US</language>
        <protected>false</protected>
        <shortDescription>leadConvertOwner</shortDescription>
        <value>Record Owner</value>
    </labels>
    <labels>
        <fullName>leadConvertPageTitle</fullName>
        <categories>Lead Converter</categories>
        <language>en_US</language>
        <protected>false</protected>
        <shortDescription>leadConvertPageTitle</shortDescription>
        <value>Convert Lead:</value>
    </labels>
    <labels>
        <fullName>leadConvertRecordTypeWarning</fullName>
        <categories>Lead Converter</categories>
        <language>en_US</language>
        <protected>true</protected>
        <shortDescription>leadConvertRecordTypeWarning</shortDescription>
        <value>The default Account Record Type for your Profile is the same Record Type set as the Account Model in NPSP Settings, which could cause various data issues. We recommend changing the Account Record Type default to a different value for all profile(s).</value>
    </labels>
    <labels>
        <fullName>leadConvertSectionTitle</fullName>
        <categories>Lead Converter</categories>
        <language>en_US</language>
        <protected>false</protected>
        <shortDescription>leadConvertSectionTitle</shortDescription>
        <value>Convert Lead</value>
    </labels>
    <labels>
        <fullName>leadConvertSendEmail</fullName>
        <categories>Lead Converter</categories>
        <language>en_US</language>
        <protected>false</protected>
        <shortDescription>leadConvertSendEmail</shortDescription>
        <value>Send Email to the Owner</value>
    </labels>
    <labels>
        <fullName>leadConvertStatus</fullName>
        <categories>Lead Converter</categories>
        <language>en_US</language>
        <protected>false</protected>
        <shortDescription>leadConvertStatus</shortDescription>
        <value>Converted Status</value>
    </labels>
    <labels>
        <fullName>leadConvertViewContactError</fullName>
        <categories>Lead Converter</categories>
        <language>en_US</language>
        <protected>false</protected>
        <shortDescription>leadConvertViewContactError</shortDescription>
        <value>You can only view existing Contacts.</value>
    </labels>
    <labels>
        <fullName>lvlBtnSaveAndNew</fullName>
        <categories>UTIL_PageHeader</categories>
        <language>en_US</language>
        <protected>true</protected>
        <shortDescription>Save &amp; New button on the Level Edit page</shortDescription>
        <value>Save &amp; New</value>
    </labels>
    <labels>
        <fullName>lvlErrorDuplicateLookups</fullName>
        <categories>Levels</categories>
        <language>en_US</language>
        <protected>true</protected>
        <shortDescription>Error when the Level has the same lookup field  specified for level and previous</shortDescription>
        <value>You must specify different values for Level Field and Previous Level Field.</value>
    </labels>
    <labels>
        <fullName>lvlErrorDuplicateName</fullName>
        <categories>Levels</categories>
        <language>en_US</language>
        <protected>false</protected>
        <shortDescription>error when a name of a level is duplicated</shortDescription>
        <value>Level name {0} already exists.  Names for the same Target and Level Field must be unique.</value>
    </labels>
    <labels>
        <fullName>lvlErrorInvalidLookupField</fullName>
        <categories>Levels</categories>
        <language>en_US</language>
        <protected>false</protected>
        <shortDescription>error when Level Assignment fails to save its current or previous level</shortDescription>
        <value>Field {0} specified in Level {1} is not a valid lookup to a Level object.</value>
    </labels>
    <labels>
        <fullName>lvlErrorInvalidSourceField</fullName>
        <categories>Levels</categories>
        <language>en_US</language>
        <protected>false</protected>
        <shortDescription>error if level&apos;s source field isn&apos;t valid</shortDescription>
        <value>Field {0} specified in Level {1} is not a valid number field.</value>
    </labels>
    <labels>
        <fullName>lvlErrorMinGTMax</fullName>
        <categories>Levels</categories>
        <language>en_US</language>
        <protected>true</protected>
        <shortDescription>error if the Level Minimum is &gt; than Level Maximum</shortDescription>
        <value>The Minimum Amount must be less than the Maximum Amount on level {0}.</value>
    </labels>
    <labels>
        <fullName>lvlErrorMinOverlap</fullName>
        <categories>Levels</categories>
        <language>en_US</language>
        <protected>true</protected>
        <shortDescription>error when we detect the minimum amount overlaps another level</shortDescription>
        <value>The Minimum Amount to Maximum Amount range on Level {0} overlaps with the Minimum Amount to Maximum Amount range on Level {1}</value>
    </labels>
    <labels>
        <fullName>lvlErrorNoMinMax</fullName>
        <categories>Levels</categories>
        <language>en_US</language>
        <protected>true</protected>
        <shortDescription>error if both min and max are empty on a level</shortDescription>
        <value>The {0} level must have either a Minimum Amount or a Maximum Amount.</value>
    </labels>
    <labels>
        <fullName>mtchBtnSearch</fullName>
        <categories>Find Matched Gifts</categories>
        <language>en_US</language>
        <protected>false</protected>
        <shortDescription>mtchBtnSearch</shortDescription>
        <value>Search</value>
    </labels>
    <labels>
        <fullName>mtchCloseDateEnd</fullName>
        <categories>Find Matched Gifts</categories>
        <language>en_US</language>
        <protected>false</protected>
        <shortDescription>mtchCloseDateEnd</shortDescription>
        <value>Close Date End</value>
    </labels>
    <labels>
        <fullName>mtchCloseDateStart</fullName>
        <categories>Find Matched Gifts</categories>
        <language>en_US</language>
        <protected>false</protected>
        <shortDescription>mtchCloseDateStart</shortDescription>
        <value>Close Date Start</value>
    </labels>
    <labels>
        <fullName>mtchFindMatchedGiftsSectionHeader</fullName>
        <categories>Find Matched Gifts</categories>
        <language>en_US</language>
        <protected>false</protected>
        <shortDescription>mtchFindMatchedGiftsSectionHeader</shortDescription>
        <value>Find Matched Gifts</value>
    </labels>
    <labels>
        <fullName>mtchFindMoreGifts</fullName>
        <categories>Find Matched Gifts</categories>
        <language>en_US</language>
        <protected>false</protected>
        <shortDescription>mtchFindMoreGifts</shortDescription>
        <value>Find More Gifts</value>
    </labels>
    <labels>
        <fullName>mtchFindMoreGiftsInfo</fullName>
        <categories>Find Matched Gifts</categories>
        <language>en_US</language>
        <protected>false</protected>
        <shortDescription>mtchFindMoreGiftsInfo</shortDescription>
        <value>Enter your search criteria and click Search.</value>
    </labels>
    <labels>
        <fullName>mtchItems</fullName>
        <categories>Find Matching Gifts, Manage Soft Credits</categories>
        <language>en_US</language>
        <protected>false</protected>
        <shortDescription>mtchItems</shortDescription>
        <value>{0} items</value>
    </labels>
    <labels>
        <fullName>mtchSearchCriteriaEmpty</fullName>
        <categories>Find Matching Gifts</categories>
        <language>en_US</language>
        <protected>false</protected>
        <shortDescription>mtchSearchCriteriaEmpty</shortDescription>
        <value>Please enter a value for at least one of the search criteria fields.</value>
    </labels>
    <labels>
        <fullName>mtchSelectCbxTitle</fullName>
        <categories>Find Matched Gifts</categories>
        <language>en_US</language>
        <protected>false</protected>
        <shortDescription>mtchSelectCbxTitle</shortDescription>
        <value>Select</value>
    </labels>
    <labels>
        <fullName>mtchTotalMatchingGift</fullName>
        <categories>Find Matched Gifts</categories>
        <language>en_US</language>
        <protected>false</protected>
        <shortDescription>mtchTotalMatchingGift</shortDescription>
        <value>Total Matching Gift</value>
    </labels>
    <labels>
        <fullName>mtchTotalSelected</fullName>
        <categories>Find Matched Gifts</categories>
        <language>en_US</language>
        <protected>false</protected>
        <shortDescription>mtchTotalSelected</shortDescription>
        <value>Total Selected</value>
    </labels>
    <labels>
        <fullName>mtchTotalUnaccounted</fullName>
        <categories>Find Matched Gifts</categories>
        <language>en_US</language>
        <protected>false</protected>
        <shortDescription>mtchTotalUnaccounted</shortDescription>
        <value>Total Unaccounted</value>
    </labels>
    <labels>
        <fullName>oppInstallmentsOf</fullName>
        <categories>OppNaming</categories>
        <language>en_US</language>
        <protected>false</protected>
        <shortDescription>oppInstallmentsOf</shortDescription>
        <value>of</value>
    </labels>
    <labels>
        <fullName>oppNamingBoth</fullName>
        <categories>OppNaming</categories>
        <language>en_US</language>
        <protected>false</protected>
        <shortDescription>oppNamingBoth</shortDescription>
        <value>Both</value>
    </labels>
    <labels>
        <fullName>oppNamingIndividual</fullName>
        <categories>OppNaming</categories>
        <language>en_US</language>
        <protected>false</protected>
        <shortDescription>oppNamingIndividual</shortDescription>
        <value>Contact Donations</value>
    </labels>
    <labels>
        <fullName>oppNamingOrganizational</fullName>
        <categories>OppNaming</categories>
        <language>en_US</language>
        <protected>false</protected>
        <shortDescription>oppNamingOrganizational</shortDescription>
        <value>Organization Donations</value>
    </labels>
    <labels>
        <fullName>pmtModifyCurrency</fullName>
        <categories>Payment, Error</categories>
        <language>en_US</language>
        <protected>true</protected>
        <shortDescription>pmtModifyCurrency</shortDescription>
        <value>You can't modify Payment currencies directly. Update the parent Opportunity's currency, and NPSP will automatically update the currency of all related Payment records.</value>
    </labels>
    <labels>
        <fullName>pmtPaidPaymentDateRequired</fullName>
        <categories>Payment, Accounting Data Consistency</categories>
        <language>en_US</language>
        <protected>true</protected>
        <shortDescription>pmtPaidPaymentDateRequired</shortDescription>
        <value>A paid Payment must have a Payment Date.</value>
    </labels>
    <labels>
        <fullName>pmtUnpaidPaymentScheduledDateRequired</fullName>
        <categories>Payment, Accounting Data Consistency</categories>
        <language>en_US</language>
        <protected>true</protected>
        <shortDescription>pmtUnpaidPaymentScheduledDateRequired</shortDescription>
        <value>An unpaid Payment must have a Scheduled Date.</value>
    </labels>
    <labels>
        <fullName>pmtWriteOffPaidPayment</fullName>
        <categories>Payment, Error</categories>
        <language>en_US</language>
        <protected>true</protected>
        <shortDescription>pmtWriteOffPaidPayment</shortDescription>
        <value>A Payment can't be both paid and written off. You must deselect one or both checkboxes.</value>
    </labels>
    <labels>
        <fullName>pmtWizardBtnCalcPayments</fullName>
        <categories>Payment Wizard</categories>
        <language>en_US</language>
        <protected>false</protected>
        <shortDescription>pmtWizardBtnCalcPayments</shortDescription>
        <value>Calculate Payments</value>
    </labels>
    <labels>
        <fullName>pmtWizardBtnCreatePayments</fullName>
        <categories>Payment Wizard</categories>
        <language>en_US</language>
        <protected>false</protected>
        <shortDescription>pmtWizardBtnCreatePayments</shortDescription>
        <value>Create Payments</value>
    </labels>
    <labels>
        <fullName>pmtWizardBtnRemovePaidPayments</fullName>
        <categories>Payment Wizard</categories>
        <language>en_US</language>
        <protected>false</protected>
        <shortDescription>pmtWizardBtnRemovePaidPayments</shortDescription>
        <value>Remove Paid and Written Off Payments</value>
    </labels>
    <labels>
        <fullName>pmtWizardClosedLost</fullName>
        <categories>Payment Wizard</categories>
        <language>en_US</language>
        <protected>false</protected>
        <shortDescription>pmtWizardClosedLost</shortDescription>
        <value>NOTE: This Opportunity is marked Closed/Lost. To create Payments, first edit the Opportunity record and change the stage to an open or Closed/Won stage.</value>
    </labels>
    <labels>
        <fullName>pmtWizardCreateSchedule</fullName>
        <categories>Payment Wizard</categories>
        <language>en_US</language>
        <protected>false</protected>
        <shortDescription>pmtWizardCreateSchedule</shortDescription>
        <value>Create a Payment Schedule</value>
    </labels>
    <labels>
        <fullName>pmtWizardFirstPaymentDate</fullName>
        <categories>Payment Wizard</categories>
        <language>en_US</language>
        <protected>false</protected>
        <shortDescription>pmtWizardFirstPaymentDate</shortDescription>
        <value>Date of First Payment</value>
    </labels>
    <labels>
        <fullName>pmtWizardInterval</fullName>
        <categories>Payment Wizard</categories>
        <language>en_US</language>
        <protected>false</protected>
        <shortDescription>pmtWizardInterval</shortDescription>
        <value>Interval</value>
    </labels>
    <labels>
        <fullName>pmtWizardIntervalNumber</fullName>
        <categories>Payment Wizard</categories>
        <language>en_US</language>
        <protected>true</protected>
        <shortDescription>pmtWizardIntervalNumber</shortDescription>
        <value>Number</value>
    </labels>
    <labels>
        <fullName>pmtWizardIntervalPeriod</fullName>
        <categories>Payment Wizard</categories>
        <language>en_US</language>
        <protected>true</protected>
        <shortDescription>pmtWizardIntervalPeriod</shortDescription>
        <value>Period</value>
    </labels>
    <labels>
        <fullName>pmtWizardMonth</fullName>
        <categories>Payment Wizard</categories>
        <language>en_US</language>
        <protected>true</protected>
        <shortDescription>pmtWizardMonth</shortDescription>
        <value>Month</value>
    </labels>
    <labels>
        <fullName>pmtWizardMsgNoOppFound</fullName>
        <categories>Payment Wizard</categories>
        <language>en_US</language>
        <protected>false</protected>
        <shortDescription>pmtWizardMsgNoOppFound</shortDescription>
        <value>No opportunity found.</value>
    </labels>
    <labels>
        <fullName>pmtWizardInvalidRecords</fullName>
        <categories>Payment Wizard</categories>
        <language>en_US</language>
        <protected>true</protected>
        <shortDescription>pmtWizardInvalidRecords</shortDescription>
        <value>NOTE: This Opportunity has payment record(s) that are both Paid and Written Off. You must deselect one or both checkboxes.</value>
    </labels>
    <labels>
        <fullName>pmtWizardScheduleInvalidRecords</fullName>
        <categories>Payment Wizard</categories>
        <language>en_US</language>
        <protected>true</protected>
        <shortDescription>pmtWizardScheduleInvalidRecords</shortDescription>
        <value>One or more existing Payment records are both paid and written off. To create a new Payment schedule, you must first deselect one or both checkboxes for these Payments.</value>
    </labels>
    <labels>
        <fullName>pmtWizardScheduleNoAmount</fullName>
        <categories>Payment Wizard</categories>
        <language>en_US</language>
        <protected>true</protected>
        <shortDescription>pmtWizardNoAmount</shortDescription>
        <value>NOTE: This Opportunity has no Amount. You must enter an Amount before you can schedule Payments.</value>
    </labels>
    <labels>
        <fullName>pmtWizardWriteOffNoAmount</fullName>
        <categories>Payment Wizard</categories>
        <language>en_US</language>
        <protected>true</protected>
        <shortDescription>pmtWizardNoAmount</shortDescription>
        <value>NOTE: This Opportunity has no Amount. You must enter an Amount before you can write off Payments.</value>
    </labels>
    <labels>
        <fullName>pmtWizardWriteOffInvalidRecords</fullName>
        <categories>Payment Wizard</categories>
        <language>en_US</language>
        <protected>true</protected>
        <shortDescription>pmtWizardWriteOffInvalidRecords</shortDescription>
        <value>One or more existing Payment records are both paid and written off. To write off Payments, you must first deselect one or both checkboxes for these Payments.</value>
    </labels>
    <labels>
        <fullName>pmtWizardNoUnpaidAmount</fullName>
        <categories>Payment Wizard</categories>
        <language>en_US</language>
        <protected>false</protected>
        <shortDescription>pmtWizardNoUnpaidAmount</shortDescription>
        <value>All Payments for this Opportunity are either paid or written off. To create a new Payment schedule, click Delete Paid and Written Off Payments.</value>
    </labels>
    <labels>
        <fullName>pmtWizardNoWriteoffAmount</fullName>
        <categories>Payment Wizard</categories>
        <language>en_US</language>
        <protected>false</protected>
        <shortDescription>pmtWizardNoWriteoffAmount</shortDescription>
        <value>All Payments for this Opportunity are either paid or written off. If you need to make changes to the Payment records, edit them directly.</value>
    </labels>
    <labels>
        <fullName>pmtWizardNumberOfPayments</fullName>
        <categories>Payment Wizard</categories>
        <language>en_US</language>
        <protected>false</protected>
        <shortDescription>pmtWizardNumberOfPayments</shortDescription>
        <value># of Payments</value>
    </labels>
    <labels>
        <fullName>pmtWizardPaymentNumber</fullName>
        <categories>Payment Wizard</categories>
        <language>en_US</language>
        <protected>false</protected>
        <shortDescription>pmtWizardPaymentNumber</shortDescription>
        <value>Payment Number</value>
    </labels>
    <labels>
        <fullName>pmtWizardPaymentsDisabled</fullName>
        <categories>Payment Wizard</categories>
        <language>en_US</language>
        <protected>false</protected>
        <shortDescription>pmtWizardPaymentsDisabled</shortDescription>
        <value>You do not have NPSP Payments Enabled. To use the Payment Scheduling Wizard, please enable Payments on the NPSP Settings page under Donations | Payments.</value>
    </labels>
    <labels>
        <fullName>pmtWizardPaymentsDisabledTitle</fullName>
        <categories>Payment Wizard</categories>
        <language>en_US</language>
        <protected>false</protected>
        <shortDescription>pmtWizardPaymentsDisabledTitle</shortDescription>
        <value>NPSP Payments Not Enabled</value>
    </labels>
    <labels>
        <fullName>pmtWizardPaymentsNoAccessMessage</fullName>
        <categories>Payment Wizard</categories>
        <language>en_US</language>
        <protected>true</protected>
        <shortDescription>Message displayed when the user has no permission to manage payments</shortDescription>
        <value>You do not have permissions to manage Payments.</value>
    </labels>
    <labels>
        <fullName>pmtWizardSectionTitle</fullName>
        <categories>Payment Wizard</categories>
        <language>en_US</language>
        <protected>false</protected>
        <shortDescription>pmtWizardSectionTitle</shortDescription>
        <value>Current Opportunity Info</value>
    </labels>
    <labels>
        <fullName>pmtWizardSectionWriteoff</fullName>
        <categories>Payment Wizard</categories>
        <language>en_US</language>
        <protected>false</protected>
        <shortDescription>pmtWizardSectionWriteoff</shortDescription>
        <value>Write Off Remaining Balance</value>
    </labels>
    <labels>
        <fullName>pmtWizardSectionWriteoffPayments</fullName>
        <categories>Payment Wizard</categories>
        <language>en_US</language>
        <protected>false</protected>
        <shortDescription>pmtWizardSectionWriteoffPayments</shortDescription>
        <value>Write Off Payments</value>
    </labels>
    <labels>
        <fullName>pmtWizardSubtitle</fullName>
        <categories>Payment Wizard</categories>
        <language>en_US</language>
        <protected>false</protected>
        <shortDescription>pmtWizardSubtitle</shortDescription>
        <value>Create one or more Payments for this Opportunity</value>
    </labels>
    <labels>
        <fullName>pmtWizardToBeCreated</fullName>
        <categories>Payment Wizard</categories>
        <language>en_US</language>
        <protected>false</protected>
        <shortDescription>pmtWizardToBeCreated</shortDescription>
        <value>Payments to be Created</value>
    </labels>
    <labels>
        <fullName>pmtWizardWarning</fullName>
        <categories>Payment Wizard</categories>
        <language>en_US</language>
        <protected>false</protected>
        <shortDescription>pmtWizardWarning</shortDescription>
        <value>Warning</value>
    </labels>
    <labels>
        <fullName>pmtWizardWeek</fullName>
        <categories>Payment Wizard</categories>
        <language>en_US</language>
        <protected>true</protected>
        <shortDescription>pmtWizardWeek</shortDescription>
        <value>Week</value>
    </labels>
    <labels>
        <fullName>pmtWizardWriteoffDate</fullName>
        <categories>Payment Wizard</categories>
        <language>en_US</language>
        <protected>false</protected>
        <shortDescription>pmtWizardWriteoffDate</shortDescription>
        <value>Which date would you like to use?</value>
    </labels>
    <labels>
        <fullName>pmtWizardWriteoffMessage</fullName>
        <categories>Payment Wizard</categories>
        <language>en_US</language>
        <protected>false</protected>
        <shortDescription>pmtWizardWriteoffMessage</shortDescription>
        <value>You are preparing to write off {0} Payment(s) totaling {1}</value>
    </labels>
    <labels>
        <fullName>pmtWizardWriteoffNoAccessMessage</fullName>
        <categories>Payment Wizard</categories>
        <language>en_US</language>
        <protected>true</protected>
        <shortDescription>Message displayed when the user has no permission to apply the Write Off</shortDescription>
        <value>You do not have permissions to Write Off Payments.</value>
    </labels>
    <labels>
        <fullName>pmtWizardYear</fullName>
        <categories>Payment Wizard</categories>
        <language>en_US</language>
        <protected>true</protected>
        <shortDescription>pmtWizardYear</shortDescription>
        <value>Year</value>
    </labels>
    <labels>
        <fullName>pmtWrittenOffPaymentDateRequired</fullName>
        <categories>Payment, Accounting Data Consistency</categories>
        <language>en_US</language>
        <protected>true</protected>
        <shortDescription>pmtWrittenOffPaymentDateRequired</shortDescription>
        <value>A written off Payment must have a Payment Date.</value>
    </labels>
    <labels>
        <fullName>ProgressMarkerAssistiveTextProgress</fullName>
        <categories>AlternativeText</categories>
        <language>en_US</language>
        <protected>true</protected>
        <shortDescription>ProgressMarkerAssistiveTextProgress</shortDescription>
        <value>Progress:</value>
    </labels>
    <labels>
        <fullName>pscDeleteRow</fullName>
        <categories>Manage Soft Credits</categories>
        <language>en_US</language>
        <protected>true</protected>
        <shortDescription>pscDeleteRow</shortDescription>
        <value>Delete Row</value>
    </labels>
    <labels>
        <fullName>pscManageSoftCreditsAdd</fullName>
        <categories>Manage Soft Credits</categories>
        <language>en_US</language>
        <protected>false</protected>
        <shortDescription>pscManageSoftCreditsAdd</shortDescription>
        <value>Add another soft credit</value>
    </labels>
    <labels>
        <fullName>pscManageSoftCreditsAmount</fullName>
        <categories>Manage Soft Credits</categories>
        <language>en_US</language>
        <protected>false</protected>
        <shortDescription>pscManageSoftCreditsAmount</shortDescription>
        <value>Amount</value>
    </labels>
    <labels>
        <fullName>pscManageSoftCreditsAmountMissing</fullName>
        <categories>Manage Soft Credits</categories>
        <language>en_US</language>
        <protected>false</protected>
        <shortDescription>pscManageSoftCreditsAmountMissing</shortDescription>
        <value>Please enter an amount or percent for each soft credit.</value>
    </labels>
    <labels>
        <fullName>pscManageSoftCreditsContactMissing</fullName>
        <categories>Manage Soft Credits</categories>
        <language>en_US</language>
        <protected>false</protected>
        <shortDescription>pscManageSoftCreditsContactMissing</shortDescription>
        <value>You must enter a Contact for each soft credit.</value>
    </labels>
    <labels>
        <fullName>pscManageSoftCreditsAmountOrPercent</fullName>
        <categories>Manage Soft Credits</categories>
        <language>en_US</language>
        <protected>false</protected>
        <shortDescription>pscManageSoftCreditsAmountOrPercent</shortDescription>
        <value>Amount or Percent</value>
    </labels>
    <labels>
        <fullName>pscManageSoftCreditsCantChangeCurrency</fullName>
        <categories>Manage Soft Credits</categories>
        <language>en_US</language>
        <protected>false</protected>
        <shortDescription>pscManageSoftCreditsCantChangeCurrency</shortDescription>
        <value>You can&apos;t modify soft credit currencies directly. Update the parent Opportunity&apos;s currency, and NPSP will automatically update the currency of all related soft credits.</value>
    </labels>
    <labels>
        <fullName>pscManageSoftCreditsPermissionDenied</fullName>
        <categories>Manage Soft Credits, Error</categories>
        <language>en_US</language>
        <protected>true</protected>
        <shortDescription>You do not have permission to manage soft credits</shortDescription>
        <value>You do not have permissions to manage Partial Soft Credits. Please contact your system administrator for more information.</value>
    </labels>
    <labels>
        <fullName>pscManageSoftCreditsFull</fullName>
        <categories>Manage Soft Credits</categories>
        <language>en_US</language>
        <protected>false</protected>
        <shortDescription>pscManageSoftCreditsFull</shortDescription>
        <value>Full</value>
    </labels>
    <labels>
        <fullName>pscManageSoftCreditsInvalidContact</fullName>
        <categories>Manage Soft Credits</categories>
        <language>en_US</language>
        <protected>false</protected>
        <shortDescription>pscManageSoftCreditsInvalidContact</shortDescription>
        <value>{0} is the Primary Contact for this Opportunity. You can't add soft credit to this Contact.</value>
    </labels>
    <labels>
        <fullName>pscManageSoftCreditsNoRoles</fullName>
        <categories>Manage Soft Credits</categories>
        <language>en_US</language>
        <protected>false</protected>
        <shortDescription>pscManageSoftCreditsNoRoles</shortDescription>
        <value>You have no Roles specified as Soft Credit Roles. In NPSP Settings under Donations | Contact Roles, select at least one Role in the Soft Credit Roles setting.</value>
    </labels>
    <labels>
        <fullName>pscManageSoftCreditsOppAmount</fullName>
        <categories>Manage Soft Credits</categories>
        <language>en_US</language>
        <protected>false</protected>
        <shortDescription>pscManageSoftCreditsOppAmount</shortDescription>
        <value>Total Amount</value>
    </labels>
    <labels>
        <fullName>pscManageSoftCreditsPSCAmount</fullName>
        <categories>Manage Soft Credits</categories>
        <language>en_US</language>
        <protected>false</protected>
        <shortDescription>pscManageSoftCreditsPSCAmount</shortDescription>
        <value>Soft Credit Amount</value>
    </labels>
    <labels>
        <fullName>pscManageSoftCreditsPartial</fullName>
        <categories>Manage Soft Credits</categories>
        <language>en_US</language>
        <protected>false</protected>
        <shortDescription>pscManageSoftCreditsPartial</shortDescription>
        <value>Partial</value>
    </labels>
    <labels>
        <fullName>pscManageSoftCreditsPercent</fullName>
        <categories>Manage Soft Credits</categories>
        <language>en_US</language>
        <protected>false</protected>
        <shortDescription>pscManageSoftCreditsPercent</shortDescription>
        <value>Percent</value>
    </labels>
    <labels>
        <fullName>pscManageSoftCreditsPrimaryDonor</fullName>
        <categories>Manage Soft Credits</categories>
        <language>en_US</language>
        <protected>false</protected>
        <shortDescription>pscManageSoftCreditsPrimaryDonor</shortDescription>
        <value>Primary Donor</value>
    </labels>
    <labels>
        <fullName>pscManageSoftCreditsReconcileFail</fullName>
        <categories>Manage Soft Credits</categories>
        <language>en_US</language>
        <protected>false</protected>
        <shortDescription>pscManageSoftCreditsReconcileFail</shortDescription>
        <value>The total Soft Credit Amount can't exceed the Opportunity Amount. Select Allow Soft Credit Amount more than Total Amount to override this restriction.</value>
    </labels>
    <labels>
        <fullName>pscManageSoftCreditsRestrictions</fullName>
        <categories>Manage Soft Creditds</categories>
        <language>en_US</language>
        <protected>false</protected>
        <shortDescription>pscManageSoftCreditsRestrictions</shortDescription>
        <value>Soft Credit Restrictions</value>
    </labels>
    <labels>
        <fullName>pscManageSoftCreditsRoleMissing</fullName>
        <categories>Manage Soft Credits</categories>
        <language>en_US</language>
        <protected>false</protected>
        <shortDescription>pscManageSoftCreditsRoleMissing</shortDescription>
        <value>You must specify a Role Name for all soft credits.</value>
    </labels>
    <labels>
        <fullName>pscManageSoftCreditsTitle</fullName>
        <categories>Manage Soft Credits</categories>
        <language>en_US</language>
        <protected>false</protected>
        <shortDescription>pscManageSoftCreditsTitle</shortDescription>
        <value>Manage Soft Credits</value>
    </labels>
    <labels>
        <fullName>pscManageSoftCreditsType</fullName>
        <categories>Manage Soft Credits</categories>
        <language>en_US</language>
        <protected>false</protected>
        <shortDescription>pscManageSoftCreditsType</shortDescription>
        <value>Type</value>
    </labels>
    <labels>
        <fullName>pscManageSoftCreditsUnaccounted</fullName>
        <categories>Manage Soft Credits</categories>
        <language>en_US</language>
        <protected>false</protected>
        <shortDescription>pscManageSoftCreditsUnaccounted</shortDescription>
        <value>Total Unaccounted</value>
    </labels>
    <labels>
        <fullName>pscManageSoftCreditsValidateTotals</fullName>
        <categories>Manage Soft Credits</categories>
        <language>en_US</language>
        <protected>false</protected>
        <shortDescription>pscManageSoftCreditsValidateTotals</shortDescription>
        <value>Allow Soft Credit Amount more than Total Amount</value>
    </labels>
    <labels>
        <fullName>sendAcknowledgmentFailedStatus</fullName>
        <categories>Send Acknowledgment button</categories>
        <language>en_US</language>
        <protected>false</protected>
        <shortDescription>sendAcknowledgmentFailedStatus</shortDescription>
        <value>Email Acknowledgment Not Sent</value>
    </labels>
    <labels>
        <fullName>sendAcknowledgmentFailureReasons</fullName>
        <categories>Send Acknowledgment Button</categories>
        <language>en_US</language>
        <protected>false</protected>
        <shortDescription>sendAcknowledgmentFailureReasons</shortDescription>
        <value>NPSP did not send acknowledgements for the following records. Acknowledgements can fail if there is no workflow rule (Acknowledgement Status EQUALS &apos;Send Acknowledgement&apos;) activated to send the acknowledgement, or if the records did not meet additional criteria to trigger the workflow rule. For example, if Primary Contact is not set, or if the Primary Contact&apos;s email field is empty or invalid.</value>
    </labels>
    <labels>
        <fullName>sendAcknowledgmentFireStatus</fullName>
        <categories>Send Acknowledgment Button</categories>
        <language>en_US</language>
        <protected>false</protected>
        <shortDescription>sendAcknowledgmentFireStatus</shortDescription>
        <value>Email Acknowledgment Now</value>
    </labels>
    <labels>
        <fullName>sendAcknowledgmentNoneSelected</fullName>
        <categories>Send Acknowledgment button</categories>
        <language>en_US</language>
        <protected>false</protected>
        <shortDescription>sendAcknowledgmentNoneSelected</shortDescription>
        <value>You must select one or more Opportunities before clicking Email Acknowledgments.</value>
    </labels>
    <labels>
        <fullName>sendAcknowledgmentNumberNoEmail</fullName>
        <categories>Send Acknowledgment Button</categories>
        <language>en_US</language>
        <protected>false</protected>
        <shortDescription>sendAcknowledgmentNumberNoEmail</shortDescription>
        <value>NPSP failed to send {0} acknowledgement(s).</value>
    </labels>
    <labels>
        <fullName>sendAcknowledgmentNumberSent</fullName>
        <categories>Send Acknowledgment Button</categories>
        <language>en_US</language>
        <protected>false</protected>
        <shortDescription>sendAcknowledgmentNumberSent</shortDescription>
        <value>{0} acknowledgment(s) sent.</value>
    </labels>
    <labels>
        <fullName>sendAcknowledgmentNumberAlreadySent</fullName>
        <categories>Send Acknowledgment Button</categories>
        <language>en_US</language>
        <protected>true</protected>
        <shortDescription>sendAcknowledgmentNumberAlreadySent</shortDescription>
        <value>{0} acknowledgment(s) already sent.</value>
    </labels>
    <labels>
        <fullName>sendAcknowledgmentPageTitle</fullName>
        <categories>Send Acknowledgment Button</categories>
        <language>en_US</language>
        <protected>false</protected>
        <shortDescription>sendAcknowledgmentPageTitle</shortDescription>
        <value>Email Acknowledgments</value>
    </labels>
    <labels>
        <fullName>sendAcknowledgmentReturnLinkLabel</fullName>
        <categories>Send Acknowledgment Button</categories>
        <language>en_US</language>
        <protected>false</protected>
        <shortDescription>sendAcknowledgmentReturnLinkLabel</shortDescription>
        <value>Return to Opportunity</value>
    </labels>
    <labels>
        <fullName>sendAcknowledgmentSucceeded</fullName>
        <categories>Send Acknowledgment button</categories>
        <language>en_US</language>
        <protected>false</protected>
        <shortDescription>sendAcknowledgmentSucceeded</shortDescription>
        <value>Acknowledged</value>
    </labels>
    <labels>
        <fullName>statusCompleted</fullName>
        <categories>Status</categories>
        <language>en_US</language>
        <protected>false</protected>
        <shortDescription>statusCompleted</shortDescription>
        <value>Completed</value>
    </labels>
    <labels>
        <fullName>statusInProgress</fullName>
        <categories>Status</categories>
        <language>en_US</language>
        <protected>false</protected>
        <shortDescription>statusInProgress</shortDescription>
        <value>In Progress</value>
    </labels>
    <labels>
        <fullName>statusNotStarted</fullName>
        <categories>Status</categories>
        <language>en_US</language>
        <protected>false</protected>
        <shortDescription>statusNotStarted</shortDescription>
        <value>Not Started</value>
    </labels>
    <labels>
        <fullName>stgActive</fullName>
        <categories>Settings</categories>
        <language>en_US</language>
        <protected>true</protected>
        <shortDescription>stgActive</shortDescription>
        <value>Active</value>
    </labels>
    <labels>
        <fullName>stgAdd</fullName>
        <categories>Settings</categories>
        <language>en_US</language>
        <protected>true</protected>
        <shortDescription>To add to a list</shortDescription>
        <value>Add</value>
    </labels>
    <labels>
        <fullName>stgAddrGeneralSettingsIntro</fullName>
        <categories>Settings, address</categories>
        <language>en_US</language>
        <protected>false</protected>
        <shortDescription>stgAddrGeneralSettingsIntro</shortDescription>
        <value>Household and Organization Account Management lets you add multiple Addresses to an Account, specify default Addresses, and specify seasonal Addresses. Address Management is only available in NPSP3 and later with the Household Account model.</value>
    </labels>
    <labels>
        <fullName>stgAddrMustChooseClass</fullName>
        <categories>Settings, address</categories>
        <language>en_US</language>
        <protected>false</protected>
        <shortDescription>stgAddrMustChooseClass</shortDescription>
        <value>You must choose a verification service in order to enable automatic verification.</value>
    </labels>
    <labels>
        <fullName>stgAddrPermissionDenied</fullName>
        <categories>Settings, address</categories>
        <language>en_US</language>
        <protected>true</protected>
        <shortDescription>Permission Denied on Address Verification Panel</shortDescription>
        <value>You do not have permissions to manage Address settings. Please contact your system administrator for more information.</value>
    </labels>
    <labels>
        <fullName>stgAllocationLevel</fullName>
        <categories>Settings</categories>
        <language>en_US</language>
        <protected>true</protected>
        <shortDescription>stgAllocationLevel</shortDescription>
        <value>Allocation Type</value>
    </labels>
    <labels>
        <fullName>stgBDIGoToSetup</fullName>
        <categories>Settings</categories>
        <language>en_US</language>
        <protected>true</protected>
        <shortDescription>stgBDIGoToSetup</shortDescription>
        <value>Configure Advanced Mapping</value>
    </labels>
    <labels>
        <fullName>stgBtnBack</fullName>
        <categories>Settings</categories>
        <language>en_US</language>
        <protected>true</protected>
        <shortDescription>Button to go back to a previous page</shortDescription>
        <value>Back</value>
    </labels>
    <labels>
        <fullName>stgBtnCancel</fullName>
        <categories>Settings, UTIL_PageHeader</categories>
        <language>en_US</language>
        <protected>false</protected>
        <shortDescription>stgBtnCancel</shortDescription>
        <value>Cancel</value>
    </labels>
    <labels>
        <fullName>stgBtnClearErrorLog</fullName>
        <categories>Settings</categories>
        <language>en_US</language>
        <protected>false</protected>
        <shortDescription>stgBtnClearErrorLog</shortDescription>
        <value>Clear Error Log</value>
    </labels>
    <labels>
        <fullName>stgBtnClone</fullName>
        <categories>Settings</categories>
        <language>en_US</language>
        <protected>true</protected>
        <shortDescription>stgBtnClone</shortDescription>
        <value>Clone</value>
    </labels>
    <labels>
        <fullName>stgBtnCreateAutoRel</fullName>
        <categories>Settings</categories>
        <language>en_US</language>
        <protected>false</protected>
        <shortDescription>stgBtnCreateAutoRel</shortDescription>
        <value>Create Automatic Relationship</value>
    </labels>
    <labels>
        <fullName>stgBtnCreateMapping</fullName>
        <categories>Settings</categories>
        <language>en_US</language>
        <protected>false</protected>
        <shortDescription>stgBtnCreateMapping</shortDescription>
        <value>Create Custom Mapping</value>
    </labels>
    <labels>
        <fullName>stgBtnCreateRDPeriod</fullName>
        <categories>Settings</categories>
        <language>en_US</language>
        <protected>false</protected>
        <shortDescription>stgBtnCreateRDPeriod</shortDescription>
        <value>Create Custom Installment Period</value>
    </labels>
    <labels>
        <fullName>stgBtnCreateRelReciprocal</fullName>
        <categories>Settings</categories>
        <language>en_US</language>
        <protected>false</protected>
        <shortDescription>stgBtnCreateRelReciprocal</shortDescription>
        <value>Create Reciprocal Relationship</value>
    </labels>
    <labels>
        <fullName>stgBtnCreateTH</fullName>
        <categories>Settings</categories>
        <language>en_US</language>
        <protected>false</protected>
        <shortDescription>stgBtnCreateTH</shortDescription>
        <value>Create Trigger Handler</value>
    </labels>
    <labels>
        <fullName>stgBtnCreateUDR</fullName>
        <categories>Settings</categories>
        <language>en_US</language>
        <protected>false</protected>
        <shortDescription>stgBtnCreateUDR</shortDescription>
        <value>Create Rollup</value>
    </labels>
    <labels>
        <fullName>stgBtnEdit</fullName>
        <categories>Settings</categories>
        <language>en_US</language>
        <protected>false</protected>
        <shortDescription>stgBtnEdit</shortDescription>
        <value>Edit</value>
    </labels>
    <labels>
        <fullName>stgBtnHHAutoName</fullName>
        <categories>Settings</categories>
        <language>en_US</language>
        <protected>false</protected>
        <shortDescription>stgBtnHHAutoName</shortDescription>
        <value>Refresh All Household Names</value>
    </labels>
    <labels>
        <fullName>stgBtnNew</fullName>
        <categories>Settings</categories>
        <language>en_US</language>
        <protected>false</protected>
        <shortDescription>stgBtnNew</shortDescription>
        <value>New</value>
    </labels>
    <labels>
        <fullName>stgBtnNewAutoRel</fullName>
        <categories>Settings</categories>
        <language>en_US</language>
        <protected>false</protected>
        <shortDescription>stgBtnNewAutoRel</shortDescription>
        <value>New Automatic Relationship</value>
    </labels>
    <labels>
        <fullName>stgBtnNewONS</fullName>
        <categories>Settings</categories>
        <language>en_US</language>
        <protected>false</protected>
        <shortDescription>stgBtnNewONS</shortDescription>
        <value>New Opportunity Name</value>
    </labels>
    <labels>
        <fullName>stgBtnNewPaymentMap</fullName>
        <categories>Settings</categories>
        <language>en_US</language>
        <protected>false</protected>
        <shortDescription>stgBtnNewPaymentMap</shortDescription>
        <value>New Payment Field Mapping</value>
    </labels>
    <labels>
        <fullName>stgBtnNewRDFieldMap</fullName>
        <categories>Settings</categories>
        <language>en_US</language>
        <protected>false</protected>
        <shortDescription>stgBtnNewRDFieldMap</shortDescription>
        <value>New Custom Field Mapping</value>
    </labels>
    <labels>
        <fullName>stgBtnNewRDPeriod</fullName>
        <categories>Settings</categories>
        <language>en_US</language>
        <protected>false</protected>
        <shortDescription>stgBtnNewRDPeriod</shortDescription>
        <value>New Custom Installment Period</value>
    </labels>
    <labels>
        <fullName>stgBtnNewRelReciprocal</fullName>
        <categories>Settings</categories>
        <language>en_US</language>
        <protected>false</protected>
        <shortDescription>stgBtnNewRelReciprocal</shortDescription>
        <value>New Reciprocal Relationship</value>
    </labels>
    <labels>
        <fullName>stgBtnNewTH</fullName>
        <categories>Settings</categories>
        <language>en_US</language>
        <protected>false</protected>
        <shortDescription>stgBtnNewTH</shortDescription>
        <value>New Trigger Handler</value>
    </labels>
    <labels>
        <fullName>stgBtnNewUDR</fullName>
        <categories>Settings</categories>
        <language>en_US</language>
        <protected>false</protected>
        <shortDescription>stgBtnNewUDR</shortDescription>
        <value>New User Defined Rollup</value>
    </labels>
    <labels>
        <fullName>stgBtnRDCreateNewMap</fullName>
        <categories>Settings</categories>
        <language>en_US</language>
        <protected>false</protected>
        <shortDescription>stgBtnRDCreateNewMap</shortDescription>
        <value>Create Custom Field Mapping</value>
    </labels>
    <labels>
        <fullName>stgBtnRefreshOpportunityNames</fullName>
        <categories>Settings</categories>
        <language>en_US</language>
        <protected>false</protected>
        <shortDescription>stgBtnRefreshOpportunityNames</shortDescription>
        <value>Refresh All Opportunity Names</value>
    </labels>
    <labels>
        <fullName>stgBtnRefreshPrimaryContacts</fullName>
        <categories>Settings</categories>
        <language>en_US</language>
        <protected>false</protected>
        <shortDescription>stgBtnRefreshPrimaryContacts</shortDescription>
        <value>Refresh All Opportunity Primary Contacts</value>
    </labels>
    <labels>
        <fullName>stgBtnRunBatch</fullName>
        <categories>Settings</categories>
        <language>en_US</language>
        <protected>false</protected>
        <shortDescription>stgBtnRunBatch</shortDescription>
        <value>Run Batch</value>
    </labels>
    <labels>
        <fullName>stgBtnSave</fullName>
        <categories>Settings, UTIL_PageHeader</categories>
        <language>en_US</language>
        <protected>false</protected>
        <shortDescription>stgBtnSave</shortDescription>
        <value>Save</value>
    </labels>
    <labels>
        <fullName>stgCheckboxTrue</fullName>
        <categories>Settings</categories>
        <language>en_US</language>
        <protected>true</protected>
        <shortDescription>For alternative text when a boolean is selected.</shortDescription>
        <value>Selected</value>
    </labels>
    <labels>
        <fullName>stgCheckboxFalse</fullName>
        <categories>Settings</categories>
        <language>en_US</language>
        <protected>true</protected>
        <shortDescription>For alternative text when a boolean is not selected.</shortDescription>
        <value>Not Selected</value>
    </labels>
    <labels>
        <fullName>stgClearErrors</fullName>
        <language>en_US</language>
        <protected>true</protected>
        <shortDescription>Error shown when errors must be removed before something else can occur.</shortDescription>
        <value>Clear errors before proceeding.</value>
    </labels>
    <labels>
        <fullName>stgCountOf</fullName>
        <categories>Settings</categories>
        <language>en_US</language>
        <protected>false</protected>
        <shortDescription>stgCountOf</shortDescription>
        <value>Count of</value>
    </labels>
    <labels>
        <fullName>stgCreatedBy</fullName>
        <categories>Settings</categories>
        <language>en_US</language>
        <protected>false</protected>
        <shortDescription>stgCreatedBy</shortDescription>
        <value>Created By</value>
    </labels>
    <labels>
        <fullName>stgCRLPHouseholdAccountError</fullName>
        <categories>Settings</categories>
        <language>en_US</language>
        <protected>true</protected>
        <shortDescription>stgCRLPHouseholdAccountError</shortDescription>
        <value>You must be using the Household Account Model in order to use Customizable Rollups.</value>
    </labels>
    <labels>
        <fullName>stgCRLPInfoOnUDRBody</fullName>
        <categories>Settings</categories>
        <language>en_US</language>
        <protected>true</protected>
        <shortDescription>stgCRLPInfoOnUDRBody</shortDescription>
        <value>Customizable Rollups offer all the functionality of User Defined Rollups and so much more:&lt;br/&gt;
            &lt;br/&gt;
            ● Roll up Payments in addition to Opportunities&lt;br/&gt;
            ● Use filters to easily exclude certain records or data&lt;br/&gt;
            ● Roll up data for more than 2 years back&lt;br/&gt;
            &lt;br/&gt;
            Go to NPSP Settings | Donations | Customizable Rollups to enable Customizable Rollups and get started using them!
        </value>
    </labels>
    <labels>
        <fullName>stgCRLPInfoOnUDRHeading</fullName>
        <categories>Settings</categories>
        <language>en_US</language>
        <protected>true</protected>
        <shortDescription>stgCRLPInfoOnUDRHeading</shortDescription>
        <value>Why not try Customizable Rollups instead?</value>
    </labels>
    <labels>
        <fullName>stgCRLPNonAdminError</fullName>
        <categories>Settings</categories>
        <language>en_US</language>
        <protected>true</protected>
        <shortDescription>stgCRLPNonAdminError</shortDescription>
        <value>Only System Administrators can enable or disable Customizable Rollups.</value>
    </labels>
    <labels>
        <fullName>stgCRLPGoToSetup</fullName>
        <categories>Settings</categories>
        <language>en_US</language>
        <protected>true</protected>
        <shortDescription>stgCRLPGoToSetup</shortDescription>
        <value>Configure Customizable Rollups</value>
    </labels>
    <labels>
        <fullName>stgCRLPReset</fullName>
        <categories>Settings</categories>
        <language>en_US</language>
        <protected>true</protected>
        <shortDescription>stgCRLPReset</shortDescription>
        <value>Reset Customizable Rollups</value>
    </labels>
    <labels>
        <fullName>stgDefaultValue</fullName>
        <categories>Settings</categories>
        <language>en_US</language>
        <protected>false</protected>
        <shortDescription>stgDefaultValue</shortDescription>
        <value>Default Value</value>
    </labels>
    <labels>
        <fullName>stgDIFMNonAdminError</fullName>
        <categories>Settings</categories>
        <language>en_US</language>
        <protected>true</protected>
        <shortDescription>stgDIFMNonAdminError</shortDescription>
        <value>Only System Administrators can enable or disable Data Import Advanced Mapping.</value>
    </labels>
    <labels>
        <fullName>stgDocumentation</fullName>
        <categories>Settings</categories>
        <language>en_US</language>
        <protected>false</protected>
        <shortDescription>stgDocumentation</shortDescription>
        <value>Documentation</value>
    </labels>
    <labels>
        <fullName>stgDeploymentCustomMetadataMappingEnabled</fullName>
        <categories>Settings</categories>
        <language>en_US</language>
        <protected>true</protected>
        <shortDescription>stgDeploymentCustomMetadataMappingEnabled</shortDescription>
        <value>Advanced Mapping is enabled.</value>
    </labels>
    <labels>
        <fullName>stgDeploymentHasInvalidHelpTextMappings</fullName>
        <categories>Settings</categories>
        <language>en_US</language>
        <protected>true</protected>
        <shortDescription>stgDeploymentHasInvalidHelpTextMappings</shortDescription>
        <value>Advanced Mapping is enabled, but we found some invalid Help Text mappings that couldn't be migrated. &lt;b&gt;Take a screenshot of the table below; it will not be displayed again after you leave this page.&lt;/b&gt;</value>
    </labels>
    <labels>
        <fullName>stgDeploymentHelpTextMappingEnabled</fullName>
        <categories>Settings</categories>
        <language>en_US</language>
        <protected>true</protected>
        <shortDescription>stgDeploymentHelpTextMappingEnabled</shortDescription>
        <value>Help Text mapping is enabled.</value>
    </labels>
    <labels>
        <fullName>stgDeploymentInProgress</fullName>
        <categories>Settings</categories>
        <language>en_US</language>
        <protected>true</protected>
        <shortDescription>stgDeploymentInProgress</shortDescription>
        <value>Deployment in progress. You can leave this page. The page will reload when deployment is finished.</value>
    </labels>
    <labels>
        <fullName>stgDeploymentTimedOut</fullName>
        <categories>Settings</categories>
        <language>en_US</language>
        <protected>true</protected>
        <shortDescription>stgDeploymentInProgress</shortDescription>
        <value>Page timed out.</value>
    </labels>
    <labels>
        <fullName>stgDeploymentTryAgain</fullName>
        <categories>Settings</categories>
        <language>en_US</language>
        <protected>true</protected>
        <shortDescription>stgDeploymentTryAgain</shortDescription>
        <value>You can try again immediately.</value>
    </labels>
    <labels>
        <fullName>stgDontAutoScheduleHelpText</fullName>
        <categories>Settings</categories>
        <language>en_US</language>
        <protected>false</protected>
        <shortDescription>stgDontAutoScheduleHelpText</shortDescription>
        <value>NPSP has a number of Scheduled Jobs that calculate rollups, update Recurring Donations and Seasonal Addresses, and perform error handling.
&lt;br/&gt;
&lt;br/&gt;
When Don't Auto Schedule Default NPSP Jobs is not selected, whenever you load the NPSP Settings page, NPSP checks that all the default NPSP Jobs are scheduled. If they're not scheduled, NPSP reschedules them. NPSP will reschedule only missing NPSP Jobs; it will not overwrite Jobs that have been updated.
&lt;br/&gt;
&lt;br/&gt;
To view these Jobs, search for Scheduled Jobs in Salesforce Setup.
&lt;br/&gt;
&lt;br/&gt;
Selecting Don't Auto Schedule Default NPSP Jobs tells NPSP not to check for or reschedule the default Jobs.</value>
    </labels>
    <labels>
        <fullName>stgErrorINaming</fullName>
        <categories>Settings</categories>
        <language>en_US</language>
        <protected>false</protected>
        <shortDescription>stgErrorINaming</shortDescription>
        <value>The Apex class you selected in the Implementing Class field does not implement the HH_INaming interface. Select a different Apex class, or use the default NPSP class HH_NameSpec.</value>
    </labels>
    <labels>
        <fullName>stgErrorInvalidClass</fullName>
        <categories>Settings</categories>
        <language>en_US</language>
        <protected>false</protected>
        <shortDescription>stgErrorInvalidClass</shortDescription>
        <value>Invalid Implementing Class.</value>
    </labels>
    <labels>
        <fullName>stgErrorInvalidNameFormat</fullName>
        <categories>Settings</categories>
        <language>en_US</language>
        <protected>false</protected>
        <shortDescription>stgErrorInvalidNameFormat</shortDescription>
        <value>Error in {0}: {1}</value>
    </labels>
    <labels>
        <fullName>stgErrorMissingDefaultGauRecordWithPmtAllocEnabled</fullName>
        <categories>Validation Error</categories>
        <language>en_US</language>
        <protected>true</protected>
        <shortDescription>stgErrorMissingDefaultGauRecordWithPmtAllocEnabled</shortDescription>
        <value>The previously configured Default General Accounting Unit no longer exists and has been removed. You must re-enable Default Allocations and select a Default General Accounting Unit in order to use payment allocations. Open the GAU Allocations page in NPSP Settings to update the Default Allocation Settings.</value>
    </labels>
    <labels>
        <fullName>stgErrorMissingDefaultGauRecord</fullName>
        <categories>Validation Error</categories>
        <language>en_US</language>
        <protected>true</protected>
        <shortDescription>stgErrorMissingDefaultGauRecord</shortDescription>
        <value>The previously configured Default General Accounting Unit no longer exists and has been removed. To re-enable Default Allocations, open the GAU Allocations page in NPSP Settings.</value>
    </labels>
    <labels>
        <fullName>stgHHNameRefreshTitle</fullName>
        <categories>Settings</categories>
        <language>en_US</language>
        <protected>false</protected>
        <shortDescription>stgHHNameRefreshTitle</shortDescription>
        <value>Refresh Household Names</value>
    </labels>
    <labels>
        <fullName>stgHelpAccountModel</fullName>
        <categories>Settings</categories>
        <language>en_US</language>
        <protected>false</protected>
        <shortDescription>stgHelpAccountModel</shortDescription>
        <value>The Account model used by the Nonprofit Success Pack. This option controls what happens when you create a Contact with a blank Account field value. WARNING: You should not use the Account Model record type you select as the default Account record type for any Profile. Doing so can cause various data issues.</value>
    </labels>
    <labels>
        <fullName>stgHelpAdvancedMapping1</fullName>
        <categories>Settings</categories>
        <language>en_US</language>
        <protected>false</protected>
        <shortDescription>stgHelpAdvancedMapping1</shortDescription>
        <value>When you enable Advanced Mapping, we convert your existing Help Text field mappings to Advanced Mapping. Once enabled, you'll edit mappings and create new ones on this page.</value>
    </labels>
    <labels>
        <fullName>stgHelpAdvancedMapping2</fullName>
        <categories>Settings</categories>
        <language>en_US</language>
        <protected>false</protected>
        <shortDescription>stgHelpAdvancedMapping2</shortDescription>
        <value>You can disable Advanced Mapping and go back to Help Text mapping, but any changes you made with Advanced Mapping will be lost.</value>
    </labels>
    <labels>
        <fullName>stgHelpAdvancedMapping3</fullName>
        <categories>Settings</categories>
        <language>en_US</language>
        <protected>false</protected>
        <shortDescription>stgHelpAdvancedMapping3</shortDescription>
        <value>Find complete Advanced Mapping setup documentation &lt;a href=&quot;https://powerofus.force.com/NPSP_Advanced_Mapping&quot; target=&quot;_blank&quot;&gt;here&lt;/a&gt;.</value>
    </labels>
    <labels>
        <fullName>stgHelpAdvancedMapping4</fullName>
        <categories>Settings</categories>
        <language>en_US</language>
        <protected>false</protected>
        <shortDescription>stgHelpAdvancedMapping4</shortDescription>
        <value>
            &lt;b&gt;This message won't be displayed if you leave this page! Take a screenshot of this page or copy the information in the table below to track the Help Text mappings you need correct. &lt;/b&gt;
            &lt;br/&gt;
            &lt;br/&gt;
            We couldn't convert some of your existing Help Text mappings because they're invalid. &lt;a href=&quot;https://powerofus.force.com//NPSP_Help_Text_Mapping&quot; target=&quot;_blank&quot;&gt;Read more about common Help Text mapping issues&lt;/a&gt;. We recommend disabling Advanced Mapping, correcting the invalid Help Text mappings, then re-enabling Advanced Mapping. Alternatively, you could add these mappings when you configure Advanced Mapping on the next screen, but these additional mappings will revert to the original invalid Help Text if you disable Advanced Mapping.
        </value>
    </labels>
    <labels>
        <fullName>stgHelpAdvancedMappingInvalidHelpText</fullName>
        <categories>Settings</categories>
        <language>en_US</language>
        <protected>false</protected>
        <shortDescription>stgHelpAdvancedMappingInvalidHelpText</shortDescription>
        <value>Invalid Help Text Mappings</value>
    </labels>
    <labels>
        <fullName>stgHelpAdvancedMappingTableHeader1</fullName>
        <categories>Settings</categories>
        <language>en_US</language>
        <protected>false</protected>
        <shortDescription>stgHelpAdvancedMappingTableHeader1</shortDescription>
        <value>NPSP Data Import Field</value>
    </labels>
    <labels>
        <fullName>stgHelpAdvancedMappingTableHeader2</fullName>
        <categories>Settings</categories>
        <language>en_US</language>
        <protected>false</protected>
        <shortDescription>stgHelpAdvancedMappingTableHeader2</shortDescription>
        <value>Current Help Text Value</value>
    </labels>
    <labels>
        <fullName>stgHelpAlloFiscalYearRollups</fullName>
        <categories>Allocation, Settings</categories>
        <language>en_US</language>
        <protected>false</protected>
        <shortDescription>stgHelpAlloFiscalYearRollups</shortDescription>
        <value>When selected, this option enables fiscal year settings, rather than calendar year settings, for Allocation rollup totals. To set Fiscal Year information, go to Setup and search for Fiscal Year. NOTE: Nonprofit Success Pack does not support custom fiscal year settings.</value>
    </labels>
    <labels>
        <fullName>stgHelpAlloNDayValue</fullName>
        <categories>Allocation, Settings</categories>
        <language>en_US</language>
        <protected>false</protected>
        <shortDescription>stgHelpAlloNDayValue</shortDescription>
        <value>Sets the value for 'N day' rollups, where 'N' is the number of days from today into the past. This value defaults to roll up GAU Allocations over the past 365 days.</value>
    </labels>
    <labels>
        <fullName>stgHelpAllocationLevel</fullName>
        <categories>Settings</categories>
        <language>en_US</language>
        <protected>true</protected>
        <shortDescription>stgHelpAllocationLevel</shortDescription>
        <value>An allocation is the specific amount of a gift that goes to a designated General Accounting Unit (GAU). This setting determines whether funds are allocated based on the Amount on the Opportunity or the Amount on the Payment.&lt;br/&gt;&lt;br/&gt;

&lt;b&gt;WARNING:&lt;/b&gt; Choosing to use Payment Allocations changes the way Opportunity Allocations work in your org. It's important that you understand these changes and the additional requirements that exist before enabling them.&lt;br/&gt;&lt;br/&gt;

If you enable and start using Payment Allocations and then disable them, you will need to manually reconcile your data and update Opportunity Allocation records to reflect the information previously assigned in Payment Allocations. Review the Payment Allocations documentation to better understand the potential impact.&lt;br/&gt;&lt;br/&gt;

When you enable Payment Allocations, existing rollups remain the same. We do not modify rollups or create new Custom Rollups. You can create new rollups based only on Payments, if you want to.</value>
    </labels>
    <labels>
        <fullName>stgHelpAutoAffil</fullName>
        <categories>Settings</categories>
        <language>en_US</language>
        <protected>false</protected>
        <shortDescription>stgHelpAutoAffil</shortDescription>
        <value>When selected, this option tells Salesforce to create or update Affiliations for Contacts connected to Organization Accounts whenever the Contact's Account field or Primary Affiliation field changes. Organizations Accounts include all Record Types except those defined as Household or One-to-One Account Record Types.</value>
    </labels>
    <labels>
        <fullName>stgHelpAutoRelCampaignRT</fullName>
        <categories>Settings</categories>
        <language>en_US</language>
        <protected>false</protected>
        <shortDescription>stgHelpAutoRelCampaignRT</shortDescription>
        <value>Select the Campaign Type(s) you'd like this Automatic Relationship to be created for.</value>
    </labels>
    <labels>
        <fullName>stgHelpAutoRelField</fullName>
        <categories>Settings</categories>
        <language>en_US</language>
        <protected>false</protected>
        <shortDescription>stgHelpAutoRelField</shortDescription>
        <value>The field that triggers the auto-creation of the Relationship.</value>
    </labels>
    <labels>
        <fullName>stgHelpAutoRelObject</fullName>
        <categories>Settings</categories>
        <language>en_US</language>
        <protected>false</protected>
        <shortDescription>stgHelpAutoRelObject</shortDescription>
        <value>The Salesforce object associated with this auto-created Relationship..</value>
    </labels>
    <labels>
        <fullName>stgHelpAutoRelType</fullName>
        <categories>Settings</categories>
        <language>en_US</language>
        <protected>false</protected>
        <shortDescription>stgHelpAutoRelType</shortDescription>
        <value>The Relationship Type that you want to create between the base Contact or Campaign Member, and the corresponding Contact or Campaign Member. The corresponding Contact or Campaign Member will receive a Reciprocal Relationship value, if one is available.</value>
    </labels>
    <labels>
        <fullName>stgHelpBDEAllowBlankOppNames</fullName>
        <categories>Settings</categories>
        <language>en_US</language>
        <protected>false</protected>
        <shortDescription>stgHelpBDEAllowBlankOppNames</shortDescription>
        <value>If selected, Batch Data Entry will not name Opportunities, even if you leave the Name field blank on the Batch Data Entry page.</value>
    </labels>
    <labels>
        <fullName>stgHelpBDEOppNaming</fullName>
        <categories>Settings</categories>
        <language>en_US</language>
        <protected>false</protected>
        <shortDescription>stgHelpBDEOppNaming</shortDescription>
        <value>When selected, NPSP uses the default naming convention for batch-entered Opportunities, regardless of the value you enter in the Name field of the batch entry screen. NOTE: This setting has no effect if custom Opportunity Names are configured.</value>
    </labels>
    <labels>
        <fullName>stgHelpBatchAlloRollup</fullName>
        <categories>Allocation, Settings</categories>
        <language>en_US</language>
        <protected>false</protected>
        <shortDescription>stgHelpBatchAlloRollup</shortDescription>
        <value>This utility calculates rollup totals for all Closed Opportunities with Allocations and updates the relevant General Accounting Unit (GAU) records.
This process may take some time, but you can safely close this page and the process will continue in the background.</value>
    </labels>
    <labels>
        <fullName>stgHelpBatchCreateDefault</fullName>
        <categories>Allocation, Settings</categories>
        <language>en_US</language>
        <protected>false</protected>
        <shortDescription>stgHelpBatchCreateDefault</shortDescription>
        <value>Clicking this button starts a batch process that creates default allocations for all existing opportunities, except opportunities excluded in the Allocations Rollup Settings. Default allocations must be enabled and a default General Accounting Unit selected to run this tool.</value>
    </labels>
    <labels>
        <fullName>stgHelpBatchOppRollup</fullName>
        <categories>Settings</categories>
        <language>en_US</language>
        <protected>false</protected>
        <shortDescription>stgHelpBatchOppRollup</shortDescription>
        <value>This utility calculates rollup totals for all Closed Opportunities and updates the relevant Contacts, Households, and Accounts.
This process may take some time, but you can safely close this page and the process will continue in the background.</value>
    </labels>
    <labels>
        <fullName>stgHelpBtnHHNaming</fullName>
        <categories>Settings</categories>
        <language>en_US</language>
        <protected>false</protected>
        <shortDescription>stgHelpBtnHHNaming</shortDescription>
        <value>&lt;b&gt;WARNING:&lt;/b&gt; Clicking this button will activate Automatic Household Naming, and populate your existing Household Names, Formal Greetings, and Informal Greetings with new names, according to the formats you&apos;ve chosen. Every single Household Account (or Household object) in your Salesforce organization will be renamed (except those Households that do not have automatic naming enabled.)&lt;br/&gt;&lt;br/&gt;

&lt;b&gt;This is an irreversible process.&lt;/b&gt; While you can deactivate Automatic Household Naming at any time, all newly populated names will remain. &lt;br/&gt;&lt;br/&gt;

Before starting this process, we recommend disabling the following when they affect Households:
&lt;br/&gt;
&lt;br/&gt;
● Custom Validation Rules&lt;br/&gt;
● Workflow Rules&lt;br/&gt;
● Process Builder&lt;br/&gt;
● Visual Workflows&lt;br/&gt;
● Custom Triggers&lt;br/&gt;

&lt;br/&gt;
Once the process is 100% complete, you can safely leave or refresh this page.</value>
    </labels>
    <labels>
        <fullName>stgHelpBtnOppNaming</fullName>
        <categories>Settings</categories>
        <language>en_US</language>
        <protected>false</protected>
        <shortDescription>stgHelpBtnOppNaming</shortDescription>
        <value>&lt;b&gt;WARNING:&lt;/b&gt; Clicking this button will activate batch Opportunity renaming, and refresh all Opportunity Names according to the formats you've chosen. Salesforce will rename every Opportunity in your organization except those Opportunities whose Opportunity Name Formats you've specified as &quot;Do Not Rename.&quot;&lt;br/&gt;&lt;br/&gt;

&lt;b&gt;This is an irreversible process.&lt;/b&gt;
Before starting this process, we recommend that you back up your data. We also recommend disabling the following when they affect Opportunities:
&lt;br/&gt;
&lt;br/&gt;
● Custom Validation Rules&lt;br/&gt;
● Workflow Rules&lt;br/&gt;
● Process Builder&lt;br/&gt;
● Visual Workflows&lt;br/&gt;
● Custom Triggers&lt;br/&gt;&lt;br/&gt;
Once the process is 100% complete, you can safely leave or refresh this page.</value>
    </labels>
    <labels>
        <fullName>stgHelpChatterGroup</fullName>
        <categories>Settings</categories>
        <language>en_US</language>
        <protected>false</protected>
        <shortDescription>stgHelpChatterGroup</shortDescription>
        <value>Chatter group where error notifications will be posted.</value>
    </labels>
    <labels>
        <fullName>stgHelpCiceroAddrVerification</fullName>
        <categories>Address Verification Settings page</categories>
        <language>en_US</language>
        <protected>true</protected>
        <shortDescription>stgHelpCiceroAddrVerification</shortDescription>
        <value>Make sure you enter your Cicero API Key in the Auth Token settings field. You will find your API Key on your Cicero My Profile page at cicero.azavea.com</value>
    </labels>
    <labels>
        <fullName>stgHelpContactRTExcluded</fullName>
        <categories>Settings</categories>
        <language>en_US</language>
        <protected>false</protected>
        <shortDescription>stgHelpContactRTExcluded</shortDescription>
        <value>The Contact Record Types you want to exclude from automatic Household Member Contact Role creation. For example, you might want to create a &quot;child&quot; record type for children Contacts in the Household, and enter it here. Salesforce would then exclude those Contacts from receiving the Household Member Contact Role when the Opportunity is created.</value>
    </labels>
    <labels>
        <fullName>stgHelpCreateMissingPayments</fullName>
        <categories>Settings</categories>
        <language>en_US</language>
        <protected>false</protected>
        <shortDescription>stgHelpCreateMissingPayments</shortDescription>
        <value>&lt;b&gt;WARNING:&lt;/b&gt; Clicking this button will activate batch Payment creation. NPSP will create a Payment for each Opportunity without Payments that:
&lt;br/&gt;
&lt;br/&gt;
● has an amount greater than zero&lt;br/&gt;
● is not marked Do Not Automatically Create Payment&lt;br/&gt;
● is not excluded in the Donations | Payments settings&lt;br/&gt;
&lt;br/&gt;

&lt;b&gt;This is an irreversible process.&lt;/b&gt;
Before starting this process, we recommend disabling the following when they affect Payments:
&lt;br/&gt;
&lt;br/&gt;
● Custom Validation Rules&lt;br/&gt;
● Workflow Rules&lt;br/&gt;
● Process Builder&lt;br/&gt;
● Visual Workflows&lt;br/&gt;
● Custom Triggers&lt;br/&gt;

&lt;br/&gt;
Once the process is 100% complete, you can safely leave or refresh this page.</value>
    </labels>
    <labels>
        <fullName>stgHelpCustomizableRollupsEnable1</fullName>
        <categories>Settings</categories>
        <language>en_US</language>
        <protected>true</protected>
        <shortDescription>stgHelpCustomizableRollupsEnable1</shortDescription>
        <value>
            You can find complete Customizable Rollups documentation &lt;a href=&quot;https://powerofus.force.com/NPSP_Customizable_Rollups_Overview&quot; target=&quot;_blank&quot;&gt;here&lt;/a&gt;.
        </value>
    </labels>
    <labels>
        <fullName>stgHelpCustomizableRollupsEnable2</fullName>
        <categories>Settings</categories>
        <language>en_US</language>
        <protected>true</protected>
        <shortDescription>stgHelpCustomizableRollupsEnable2</shortDescription>
        <value>
            When you enable Customizable Rollups for the first time, we will automatically convert your existing rollups and the 87 out-of-box NPSP rollups into Customizable Rollups. For complete details, see &lt;a href=&quot;https://powerofus.force.com/NPSP_Customizable_Rollups_Considerations&quot; target=&quot;_blank&quot;&gt;this doc&lt;/a&gt;.
            &lt;br/&gt;&lt;br/&gt;
            You can disable and go back to legacy rollups, but any new rollups or rollup/filter changes made in Customizable Rollups won't be applied to your legacy rollup settings.
        </value>
    </labels>
    <labels>
        <fullName>stgHelpCustomizableRollupsEnable3</fullName>
        <categories>Settings</categories>
        <language>en_US</language>
        <protected>true</protected>
        <shortDescription>stgHelpCustomizableRollupsEnable</shortDescription>
        <value>
            Removes any new rollups, filter groups, and filter rules you created while using Customizable Rollups AND resets all NPSP legacy rollups back to their default behavior.
        </value>
    </labels>
    <labels>
        <fullName>stgHelpDefaultAllocationsEnabled</fullName>
        <categories>Allocation, Settings</categories>
        <language>en_US</language>
        <protected>false</protected>
        <shortDescription>stgHelpDefaultAllocationsEnabled</shortDescription>
        <value>When selected, NPSP automatically creates GAU Allocation records allocated to the General Accounting Unit specified in the Default General Accounting Unit field below. This feature enables better reporting on the Default General Accounting Unit, but uses more data storage.</value>
    </labels>
    <labels>
        <fullName>stgHelpDefaultGAU</fullName>
        <categories>Settings</categories>
        <language>en_US</language>
        <protected>false</protected>
        <shortDescription>stgHelpDefaultGAU</shortDescription>
        <value>When Default Allocations Enabled is selected, NPSP creates a GAU Allocation for all new Opportunities not excluded in GAU Allocations Rollup Settings, and assigns them to this General Accounting Unit. NOTE: This doesn't include existing unallocated Opportunities. You can allocate them to the default General Accounting Unit in NPSP Settings under Bulk Data Processes | Batch Create Default Allocations.</value>
    </labels>
    <labels>
        <fullName>stgHelpDisableHHAccountAddr</fullName>
        <categories>Settings</categories>
        <language>en_US</language>
        <protected>false</protected>
        <shortDescription>stgHelpDisableHHAccountAddr</shortDescription>
        <value>Disables Address management for Household Accounts when selected.</value>
    </labels>
    <labels>
        <fullName>stgHelpEnableSoftCreditRollups</fullName>
        <categories>Settings</categories>
        <language>en_US</language>
        <protected>false</protected>
        <shortDescription>stgHelpEnableSoftCreditRollups</shortDescription>
        <value>When selected, rolls up Closed/Won Opportunity totals to Contact records based on assigned Opportunity Contact Roles. Soft credit rollups only happen in nightly batches, but you can run them manually from the Rollup Donations Batch settings.</value>
    </labels>
    <labels>
        <fullName>stgHelpErrorLog</fullName>
        <categories>Settings</categories>
        <language>en_US</language>
        <protected>false</protected>
        <shortDescription>stgHelpErrorLog</shortDescription>
        <value>The Error Log shows a detailed list of errors for debugging purposes. Errors are logged only if Error Handling and the Store Errors options are enabled in System Tools | Error Notifications.</value>
    </labels>
    <labels>
        <fullName>stgHelpErrorNotifyOn</fullName>
        <categories>Settings</categories>
        <language>en_US</language>
        <protected>false</protected>
        <shortDescription>stgHelpErrorNotifyOn</shortDescription>
        <value>When selected, NPSP will display notifications for certain types of errors.</value>
    </labels>
    <labels>
        <fullName>stgHelpErrorNotifyTo</fullName>
        <categories>Settings</categories>
        <language>en_US</language>
        <protected>false</protected>
        <shortDescription>stgHelpErrorNotifyTo</shortDescription>
        <value>Select the type of user to send notifications to.</value>
    </labels>
    <labels>
        <fullName>stgHelpExampleHHNames</fullName>
        <categories>NPSP Settings</categories>
        <language>en_US</language>
        <protected>true</protected>
        <shortDescription>displayed in the Example household names box</shortDescription>
        <value>&lt;b&gt;NOTE:&lt;/b&gt; The above preview examples cannot preview information for fields other than First Name, Last Name, or Salutation. (For example, if you&apos;ve created a custom field for nickname that you want to use in the Informal Greeting, that custom field would not show up here.) Fields other than First Name, Last Name, and Salutation don&apos;t show up in the greetings fields of the Manage Household page either, but when you save Contact information from the Manage Household page, your Household naming conventions will appear correctly.</value>
    </labels>
    <labels>
        <fullName>stgHelpFGFormat</fullName>
        <categories>Settings</categories>
        <language>en_US</language>
        <protected>false</protected>
        <shortDescription>stgHelpFGFormat</shortDescription>
        <value>The format Salesforce uses for the Formal Greeting.</value>
    </labels>
    <labels>
        <fullName>stgHelpFiscalYearRollups</fullName>
        <categories>Settings</categories>
        <language>en_US</language>
        <protected>false</protected>
        <shortDescription>stgHelpFiscalYearRollups</shortDescription>
        <value>When checked, this option enables fiscal year settings, rather than calendar year settings, for Opportunity rollup totals. To set fiscal year information, go to Setup | Company Profile | Fiscal Year. NOTE: The Nonprofit Success Pack does not support custom fiscal year settings.</value>
    </labels>
    <labels>
        <fullName>stgHelpHHAccountRTID</fullName>
        <categories>Settings</categories>
        <language>en_US</language>
        <protected>false</protected>
        <shortDescription>stgHelpHHAccountRTID</shortDescription>
        <value>The Account record type you want to use for new Accounts if you&apos;ve selected the Household Account model above. You can select the default Household Account record type, or your own record type. If you select --None--, then Salesforce will use the default Account record type for the user who&apos;s creating the new Contact (and associated Account).</value>
    </labels>
    <labels>
        <fullName>stgHelpHHExcludedRT</fullName>
        <categories>Settings</categories>
        <language>en_US</language>
        <protected>false</protected>
        <shortDescription>stgHelpHHExcludedRT</shortDescription>
        <value>Specifies which Contact record types Salesforce will exclude from Household object creation. (Applies to One-to-One or Individual Account Models only.)</value>
    </labels>
    <labels>
        <fullName>stgHelpHHMailingListReport</fullName>
        <categories>Settings</categories>
        <language>en_US</language>
        <protected>false</protected>
        <shortDescription>stgHelpHHMailingListReport</shortDescription>
        <value>The Household Mailing List Report deduplicates a Campaign that contains multiple Contacts from the same household in order to help prevent sending multiples of the same mailing to the same address. NPSP includes a report you can select called "NPSP Campaign Household Mailing List V2". If that report has been renamed or deleted, select a report that uses the Campaigns with Contacts report type, with filters for Member Status does not contain "Duplicate", and Campaign Id = blank.</value>
    </labels>
    <labels>
        <fullName>stgHelpHHNameFormat</fullName>
        <categories>Settings</categories>
        <language>en_US</language>
        <protected>false</protected>
        <shortDescription>stgHelpHHNameFormat</shortDescription>
        <value>The format Salesforce uses for the Household Name.</value>
    </labels>
    <labels>
        <fullName>stgHelpHHNaming</fullName>
        <categories>Settings</categories>
        <language>en_US</language>
        <protected>false</protected>
        <shortDescription>stgHelpHHNaming</shortDescription>
        <value>If selected, Salesforce automatically creates a name for the Household Account (or Household object), based on the name of the Contacts in the Household. Salesforce also automatically generates formal and informal greetings.</value>
    </labels>
    <labels>
        <fullName>stgHelpHHOCROn</fullName>
        <categories>Settings</categories>
        <language>en_US</language>
        <protected>false</protected>
        <shortDescription>stgHelpHHOCROn</shortDescription>
        <value>When selected, NPSP automatically creates Contact Roles on Individual gifts for Household members of the Opportunity's Primary Contact.</value>
    </labels>
    <labels>
        <fullName>stgHelpHHObjectOverview</fullName>
        <categories>Settings</categories>
        <language>en_US</language>
        <protected>false</protected>
        <shortDescription>stgHelpHHObjectOverview</shortDescription>
        <value>To learn more about the recommended Household Account model, see the &lt;a href=&quot;https://powerofus.force.com/NPSP_Account_Model&quot; target=&quot;_blank&quot;&gt;NPSP Documentation&lt;/a&gt;.</value>
    </labels>
    <labels>
        <fullName>stgHelpHHRules</fullName>
        <categories>Settings</categories>
        <language>en_US</language>
        <protected>false</protected>
        <shortDescription>stgHelpHHRules</shortDescription>
        <value>Specifies for which Contacts Salesforce will automatically create separate Household objects. (Applies to One-to-One or Individual Account Models only.)</value>
    </labels>
    <labels>
        <fullName>stgHelpHealthCheck</fullName>
        <categories>Settings</categories>
        <language>en_US</language>
        <protected>false</protected>
        <shortDescription>stgHelpHealthCheck</shortDescription>
        <value>Use &lt;a href=&quot;#&quot; onclick=&quot;ShowPanel(&apos;idPanelHealthCheck&apos;);return false;&quot;&gt;Health Check&lt;/a&gt; to verify your NPSP configuration!</value>
    </labels>
    <labels>
        <fullName>stgHelpIGFormat</fullName>
        <categories>Settings</categories>
        <language>en_US</language>
        <protected>false</protected>
        <shortDescription>stgHelpIGFormat</shortDescription>
        <value>The format Salesforce uses for the Informal Greeting.</value>
    </labels>
    <labels>
        <fullName>stgHelpINamingClass</fullName>
        <categories>Settings</categories>
        <language>en_US</language>
        <protected>false</protected>
        <shortDescription>stgHelpINamingClass</shortDescription>
        <value>The Apex Class that implements the HH_INaming interface for Household naming.</value>
    </labels>
    <labels>
        <fullName>stgHelpLeadConvert</fullName>
        <categories>Settings</categories>
        <language>en_US</language>
        <protected>false</protected>
        <shortDescription>stgHelpLeadConvert</shortDescription>
        <value>Specifies the default behavior for Opportunity creation when you convert a Lead to a Contact. If left unselected, Salesforce will NOT automatically create an Opportunity when you convert Leads to Contacts. For more information, see the &lt;a href=&quot;https://powerofus.force.com/NPSP_Leads&quot; target=&quot;_blank&quot;&gt;NPSP Documentation&lt;/a&gt;.</value>
    </labels>
    <labels>
        <fullName>stgHelpLvlAssignBatch</fullName>
        <categories>NPSP Settings</categories>
        <language>en_US</language>
        <protected>true</protected>
        <shortDescription>help text displayed on the Level Assignment Batch page</shortDescription>
        <value>This utility calculates Level Assignments for all Salesforce objects (typically Accounts and Contacts, but also any custom objects) that have Levels assigned to them. This process may take some time, but you can safely close this page and the process will continue in the background.
&lt;br/&gt;&lt;br/&gt;

&lt;b&gt;IMPORTANT:&lt;/b&gt; Since Salesforce is often evaluating Levels against updated fields from other bulk data processes, you may want to run those processes first.</value>
    </labels>
    <labels>
        <fullName>stgHelpMatchedDonorRole</fullName>
        <categories>Settings</categories>
        <language>en_US</language>
        <protected>false</protected>
        <shortDescription>stgHelpMatchedDonorRole</shortDescription>
        <value>The Contact Role you want to use for matched donors. We recommend using &quot;Matched Donor.&quot;</value>
    </labels>
    <labels>
        <fullName>stgHelpMaxPayments</fullName>
        <categories>Settings</categories>
        <language>en_US</language>
        <protected>true</protected>
        <shortDescription>stgHelpMaxPayments</shortDescription>
        <value>Sets the maximum number of Payments allowed when scheduling Payments for an Opportunity. If no value is entered, the default is 12.</value>
    </labels>
    <labels>
        <fullName>stgHelpMembershipGracePeriod</fullName>
        <categories>Settings</categories>
        <language>en_US</language>
        <protected>false</protected>
        <shortDescription>stgHelpMembershipGracePeriod</shortDescription>
        <value>After a Membership ends, the length of the grace period (in days) before the Membership Status on the Account moves from Grace Period to Expired. Defaults to 30 days.</value>
    </labels>
    <labels>
        <fullName>stgHelpMembershipRT</fullName>
        <categories>Settings</categories>
        <language>en_US</language>
        <protected>false</protected>
        <shortDescription>stgHelpMembershipRT</shortDescription>
        <value>The Record Type used when creating Opportunities that track Membership Donations. We recommend using Membership. Opportunities with this record type roll up separately from other Opportunity Record Types.</value>
    </labels>
    <labels>
        <fullName>stgHelpNPSPDoc</fullName>
        <categories>Settings</categories>
        <language>en_US</language>
        <protected>false</protected>
        <shortDescription>stgHelpNPSPDoc</shortDescription>
        <value>NPSP Documentation</value>
    </labels>
    <labels>
        <fullName>stgHelpNPSPSettings</fullName>
        <categories>Settings</categories>
        <language>en_US</language>
        <protected>false</protected>
        <shortDescription>stgHelpNPSPSettings</shortDescription>
        <value>Configure the Nonprofit Success Pack to meet your organization&apos;s needs. You can also monitor the health of your Salesforce organization, or run batch processes to update data.</value>
    </labels>
    <labels>
        <fullName>stgHelpNameConnector</fullName>
        <categories>Settings</categories>
        <language>en_US</language>
        <protected>false</protected>
        <shortDescription>stgHelpNameConnector</shortDescription>
        <value>Specifies the name or character (such as &amp;) that Salesforce uses to connect pairs in a name.</value>
    </labels>
    <labels>
        <fullName>stgHelpNameOverrun</fullName>
        <categories>Settings</categories>
        <language>en_US</language>
        <protected>false</protected>
        <shortDescription>stgHelpNameOverrun</shortDescription>
        <value>Specifies the text Salesforce uses to replace longer lists of names.</value>
    </labels>
    <labels>
        <fullName>stgHelpNewRDFieldMap</fullName>
        <categories>Settings</categories>
        <language>en_US</language>
        <protected>false</protected>
        <shortDescription>stgHelpNewRDFieldMap</shortDescription>
        <value>Select the Recurring Donation field you want to map, and the Opportunity field you want to map it to. NPSP will copy the value of the Recurring Donation field you select to your selected Opportunity field on all child Opportunities for the Recurring Donation.
IMPORTANT: Both of these fields must have the same data type.</value>
    </labels>
    <labels>
        <fullName>stgHelpNewUDR</fullName>
        <categories>Settings</categories>
        <language>en_US</language>
        <protected>false</protected>
        <shortDescription>stgHelpNewUDR</shortDescription>
        <value>Select the Opportunity field and corresponding rollup operation, then select the object and field to roll up to.</value>
    </labels>
    <labels>
        <fullName>stgHelpNoUDR</fullName>
        <categories>Settings</categories>
        <language>en_US</language>
        <protected>false</protected>
        <shortDescription>stgHelpNoUDR</shortDescription>
        <value>No User Defined Rollups Have Been Defined</value>
    </labels>
    <labels>
        <fullName>stgHelpOCR</fullName>
        <categories>Settings</categories>
        <language>en_US</language>
        <protected>false</protected>
        <shortDescription>stgHelpOCR</shortDescription>
        <value>Soft Credits, Contact Roles, and Matching Gifts relate to each other in important ways. If you&apos;re not familiar with these concepts and how they interact, you should read through the &lt;a href=&quot;https://powerofus.force.com/NPSP_SCMG&quot; target=&quot;_blank&quot;&gt;NPSP Documentation&lt;/a&gt; before making any adjustments to these settings.</value>
    </labels>
    <labels>
        <fullName>stgHelpOCRDefaultRole</fullName>
        <categories>Settings</categories>
        <language>en_US</language>
        <protected>false</protected>
        <shortDescription>stgHelpOCRDefaultRole</shortDescription>
        <value>The default Contact Role automatically assigned to the Primary Contact when the Opportunity Account is a Household, One-to-One, or Individual Account.</value>
    </labels>
    <labels>
        <fullName>stgHelpOrgOCRDefaultRole</fullName>
        <categories>Settings</categories>
        <language>en_US</language>
        <protected>false</protected>
        <shortDescription>Help text for Contact Role for Organizational Opps</shortDescription>
        <value>The default Contact Role automatically assigned to the Opportunity&apos;s Primary Contact when the Opportunity&apos;s Account is NOT a Household, One-to-One, or Individual Account.</value>
    </labels>
    <labels>
        <fullName>stgHelpOCRRoleForHH</fullName>
        <categories>Settings</categories>
        <language>en_US</language>
        <protected>false</protected>
        <shortDescription>stgHelpOCRRoleForHH</shortDescription>
        <value>The Contact Role you want to use for Household Members.</value>
    </labels>
    <labels>
        <fullName>stgHelpOneToOneRTID</fullName>
        <categories>Settings</categories>
        <language>en_US</language>
        <protected>false</protected>
        <shortDescription>stgHelpOneToOneRTID</shortDescription>
        <value>The Account record type you want to use for new Accounts if you&apos;ve selected the One-to-One Account model above. NPSP does not come with a default record type for One-to-One Accounts, so you should create one (such as &quot;Individual&quot;) before selecting this model. If you select --None--, then Salesforce will use the default Account record type for the user who&apos;s creating the new Contact (and associated One-to-One Account).</value>
    </labels>
    <labels>
        <fullName>stgHelpOppNamingAttribution</fullName>
        <categories>Settings</categories>
        <language>en_US</language>
        <protected>false</protected>
        <shortDescription>stgHelpOppNamingAttribution</shortDescription>
        <value>Specifies whether you want to apply these settings to Contact Donations (i.e. Opportunities associated with Household, 1-to-1, or Individual "Bucket" Accounts), Organization Donations, or both Contact and Organization Donations.</value>
    </labels>
    <labels>
        <fullName>stgHelpOppNamingDateFormat</fullName>
        <categories>Settings</categories>
        <language>en_US</language>
        <protected>false</protected>
        <shortDescription>stgHelpOppNamingDateFormat</shortDescription>
        <value>The date format used for any Date or DateTime fields referenced in the Opportunity Name Format. Choose a format, or choose &quot;other&quot; to create your own custom format following the Java SimpleDateFormat specification.</value>
    </labels>
    <labels>
        <fullName>stgHelpOppNamingFormat</fullName>
        <categories>Settings</categories>
        <language>en_US</language>
        <protected>false</protected>
        <shortDescription>stgHelpOppNamingFormat</shortDescription>
        <value>The Opportunity Name format. Choose &quot;other&quot; to create your own. See the &lt;a href=&quot;https://powerofus.force.com/NPSP_Opp_Names&quot; target=&quot;_blank&quot;&gt;NPSP Documentation&lt;/a&gt; for details.</value>
    </labels>
    <labels>
        <fullName>stgHelpOppNamingRecTypes</fullName>
        <categories>Settings</categories>
        <language>en_US</language>
        <protected>false</protected>
        <shortDescription>stgHelpOppNamingRecTypes</shortDescription>
        <value>The Opportunity record type(s) to which you want to apply this Opportunity Name. Control or Command click to select more than one record type. &quot;--None--&quot; applies the new naming to ALL record types.</value>
    </labels>
    <labels>
        <fullName>stgHelpOppRecTypesNoPayments</fullName>
        <categories>Settings</categories>
        <language>en_US</language>
        <protected>false</protected>
        <shortDescription>stgHelpOppRecTypesNoPayments</shortDescription>
        <value>Salesforce won&apos;t automatically create Payments for the selected Opportunity record types. Control or Command click to select more than one record type.</value>
    </labels>
    <labels>
        <fullName>stgHelpOppTypesNoPayments</fullName>
        <categories>Settings</categories>
        <language>en_US</language>
        <protected>false</protected>
        <shortDescription>stgHelpOppTypesNoPayments</shortDescription>
        <value>Salesforce won&apos;t automatically create Payments for Opportunities that have this value in the Type picklist.</value>
    </labels>
    <labels>
        <fullName>stgHelpOrgAccountAddressMgmt</fullName>
        <categories>Settings</categories>
        <language>en_US</language>
        <protected>false</protected>
        <shortDescription>stgHelpOrgAccountAddressMgmt</shortDescription>
        <value>When selected, enables Address Management for non-Household Accounts such as Organizational Accounts.</value>
    </labels>
    <labels>
        <fullName>stgHelpOverrunCount</fullName>
        <categories>Settings</categories>
        <language>en_US</language>
        <protected>false</protected>
        <shortDescription>stgHelpOverrunCount</shortDescription>
        <value>The number of Contacts Salesforce will explicitly name in Household names and greetings. After this number, Salesforce substitutes the Name Overrun value for names.</value>
    </labels>
    <labels>
        <fullName>stgHelpPaymentMapOppField</fullName>
        <categories>Settings</categories>
        <language>en_US</language>
        <protected>false</protected>
        <shortDescription>stgHelpPaymentMapOppField</shortDescription>
        <value>The Opportunity field to copy from.</value>
    </labels>
    <labels>
        <fullName>stgHelpPaymentMapPaymentField</fullName>
        <categories>Settings</categories>
        <language>en_US</language>
        <protected>false</protected>
        <shortDescription>stgHelpPaymentMapPaymentField</shortDescription>
        <value>The Payment field to copy to.</value>
    </labels>
    <labels>
        <fullName>stgHelpPaymentMapping</fullName>
        <categories>Settings</categories>
        <language>en_US</language>
        <protected>false</protected>
        <shortDescription>stgHelpPaymentMapping</shortDescription>
        <value>Set up a mapping by selecting an Opportunity field, and then selecting the Payment field it maps to. NOTE: Payment mapping requires that you have two fields (one on Opportunity, one on Payment) of a matching data type.</value>
    </labels>
    <labels>
        <fullName>stgHelpPaymentMappings</fullName>
        <categories>Settings</categories>
        <language>en_US</language>
        <protected>false</protected>
        <shortDescription>stgHelpPaymentMappings</shortDescription>
        <value>Map fields so that values from the Opportunity are automatically copied to the Payment. Mapping applies for auto-created Payments or Payments created through the Payment scheduler.</value>
    </labels>
    <labels>
        <fullName>stgHelpPaymentsEnabled</fullName>
        <categories>Settings</categories>
        <language>en_US</language>
        <protected>false</protected>
        <shortDescription>stgHelpPaymentsEnabled</shortDescription>
        <value>If enabled, Salesforce automatically creates Payments for new Opportunities (Donations).</value>
    </labels>
    <labels>
        <fullName>stgHelpPowerOfUsHub</fullName>
        <categories>Settings</categories>
        <language>en_US</language>
        <protected>false</protected>
        <shortDescription>stgHelpPowerOfUsHub</shortDescription>
        <value>Got questions? The Hub has answers! Try the &lt;a href=&quot;https://powerofus.force.com/HUB_NPSP_Group&quot; target=&quot;_blank&quot;&gt;Nonprofit Success Pack&lt;/a&gt; group for questions about NPSP and the &lt;a href=&quot;https://powerofus.force.com/HUB_System_Admin_Group&quot; target=&quot;_blank&quot;&gt;System Administrators&lt;/a&gt; group for questions about Salesforce administration and cofiguration.&lt;br/&gt;&lt;br/&gt;Keep up with the latest NPSP release notes in the &lt;a href=&quot;https://powerofus.force.com/HUB_NPSP_Release_Group&quot; target=&quot;_blank&quot;&gt;NPSP Release Announcements&lt;/a&gt; group.</value>
    </labels>
    <labels>
        <fullName>stgHelpPrimaryContactBatch</fullName>
        <categories>Settings</categories>
        <language>en_US</language>
        <protected>false</protected>
        <shortDescription>stgHelpPrimaryContactBatch</shortDescription>
        <value>&lt;b&gt;WARNING:&lt;/b&gt; Clicking this button will activate a batch Opportunity update to refresh the Primary Contact field. Salesforce will update Opportunity records where the Primary Contact field isn&apos;t the same value as the  Opportunity Contact Role record marked Primary.&lt;br/&gt;&lt;br/&gt;

&lt;b&gt;This is an irreversible process.&lt;/b&gt;
This change updates Opportunity records. Before starting this process, we recommend that you back up your data. We also recommend disabling the following when they affect Opportunities:
&lt;br/&gt;
&lt;br/&gt;
● Custom Validation Rules&lt;br/&gt;
● Workflow Rules&lt;br/&gt;
● Process Builder&lt;br/&gt;
● Visual Workflows&lt;br/&gt;
● Custom Triggers&lt;br/&gt;&lt;br/&gt;
Once the process is 100% complete, you can safely leave or refresh this page.</value>
    </labels>
    <labels>
        <fullName>stgHelpPrimaryContactRoleMergeBatch</fullName>
        <categories>NPSP Settings</categories>
        <language>en_US</language>
        <protected>true</protected>
        <shortDescription>Content of the &quot;Bulk Data Processes - Remove Duplicate Primary OCRs&quot; page</shortDescription>
        <value>&lt;b&gt;WARNING:&lt;/b&gt; Clicking this button will activate a batch that permanently removes any duplicate Primary Opportunity Contact Roles that exist in your org. These records won&apos;t be recoverable in the recycle bin, so be careful to review expected changes in advance.&lt;br/&gt;&lt;br/&gt;

&lt;b&gt;This is an irreversible process.&lt;/b&gt;
This change updates Opportunity Contact Role records. Before starting this process, we recommend that you back up your data. We also recommend disabling the following when they affect Opportunities:
&lt;br/&gt;
&lt;br/&gt;
● Custom Validation Rules&lt;br/&gt;
● Workflow Rules&lt;br/&gt;
● Process Builder&lt;br/&gt;
● Visual Workflows&lt;br/&gt;
● Custom Triggers&lt;br/&gt;&lt;br/&gt;
Once the process is 100% complete, you can safely leave or refresh this page.</value>
    </labels>
    <labels>
        <fullName>stgHelpRDAddCampaign</fullName>
        <categories>Settings</categories>
        <language>en_US</language>
        <protected>false</protected>
        <shortDescription>stgHelpRDAddCampaign</shortDescription>
        <value>When selected, NPSP copies the Campaign you specified on the Recurring Donation record to all of its child Opportunities. If this is not selected, NPSP copies the Campaign to the first child Opportunity only.</value>
    </labels>
    <labels>
        <fullName>stgHelpRDBatch</fullName>
        <categories>Settings</categories>
        <language>en_US</language>
        <protected>false</protected>
        <shortDescription>stgHelpRDBatch</shortDescription>
        <value>This utility runs a batch process for all open-ended Recurring Donations, and based on the number of Opportunity Forecast Months:
&lt;br/&gt;
&lt;br/&gt;
● creates new opportunities&lt;br/&gt;
● updates the number of Installments and Paid Amount&lt;br/&gt;
&lt;br/&gt;
This process may take some time, but you can close this page and the process will continue in the background.</value>
    </labels>
    <labels>
        <fullName>stgHelpRDBatchSize</fullName>
        <categories>Settings</categories>
        <language>en_US</language>
        <protected>true</protected>
        <shortDescription>RD Batch Size Settings Help Text</shortDescription>
        <value>The number of records to process at a time when running the Recurring Donations batch job. The default size is 50. Reduce to a smaller number if the batch job is failing due to system limits.</value>
    </labels>
    <labels>
        <fullName>stgHelpRDDisableScheduling</fullName>
        <categories>Settings</categories>
        <language>en_US</language>
        <protected>false</protected>
        <shortDescription>stgHelpRDDisableScheduling</shortDescription>
        <value>Prevents the scheduling of the nightly update to Recurring Donations.</value>
    </labels>
    <labels>
        <fullName>stgHelpRDFailures</fullName>
        <categories>Settings</categories>
        <language>en_US</language>
        <protected>false</protected>
        <shortDescription>stgHelpRDFailures</shortDescription>
        <value>The number of Recurring Donations that failed to update in the last batch operation.</value>
    </labels>
    <labels>
        <fullName>stgHelpRDFieldMap</fullName>
        <categories>Settings</categories>
        <language>en_US</language>
        <protected>false</protected>
        <shortDescription>stgHelpRDFieldMap</shortDescription>
        <value>This setting lets you map fields from the Recurring Donation record to the Recurring Donation&apos;s child Opportunities.</value>
    </labels>
    <labels>
        <fullName>stgHelpRDFieldMapOppField</fullName>
        <categories>Settings</categories>
        <language>en_US</language>
        <protected>false</protected>
        <shortDescription>stgHelpRDFieldMapOppField</shortDescription>
        <value>no longer used.</value>
    </labels>
    <labels>
        <fullName>stgHelpRDFieldMapRDField</fullName>
        <categories>Settings</categories>
        <language>en_US</language>
        <protected>false</protected>
        <shortDescription>stgHelpRDFieldMapRDField</shortDescription>
        <value>no longer used.</value>
    </labels>
    <labels>
        <fullName>stgHelpRDLastRun</fullName>
        <categories>Settings</categories>
        <language>en_US</language>
        <protected>false</protected>
        <shortDescription>stgHelpRDLastRun</shortDescription>
        <value>The date and time of the last batch update of Recurring Donations.</value>
    </labels>
    <labels>
        <fullName>stgHelpRDMaxDonations</fullName>
        <categories>Settings</categories>
        <language>en_US</language>
        <protected>false</protected>
        <shortDescription>stgHelpRDMaxDonations</shortDescription>
        <value>Restricts the total number of Donations (installments) for Fixed-Length Recurring Donations. The default is 50.</value>
    </labels>
    <labels>
        <fullName>stgHelpRDOpenOppBehavior</fullName>
        <categories>Settings</categories>
        <language>en_US</language>
        <protected>false</protected>
        <shortDescription>stgHelpRDOpenOppBehavior</shortDescription>
        <value>Tells NPSP what to do with any remaining open Opportunities when you mark the status of an Open-Ended Recurring Donation as Closed.</value>
    </labels>
    <labels>
        <fullName>stgHelpRDOppForecastMonths</fullName>
        <categories>Settings</categories>
        <language>en_US</language>
        <protected>false</protected>
        <shortDescription>stgHelpRDOppForecastMonths</shortDescription>
        <value>Number of months' worth of open Opportunities that NPSP maintains on Open-Ended Recurring Donations. NPSP makes sure there are always this many months' worth of Opportunities by creating the appropriate number of new Opportunities every month.</value>
    </labels>
    <labels>
        <fullName>stgHelpRDOppRT</fullName>
        <categories>Settings</categories>
        <language>en_US</language>
        <protected>false</protected>
        <shortDescription>stgHelpRDOppRT</shortDescription>
        <value>The Opportunity record type assigned to the Recurring Donation's child Opportunities.</value>
    </labels>
    <labels>
        <fullName>stgHelpRDPeriodFrequency</fullName>
        <categories>Settings</categories>
        <language>en_US</language>
        <protected>false</protected>
        <shortDescription>stgHelpRDPeriodFrequency</shortDescription>
        <value>The amount of time the Custom Installment Period covers.</value>
    </labels>
    <labels>
        <fullName>stgHelpRDPeriodName</fullName>
        <categories>Settings</categories>
        <language>en_US</language>
        <protected>false</protected>
        <shortDescription>stgHelpRDPeriodName</shortDescription>
        <value>The name of the new Custom Installment Period.</value>
    </labels>
    <labels>
        <fullName>stgHelpRDPeriodType</fullName>
        <categories>Settings</categories>
        <language>en_US</language>
        <protected>false</protected>
        <shortDescription>stgHelpRDPeriodType</shortDescription>
        <value>The unit of time (days, weeks, months, years) for the Custom Installment Period.</value>
    </labels>
    <labels>
        <fullName>stgHelpRDSuccesses</fullName>
        <categories>Settings</categories>
        <language>en_US</language>
        <protected>false</protected>
        <shortDescription>stgHelpRDSuccesses</shortDescription>
        <value>Number of Recurring Donations successfully updated in the last batch run.</value>
    </labels>
    <labels>
        <fullName>stgHelpRecDon</fullName>
        <categories>Settings</categories>
        <language>en_US</language>
        <protected>false</protected>
        <shortDescription>stgHelpRecDon</shortDescription>
        <value>This setting lets you create Custom Installment Periods for Recurring Donations, different from the default Installment Periods (monthly, quarterly, yearly, and so on) that come with NPSP.</value>
    </labels>
    <labels>
        <fullName>stgHelpRelAutoCreatedDup</fullName>
        <categories>Settings</categories>
        <language>en_US</language>
        <protected>false</protected>
        <shortDescription>stgHelpRelAutoCreatedDup</shortDescription>
        <value>NPSP deduplicates auto-created Relationships. Select this option if you want to disable automatic deduplication, and allow multiple Relationships of the same Type to exist between two Contacts.</value>
    </labels>
    <labels>
        <fullName>stgHelpRelFieldSyncToggle</fullName>
        <categories>Settings</categories>
        <language>en_US</language>
        <protected>true</protected>
        <shortDescription>stgHelpRelFieldSyncToggle</shortDescription>
        <value>Select this option to sync custom Relationships fields between the two Contacts in a relationship pair.</value>
    </labels>
    <labels>
        <fullName>stgHelpRelGenderField</fullName>
        <categories>Settings</categories>
        <language>en_US</language>
        <protected>false</protected>
        <shortDescription>stgHelpRelGenderField</shortDescription>
        <value>Custom field that specifies the gender of a Contact. Salesforce uses the value in this field to determine reciprocal relationships.</value>
    </labels>
    <labels>
        <fullName>stgHelpRelReciprocalFemale</fullName>
        <categories>Settings</categories>
        <language>en_US</language>
        <protected>false</protected>
        <shortDescription>stgHelpRelReciprocalFemale</shortDescription>
        <value>The value Salesforce uses if the Contact&apos;s Gender field value is Female, or if the Contact&apos;s Salutation indicates gender.</value>
    </labels>
    <labels>
        <fullName>stgHelpRelReciprocalMale</fullName>
        <categories>Settings</categories>
        <language>en_US</language>
        <protected>false</protected>
        <shortDescription>stgHelpRelReciprocalMale</shortDescription>
        <value>The value Salesforce uses if the Contact&apos;s Gender field value is Male, or if the Contact&apos;s Salutation indicates gender.</value>
    </labels>
    <labels>
        <fullName>stgHelpRelReciprocalMethod</fullName>
        <categories>Settings</categories>
        <language>en_US</language>
        <protected>false</protected>
        <shortDescription>stgHelpRelReciprocalMethod</shortDescription>
        <value>Specifies the method used for generating reciprocal relationships. See the &lt;a href=&quot;https://powerofus.force.com/NPSP_Relationships_Settings&quot; target=&quot;_blank&quot;&gt;NPSP Documentation&lt;/a&gt; for more information.</value>
    </labels>
    <labels>
        <fullName>stgHelpRelReciprocalName</fullName>
        <categories>Settings</categories>
        <language>en_US</language>
        <protected>false</protected>
        <shortDescription>stgHelpRelReciprocalName</shortDescription>
        <value>The name of the Relationship. The name will be an option Users can select in the Type picklist when creating a Relationship between Contacts.</value>
    </labels>
    <labels>
        <fullName>stgHelpRelReciprocalNeutral</fullName>
        <categories>Settings</categories>
        <language>en_US</language>
        <protected>false</protected>
        <shortDescription>stgHelpRelReciprocalNeutral</shortDescription>
        <value>The value Salesforce uses if it cannot determine the Contact&apos;s gender based on Gender field value or Salutation.</value>
    </labels>
    <labels>
        <fullName>stgHelpRelSyncFields</fullName>
        <categories>Settings</categories>
        <language>en_US</language>
        <protected>true</protected>
        <shortDescription>stgHelpRelSyncFields</shortDescription>
        <value>Select the custom Relationship fields you do not want synchronized between the two Contacts in a Relationship pair. Control or command click to select more than one field.</value>
    </labels>
    <labels>
        <fullName>stgHelpRespectDuplicateRuleSettings</fullName>
        <categories>Settings</categories>
        <language>en_US</language>
        <protected>true</protected>
        <shortDescription>Respect the settings on a Duplicate Rule that control allowing duplicates.</shortDescription>
        <value>Respect the settings on a Duplicate Rule that control whether duplicate records are allowed.
To check your existing settings, go to Duplicate Rules under Setup. For any rule, when the Action On Create or Action On Edit fields are set to &quot;Allow,&quot; duplicates will be saved.</value>
    </labels>
    <labels>
        <fullName>stgHelpReviewErrorLog</fullName>
        <categories>Settings</categories>
        <language>en_US</language>
        <protected>false</protected>
        <shortDescription>stgHelpReviewErrorLog</shortDescription>
        <value>Review &lt;a href=&quot;#&quot; onclick=&quot;ShowPanel(&apos;idPanelErrorLog&apos;);return false;&quot;&gt;Error Logs&lt;/a&gt; to see if there are issues.</value>
    </labels>
    <labels>
        <fullName>stgHelpRollupBatchSize</fullName>
        <categories>Settings</categories>
        <language>en_US</language>
        <protected>false</protected>
        <shortDescription>stgHelpRollupBatchSize</shortDescription>
        <value>The number of records processed at a time when calculating donor statistics. The default size is 200. Reduce to a smaller number if the Opportunity Rollups are failing due to system limits.</value>
    </labels>
    <labels>
        <fullName>stgHelpRollupExcludeAccountOppRT</fullName>
        <categories>Settings</categories>
        <language>en_US</language>
        <protected>false</protected>
        <shortDescription>stgHelpRollupExcludeAccountOppRT</shortDescription>
        <value>Opportunities with the selected record types won&apos;t be included in rollups to the Account. Control or Command click to select more than one record type.</value>
    </labels>
    <labels>
        <fullName>stgHelpRollupExcludeAccountOppType</fullName>
        <categories>Settings</categories>
        <language>en_US</language>
        <protected>false</protected>
        <shortDescription>stgHelpRollupExcludeAccountOppType</shortDescription>
        <value>Opportunities that have this value in the Type picklist won&apos;t be included in rollups to the Account.</value>
    </labels>
    <labels>
        <fullName>stgHelpRollupExcludeAlloOppRecType</fullName>
        <categories>Allocation, Settings</categories>
        <language>en_US</language>
        <protected>false</protected>
        <shortDescription>stgHelpRollupExcludeAlloOppRecType</shortDescription>
        <value>GAU Allocations from Opportunities with the selected record types won&apos;t be included when rolling up to the General Accounting Unit record.</value>
    </labels>
    <labels>
        <fullName>stgHelpRollupExcludeAlloOppType</fullName>
        <categories>Allocation, Settings</categories>
        <language>en_US</language>
        <protected>false</protected>
        <shortDescription>stgHelpRollupExcludeAlloOppType</shortDescription>
        <value>GAU Allocations from Opportunities that have this value in the Type picklist won&apos;t be included when rolling up to the General Accounting Unit record.</value>
    </labels>
    <labels>
        <fullName>stgHelpRollupExcludeContactOppRT</fullName>
        <categories>Settings</categories>
        <language>en_US</language>
        <protected>false</protected>
        <shortDescription>stgHelpRollupExcludeContactOppRT</shortDescription>
        <value>Opportunities with the selected record types won&apos;t be included in rollups to the Contact. Control or Command click to select more than one record type.</value>
    </labels>
    <labels>
        <fullName>stgHelpRollupExcludeContactOppType</fullName>
        <categories>Settings</categories>
        <language>en_US</language>
        <protected>false</protected>
        <shortDescription>stgHelpRollupExcludeContactOppType</shortDescription>
        <value>Opportunities that have this value in the Type picklist won&apos;t be included in rollups to the Contact.</value>
    </labels>
    <labels>
        <fullName>stgHelpRollupNDayValue</fullName>
        <categories>Settings</categories>
        <language>en_US</language>
        <protected>false</protected>
        <shortDescription>stgHelpRollupNDayValue</shortDescription>
        <value>Sets the value for &apos;N day&apos; rollups, where &apos;N&apos; is the number of days from today into the past. This value defaults to rollup over the past 365 days.</value>
    </labels>
    <labels>
        <fullName>stgHelpRollupPrimaryContact</fullName>
        <categories>Settings</categories>
        <language>en_US</language>
        <protected>false</protected>
        <shortDescription>stgHelpRollupPrimaryContact</shortDescription>
        <value>When this option is selected, Salesforce will ALWAYS roll up donor data to the Opportunity&apos;s Primary Contact. Note that only the Account on the Opportunity will receive hard credit. So, if the Account Name on the Opportunity is an Organization, that Organization and the Primary Contact will receive hard credit; the Contact&apos;s Household or 1:1 Account will NOT receive hard credit. If left unselected, and the Opportunity&apos;s Account is an Organization, only the Organization will receive credit for the Opportunity.</value>
    </labels>
    <labels>
        <fullName>stgHelpRollupSkewLimit</fullName>
        <categories>Settings</categories>
        <language>en_US</language>
        <protected>false</protected>
        <shortDescription>stgHelpRollupSkewLimit</shortDescription>
        <value>The maximum number of related Opportunities on an Account or Contact allowed in the non-Skew Mode Rollup Batch Jobs. An Account or Contact with more than this number of related Opportunities will always be rolled up using Skew Mode.</value>
    </labels>
    <labels>
        <fullName>stgHelpSalesforceSetup</fullName>
        <categories>Settings</categories>
        <language>en_US</language>
        <protected>false</protected>
        <shortDescription>stgHelpSalesforceSetup</shortDescription>
        <value>Looking to customize page layouts, add fields, or add users?  Try the &lt;a href=&quot;/setup/forcecomHomepage.apexp?setupid=ForceCom&quot; target=&quot;_blank&quot;&gt;Salesforce Setup&lt;/a&gt; pages.</value>
    </labels>
    <labels>
        <fullName>stgHelpSimpleAddrChangeIsUpdate</fullName>
        <categories>NPSP Settings</categories>
        <language>en_US</language>
        <protected>false</protected>
        <shortDescription>stgHelpSimpleAddrChangeIsUpdate</shortDescription>
        <value>A simple address change is a change (such as correcting a typo, or deleting white space) to a single Contact or Account address field. When this option is selected, Salesforce treats these changes as updates to the existing address (i.e., no new Address object is created).</value>
    </labels>
    <labels>
        <fullName>stgHelpSoftCreditRoles</fullName>
        <categories>Settings</categories>
        <language>en_US</language>
        <protected>false</protected>
        <shortDescription>stgHelpSoftCreditRoles</shortDescription>
        <value>Opportunity Contact Roles you want to include in Soft Credit rollups. Control or Command click to select multiple roles.</value>
    </labels>
    <labels>
        <fullName>stgHelpStoreErrorsOn</fullName>
        <categories>Settings</categories>
        <language>en_US</language>
        <protected>false</protected>
        <shortDescription>stgHelpStoreErrorsOn</shortDescription>
        <value>When selected, NPSP will store errors. You can view stored errors in System Tools | Error Log on the NPSP Settings page.</value>
    </labels>
    <labels>
        <fullName>stgHelpTDTM</fullName>
        <categories>Settings</categories>
        <language>en_US</language>
        <protected>false</protected>
        <shortDescription>stgHelpTDTM</shortDescription>
        <value>Trigger Handlers contain the actual business logic that needs to be executed for a particular trigger event.</value>
    </labels>
    <labels>
        <fullName>stgHelpTHActive</fullName>
        <categories>Settings</categories>
        <language>en_US</language>
        <protected>false</protected>
        <shortDescription>stgHelpTHActive</shortDescription>
        <value>Indicates that this Trigger Handler is active and will run when Trigger Action criteria is met.</value>
    </labels>
    <labels>
        <fullName>stgHelpTHAsync</fullName>
        <categories>Settings</categories>
        <language>en_US</language>
        <protected>false</protected>
        <shortDescription>stgHelpTHAsync</shortDescription>
        <value>Indicates that this trigger handler&apos;s After Events should run asynchronously. WARNING: If the specified Apex Class doesn&apos;t support asynchronous processing and you select this checkbox, the class may not work properly.</value>
    </labels>
    <labels>
        <fullName>stgHelpTHClass</fullName>
        <categories>Settings</categories>
        <language>en_US</language>
        <protected>false</protected>
        <shortDescription>stgHelpTHClass</shortDescription>
        <value>The Apex class to run.</value>
    </labels>
    <labels>
        <fullName>stgHelpTHLoadOrder</fullName>
        <categories>Settings</categories>
        <language>en_US</language>
        <protected>false</protected>
        <shortDescription>stgHelpTHLoadOrder</shortDescription>
        <value>Order in which this trigger should be run. If the records that this trigger handler processes have related records, the load order ensures that they&apos;re created or updated in the correct order.</value>
    </labels>
    <labels>
        <fullName>stgHelpTHObject</fullName>
        <categories>Settings</categories>
        <language>en_US</language>
        <protected>false</protected>
        <shortDescription>stgHelpTHObject</shortDescription>
        <value>The object related to this trigger handler.</value>
    </labels>
    <labels>
        <fullName>stgHelpTHTriggerAction</fullName>
        <categories>Settings</categories>
        <language>en_US</language>
        <protected>false</protected>
        <shortDescription>stgHelpTHTriggerAction</shortDescription>
        <value>Actions that fire this trigger. Ctrl and Command click to select more than one action.</value>
    </labels>
    <labels>
        <fullName>stgHelpTriggerHandlers</fullName>
        <categories>Settings</categories>
        <language>en_US</language>
        <protected>false</protected>
        <shortDescription>stgHelpTriggerHandlers</shortDescription>
        <value>These triggers control core functionality in the Nonprofit Success Pack, so please exercise extreme caution when creating or modifying them.</value>
    </labels>
    <labels>
        <fullName>stgHelpTriggerHandlersAsync</fullName>
        <categories>Health Check</categories>
        <language>en_US</language>
        <protected>false</protected>
        <shortDescription>stgHelpTriggerHandlersAsync</shortDescription>
        <value>If you select the Asynchronous After Events option for a Trigger Handler, it can have unintended consequences. You should test the Trigger Handler thoroughly in a sandbox environment before deploying it to production.</value>
    </labels>
    <labels>
        <fullName>stgHelpUDROperation</fullName>
        <categories>Settings</categories>
        <language>en_US</language>
        <protected>false</protected>
        <shortDescription>stgHelpUDROperation</shortDescription>
        <value>Determines how the field should roll up. Only operations that are valid for the selected Opportunity field are listed.</value>
    </labels>
    <labels>
        <fullName>stgHelpUDROppField</fullName>
        <categories>Settings</categories>
        <language>en_US</language>
        <protected>false</protected>
        <shortDescription>stgHelpUDROppField</shortDescription>
        <value>The Opportunity field to roll up.</value>
    </labels>
    <labels>
        <fullName>stgHelpUDRTargetObject</fullName>
        <categories>Settings</categories>
        <language>en_US</language>
        <protected>false</protected>
        <shortDescription>stgHelpUDRTargetObject</shortDescription>
        <value>The object on which the rollup information will appear.</value>
    </labels>
    <labels>
        <fullName>stgHelpUseDatedConvRates</fullName>
        <categories>Settings</categories>
        <language>en_US</language>
        <protected>false</protected>
        <shortDescription>stgHelpUseDatedConvRates</shortDescription>
        <value>When checked, Dated Exchange Rates are used for currency conversion. If unchecked, the standard exchange rate is used even if Advanced Currency Management is enabled.</value>
    </labels>
    <labels>
        <fullName>stgInstallScriptError</fullName>
        <language>en_US</language>
        <protected>true</protected>
        <shortDescription>stgInstallScriptError</shortDescription>
        <value>Your installation was successful, but we detected a slight problem. To fix the problem, simply load the NPSP Settings page in Salesforce.

Note: The NPSP Settings tab is visible in the Nonprofit Success Pack application. If you don&apos;t see the tab, select Nonprofit Success Pack from the app menu in the upper-right corner.</value>
    </labels>
    <labels>
        <fullName>stgLabelActionColumn</fullName>
        <categories>Settings</categories>
        <language>en_US</language>
        <protected>false</protected>
        <shortDescription>stgLabelActionColumn</shortDescription>
        <value>Action</value>
    </labels>
    <labels>
        <fullName>stgLabelAddressVerification</fullName>
        <categories>Settings</categories>
        <language>en_US</language>
        <protected>false</protected>
        <shortDescription>stgLabelAddressVerification</shortDescription>
        <value>Address Settings</value>
    </labels>
    <labels>
        <fullName>stgLabelAfflSettings</fullName>
        <categories>Settings</categories>
        <language>en_US</language>
        <protected>false</protected>
        <shortDescription>stgLabelAfflSettings</shortDescription>
        <value>Affiliations Settings</value>
    </labels>
    <labels>
        <fullName>stgLabelAllRecordTypes</fullName>
        <categories>Settings</categories>
        <language>en_US</language>
        <protected>false</protected>
        <shortDescription>stgLabelAllRecordTypes</shortDescription>
        <value>- all record types -</value>
    </labels>
    <labels>
        <fullName>stgLabelAlloBatchProgress</fullName>
        <categories>Allocation, Settings</categories>
        <language>en_US</language>
        <protected>false</protected>
        <shortDescription>stgLabelAlloBatchProgress</shortDescription>
        <value>Rollup Allocations Batch Progress</value>
    </labels>
    <labels>
        <fullName>stgLabelAllocationBehaviorSettings</fullName>
        <categories>Allocation, Settings</categories>
        <language>en_US</language>
        <protected>true</protected>
        <shortDescription>stgLabelAllocationsRollupSettings</shortDescription>
        <value>Allocation Behavior Settings</value>
    </labels>
    <labels>
        <fullName>stgLabelAllocationsRollupSettings</fullName>
        <categories>Allocation, Settings</categories>
        <language>en_US</language>
        <protected>false</protected>
        <shortDescription>stgLabelAllocationsRollupSettings</shortDescription>
        <value>GAU Allocations Rollup Settings</value>
    </labels>
    <labels>
        <fullName>stgLabelAllocationsSettings</fullName>
        <categories>Allocation, Settings</categories>
        <language>en_US</language>
        <protected>false</protected>
        <shortDescription>stgLabelAllocationsSettings</shortDescription>
        <value>Default Allocations Settings</value>
    </labels>
    <labels>
        <fullName>stgLabelAreYouSure</fullName>
        <categories>Settings</categories>
        <language>en_US</language>
        <protected>false</protected>
        <shortDescription>stgLabelAreYouSure</shortDescription>
        <value>Are you sure?</value>
    </labels>
    <labels>
        <fullName>stgLabelAutoContactRoles</fullName>
        <categories>Settings</categories>
        <language>en_US</language>
        <protected>false</protected>
        <shortDescription>stgLabelAutoContactRoles</shortDescription>
        <value>Default Contact Roles</value>
    </labels>
    <labels>
        <fullName>stgLabelBatchJobSizes</fullName>
        <categories>Settings</categories>
        <language>en_US</language>
        <protected>false</protected>
        <shortDescription>stgLabelBatchJobSizes</shortDescription>
        <value>Rollup Batch Job Sizes</value>
    </labels>
    <labels>
        <fullName>stgLabelBatchJobRollupSkewSizes</fullName>
        <categories>Settings</categories>
        <language>en_US</language>
        <protected>false</protected>
        <shortDescription>stgLabelBatchJobRollupSkewSizes</shortDescription>
        <value>Rollup Batch Job Skew Mode Sizes</value>
    </labels>
    <labels>
        <fullName>stgLabelBatchProcessingOptions</fullName>
        <categories>Settings</categories>
        <language>en_US</language>
        <protected>true</protected>
        <shortDescription>stgLabelBatchProcessingOptions</shortDescription>
        <value>Batch Processing Options</value>
    </labels>
    <labels>
        <fullName>stgLabelBDESettings</fullName>
        <categories>Settings</categories>
        <language>en_US</language>
        <protected>false</protected>
        <shortDescription>stgLabelBDESettings</shortDescription>
        <value>Batch Data Entry Settings</value>
    </labels>
    <labels>
        <fullName>stgLabelBatchStatus</fullName>
        <categories>Settings</categories>
        <language>en_US</language>
        <protected>false</protected>
        <shortDescription>stgLabelBatchStatus</shortDescription>
        <value>Batch Status</value>
    </labels>
    <labels>
        <fullName>stgLabelCreateMissingPayments</fullName>
        <categories>Settings</categories>
        <language>en_US</language>
        <protected>false</protected>
        <shortDescription>stgLabelCreateMissingPayments</shortDescription>
        <value>Create Missing Payments</value>
    </labels>
    <labels>
        <fullName>stgLabelCurrentUDR</fullName>
        <categories>Settings</categories>
        <language>en_US</language>
        <protected>false</protected>
        <shortDescription>stgLabelCurrentUDR</shortDescription>
        <value>Current User Defined Rollups</value>
    </labels>
    <labels>
        <fullName>stgLabelDoNotRename</fullName>
        <categories>Settings</categories>
        <language>en_US</language>
        <protected>false</protected>
        <shortDescription>stgLabelDoNotRename</shortDescription>
        <value>- do not rename -</value>
    </labels>
    <labels>
        <fullName>stgLabelErrorNotify</fullName>
        <categories>Settings</categories>
        <language>en_US</language>
        <protected>false</protected>
        <shortDescription>stgLabelErrorNotify</shortDescription>
        <value>Error Notification Settings</value>
    </labels>
    <labels>
        <fullName>stgLabelExamplesFGFormat</fullName>
        <categories>Settings</categories>
        <language>en_US</language>
        <protected>false</protected>
        <shortDescription>stgLabelExamplesFGFormat</shortDescription>
        <value>Examples for Formal Greeting Format</value>
    </labels>
    <labels>
        <fullName>stgLabelExamplesHHNameFOrmat</fullName>
        <categories>Settings</categories>
        <language>en_US</language>
        <protected>false</protected>
        <shortDescription>stgLabelExamplesHHNameFOrmat</shortDescription>
        <value>Examples for Household Name Format</value>
    </labels>
    <labels>
        <fullName>stgLabelExamplesIGFormat</fullName>
        <categories>Settings</categories>
        <language>en_US</language>
        <protected>false</protected>
        <shortDescription>stgLabelExamplesIGFormat</shortDescription>
        <value>Examples for Informal Greeting Format</value>
    </labels>
    <labels>
        <fullName>stgLabelField</fullName>
        <categories>Settings</categories>
        <language>en_US</language>
        <protected>false</protected>
        <shortDescription>stgLabelField</shortDescription>
        <value>Field</value>
    </labels>
    <labels>
        <fullName>stgLabelHHGeneral</fullName>
        <categories>Settings</categories>
        <language>en_US</language>
        <protected>false</protected>
        <shortDescription>stgLabelHHGeneral</shortDescription>
        <value>General Settings</value>
    </labels>
    <labels>
        <fullName>stgLabelHHNaming</fullName>
        <categories>Settings</categories>
        <language>en_US</language>
        <protected>false</protected>
        <shortDescription>stgLabelHHNaming</shortDescription>
        <value>Household Name Settings</value>
    </labels>
    <labels>
        <fullName>stgLabelHHNamingProgress</fullName>
        <categories>Settings</categories>
        <language>en_US</language>
        <protected>false</protected>
        <shortDescription>stgLabelHHNamingProgress</shortDescription>
        <value>Naming Activation Progress</value>
    </labels>
    <labels>
        <fullName>stgLabelHHOCR</fullName>
        <categories>Settings</categories>
        <language>en_US</language>
        <protected>false</protected>
        <shortDescription>stgLabelHHOCR</shortDescription>
        <value>Household Opportunity Contact Roles</value>
    </labels>
    <labels>
        <fullName>stgLabelHHObject</fullName>
        <categories>Settings</categories>
        <language>en_US</language>
        <protected>false</protected>
        <shortDescription>stgLabelHHObject</shortDescription>
        <value>Household Object</value>
    </labels>
    <labels>
        <fullName>stgLabelHHSettings</fullName>
        <categories>Settings</categories>
        <language>en_US</language>
        <protected>false</protected>
        <shortDescription>stgLabelHHSettings</shortDescription>
        <value>Household Settings</value>
    </labels>
    <labels>
        <fullName>stgLabelHidden</fullName>
        <categories>Settings</categories>
        <language>en_US</language>
        <protected>true</protected>
        <shortDescription>stgLabelHidden</shortDescription>
        <value>Hidden</value>
    </labels>
    <labels>
        <fullName>stgLabelHonoreeNotificationHelpText</fullName>
        <categories>Settings</categories>
        <language>en_US</language>
        <protected>false</protected>
        <shortDescription>stgLabelHonoreeNotificationHelpText</shortDescription>
        <value>Auto-create Opportunity Contact Roles for Honoree and Notification Recipient Contacts.</value>
    </labels>
    <labels>
        <fullName>stgLabelHonoreeNotificationOCR</fullName>
        <categories>Settings</categories>
        <language>en_US</language>
        <protected>false</protected>
        <shortDescription>stgLabelHonoreeNotificationOCR</shortDescription>
        <value>Honoree and Notification Recipient Opportunity Contact Roles</value>
    </labels>
    <labels>
        <fullName>stgLabelLeadSettings</fullName>
        <categories>Settings</categories>
        <language>en_US</language>
        <protected>false</protected>
        <shortDescription>stgLabelLeadSettings</shortDescription>
        <value>Lead Settings</value>
    </labels>
    <labels>
        <fullName>stgLabelLvlAssignBatchTitle</fullName>
        <categories>NPSP Settings</categories>
        <language>en_US</language>
        <protected>true</protected>
        <shortDescription>menu title for the Level Assignment Batch in NPSP Settings</shortDescription>
        <value>Level Assignment Batch</value>
    </labels>
    <labels>
        <fullName>stgLabelMembershipSettings</fullName>
        <categories>Settings</categories>
        <language>en_US</language>
        <protected>false</protected>
        <shortDescription>stgLabelMembershipSettings</shortDescription>
        <value>Membership Settings</value>
    </labels>
    <labels>
        <fullName>stgLabelName</fullName>
        <categories>Settings</categories>
        <language>en_US</language>
        <protected>false</protected>
        <shortDescription>Intended for the name of a metadata record and not a person.</shortDescription>
        <value>Name</value>
    </labels>
    <labels>
        <fullName>stgLabelNewAutoRel</fullName>
        <categories>Settings</categories>
        <language>en_US</language>
        <protected>false</protected>
        <shortDescription>stgLabelNewAutoRel</shortDescription>
        <value>New Automatic Relationship</value>
    </labels>
    <labels>
        <fullName>stgLabelNewPaymentMapping</fullName>
        <categories>Settings</categories>
        <language>en_US</language>
        <protected>false</protected>
        <shortDescription>stgLabelNewPaymentMapping</shortDescription>
        <value>New Payment Field Mapping</value>
    </labels>
    <labels>
        <fullName>stgLabelNewRDFieldMap</fullName>
        <categories>Settings</categories>
        <language>en_US</language>
        <protected>false</protected>
        <shortDescription>stgLabelNewRDFieldMap</shortDescription>
        <value>New Custom Field Mapping</value>
    </labels>
    <labels>
        <fullName>stgLabelNewRelReciprocal</fullName>
        <categories>Settings</categories>
        <language>en_US</language>
        <protected>false</protected>
        <shortDescription>stgLabelNewRelReciprocal</shortDescription>
        <value>New Reciprocal Relationship</value>
    </labels>
    <labels>
        <fullName>stgLabelNewTH</fullName>
        <categories>Settings</categories>
        <language>en_US</language>
        <protected>false</protected>
        <shortDescription>stgLabelNewTH</shortDescription>
        <value>New Trigger Handler</value>
    </labels>
    <labels>
        <fullName>stgLabelNewUDR</fullName>
        <categories>Settings</categories>
        <language>en_US</language>
        <protected>false</protected>
        <shortDescription>stgLabelNewUDR</shortDescription>
        <value>New User Defined Rollup</value>
    </labels>
    <labels>
        <fullName>stgLabelNone</fullName>
        <categories>Settings</categories>
        <language>en_US</language>
        <protected>true</protected>
        <shortDescription>stgLabelNone</shortDescription>
        <value>--None--</value>
    </labels>
    <labels>
        <fullName>stgLabelObject</fullName>
        <categories>Settings</categories>
        <language>en_US</language>
        <protected>false</protected>
        <shortDescription>stgLabelObject</shortDescription>
        <value>Object</value>
    </labels>
    <labels>
        <fullName>stgLabelONS</fullName>
        <categories>Settings</categories>
        <language>en_US</language>
        <protected>false</protected>
        <shortDescription>stgLabelONS</shortDescription>
        <value>Opportunity Name Settings</value>
    </labels>
    <labels>
        <fullName>stgLabelOK</fullName>
        <categories>Settings</categories>
        <language>en_US</language>
        <protected>false</protected>
        <shortDescription>stgLabelOK</shortDescription>
        <value>OK</value>
    </labels>
    <labels>
        <fullName>stgLabelOppBatchProgress</fullName>
        <categories>Settings</categories>
        <language>en_US</language>
        <protected>false</protected>
        <shortDescription>stgLabelOppBatchProgress</shortDescription>
        <value>Rollup Donations Batch Progress</value>
    </labels>
    <labels>
        <fullName>stgLabelOppCampMembers</fullName>
        <categories>Settings</categories>
        <language>en_US</language>
        <protected>false</protected>
        <shortDescription>stgLabelOppCampMembers</shortDescription>
        <value>Campaign Members</value>
    </labels>
    <labels>
        <fullName>stgLabelOppNamingRefreshTitle</fullName>
        <categories>Settings</categories>
        <language>en_US</language>
        <protected>false</protected>
        <shortDescription>stgLabelOppNamingRefreshTitle</shortDescription>
        <value>Refresh Opportunity Names</value>
    </labels>
    <labels>
        <fullName>stgLabelOppNamingSettings</fullName>
        <categories>Settings</categories>
        <language>en_US</language>
        <protected>false</protected>
        <shortDescription>stgLabelOppNamingSettings</shortDescription>
        <value>Opportunity Names</value>
    </labels>
    <labels>
        <fullName>stgLabelOppPrimaryContactTitle</fullName>
        <categories>Settings</categories>
        <language>en_US</language>
        <protected>false</protected>
        <shortDescription>stgLabelOppPrimaryContactTitle</shortDescription>
        <value>Refresh Opportunity Primary Contact</value>
    </labels>
    <labels>
        <fullName>stgLabelOppRollupRT</fullName>
        <categories>Settings</categories>
        <language>en_US</language>
        <protected>false</protected>
        <shortDescription>stgLabelOppRollupRT</shortDescription>
        <value>Opportunity Rollup Record Types</value>
    </labels>
    <labels>
        <fullName>stgLabelOppRollups</fullName>
        <categories>Settings</categories>
        <language>en_US</language>
        <protected>false</protected>
        <shortDescription>stgLabelOppRollups</shortDescription>
        <value>Opportunity Rollups</value>
    </labels>
    <labels>
        <fullName>stgLabelOppUpdatePrimaryContact</fullName>
        <categories>Settings</categories>
        <language>en_US</language>
        <protected>false</protected>
        <shortDescription>stgLabelOppUpdatePrimaryContact</shortDescription>
        <value>Batch Update Primary Contact</value>
    </labels>
    <labels>
        <fullName>stgLabelOther</fullName>
        <categories>Settings</categories>
        <language>en_US</language>
        <protected>false</protected>
        <shortDescription>stgLabelOther</shortDescription>
        <value>other</value>
    </labels>
    <labels>
        <fullName>stgLabelOtherDateFormat</fullName>
        <categories>Settings</categories>
        <language>en_US</language>
        <protected>false</protected>
        <shortDescription>stgLabelOtherDateFormat</shortDescription>
        <value>Other Date Format</value>
    </labels>
    <labels>
        <fullName>stgLabelOtherFormalGreetingFormat</fullName>
        <categories>Settings</categories>
        <language>en_US</language>
        <protected>false</protected>
        <shortDescription>stgLabelOtherFormalGreetingFormat</shortDescription>
        <value>Other Formal Greeting Format</value>
    </labels>
    <labels>
        <fullName>stgLabelOtherHHNameFormat</fullName>
        <categories>Settings</categories>
        <language>en_US</language>
        <protected>true</protected>
        <shortDescription>stgLabelOtherHHNameFormat</shortDescription>
        <value>Other Household Name Format</value>
    </labels>
    <labels>
        <fullName>stgLabelOtherInformalGreetingFormat</fullName>
        <categories>Settings</categories>
        <language>en_US</language>
        <protected>false</protected>
        <shortDescription>stgLabelOtherInformalGreetingFormat</shortDescription>
        <value>Other Informal Greeting Format</value>
    </labels>
    <labels>
        <fullName>stgLabelOtherOpportunigyNamingFormat</fullName>
        <categories>Settings</categories>
        <language>en_US</language>
        <protected>false</protected>
        <shortDescription>stgLabelOtherOpportunigyNamingFormat</shortDescription>
        <value>Other Opportunigy Naming Format</value>
    </labels>
    <labels>
        <fullName>stgLabelPaymentMapNoValidFields</fullName>
        <categories>Settings</categories>
        <language>en_US</language>
        <protected>false</protected>
        <shortDescription>stgLabelPaymentMapNoValidFields</shortDescription>
        <value>No Valid Field Available</value>
    </labels>
    <labels>
        <fullName>stgLabelPaymentSettings</fullName>
        <categories>Settings</categories>
        <language>en_US</language>
        <protected>false</protected>
        <shortDescription>stgLabelPaymentSettings</shortDescription>
        <value>Payment Settings</value>
    </labels>
    <labels>
        <fullName>stgLabelPrimaryContactRoleMergeBatch</fullName>
        <categories>NPSP Settings</categories>
        <language>en_US</language>
        <protected>true</protected>
        <shortDescription>Menu title for the Duplicate Primary OCRs in NPSP Settings</shortDescription>
        <value>Remove Duplicate Primary OCRs</value>
    </labels>
    <labels>
        <fullName>stgLabelRDFieldMap</fullName>
        <categories>Settings</categories>
        <language>en_US</language>
        <protected>false</protected>
        <shortDescription>stgLabelRDFieldMap</shortDescription>
        <value>Custom Field Mappings</value>
    </labels>
    <labels>
        <fullName>stgLabelRDNewPeriod</fullName>
        <categories>Settings</categories>
        <language>en_US</language>
        <protected>false</protected>
        <shortDescription>stgLabelRDNewPeriod</shortDescription>
        <value>New Installment Period</value>
    </labels>
    <labels>
        <fullName>stgLabelRDPeriod</fullName>
        <categories>Settings</categories>
        <language>en_US</language>
        <protected>false</protected>
        <shortDescription>stgLabelRDPeriod</shortDescription>
        <value>Custom Installment Periods</value>
    </labels>
    <labels>
        <fullName>stgLabelRDSettings</fullName>
        <categories>Settings</categories>
        <language>en_US</language>
        <protected>false</protected>
        <shortDescription>stgLabelRDSettings</shortDescription>
        <value>Recurring Donation Settings</value>
    </labels>
    <labels>
        <fullName>stgLabelRDStatus</fullName>
        <categories>Settings</categories>
        <language>en_US</language>
        <protected>false</protected>
        <shortDescription>stgLabelRDStatus</shortDescription>
        <value>Updating Recurring Donation Opportunities</value>
    </labels>
    <labels>
        <fullName>stgLabelRelSettings</fullName>
        <categories>Settings</categories>
        <language>en_US</language>
        <protected>false</protected>
        <shortDescription>stgLabelRelSettings</shortDescription>
        <value>General Settings</value>
    </labels>
    <labels>
        <fullName>stgLabelRelationshipSyncNoValidFields</fullName>
        <categories>Settings</categories>
        <language>en_US</language>
        <protected>true</protected>
        <shortDescription>stgLabelRelationshipSyncNoValidFields</shortDescription>
        <value>No Valid Field Available</value>
    </labels>
    <labels>
        <fullName>stgLabelSelectChatterGroup</fullName>
        <categories>Settings</categories>
        <language>en_US</language>
        <protected>false</protected>
        <shortDescription>stgLabelSelectChatterGroup</shortDescription>
        <value>Select Chatter Group</value>
    </labels>
    <labels>
        <fullName>stgLabelSoftCredit</fullName>
        <categories>Settings</categories>
        <language>en_US</language>
        <protected>false</protected>
        <shortDescription>stgLabelSoftCredit</shortDescription>
        <value>Soft Credit Settings</value>
    </labels>
    <labels>
        <fullName>stgLabelTriggerHandlers</fullName>
        <categories>Settings</categories>
        <language>en_US</language>
        <protected>false</protected>
        <shortDescription>stgLabelTriggerHandlers</shortDescription>
        <value>Trigger Handlers</value>
    </labels>
    <labels>
        <fullName>stgLabelTypeAhead</fullName>
        <categories>Settings</categories>
        <language>en_US</language>
        <protected>false</protected>
        <shortDescription>stgLabelTypeAhead</shortDescription>
        <value>Start typing...</value>
    </labels>
    <labels>
        <fullName>stgLabelUDRNoOppFields</fullName>
        <categories>Settings</categories>
        <language>en_US</language>
        <protected>false</protected>
        <shortDescription>stgLabelUDRNoOppFields</shortDescription>
        <value>No valid Opportunity fields found.</value>
    </labels>
    <labels>
        <fullName>stgLabelUDROp</fullName>
        <categories>Settings</categories>
        <language>en_US</language>
        <protected>false</protected>
        <shortDescription>stgLabelUDROp</shortDescription>
        <value>Rollup Operation</value>
    </labels>
    <labels>
        <fullName>stgLabelUDROppField</fullName>
        <categories>Settings</categories>
        <language>en_US</language>
        <protected>false</protected>
        <shortDescription>stgLabelUDROppField</shortDescription>
        <value>Opportunity Field</value>
    </labels>
    <labels>
        <fullName>stgLabelUDRTargetField</fullName>
        <categories>Settings</categories>
        <language>en_US</language>
        <protected>false</protected>
        <shortDescription>stgLabelUDRTargetField</shortDescription>
        <value>Target Field</value>
    </labels>
    <labels>
        <fullName>stgLabelUDRTargetFieldHelp</fullName>
        <categories>Settings</categories>
        <language>en_US</language>
        <protected>true</protected>
        <shortDescription>stgLabelUDRTargetFieldHelp</shortDescription>
        <value>The custom field on the target object that will display your custom rollup summary. This field must be of the same type as the Opportunity field you&apos;re rolling up.</value>
    </labels>
    <labels>
        <fullName>stgLabelUDRTargetObject</fullName>
        <categories>Settings</categories>
        <language>en_US</language>
        <protected>false</protected>
        <shortDescription>stgLabelUDRTargetObject</shortDescription>
        <value>Target Object</value>
    </labels>
    <labels>
        <fullName>stgLabelView</fullName>
        <categories>Settings</categories>
        <language>en_US</language>
        <protected>false</protected>
        <shortDescription>stgLabelView</shortDescription>
        <value>View</value>
    </labels>
    <labels>
        <fullName>stgLabelYearPicklistLastYear</fullName>
        <categories>Settings</categories>
        <language>en_US</language>
        <protected>true</protected>
        <shortDescription>Label for previous year</shortDescription>
        <value>Last Year</value>
    </labels>
    <labels>
        <fullName>stgLabelYearPicklistThisYear</fullName>
        <categories>Settings</categories>
        <language>en_US</language>
        <protected>true</protected>
        <shortDescription>Label for current year</shortDescription>
        <value>This Year</value>
    </labels>
    <labels>
        <fullName>stgLabelYearPicklistYearsAgo</fullName>
        <categories>Settings</categories>
        <language>en_US</language>
        <protected>true</protected>
        <shortDescription>Label for dynamic number of years ago</shortDescription>
        <value>{0} Years Ago</value>
    </labels>
    <labels>
        <fullName>stgLastModifiedBy</fullName>
        <categories>Settings</categories>
        <language>en_US</language>
        <protected>true</protected>
        <shortDescription>Last Modified By</shortDescription>
        <value>Last Modified By</value>
    </labels>
    <labels>
        <fullName>stgLinkDelete</fullName>
        <categories>Settings</categories>
        <language>en_US</language>
        <protected>false</protected>
        <shortDescription>stgLinkDelete</shortDescription>
        <value>Del</value>
    </labels>
    <labels>
        <fullName>stgNoObjectsFound</fullName>
        <categories>Settings</categories>
        <language>en_US</language>
        <protected>true</protected>
        <shortDescription>No records of an object found. Pass in the object's plural label.</shortDescription>
        <value>No {0} found.</value>
    </labels>
    <labels>
        <fullName>stgNPSPGuideImportData</fullName>
        <categories>Settings</categories>
        <language>en_US</language>
        <protected>false</protected>
        <shortDescription>stgNPSPGuideImportData</shortDescription>
        <value>NPSP Guide to Importing Data</value>
    </labels>
    <labels>
        <fullName>stgNPSPSettings</fullName>
        <categories>Settings</categories>
        <language>en_US</language>
        <protected>false</protected>
        <shortDescription>stgNPSPSettings</shortDescription>
        <value>Nonprofit Success Pack Application Settings</value>
    </labels>
    <labels>
        <fullName>stgNPSPSettingsTitle</fullName>
        <categories>Settings</categories>
        <language>en_US</language>
        <protected>false</protected>
        <shortDescription>stgNPSPSettingsTitle</shortDescription>
        <value>Nonprofit Success Pack Settings</value>
    </labels>
    <labels>
        <fullName>stgNPSPWorkbook</fullName>
        <categories>Settings</categories>
        <language>en_US</language>
        <protected>false</protected>
        <shortDescription>stgNPSPWorkbook</shortDescription>
        <value>NPSP Fundraising Trail</value>
    </labels>
    <labels>
        <fullName>stgNavAccountModel</fullName>
        <categories>Settings</categories>
        <language>en_US</language>
        <protected>false</protected>
        <shortDescription>stgNavAccountModel</shortDescription>
        <value>Account Model</value>
    </labels>
    <labels>
        <fullName>stgNavAddressVerification</fullName>
        <categories>Settings</categories>
        <language>en_US</language>
        <protected>false</protected>
        <shortDescription>stgNavAddressVerification</shortDescription>
        <value>Addresses</value>
    </labels>
    <labels>
        <fullName>stgNavAffiliations</fullName>
        <categories>Settings</categories>
        <language>en_US</language>
        <protected>false</protected>
        <shortDescription>stgNavAffiliations</shortDescription>
        <value>Affiliations</value>
    </labels>
    <labels>
        <fullName>stgNavAllocations</fullName>
        <categories>Allocation, Settings</categories>
        <language>en_US</language>
        <protected>false</protected>
        <shortDescription>stgNavAllocations</shortDescription>
        <value>GAU Allocations</value>
    </labels>
    <labels>
        <fullName>stgNavBatchProcessSettings</fullName>
        <categories>Settings</categories>
        <language>en_US</language>
        <protected>false</protected>
        <shortDescription>stgNavBatchProcessSettings</shortDescription>
        <value>Batch Process Settings</value>
    </labels>
    <labels>
        <fullName>stgNavBDE</fullName>
        <categories>Settings</categories>
        <language>en_US</language>
        <protected>false</protected>
        <shortDescription>stgNavBDE</shortDescription>
        <value>Batch Data Entry</value>
    </labels>
    <labels>
        <fullName>stgNavBulkProcesses</fullName>
        <categories>Settings</categories>
        <language>en_US</language>
        <protected>false</protected>
        <shortDescription>stgNavBulkProcesses</shortDescription>
        <value>Bulk Data Processes</value>
    </labels>
    <labels>
        <fullName>stgNavConnections</fullName>
        <categories>Settings</categories>
        <language>en_US</language>
        <protected>false</protected>
        <shortDescription>stgNavConnections</shortDescription>
        <value>Connections</value>
    </labels>
    <labels>
        <fullName>stgNavContactRoles</fullName>
        <categories>Settings</categories>
        <language>en_US</language>
        <protected>false</protected>
        <shortDescription>stgNavContactRoles</shortDescription>
        <value>Contact Roles</value>
    </labels>
    <labels>
        <fullName>stgNavContacts</fullName>
        <categories>Settings</categories>
        <language>en_US</language>
        <protected>false</protected>
        <shortDescription>stgNavContacts</shortDescription>
        <value>Contacts</value>
    </labels>
    <labels>
        <fullName>stgNavDonations</fullName>
        <categories>Settings</categories>
        <language>en_US</language>
        <protected>false</protected>
        <shortDescription>stgNavDonations</shortDescription>
        <value>Donations</value>
    </labels>
    <labels>
        <fullName>stgNavDonorStatistics</fullName>
        <categories>Settings</categories>
        <language>en_US</language>
        <protected>false</protected>
        <shortDescription>stgNavDonorStatistics</shortDescription>
        <value>Donor Statistics</value>
    </labels>
    <labels>
        <fullName>stgNavErrorLog</fullName>
        <categories>Settings</categories>
        <language>en_US</language>
        <protected>false</protected>
        <shortDescription>stgNavErrorLog</shortDescription>
        <value>Error Log</value>
    </labels>
    <labels>
        <fullName>stgNavErrorNotify</fullName>
        <categories>Settings</categories>
        <language>en_US</language>
        <protected>false</protected>
        <shortDescription>stgNavErrorNotify</shortDescription>
        <value>Error Notifications</value>
    </labels>
    <labels>
        <fullName>stgNavHealthCheck</fullName>
        <categories>Settings</categories>
        <language>en_US</language>
        <protected>false</protected>
        <shortDescription>stgNavHealthCheck</shortDescription>
        <value>Health Check</value>
    </labels>
    <labels>
        <fullName>stgNavHouseholds</fullName>
        <categories>Settings</categories>
        <language>en_US</language>
        <protected>false</protected>
        <shortDescription>stgNavHouseholds</shortDescription>
        <value>Households</value>
    </labels>
    <labels>
        <fullName>stgNavLeads</fullName>
        <categories>Settings</categories>
        <language>en_US</language>
        <protected>false</protected>
        <shortDescription>stgNavLeads</shortDescription>
        <value>Leads</value>
    </labels>
    <labels>
        <fullName>stgNavMembership</fullName>
        <categories>Settings</categories>
        <language>en_US</language>
        <protected>false</protected>
        <shortDescription>stgNavMembership</shortDescription>
        <value>Membership</value>
    </labels>
    <labels>
        <fullName>stgNavPaymentMappings</fullName>
        <categories>Settings</categories>
        <language>en_US</language>
        <protected>false</protected>
        <shortDescription>stgNavPaymentMappings</shortDescription>
        <value>Payment Mappings</value>
    </labels>
    <labels>
        <fullName>stgNavPayments</fullName>
        <categories>Settings</categories>
        <language>en_US</language>
        <protected>false</protected>
        <shortDescription>stgNavPayments</shortDescription>
        <value>Payments</value>
    </labels>
    <labels>
        <fullName>stgNavPeople</fullName>
        <categories>Settings</categories>
        <language>en_US</language>
        <protected>false</protected>
        <shortDescription>stgNavPeople</shortDescription>
        <value>People</value>
    </labels>
    <labels>
        <fullName>stgNavRD2Enablement</fullName>
        <categories>Settings</categories>
        <language>en_US</language>
        <protected>true</protected>
        <shortDescription>stgNavRD2Enablement</shortDescription>
        <value>Enable Enhanced Recurring Donations</value>
    </labels>
    <labels>
        <fullName>stgNavRDBatch</fullName>
        <categories>Settings</categories>
        <language>en_US</language>
        <protected>false</protected>
        <shortDescription>stgNavRDBatch</shortDescription>
        <value>Recurring Donations Batch</value>
    </labels>
    <labels>
        <fullName>stgNavRDFieldMap</fullName>
        <categories>Settings</categories>
        <language>en_US</language>
        <protected>false</protected>
        <shortDescription>stgNavRDFieldMap</shortDescription>
        <value>Recurring Donation Custom Field Mappings</value>
    </labels>
    <labels>
        <fullName>stgNavRDInstallmentPeriods</fullName>
        <categories>Settings</categories>
        <language>en_US</language>
        <protected>false</protected>
        <shortDescription>stgNavRDInstallmentPeriods</shortDescription>
        <value>Recurring Donation Custom Installment Periods</value>
    </labels>
    <labels>
        <fullName>stgNavRecurringDonations</fullName>
        <categories>Settings</categories>
        <language>en_US</language>
        <protected>false</protected>
        <shortDescription>stgNavRecurringDonations</shortDescription>
        <value>Recurring Donations</value>
    </labels>
    <labels>
        <fullName>stgNavRelAutoCreate</fullName>
        <categories>Settings</categories>
        <language>en_US</language>
        <protected>false</protected>
        <shortDescription>stgNavRelAutoCreate</shortDescription>
        <value>Relationships Autocreation</value>
    </labels>
    <labels>
        <fullName>stgNavRelReciprocal</fullName>
        <categories>Settings</categories>
        <language>en_US</language>
        <protected>false</protected>
        <shortDescription>stgNavRelReciprocal</shortDescription>
        <value>Relationship Reciprocal Settings</value>
    </labels>
    <labels>
        <fullName>stgNavRelationships</fullName>
        <categories>Settings</categories>
        <language>en_US</language>
        <protected>false</protected>
        <shortDescription>stgNavRelationships</shortDescription>
        <value>Relationships</value>
    </labels>
    <labels>
        <fullName>stgNavRollupAlloBatch</fullName>
        <categories>Allocation, Settings</categories>
        <language>en_US</language>
        <protected>false</protected>
        <shortDescription>stgNavRollupAlloBatch</shortDescription>
        <value>Rollup Allocations Batch</value>
    </labels>
    <labels>
        <fullName>stgNavRollupBatch</fullName>
        <categories>Settings</categories>
        <language>en_US</language>
        <protected>false</protected>
        <shortDescription>stgNavRollupBatch</shortDescription>
        <value>Rollup Donations Batch</value>
    </labels>
    <labels>
        <fullName>stgNavRollups</fullName>
        <categories>Settings</categories>
        <language>en_US</language>
        <protected>true</protected>
        <shortDescription>stgNavRollups</shortDescription>
        <value>Rollups</value>
    </labels>
    <labels>
        <fullName>stgNavSchedule</fullName>
        <categories>Settings</categories>
        <language>en_US</language>
        <protected>false</protected>
        <shortDescription>stgNavSchedule</shortDescription>
        <value>Process Scheduler</value>
    </labels>
    <labels>
        <fullName>stgNavSystem</fullName>
        <categories>Settings</categories>
        <language>en_US</language>
        <protected>false</protected>
        <shortDescription>stgNavSystem</shortDescription>
        <value>System Tools</value>
    </labels>
    <labels>
        <fullName>stgNavTriggerConfig</fullName>
        <categories>Settings</categories>
        <language>en_US</language>
        <protected>false</protected>
        <shortDescription>stgNavTriggerConfig</shortDescription>
        <value>Trigger Configuration</value>
    </labels>
    <labels>
        <fullName>stgNavUserDefinedRollups</fullName>
        <categories>Settings</categories>
        <language>en_US</language>
        <protected>false</protected>
        <shortDescription>stgNavUserDefinedRollups</shortDescription>
        <value>User Defined Rollups</value>
    </labels>
    <labels>
        <fullName>stgNotApplicable</fullName>
        <categories>Settings</categories>
        <language>en_US</language>
        <protected>false</protected>
        <shortDescription>stgNotApplicable</shortDescription>
        <value>N/A</value>
    </labels>
    <labels>
        <fullName>stgOppNamingDescription</fullName>
        <categories>Settings, OppNaming</categories>
        <language>en_US</language>
        <protected>false</protected>
        <shortDescription>stgOppNamingDescription</shortDescription>
        <value>When you create an Opportunity, the Name is automatically populated using a default naming convention. You can customize the naming convention by creating custom Opportunity Names.</value>
    </labels>
    <labels>
        <fullName>stgPowerOfUsHub</fullName>
        <categories>Settings</categories>
        <language>en_US</language>
        <protected>false</protected>
        <shortDescription>stgPowerOfUsHub</shortDescription>
        <value>Power of Us Hub</value>
    </labels>
    <labels>
        <fullName>stgReset</fullName>
        <categories>Settings</categories>
        <language>en_US</language>
        <protected>true</protected>
        <shortDescription>stgReset</shortDescription>
        <value>Reset</value>
    </labels>
    <labels>
        <fullName>stgSelectOne</fullName>
        <categories>Settings</categories>
        <language>en_US</language>
        <protected>false</protected>
        <shortDescription>stgSelectOne</shortDescription>
        <value>Select one</value>
    </labels>
    <labels>
        <fullName>stgStatusDisabled</fullName>
        <categories>Settings</categories>
        <language>en_US</language>
        <protected>true</protected>
        <shortDescription>stgStatusDisabled</shortDescription>
        <value>Disabled</value>
    </labels>
    <labels>
        <fullName>stgStatusEnabled</fullName>
        <categories>Settings</categories>
        <language>en_US</language>
        <protected>true</protected>
        <shortDescription>stgStatusEnabled</shortDescription>
        <value>Enabled</value>
    </labels>
    <labels>
        <fullName>stgTools</fullName>
        <categories>Settings</categories>
        <language>en_US</language>
        <protected>false</protected>
        <shortDescription>stgTools</shortDescription>
        <value>Tools</value>
    </labels>
    <labels>
        <fullName>stgUnknownError</fullName>
        <categories>Settings</categories>
        <language>en_US</language>
        <protected>true</protected>
        <shortDescription>stgUnknownError</shortDescription>
        <value>Unknown error. Please try again.</value>
    </labels>
    <labels>
        <fullName>stgValidationHHAccountHHRules</fullName>
        <categories>Settings</categories>
        <language>en_US</language>
        <protected>false</protected>
        <shortDescription>stgValidationHHAccountHHRules</shortDescription>
        <value>The Account Model is set to &apos;Household Account&apos;, which requires Household Rules to be set to &apos;No Contacts&apos;.   When using Household Accounts, there is no need to have an additional Household Object.</value>
    </labels>
</CustomLabels><|MERGE_RESOLUTION|>--- conflicted
+++ resolved
@@ -1753,7 +1753,22 @@
         <value>{0} is not a supported value for Installment Period. Select Daily, Weekly, 1st and 15th, Monthly, or Yearly.</value>
     </labels>
     <labels>
-<<<<<<< HEAD
+        <fullName>RD2_PageNotAvailableHeader</fullName>
+        <categories>Settings</categories>
+        <language>en_US</language>
+        <protected>true</protected>
+        <shortDescription>RD2_PageNotAvailableHeader</shortDescription>
+        <value>Page Not Available</value>
+    </labels>
+    <labels>
+        <fullName>RD2_PageNotAvailableMessage</fullName>
+        <categories>Settings</categories>
+        <language>en_US</language>
+        <protected>true</protected>
+        <shortDescription>RD2_PageNotAvailableMessage</shortDescription>
+        <value>This page is not available in Enhanced Recurring Donations. Refresh your browser and return to NPSP Settings.</value>
+    </labels>
+    <labels>
         <fullName>RD2_ScheduleVisualizerColumnDate</fullName>
         <categories>Recurring-Donations, Component</categories>
         <language>en_US</language>
@@ -1792,22 +1807,6 @@
         <protected>true</protected>
         <shortDescription>Title of the Schedule Visualizer Component</shortDescription>
         <value>Upcoming Schedule</value>
-=======
-        <fullName>RD2_PageNotAvailableHeader</fullName>
-        <categories>Settings</categories>
-        <language>en_US</language>
-        <protected>true</protected>
-        <shortDescription>RD2_PageNotAvailableHeader</shortDescription>
-        <value>Page Not Available</value>
-    </labels>
-    <labels>
-        <fullName>RD2_PageNotAvailableMessage</fullName>
-        <categories>Settings</categories>
-        <language>en_US</language>
-        <protected>true</protected>
-        <shortDescription>RD2_PageNotAvailableMessage</shortDescription>
-        <value>This page is not available in Enhanced Recurring Donations. Refresh your browser and return to NPSP Settings.</value>
->>>>>>> 3410e92c
     </labels>
     <labels>
         <fullName>RecurringDonationNameSuffix</fullName>
