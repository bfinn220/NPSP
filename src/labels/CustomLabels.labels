--- conflicted
+++ resolved
@@ -636,8 +636,6 @@
         <value>PLACEHOLDER - text for when/why users may need to use the amount, date, or detail fields.</value>
     </labels>
     <labels>
-<<<<<<< HEAD
-=======
         <fullName>CRLP_CreateRollupIntroHelpText</fullName>
         <categories>Settings</categories>
         <language>en_US</language>
@@ -735,7 +733,6 @@
         <value>TBD</value>
     </labels>
     <labels>
->>>>>>> 98e46e04
         <fullName>CRLP_CreditType</fullName>
         <categories>Settings</categories>
         <language>en_US</language>
