<?xml version="1.0" encoding="UTF-8"?>
<CustomLabels xmlns="http://soap.sforce.com/2006/04/metadata">
    <labels>
        <fullName>Addr_Id_Error</fullName>
        <language>en_US</language>
        <protected>true</protected>
        <shortDescription>Addr Id Error</shortDescription>
        <value>Auth ID cannot be blank.</value>
    </labels>
    <labels>
        <fullName>Addr_No_Batch</fullName>
        <categories>address, error</categories>
        <language>en_US</language>
        <protected>true</protected>
        <shortDescription>Batch Address Verification Not Supported</shortDescription>
        <value>The specified service does not support batch address verification.</value>
    </labels>
    <labels>
        <fullName>Addr_Pending_Verification</fullName>
        <categories>address, error</categories>
        <language>en_US</language>
        <protected>true</protected>
        <shortDescription>Pending verification</shortDescription>
        <value>Pending verification</value>
    </labels>
    <labels>
        <fullName>Addr_Settings_API_Body</fullName>
        <categories>address, settings</categories>
        <language>en_US</language>
        <protected>true</protected>
        <shortDescription>DEPRECATED - Addr Settings API Title</shortDescription>
        <value>DEPRECATED - API Account Settings</value>
    </labels>
    <labels>
        <fullName>Addr_Settings_API_Title</fullName>
        <categories>address, settings</categories>
        <language>en_US</language>
        <protected>true</protected>
        <shortDescription>Addr Settings API Title</shortDescription>
        <value>Verification API Account Settings</value>
    </labels>
    <labels>
        <fullName>Addr_Settings_Intro_Body</fullName>
        <categories>address, settings</categories>
        <language>en_US</language>
        <protected>true</protected>
        <shortDescription>DEPRECATED - Addr Settings Intro Body</shortDescription>
        <value>DEPRECATED</value>
    </labels>
    <labels>
        <fullName>Addr_Settings_Intro_Body1</fullName>
        <categories>address, settings</categories>
        <language>en_US</language>
        <protected>true</protected>
        <shortDescription>Addr Settings Intro Body</shortDescription>
        <value>The Address Verification API lets you verify addresses as you add them to Salesforce. The API also lets you standardize addresses when you save them (for example, it converts any instance of Street to St in the saved record).</value>
    </labels>
    <labels>
        <fullName>Addr_Settings_Intro_Body2</fullName>
        <categories>address, settings</categories>
        <language>en_US</language>
        <protected>true</protected>
        <shortDescription>Addr Settings Intro Body</shortDescription>
        <value>&lt;br/&gt;To get started:&lt;br/&gt;&lt;br/&gt;
1. Open a third-party address verification account. (Some are free for nonprofits.)&lt;br/&gt;
2. In your address verification service, create the required authentication ID and/or token.&lt;br/&gt;
3. Return to this settings page, click the Edit button above, and paste the ID and/or token into the appropriate fields.&lt;br/&gt;
4. Complete the remaining fields and click Save. The help text for each field provides more information. If you still need more help, see the &lt;a href=&quot;https://powerofus.force.com/NPSP_Address_Verification&quot;&gt;NPSP documentation&lt;/a&gt;.</value>
    </labels>
    <labels>
        <fullName>Addr_Settings_Intro_Title</fullName>
        <categories>address, settings</categories>
        <language>en_US</language>
        <protected>true</protected>
        <shortDescription>Addr Settings Intro Title</shortDescription>
        <value>Introduction</value>
    </labels>
    <labels>
        <fullName>Addr_Settings_Notice</fullName>
        <categories>address, settings</categories>
        <language>en_US</language>
        <protected>true</protected>
        <shortDescription>Addr Settings Notice</shortDescription>
        <value>Address verification will only work for records you create from this point on. Verification does not apply to contact information that you&apos;ve already entered in Salesforce.</value>
    </labels>
    <labels>
        <fullName>Addr_Settings_Test_Body</fullName>
        <categories>address, settings</categories>
        <language>en_US</language>
        <protected>true</protected>
        <shortDescription>Addr Settings Test Body</shortDescription>
        <value>To test your Secret Key Pair, enter any US Zip Code:</value>
    </labels>
    <labels>
        <fullName>Addr_Settings_Test_Response_Title</fullName>
        <categories>address, settings</categories>
        <language>en_US</language>
        <protected>true</protected>
        <shortDescription>Addr Settings Test Response Title</shortDescription>
        <value>API Response</value>
    </labels>
    <labels>
        <fullName>Addr_Settings_Test_Title</fullName>
        <categories>address, settings</categories>
        <language>en_US</language>
        <protected>true</protected>
        <shortDescription>Addr Settings Test Title</shortDescription>
        <value>Test My Settings</value>
    </labels>
    <labels>
        <fullName>Addr_Skip_Verified</fullName>
        <categories>address, verification</categories>
        <language>en_US</language>
        <protected>true</protected>
        <shortDescription>Addr Skip Verified</shortDescription>
        <value>Skip previously verified records</value>
    </labels>
    <labels>
        <fullName>Addr_Token_Error</fullName>
        <language>en_US</language>
        <protected>true</protected>
        <shortDescription>Addr Token Error</shortDescription>
        <value>Auth Token cannot be blank.</value>
    </labels>
    <labels>
        <fullName>Addr_Unauthorized_Endpoint</fullName>
        <language>en_US</language>
        <protected>true</protected>
        <shortDescription>Addr Unauthorized Endpoint</shortDescription>
        <value>Unauthorized endpoint. Please add endpoint URL to your list of authorized Remote Sites, under Setup &gt; Security &gt; Remote Site.</value>
    </labels>
    <labels>
        <fullName>Addr_Valid_Key_Pair</fullName>
        <language>en_US</language>
        <protected>true</protected>
        <shortDescription>Addr Valid Key Pair</shortDescription>
        <value>Your Secret Key Pair is valid.</value>
    </labels>
    <labels>
        <fullName>Addr_Verification_Batch_Body</fullName>
        <categories>address, verification</categories>
        <language>en_US</language>
        <protected>true</protected>
        <shortDescription>Addr Verification Batch Body</shortDescription>
        <value>&lt;p&gt;Click Verify All Addresses to verify and standardize all addresses in your organization.
        The mass verification process uses the settings from above.&lt;/p&gt;
 &lt;br/&gt;</value>
    </labels>
    <labels>
        <fullName>Addr_Verification_Batch_Not_Supported</fullName>
        <categories>address, verification</categories>
        <language>en_US</language>
        <protected>true</protected>
        <shortDescription>No Batch Support</shortDescription>
        <value>The selected service does not support Batch Address Validation.</value>
    </labels>
    <labels>
        <fullName>Addr_Verification_Batch_SmartyStreets_Message</fullName>
        <categories>address, verification</categories>
        <language>en_US</language>
        <protected>true</protected>
        <shortDescription>Batches of 100</shortDescription>
        <value>SmartyStreets will verify addresses in batches of 100.</value>
    </labels>
    <labels>
        <fullName>Addr_Verification_Batch_Status</fullName>
        <categories>address, verification</categories>
        <language>en_US</language>
        <protected>true</protected>
        <shortDescription>Addr Verification Batch Status</shortDescription>
        <value>Mass Verification Status</value>
    </labels>
    <labels>
        <fullName>Addr_Verification_Batch_Title</fullName>
        <categories>address, verification</categories>
        <language>en_US</language>
        <protected>true</protected>
        <shortDescription>Addr Verification Batch Title</shortDescription>
        <value>Mass Verify Existing Addresses</value>
    </labels>
    <labels>
        <fullName>Addr_Verification_Required</fullName>
        <categories>address</categories>
        <language>en_US</language>
        <protected>true</protected>
        <shortDescription>Verification required</shortDescription>
        <value>Verification required</value>
    </labels>
    <labels>
        <fullName>Addr_Verification_Undefined_Class</fullName>
        <categories>address</categories>
        <language>en_US</language>
        <protected>true</protected>
        <shortDescription>No address verification class defined</shortDescription>
        <value>Address verification class not defined in the settings. Cannot perform address verification.</value>
    </labels>
    <labels>
        <fullName>Addr_Verification_Wrong_Class</fullName>
        <categories>address</categories>
        <language>en_US</language>
        <protected>true</protected>
        <shortDescription>Wrong address verification class</shortDescription>
        <value>No class with the specified name exists. Cannot perform address verification.</value>
    </labels>
    <labels>
        <fullName>Addr_Verification_Wrong_Interface</fullName>
        <categories>address</categories>
        <language>en_US</language>
        <protected>true</protected>
        <shortDescription>Wrong address verification interface</shortDescription>
        <value>The address validation class does not implement the required interface. Cannot perform address verification.</value>
    </labels>
    <labels>
        <fullName>Addr_Verified</fullName>
        <categories>address, verification</categories>
        <language>en_US</language>
        <protected>true</protected>
        <shortDescription>Address Successfully Verified</shortDescription>
        <value>Verified</value>
    </labels>
    <labels>
        <fullName>Addr_Verify_Endpoint</fullName>
        <language>en_US</language>
        <protected>true</protected>
        <shortDescription>Addr Verify Endpoint</shortDescription>
        <value>Please enter the endpoint URL.</value>
    </labels>
    <labels>
        <fullName>Addr_Verify_Google_Help</fullName>
        <language>en_US</language>
        <protected>true</protected>
        <shortDescription>Google API Helpt Text</shortDescription>
        <value>The Google Geocoding API requires a value for Authentication Token only.  This can be found by going to Visit the APIs console at https://code.google.com/apis/console and log in with your Google Account. Click the Services link from the left-hand menu in the APIs Console, then activate the Geocoding API service. Once the service has been activated, your API key is available from the API Access page, in the Simple API Access section. More information on this service and what it provides can be found here: https://developers.google.com/maps/documentation/geocoding/.</value>
    </labels>
    <labels>
        <fullName>Addr_Verify_Settings</fullName>
        <language>en_US</language>
        <protected>true</protected>
        <shortDescription>Addr Verify Settings</shortDescription>
        <value>Please verify you have entered your credentials.</value>
    </labels>
    <labels>
        <fullName>Addr_Verifying</fullName>
        <language>en_US</language>
        <protected>true</protected>
        <shortDescription>Addr Verifying</shortDescription>
        <value>Verifying addresses.</value>
    </labels>
    <labels>
        <fullName>Address_Not_Found</fullName>
        <categories>address, error</categories>
        <language>en_US</language>
        <protected>true</protected>
        <shortDescription>Address Not Found</shortDescription>
        <value>Address not found.</value>
    </labels>
    <labels>
        <fullName>Address_StateCountry_Invalid_Error</fullName>
        <categories>address, error</categories>
        <language>en_US</language>
        <protected>true</protected>
        <shortDescription>{value} is not configured as a valid Country in your Organization.</shortDescription>
        <value>&apos;{0}&apos; is not configured as a valid Country in your Organization.</value>
    </labels>
    <labels>
        <fullName>Address_Verification_Limit</fullName>
        <categories>address, verification</categories>
        <language>en_US</language>
        <protected>true</protected>
        <shortDescription>Address Verification Limit</shortDescription>
        <value>You cannot verify more than 100 addresses at a time.</value>
    </labels>
    <labels>
        <fullName>CONV_Accept_Risk</fullName>
        <language>en_US</language>
        <protected>false</protected>
        <shortDescription>Risk Accepted</shortDescription>
        <value>I accept the risk associated with using this tool, including data loss and inconsistent data.</value>
    </labels>
    <labels>
        <fullName>CONV_Account_Field</fullName>
        <language>en_US</language>
        <protected>false</protected>
        <shortDescription>Account Field</shortDescription>
        <value>Account Field</value>
    </labels>
    <labels>
        <fullName>CONV_Account_Field_For_Old_HH_ID</fullName>
        <language>en_US</language>
        <protected>false</protected>
        <shortDescription>Account Field For Old HH ID</shortDescription>
        <value>Account Field for Old Household Id</value>
    </labels>
    <labels>
        <fullName>CONV_Activities_Reparented</fullName>
        <language>en_US</language>
        <protected>false</protected>
        <shortDescription>Activites Reparented</shortDescription>
        <value>Activities and tasks associated with 1x1 or Individual Accounts are transferred to the new Household Account</value>
    </labels>
    <labels>
        <fullName>CONV_Address_Overrides_Set</fullName>
        <language>en_US</language>
        <protected>false</protected>
        <shortDescription>Address Overrides</shortDescription>
        <value>Address overrides are set for any Contact whose address is different from the Household Address</value>
    </labels>
    <labels>
        <fullName>CONV_Addresses_Mapped</fullName>
        <language>en_US</language>
        <protected>false</protected>
        <shortDescription>Addresses Mapped</shortDescription>
        <value>Addresses mapped from existing Household and Contacts to new Address objects, then attached to the Contact and Household Account</value>
    </labels>
    <labels>
        <fullName>CONV_All_Backed_Up</fullName>
        <language>en_US</language>
        <protected>false</protected>
        <shortDescription>All Data Backed Up</shortDescription>
        <value>My data has been backed-up by going to Setup | Data Management | Export Data</value>
    </labels>
    <labels>
        <fullName>CONV_All_Dup_Rules_Disabled</fullName>
        <language>en_US</language>
        <protected>false</protected>
        <shortDescription>CONV_All_Dup_Rules_Disabled</shortDescription>
        <value>All Data.com Duplication Management Rules have been disabled.</value>
    </labels>
    <labels>
        <fullName>CONV_All_Households_Selected</fullName>
        <language>en_US</language>
        <protected>false</protected>
        <shortDescription>All Households Selected</shortDescription>
        <value>All existing Households are selected, along with their Contacts</value>
    </labels>
    <labels>
        <fullName>CONV_All_Required_Removed</fullName>
        <language>en_US</language>
        <protected>false</protected>
        <shortDescription>All Required Removed</shortDescription>
        <value>All required field restrictions for custom fields have been removed.</value>
    </labels>
    <labels>
        <fullName>CONV_All_Triggers_Disabled</fullName>
        <language>en_US</language>
        <protected>false</protected>
        <shortDescription>All Triggers disabled</shortDescription>
        <value>All NPSP triggers are disabled (Your custom triggers are not disabled by the utility. For safety&apos;s sake, you should disable those too)</value>
    </labels>
    <labels>
        <fullName>CONV_All_Users_Logged_Out</fullName>
        <language>en_US</language>
        <protected>false</protected>
        <shortDescription>All Users Logged Out</shortDescription>
        <value>All users have logged out of my Salesforce instance.</value>
    </labels>
    <labels>
        <fullName>CONV_All_WFR_Disabled</fullName>
        <language>en_US</language>
        <protected>false</protected>
        <shortDescription>All WFR and VR Disabled</shortDescription>
        <value>All workflows and any custom validation rules have been disabled.</value>
    </labels>
    <labels>
        <fullName>CONV_Batching_Explanation</fullName>
        <language>en_US</language>
        <protected>false</protected>
        <shortDescription>Batching Explanation</shortDescription>
        <value>This tool will process your existing Contacts with Households in batches of 200 Households at a time, attempting to convert them to Household Accounts. Any errors during the conversion will result in one or more failed batches of Contacts while other batches may succeed.  This could leave your data in an inconsistent state.  If this occurs, you will need to immediately resolve the issue and re-run the conversion utility. The following actions are taken by the batch job associated with this tool:</value>
    </labels>
    <labels>
        <fullName>CONV_Begin</fullName>
        <language>en_US</language>
        <protected>false</protected>
        <shortDescription>Begin Conversion</shortDescription>
        <value>Begin Conversion Process</value>
    </labels>
    <labels>
        <fullName>CONV_Cancel</fullName>
        <language>en_US</language>
        <protected>false</protected>
        <shortDescription>Cancel</shortDescription>
        <value>Cancel</value>
    </labels>
    <labels>
        <fullName>CONV_Configuration_Options</fullName>
        <language>en_US</language>
        <protected>false</protected>
        <shortDescription>Configuration Options</shortDescription>
        <value>Configuration Options</value>
    </labels>
    <labels>
        <fullName>CONV_Contacts_Attached</fullName>
        <language>en_US</language>
        <protected>false</protected>
        <shortDescription>Contacts Attached to Household</shortDescription>
        <value>Contacts are disconnected from their 1x1 or Individual Account, and attached to the newly created Household Account</value>
    </labels>
    <labels>
        <fullName>CONV_Conversion_Process</fullName>
        <language>en_US</language>
        <protected>false</protected>
        <shortDescription>Account Model Conversion Progress</shortDescription>
        <value>Account Model Conversion Progress</value>
    </labels>
    <labels>
        <fullName>CONV_Fundamental_Changes</fullName>
        <language>en_US</language>
        <protected>false</protected>
        <shortDescription>Fundamental Changes</shortDescription>
        <value>You are about to make fundamental changes to your Salesforce data and data model. Reports, dashboards, and more may have to be modified to account for these changes. Salesforce.com and Salesforce.org are not responsible for any data or data integrity loss.  Do you still wish to proceed?</value>
    </labels>
    <labels>
        <fullName>CONV_Important_Info_Header</fullName>
        <language>en_US</language>
        <protected>false</protected>
        <shortDescription>Important Information Header</shortDescription>
        <value>Important Information</value>
    </labels>
    <labels>
        <fullName>CONV_Local_Expert</fullName>
        <language>en_US</language>
        <protected>false</protected>
        <shortDescription>Local Expert</shortDescription>
        <value>I&apos;ve consulted with my local Salesforce expert.</value>
    </labels>
    <labels>
        <fullName>CONV_Master_Address_Set</fullName>
        <language>en_US</language>
        <protected>false</protected>
        <shortDescription>Master Address Set</shortDescription>
        <value>Master Household Address set or defined if none exists based on address frequency and Contact giving</value>
    </labels>
    <labels>
        <fullName>CONV_New_Affiliations</fullName>
        <language>en_US</language>
        <protected>false</protected>
        <shortDescription>New Affiliations Created</shortDescription>
        <value>Non-1x1 Accounts associations to Contacts are removed, new Affiliations created, and Contact Primary Affiliation field is set</value>
    </labels>
    <labels>
        <fullName>CONV_New_Households_Created</fullName>
        <language>en_US</language>
        <protected>false</protected>
        <shortDescription>New Households Created</shortDescription>
        <value>New Household Accounts are created for each existing Household</value>
    </labels>
    <labels>
        <fullName>CONV_Non_NPSP_Apps</fullName>
        <language>en_US</language>
        <protected>false</protected>
        <shortDescription>Non-NPSP Apps</shortDescription>
        <value>All non-NPSP apps have been temporarily uninstalled or disabled.</value>
    </labels>
    <labels>
        <fullName>CONV_Old_Household_Objects</fullName>
        <language>en_US</language>
        <protected>false</protected>
        <shortDescription>Old Household Objects</shortDescription>
        <value>Previous Household objects are left in place, and should be deleted manually after verifying the results of the conversion process.</value>
    </labels>
    <labels>
        <fullName>CONV_Only_Household_Contacts</fullName>
        <language>en_US</language>
        <protected>false</protected>
        <shortDescription>Only Household Contacts</shortDescription>
        <value>I am aware this tool will only work for Contacts that currently have a Household associated.</value>
    </labels>
    <labels>
        <fullName>CONV_Opportunities_Reparented</fullName>
        <language>en_US</language>
        <protected>false</protected>
        <shortDescription>Opportunities Reparented</shortDescription>
        <value>Opportunities are moved from the 1x1 or Individual Account and attached to the new Household Accounts and Contacts</value>
    </labels>
    <labels>
        <fullName>CONV_Original_HH_Id</fullName>
        <language>en_US</language>
        <protected>false</protected>
        <shortDescription>Original HH Id</shortDescription>
        <value>You can optionally select a custom field on your new Household Account to store the original Household object Id.  This can be useful for later reparenting of any lookups or child objects originally on the Household to the new Household Account.  Only unused custom fields that hold text are eligible to be selected.</value>
    </labels>
    <labels>
        <fullName>CONV_Page_Description</fullName>
        <language>en_US</language>
        <protected>false</protected>
        <shortDescription>Page Description</shortDescription>
        <value>This page is designed to help you convert your organization from an existing 1x1 or Individual Account model to the new Household Account Model.</value>
    </labels>
    <labels>
        <fullName>CONV_Page_Title</fullName>
        <language>en_US</language>
        <protected>false</protected>
        <shortDescription>Page Title</shortDescription>
        <value>Account Model Conversion Utility</value>
    </labels>
    <labels>
        <fullName>CONV_Permanent_Change</fullName>
        <language>en_US</language>
        <protected>false</protected>
        <shortDescription>Permanent Change Info</shortDescription>
        <value>This is a permanent change.  Please make sure to consult with your local expert before proceeding.  While the conversion is completing, your database functionality will be temporarily disabled to avoid accidentally modifying existing data.  Salesforce.com and Salesforce.org are not responsible for any data loss, modifications, or corruption that occur as a result of this operation. Please proceed at YOUR OWN RISK. Before beginning this process, you&apos;ll need to confirm the following steps have been taken:</value>
    </labels>
    <labels>
        <fullName>CONV_Primary_Contacts_Set</fullName>
        <language>en_US</language>
        <protected>false</protected>
        <shortDescription>Primary Contacts Set</shortDescription>
        <value>Primary Contact values are set for all Households</value>
    </labels>
    <labels>
        <fullName>CONV_Proceed</fullName>
        <language>en_US</language>
        <protected>false</protected>
        <shortDescription>Proceed</shortDescription>
        <value>Proceed with Conversion</value>
    </labels>
    <labels>
        <fullName>CONV_Record_Ownership_Transferred</fullName>
        <language>en_US</language>
        <protected>false</protected>
        <shortDescription>Record Ownership Transferred</shortDescription>
        <value>All record ownership has been transferred from any inactive users.</value>
    </labels>
    <labels>
        <fullName>CONV_Reload</fullName>
        <language>en_US</language>
        <protected>false</protected>
        <shortDescription>Reload</shortDescription>
        <value>Reload the Converter</value>
    </labels>
    <labels>
        <fullName>CONV_Selected_Field_Bad</fullName>
        <language>en_US</language>
        <protected>false</protected>
        <shortDescription>Selected Field Not Able to Hold ID</shortDescription>
        <value>The selected field is not able to hold the Household Id information as required.  Please select a different Account field.</value>
    </labels>
    <labels>
        <fullName>CONV_Selected_Field_Verification_Failure</fullName>
        <language>en_US</language>
        <protected>false</protected>
        <shortDescription>Selected Field Not Verified for Id</shortDescription>
        <value>An error has occurred in attempting to verify the validity of the selected Account field.  The field selected was unable to be accurately verified.  Without this verification, it cannot be determined if your field mapping, and therefore your conversion will be successful.  You may proceed at your own risk, or may select a different field to hold the Household Id.</value>
    </labels>
    <labels>
        <fullName>CONV_Tested_in_Sandbox</fullName>
        <language>en_US</language>
        <protected>false</protected>
        <shortDescription>Tested in Sandbox</shortDescription>
        <value>The conversion process has been tested in a fresh sandbox.</value>
    </labels>
    <labels>
        <fullName>CONV_Triggers_Reenabled</fullName>
        <language>en_US</language>
        <protected>false</protected>
        <shortDescription>Triggers ReEnabled</shortDescription>
        <value>All NPSP triggers are re-enabled (You&apos;ll need to manually re-enable any custom triggers you disabled for the conversion. Also, the utility re-enables &lt;b&gt;all&lt;/b&gt; NPSP triggers, so if you selectively disabled any of them beforehand, you&apos;ll need to manually disable those again too)</value>
    </labels>
    <labels>
        <fullName>CONV_Warning</fullName>
        <language>en_US</language>
        <protected>false</protected>
        <shortDescription>Warning</shortDescription>
        <value>Warning!</value>
    </labels>
    <labels>
        <fullName>CONV_What_This_Tool_Does</fullName>
        <language>en_US</language>
        <protected>false</protected>
        <shortDescription>What This Tool Does</shortDescription>
        <value>What This Tool Does</value>
    </labels>
    <labels>
        <fullName>CampaignMemberStatusOmit</fullName>
        <categories>Opportunity, Campaign Member</categories>
        <language>en_US</language>
        <protected>false</protected>
        <shortDescription>CampaignMemberStatusOmit</shortDescription>
        <value>omit</value>
    </labels>
    <labels>
<<<<<<< HEAD
=======
        <fullName>EPAddDependentTask</fullName>
        <categories>Engagement Plans</categories>
        <language>en_US</language>
        <protected>true</protected>
        <shortDescription>EPAddDependentTask</shortDescription>
        <value>Add Dependent Task</value>
    </labels>
    <labels>
        <fullName>EPAddTask</fullName>
        <categories>Engagement Plans</categories>
        <language>en_US</language>
        <protected>true</protected>
        <shortDescription>Engagement Plan&apos;s Add Task button label</shortDescription>
        <value>Add Task</value>
    </labels>
    <labels>
        <fullName>EPDeleteTask</fullName>
        <categories>Engagement Plans</categories>
        <language>en_US</language>
        <protected>false</protected>
        <shortDescription>EPDeleteTask</shortDescription>
        <value>Delete Task</value>
    </labels>
    <labels>
>>>>>>> fd680707
        <fullName>EPTaskDependency</fullName>
        <categories>Engagement Plan, Error</categories>
        <language>en_US</language>
        <protected>true</protected>
        <shortDescription>EPTaskDependency</shortDescription>
        <value>Engagement Plan Task dependencies cannot make recursive dependency loops.</value>
    </labels>
    <labels>
        <fullName>EPTaskTemplate</fullName>
        <categories>Engagement Plan, Error</categories>
        <language>en_US</language>
        <protected>true</protected>
        <shortDescription>EPTaskTemplate</shortDescription>
        <value>Engagement Plan Tasks can only be dependent on other Engagement Plan Tasks that belong to the same Engagement Plan Template.</value>
    </labels>
    <labels>
        <fullName>HiddenForSecurity</fullName>
        <categories>settings</categories>
        <language>en_US</language>
        <protected>false</protected>
        <shortDescription>HiddenForSecurity</shortDescription>
        <value>Hidden for security</value>
    </labels>
    <labels>
        <fullName>PageMessagesConfirm</fullName>
        <categories>PageMessages</categories>
        <language>en_US</language>
        <protected>true</protected>
        <shortDescription>Confirm</shortDescription>
        <value>Success</value>
    </labels>
    <labels>
        <fullName>PageMessagesError</fullName>
        <categories>PageMessages</categories>
        <language>en_US</language>
        <protected>true</protected>
        <shortDescription>Error</shortDescription>
        <value>Error</value>
    </labels>
    <labels>
        <fullName>PageMessagesFatal</fullName>
        <categories>PageMessages</categories>
        <language>en_US</language>
        <protected>true</protected>
        <shortDescription>Fatal</shortDescription>
        <value>Error</value>
    </labels>
    <labels>
        <fullName>PageMessagesWarning</fullName>
        <categories>PageMessages</categories>
        <language>en_US</language>
        <protected>true</protected>
        <shortDescription>Warning</shortDescription>
        <value>Warning</value>
    </labels>
    <labels>
        <fullName>REL_Create_New_Relationship</fullName>
        <categories>Relationships, relationship-viewer</categories>
        <language>en_US</language>
        <protected>false</protected>
        <shortDescription>Relationship Viewer - Create</shortDescription>
        <value>Create New Relationship</value>
    </labels>
    <labels>
        <fullName>REL_Former</fullName>
        <categories>Relationships, relationship-viewer</categories>
        <language>en_US</language>
        <protected>false</protected>
        <shortDescription>Relationship Viewer - Former</shortDescription>
        <value>Former</value>
    </labels>
    <labels>
        <fullName>REL_No_Relationships</fullName>
        <categories>Relationships, relationship-viewer</categories>
        <language>en_US</language>
        <protected>false</protected>
        <shortDescription>Relationship Viewer - No Relationship</shortDescription>
        <value>There are no relationships for this contact.</value>
    </labels>
    <labels>
        <fullName>REL_RECenter</fullName>
        <categories>Relationships, relationship-viewer</categories>
        <language>en_US</language>
        <protected>false</protected>
        <shortDescription>Relationship Viewer - Re-center</shortDescription>
        <value>Re-Center on This Contact</value>
    </labels>
    <labels>
        <fullName>REL_Return_to_Contact</fullName>
        <categories>Relationships, relationship-viewer</categories>
        <language>en_US</language>
        <protected>false</protected>
        <shortDescription>Relationship Viewer - Return to Contact</shortDescription>
        <value>Return to Contact</value>
    </labels>
    <labels>
        <fullName>REL_View_Contact_Record</fullName>
        <categories>Relationships, relationship-viewer</categories>
        <language>en_US</language>
        <protected>false</protected>
        <shortDescription>Relationship Viewer - View Contact Record</shortDescription>
        <value>View Contact Record</value>
    </labels>
    <labels>
        <fullName>RecurringDonationAccountAndContactError</fullName>
        <categories>Recurring Donations</categories>
        <language>en_US</language>
        <protected>false</protected>
        <shortDescription>RecurringDonationAccountAndContactError</shortDescription>
        <value>Recurring Donations can only have an Organization or Contact specified, but not both.</value>
    </labels>
    <labels>
        <fullName>Saved</fullName>
        <language>en_US</language>
        <protected>true</protected>
        <shortDescription>Saved</shortDescription>
        <value>Saved.</value>
    </labels>
    <labels>
        <fullName>Settings_not_Saved</fullName>
        <language>en_US</language>
        <protected>true</protected>
        <shortDescription>Settings not Saved</shortDescription>
        <value>Settings not saved</value>
    </labels>
    <labels>
        <fullName>SmartyStreets_Help_Text</fullName>
        <language>en_US</language>
        <protected>true</protected>
        <shortDescription>SmartyStreets Help Test</shortDescription>
        <value>Make sure you have entered both the Auth ID and Auth Token provided to you by SmartyStreets. You will find them in your SmartyStreets API Keys page.</value>
    </labels>
    <labels>
        <fullName>Zip_Not_Found</fullName>
        <categories>address, verification</categories>
        <language>en_US</language>
        <protected>true</protected>
        <shortDescription>Zip Not Found</shortDescription>
        <value>Zip code not found.</value>
    </labels>
    <labels>
        <fullName>Zipcode_Verification_Limit</fullName>
        <categories>address, verification</categories>
        <language>en_US</language>
        <protected>true</protected>
        <shortDescription>Zipcode Verification Limit</shortDescription>
        <value>You cannot verify more than 100 zipcodes at a time.</value>
    </labels>
    <labels>
        <fullName>addrCiceroMissingAPIKey</fullName>
        <categories>Cicero address verification service</categories>
        <language>en_US</language>
        <protected>true</protected>
        <shortDescription>addrCiceroMissingAPIKey</shortDescription>
        <value>The Cicero API Key must be specified in the Auth Token setting in the Address Verification Settings.</value>
    </labels>
    <labels>
        <fullName>addrCopyConAddBtnHHObjOnly</fullName>
        <categories>ADDR_CopyConAddrHHObjBTN</categories>
        <language>en_US</language>
        <protected>false</protected>
        <shortDescription>addrCopyConAddBtnHHObjOnly</shortDescription>
        <value>This button only supports Contacts with Household objects, not Household Accounts.</value>
    </labels>
    <labels>
        <fullName>addrGeneralSettings</fullName>
        <categories>Address Settings</categories>
        <language>en_US</language>
        <protected>false</protected>
        <shortDescription>addrGeneralSettings</shortDescription>
        <value>General Address Settings</value>
    </labels>
    <labels>
        <fullName>addrHHAccountOnly</fullName>
        <categories>Address Management</categories>
        <language>en_US</language>
        <protected>true</protected>
        <shortDescription>addrHHAccountOnly</shortDescription>
        <value>Address objects are only supported on Household Accounts and Organizational Accounts (if enabled).</value>
    </labels>
    <labels>
        <fullName>addrHHAddressAlwaysDefault</fullName>
        <categories>Manage Household UI</categories>
        <language>en_US</language>
        <protected>false</protected>
        <shortDescription>addrHHAddressAlwaysDefault</shortDescription>
        <value>The Household Address will be copied to all Contacts that do not have an Address Override.</value>
    </labels>
    <labels>
        <fullName>addrSeasonalOverlap</fullName>
        <categories>Address Management</categories>
        <language>en_US</language>
        <protected>false</protected>
        <shortDescription>addrSeasonalOverlap</shortDescription>
        <value>Seasonal addresses cannot overlap with any other seasonal address in the Household.</value>
    </labels>
    <labels>
        <fullName>addrSeasonalPartial</fullName>
        <categories>Address Management</categories>
        <language>en_US</language>
        <protected>false</protected>
        <shortDescription>addrSeasonalPartial</shortDescription>
        <value>An address must have all or none of its Seasonal fields set.</value>
    </labels>
    <labels>
        <fullName>alloAddRow</fullName>
        <categories>Allocation</categories>
        <language>en_US</language>
        <protected>false</protected>
        <shortDescription>alloAddRow</shortDescription>
        <value>Add Row</value>
    </labels>
    <labels>
        <fullName>alloAddRowAtPosition</fullName>
        <categories>Allocation</categories>
        <language>en_US</language>
        <protected>false</protected>
        <shortDescription>alloAddRowAtPosition</shortDescription>
        <value>Add Row at Position</value>
    </labels>
    <labels>
        <fullName>alloAmountOrPercent</fullName>
        <categories>Allocation, Error</categories>
        <language>en_US</language>
        <protected>false</protected>
        <shortDescription>alloAmountOrPercent</shortDescription>
        <value>Each allocation must have either an assigned amount or percent.</value>
    </labels>
    <labels>
        <fullName>alloBatchCreateDefault</fullName>
        <categories>Allocation, Settings</categories>
        <language>en_US</language>
        <protected>false</protected>
        <shortDescription>alloBatchCreateDefault</shortDescription>
        <value>Batch Create Default Allocations</value>
    </labels>
    <labels>
        <fullName>alloBatchDefaultInfo</fullName>
        <categories>Allocation, Settings</categories>
        <language>en_US</language>
        <protected>false</protected>
        <shortDescription>alloBatchDefaultInfo</shortDescription>
        <value>This utility runs a batch process that creates default Allocations for all existing Opportunities, except Opportunities excluded in the GAU Allocations Rollup Settings.
&lt;br/&gt;
&lt;br/&gt;
To run this utility, default Allocations must be enabled and a default General Accounting Unit must be selected. You only need to run this tool once after enabling default Allocations, as all new Opportunities will receive a default Allocation once enabled.
&lt;br/&gt;
&lt;br/&gt;
To check your GAU Allocation settings, go to Donations | GAU Allocations.</value>
    </labels>
    <labels>
        <fullName>alloBtnCancel</fullName>
        <categories>Allocation</categories>
        <language>en_US</language>
        <protected>false</protected>
        <shortDescription>alloBtnCancel</shortDescription>
        <value>Cancel</value>
    </labels>
    <labels>
        <fullName>alloBtnSaveAndClose</fullName>
        <categories>Allocation</categories>
        <language>en_US</language>
        <protected>false</protected>
        <shortDescription>alloBtnSaveAndClose</shortDescription>
        <value>Save</value>
    </labels>
    <labels>
        <fullName>alloCampaignExceedsOppAmount</fullName>
        <categories>Allocation, Error</categories>
        <language>en_US</language>
        <protected>false</protected>
        <shortDescription>alloCampaignExceedsOppAmount</shortDescription>
        <value>Your campaign allocations were not created. Campaign allocations for the opportunity exceeded the opportunity amount.</value>
    </labels>
    <labels>
        <fullName>alloCantAllocateNothing</fullName>
        <categories>Allocation, Error</categories>
        <language>en_US</language>
        <protected>false</protected>
        <shortDescription>alloCantAllocateNothing</shortDescription>
        <value>You can only create allocations for opportunities with a positive amount.</value>
    </labels>
    <labels>
        <fullName>alloDefaultGAUMissing</fullName>
        <categories>Allocation, Error</categories>
        <language>en_US</language>
        <protected>false</protected>
        <shortDescription>Default Allocations are enabled, but no default GAU is selected.</shortDescription>
        <value>You&apos;ve enabled Default Allocations. You also need to select a default General Accounting Unit.</value>
    </labels>
    <labels>
        <fullName>alloDefaultNotPercent</fullName>
        <categories>Allocation, Error</categories>
        <language>en_US</language>
        <protected>false</protected>
        <shortDescription>alloDefaultNotPercent</shortDescription>
        <value>The default allocation cannot be percentage-based.</value>
    </labels>
    <labels>
        <fullName>alloDeleteRow</fullName>
        <categories>Allocation</categories>
        <language>en_US</language>
        <protected>false</protected>
        <shortDescription>alloDeleteRow</shortDescription>
        <value>Delete</value>
    </labels>
    <labels>
        <fullName>alloExceedsOppAmount</fullName>
        <categories>Allocation, Error</categories>
        <language>en_US</language>
        <protected>false</protected>
        <shortDescription>The allocations for this opportunity are greater than the amount of the opportun</shortDescription>
        <value>You need to update your allocations before you can reduce the amount of an opportunity. The allocations for this opportunity are currently greater than the opportunity amount.</value>
    </labels>
    <labels>
        <fullName>alloManageCampaignAllocations</fullName>
        <categories>Allocation</categories>
        <language>en_US</language>
        <protected>false</protected>
        <shortDescription>alloManageCampaignAllocations</shortDescription>
        <value>Manage Campaign Allocations</value>
    </labels>
    <labels>
        <fullName>alloManageOppAllocations</fullName>
        <categories>Allocation</categories>
        <language>en_US</language>
        <protected>false</protected>
        <shortDescription>alloManageOppAllocations</shortDescription>
        <value>Manage Opportunity Allocations</value>
    </labels>
    <labels>
        <fullName>alloManageRecurringDonationAllocations</fullName>
        <categories>Allocation</categories>
        <language>en_US</language>
        <protected>false</protected>
        <shortDescription>alloManageRecurringDonationAllocations</shortDescription>
        <value>Manage Recurring Donation Allocations</value>
    </labels>
    <labels>
        <fullName>alloModifyCurrency</fullName>
        <categories>Allocation, Error</categories>
        <language>en_US</language>
        <protected>false</protected>
        <shortDescription>alloModifyCurrency</shortDescription>
        <value>You can&apos;t modify allocation currencies directly. An allocation&apos;s currency is updated when the parent Opportunity, Campaign, or Recurring Donation currency is modified.</value>
    </labels>
    <labels>
        <fullName>alloNegativeAmount</fullName>
        <categories>Allocation, Error</categories>
        <language>en_US</language>
        <protected>false</protected>
        <shortDescription>alloNegativeAmount</shortDescription>
        <value>Allocations cannot have a negative amount.</value>
    </labels>
    <labels>
        <fullName>alloNegativePercent</fullName>
        <categories>Allocation, Error</categories>
        <language>en_US</language>
        <protected>false</protected>
        <shortDescription>alloNegativePercent</shortDescription>
        <value>Allocations cannot have a negative percent.</value>
    </labels>
    <labels>
        <fullName>alloPercentExceed100</fullName>
        <categories>Allocation, Error</categories>
        <language>en_US</language>
        <protected>false</protected>
        <shortDescription>Percent based Allocations cannot exceed 100%.</shortDescription>
        <value>Percent-based allocations cannot exceed 100%.</value>
    </labels>
    <labels>
        <fullName>alloRemainder</fullName>
        <categories>Allocation</categories>
        <language>en_US</language>
        <protected>false</protected>
        <shortDescription>alloRemainder</shortDescription>
        <value>Remainder:</value>
    </labels>
    <labels>
        <fullName>alloSingleParent</fullName>
        <categories>Allocation, Error</categories>
        <language>en_US</language>
        <protected>false</protected>
        <shortDescription>Each Allocation must have a single parent object: Opportunity, Recurring Donatio</shortDescription>
        <value>Each allocation must have a single parent object: Opportunity, Recurring Donation, or Campaign.</value>
    </labels>
    <labels>
        <fullName>alloTotalExceedsOppAmt</fullName>
        <categories>Allocation</categories>
        <language>en_US</language>
        <protected>false</protected>
        <shortDescription>Opportunity Allocation totals must not exceed the amount of the Opportunity.</shortDescription>
        <value>Opportunity allocation totals cannot exceed the amount of the opportunity.</value>
    </labels>
    <labels>
        <fullName>alloTotals</fullName>
        <categories>Allocation</categories>
        <language>en_US</language>
        <protected>false</protected>
        <shortDescription>alloTotals</shortDescription>
        <value>Totals:</value>
    </labels>
    <labels>
        <fullName>alloUnallocated</fullName>
        <categories>Allocation</categories>
        <language>en_US</language>
        <protected>false</protected>
        <shortDescription>alloUnallocated</shortDescription>
        <value>unallocated</value>
    </labels>
    <labels>
        <fullName>bdiAccountCustomIdError</fullName>
        <categories>Data Importer</categories>
        <language>en_US</language>
        <protected>false</protected>
        <shortDescription>bdiAccountCustomIdError</shortDescription>
        <value>The Account Custom Unique ID setting field {0} must have matching fields in the NPSP Data Import object whose API Names are {1} and {2}.</value>
    </labels>
    <labels>
        <fullName>bdiBatchException</fullName>
        <categories>Data Importer</categories>
        <language>en_US</language>
        <protected>false</protected>
        <shortDescription>bdiBatchException</shortDescription>
        <value>An error occurred during the process.  The following status was the first reported error:</value>
    </labels>
    <labels>
        <fullName>bdiBtnClose</fullName>
        <categories>Data Importer</categories>
        <language>en_US</language>
        <protected>false</protected>
        <shortDescription>bdiBtnClose</shortDescription>
        <value>Close</value>
    </labels>
    <labels>
        <fullName>bdiComplete</fullName>
        <categories>Data Importer</categories>
        <language>en_US</language>
        <protected>false</protected>
        <shortDescription>bdiComplete</shortDescription>
        <value>Completed</value>
    </labels>
    <labels>
        <fullName>bdiCompleteWithErrors</fullName>
        <categories>Data Importer</categories>
        <language>en_US</language>
        <protected>false</protected>
        <shortDescription>bdiCompleteWithErrors</shortDescription>
        <value>Errors</value>
    </labels>
    <labels>
        <fullName>bdiContactCustomIdError</fullName>
        <categories>Data Importer</categories>
        <language>en_US</language>
        <protected>false</protected>
        <shortDescription>bdiContactCustomIdError</shortDescription>
        <value>The Contact Custom Unique ID setting field {0} must have matching fields in the NPSP Data Import object whose API Names are {1} and {2}.</value>
    </labels>
    <labels>
        <fullName>bdiContactMatchEmail</fullName>
        <categories>Data Importer</categories>
        <language>en_US</language>
        <protected>false</protected>
        <shortDescription>bdiContactMatchEmail</shortDescription>
        <value>Email only</value>
    </labels>
    <labels>
        <fullName>bdiContactMatchFnameEmail</fullName>
        <categories>Data Importer</categories>
        <language>en_US</language>
        <protected>false</protected>
        <shortDescription>bdiContactMatchFnameEmail</shortDescription>
        <value>First Name and Email</value>
    </labels>
    <labels>
        <fullName>bdiContactMatchFnameLname</fullName>
        <categories>Data Importer</categories>
        <language>en_US</language>
        <protected>false</protected>
        <shortDescription>bdiContactMatchFnameLname</shortDescription>
        <value>First Name and Last Name</value>
    </labels>
    <labels>
        <fullName>bdiContactMatchFnameLnameEmail</fullName>
        <categories>Data Importer</categories>
        <language>en_US</language>
        <protected>false</protected>
        <shortDescription>bdiContactMatchFnameLnameEmail</shortDescription>
        <value>First Name, Last Name, and Email</value>
    </labels>
    <labels>
        <fullName>bdiContactMatchLnameEmail</fullName>
        <categories>Data Importer</categories>
        <language>en_US</language>
        <protected>false</protected>
        <shortDescription>bdiContactMatchLnameEmail</shortDescription>
        <value>Last Name and Email</value>
    </labels>
    <labels>
        <fullName>bdiCreated</fullName>
        <categories>Data Importer</categories>
        <language>en_US</language>
        <protected>false</protected>
        <shortDescription>bdiCreated</shortDescription>
        <value>Created</value>
    </labels>
    <labels>
        <fullName>bdiDataImporterConfigTitle</fullName>
        <categories>Data Importer</categories>
        <language>en_US</language>
        <protected>false</protected>
        <shortDescription>bdiDataImporterConfigTitle</shortDescription>
        <value>Configuration Options</value>
    </labels>
    <labels>
        <fullName>bdiDataImporterDescription</fullName>
        <categories>Data Importer</categories>
        <language>en_US</language>
        <protected>false</protected>
        <shortDescription>bdiDataImporterDescription</shortDescription>
        <value>The NPSP Data Importer helps you easily import your data into the Nonprofit Starter Pack</value>
    </labels>
    <labels>
        <fullName>bdiDataImporterInfoLine1</fullName>
        <categories>Data Importer</categories>
        <language>en_US</language>
        <protected>true</protected>
        <shortDescription>bdiDataImporterInfoLine1</shortDescription>
        <value>Each import record can contain up to 2 Contacts, up to 2 Organizations, an optional Home Address, and an optional Donation.</value>
    </labels>
    <labels>
        <fullName>bdiDataImporterInfoLine2</fullName>
        <categories>Data Importer</categories>
        <language>en_US</language>
        <protected>false</protected>
        <shortDescription>bdiDataImporterInfoLine2</shortDescription>
        <value>Salesforce will try to match existing Contacts and Organizations, and update their information, rather than creating duplicate records.</value>
    </labels>
    <labels>
        <fullName>bdiDataImporterInfoLine2b</fullName>
        <categories>Data Importer</categories>
        <language>en_US</language>
        <protected>true</protected>
        <shortDescription>bdiDataImporterInfoLine2b</shortDescription>
        <value>In order to avoid reaching service limits, the NPSP Data Importer does not verify addresses through the verification service you may have specified in NPSP Settings.</value>
    </labels>
    <labels>
        <fullName>bdiDataImporterInfoLine3</fullName>
        <categories>Data Importer</categories>
        <language>en_US</language>
        <protected>false</protected>
        <shortDescription>bdiDataImporterInfoLine3</shortDescription>
        <value>Salesforce will track any data import problems on individual import records. After resolving any issues, you can re-import those failed records without having to worry about creating duplicate records.</value>
    </labels>
    <labels>
        <fullName>bdiDataImporterInfoLine4</fullName>
        <categories>Data Importer</categories>
        <language>en_US</language>
        <protected>false</protected>
        <shortDescription>bdiDataImporterInfoLine4</shortDescription>
        <value>The start of the data import may not begin immediately. Its processing depends on Salesforce&apos;s current activity.</value>
    </labels>
    <labels>
        <fullName>bdiDataImporterInfoTitle</fullName>
        <categories>Data Importer</categories>
        <language>en_US</language>
        <protected>false</protected>
        <shortDescription>bdiDataImporterInfoTitle</shortDescription>
        <value>Important Information</value>
    </labels>
    <labels>
        <fullName>bdiDataImporterNumToProcess</fullName>
        <categories>Data Importer</categories>
        <language>en_US</language>
        <protected>false</protected>
        <shortDescription>bdiDataImporterNumToProcess</shortDescription>
        <value>Number of Data Import records to process:</value>
    </labels>
    <labels>
        <fullName>bdiDataImporterTitle</fullName>
        <categories>Data Importer</categories>
        <language>en_US</language>
        <protected>false</protected>
        <shortDescription>bdiDataImporterTitle</shortDescription>
        <value>NPSP Data Import</value>
    </labels>
    <labels>
        <fullName>bdiDonation</fullName>
        <categories>Data Importer</categories>
        <language>en_US</language>
        <protected>false</protected>
        <shortDescription>bdiDonation</shortDescription>
        <value>Donation</value>
    </labels>
    <labels>
        <fullName>bdiErrorInvalidCampaignName</fullName>
        <categories>Data Importer</categories>
        <language>en_US</language>
        <protected>false</protected>
        <shortDescription>bdiErrorInvalidCampaignName</shortDescription>
        <value>Invalid Donation Campaign Name</value>
    </labels>
    <labels>
        <fullName>bdiErrorInvalidDonor</fullName>
        <categories>Data Importer</categories>
        <language>en_US</language>
        <protected>false</protected>
        <shortDescription>bdiErrorInvalidDonor</shortDescription>
        <value>Invalid Donation Donor</value>
    </labels>
    <labels>
        <fullName>bdiErrorInvalidLastname</fullName>
        <categories>Data Importer</categories>
        <language>en_US</language>
        <protected>false</protected>
        <shortDescription>bdiErrorInvalidLastname</shortDescription>
        <value>Last Name must be specified.</value>
    </labels>
    <labels>
        <fullName>bdiErrorInvalidOppRTName</fullName>
        <categories>Data Importer</categories>
        <language>en_US</language>
        <protected>false</protected>
        <shortDescription>bdiErrorInvalidOppRTName</shortDescription>
        <value>Invalid Donation Record Type Name</value>
    </labels>
    <labels>
        <fullName>bdiErrorNonHHAccountContact</fullName>
        <categories>NPSP Data Importer</categories>
        <language>en_US</language>
        <protected>false</protected>
        <shortDescription>bdiErrorNonHHAccountContact</shortDescription>
        <value>Matched an existing contact from a non-Household Account, which is not supported.</value>
    </labels>
    <labels>
        <fullName>bdiFailed</fullName>
        <categories>Data Importer</categories>
        <language>en_US</language>
        <protected>false</protected>
        <shortDescription>bdiFailed</shortDescription>
        <value>Failed</value>
    </labels>
    <labels>
        <fullName>bdiHouseholdModelRequired</fullName>
        <categories>NPSP Data Importer</categories>
        <language>en_US</language>
        <protected>false</protected>
        <shortDescription>bdiHouseholdModelRequired</shortDescription>
        <value>The NPSP Data Importer only works with the Household Account model.</value>
    </labels>
    <labels>
        <fullName>bdiIgnored</fullName>
        <categories>Data Importer</categories>
        <language>en_US</language>
        <protected>false</protected>
        <shortDescription>bdiIgnored</shortDescription>
        <value>Ignored</value>
    </labels>
    <labels>
        <fullName>bdiImported</fullName>
        <categories>Data Importer</categories>
        <language>en_US</language>
        <protected>true</protected>
        <shortDescription>bdiImported</shortDescription>
        <value>Imported</value>
    </labels>
    <labels>
        <fullName>bdiMatched</fullName>
        <categories>Data Importer</categories>
        <language>en_US</language>
        <protected>false</protected>
        <shortDescription>bdiMatched</shortDescription>
        <value>Matched</value>
    </labels>
    <labels>
        <fullName>bdiRecordsFailed</fullName>
        <categories>Data Importer</categories>
        <language>en_US</language>
        <protected>false</protected>
        <shortDescription>bdiRecordsFailed</shortDescription>
        <value>Records failed:</value>
    </labels>
    <labels>
        <fullName>bdiRecordsImported</fullName>
        <categories>Data Importer</categories>
        <language>en_US</language>
        <protected>false</protected>
        <shortDescription>bdiRecordsImported</shortDescription>
        <value>Records imported:</value>
    </labels>
    <labels>
        <fullName>bdiRecordsProcessed</fullName>
        <categories>Data Importer</categories>
        <language>en_US</language>
        <protected>false</protected>
        <shortDescription>bdiRecordsProcessed</shortDescription>
        <value>Records processed:</value>
    </labels>
    <labels>
        <fullName>bdiRunBtn</fullName>
        <categories>Data Importer</categories>
        <language>en_US</language>
        <protected>false</protected>
        <shortDescription>bdiRunBtn</shortDescription>
        <value>Begin Data Import Process</value>
    </labels>
    <labels>
        <fullName>bdiStatus</fullName>
        <categories>Data Importer</categories>
        <language>en_US</language>
        <protected>false</protected>
        <shortDescription>bdiStatus</shortDescription>
        <value>Current Status:</value>
    </labels>
    <labels>
        <fullName>bdiStatusProcessed</fullName>
        <categories>Data Importer</categories>
        <language>en_US</language>
        <protected>false</protected>
        <shortDescription>bdiStatusProcessed</shortDescription>
        <value>processed {0} of {1} total batches.</value>
    </labels>
    <labels>
        <fullName>bdiStatusProcessing</fullName>
        <categories>Data Importer</categories>
        <language>en_US</language>
        <protected>false</protected>
        <shortDescription>bdiStatusProcessing</shortDescription>
        <value>is currently processing batch {0} of {1} total batches.</value>
    </labels>
    <labels>
        <fullName>bdiTime</fullName>
        <categories>Data Importer</categories>
        <language>en_US</language>
        <protected>false</protected>
        <shortDescription>bdiTime</shortDescription>
        <value>Time:</value>
    </labels>
    <labels>
        <fullName>btnRemove</fullName>
        <categories>Manage Household UI</categories>
        <language>en_US</language>
        <protected>false</protected>
        <shortDescription>button label on the Remove Contact popup</shortDescription>
        <value>Remove</value>
    </labels>
    <labels>
        <fullName>campaignMemberStatusDefault</fullName>
        <categories>Campaign Member</categories>
        <language>en_US</language>
        <protected>false</protected>
        <shortDescription>campaignMemberStatusDefault</shortDescription>
        <value>campaignMemberStatusDefault</value>
    </labels>
    <labels>
        <fullName>campaignMemberStatusNonResponded</fullName>
        <categories>Opportunity, Campaign Member</categories>
        <language>en_US</language>
        <protected>false</protected>
        <shortDescription>campaignMemberStatusNonResponded</shortDescription>
        <value>campaignMemberStatusNonResponded</value>
    </labels>
    <labels>
        <fullName>campaignMemberStatusResponded</fullName>
        <categories>Opportunity, Campaign Member</categories>
        <language>en_US</language>
        <protected>false</protected>
        <shortDescription>campaignMemberStatusResponded</shortDescription>
        <value>campaignMemberStatusResponded</value>
    </labels>
    <labels>
        <fullName>conMergeErrNoPersonAccounts</fullName>
        <categories>Contact Merge</categories>
        <language>en_US</language>
        <protected>false</protected>
        <shortDescription>conMergeErrNoPersonAccounts</shortDescription>
        <value>Person accounts are not supported.</value>
    </labels>
    <labels>
        <fullName>engagementPlanNoLookups</fullName>
        <categories>Engagement Plans</categories>
        <language>en_US</language>
        <protected>false</protected>
        <shortDescription>engagementPlanNoLookups</shortDescription>
        <value>One object lookup must be populated for each Engagement Plan.</value>
    </labels>
    <labels>
        <fullName>engagementPlanTwoLookups</fullName>
        <categories>Engagement Plans</categories>
        <language>en_US</language>
        <protected>false</protected>
        <shortDescription>engagementPlanTwoLookups</shortDescription>
        <value>Only one object lookup can be populated per Engagement Plan.</value>
    </labels>
    <labels>
        <fullName>flsError</fullName>
        <categories>Batch Data Import</categories>
        <language>en_US</language>
        <protected>false</protected>
        <shortDescription>flsError</shortDescription>
        <value>You do not have permissions to modify {0}.</value>
    </labels>
    <labels>
        <fullName>healthButtonRun</fullName>
        <categories>Health Check</categories>
        <language>en_US</language>
        <protected>false</protected>
        <shortDescription>healthButtonRun</shortDescription>
        <value>Run Health Check</value>
    </labels>
    <labels>
        <fullName>healthDetailsAccOne2OneNoContacts</fullName>
        <categories>Health Check</categories>
        <language>en_US</language>
        <protected>false</protected>
        <shortDescription>healthDetailsAccOne2OneNoContacts</shortDescription>
        <value>There are {0} One-to-One Accounts who have no Contacts.</value>
    </labels>
    <labels>
        <fullName>healthDetailsAccountModel</fullName>
        <categories>Health Check</categories>
        <language>en_US</language>
        <protected>false</protected>
        <shortDescription>healthDetailsAccountModel</shortDescription>
        <value>There is no valid Account Model specified.</value>
    </labels>
    <labels>
        <fullName>healthDetailsAccountProcessor</fullName>
        <categories>HealthCheck</categories>
        <language>en_US</language>
        <protected>false</protected>
        <shortDescription>healthDetailsAccountProcessor</shortDescription>
        <value>The Account Model is set to {0}, but Health Check has found that you&apos;re using a mixture of Account types.</value>
    </labels>
    <labels>
        <fullName>healthDetailsAccountRTIssue</fullName>
        <categories>Health Check</categories>
        <language>en_US</language>
        <protected>false</protected>
        <shortDescription>healthDetailsAccountRTIssue</shortDescription>
        <value>{0} Account records using the {1} record type do not have their System fields correctly set.</value>
    </labels>
    <labels>
        <fullName>healthDetailsAutoRelCampaignTypeMissing</fullName>
        <categories>Health Check</categories>
        <language>en_US</language>
        <protected>true</protected>
        <shortDescription>healthDetailsAutoRelCampaignTypeMissing</shortDescription>
        <value>Campaign Type must be specified for Relationship Autocreation from CampaignMembers.</value>
    </labels>
    <labels>
        <fullName>healthDetailsAutoRelFieldsMissing</fullName>
        <categories>Health Check</categories>
        <language>en_US</language>
        <protected>false</protected>
        <shortDescription>healthDetailsAutoRelFieldsMissing</shortDescription>
        <value>Relationship Autocreation requires a valid Object, Field and Relationship Type specified.</value>
    </labels>
    <labels>
        <fullName>healthDetailsAutoRelInvalidLookupField</fullName>
        <language>en_US</language>
        <protected>false</protected>
        <shortDescription>healthDetailsAutoRelInvalidLookupField</shortDescription>
        <value>Field {0} is not a lookup field.</value>
    </labels>
    <labels>
        <fullName>healthDetailsBadRDField</fullName>
        <categories>Health Check</categories>
        <language>en_US</language>
        <protected>false</protected>
        <shortDescription>healthDetailsBadRDField</shortDescription>
        <value>Recurring Donation field {0} does not exist.</value>
    </labels>
    <labels>
        <fullName>healthDetailsBadReportId</fullName>
        <categories>Health Check</categories>
        <language>en_US</language>
        <protected>false</protected>
        <shortDescription>healthDetailsBadReportId</shortDescription>
        <value>Invalid Report {0} specified.</value>
    </labels>
    <labels>
        <fullName>healthDetailsContactData</fullName>
        <categories>Health Check</categories>
        <language>en_US</language>
        <protected>false</protected>
        <shortDescription>healthDetailsContactData</shortDescription>
        <value>There are {0} Contacts who have no Account.  These Contacts will be private to the user who created them.</value>
    </labels>
    <labels>
        <fullName>healthDetailsDuplicateAcctRT</fullName>
        <categories>Health Check</categories>
        <language>en_US</language>
        <protected>false</protected>
        <shortDescription>healthDetailsDuplicateAcctRT</shortDescription>
        <value>You cannot specify the same Account Record Type for the Household Account Record Type and One-to-One Record Type.</value>
    </labels>
    <labels>
        <fullName>healthDetailsDuplicateContactRoles</fullName>
        <categories>Health Check</categories>
        <language>en_US</language>
        <protected>true</protected>
        <shortDescription>The details displayed when the duplicate contact roles health check fails</shortDescription>
        <value>Health Check found Opportunities with duplicate Contacts and rollup values.</value>
    </labels>
    <labels>
        <fullName>healthDetailsGenderField</fullName>
        <categories>Health Check</categories>
        <language>en_US</language>
        <protected>false</protected>
        <shortDescription>healthDetailsGenderField</shortDescription>
        <value>Gender field {0} does not exist on Contact.</value>
    </labels>
    <labels>
        <fullName>healthDetailsHHAccountModel</fullName>
        <categories>Health Check</categories>
        <language>en_US</language>
        <protected>false</protected>
        <shortDescription>healthDetailsHHAccountModel</shortDescription>
        <value>When using the Household Account Model, Household Rules must be set to No Contacts.</value>
    </labels>
    <labels>
        <fullName>healthDetailsHHActNoContacts</fullName>
        <categories>Health Check</categories>
        <language>en_US</language>
        <protected>false</protected>
        <shortDescription>healthDetailsHHActNoContacts</shortDescription>
        <value>There are {0} Household Accounts who have no Contacts.</value>
    </labels>
    <labels>
        <fullName>healthDetailsHHObNoContacts</fullName>
        <categories>Health Check</categories>
        <language>en_US</language>
        <protected>false</protected>
        <shortDescription>healthDetailsHHObNoContacts</shortDescription>
        <value>There are {0} Household objects who have no Contacts.</value>
    </labels>
    <labels>
        <fullName>healthDetailsInvalidCMField</fullName>
        <categories>Health Check</categories>
        <language>en_US</language>
        <protected>false</protected>
        <shortDescription>healthDetailsInvalidCMField</shortDescription>
        <value>CampaignMember field {0} does not exist.</value>
    </labels>
    <labels>
        <fullName>healthDetailsInvalidContactField</fullName>
        <categories>Health Check</categories>
        <language>en_US</language>
        <protected>false</protected>
        <shortDescription>healthDetailsInvalidContactField</shortDescription>
        <value>Contact field {0} does not exist.</value>
    </labels>
    <labels>
        <fullName>healthDetailsInvalidErrorChatterGroup</fullName>
        <categories>Health Check</categories>
        <language>en_US</language>
        <protected>false</protected>
        <shortDescription>healthDetailsInvalidErrorChatterGroup</shortDescription>
        <value>Invalid Chatter Group {0}.</value>
    </labels>
    <labels>
        <fullName>healthDetailsInvalidErrorRecipient</fullName>
        <categories>Health Check</categories>
        <language>en_US</language>
        <protected>false</protected>
        <shortDescription>healthDetailsInvalidErrorRecipient</shortDescription>
        <value>Invalid Error Notification recipient.</value>
    </labels>
    <labels>
        <fullName>healthDetailsInvalidErrorUser</fullName>
        <categories>Health Check</categories>
        <language>en_US</language>
        <protected>false</protected>
        <shortDescription>healthDetailsInvalidErrorUser</shortDescription>
        <value>Invalid User {0}.</value>
    </labels>
    <labels>
        <fullName>healthDetailsInvalidFieldNumeric</fullName>
        <categories>Health Check</categories>
        <language>en_US</language>
        <protected>false</protected>
        <shortDescription>Health Check error if a Level refers to an invalid field</shortDescription>
        <value>Level {0} refers to an invalid numeric field {1} on {2}.</value>
    </labels>
    <labels>
        <fullName>healthDetailsInvalidFiscalYears</fullName>
        <categories>Health Check</categories>
        <language>en_US</language>
        <protected>false</protected>
        <shortDescription>healthDetailsInvalidFiscalYears</shortDescription>
        <value>Fiscal Year Rollups are not supported when the organization is using Custom Fiscal Years.</value>
    </labels>
    <labels>
        <fullName>healthDetailsInvalidLevelField</fullName>
        <categories>Health Check</categories>
        <language>en_US</language>
        <protected>false</protected>
        <shortDescription>Health Check error if a Level refers to an invalid field</shortDescription>
        <value>Level {0} refers to an invalid field {1} on {2}.</value>
    </labels>
    <labels>
        <fullName>healthDetailsInvalidLevelFieldReference</fullName>
        <categories>Health Check</categories>
        <language>en_US</language>
        <protected>false</protected>
        <shortDescription>Health Check error if a Level refers to an invalid field</shortDescription>
        <value>Level {0} refers to an invalid Level Lookup field {1} on {2}.</value>
    </labels>
    <labels>
        <fullName>healthDetailsInvalidObjectField</fullName>
        <categories>Health Check</categories>
        <language>en_US</language>
        <protected>false</protected>
        <shortDescription>healthDetailsInvalidObjectField</shortDescription>
        <value>{0} field {1} does not exist.</value>
    </labels>
    <labels>
        <fullName>healthDetailsInvalidOppField</fullName>
        <categories>Health Check</categories>
        <language>en_US</language>
        <protected>false</protected>
        <shortDescription>healthDetailsInvalidOppField</shortDescription>
        <value>Opportunity field {0} does not exist.</value>
    </labels>
    <labels>
        <fullName>healthDetailsInvalidOppStage</fullName>
        <categories>Health Check</categories>
        <language>en_US</language>
        <protected>false</protected>
        <shortDescription>healthDetailsInvalidOppStage</shortDescription>
        <value>The Opportunity stage {0} does not exist or is not active.</value>
    </labels>
    <labels>
        <fullName>healthDetailsInvalidPaymentField</fullName>
        <categories>Health Check</categories>
        <language>en_US</language>
        <protected>false</protected>
        <shortDescription>healthDetailsInvalidPaymentField</shortDescription>
        <value>Payment field {0} does not exist.</value>
    </labels>
    <labels>
        <fullName>healthDetailsInvalidRDCustomPeriod</fullName>
        <categories>Health Check</categories>
        <language>en_US</language>
        <protected>true</protected>
        <shortDescription>healthDetailsInvalidRDCustomPeriod</shortDescription>
        <value>Custom Installment Period {0} is not included in the picklist values for Recurring Donation field Installment Period.</value>
    </labels>
    <labels>
        <fullName>healthDetailsInvalidRDCustomPeriodPIcklist</fullName>
        <categories>Health Check</categories>
        <language>en_US</language>
        <protected>true</protected>
        <shortDescription>healthDetailsInvalidRDCustomPeriodPIcklist</shortDescription>
        <value>Recurring Donation Installment Period picklist value {0} is not a valid Custom Installment Period.</value>
    </labels>
    <labels>
        <fullName>healthDetailsInvalidRecordtypeId</fullName>
        <categories>Health Check</categories>
        <language>en_US</language>
        <protected>false</protected>
        <shortDescription>healthDetailsInvalidRecordtypeId</shortDescription>
        <value>Recordtype Id {0} is invalid.</value>
    </labels>
    <labels>
        <fullName>healthDetailsInvalidRecordtypeName</fullName>
        <categories>Health Check</categories>
        <language>en_US</language>
        <protected>false</protected>
        <shortDescription>healthDetailsInvalidRecordtypeName</shortDescription>
        <value>Recordtype Name {0} is invalid.</value>
    </labels>
    <labels>
        <fullName>healthDetailsInvalidScheduledJob</fullName>
        <categories>Health Check</categories>
        <language>en_US</language>
        <protected>false</protected>
        <shortDescription>healthDetailsInvalidScheduledJob</shortDescription>
        <value>The record {0} in the Schedulable__c object is not valid.</value>
    </labels>
    <labels>
        <fullName>healthDetailsMailingListReportMissing</fullName>
        <categories>Health Check</categories>
        <language>en_US</language>
        <protected>false</protected>
        <shortDescription>healthDetailsMailingListReportMissing</shortDescription>
        <value>The NPSP_Campaign_Household_Mailing_List report is missing which is used by the Household Mailing List button.</value>
    </labels>
    <labels>
        <fullName>healthDetailsMissingOppPayments</fullName>
        <categories>Health Check</categories>
        <language>en_US</language>
        <protected>false</protected>
        <shortDescription>healthDetailsMissingOppPayments</shortDescription>
        <value>{0} Opportunities that should have Payments are missing those Payments.</value>
    </labels>
    <labels>
        <fullName>healthDetailsNothingScheduled</fullName>
        <categories>Health Check</categories>
        <language>en_US</language>
        <protected>false</protected>
        <shortDescription>healthDetailsNothingScheduled</shortDescription>
        <value>The NPSP Global Scheduled class is not scheduled.</value>
    </labels>
    <labels>
        <fullName>healthDetailsOCRDupPrimary</fullName>
        <categories>Health Check</categories>
        <language>en_US</language>
        <protected>false</protected>
        <shortDescription>healthDetailsOCRDupPrimary</shortDescription>
        <value>There were {0} opportunities found that had more than one Opportunity Contact Role marked as Primary.</value>
    </labels>
    <labels>
        <fullName>healthDetailsOCRDupPrimaryValid</fullName>
        <categories>Health Check</categories>
        <language>en_US</language>
        <protected>false</protected>
        <shortDescription>healthDetailsOCRDupPrimaryValid</shortDescription>
        <value>No Opportunities were found with multiple Primary Opportunity Contact Roles.</value>
    </labels>
    <labels>
        <fullName>healthDetailsPaymentMappingBadDataTypes</fullName>
        <categories>Health Check</categories>
        <language>en_US</language>
        <protected>false</protected>
        <shortDescription>healthDetailsPaymentMappingBadDataTypes</shortDescription>
        <value>Payment field {0} and Opportunity field {1} are not of compatible data types.</value>
    </labels>
    <labels>
        <fullName>healthDetailsRDFieldsBadDatatypes</fullName>
        <categories>Health Check</categories>
        <language>en_US</language>
        <protected>false</protected>
        <shortDescription>healthDetailsRDFieldsBadDatatypes</shortDescription>
        <value>Recurring Donation field {0} and Opportunity field {1} are not of compatible data types.</value>
    </labels>
    <labels>
        <fullName>healthDetailsRelReciprocalInvalid</fullName>
        <categories>Health Check</categories>
        <language>en_US</language>
        <protected>false</protected>
        <shortDescription>healthDetailsRelReciprocalInvalid</shortDescription>
        <value>Reciprocal Relationship {0} should have a value in at least one of the fields for Male, Female, or Neutral.</value>
    </labels>
    <labels>
        <fullName>healthDetailsSaveAcctFailed</fullName>
        <categories>Health Check</categories>
        <language>en_US</language>
        <protected>false</protected>
        <shortDescription>healthDetailsSaveAcctFailed</shortDescription>
        <value>Unable to create new Account.</value>
    </labels>
    <labels>
        <fullName>healthDetailsSaveOppsFailed</fullName>
        <categories>Health Check</categories>
        <language>en_US</language>
        <protected>false</protected>
        <shortDescription>healthDetailsSaveOppsFailed</shortDescription>
        <value>Unable to create new Opportunities.</value>
    </labels>
    <labels>
        <fullName>healthDetailsScheduleJobs</fullName>
        <categories>Health Check</categories>
        <language>en_US</language>
        <protected>false</protected>
        <shortDescription>healthDetailsScheduleJobs</shortDescription>
        <value>One or more of the Opportunity Rollup, Recurring Donation, and Seasonal Address jobs are missing from the Schedulable__c object.</value>
    </labels>
    <labels>
        <fullName>healthDetailsTriggerHandlerDuplicate</fullName>
        <categories>Health Check</categories>
        <language>en_US</language>
        <protected>false</protected>
        <shortDescription>healthDetailsTriggerHandlerDuplicate</shortDescription>
        <value>Trigger Handler {0} on object {1} with the same Handler fields is repeated multiple times and will affect NPSP behavior.</value>
    </labels>
    <labels>
        <fullName>healthDetailsTriggerHandlerMismatch</fullName>
        <categories>Health Check</categories>
        <language>en_US</language>
        <protected>false</protected>
        <shortDescription>healthDetailsTriggerHandlerMismatch</shortDescription>
        <value>Trigger Handler {0} on object {1} does not match the default NPSP configuration.</value>
    </labels>
    <labels>
        <fullName>healthDetailsTriggerHandlerMissing</fullName>
        <categories>Health Check</categories>
        <language>en_US</language>
        <protected>false</protected>
        <shortDescription>healthDetailsTriggerHandlerMissing</shortDescription>
        <value>Trigger Handler {0} on object {1} is missing and will affect NPSP behavior.</value>
    </labels>
    <labels>
        <fullName>healthDetailsUDFBadDatatypes</fullName>
        <categories>Health Check</categories>
        <language>en_US</language>
        <protected>false</protected>
        <shortDescription>healthDetailsUDFBadDatatypes</shortDescription>
        <value>Opportunity field {0} and {1} field {2} are not of compatible data types.</value>
    </labels>
    <labels>
        <fullName>healthDetailsValidRDCustomPeriod</fullName>
        <categories>Health Check</categories>
        <language>en_US</language>
        <protected>true</protected>
        <shortDescription>healthDetailsValidRDCustomPeriod</shortDescription>
        <value>Recurring Donation Custom Installment Periods are valid.</value>
    </labels>
    <labels>
        <fullName>healthLabelAccountData</fullName>
        <categories>Health Check</categories>
        <language>en_US</language>
        <protected>false</protected>
        <shortDescription>healthLabelAccountData</shortDescription>
        <value>Account Data</value>
    </labels>
    <labels>
        <fullName>healthLabelAccountModelData</fullName>
        <categories>Health Check</categories>
        <language>en_US</language>
        <protected>false</protected>
        <shortDescription>healthLabelAccountModelData</shortDescription>
        <value>Account Model Data</value>
    </labels>
    <labels>
        <fullName>healthLabelAccountRTIssueValid</fullName>
        <categories>Health Check</categories>
        <language>en_US</language>
        <protected>false</protected>
        <shortDescription>healthLabelAccountRTIssueValid</shortDescription>
        <value>Account system fields for any Household Accounts and One-to-One Accounts are set correctly.</value>
    </labels>
    <labels>
        <fullName>healthLabelAllTestsPassed</fullName>
        <categories>Health Check</categories>
        <language>en_US</language>
        <protected>false</protected>
        <shortDescription>healthLabelAllTestsPassed</shortDescription>
        <value>All Health Check tests have successfully passed.</value>
    </labels>
    <labels>
        <fullName>healthLabelAutoRelValid</fullName>
        <categories>Health Check</categories>
        <language>en_US</language>
        <protected>false</protected>
        <shortDescription>healthLabelAutoRelValid</shortDescription>
        <value>Automatic Relationships valid.</value>
    </labels>
    <labels>
        <fullName>healthLabelContactData</fullName>
        <categories>Health Check</categories>
        <language>en_US</language>
        <protected>false</protected>
        <shortDescription>healthLabelContactData</shortDescription>
        <value>Contact Data</value>
    </labels>
    <labels>
        <fullName>healthLabelDuplicateContactRoles</fullName>
        <categories>Health Check</categories>
        <language>en_US</language>
        <protected>true</protected>
        <shortDescription>Label for Duplicate Contact Role health check</shortDescription>
        <value>Duplicate Contacts and Rollup Values</value>
    </labels>
    <labels>
        <fullName>healthLabelErrorRecipientValid</fullName>
        <categories>Health Check</categories>
        <language>en_US</language>
        <protected>false</protected>
        <shortDescription>healthLabelErrorRecipientValid</shortDescription>
        <value>Error Notification recipient valid.</value>
    </labels>
    <labels>
        <fullName>healthLabelFailed</fullName>
        <categories>Health Check</categories>
        <language>en_US</language>
        <protected>false</protected>
        <shortDescription>healthLabelFailed</shortDescription>
        <value>Failed</value>
    </labels>
    <labels>
        <fullName>healthLabelFiscalYearsValid</fullName>
        <categories>Health Check</categories>
        <language>en_US</language>
        <protected>false</protected>
        <shortDescription>healthLabelFiscalYearsValid</shortDescription>
        <value>Custom Fiscal Years are not in use.</value>
    </labels>
    <labels>
        <fullName>healthLabelHHAccData</fullName>
        <categories>Health Check</categories>
        <language>en_US</language>
        <protected>false</protected>
        <shortDescription>healthLabelHHAccData</shortDescription>
        <value>Household Account Data</value>
    </labels>
    <labels>
        <fullName>healthLabelHHData</fullName>
        <categories>Health Check</categories>
        <language>en_US</language>
        <protected>false</protected>
        <shortDescription>healthLabelHHData</shortDescription>
        <value>Household Data</value>
    </labels>
    <labels>
        <fullName>healthLabelHHObjData</fullName>
        <categories>Health Check</categories>
        <language>en_US</language>
        <protected>false</protected>
        <shortDescription>healthLabelHHObjData</shortDescription>
        <value>Household Object Data</value>
    </labels>
    <labels>
        <fullName>healthLabelIntro</fullName>
        <categories>Health Check</categories>
        <language>en_US</language>
        <protected>false</protected>
        <shortDescription>healthLabelIntro</shortDescription>
        <value>Health Check verifies that all of your NPSP Settings are valid and looks for problems in your account-related data. When complete, you can view the results, including detailed information for any failures.</value>
    </labels>
    <labels>
        <fullName>healthLabelLastRun</fullName>
        <categories>Health Check</categories>
        <language>en_US</language>
        <protected>false</protected>
        <shortDescription>healthLabelLastRun</shortDescription>
        <value>Last run: {0}</value>
    </labels>
    <labels>
        <fullName>healthLabelNoDuplicateContactRoles</fullName>
        <categories>Health Check</categories>
        <language>en_US</language>
        <protected>true</protected>
        <shortDescription>The message displayed when the duplicate contact roles health check passes</shortDescription>
        <value>Health Check did not find any Opportunities with duplicate Contacts or rollup values.</value>
    </labels>
    <labels>
        <fullName>healthLabelNoMissingOppPayments</fullName>
        <categories>Health Check</categories>
        <language>en_US</language>
        <protected>false</protected>
        <shortDescription>healthLabelNoMissingOppPayments</shortDescription>
        <value>All Opportunities with Payments have expected Payments.</value>
    </labels>
    <labels>
        <fullName>healthLabelNone</fullName>
        <categories>Health Check</categories>
        <language>en_US</language>
        <protected>false</protected>
        <shortDescription>healthLabelNone</shortDescription>
        <value>(none)</value>
    </labels>
    <labels>
        <fullName>healthLabelOCRCheck</fullName>
        <categories>Health Check</categories>
        <language>en_US</language>
        <protected>false</protected>
        <shortDescription>healthLabelOCRCheck</shortDescription>
        <value>Opportunity Contact Roles</value>
    </labels>
    <labels>
        <fullName>healthLabelOppPayments</fullName>
        <categories>Health Check</categories>
        <language>en_US</language>
        <protected>false</protected>
        <shortDescription>healthLabelOppPayments</shortDescription>
        <value>Opportunity Payments</value>
    </labels>
    <labels>
        <fullName>healthLabelPassed</fullName>
        <categories>Health Check</categories>
        <language>en_US</language>
        <protected>false</protected>
        <shortDescription>healthLabelPassed</shortDescription>
        <value>Passed</value>
    </labels>
    <labels>
        <fullName>healthLabelPaymentMappingsValid</fullName>
        <categories>Health Check</categories>
        <language>en_US</language>
        <protected>false</protected>
        <shortDescription>healthLabelPaymentMappingsValid</shortDescription>
        <value>Payment Mappings valid.</value>
    </labels>
    <labels>
        <fullName>healthLabelRDOppsValid</fullName>
        <categories>Health Check</categories>
        <language>en_US</language>
        <protected>false</protected>
        <shortDescription>healthLabelRDOppsValid</shortDescription>
        <value>New opportunities can be saved.</value>
    </labels>
    <labels>
        <fullName>healthLabelRDValid</fullName>
        <categories>Health Check</categories>
        <language>en_US</language>
        <protected>false</protected>
        <shortDescription>healthLabelRDValid</shortDescription>
        <value>Recurring Donation Field Mappings valid.</value>
    </labels>
    <labels>
        <fullName>healthLabelRelReciprocalValid</fullName>
        <categories>Health Check</categories>
        <language>en_US</language>
        <protected>false</protected>
        <shortDescription>healthLabelRelReciprocalValid</shortDescription>
        <value>Reciprocal Relationships valid.</value>
    </labels>
    <labels>
        <fullName>healthLabelScheduler</fullName>
        <categories>Health Check</categories>
        <language>en_US</language>
        <protected>false</protected>
        <shortDescription>healthLabelScheduler</shortDescription>
        <value>NPSP Global Scheduler</value>
    </labels>
    <labels>
        <fullName>healthLabelSchedulerValid</fullName>
        <categories>Health Check</categories>
        <language>en_US</language>
        <protected>false</protected>
        <shortDescription>healthLabelSchedulerValid</shortDescription>
        <value>NPSP Global Scheduler job scheduled.</value>
    </labels>
    <labels>
        <fullName>healthLabelShowPassedTests</fullName>
        <categories>Health Check</categories>
        <language>en_US</language>
        <protected>false</protected>
        <shortDescription>healthLabelShowPassedTests</shortDescription>
        <value>Show Passed Tests</value>
    </labels>
    <labels>
        <fullName>healthLabelTime</fullName>
        <categories>Health Check</categories>
        <language>en_US</language>
        <protected>false</protected>
        <shortDescription>healthLabelTime</shortDescription>
        <value>Detection time in seconds: {0}</value>
    </labels>
    <labels>
        <fullName>healthLabelTriggerHandlerCheck</fullName>
        <categories>Health Check</categories>
        <language>en_US</language>
        <protected>false</protected>
        <shortDescription>healthLabelTriggerHandlerCheck</shortDescription>
        <value>Trigger Configuration</value>
    </labels>
    <labels>
        <fullName>healthLabelTriggerHandlersValid</fullName>
        <categories>Health Check</categories>
        <language>en_US</language>
        <protected>false</protected>
        <shortDescription>healthLabelTriggerHandlersValid</shortDescription>
        <value>Triggers are configured for NPSP default triggers.</value>
    </labels>
    <labels>
        <fullName>healthLabelUDFValid</fullName>
        <categories>Health Check</categories>
        <language>en_US</language>
        <protected>false</protected>
        <shortDescription>healthLabelUDFValid</shortDescription>
        <value>User Defined Rollups valid.</value>
    </labels>
    <labels>
        <fullName>healthLabelVerifyLevels</fullName>
        <categories>Health Check</categories>
        <language>en_US</language>
        <protected>false</protected>
        <shortDescription>Health Check title for Levels</shortDescription>
        <value>Levels</value>
    </labels>
    <labels>
        <fullName>healthLabelVerifyLevelsSuccess</fullName>
        <categories>Health Check</categories>
        <language>en_US</language>
        <protected>false</protected>
        <shortDescription>Health Check message when all Levels verify ok</shortDescription>
        <value>All field references on all Levels are valid.</value>
    </labels>
    <labels>
        <fullName>healthLabelWarning</fullName>
        <categories>Health Check</categories>
        <language>en_US</language>
        <protected>false</protected>
        <shortDescription>healthLabelWarning</shortDescription>
        <value>Warning</value>
    </labels>
    <labels>
        <fullName>healthPaymentAutoCloseStageInvalid</fullName>
        <categories>Health Check</categories>
        <language>en_US</language>
        <protected>true</protected>
        <shortDescription>healthPaymentAutoCloseStageInvalid</shortDescription>
        <value>The selected opportunity stage to be transitioned to when all payments are paid must be an active Closed/Won stage.</value>
    </labels>
    <labels>
        <fullName>healthPaymentAutoCloseStageMustBeActiveClosedWonOrBlank</fullName>
        <categories>Health Check</categories>
        <language>en_US</language>
        <protected>true</protected>
        <shortDescription>healthPaymentAutoCloseStageMustBeActiveClosedWonOrBlank</shortDescription>
        <value>Either do not select an opportunity stage (thus disabling the feature) or update the setting to use an active Closed/Won opportunity stage.</value>
    </labels>
    <labels>
        <fullName>healthPaymentAutoCloseStageValid</fullName>
        <categories>Health Check</categories>
        <language>en_US</language>
        <protected>true</protected>
        <shortDescription>healthPaymentAutoCloseStageValid</shortDescription>
        <value>Either no opportunity stage was selected for transitioning to when all payments are received, or the selected stage is an active Closed/Won stage.</value>
    </labels>
    <labels>
        <fullName>healthSolutionAccOne2OneNoContacts</fullName>
        <categories>Health Check</categories>
        <language>en_US</language>
        <protected>false</protected>
        <shortDescription>healthSolutionAccOne2OneNoContacts</shortDescription>
        <value>Consider deleting these unused One-to-One Accounts to save space.</value>
    </labels>
    <labels>
        <fullName>healthSolutionAccountModel</fullName>
        <categories>Health Check</categories>
        <language>en_US</language>
        <protected>false</protected>
        <shortDescription>healthSolutionAccountModel</shortDescription>
        <value>All of your Accounts should use the same Account Model. View all of your Accounts and their types by running the &lt;b&gt;Individual Accounts by Account Type&lt;/b&gt; report in the NPSP Health Check reports folder.</value>
    </labels>
    <labels>
        <fullName>healthSolutionAccountRTIssue</fullName>
        <categories>Health Check</categories>
        <language>en_US</language>
        <protected>false</protected>
        <shortDescription>healthSolutionAccountRTIssue</shortDescription>
        <value>For Household Accounts, make sure npe01__SYSTEM_AccountType__c is &apos;Household Account&apos;. For One-to-One Accounts, make sure npe01__SYSTEM_AccountType__c is &apos;One-to-One Individual&apos;. Also make sure for both, npe01__SYSTEMISINDIVIDUAL__c is true.</value>
    </labels>
    <labels>
        <fullName>healthSolutionAutoRelFieldsMissing</fullName>
        <categories>Health Check</categories>
        <language>en_US</language>
        <protected>false</protected>
        <shortDescription>healthSolutionAutoRelFieldsMissing</shortDescription>
        <value>On the NPSP Settings tab, click {0} | {1}, and delete the invalid Relationship Autocreation record.</value>
    </labels>
    <labels>
        <fullName>healthSolutionAutoRelInvalidCMField</fullName>
        <categories>Health Check</categories>
        <language>en_US</language>
        <protected>false</protected>
        <shortDescription>healthSolutionAutoRelInvalidCMField</shortDescription>
        <value>On the NPSP Settings tab, click {0} | {1}, and add the missing CampaignMember field, or delete the Relationships Autocreate record.</value>
    </labels>
    <labels>
        <fullName>healthSolutionAutoRelInvalidContactField</fullName>
        <language>en_US</language>
        <protected>false</protected>
        <shortDescription>healthSolutionAutoRelInvalidContactField</shortDescription>
        <value>On the NPSP Settings tab, click {0} | {1}, and add the missing Contact field, or delete the Relationships Autocreation record.</value>
    </labels>
    <labels>
        <fullName>healthSolutionAutoRelInvalidLookupField</fullName>
        <categories>Health Check</categories>
        <language>en_US</language>
        <protected>false</protected>
        <shortDescription>healthSolutionAutoRelInvalidLookupField</shortDescription>
        <value>On the NPSP Settings tab, click {0} | {1}, and delete the Relationship Autocreation record.</value>
    </labels>
    <labels>
        <fullName>healthSolutionBadRDField</fullName>
        <categories>Health Check</categories>
        <language>en_US</language>
        <protected>false</protected>
        <shortDescription>healthSolutionBadRDField</shortDescription>
        <value>On the NPSP Settings tab, click {0} | {1}, and add the missing Recurring Donation field, or delete the Recurring Donation Field Mapping record.</value>
    </labels>
    <labels>
        <fullName>healthSolutionContactData</fullName>
        <categories>Health Check</categories>
        <language>en_US</language>
        <protected>false</protected>
        <shortDescription>healthSolutionContactData</shortDescription>
        <value>View these Contacts by running the &lt;b&gt;Contacts without Accounts&lt;/b&gt; report in the NPSP Health Check reports folder.</value>
    </labels>
    <labels>
        <fullName>healthSolutionDuplicateContactRoles</fullName>
        <categories>Health Check</categories>
        <language>en_US</language>
        <protected>true</protected>
        <shortDescription>The recommended solution for when the duplicate contact roles health check fails</shortDescription>
        <value>In the past, the NPSP double-counted soft credit rollup values for Contacts that were twice associated with an Opportunity through two different Opportunity Contact Roles. The NPSP now only counts these rollup values once, regardless of how many associations a Contact has on an Opportunity.&lt;br/&gt;
&lt;br/&gt;
If you want to know which Opportunities would have previously included this double rollup value counting, run this SOQL query in the Developer Console: &apos;&apos;SELECT Count(Id), OpportunityId, Opportunity.Name OpportunityName, ContactId, Contact.Name ContactName FROM OpportunityContactRole WHERE Opportunity.IsWon = true AND Role IN ({0}) GROUP BY OpportunityId, Opportunity.Name, ContactId, Contact.Name HAVING Count(Id) &gt; 1&apos;&apos;</value>
    </labels>
    <labels>
        <fullName>healthSolutionEditSetting</fullName>
        <categories>Health Check</categories>
        <language>en_US</language>
        <protected>false</protected>
        <shortDescription>healthSolutionEditSetting</shortDescription>
        <value>On the NPSP Settings tab, click {1} | {2}, and edit the {0} setting.</value>
    </labels>
    <labels>
        <fullName>healthSolutionHHAccNoContacts</fullName>
        <categories>Health Check</categories>
        <language>en_US</language>
        <protected>false</protected>
        <shortDescription>healthSolutionHHAccNoContacts</shortDescription>
        <value>Consider deleting these unused Household Accounts to save space. View these Household Accounts by running the &lt;b&gt;Empty Household Accounts&lt;/b&gt; report in the NPSP Health Check reports folder</value>
    </labels>
    <labels>
        <fullName>healthSolutionHHObjNoContacts</fullName>
        <categories>Health Check</categories>
        <language>en_US</language>
        <protected>false</protected>
        <shortDescription>healthSolutionHHObjNoContacts</shortDescription>
        <value>Consider deleting these unused Household objects to save space. If you have completed a conversion to the Household Account model and no longer need the data on the Household object records they can be deleted.  View these Household objects by running the &lt;b&gt;Empty Household Objects&lt;/b&gt; report in the NPSP Health Check reports folder.</value>
    </labels>
    <labels>
        <fullName>healthSolutionInvalidFiscalYears</fullName>
        <categories>Health Check</categories>
        <language>en_US</language>
        <protected>false</protected>
        <shortDescription>healthSolutionInvalidFiscalYears</shortDescription>
        <value>Since Salesforce does not support turning off Custom Fiscal Years, NPSP Rollups will default to Calendar Year.</value>
    </labels>
    <labels>
        <fullName>healthSolutionInvalidLevelField</fullName>
        <categories>Health Check</categories>
        <language>en_US</language>
        <protected>false</protected>
        <shortDescription>Health Check Solution for an invalid Level field</shortDescription>
        <value>Go to the Levels Tab, and update the invalid field reference on Level {0}.</value>
    </labels>
    <labels>
        <fullName>healthSolutionInvalidOppField</fullName>
        <categories>Health Check</categories>
        <language>en_US</language>
        <protected>false</protected>
        <shortDescription>healthSolutionInvalidOppField</shortDescription>
        <value>On the NPSP Settings tab, click {0} | {1}, and add the missing Opportunity field, or delete the Payment Mapping record.</value>
    </labels>
    <labels>
        <fullName>healthSolutionInvalidOppStage</fullName>
        <categories>Health Check</categories>
        <language>en_US</language>
        <protected>false</protected>
        <shortDescription>healthSolutionInvalidOppStage</shortDescription>
        <value>Add this Opportunity Stage value in Salesforce Setup.</value>
    </labels>
    <labels>
        <fullName>healthSolutionInvalidPaymentField</fullName>
        <categories>Health Check</categories>
        <language>en_US</language>
        <protected>false</protected>
        <shortDescription>healthSolutionInvalidPaymentField</shortDescription>
        <value>On the NPSP Settings tab, click {0} | {1}, and add the missing Payment field, or delete the Payment Mapping record.</value>
    </labels>
    <labels>
        <fullName>healthSolutionInvalidRDCustomPeriod</fullName>
        <categories>Health Check</categories>
        <language>en_US</language>
        <protected>true</protected>
        <shortDescription>healthSolutionInvalidRDCustomPeriod</shortDescription>
        <value>Add this Recurring Donation Installment Period picklist value in Salesforce Setup.</value>
    </labels>
    <labels>
        <fullName>healthSolutionInvalidRDCustomPeriodPicklist</fullName>
        <categories>Health Check</categories>
        <language>en_US</language>
        <protected>true</protected>
        <shortDescription>healthSolutionInvalidRDCustomPeriodPicklist</shortDescription>
        <value>On the NPSP Settings tab, click {0} | {1}, and add the missing Recurring Donation Custom Installment Period, or delete the picklist value from the Installment Period field.</value>
    </labels>
    <labels>
        <fullName>healthSolutionInvalidScheduledJob</fullName>
        <categories>Health Check</categories>
        <language>en_US</language>
        <protected>false</protected>
        <shortDescription>healthSolutionInvalidScheduledJob</shortDescription>
        <value>You must update the record to have a valid Class the implements the UTIL_MasterSchedulableHelper.UTIL_IRecurring interface.</value>
    </labels>
    <labels>
        <fullName>healthSolutionInvalidUDFObjectField</fullName>
        <categories>Health Check</categories>
        <language>en_US</language>
        <protected>false</protected>
        <shortDescription>healthSolutionInvalidUDFObjectField</shortDescription>
        <value>On the NPSP Settings tab, click {0} | {1}, and add the missing field, or delete the User Rollup record.</value>
    </labels>
    <labels>
        <fullName>healthSolutionMailingListReportMissing</fullName>
        <categories>Health Check</categories>
        <language>en_US</language>
        <protected>false</protected>
        <shortDescription>healthSolutionMailingListReportMissing</shortDescription>
        <value>Create a report based on Campaigns with Contacts, where Member Status does not contain Duplicate.  Then specify this report on the {0} &gt; {1} tab in NPSP Settings.</value>
    </labels>
    <labels>
        <fullName>healthSolutionMissingOppPayments</fullName>
        <categories>Health Check</categories>
        <language>en_US</language>
        <protected>false</protected>
        <shortDescription>healthSolutionMissingOppPayments</shortDescription>
        <value>View these Opportunities by running the &lt;b&gt;Opportunities without Payments&lt;/b&gt; report in the NPSP Health Check reports folder.  Note that you should add filter criteria on the report for any Opportunity Types and Opportunity RecTypes you&apos;ve excluded in NPSP Payments Settings. You can create them using the Create Missing Payments button on NPSP Settings &gt; Donations &gt; Payments.</value>
    </labels>
    <labels>
        <fullName>healthSolutionNothingScheduled</fullName>
        <categories>Health Check</categories>
        <language>en_US</language>
        <protected>false</protected>
        <shortDescription>healthSolutionNothingScheduled</shortDescription>
        <value>You must schedule the class UTIL_MasterSchedulable to run daily with the job name {0}.</value>
    </labels>
    <labels>
        <fullName>healthSolutionOCRDupPrimary</fullName>
        <categories>Health Check</categories>
        <language>en_US</language>
        <protected>false</protected>
        <shortDescription>healthSolutionOCRDupPrimary</shortDescription>
        <value>Having multiple OpportunityContactRoles marked Primary can cause Opportunity rollups, such as Total Gifts, to be incorrectly calculated.  View these Opportunities by running the &lt;b&gt;Opportunities with Primary Contact Roles&lt;/b&gt; report in the NPSP Health Check reports folder, and looking at the records with 2 or more Primary Contact Roles.</value>
    </labels>
    <labels>
        <fullName>healthSolutionOCRException</fullName>
        <categories>Health Check</categories>
        <language>en_US</language>
        <protected>false</protected>
        <shortDescription>healthSolutionOCRException</shortDescription>
        <value>If you have a large amount of Opportunties and Opportunity Contact Roles, over 50,000, you can safely ignore any error dealing with soql limits.</value>
    </labels>
    <labels>
        <fullName>healthSolutionPaymentMappingBadDataTypes</fullName>
        <language>en_US</language>
        <protected>false</protected>
        <shortDescription>healthSolutionPaymentMappingBadDataTypes</shortDescription>
        <value>On the NPSP Settings tab, click {0} | {1}, and delete the Payment Mapping record.</value>
    </labels>
    <labels>
        <fullName>healthSolutionRDBadOppField</fullName>
        <categories>Health Check</categories>
        <language>en_US</language>
        <protected>false</protected>
        <shortDescription>healthSolutionRDBadOppField</shortDescription>
        <value>On the NPSP Settings tab, click {0} | {1}, and add the missing Opportunity field, or delete the Recurring Donation Field Mapping record.</value>
    </labels>
    <labels>
        <fullName>healthSolutionRDFieldsBadDatatypes</fullName>
        <categories>Health Check</categories>
        <language>en_US</language>
        <protected>false</protected>
        <shortDescription>healthSolutionRDFieldsBadDatatypes</shortDescription>
        <value>On the NPSP Settings tab, click {0} | {1}, and delete the Recurring Donation Field Mapping record.</value>
    </labels>
    <labels>
        <fullName>healthSolutionRelReciprocalInvalid</fullName>
        <categories>Health Check</categories>
        <language>en_US</language>
        <protected>false</protected>
        <shortDescription>healthSolutionRelReciprocalInvalid</shortDescription>
        <value>On the NPSP Settings tab, click {0} | {1}, and delete the Reciprocal Relationship record, and create a new one with the required information.</value>
    </labels>
    <labels>
        <fullName>healthSolutionSaveOppsFailed</fullName>
        <categories>Health Check</categories>
        <language>en_US</language>
        <protected>false</protected>
        <shortDescription>healthSolutionSaveOppsFailed</shortDescription>
        <value>Make sure you have no Validation Rules, Required Fields, or Workflow Rules that would prevent an Opportunity or Account from being saved.</value>
    </labels>
    <labels>
        <fullName>healthSolutionScheduleJobs</fullName>
        <categories>Health Check</categories>
        <language>en_US</language>
        <protected>false</protected>
        <shortDescription>healthSolutionScheduleJobs</shortDescription>
        <value>All NPSP scheduled classes should have records in Schedulable__c in order for these features to work correctly.</value>
    </labels>
    <labels>
        <fullName>healthSolutionTriggerHandlerMismatch</fullName>
        <categories>Health Check</categories>
        <language>en_US</language>
        <protected>false</protected>
        <shortDescription>healthSolutionTriggerHandlerMismatch</shortDescription>
        <value>If the Trigger Handlers do not match the default NPSP configuration, functionality in NPSP may be disabled or modified.  Modifications should only be performed by someone knowledgable with the NPSP Trigger Handlers, and how changing them will affect system behavior.</value>
    </labels>
    <labels>
        <fullName>healthSolutionUDFBadDatatypes</fullName>
        <categories>Health Check</categories>
        <language>en_US</language>
        <protected>false</protected>
        <shortDescription>healthSolutionUDFBadDatatypes</shortDescription>
        <value>On the NPSP Settings tab, click {0} | {1}, and delete the User Rollup record.</value>
    </labels>
    <labels>
        <fullName>healthSolutionUDFOppField</fullName>
        <categories>Health Check</categories>
        <language>en_US</language>
        <protected>false</protected>
        <shortDescription>healthSolutionUDFOppField</shortDescription>
        <value>On the NPSP Settings tab, click {0} | {1}, and add the missing Opportunity field, or delete the User Rollup record.</value>
    </labels>
    <labels>
        <fullName>hhCmpDedupLabelReturnToCmp</fullName>
        <categories>Household Campaign Dedupe</categories>
        <language>en_US</language>
        <protected>false</protected>
        <shortDescription>hhCmpDedupLabelReturnToCmp</shortDescription>
        <value>Return to Campaign</value>
    </labels>
    <labels>
        <fullName>hhCmpDedupeBatchMessage</fullName>
        <categories>Household Campaign Dedupe</categories>
        <language>en_US</language>
        <protected>false</protected>
        <shortDescription>hhCmpDedupeBatchMessage</shortDescription>
        <value>Due to the size of this campaign, the process to identify household members is being done in batch, and may take several minutes to complete.  Once progress is complete, click on the link to open the report.</value>
    </labels>
    <labels>
        <fullName>hhCmpDedupeBatchProgressTitle</fullName>
        <categories>Household Campaign Dedupe</categories>
        <language>en_US</language>
        <protected>false</protected>
        <shortDescription>hhCmpDedupeBatchProgressTitle</shortDescription>
        <value>Campaign Household Deduplication</value>
    </labels>
    <labels>
        <fullName>hhCmpDedupeLabelOpenReport</fullName>
        <categories>Household Campaign Dedupe</categories>
        <language>en_US</language>
        <protected>false</protected>
        <shortDescription>hhCmpDedupeLabelOpenReport</shortDescription>
        <value>Open Report</value>
    </labels>
    <labels>
        <fullName>hhCmpDedupeNoReport</fullName>
        <categories>Household Campaign Dedupe</categories>
        <language>en_US</language>
        <protected>false</protected>
        <shortDescription>hhCmpDedupeNoReport</shortDescription>
        <value>Could not find report. Create a report with the Report Unique Name of  &apos;NPSP_Campaign_Household_Mailing_List&apos;. NOTE: Report type should be Campaigns with Contacts. Filter for Member Status does not contain &apos;Duplicate&apos;.</value>
    </labels>
    <labels>
        <fullName>hhCmpDedupeStatus</fullName>
        <categories>Household Campaign Dedupe</categories>
        <language>en_US</language>
        <protected>false</protected>
        <shortDescription>hhCmpDedupeStatus</shortDescription>
        <value>- Household Duplicate</value>
    </labels>
    <labels>
        <fullName>labelListViewFirst</fullName>
        <categories>SoqlListView</categories>
        <language>en_US</language>
        <protected>false</protected>
        <shortDescription>label for First link in list view</shortDescription>
        <value>First</value>
    </labels>
    <labels>
        <fullName>labelListViewLast</fullName>
        <categories>SoqlListView</categories>
        <language>en_US</language>
        <protected>false</protected>
        <shortDescription>label for Last link in list view</shortDescription>
        <value>Last</value>
    </labels>
    <labels>
        <fullName>labelListViewNext</fullName>
        <categories>SoqlListView</categories>
        <language>en_US</language>
        <protected>false</protected>
        <shortDescription>label for Next link in list view</shortDescription>
        <value>Next</value>
    </labels>
    <labels>
        <fullName>labelListViewPageInfo</fullName>
        <categories>SoqlListView</categories>
        <language>en_US</language>
        <protected>false</protected>
        <shortDescription>label for page info in list view</shortDescription>
        <value>&amp;nbsp;&amp;nbsp;&amp;nbsp;Page {0} of {1} &amp;nbsp;&amp;nbsp;({2} records)</value>
    </labels>
    <labels>
        <fullName>labelListViewPrevious</fullName>
        <categories>SoqlListView</categories>
        <language>en_US</language>
        <protected>false</protected>
        <shortDescription>label for Previous link in list view</shortDescription>
        <value>Previous</value>
    </labels>
    <labels>
        <fullName>labelMessageLoading</fullName>
        <categories>SoqlListView, Settings</categories>
        <language>en_US</language>
        <protected>false</protected>
        <shortDescription>label for the loading... message used in some pages</shortDescription>
        <value>Loading...</value>
    </labels>
    <labels>
        <fullName>labelShowMore</fullName>
        <categories>SoqlListView</categories>
        <language>en_US</language>
        <protected>false</protected>
        <shortDescription>label for Show More on list views</shortDescription>
        <value>Show more</value>
    </labels>
    <labels>
        <fullName>lblAddressOverride</fullName>
        <categories>Manage Household UI</categories>
        <language>en_US</language>
        <protected>false</protected>
        <shortDescription>lblAddressOverride</shortDescription>
        <value>(address override)</value>
    </labels>
    <labels>
        <fullName>lblBtnAddAllHHMembers</fullName>
        <categories>Manage Household UI</categories>
        <language>en_US</language>
        <protected>false</protected>
        <shortDescription>lblBtnAddAllHHMembers</shortDescription>
        <value>Add All Members</value>
    </labels>
    <labels>
        <fullName>lblBtnAddContact</fullName>
        <categories>Manage Household UI</categories>
        <language>en_US</language>
        <protected>false</protected>
        <shortDescription>lblBtnAddContact</shortDescription>
        <value>Add {0}</value>
    </labels>
    <labels>
        <fullName>lblCCardExcludeFrom</fullName>
        <categories>Manage Household UI</categories>
        <language>en_US</language>
        <protected>false</protected>
        <shortDescription>lblCCardExcludeFrom</shortDescription>
        <value>Exclude from:</value>
    </labels>
    <labels>
        <fullName>lblCity</fullName>
        <categories>Manage Household UI</categories>
        <language>en_US</language>
        <protected>false</protected>
        <shortDescription>lblCity</shortDescription>
        <value>City</value>
    </labels>
    <labels>
        <fullName>lblCountry</fullName>
        <categories>Manage Household UI</categories>
        <language>en_US</language>
        <protected>false</protected>
        <shortDescription>lblCountry</shortDescription>
        <value>Country</value>
    </labels>
    <labels>
        <fullName>lblDeleteContact</fullName>
        <categories>Manage Household UI</categories>
        <language>en_US</language>
        <protected>false</protected>
        <shortDescription>caption of Remove Contact popup</shortDescription>
        <value>Remove Contact</value>
    </labels>
    <labels>
        <fullName>lblDeleteContactPrompt</fullName>
        <categories>Manage Household UI</categories>
        <language>en_US</language>
        <protected>false</protected>
        <shortDescription>prompt for the Remove Contact Popup</shortDescription>
        <value>Do you want to remove this Contact from this Household on Save?</value>
    </labels>
    <labels>
        <fullName>lblFindInContacts</fullName>
        <categories>Manage Household UI</categories>
        <language>en_US</language>
        <protected>false</protected>
        <shortDescription>autocomplete&apos;s label for &quot;smith in Contacts&quot;</shortDescription>
        <value>in Contacts</value>
    </labels>
    <labels>
        <fullName>lblFindOrAddContact</fullName>
        <categories>Manage Household UI</categories>
        <language>en_US</language>
        <protected>false</protected>
        <shortDescription>string displayed in the autocomplete control when empty</shortDescription>
        <value>Find a contact or add a new contact to the household</value>
    </labels>
    <labels>
        <fullName>lblFirstName</fullName>
        <categories>Manage Household UI</categories>
        <language>en_US</language>
        <protected>false</protected>
        <shortDescription>lblFirstName</shortDescription>
        <value>First Name</value>
    </labels>
    <labels>
        <fullName>lblFormalGreeting</fullName>
        <categories>Manage Household UI</categories>
        <language>en_US</language>
        <protected>false</protected>
        <shortDescription>lblFormalGreeting</shortDescription>
        <value>Formal Greeting</value>
    </labels>
    <labels>
        <fullName>lblHousehold</fullName>
        <categories>Manage Household UI</categories>
        <language>en_US</language>
        <protected>false</protected>
        <shortDescription>lblHousehold</shortDescription>
        <value>Household</value>
    </labels>
    <labels>
        <fullName>lblHouseholdName</fullName>
        <categories>Manage Household UI</categories>
        <language>en_US</language>
        <protected>false</protected>
        <shortDescription>lblHouseholdName</shortDescription>
        <value>Household Name</value>
    </labels>
    <labels>
        <fullName>lblInformalGreeting</fullName>
        <categories>Manage Household UI</categories>
        <language>en_US</language>
        <protected>false</protected>
        <shortDescription>lblInformalGreeting</shortDescription>
        <value>Informal Greeting</value>
    </labels>
    <labels>
        <fullName>lblLastName</fullName>
        <categories>Manage Household UI</categories>
        <language>en_US</language>
        <protected>false</protected>
        <shortDescription>lblLastName</shortDescription>
        <value>Last Name</value>
    </labels>
    <labels>
        <fullName>lblMergeHHPrompt</fullName>
        <categories>Manage Household UI</categories>
        <language>en_US</language>
        <protected>false</protected>
        <shortDescription>lblMergeHHPrompt</shortDescription>
        <value>{0} is in a Household with other members.  Do you want to just add {0}, or add all members from the Household?</value>
    </labels>
    <labels>
        <fullName>lblMergeHHTitle</fullName>
        <categories>Manage Household UI</categories>
        <language>en_US</language>
        <protected>false</protected>
        <shortDescription>lblMergeHHTitle</shortDescription>
        <value>Merge Households</value>
    </labels>
    <labels>
        <fullName>lblNPSPSettings</fullName>
        <categories>Payment Wizard</categories>
        <language>en_US</language>
        <protected>false</protected>
        <shortDescription>lblNPSPSettings</shortDescription>
        <value>NPSP Settings</value>
    </labels>
    <labels>
        <fullName>lblNoHHMergePermissions</fullName>
        <categories>Manage Household UI</categories>
        <language>en_US</language>
        <protected>false</protected>
        <shortDescription>error displayed when required perms missing to add a contact and its household</shortDescription>
        <value>You must have update and delete permissions on Households (Accounts) in order to add an existing contact to the Household.</value>
    </labels>
    <labels>
        <fullName>lblPostalCode</fullName>
        <categories>Manage Household UI</categories>
        <language>en_US</language>
        <protected>false</protected>
        <shortDescription>lblPostalCode</shortDescription>
        <value>Postal Code</value>
    </labels>
    <labels>
        <fullName>lblSalutation</fullName>
        <categories>Manage Household UI</categories>
        <language>en_US</language>
        <protected>false</protected>
        <shortDescription>lblSalutation</shortDescription>
        <value>Salutation</value>
    </labels>
    <labels>
        <fullName>lblState</fullName>
        <categories>Manage Household UI</categories>
        <language>en_US</language>
        <protected>false</protected>
        <shortDescription>lblState</shortDescription>
        <value>State</value>
    </labels>
    <labels>
        <fullName>lblStreet</fullName>
        <categories>Manage Household UI</categories>
        <language>en_US</language>
        <protected>false</protected>
        <shortDescription>lblStreet</shortDescription>
        <value>Street</value>
    </labels>
    <labels>
        <fullName>leadConvertAccountName</fullName>
        <categories>Lead Converter</categories>
        <language>en_US</language>
        <protected>false</protected>
        <shortDescription>leadConvertAccountName</shortDescription>
        <value>Account</value>
    </labels>
    <labels>
        <fullName>leadConvertAffilationName</fullName>
        <categories>Lead Converter</categories>
        <language>en_US</language>
        <protected>false</protected>
        <shortDescription>leadConvertAffilationName</shortDescription>
        <value>Affiliated Account</value>
    </labels>
    <labels>
        <fullName>leadConvertAffiliateExistingAccount</fullName>
        <categories>Lead Convert</categories>
        <language>en_US</language>
        <protected>false</protected>
        <shortDescription>leadConvertAffiliateExistingAccount</shortDescription>
        <value>Affiliate with Existing:</value>
    </labels>
    <labels>
        <fullName>leadConvertAffiliateNewAccount</fullName>
        <categories>Lead Convert</categories>
        <language>en_US</language>
        <protected>false</protected>
        <shortDescription>leadConvertAffiliateNewAccount</shortDescription>
        <value>Affiliate with New Account:</value>
    </labels>
    <labels>
        <fullName>leadConvertAffiliatedAccount</fullName>
        <categories>Lead Convert</categories>
        <language>en_US</language>
        <protected>false</protected>
        <shortDescription>leadConvertAffiliatedAccount</shortDescription>
        <value>Affiliated Account</value>
    </labels>
    <labels>
        <fullName>leadConvertAttachBucketAccount</fullName>
        <categories>Lead Converter</categories>
        <language>en_US</language>
        <protected>false</protected>
        <shortDescription>leadConvertAttachBucketAccount</shortDescription>
        <value>Attach to Individual Bucket Account</value>
    </labels>
    <labels>
        <fullName>leadConvertAttachExistingAccount</fullName>
        <categories>Lead Converter</categories>
        <language>en_US</language>
        <protected>false</protected>
        <shortDescription>leadConvertAttachExistingAccount</shortDescription>
        <value>Attach to Existing:</value>
    </labels>
    <labels>
        <fullName>leadConvertAutocreateHHAccount</fullName>
        <categories>Lead Converter</categories>
        <language>en_US</language>
        <protected>false</protected>
        <shortDescription>leadConvertAutocreateHHAccount</shortDescription>
        <value>Create Household Account</value>
    </labels>
    <labels>
        <fullName>leadConvertAutocreateOne2OneAccount</fullName>
        <categories>Lead Converter</categories>
        <language>en_US</language>
        <protected>false</protected>
        <shortDescription>leadConvertAutocreateOne2OneAccount</shortDescription>
        <value>Create One-to-One Account</value>
    </labels>
    <labels>
        <fullName>leadConvertBtnCancel</fullName>
        <categories>Lead Converter</categories>
        <language>en_US</language>
        <protected>false</protected>
        <shortDescription>leadConvertBtnCancel</shortDescription>
        <value>Cancel</value>
    </labels>
    <labels>
        <fullName>leadConvertBtnConvert</fullName>
        <categories>Lead Converter</categories>
        <language>en_US</language>
        <protected>false</protected>
        <shortDescription>leadConvertBtnConvert</shortDescription>
        <value>Convert</value>
    </labels>
    <labels>
        <fullName>leadConvertContactAccount</fullName>
        <categories>Lead Convert</categories>
        <language>en_US</language>
        <protected>false</protected>
        <shortDescription>leadConvertContactAccount</shortDescription>
        <value>Contact Account</value>
    </labels>
    <labels>
        <fullName>leadConvertCreateAccount</fullName>
        <categories>Lead Converter</categories>
        <language>en_US</language>
        <protected>false</protected>
        <shortDescription>leadConvertCreateAccount</shortDescription>
        <value>Create New Account:</value>
    </labels>
    <labels>
        <fullName>leadConvertCreateNewContact</fullName>
        <categories>Lead Converter</categories>
        <language>en_US</language>
        <protected>false</protected>
        <shortDescription>leadConvertCreateNewContact</shortDescription>
        <value>Create New:</value>
    </labels>
    <labels>
        <fullName>leadConvertMergeExistingContact</fullName>
        <categories>Lead Converter</categories>
        <language>en_US</language>
        <protected>false</protected>
        <shortDescription>leadConvertMergeExistingContact</shortDescription>
        <value>Merge with Existing:</value>
    </labels>
    <labels>
        <fullName>leadConvertNewOpp</fullName>
        <categories>Lead Converter</categories>
        <language>en_US</language>
        <protected>false</protected>
        <shortDescription>leadConvertNewOpp</shortDescription>
        <value>Do not create a new {0} upon conversion.</value>
    </labels>
    <labels>
        <fullName>leadConvertOwner</fullName>
        <categories>Lead Converter</categories>
        <language>en_US</language>
        <protected>false</protected>
        <shortDescription>leadConvertOwner</shortDescription>
        <value>Record Owner</value>
    </labels>
    <labels>
        <fullName>leadConvertPageTitle</fullName>
        <categories>Lead Converter</categories>
        <language>en_US</language>
        <protected>false</protected>
        <shortDescription>leadConvertPageTitle</shortDescription>
        <value>Convert Lead:</value>
    </labels>
    <labels>
        <fullName>leadConvertSectionTitle</fullName>
        <categories>Lead Converter</categories>
        <language>en_US</language>
        <protected>false</protected>
        <shortDescription>leadConvertSectionTitle</shortDescription>
        <value>Convert Lead</value>
    </labels>
    <labels>
        <fullName>leadConvertSendEmail</fullName>
        <categories>Lead Converter</categories>
        <language>en_US</language>
        <protected>false</protected>
        <shortDescription>leadConvertSendEmail</shortDescription>
        <value>Send Email to the Owner</value>
    </labels>
    <labels>
        <fullName>leadConvertStatus</fullName>
        <categories>Lead Converter</categories>
        <language>en_US</language>
        <protected>false</protected>
        <shortDescription>leadConvertStatus</shortDescription>
        <value>Converted Status</value>
    </labels>
    <labels>
        <fullName>leadConvertViewContactError</fullName>
        <categories>Lead Converter</categories>
        <language>en_US</language>
        <protected>false</protected>
        <shortDescription>leadConvertViewContactError</shortDescription>
        <value>You can only view existing contacts.</value>
    </labels>
    <labels>
        <fullName>lvlBtnSaveAndNew</fullName>
        <categories>Levels</categories>
        <language>en_US</language>
        <protected>true</protected>
        <shortDescription>Save &amp; New button on the Level Edit page</shortDescription>
        <value>Save &amp; New</value>
    </labels>
    <labels>
        <fullName>lvlErrorDuplicateName</fullName>
        <categories>Levels</categories>
        <language>en_US</language>
        <protected>false</protected>
        <shortDescription>error when a name of a level is duplicated</shortDescription>
        <value>Level name {0} already exists.  Names for the same Target and Level Field must be unique.</value>
    </labels>
    <labels>
        <fullName>lvlErrorInvalidLookupField</fullName>
        <categories>Levels</categories>
        <language>en_US</language>
        <protected>false</protected>
        <shortDescription>error when Level Assignment fails to save its current or previous level</shortDescription>
        <value>Field {0} specified in Level {1} is not a valid lookup to a Level object.</value>
    </labels>
    <labels>
        <fullName>lvlErrorInvalidSourceField</fullName>
        <categories>Levels</categories>
        <language>en_US</language>
        <protected>false</protected>
        <shortDescription>error if level&apos;s source field isn&apos;t valid</shortDescription>
        <value>Field {0} specified in Level {1} is not a valid number field.</value>
    </labels>
    <labels>
        <fullName>lvlErrorMinOverlap</fullName>
        <categories>Levels</categories>
        <language>en_US</language>
        <protected>true</protected>
        <shortDescription>error when we detect the minimum amount overlaps another level</shortDescription>
        <value>The Minimum Amount to Maximum Amount range on Level {0} overlaps with the Minimum Amount to Maximum Amount range on Level {1}</value>
    </labels>
    <labels>
        <fullName>mtchBtnSearch</fullName>
        <categories>Find Matched Gifts</categories>
        <language>en_US</language>
        <protected>false</protected>
        <shortDescription>mtchBtnSearch</shortDescription>
        <value>Search</value>
    </labels>
    <labels>
        <fullName>mtchCloseDateEnd</fullName>
        <categories>Find Matched Gifts</categories>
        <language>en_US</language>
        <protected>false</protected>
        <shortDescription>mtchCloseDateEnd</shortDescription>
        <value>Close Date End</value>
    </labels>
    <labels>
        <fullName>mtchCloseDateStart</fullName>
        <categories>Find Matched Gifts</categories>
        <language>en_US</language>
        <protected>false</protected>
        <shortDescription>mtchCloseDateStart</shortDescription>
        <value>Close Date Start</value>
    </labels>
    <labels>
        <fullName>mtchFindMatchedGiftsSectionHeader</fullName>
        <categories>Find Matched Gifts</categories>
        <language>en_US</language>
        <protected>false</protected>
        <shortDescription>mtchFindMatchedGiftsSectionHeader</shortDescription>
        <value>Find Matched Gifts</value>
    </labels>
    <labels>
        <fullName>mtchFindMoreGifts</fullName>
        <categories>Find Matched Gifts</categories>
        <language>en_US</language>
        <protected>false</protected>
        <shortDescription>mtchFindMoreGifts</shortDescription>
        <value>Find More Gifts</value>
    </labels>
    <labels>
        <fullName>mtchFindMoreGiftsInfo</fullName>
        <categories>Find Matched Gifts</categories>
        <language>en_US</language>
        <protected>false</protected>
        <shortDescription>mtchFindMoreGiftsInfo</shortDescription>
        <value>Fill in one or more filters, and then click on Search.</value>
    </labels>
    <labels>
        <fullName>mtchItems</fullName>
        <categories>Find Matching Gifts, Manage Soft Credits</categories>
        <language>en_US</language>
        <protected>false</protected>
        <shortDescription>mtchItems</shortDescription>
        <value>{0} items</value>
    </labels>
    <labels>
        <fullName>mtchSearchCriteriaEmpty</fullName>
        <categories>Find Matching Gifts</categories>
        <language>en_US</language>
        <protected>false</protected>
        <shortDescription>mtchSearchCriteriaEmpty</shortDescription>
        <value>Please specify one or more filters in order to search.</value>
    </labels>
    <labels>
        <fullName>mtchSelectCbxTitle</fullName>
        <categories>Find Matched Gifts</categories>
        <language>en_US</language>
        <protected>false</protected>
        <shortDescription>mtchSelectCbxTitle</shortDescription>
        <value>Select</value>
    </labels>
    <labels>
        <fullName>mtchTotalMatchingGift</fullName>
        <categories>Find Matched Gifts</categories>
        <language>en_US</language>
        <protected>false</protected>
        <shortDescription>mtchTotalMatchingGift</shortDescription>
        <value>Total Matching Gift</value>
    </labels>
    <labels>
        <fullName>mtchTotalSelected</fullName>
        <categories>Find Matched Gifts</categories>
        <language>en_US</language>
        <protected>false</protected>
        <shortDescription>mtchTotalSelected</shortDescription>
        <value>Total Selected</value>
    </labels>
    <labels>
        <fullName>mtchTotalUnaccounted</fullName>
        <categories>Find Matched Gifts</categories>
        <language>en_US</language>
        <protected>false</protected>
        <shortDescription>mtchTotalUnaccounted</shortDescription>
        <value>Total Unaccounted</value>
    </labels>
    <labels>
        <fullName>oppInstallmentsOf</fullName>
        <categories>OppNaming</categories>
        <language>en_US</language>
        <protected>false</protected>
        <shortDescription>oppInstallmentsOf</shortDescription>
        <value>of</value>
    </labels>
    <labels>
        <fullName>oppNamingBoth</fullName>
        <categories>OppNaming</categories>
        <language>en_US</language>
        <protected>false</protected>
        <shortDescription>oppNamingBoth</shortDescription>
        <value>Both</value>
    </labels>
    <labels>
        <fullName>oppNamingIndividual</fullName>
        <categories>OppNaming</categories>
        <language>en_US</language>
        <protected>false</protected>
        <shortDescription>oppNamingIndividual</shortDescription>
        <value>Contact Donations</value>
    </labels>
    <labels>
        <fullName>oppNamingOrganizational</fullName>
        <categories>OppNaming</categories>
        <language>en_US</language>
        <protected>false</protected>
        <shortDescription>oppNamingOrganizational</shortDescription>
        <value>Organization Donations</value>
    </labels>
    <labels>
        <fullName>pmtWizardBtnCalcPayments</fullName>
        <categories>Payment Wizard</categories>
        <language>en_US</language>
        <protected>false</protected>
        <shortDescription>pmtWizardBtnCalcPayments</shortDescription>
        <value>Calculate Payments</value>
    </labels>
    <labels>
        <fullName>pmtWizardBtnCreatePayments</fullName>
        <categories>Payment Wizard</categories>
        <language>en_US</language>
        <protected>false</protected>
        <shortDescription>pmtWizardBtnCreatePayments</shortDescription>
        <value>Create Payments</value>
    </labels>
    <labels>
        <fullName>pmtWizardBtnRemovePaidPayments</fullName>
        <categories>Payment Wizard</categories>
        <language>en_US</language>
        <protected>false</protected>
        <shortDescription>pmtWizardBtnRemovePaidPayments</shortDescription>
        <value>Remove Paid Payments</value>
    </labels>
    <labels>
        <fullName>pmtWizardClosedLost</fullName>
        <categories>Payment Wizard</categories>
        <language>en_US</language>
        <protected>false</protected>
        <shortDescription>pmtWizardClosedLost</shortDescription>
        <value>NOTE: This opportunity is marked closed lost. To create payments, first edit the opportunity record and change the stage to an open or closed won stage.</value>
    </labels>
    <labels>
        <fullName>pmtWizardCreateSchedule</fullName>
        <categories>Payment Wizard</categories>
        <language>en_US</language>
        <protected>false</protected>
        <shortDescription>pmtWizardCreateSchedule</shortDescription>
        <value>Create a Payment Schedule</value>
    </labels>
    <labels>
        <fullName>pmtWizardFirstPaymentDate</fullName>
        <categories>Payment Wizard</categories>
        <language>en_US</language>
        <protected>false</protected>
        <shortDescription>pmtWizardFirstPaymentDate</shortDescription>
        <value>Date of First Payment</value>
    </labels>
    <labels>
        <fullName>pmtWizardInterval</fullName>
        <categories>Payment Wizard</categories>
        <language>en_US</language>
        <protected>false</protected>
        <shortDescription>pmtWizardInterval</shortDescription>
        <value>Interval</value>
    </labels>
    <labels>
        <fullName>pmtWizardMsgNoOppFound</fullName>
        <categories>Payment Wizard</categories>
        <language>en_US</language>
        <protected>false</protected>
        <shortDescription>pmtWizardMsgNoOppFound</shortDescription>
        <value>No opportunity found.</value>
    </labels>
    <labels>
        <fullName>pmtWizardNoUnpaidAmount</fullName>
        <categories>Payment Wizard</categories>
        <language>en_US</language>
        <protected>false</protected>
        <shortDescription>pmtWizardNoUnpaidAmount</shortDescription>
        <value>NOTE: This opportunity has no unpaid amount. To create payments, first edit the opportunity record and enter an amount or click the button to delete existing payments. If the opportunity is closed, you may need to reopen it.</value>
    </labels>
    <labels>
        <fullName>pmtWizardNoWriteoffAmount</fullName>
        <categories>Payment Wizard</categories>
        <language>en_US</language>
        <protected>false</protected>
        <shortDescription>pmtWizardNoWriteoffAmount</shortDescription>
        <value>NOTE: This opportunity has no unpaid amount. To write off payments, first edit the opportunity record and enter an amount or delete existing payments.</value>
    </labels>
    <labels>
        <fullName>pmtWizardNumberOfPayments</fullName>
        <categories>Payment Wizard</categories>
        <language>en_US</language>
        <protected>false</protected>
        <shortDescription>pmtWizardNumberOfPayments</shortDescription>
        <value># of Payments</value>
    </labels>
    <labels>
        <fullName>pmtWizardPaymentNumber</fullName>
        <categories>Payment Wizard</categories>
        <language>en_US</language>
        <protected>false</protected>
        <shortDescription>pmtWizardPaymentNumber</shortDescription>
        <value>Payment Number</value>
    </labels>
    <labels>
        <fullName>pmtWizardPaymentsDisabled</fullName>
        <categories>Payment Wizard</categories>
        <language>en_US</language>
        <protected>false</protected>
        <shortDescription>pmtWizardPaymentsDisabled</shortDescription>
        <value>You do not have NPSP Payments Enabled. To use the Payment Scheduling Wizard, please enable Payments on the NPSP Settings page.</value>
    </labels>
    <labels>
        <fullName>pmtWizardPaymentsDisabledTitle</fullName>
        <categories>Payment Wizard</categories>
        <language>en_US</language>
        <protected>false</protected>
        <shortDescription>pmtWizardPaymentsDisabledTitle</shortDescription>
        <value>NPSP Payments Not Enabled</value>
    </labels>
    <labels>
        <fullName>pmtWizardSectionTitle</fullName>
        <categories>Payment Wizard</categories>
        <language>en_US</language>
        <protected>false</protected>
        <shortDescription>pmtWizardSectionTitle</shortDescription>
        <value>Current Opportunity Info</value>
    </labels>
    <labels>
        <fullName>pmtWizardSectionWriteoff</fullName>
        <categories>Payment Wizard</categories>
        <language>en_US</language>
        <protected>false</protected>
        <shortDescription>pmtWizardSectionWriteoff</shortDescription>
        <value>Write Off Remaining Balance</value>
    </labels>
    <labels>
        <fullName>pmtWizardSectionWriteoffPayments</fullName>
        <categories>Payment Wizard</categories>
        <language>en_US</language>
        <protected>false</protected>
        <shortDescription>pmtWizardSectionWriteoffPayments</shortDescription>
        <value>Write Off Payments</value>
    </labels>
    <labels>
        <fullName>pmtWizardSubtitle</fullName>
        <categories>Payment Wizard</categories>
        <language>en_US</language>
        <protected>false</protected>
        <shortDescription>pmtWizardSubtitle</shortDescription>
        <value>Create one or more Payments for this Opportunity</value>
    </labels>
    <labels>
        <fullName>pmtWizardToBeCreated</fullName>
        <categories>Payment Wizard</categories>
        <language>en_US</language>
        <protected>false</protected>
        <shortDescription>pmtWizardToBeCreated</shortDescription>
        <value>Payments to be Created</value>
    </labels>
    <labels>
        <fullName>pmtWizardWarning</fullName>
        <categories>Payment Wizard</categories>
        <language>en_US</language>
        <protected>false</protected>
        <shortDescription>pmtWizardWarning</shortDescription>
        <value>Warning</value>
    </labels>
    <labels>
        <fullName>pmtWizardWriteoffDate</fullName>
        <categories>Payment Wizard</categories>
        <language>en_US</language>
        <protected>false</protected>
        <shortDescription>pmtWizardWriteoffDate</shortDescription>
        <value>Which date would you like to use?</value>
    </labels>
    <labels>
        <fullName>pmtWizardWriteoffMessage</fullName>
        <categories>Payment Wizard</categories>
        <language>en_US</language>
        <protected>false</protected>
        <shortDescription>pmtWizardWriteoffMessage</shortDescription>
        <value>You are preparing to write off {0} Payment(s) totaling {1}.</value>
    </labels>
    <labels>
        <fullName>pscManageSoftCreditsAdd</fullName>
        <categories>Manage Soft Credits</categories>
        <language>en_US</language>
        <protected>false</protected>
        <shortDescription>pscManageSoftCreditsAdd</shortDescription>
        <value>Add another soft credit</value>
    </labels>
    <labels>
        <fullName>pscManageSoftCreditsAmount</fullName>
        <categories>Manage Soft Credits</categories>
        <language>en_US</language>
        <protected>false</protected>
        <shortDescription>pscManageSoftCreditsAmount</shortDescription>
        <value>Amount</value>
    </labels>
    <labels>
        <fullName>pscManageSoftCreditsAmountMissing</fullName>
        <categories>Manage Soft Credits</categories>
        <language>en_US</language>
        <protected>false</protected>
        <shortDescription>pscManageSoftCreditsAmountMissing</shortDescription>
        <value>Please enter a soft credit amount for all entries.</value>
    </labels>
    <labels>
        <fullName>pscManageSoftCreditsAmountOrPercent</fullName>
        <categories>Manage Soft Credits</categories>
        <language>en_US</language>
        <protected>false</protected>
        <shortDescription>pscManageSoftCreditsAmountOrPercent</shortDescription>
        <value>Amount or Percent</value>
    </labels>
    <labels>
        <fullName>pscManageSoftCreditsCantChangeCurrency</fullName>
        <categories>Manage Soft Credits</categories>
        <language>en_US</language>
        <protected>false</protected>
        <shortDescription>pscManageSoftCreditsCantChangeCurrency</shortDescription>
        <value>You can&apos;t modify partial soft credit currencies directly. A partial soft credit&apos;s currency is updated when the parent opportunity&apos;s currency is modified.</value>
    </labels>
    <labels>
        <fullName>pscManageSoftCreditsFull</fullName>
        <categories>Manage Soft Credits</categories>
        <language>en_US</language>
        <protected>false</protected>
        <shortDescription>pscManageSoftCreditsFull</shortDescription>
        <value>Full</value>
    </labels>
    <labels>
        <fullName>pscManageSoftCreditsInvalidContact</fullName>
        <categories>Manage Soft Credits</categories>
        <language>en_US</language>
        <protected>false</protected>
        <shortDescription>pscManageSoftCreditsInvalidContact</shortDescription>
        <value>{0} is the Primary Contact for this Opportunity. You cannot add Soft Credit to this Contact.</value>
    </labels>
    <labels>
        <fullName>pscManageSoftCreditsNoRoles</fullName>
        <categories>Manage Soft Credits</categories>
        <language>en_US</language>
        <protected>false</protected>
        <shortDescription>pscManageSoftCreditsNoRoles</shortDescription>
        <value>You have no Roles specified as Soft Credit Roles.  Under NPSP Settings, Donations, Contact Roles, you need to add the appropriate Roles to the Soft Credit Roles setting.</value>
    </labels>
    <labels>
        <fullName>pscManageSoftCreditsOppAmount</fullName>
        <categories>Manage Soft Credits</categories>
        <language>en_US</language>
        <protected>false</protected>
        <shortDescription>pscManageSoftCreditsOppAmount</shortDescription>
        <value>Total Amount</value>
    </labels>
    <labels>
        <fullName>pscManageSoftCreditsPSCAmount</fullName>
        <categories>Manage Soft Credits</categories>
        <language>en_US</language>
        <protected>false</protected>
        <shortDescription>pscManageSoftCreditsPSCAmount</shortDescription>
        <value>Soft Credit Amount</value>
    </labels>
    <labels>
        <fullName>pscManageSoftCreditsPartial</fullName>
        <categories>Manage Soft Credits</categories>
        <language>en_US</language>
        <protected>false</protected>
        <shortDescription>pscManageSoftCreditsPartial</shortDescription>
        <value>Partial</value>
    </labels>
    <labels>
        <fullName>pscManageSoftCreditsPercent</fullName>
        <categories>Manage Soft Credits</categories>
        <language>en_US</language>
        <protected>false</protected>
        <shortDescription>pscManageSoftCreditsPercent</shortDescription>
        <value>Percent</value>
    </labels>
    <labels>
        <fullName>pscManageSoftCreditsPrimaryDonor</fullName>
        <categories>Manage Soft Credits</categories>
        <language>en_US</language>
        <protected>false</protected>
        <shortDescription>pscManageSoftCreditsPrimaryDonor</shortDescription>
        <value>Primary Donor</value>
    </labels>
    <labels>
        <fullName>pscManageSoftCreditsReconcileFail</fullName>
        <categories>Manage Soft Credits</categories>
        <language>en_US</language>
        <protected>false</protected>
        <shortDescription>pscManageSoftCreditsReconcileFail</shortDescription>
        <value>Total Soft Credit Amount must be less than or equal to the Opportunity Amount.  Check &apos;Allow Soft Credit Amount more than Total Amount&apos; to override.</value>
    </labels>
    <labels>
        <fullName>pscManageSoftCreditsRestrictions</fullName>
        <categories>Manage Soft Creditds</categories>
        <language>en_US</language>
        <protected>false</protected>
        <shortDescription>pscManageSoftCreditsRestrictions</shortDescription>
        <value>Soft Credit Restrictions</value>
    </labels>
    <labels>
        <fullName>pscManageSoftCreditsRoleMissing</fullName>
        <categories>Manage Soft Credits</categories>
        <language>en_US</language>
        <protected>false</protected>
        <shortDescription>pscManageSoftCreditsRoleMissing</shortDescription>
        <value>You must specify a Role Name for all Soft Credits.</value>
    </labels>
    <labels>
        <fullName>pscManageSoftCreditsTitle</fullName>
        <categories>Manage Soft Credits</categories>
        <language>en_US</language>
        <protected>false</protected>
        <shortDescription>pscManageSoftCreditsTitle</shortDescription>
        <value>Manage Soft Credits</value>
    </labels>
    <labels>
        <fullName>pscManageSoftCreditsType</fullName>
        <categories>Manage Soft Credits</categories>
        <language>en_US</language>
        <protected>false</protected>
        <shortDescription>pscManageSoftCreditsType</shortDescription>
        <value>Type</value>
    </labels>
    <labels>
        <fullName>pscManageSoftCreditsUnaccounted</fullName>
        <categories>Manage Soft Credits</categories>
        <language>en_US</language>
        <protected>false</protected>
        <shortDescription>pscManageSoftCreditsUnaccounted</shortDescription>
        <value>Total Unaccounted</value>
    </labels>
    <labels>
        <fullName>pscManageSoftCreditsValidateTotals</fullName>
        <categories>Manage Soft Credits</categories>
        <language>en_US</language>
        <protected>false</protected>
        <shortDescription>pscManageSoftCreditsValidateTotals</shortDescription>
        <value>Allow Soft Credit Amount more than Total Amount</value>
    </labels>
    <labels>
        <fullName>sendAcknowledgmentFailedStatus</fullName>
        <categories>Send Acknowledgment button</categories>
        <language>en_US</language>
        <protected>false</protected>
        <shortDescription>sendAcknowledgmentFailedStatus</shortDescription>
        <value>Email Acknowledgment Not Sent</value>
    </labels>
    <labels>
        <fullName>sendAcknowledgmentFailureReasons</fullName>
        <categories>Send Acknowledgment Button</categories>
        <language>en_US</language>
        <protected>false</protected>
        <shortDescription>sendAcknowledgmentFailureReasons</shortDescription>
        <value>The following records were not acknowledged. Acknowledgements can fail if there is no workflow rule (Acknowledgement Status EQUALS &apos;Send Acknowledgement&apos;) activated to send the acknowledgement, or if the records did not meet additional criteria to trigger the workflow rule. For example, if Primary Contact is not set, or if the Primary Contact&apos;s email field is empty or invalid.</value>
    </labels>
    <labels>
        <fullName>sendAcknowledgmentFireStatus</fullName>
        <categories>Send Acknowledgment Button</categories>
        <language>en_US</language>
        <protected>false</protected>
        <shortDescription>sendAcknowledgmentFireStatus</shortDescription>
        <value>Email Acknowledgment Now</value>
    </labels>
    <labels>
        <fullName>sendAcknowledgmentNoneSelected</fullName>
        <categories>Send Acknowledgment button</categories>
        <language>en_US</language>
        <protected>false</protected>
        <shortDescription>sendAcknowledgmentNoneSelected</shortDescription>
        <value>You must select one or more Opportunities before clicking Email Acknowledgments.</value>
    </labels>
    <labels>
        <fullName>sendAcknowledgmentNumberNoEmail</fullName>
        <categories>Send Acknowledgment Button</categories>
        <language>en_US</language>
        <protected>false</protected>
        <shortDescription>sendAcknowledgmentNumberNoEmail</shortDescription>
        <value>{0} acknowledgment(s) were not sent.</value>
    </labels>
    <labels>
        <fullName>sendAcknowledgmentNumberSent</fullName>
        <categories>Send Acknowledgment Button</categories>
        <language>en_US</language>
        <protected>false</protected>
        <shortDescription>sendAcknowledgmentNumberSent</shortDescription>
        <value>{0} acknowledgment(s) sent.</value>
    </labels>
    <labels>
        <fullName>sendAcknowledgmentPageTitle</fullName>
        <categories>Send Acknowledgment Button</categories>
        <language>en_US</language>
        <protected>false</protected>
        <shortDescription>sendAcknowledgmentPageTitle</shortDescription>
        <value>Email Acknowledgments</value>
    </labels>
    <labels>
        <fullName>sendAcknowledgmentReturnLinkLabel</fullName>
        <categories>Send Acknowledgment Button</categories>
        <language>en_US</language>
        <protected>false</protected>
        <shortDescription>sendAcknowledgmentReturnLinkLabel</shortDescription>
        <value>Return to Opportunity</value>
    </labels>
    <labels>
        <fullName>sendAcknowledgmentSucceeded</fullName>
        <categories>Send Acknowledgment button</categories>
        <language>en_US</language>
        <protected>false</protected>
        <shortDescription>sendAcknowledgmentSucceeded</shortDescription>
        <value>Acknowledged</value>
    </labels>
    <labels>
        <fullName>statusCompleted</fullName>
        <categories>Status</categories>
        <language>en_US</language>
        <protected>false</protected>
        <shortDescription>statusCompleted</shortDescription>
        <value>Completed</value>
    </labels>
    <labels>
        <fullName>statusInProgress</fullName>
        <categories>Status</categories>
        <language>en_US</language>
        <protected>false</protected>
        <shortDescription>statusInProgress</shortDescription>
        <value>In Progress</value>
    </labels>
    <labels>
        <fullName>statusNotStarted</fullName>
        <categories>Status</categories>
        <language>en_US</language>
        <protected>false</protected>
        <shortDescription>statusNotStarted</shortDescription>
        <value>Not Started</value>
    </labels>
    <labels>
        <fullName>stgAddrGeneralSettingsIntro</fullName>
        <categories>Settings, address</categories>
        <language>en_US</language>
        <protected>false</protected>
        <shortDescription>stgAddrGeneralSettingsIntro</shortDescription>
        <value>Household and Organization Account Management lets you add multiple addresses to an Account, specify default addresses, and specify seasonal addresses. Address Management is only available in NPSP3 and later with the Household Account model.</value>
    </labels>
    <labels>
        <fullName>stgAddrMustChooseClass</fullName>
        <categories>Settings, address</categories>
        <language>en_US</language>
        <protected>false</protected>
        <shortDescription>stgAddrMustChooseClass</shortDescription>
        <value>You must choose a verification service in order to enable automatic verification.</value>
    </labels>
    <labels>
        <fullName>stgBtnCancel</fullName>
        <categories>Settings</categories>
        <language>en_US</language>
        <protected>false</protected>
        <shortDescription>stgBtnCancel</shortDescription>
        <value>Cancel</value>
    </labels>
    <labels>
        <fullName>stgBtnClearErrorLog</fullName>
        <categories>Settings</categories>
        <language>en_US</language>
        <protected>false</protected>
        <shortDescription>stgBtnClearErrorLog</shortDescription>
        <value>Clear Error Log</value>
    </labels>
    <labels>
        <fullName>stgBtnCreateAutoRel</fullName>
        <categories>Settings</categories>
        <language>en_US</language>
        <protected>false</protected>
        <shortDescription>stgBtnCreateAutoRel</shortDescription>
        <value>Create Automatic Relationship</value>
    </labels>
    <labels>
        <fullName>stgBtnCreateMapping</fullName>
        <categories>Settings</categories>
        <language>en_US</language>
        <protected>false</protected>
        <shortDescription>stgBtnCreateMapping</shortDescription>
        <value>Create Custom Mapping</value>
    </labels>
    <labels>
        <fullName>stgBtnCreateRDPeriod</fullName>
        <categories>Settings</categories>
        <language>en_US</language>
        <protected>false</protected>
        <shortDescription>stgBtnCreateRDPeriod</shortDescription>
        <value>Create Custom Installment Period</value>
    </labels>
    <labels>
        <fullName>stgBtnCreateRelReciprocal</fullName>
        <categories>Settings</categories>
        <language>en_US</language>
        <protected>false</protected>
        <shortDescription>stgBtnCreateRelReciprocal</shortDescription>
        <value>Create Reciprocal Relationship</value>
    </labels>
    <labels>
        <fullName>stgBtnCreateTH</fullName>
        <categories>Settings</categories>
        <language>en_US</language>
        <protected>false</protected>
        <shortDescription>stgBtnCreateTH</shortDescription>
        <value>Create Trigger Handler</value>
    </labels>
    <labels>
        <fullName>stgBtnCreateUDR</fullName>
        <categories>Settings</categories>
        <language>en_US</language>
        <protected>false</protected>
        <shortDescription>stgBtnCreateUDR</shortDescription>
        <value>Create Rollup</value>
    </labels>
    <labels>
        <fullName>stgBtnEdit</fullName>
        <categories>Settings</categories>
        <language>en_US</language>
        <protected>false</protected>
        <shortDescription>stgBtnEdit</shortDescription>
        <value>Edit</value>
    </labels>
    <labels>
        <fullName>stgBtnHHAutoName</fullName>
        <categories>Settings</categories>
        <language>en_US</language>
        <protected>false</protected>
        <shortDescription>stgBtnHHAutoName</shortDescription>
        <value>Refresh All Household Names</value>
    </labels>
    <labels>
        <fullName>stgBtnNewAutoRel</fullName>
        <categories>Settings</categories>
        <language>en_US</language>
        <protected>false</protected>
        <shortDescription>stgBtnNewAutoRel</shortDescription>
        <value>New Automatic Relationship</value>
    </labels>
    <labels>
        <fullName>stgBtnNewONS</fullName>
        <categories>Settings</categories>
        <language>en_US</language>
        <protected>false</protected>
        <shortDescription>stgBtnNewONS</shortDescription>
        <value>New Opportunity Name</value>
    </labels>
    <labels>
        <fullName>stgBtnNewPaymentMap</fullName>
        <categories>Settings</categories>
        <language>en_US</language>
        <protected>false</protected>
        <shortDescription>stgBtnNewPaymentMap</shortDescription>
        <value>New Payment Field Mapping</value>
    </labels>
    <labels>
        <fullName>stgBtnNewRDFieldMap</fullName>
        <categories>Settings</categories>
        <language>en_US</language>
        <protected>false</protected>
        <shortDescription>stgBtnNewRDFieldMap</shortDescription>
        <value>New Custom Field Mapping</value>
    </labels>
    <labels>
        <fullName>stgBtnNewRDPeriod</fullName>
        <categories>Settings</categories>
        <language>en_US</language>
        <protected>false</protected>
        <shortDescription>stgBtnNewRDPeriod</shortDescription>
        <value>New Custom Installment Period</value>
    </labels>
    <labels>
        <fullName>stgBtnNewRelReciprocal</fullName>
        <categories>Settings</categories>
        <language>en_US</language>
        <protected>false</protected>
        <shortDescription>stgBtnNewRelReciprocal</shortDescription>
        <value>New Reciprocal Relationship</value>
    </labels>
    <labels>
        <fullName>stgBtnNewTH</fullName>
        <categories>Settings</categories>
        <language>en_US</language>
        <protected>false</protected>
        <shortDescription>stgBtnNewTH</shortDescription>
        <value>New Trigger Handler</value>
    </labels>
    <labels>
        <fullName>stgBtnNewUDR</fullName>
        <categories>Settings</categories>
        <language>en_US</language>
        <protected>false</protected>
        <shortDescription>stgBtnNewUDR</shortDescription>
        <value>New User Defined Rollup</value>
    </labels>
    <labels>
        <fullName>stgBtnRDCreateNewMap</fullName>
        <categories>Settings</categories>
        <language>en_US</language>
        <protected>false</protected>
        <shortDescription>stgBtnRDCreateNewMap</shortDescription>
        <value>Create Custom Field Mapping</value>
    </labels>
    <labels>
        <fullName>stgBtnRefreshOpportunityNames</fullName>
        <categories>Settings</categories>
        <language>en_US</language>
        <protected>false</protected>
        <shortDescription>stgBtnRefreshOpportunityNames</shortDescription>
        <value>Refresh All Opportunity Names</value>
    </labels>
    <labels>
        <fullName>stgBtnRefreshPrimaryContacts</fullName>
        <categories>Settings</categories>
        <language>en_US</language>
        <protected>false</protected>
        <shortDescription>stgBtnRefreshPrimaryContacts</shortDescription>
        <value>Refresh All Opportunity Primary Contacts</value>
    </labels>
    <labels>
        <fullName>stgBtnRunBatch</fullName>
        <categories>Settings</categories>
        <language>en_US</language>
        <protected>false</protected>
        <shortDescription>stgBtnRunBatch</shortDescription>
        <value>Run Batch</value>
    </labels>
    <labels>
        <fullName>stgBtnSave</fullName>
        <categories>Settings</categories>
        <language>en_US</language>
        <protected>false</protected>
        <shortDescription>stgBtnSave</shortDescription>
        <value>Save</value>
    </labels>
    <labels>
        <fullName>stgDocumentation</fullName>
        <categories>Settings</categories>
        <language>en_US</language>
        <protected>false</protected>
        <shortDescription>stgDocumentation</shortDescription>
        <value>Documentation</value>
    </labels>
    <labels>
        <fullName>stgErrorINaming</fullName>
        <categories>Settings</categories>
        <language>en_US</language>
        <protected>false</protected>
        <shortDescription>stgErrorINaming</shortDescription>
        <value>Implementing Class does not implement interface HH_INaming.</value>
    </labels>
    <labels>
        <fullName>stgErrorInvalidClass</fullName>
        <categories>Settings</categories>
        <language>en_US</language>
        <protected>false</protected>
        <shortDescription>stgErrorInvalidClass</shortDescription>
        <value>Invalid Implementing Class.</value>
    </labels>
    <labels>
        <fullName>stgErrorInvalidNameFormat</fullName>
        <categories>Settings</categories>
        <language>en_US</language>
        <protected>false</protected>
        <shortDescription>stgErrorInvalidNameFormat</shortDescription>
        <value>Error in {0}: {1}</value>
    </labels>
    <labels>
        <fullName>stgHHNameRefreshTitle</fullName>
        <categories>Settings</categories>
        <language>en_US</language>
        <protected>false</protected>
        <shortDescription>stgHHNameRefreshTitle</shortDescription>
        <value>Refresh Household Names</value>
    </labels>
    <labels>
        <fullName>stgHelpAccountModel</fullName>
        <categories>Settings</categories>
        <language>en_US</language>
        <protected>false</protected>
        <shortDescription>stgHelpAccountModel</shortDescription>
        <value>The Account model used by the Nonprofit Starter Pack. This option controls what happens when you create a Contact with a blank Account field value.</value>
    </labels>
    <labels>
        <fullName>stgHelpAlloFiscalYearRollups</fullName>
        <categories>Allocation, Settings</categories>
        <language>en_US</language>
        <protected>false</protected>
        <shortDescription>stgHelpAlloFiscalYearRollups</shortDescription>
        <value>When checked, this option enables fiscal year settings, rather than calendar year settings, for allocation rollup totals. To set fiscal year information, go to Setup | Company Profile | Fiscal Year. NOTE: The Nonprofit Starter Pack does not support custom fiscal year settings.</value>
    </labels>
    <labels>
        <fullName>stgHelpAlloNDayValue</fullName>
        <categories>Allocation, Settings</categories>
        <language>en_US</language>
        <protected>false</protected>
        <shortDescription>stgHelpAlloNDayValue</shortDescription>
        <value>Sets the value for &apos;N day&apos; rollups, where &apos;N&apos; is the number of days from today into the past. This value defaults to rollup over the past 365 days.</value>
    </labels>
    <labels>
        <fullName>stgHelpAutoAffil</fullName>
        <categories>Settings</categories>
        <language>en_US</language>
        <protected>false</protected>
        <shortDescription>stgHelpAutoAffil</shortDescription>
        <value>When selected, this option tells Salesforce to create or update Affiliations for Contacts connected to Organization Accounts (Account record type = Organization) whenever the Contact&apos;s Account field or Primary Affiliation field changes.</value>
    </labels>
    <labels>
        <fullName>stgHelpAutoRelCampaignRT</fullName>
        <categories>Settings</categories>
        <language>en_US</language>
        <protected>false</protected>
        <shortDescription>stgHelpAutoRelCampaignRT</shortDescription>
        <value>List of eligible Campaign Types for this Campaign Member. (Blank for Contacts.)</value>
    </labels>
    <labels>
        <fullName>stgHelpAutoRelField</fullName>
        <categories>Settings</categories>
        <language>en_US</language>
        <protected>false</protected>
        <shortDescription>stgHelpAutoRelField</shortDescription>
        <value>The field that triggers the autocreation.</value>
    </labels>
    <labels>
        <fullName>stgHelpAutoRelObject</fullName>
        <categories>Settings</categories>
        <language>en_US</language>
        <protected>false</protected>
        <shortDescription>stgHelpAutoRelObject</shortDescription>
        <value>The Salesforce object associated with this Auto-Created Relationship.</value>
    </labels>
    <labels>
        <fullName>stgHelpAutoRelType</fullName>
        <categories>Settings</categories>
        <language>en_US</language>
        <protected>false</protected>
        <shortDescription>stgHelpAutoRelType</shortDescription>
        <value>The Relationship Type that you want to create between the base Contact or Campaign Member, and the corresponding Contact or Campaign Member. The corresponding Contact or Campaign Member will receive a Reciprocal Relationship value, if one is available.</value>
    </labels>
    <labels>
        <fullName>stgHelpBDEAllowBlankOppNames</fullName>
        <categories>Settings</categories>
        <language>en_US</language>
        <protected>false</protected>
        <shortDescription>stgHelpBDEAllowBlankOppNames</shortDescription>
        <value>If set, then Batch Data Entry will never name Opportunities, even if they are blank (not included on the BDE page).</value>
    </labels>
    <labels>
        <fullName>stgHelpBDEOppNaming</fullName>
        <categories>Settings</categories>
        <language>en_US</language>
        <protected>false</protected>
        <shortDescription>stgHelpBDEOppNaming</shortDescription>
        <value>This setting automatically generates the record name for batch entered Opportunity records based on the value of the entered fields.</value>
    </labels>
    <labels>
        <fullName>stgHelpBatchAlloRollup</fullName>
        <categories>Allocation, Settings</categories>
        <language>en_US</language>
        <protected>false</protected>
        <shortDescription>stgHelpBatchAlloRollup</shortDescription>
        <value>This utility calculates rollup totals for all Closed Opportunities with Allocations and updates the relevant General Accounting Unit (GAU) records.
This process may take some time, but you can safely close this page and the process will continue in the background.</value>
    </labels>
    <labels>
        <fullName>stgHelpBatchCreateDefault</fullName>
        <categories>Allocation, Settings</categories>
        <language>en_US</language>
        <protected>false</protected>
        <shortDescription>stgHelpBatchCreateDefault</shortDescription>
        <value>Clicking this button starts a batch process that creates default allocations for all existing opportunities, except opportunities excluded in the Allocations Rollup Settings. Default allocations must be enabled and a default General Accounting Unit selected to run this tool.</value>
    </labels>
    <labels>
        <fullName>stgHelpBatchOppRollup</fullName>
        <categories>Settings</categories>
        <language>en_US</language>
        <protected>false</protected>
        <shortDescription>stgHelpBatchOppRollup</shortDescription>
        <value>This utility calculates rollup totals for all Closed Opportunities and updates the relevant Contacts, Households, and Accounts.
This process may take some time, but you can safely close this page and the process will continue in the background.</value>
    </labels>
    <labels>
        <fullName>stgHelpBtnHHNaming</fullName>
        <categories>Settings</categories>
        <language>en_US</language>
        <protected>false</protected>
        <shortDescription>stgHelpBtnHHNaming</shortDescription>
        <value>&lt;b&gt;WARNING:&lt;/b&gt; Clicking this button will activate Automatic Household Naming, and populate your existing Household Names, Formal Greetings, and Informal Greetings with new names, according to the formats you&apos;ve chosen. Every single Household Account (or Household object) in your Salesforce organization will be renamed (except those Households that do not have automatic naming enabled.)&lt;br/&gt;&lt;br/&gt;

&lt;b&gt;This is an irreversible process.&lt;/b&gt; While you can deactivate Automatic Household Naming at any time, all newly populated names will remain. &lt;br/&gt;&lt;br/&gt;

Before starting this process, we recommend disabling the following when they affect Households:
&lt;br/&gt;
&lt;br/&gt;
● Custom Validation Rules&lt;br/&gt;
● Workflow Rules&lt;br/&gt;
● Process Builder&lt;br/&gt;
● Visual Workflows&lt;br/&gt;
● Custom Triggers&lt;br/&gt;

&lt;br/&gt;
Once the process is 100% complete, you can safely leave or refresh this page.</value>
    </labels>
    <labels>
        <fullName>stgHelpBtnOppNaming</fullName>
        <categories>Settings</categories>
        <language>en_US</language>
        <protected>false</protected>
        <shortDescription>stgHelpBtnOppNaming</shortDescription>
        <value>&lt;b&gt;WARNING:&lt;/b&gt; Clicking this button will activate batch opportunity renaming, and refresh all Opportunity Names according to the formats you&apos;ve chosen. Salesforce will rename every opportunity in your organization except those opportunities whose Opportunity Name Formats you&apos;ve specified as &quot;Do Not Rename.&quot;&lt;br/&gt;&lt;br/&gt;

&lt;b&gt;This is an irreversible process.&lt;/b&gt;
Before starting this process, we recommend that you back up your data. We also recommend disabling the following when they affect Opportunities: 
&lt;br/&gt;
&lt;br/&gt;
● Custom Validation Rules&lt;br/&gt;
● Workflow Rules&lt;br/&gt;
● Process Builder&lt;br/&gt;
● Visual Workflows&lt;br/&gt;
● Custom Triggers&lt;br/&gt;&lt;br/&gt;
Once the process is 100% complete, you can safely leave or refresh this page.</value>
    </labels>
    <labels>
        <fullName>stgHelpChatterGroup</fullName>
        <categories>Settings</categories>
        <language>en_US</language>
        <protected>false</protected>
        <shortDescription>stgHelpChatterGroup</shortDescription>
        <value>Chatter group where error notifications will be posted.</value>
    </labels>
    <labels>
        <fullName>stgHelpCiceroAddrVerification</fullName>
        <categories>Address Verification Settings page</categories>
        <language>en_US</language>
        <protected>true</protected>
        <shortDescription>stgHelpCiceroAddrVerification</shortDescription>
        <value>Make sure you enter your Cicero API Key in the Auth Token settings field. You will find your API Key on your Cicero My Profile page at cicero.azavea.com</value>
    </labels>
    <labels>
        <fullName>stgHelpContactRTExcluded</fullName>
        <categories>Settings</categories>
        <language>en_US</language>
        <protected>false</protected>
        <shortDescription>stgHelpContactRTExcluded</shortDescription>
        <value>The Contact Record Types you want to exclude from automatic Household Member Contact Role creation. For example, you might want to create a &quot;child&quot; record type for children Contacts in the Household, and enter it here. Salesforce would then exclude those Contacts from receiving the Household Member Contact Role when the Opportunity is created.</value>
    </labels>
    <labels>
        <fullName>stgHelpCreateMissingPayments</fullName>
        <categories>Settings</categories>
        <language>en_US</language>
        <protected>false</protected>
        <shortDescription>stgHelpCreateMissingPayments</shortDescription>
        <value>&lt;b&gt;WARNING:&lt;/b&gt; Clicking this button will activate batch payment creation. Salesforce will create a payment for each Opportunity without Payments that: 
&lt;br/&gt;
&lt;br/&gt; 
● has an amount greater than zero&lt;br/&gt; 
● is not marked Do Not Automatically Create Payment&lt;br/&gt; 
● is not excluded in the Donations | Payments settings&lt;br/&gt; 
&lt;br/&gt; 

&lt;b&gt;This is an irreversible process.&lt;/b&gt; 
Before starting this process, we recommend disabling the following when they affect Payments: 
&lt;br/&gt;
&lt;br/&gt; 
● Custom Validation Rules&lt;br/&gt; 
● Workflow Rules&lt;br/&gt; 
● Process Builder&lt;br/&gt; 
● Visual Workflows&lt;br/&gt; 
● Custom Triggers&lt;br/&gt; 

&lt;br/&gt; 
Once the process is 100% complete, you can safely leave or refresh this page.</value>
    </labels>
    <labels>
        <fullName>stgHelpDefaultAllocationsEnabled</fullName>
        <categories>Allocation, Settings</categories>
        <language>en_US</language>
        <protected>false</protected>
        <shortDescription>stgHelpDefaultAllocationsEnabled</shortDescription>
        <value>Enables the automatic creation and management of GAU Allocation records to the default General Accounting Unit. This feature enables better reporting on the default General Accounting Unit, but uses more data storage.</value>
    </labels>
    <labels>
        <fullName>stgHelpDefaultGAU</fullName>
        <categories>Settings</categories>
        <language>en_US</language>
        <protected>false</protected>
        <shortDescription>stgHelpDefaultGAU</shortDescription>
        <value>When Default Allocations is enabled, Salesforce creates a GAU Allocation for all new Opportunities and assigns them to this General Accounting Unit. NOTE: This doesn&apos;t include existing unallocated Opportunities. You can allocate them to the default General Accounting Unit in NPSP Settings under Bulk Data Processes | Batch Create Default Allocations.</value>
    </labels>
    <labels>
        <fullName>stgHelpDisableHHAccountAddr</fullName>
        <categories>Settings</categories>
        <language>en_US</language>
        <protected>false</protected>
        <shortDescription>stgHelpDisableHHAccountAddr</shortDescription>
        <value>Disables Address management for Household Accounts when selected.</value>
    </labels>
    <labels>
        <fullName>stgHelpEnableSoftCreditRollups</fullName>
        <categories>Settings</categories>
        <language>en_US</language>
        <protected>false</protected>
        <shortDescription>stgHelpEnableSoftCreditRollups</shortDescription>
        <value>Rolls up Closed/Won Opportunity totals to Contact records based on assigned Opportunity Contact Roles. Soft credit rollups only happen in nightly batches, but you can run them manually from the Rollup Donations Batch settings.</value>
    </labels>
    <labels>
        <fullName>stgHelpErrorLog</fullName>
        <categories>Settings</categories>
        <language>en_US</language>
        <protected>false</protected>
        <shortDescription>stgHelpErrorLog</shortDescription>
        <value>The Error Log shows a detailed list of errors for debugging purposes. Errors are logged only if Error Handling and the Store Errors options are enabled in System Tools | Error Notifications.</value>
    </labels>
    <labels>
        <fullName>stgHelpErrorNotifyOn</fullName>
        <categories>Settings</categories>
        <language>en_US</language>
        <protected>false</protected>
        <shortDescription>stgHelpErrorNotifyOn</shortDescription>
        <value>Check this if you&apos;d like the system to post notifications for certain type of errors.</value>
    </labels>
    <labels>
        <fullName>stgHelpErrorNotifyTo</fullName>
        <categories>Settings</categories>
        <language>en_US</language>
        <protected>false</protected>
        <shortDescription>stgHelpErrorNotifyTo</shortDescription>
        <value>Select the type of user to send notifications to.</value>
    </labels>
    <labels>
        <fullName>stgHelpFGFormat</fullName>
        <categories>Settings</categories>
        <language>en_US</language>
        <protected>false</protected>
        <shortDescription>stgHelpFGFormat</shortDescription>
        <value>The format Salesforce uses for the Formal Greeting.</value>
    </labels>
    <labels>
        <fullName>stgHelpFiscalYearRollups</fullName>
        <categories>Settings</categories>
        <language>en_US</language>
        <protected>false</protected>
        <shortDescription>stgHelpFiscalYearRollups</shortDescription>
        <value>When checked, this option enables fiscal year settings, rather than calendar year settings, for Opportunity rollup totals. To set fiscal year information, go to Setup | Company Profile | Fiscal Year. NOTE: The Nonprofit Starter Pack does not support custom fiscal year settings.</value>
    </labels>
    <labels>
        <fullName>stgHelpHHAccountRTID</fullName>
        <categories>Settings</categories>
        <language>en_US</language>
        <protected>false</protected>
        <shortDescription>stgHelpHHAccountRTID</shortDescription>
        <value>The Account record type you want to use for new Accounts if you&apos;ve selected the Household Account model above. You can select the default Household Account record type, or your own record type. If you select --None--, then Salesforce will use the default Account record type for the user who&apos;s creating the new Contact (and associated Account).</value>
    </labels>
    <labels>
        <fullName>stgHelpHHExcludedRT</fullName>
        <categories>Settings</categories>
        <language>en_US</language>
        <protected>false</protected>
        <shortDescription>stgHelpHHExcludedRT</shortDescription>
        <value>Specifies which Contact record types Salesforce will exclude from Household object creation. (Applies to One-to-One or Individual Account Models only.)</value>
    </labels>
    <labels>
        <fullName>stgHelpHHMailingListReport</fullName>
        <categories>Settings</categories>
        <language>en_US</language>
        <protected>false</protected>
        <shortDescription>stgHelpHHMailingListReport</shortDescription>
        <value>The Household Mailing List Report deduplicates a Campaign that contains multiple Contacts from the same household in order to help prevent sending multiples of the same mailing to the same address. NPSP includes a report you can select called &quot;NPSP Campaign Household Mailing List.&quot; If that report has been renamed or deleted, select a report that uses the Campaigns with Contacts report type, with a filter for: Member Status does not contain &quot;Duplicate&quot;.</value>
    </labels>
    <labels>
        <fullName>stgHelpHHNameFormat</fullName>
        <categories>Settings</categories>
        <language>en_US</language>
        <protected>false</protected>
        <shortDescription>stgHelpHHNameFormat</shortDescription>
        <value>The format Salesforce uses for the Household Name.</value>
    </labels>
    <labels>
        <fullName>stgHelpHHNaming</fullName>
        <categories>Settings</categories>
        <language>en_US</language>
        <protected>false</protected>
        <shortDescription>stgHelpHHNaming</shortDescription>
        <value>If selected, Salesforce automatically creates a name for the Household Account (or Household object), based on the name of the Contacts in the Household. Salesforce also automatically generates formal and informal greetings.</value>
    </labels>
    <labels>
        <fullName>stgHelpHHOCROn</fullName>
        <categories>Settings</categories>
        <language>en_US</language>
        <protected>false</protected>
        <shortDescription>stgHelpHHOCROn</shortDescription>
        <value>Automatically creates Contact Roles for Household members of the Opportunity&apos;s Primary Contact.</value>
    </labels>
    <labels>
        <fullName>stgHelpHHObjectOverview</fullName>
        <categories>Settings</categories>
        <language>en_US</language>
        <protected>false</protected>
        <shortDescription>stgHelpHHObjectOverview</shortDescription>
        <value>To learn more about the recommended Household account model, see the &lt;a href=&quot;https://powerofus.force.com/NPSP_Account_Model&quot; target=&quot;_blank&quot;&gt;NPSP Documentation&lt;/a&gt;.</value>
    </labels>
    <labels>
        <fullName>stgHelpHHRules</fullName>
        <categories>Settings</categories>
        <language>en_US</language>
        <protected>false</protected>
        <shortDescription>stgHelpHHRules</shortDescription>
        <value>Specifies for which Contacts Salesforce will automatically create separate Household objects. (Applies to One-to-One or Individual Account Models only.)</value>
    </labels>
    <labels>
        <fullName>stgHelpHealthCheck</fullName>
        <categories>Settings</categories>
        <language>en_US</language>
        <protected>false</protected>
        <shortDescription>stgHelpHealthCheck</shortDescription>
        <value>Use &lt;a href=&quot;#&quot; onclick=&quot;ShowPanel(&apos;idPanelHealthCheck&apos;);return false;&quot;&gt;Health Check&lt;/a&gt; to verify your NPSP configuration!</value>
    </labels>
    <labels>
        <fullName>stgHelpIGFormat</fullName>
        <categories>Settings</categories>
        <language>en_US</language>
        <protected>false</protected>
        <shortDescription>stgHelpIGFormat</shortDescription>
        <value>The format Salesforce uses for the Informal Greeting.</value>
    </labels>
    <labels>
        <fullName>stgHelpINamingClass</fullName>
        <categories>Settings</categories>
        <language>en_US</language>
        <protected>false</protected>
        <shortDescription>stgHelpINamingClass</shortDescription>
        <value>The Apex Class that implements the HH_INaming interface for Household naming.</value>
    </labels>
    <labels>
        <fullName>stgHelpLeadConvert</fullName>
        <categories>Settings</categories>
        <language>en_US</language>
        <protected>false</protected>
        <shortDescription>stgHelpLeadConvert</shortDescription>
        <value>Specifies the default behavior for Opportunity creation when you convert a Lead to a Contact. If left unselected, Salesforce will NOT automatically create an Opportunity when you convert Leads to Contacts. For more information, see the &lt;a href=&quot;https://powerofus.force.com/NPSP_Leads&quot; target=&quot;_blank&quot;&gt;NPSP Documentation&lt;/a&gt;.</value>
    </labels>
    <labels>
        <fullName>stgHelpLvlAssignBatch</fullName>
        <categories>NPSP Settings</categories>
        <language>en_US</language>
        <protected>true</protected>
        <shortDescription>help text displayed on the Level Assignment Batch page</shortDescription>
        <value>This utility calculates Level Assignments for all Salesforce objects (typically Accounts and Contacts, but also any custom objects) that have Levels assigned to them. This process may take some time, but you can safely close this page and the process will continue in the background.
&lt;br/&gt;&lt;br/&gt;

&lt;b&gt;IMPORTANT:&lt;/b&gt; Since Salesforce is often evaluating Levels against updated fields from other bulk data processes, you may want to run those processes first.</value>
    </labels>
    <labels>
        <fullName>stgHelpMatchedDonorRole</fullName>
        <categories>Settings</categories>
        <language>en_US</language>
        <protected>false</protected>
        <shortDescription>stgHelpMatchedDonorRole</shortDescription>
        <value>The Contact Role you want to use for matched donors. We recommend using &quot;Matched Donor.&quot;</value>
    </labels>
    <labels>
        <fullName>stgHelpMaxPayments</fullName>
        <categories>Settings</categories>
        <language>en_US</language>
        <protected>true</protected>
        <shortDescription>stgHelpMaxPayments</shortDescription>
        <value>Sets the maximum number of Payments allowed when scheduling Payments for an Opportunity. If no value is entered, the default is 12.</value>
    </labels>
    <labels>
        <fullName>stgHelpMembershipGracePeriod</fullName>
        <categories>Settings</categories>
        <language>en_US</language>
        <protected>false</protected>
        <shortDescription>stgHelpMembershipGracePeriod</shortDescription>
        <value>After a Membership ends, the length of the grace period (in days) before the Membership Status on the Account moves from Grace Period to Expired. Defaults to 30 days.</value>
    </labels>
    <labels>
        <fullName>stgHelpMembershipRT</fullName>
        <categories>Settings</categories>
        <language>en_US</language>
        <protected>false</protected>
        <shortDescription>stgHelpMembershipRT</shortDescription>
        <value>The Record Type used when creating Opportunities that track Membership Donations. We recommend using Membership. Opportunities with this record type roll up separately from other Opportunity Record Types.</value>
    </labels>
    <labels>
        <fullName>stgHelpNPSPDoc</fullName>
        <categories>Settings</categories>
        <language>en_US</language>
        <protected>false</protected>
        <shortDescription>stgHelpNPSPDoc</shortDescription>
        <value>NPSP 3.0 Documentation</value>
    </labels>
    <labels>
        <fullName>stgHelpNPSPSettings</fullName>
        <categories>Settings</categories>
        <language>en_US</language>
        <protected>false</protected>
        <shortDescription>stgHelpNPSPSettings</shortDescription>
        <value>Configure the Nonprofit Starter Pack to meet your organization&apos;s needs. You can also monitor the health of your Salesforce organization, or run batch processes to update data.</value>
    </labels>
    <labels>
        <fullName>stgHelpNameConnector</fullName>
        <categories>Settings</categories>
        <language>en_US</language>
        <protected>false</protected>
        <shortDescription>stgHelpNameConnector</shortDescription>
        <value>Specifies the name or character (such as &amp;) that Salesforce uses to connect pairs in a name.</value>
    </labels>
    <labels>
        <fullName>stgHelpNameOverrun</fullName>
        <categories>Settings</categories>
        <language>en_US</language>
        <protected>false</protected>
        <shortDescription>stgHelpNameOverrun</shortDescription>
        <value>Specifies the text Salesforce uses to replace longer lists of names.</value>
    </labels>
    <labels>
        <fullName>stgHelpNewRDFieldMap</fullName>
        <categories>Settings</categories>
        <language>en_US</language>
        <protected>false</protected>
        <shortDescription>stgHelpNewRDFieldMap</shortDescription>
        <value>First, select the Recurring Donation field you want to map. Then select the Opportunity field you want to map to. The Recurring Donation field you select will appear on all child opportunities for the Recurring Donation.

IMPORTANT: Both of these fields must have the same data type.</value>
    </labels>
    <labels>
        <fullName>stgHelpNewUDR</fullName>
        <categories>Settings</categories>
        <language>en_US</language>
        <protected>false</protected>
        <shortDescription>stgHelpNewUDR</shortDescription>
        <value>Select the Opportunity field and corresponding rollup operation, then select the object and field to roll up to.</value>
    </labels>
    <labels>
        <fullName>stgHelpNoUDR</fullName>
        <categories>Settings</categories>
        <language>en_US</language>
        <protected>false</protected>
        <shortDescription>stgHelpNoUDR</shortDescription>
        <value>No User Defined Rollups Have Been Defined</value>
    </labels>
    <labels>
        <fullName>stgHelpOCR</fullName>
        <categories>Settings</categories>
        <language>en_US</language>
        <protected>false</protected>
        <shortDescription>stgHelpOCR</shortDescription>
        <value>Soft Credits, Contact Roles, and Matching Gifts relate to each other in important ways. If you&apos;re not familiar with these concepts and how they interact, you should read through the &lt;a href=&quot;https://powerofus.force.com/NPSP_SCMG&quot; target=&quot;_blank&quot;&gt;NPSP Documentation&lt;/a&gt; before making any adjustments to these settings.</value>
    </labels>
    <labels>
        <fullName>stgHelpOCRDefaultRole</fullName>
        <categories>Settings</categories>
        <language>en_US</language>
        <protected>false</protected>
        <shortDescription>stgHelpOCRDefaultRole</shortDescription>
        <value>The default Contact Role automatically assigned to the Primary Contact for the Opportunity.</value>
    </labels>
    <labels>
        <fullName>stgHelpOCRRoleForHH</fullName>
        <categories>Settings</categories>
        <language>en_US</language>
        <protected>false</protected>
        <shortDescription>stgHelpOCRRoleForHH</shortDescription>
        <value>The Contact Role you want to use for Household Members.</value>
    </labels>
    <labels>
        <fullName>stgHelpOneToOneRTID</fullName>
        <categories>Settings</categories>
        <language>en_US</language>
        <protected>false</protected>
        <shortDescription>stgHelpOneToOneRTID</shortDescription>
        <value>The Account record type you want to use for new Accounts if you&apos;ve selected the One-to-One Account model above. NPSP does not come with a default record type for One-to-One Accounts, so you should create one (such as &quot;Individual&quot;) before selecting this model. If you select --None--, then Salesforce will use the default Account record type for the user who&apos;s creating the new Contact (and associated One-to-One Account).</value>
    </labels>
    <labels>
        <fullName>stgHelpOppNamingAttribution</fullName>
        <categories>Settings</categories>
        <language>en_US</language>
        <protected>false</protected>
        <shortDescription>stgHelpOppNamingAttribution</shortDescription>
        <value>Specifies whether you want to apply these settings to Contact donations (i.e. opportunities associated with Household, 1-to-1, or Individual &quot;Bucket&quot; accounts), Organization donations, or both Contact and Organization donations.</value>
    </labels>
    <labels>
        <fullName>stgHelpOppNamingDateFormat</fullName>
        <categories>Settings</categories>
        <language>en_US</language>
        <protected>false</protected>
        <shortDescription>stgHelpOppNamingDateFormat</shortDescription>
        <value>The date format used for any Date or DateTime fields referenced in the Opportunity Name Format. Choose a format, or choose &quot;other&quot; to create your own custom format following the Java SimpleDateFormat specification.</value>
    </labels>
    <labels>
        <fullName>stgHelpOppNamingFormat</fullName>
        <categories>Settings</categories>
        <language>en_US</language>
        <protected>false</protected>
        <shortDescription>stgHelpOppNamingFormat</shortDescription>
        <value>The Opportunity Name format. Choose &quot;other&quot; to create your own. See the &lt;a href=&quot;https://powerofus.force.com/NPSP_Opp_Names&quot; target=&quot;_blank&quot;&gt;NPSP Documentation&lt;/a&gt; for details.</value>
    </labels>
    <labels>
        <fullName>stgHelpOppNamingRecTypes</fullName>
        <categories>Settings</categories>
        <language>en_US</language>
        <protected>false</protected>
        <shortDescription>stgHelpOppNamingRecTypes</shortDescription>
        <value>The Opportunity record type(s) to which you want to apply this Opportunity Name. Control or Command click to select more than one record type. &quot;--None--&quot; applies the new naming to ALL record types.</value>
    </labels>
    <labels>
        <fullName>stgHelpOppRecTypesNoPayments</fullName>
        <categories>Settings</categories>
        <language>en_US</language>
        <protected>false</protected>
        <shortDescription>stgHelpOppRecTypesNoPayments</shortDescription>
        <value>Salesforce won&apos;t automatically create Payments for the selected Opportunity record types. Control or Command click to select more than one record type.</value>
    </labels>
    <labels>
        <fullName>stgHelpOppTypesNoPayments</fullName>
        <categories>Settings</categories>
        <language>en_US</language>
        <protected>false</protected>
        <shortDescription>stgHelpOppTypesNoPayments</shortDescription>
        <value>Salesforce won&apos;t automatically create Payments for Opportunities that have this value in the Type picklist.</value>
    </labels>
    <labels>
        <fullName>stgHelpOrgAccountAddressMgmt</fullName>
        <categories>Settings</categories>
        <language>en_US</language>
        <protected>false</protected>
        <shortDescription>stgHelpOrgAccountAddressMgmt</shortDescription>
        <value>Enables Address management for Organizational Accounts when selected.</value>
    </labels>
    <labels>
        <fullName>stgHelpOverrunCount</fullName>
        <categories>Settings</categories>
        <language>en_US</language>
        <protected>false</protected>
        <shortDescription>stgHelpOverrunCount</shortDescription>
        <value>The number of Contacts Salesforce will explicitly name in Household names and greetings. After this number, Salesforce substitutes the Name Overrun value for names.</value>
    </labels>
    <labels>
        <fullName>stgHelpPaymentMapOppField</fullName>
        <categories>Settings</categories>
        <language>en_US</language>
        <protected>false</protected>
        <shortDescription>stgHelpPaymentMapOppField</shortDescription>
        <value>The Opportunity field to copy from.</value>
    </labels>
    <labels>
        <fullName>stgHelpPaymentMapPaymentField</fullName>
        <categories>Settings</categories>
        <language>en_US</language>
        <protected>false</protected>
        <shortDescription>stgHelpPaymentMapPaymentField</shortDescription>
        <value>The Payment field to copy to.</value>
    </labels>
    <labels>
        <fullName>stgHelpPaymentMapping</fullName>
        <categories>Settings</categories>
        <language>en_US</language>
        <protected>false</protected>
        <shortDescription>stgHelpPaymentMapping</shortDescription>
        <value>Set up a mapping by selecting an Opportunity field, and then selecting the Payment field it maps to. NOTE: Payment mapping requires that you have two fields (one on Opportunity, one on Payment) of a matching data type.</value>
    </labels>
    <labels>
        <fullName>stgHelpPaymentMappings</fullName>
        <categories>Settings</categories>
        <language>en_US</language>
        <protected>false</protected>
        <shortDescription>stgHelpPaymentMappings</shortDescription>
        <value>Map fields so that values from the Opportunity are automatically copied to the Payment. Mapping applies for auto-created Payments or Payments created through the Payment scheduler.</value>
    </labels>
    <labels>
        <fullName>stgHelpPaymentsEnabled</fullName>
        <categories>Settings</categories>
        <language>en_US</language>
        <protected>false</protected>
        <shortDescription>stgHelpPaymentsEnabled</shortDescription>
        <value>If enabled, Salesforce automatically creates Payments for new Opportunities (Donations).</value>
    </labels>
    <labels>
        <fullName>stgHelpPowerOfUsHub</fullName>
        <categories>Settings</categories>
        <language>en_US</language>
        <protected>false</protected>
        <shortDescription>stgHelpPowerOfUsHub</shortDescription>
        <value>Got questions? The Hub has answers! Try the &lt;a href=&quot;https://powerofus.force.com/HUB_NPSP_Group&quot; target=&quot;_blank&quot;&gt;Nonprofit Starter Pack&lt;/a&gt; group for questions about NPSP and the &lt;a href=&quot;https://powerofus.force.com/HUB_System_Admin_Group&quot; target=&quot;_blank&quot;&gt;System Administrators&lt;/a&gt; group for questions about Salesforce administration and cofiguration.&lt;br/&gt;&lt;br/&gt;Keep up with the latest NPSP release notes in the &lt;a href=&quot;https://powerofus.force.com/HUB_NPSP_Release_Group&quot; target=&quot;_blank&quot;&gt;NPSP Release Announcements&lt;/a&gt; group.</value>
    </labels>
    <labels>
        <fullName>stgHelpPrimaryContactBatch</fullName>
        <categories>Settings</categories>
        <language>en_US</language>
        <protected>false</protected>
        <shortDescription>stgHelpPrimaryContactBatch</shortDescription>
        <value>&lt;b&gt;WARNING:&lt;/b&gt; Clicking this button will activate a batch Opportunity update to refresh the Primary Contact field. Salesforce will update Opportunity records where the Primary Contact field isn&apos;t the same value as the  Opportunity Contact Role record marked Primary.&lt;br/&gt;&lt;br/&gt;

&lt;b&gt;This is an irreversible process.&lt;/b&gt;
This change updates Opportunity records. Before starting this process, we recommend that you back up your data. We also recommend disabling the following when they affect Opportunities: 
&lt;br/&gt;
&lt;br/&gt;
● Custom Validation Rules&lt;br/&gt;
● Workflow Rules&lt;br/&gt;
● Process Builder&lt;br/&gt;
● Visual Workflows&lt;br/&gt;
● Custom Triggers&lt;br/&gt;&lt;br/&gt;
Once the process is 100% complete, you can safely leave or refresh this page.</value>
    </labels>
    <labels>
        <fullName>stgHelpRDAddCampaign</fullName>
        <categories>Settings</categories>
        <language>en_US</language>
        <protected>false</protected>
        <shortDescription>stgHelpRDAddCampaign</shortDescription>
        <value>If selected, adds the campaign that you&apos;ve specified for the Recurring Donation to all related (i.e. &apos;child&apos;) opportunities. If this option is not selected, the campaign appears on the Recurring Donation&apos;s first opportunity only.</value>
    </labels>
    <labels>
        <fullName>stgHelpRDBatch</fullName>
        <categories>Settings</categories>
        <language>en_US</language>
        <protected>false</protected>
        <shortDescription>stgHelpRDBatch</shortDescription>
        <value>This utility runs a batch process for all open-ended Recurring Donations, and based on the number of Opportunity Forecast Months:
&lt;br/&gt;
&lt;br/&gt; 
● creates new opportunities&lt;br/&gt;
● updates the number of Installments and Paid Amount&lt;br/&gt;
&lt;br/&gt;
This process may take some time, but you can close this page and the process will continue in the background.</value>
    </labels>
    <labels>
        <fullName>stgHelpRDDisableScheduling</fullName>
        <categories>Settings</categories>
        <language>en_US</language>
        <protected>false</protected>
        <shortDescription>stgHelpRDDisableScheduling</shortDescription>
        <value>Prevents the scheduling of the nightly update to Recurring Donations.</value>
    </labels>
    <labels>
        <fullName>stgHelpRDFailures</fullName>
        <categories>Settings</categories>
        <language>en_US</language>
        <protected>false</protected>
        <shortDescription>stgHelpRDFailures</shortDescription>
        <value>Number of Recurring Donations unsuccessfully updated in the last batch operation.</value>
    </labels>
    <labels>
        <fullName>stgHelpRDFieldMap</fullName>
        <categories>Settings</categories>
        <language>en_US</language>
        <protected>false</protected>
        <shortDescription>stgHelpRDFieldMap</shortDescription>
        <value>This setting lets you map fields from the Recurring Donation record to the Recurring Donation&apos;s child Opportunities.</value>
    </labels>
    <labels>
        <fullName>stgHelpRDFieldMapOppField</fullName>
        <categories>Settings</categories>
        <language>en_US</language>
        <protected>false</protected>
        <shortDescription>stgHelpRDFieldMapOppField</shortDescription>
        <value>no longer used.</value>
    </labels>
    <labels>
        <fullName>stgHelpRDFieldMapRDField</fullName>
        <categories>Settings</categories>
        <language>en_US</language>
        <protected>false</protected>
        <shortDescription>stgHelpRDFieldMapRDField</shortDescription>
        <value>no longer used.</value>
    </labels>
    <labels>
        <fullName>stgHelpRDLastRun</fullName>
        <categories>Settings</categories>
        <language>en_US</language>
        <protected>false</protected>
        <shortDescription>stgHelpRDLastRun</shortDescription>
        <value>The date and time of the last batch update of Recurring Donations.</value>
    </labels>
    <labels>
        <fullName>stgHelpRDMaxDonations</fullName>
        <categories>Settings</categories>
        <language>en_US</language>
        <protected>false</protected>
        <shortDescription>stgHelpRDMaxDonations</shortDescription>
        <value>Restricts the total number of donations (installments) for Fixed-Length Recurring Donations. Default is 50.</value>
    </labels>
    <labels>
        <fullName>stgHelpRDOpenOppBehavior</fullName>
        <categories>Settings</categories>
        <language>en_US</language>
        <protected>false</protected>
        <shortDescription>stgHelpRDOpenOppBehavior</shortDescription>
        <value>Tells Salesforce what to do with any remaining open opportunities when you mark the status of a Open-Ended Recurring Donation as Closed.</value>
    </labels>
    <labels>
        <fullName>stgHelpRDOppForecastMonths</fullName>
        <categories>Settings</categories>
        <language>en_US</language>
        <protected>false</protected>
        <shortDescription>stgHelpRDOppForecastMonths</shortDescription>
        <value>Number of months&apos; worth of open opportunities created for Open-Ended Recurring Donations. The default is 12, so after every month, Salesforce creates another month&apos;s worth of open opportunities (i.e., the total months&apos; worth of open opportunities is always 12).</value>
    </labels>
    <labels>
        <fullName>stgHelpRDOppRT</fullName>
        <categories>Settings</categories>
        <language>en_US</language>
        <protected>false</protected>
        <shortDescription>stgHelpRDOppRT</shortDescription>
        <value>The opportunity record type assigned to the Recurring Donation&apos;s child opportunities.</value>
    </labels>
    <labels>
        <fullName>stgHelpRDPeriodFrequency</fullName>
        <categories>Settings</categories>
        <language>en_US</language>
        <protected>false</protected>
        <shortDescription>stgHelpRDPeriodFrequency</shortDescription>
        <value>The amount of time the Custom Installment Period covers.</value>
    </labels>
    <labels>
        <fullName>stgHelpRDPeriodName</fullName>
        <categories>Settings</categories>
        <language>en_US</language>
        <protected>false</protected>
        <shortDescription>stgHelpRDPeriodName</shortDescription>
        <value>The name of the new Custom Installment Period</value>
    </labels>
    <labels>
        <fullName>stgHelpRDPeriodType</fullName>
        <categories>Settings</categories>
        <language>en_US</language>
        <protected>false</protected>
        <shortDescription>stgHelpRDPeriodType</shortDescription>
        <value>The type of time period the Custom Installment Period covers.</value>
    </labels>
    <labels>
        <fullName>stgHelpRDSuccesses</fullName>
        <categories>Settings</categories>
        <language>en_US</language>
        <protected>false</protected>
        <shortDescription>stgHelpRDSuccesses</shortDescription>
        <value>Number of Recurring Donations successfully updated in the last batch run.</value>
    </labels>
    <labels>
        <fullName>stgHelpRecDon</fullName>
        <categories>Settings</categories>
        <language>en_US</language>
        <protected>false</protected>
        <shortDescription>stgHelpRecDon</shortDescription>
        <value>This setting lets you create custom installment periods for Recurring Donations, different from the default installment periods (monthly, quarterly, yearly, and so on) that come with the NPSP.</value>
    </labels>
    <labels>
        <fullName>stgHelpRelAutoCreatedDup</fullName>
        <categories>Settings</categories>
        <language>en_US</language>
        <protected>false</protected>
        <shortDescription>stgHelpRelAutoCreatedDup</shortDescription>
        <value>The NPSP de-duplicates Auto-Created Relationships automatically. Select this option if you want to disable automatic de-duplication, and allow multiple Relationships of the same Type to exist between two Contacts.</value>
    </labels>
    <labels>
        <fullName>stgHelpRelGenderField</fullName>
        <categories>Settings</categories>
        <language>en_US</language>
        <protected>false</protected>
        <shortDescription>stgHelpRelGenderField</shortDescription>
        <value>Custom field that specifies the gender of a Contact. Salesforce uses the value in this field to determine reciprocal relationships.</value>
    </labels>
    <labels>
        <fullName>stgHelpRelReciprocalFemale</fullName>
        <categories>Settings</categories>
        <language>en_US</language>
        <protected>false</protected>
        <shortDescription>stgHelpRelReciprocalFemale</shortDescription>
        <value>The value Salesforce uses if the Contact&apos;s Gender field value is Female, or if the Contact&apos;s Salutation indicates gender.</value>
    </labels>
    <labels>
        <fullName>stgHelpRelReciprocalMale</fullName>
        <categories>Settings</categories>
        <language>en_US</language>
        <protected>false</protected>
        <shortDescription>stgHelpRelReciprocalMale</shortDescription>
        <value>The value Salesforce uses if the Contact&apos;s Gender field value is Male, or if the Contact&apos;s Salutation indicates gender.</value>
    </labels>
    <labels>
        <fullName>stgHelpRelReciprocalMethod</fullName>
        <categories>Settings</categories>
        <language>en_US</language>
        <protected>false</protected>
        <shortDescription>stgHelpRelReciprocalMethod</shortDescription>
        <value>Specifies the method used for generating reciprocal relationships. See the &lt;a href=&quot;https://powerofus.force.com/NPSP_Relationships_Settings&quot; target=&quot;_blank&quot;&gt;NPSP Documentation&lt;/a&gt; for more information.</value>
    </labels>
    <labels>
        <fullName>stgHelpRelReciprocalName</fullName>
        <categories>Settings</categories>
        <language>en_US</language>
        <protected>false</protected>
        <shortDescription>stgHelpRelReciprocalName</shortDescription>
        <value>The name of the relationship. This is the Type value the user selects when creating a relationship between contacts.</value>
    </labels>
    <labels>
        <fullName>stgHelpRelReciprocalNeutral</fullName>
        <categories>Settings</categories>
        <language>en_US</language>
        <protected>false</protected>
        <shortDescription>stgHelpRelReciprocalNeutral</shortDescription>
        <value>The value Salesforce uses if it cannot determine the Contact&apos;s gender based on Gender field value or Salutation.</value>
    </labels>
    <labels>
        <fullName>stgHelpReviewErrorLog</fullName>
        <categories>Settings</categories>
        <language>en_US</language>
        <protected>false</protected>
        <shortDescription>stgHelpReviewErrorLog</shortDescription>
        <value>Review &lt;a href=&quot;#&quot; onclick=&quot;ShowPanel(&apos;idPanelErrorLog&apos;);return false;&quot;&gt;Error Logs&lt;/a&gt; to see if there are issues.</value>
    </labels>
    <labels>
        <fullName>stgHelpRollupBatchSize</fullName>
        <categories>Settings</categories>
        <language>en_US</language>
        <protected>false</protected>
        <shortDescription>stgHelpRollupBatchSize</shortDescription>
        <value>The number of records processed at a time when calculating donor statistics. The default size is 200. Reduce to a smaller number if the Opportunity Rollups are failing due to system limits.</value>
    </labels>
    <labels>
        <fullName>stgHelpRollupExcludeAccountOppRT</fullName>
        <categories>Settings</categories>
        <language>en_US</language>
        <protected>false</protected>
        <shortDescription>stgHelpRollupExcludeAccountOppRT</shortDescription>
        <value>Opportunities with the selected record types won&apos;t be included in rollups to the Account. Control or Command click to select more than one record type.</value>
    </labels>
    <labels>
        <fullName>stgHelpRollupExcludeAccountOppType</fullName>
        <categories>Settings</categories>
        <language>en_US</language>
        <protected>false</protected>
        <shortDescription>stgHelpRollupExcludeAccountOppType</shortDescription>
        <value>Opportunities that have this value in the Type picklist won&apos;t be included in rollups to the Account.</value>
    </labels>
    <labels>
        <fullName>stgHelpRollupExcludeAlloOppRecType</fullName>
        <categories>Allocation, Settings</categories>
        <language>en_US</language>
        <protected>false</protected>
        <shortDescription>stgHelpRollupExcludeAlloOppRecType</shortDescription>
        <value>GAU Allocations from Opportunities with the selected record types won&apos;t be included when rolling up to the General Accounting Unit record.</value>
    </labels>
    <labels>
        <fullName>stgHelpRollupExcludeAlloOppType</fullName>
        <categories>Allocation, Settings</categories>
        <language>en_US</language>
        <protected>false</protected>
        <shortDescription>stgHelpRollupExcludeAlloOppType</shortDescription>
        <value>GAU Allocations from Opportunities that have this value in the Type picklist won&apos;t be included when rolling up to the General Accounting Unit record.</value>
    </labels>
    <labels>
        <fullName>stgHelpRollupExcludeContactOppRT</fullName>
        <categories>Settings</categories>
        <language>en_US</language>
        <protected>false</protected>
        <shortDescription>stgHelpRollupExcludeContactOppRT</shortDescription>
        <value>Opportunities with the selected record types won&apos;t be included in rollups to the Contact. Control or Command click to select more than one record type.</value>
    </labels>
    <labels>
        <fullName>stgHelpRollupExcludeContactOppType</fullName>
        <categories>Settings</categories>
        <language>en_US</language>
        <protected>false</protected>
        <shortDescription>stgHelpRollupExcludeContactOppType</shortDescription>
        <value>Opportunities that have this value in the Type picklist won&apos;t be included in rollups to the Contact.</value>
    </labels>
    <labels>
        <fullName>stgHelpRollupNDayValue</fullName>
        <categories>Settings</categories>
        <language>en_US</language>
        <protected>false</protected>
        <shortDescription>stgHelpRollupNDayValue</shortDescription>
        <value>Sets the value for &apos;N day&apos; rollups, where &apos;N&apos; is the number of days from today into the past. This value defaults to rollup over the past 365 days.</value>
    </labels>
    <labels>
        <fullName>stgHelpRollupPrimaryContact</fullName>
        <categories>Settings</categories>
        <language>en_US</language>
        <protected>false</protected>
        <shortDescription>stgHelpRollupPrimaryContact</shortDescription>
        <value>When this option is selected, Salesforce will ALWAYS roll up donor data to the Opportunity&apos;s Primary Contact, and corresponding Household Account or record, even if the Opportunity is not from an individual (i.e., from a company, a foundation, and so on). If left unselected, and the Opportunity&apos;s Account is an organization, only the organization will receive credit for the Opportunity.</value>
    </labels>
    <labels>
        <fullName>stgHelpSalesforceSetup</fullName>
        <categories>Settings</categories>
        <language>en_US</language>
        <protected>false</protected>
        <shortDescription>stgHelpSalesforceSetup</shortDescription>
        <value>Looking to customize page layouts, add fields, or add users?  Try the &lt;a href=&quot;/setup/forcecomHomepage.apexp?setupid=ForceCom&quot; target=&quot;_blank&quot;&gt;Salesforce Setup&lt;/a&gt; pages.</value>
    </labels>
    <labels>
        <fullName>stgHelpSimpleAddrChangeIsUpdate</fullName>
        <categories>NPSP Settings</categories>
        <language>en_US</language>
        <protected>false</protected>
        <shortDescription>stgHelpSimpleAddrChangeIsUpdate</shortDescription>
        <value>A simple address change is a change (such as correcting a typo, or deleting white space) to a single Contact or Account address field. When this option is selected, Salesforce treats these changes as updates to the existing address (i.e., no new Address object is created).</value>
    </labels>
    <labels>
        <fullName>stgHelpSoftCreditRoles</fullName>
        <categories>Settings</categories>
        <language>en_US</language>
        <protected>false</protected>
        <shortDescription>stgHelpSoftCreditRoles</shortDescription>
        <value>Opportunity Contact Roles you want to include in Soft Credit rollups. Control or Command click to select multiple roles.</value>
    </labels>
    <labels>
        <fullName>stgHelpStoreErrorsOn</fullName>
        <categories>Settings</categories>
        <language>en_US</language>
        <protected>false</protected>
        <shortDescription>stgHelpStoreErrorsOn</shortDescription>
        <value>Check this if you&apos;d like errors to be stored in the database.</value>
    </labels>
    <labels>
        <fullName>stgHelpTDTM</fullName>
        <categories>Settings</categories>
        <language>en_US</language>
        <protected>false</protected>
        <shortDescription>stgHelpTDTM</shortDescription>
        <value>Trigger Handlers contain the actual business logic that needs to be executed for a particular trigger event.</value>
    </labels>
    <labels>
        <fullName>stgHelpTHActive</fullName>
        <categories>Settings</categories>
        <language>en_US</language>
        <protected>false</protected>
        <shortDescription>stgHelpTHActive</shortDescription>
        <value>Indicates that this Trigger Handler is active and will run when Trigger Action criteria is met.</value>
    </labels>
    <labels>
        <fullName>stgHelpTHAsync</fullName>
        <categories>Settings</categories>
        <language>en_US</language>
        <protected>false</protected>
        <shortDescription>stgHelpTHAsync</shortDescription>
        <value>Indicates that this trigger handler&apos;s After Events should run asynchronously. WARNING: If the specified Apex Class doesn&apos;t support asynchronous processing and you select this checkbox, the class may not work properly.</value>
    </labels>
    <labels>
        <fullName>stgHelpTHClass</fullName>
        <categories>Settings</categories>
        <language>en_US</language>
        <protected>false</protected>
        <shortDescription>stgHelpTHClass</shortDescription>
        <value>The Apex class to run.</value>
    </labels>
    <labels>
        <fullName>stgHelpTHLoadOrder</fullName>
        <categories>Settings</categories>
        <language>en_US</language>
        <protected>false</protected>
        <shortDescription>stgHelpTHLoadOrder</shortDescription>
        <value>Order in which this trigger should be run. If the records that this trigger handler processes have related records, the load order ensures that they&apos;re created or updated in the correct order.</value>
    </labels>
    <labels>
        <fullName>stgHelpTHObject</fullName>
        <categories>Settings</categories>
        <language>en_US</language>
        <protected>false</protected>
        <shortDescription>stgHelpTHObject</shortDescription>
        <value>The object related to this trigger handler.</value>
    </labels>
    <labels>
        <fullName>stgHelpTHTriggerAction</fullName>
        <categories>Settings</categories>
        <language>en_US</language>
        <protected>false</protected>
        <shortDescription>stgHelpTHTriggerAction</shortDescription>
        <value>Actions that fire this trigger. Ctrl and Command click to select more than one action.</value>
    </labels>
    <labels>
        <fullName>stgHelpTriggerHandlers</fullName>
        <categories>Settings</categories>
        <language>en_US</language>
        <protected>false</protected>
        <shortDescription>stgHelpTriggerHandlers</shortDescription>
        <value>These triggers control core functionality in the Nonprofit Starter Pack, so please exercise extreme caution when creating or modifying them.</value>
    </labels>
    <labels>
        <fullName>stgHelpTriggerHandlersAsync</fullName>
        <categories>Health Check</categories>
        <language>en_US</language>
        <protected>false</protected>
        <shortDescription>stgHelpTriggerHandlersAsync</shortDescription>
        <value>Marking any Trigger Handler to run Asynchronously can have unintended consequences, and should be fully tested before deploying in production.</value>
    </labels>
    <labels>
        <fullName>stgHelpUDROperation</fullName>
        <categories>Settings</categories>
        <language>en_US</language>
        <protected>false</protected>
        <shortDescription>stgHelpUDROperation</shortDescription>
        <value>Determines how the field should roll up. Only operations that are valid for the selected Opportunity field are listed.</value>
    </labels>
    <labels>
        <fullName>stgHelpUDROppField</fullName>
        <categories>Settings</categories>
        <language>en_US</language>
        <protected>false</protected>
        <shortDescription>stgHelpUDROppField</shortDescription>
        <value>The Opportunity field to roll up.</value>
    </labels>
    <labels>
        <fullName>stgHelpUDRTargetObject</fullName>
        <categories>Settings</categories>
        <language>en_US</language>
        <protected>false</protected>
        <shortDescription>stgHelpUDRTargetObject</shortDescription>
        <value>The object on which the rollup information will appear.</value>
    </labels>
    <labels>
        <fullName>stgInstallScriptError</fullName>
        <language>en_US</language>
        <protected>true</protected>
        <shortDescription>stgInstallScriptError</shortDescription>
        <value>Your installation was successful, but we detected a slight problem. To fix the problem, simply load the NPSP Settings page in Salesforce.

Note: The NPSP Settings tab is visible in the Nonprofit Starter Pack application. If you don&apos;t see the tab, select Nonprofit Starter Pack from the app menu in the upper-right corner.</value>
    </labels>
    <labels>
        <fullName>stgLabelActionColumn</fullName>
        <categories>Settings</categories>
        <language>en_US</language>
        <protected>false</protected>
        <shortDescription>stgLabelActionColumn</shortDescription>
        <value>Action</value>
    </labels>
    <labels>
        <fullName>stgLabelAddressVerification</fullName>
        <categories>Settings</categories>
        <language>en_US</language>
        <protected>false</protected>
        <shortDescription>stgLabelAddressVerification</shortDescription>
        <value>Address Settings</value>
    </labels>
    <labels>
        <fullName>stgLabelAfflSettings</fullName>
        <categories>Settings</categories>
        <language>en_US</language>
        <protected>false</protected>
        <shortDescription>stgLabelAfflSettings</shortDescription>
        <value>Affiliations Settings</value>
    </labels>
    <labels>
        <fullName>stgLabelAllRecordTypes</fullName>
        <categories>Settings</categories>
        <language>en_US</language>
        <protected>false</protected>
        <shortDescription>stgLabelAllRecordTypes</shortDescription>
        <value>- all record types -</value>
    </labels>
    <labels>
        <fullName>stgLabelAlloBatchProgress</fullName>
        <categories>Allocation, Settings</categories>
        <language>en_US</language>
        <protected>false</protected>
        <shortDescription>stgLabelAlloBatchProgress</shortDescription>
        <value>Rollup Allocations Batch Progress</value>
    </labels>
    <labels>
        <fullName>stgLabelAllocationsRollupSettings</fullName>
        <categories>Allocation, Settings</categories>
        <language>en_US</language>
        <protected>false</protected>
        <shortDescription>stgLabelAllocationsRollupSettings</shortDescription>
        <value>GAU Allocations Rollup Settings</value>
    </labels>
    <labels>
        <fullName>stgLabelAllocationsSettings</fullName>
        <categories>Allocation, Settings</categories>
        <language>en_US</language>
        <protected>false</protected>
        <shortDescription>stgLabelAllocationsSettings</shortDescription>
        <value>Default Allocations Settings</value>
    </labels>
    <labels>
        <fullName>stgLabelAreYouSure</fullName>
        <categories>Settings</categories>
        <language>en_US</language>
        <protected>false</protected>
        <shortDescription>stgLabelAreYouSure</shortDescription>
        <value>Are you sure?</value>
    </labels>
    <labels>
        <fullName>stgLabelAutoContactRoles</fullName>
        <categories>Settings</categories>
        <language>en_US</language>
        <protected>false</protected>
        <shortDescription>stgLabelAutoContactRoles</shortDescription>
        <value>Automatic Contact Roles</value>
    </labels>
    <labels>
        <fullName>stgLabelBDESettings</fullName>
        <categories>Settings</categories>
        <language>en_US</language>
        <protected>false</protected>
        <shortDescription>stgLabelBDESettings</shortDescription>
        <value>Batch Data Entry Settings</value>
    </labels>
    <labels>
        <fullName>stgLabelBatchStatus</fullName>
        <categories>Settings</categories>
        <language>en_US</language>
        <protected>false</protected>
        <shortDescription>stgLabelBatchStatus</shortDescription>
        <value>Batch Status</value>
    </labels>
    <labels>
        <fullName>stgLabelCreateMissingPayments</fullName>
        <categories>Settings</categories>
        <language>en_US</language>
        <protected>false</protected>
        <shortDescription>stgLabelCreateMissingPayments</shortDescription>
        <value>Create Missing Payments</value>
    </labels>
    <labels>
        <fullName>stgLabelCurrentUDR</fullName>
        <categories>Settings</categories>
        <language>en_US</language>
        <protected>false</protected>
        <shortDescription>stgLabelCurrentUDR</shortDescription>
        <value>Current User Defined Rollups</value>
    </labels>
    <labels>
        <fullName>stgLabelDoNotRename</fullName>
        <categories>Settings</categories>
        <language>en_US</language>
        <protected>false</protected>
        <shortDescription>stgLabelDoNotRename</shortDescription>
        <value>- do not rename -</value>
    </labels>
    <labels>
        <fullName>stgLabelErrorNotify</fullName>
        <categories>Settings</categories>
        <language>en_US</language>
        <protected>false</protected>
        <shortDescription>stgLabelErrorNotify</shortDescription>
        <value>Error Notification Settings</value>
    </labels>
    <labels>
        <fullName>stgLabelExamplesFGFormat</fullName>
        <categories>Settings</categories>
        <language>en_US</language>
        <protected>false</protected>
        <shortDescription>stgLabelExamplesFGFormat</shortDescription>
        <value>Examples for Formal Greeting Format</value>
    </labels>
    <labels>
        <fullName>stgLabelExamplesHHNameFOrmat</fullName>
        <categories>Settings</categories>
        <language>en_US</language>
        <protected>false</protected>
        <shortDescription>stgLabelExamplesHHNameFOrmat</shortDescription>
        <value>Examples for Household Name Format</value>
    </labels>
    <labels>
        <fullName>stgLabelExamplesIGFormat</fullName>
        <categories>Settings</categories>
        <language>en_US</language>
        <protected>false</protected>
        <shortDescription>stgLabelExamplesIGFormat</shortDescription>
        <value>Examples for Informal Greeting Format</value>
    </labels>
    <labels>
        <fullName>stgLabelHHGeneral</fullName>
        <categories>Settings</categories>
        <language>en_US</language>
        <protected>false</protected>
        <shortDescription>stgLabelHHGeneral</shortDescription>
        <value>General Settings</value>
    </labels>
    <labels>
        <fullName>stgLabelHHNaming</fullName>
        <categories>Settings</categories>
        <language>en_US</language>
        <protected>false</protected>
        <shortDescription>stgLabelHHNaming</shortDescription>
        <value>Household Name Settings</value>
    </labels>
    <labels>
        <fullName>stgLabelHHNamingProgress</fullName>
        <categories>Settings</categories>
        <language>en_US</language>
        <protected>false</protected>
        <shortDescription>stgLabelHHNamingProgress</shortDescription>
        <value>Naming Activation Progress</value>
    </labels>
    <labels>
        <fullName>stgLabelHHOCR</fullName>
        <categories>Settings</categories>
        <language>en_US</language>
        <protected>false</protected>
        <shortDescription>stgLabelHHOCR</shortDescription>
        <value>Household Opportunity Contact Roles</value>
    </labels>
    <labels>
        <fullName>stgLabelHHObject</fullName>
        <categories>Settings</categories>
        <language>en_US</language>
        <protected>false</protected>
        <shortDescription>stgLabelHHObject</shortDescription>
        <value>Household Object</value>
    </labels>
    <labels>
        <fullName>stgLabelHHSettings</fullName>
        <categories>Settings</categories>
        <language>en_US</language>
        <protected>false</protected>
        <shortDescription>stgLabelHHSettings</shortDescription>
        <value>Household Settings</value>
    </labels>
    <labels>
        <fullName>stgLabelHonoreeNotificationHelpText</fullName>
        <categories>Settings</categories>
        <language>en_US</language>
        <protected>false</protected>
        <shortDescription>stgLabelHonoreeNotificationHelpText</shortDescription>
        <value>Create automatic Opportunity Contact Roles for Honoree and Notification Recipient contacts</value>
    </labels>
    <labels>
        <fullName>stgLabelHonoreeNotificationOCR</fullName>
        <categories>Settings</categories>
        <language>en_US</language>
        <protected>false</protected>
        <shortDescription>stgLabelHonoreeNotificationOCR</shortDescription>
        <value>Honoree and Notification Recipient Opportunity Contact Roles</value>
    </labels>
    <labels>
        <fullName>stgLabelLeadSettings</fullName>
        <categories>Settings</categories>
        <language>en_US</language>
        <protected>false</protected>
        <shortDescription>stgLabelLeadSettings</shortDescription>
        <value>Lead Settings</value>
    </labels>
    <labels>
        <fullName>stgLabelLvlAssignBatchTitle</fullName>
        <categories>NPSP Settings</categories>
        <language>en_US</language>
        <protected>true</protected>
        <shortDescription>menu title for the Level Assignment Batch in NPSP Settings</shortDescription>
        <value>Level Assignment Batch</value>
    </labels>
    <labels>
        <fullName>stgLabelMembershipSettings</fullName>
        <categories>Settings</categories>
        <language>en_US</language>
        <protected>false</protected>
        <shortDescription>stgLabelMembershipSettings</shortDescription>
        <value>Membership Settings</value>
    </labels>
    <labels>
        <fullName>stgLabelNewAutoRel</fullName>
        <categories>Settings</categories>
        <language>en_US</language>
        <protected>false</protected>
        <shortDescription>stgLabelNewAutoRel</shortDescription>
        <value>New Automatic Relationship</value>
    </labels>
    <labels>
        <fullName>stgLabelNewPaymentMapping</fullName>
        <categories>Settings</categories>
        <language>en_US</language>
        <protected>false</protected>
        <shortDescription>stgLabelNewPaymentMapping</shortDescription>
        <value>New Payment Field Mapping</value>
    </labels>
    <labels>
        <fullName>stgLabelNewRDFieldMap</fullName>
        <categories>Settings</categories>
        <language>en_US</language>
        <protected>false</protected>
        <shortDescription>stgLabelNewRDFieldMap</shortDescription>
        <value>New Custom Field Mapping</value>
    </labels>
    <labels>
        <fullName>stgLabelNewRelReciprocal</fullName>
        <categories>Settings</categories>
        <language>en_US</language>
        <protected>false</protected>
        <shortDescription>stgLabelNewRelReciprocal</shortDescription>
        <value>New Reciprocal Relationship</value>
    </labels>
    <labels>
        <fullName>stgLabelNewTH</fullName>
        <categories>Settings</categories>
        <language>en_US</language>
        <protected>false</protected>
        <shortDescription>stgLabelNewTH</shortDescription>
        <value>New Trigger Handler</value>
    </labels>
    <labels>
        <fullName>stgLabelNewUDR</fullName>
        <categories>Settings</categories>
        <language>en_US</language>
        <protected>false</protected>
        <shortDescription>stgLabelNewUDR</shortDescription>
        <value>New User Defined Rollup</value>
    </labels>
    <labels>
        <fullName>stgLabelNone</fullName>
        <categories>Settings</categories>
        <language>en_US</language>
        <protected>true</protected>
        <shortDescription>stgLabelNone</shortDescription>
        <value>--None--</value>
    </labels>
    <labels>
        <fullName>stgLabelONS</fullName>
        <categories>Settings</categories>
        <language>en_US</language>
        <protected>false</protected>
        <shortDescription>stgLabelONS</shortDescription>
        <value>Opportunity Name Settings</value>
    </labels>
    <labels>
        <fullName>stgLabelOppBatchProgress</fullName>
        <categories>Settings</categories>
        <language>en_US</language>
        <protected>false</protected>
        <shortDescription>stgLabelOppBatchProgress</shortDescription>
        <value>Rollup Donations Batch Progress</value>
    </labels>
    <labels>
        <fullName>stgLabelOppCampMembers</fullName>
        <categories>Settings</categories>
        <language>en_US</language>
        <protected>false</protected>
        <shortDescription>stgLabelOppCampMembers</shortDescription>
        <value>Campaign Members</value>
    </labels>
    <labels>
        <fullName>stgLabelOppNamingRefreshTitle</fullName>
        <categories>Settings</categories>
        <language>en_US</language>
        <protected>false</protected>
        <shortDescription>stgLabelOppNamingRefreshTitle</shortDescription>
        <value>Refresh Opportunity Names</value>
    </labels>
    <labels>
        <fullName>stgLabelOppNamingSettings</fullName>
        <categories>Settings</categories>
        <language>en_US</language>
        <protected>false</protected>
        <shortDescription>stgLabelOppNamingSettings</shortDescription>
        <value>Opportunity Names</value>
    </labels>
    <labels>
        <fullName>stgLabelOppPrimaryContactTitle</fullName>
        <categories>Settings</categories>
        <language>en_US</language>
        <protected>false</protected>
        <shortDescription>stgLabelOppPrimaryContactTitle</shortDescription>
        <value>Refresh Opportunity Primary Contact</value>
    </labels>
    <labels>
        <fullName>stgLabelOppRollupRT</fullName>
        <categories>Settings</categories>
        <language>en_US</language>
        <protected>false</protected>
        <shortDescription>stgLabelOppRollupRT</shortDescription>
        <value>Opportunity Rollup Record Types</value>
    </labels>
    <labels>
        <fullName>stgLabelOppRollups</fullName>
        <categories>Settings</categories>
        <language>en_US</language>
        <protected>false</protected>
        <shortDescription>stgLabelOppRollups</shortDescription>
        <value>Opportunity Rollups</value>
    </labels>
    <labels>
        <fullName>stgLabelOppUpdatePrimaryContact</fullName>
        <categories>Settings</categories>
        <language>en_US</language>
        <protected>false</protected>
        <shortDescription>stgLabelOppUpdatePrimaryContact</shortDescription>
        <value>Batch Update Primary Contact</value>
    </labels>
    <labels>
        <fullName>stgLabelOther</fullName>
        <categories>Settings</categories>
        <language>en_US</language>
        <protected>false</protected>
        <shortDescription>stgLabelOther</shortDescription>
        <value>other</value>
    </labels>
    <labels>
        <fullName>stgLabelOtherDateFormat</fullName>
        <categories>Settings</categories>
        <language>en_US</language>
        <protected>false</protected>
        <shortDescription>stgLabelOtherDateFormat</shortDescription>
        <value>Other Date Format</value>
    </labels>
    <labels>
        <fullName>stgLabelOtherFormalGreetingFormat</fullName>
        <categories>Settings</categories>
        <language>en_US</language>
        <protected>false</protected>
        <shortDescription>stgLabelOtherFormalGreetingFormat</shortDescription>
        <value>Other Formal Greeting Format</value>
    </labels>
    <labels>
        <fullName>stgLabelOtherHHNameFormat</fullName>
        <categories>Settings</categories>
        <language>en_US</language>
        <protected>true</protected>
        <shortDescription>stgLabelOtherHHNameFormat</shortDescription>
        <value>Other Household Name Format</value>
    </labels>
    <labels>
        <fullName>stgLabelOtherInformalGreetingFormat</fullName>
        <categories>Settings</categories>
        <language>en_US</language>
        <protected>false</protected>
        <shortDescription>stgLabelOtherInformalGreetingFormat</shortDescription>
        <value>Other Informal Greeting Format</value>
    </labels>
    <labels>
        <fullName>stgLabelOtherOpportunigyNamingFormat</fullName>
        <categories>Settings</categories>
        <language>en_US</language>
        <protected>false</protected>
        <shortDescription>stgLabelOtherOpportunigyNamingFormat</shortDescription>
        <value>Other Opportunigy Naming Format</value>
    </labels>
    <labels>
        <fullName>stgLabelPaymentMapNoValidFields</fullName>
        <categories>Settings</categories>
        <language>en_US</language>
        <protected>false</protected>
        <shortDescription>stgLabelPaymentMapNoValidFields</shortDescription>
        <value>No Valid Field Available</value>
    </labels>
    <labels>
        <fullName>stgLabelPaymentSettings</fullName>
        <categories>Settings</categories>
        <language>en_US</language>
        <protected>false</protected>
        <shortDescription>stgLabelPaymentSettings</shortDescription>
        <value>Payment Settings</value>
    </labels>
    <labels>
        <fullName>stgLabelRDFieldMap</fullName>
        <categories>Settings</categories>
        <language>en_US</language>
        <protected>false</protected>
        <shortDescription>stgLabelRDFieldMap</shortDescription>
        <value>Custom Field Mappings</value>
    </labels>
    <labels>
        <fullName>stgLabelRDNewPeriod</fullName>
        <categories>Settings</categories>
        <language>en_US</language>
        <protected>false</protected>
        <shortDescription>stgLabelRDNewPeriod</shortDescription>
        <value>New Installment Period</value>
    </labels>
    <labels>
        <fullName>stgLabelRDPeriod</fullName>
        <categories>Settings</categories>
        <language>en_US</language>
        <protected>false</protected>
        <shortDescription>stgLabelRDPeriod</shortDescription>
        <value>Custom Installment Periods</value>
    </labels>
    <labels>
        <fullName>stgLabelRDSettings</fullName>
        <categories>Settings</categories>
        <language>en_US</language>
        <protected>false</protected>
        <shortDescription>stgLabelRDSettings</shortDescription>
        <value>Recurring Donation Settings</value>
    </labels>
    <labels>
        <fullName>stgLabelRDStatus</fullName>
        <categories>Settings</categories>
        <language>en_US</language>
        <protected>false</protected>
        <shortDescription>stgLabelRDStatus</shortDescription>
        <value>Updating Recurring Donation Opportunities</value>
    </labels>
    <labels>
        <fullName>stgLabelRelSettings</fullName>
        <categories>Settings</categories>
        <language>en_US</language>
        <protected>false</protected>
        <shortDescription>stgLabelRelSettings</shortDescription>
        <value>General Settings</value>
    </labels>
    <labels>
        <fullName>stgLabelSelectChatterGroup</fullName>
        <categories>Settings</categories>
        <language>en_US</language>
        <protected>false</protected>
        <shortDescription>stgLabelSelectChatterGroup</shortDescription>
        <value>Select Chatter Group</value>
    </labels>
    <labels>
        <fullName>stgLabelSoftCredit</fullName>
        <categories>Settings</categories>
        <language>en_US</language>
        <protected>false</protected>
        <shortDescription>stgLabelSoftCredit</shortDescription>
        <value>Soft Credit Settings</value>
    </labels>
    <labels>
        <fullName>stgLabelTriggerHandlers</fullName>
        <categories>Settings</categories>
        <language>en_US</language>
        <protected>false</protected>
        <shortDescription>stgLabelTriggerHandlers</shortDescription>
        <value>Trigger Handlers</value>
    </labels>
    <labels>
        <fullName>stgLabelTypeAhead</fullName>
        <categories>Settings</categories>
        <language>en_US</language>
        <protected>false</protected>
        <shortDescription>stgLabelTypeAhead</shortDescription>
        <value>Start typing...</value>
    </labels>
    <labels>
        <fullName>stgLabelUDRNoOppFields</fullName>
        <categories>Settings</categories>
        <language>en_US</language>
        <protected>false</protected>
        <shortDescription>stgLabelUDRNoOppFields</shortDescription>
        <value>No valid Opportunity fields found.</value>
    </labels>
    <labels>
        <fullName>stgLabelUDROp</fullName>
        <categories>Settings</categories>
        <language>en_US</language>
        <protected>false</protected>
        <shortDescription>stgLabelUDROp</shortDescription>
        <value>Rollup Operation</value>
    </labels>
    <labels>
        <fullName>stgLabelUDROppField</fullName>
        <categories>Settings</categories>
        <language>en_US</language>
        <protected>false</protected>
        <shortDescription>stgLabelUDROppField</shortDescription>
        <value>Opportunity Field</value>
    </labels>
    <labels>
        <fullName>stgLabelUDRTargetField</fullName>
        <categories>Settings</categories>
        <language>en_US</language>
        <protected>false</protected>
        <shortDescription>stgLabelUDRTargetField</shortDescription>
        <value>Target Field</value>
    </labels>
    <labels>
        <fullName>stgLabelUDRTargetFieldHelp</fullName>
        <categories>Settings</categories>
        <language>en_US</language>
        <protected>true</protected>
        <shortDescription>stgLabelUDRTargetFieldHelp</shortDescription>
        <value>The custom field on the target object that will display your custom rollup summary. This field must be of the same type as the Opportunity field you&apos;re rolling up.</value>
    </labels>
    <labels>
        <fullName>stgLabelUDRTargetObject</fullName>
        <categories>Settings</categories>
        <language>en_US</language>
        <protected>false</protected>
        <shortDescription>stgLabelUDRTargetObject</shortDescription>
        <value>Target Object</value>
    </labels>
    <labels>
        <fullName>stgLinkDelete</fullName>
        <categories>Settings</categories>
        <language>en_US</language>
        <protected>false</protected>
        <shortDescription>stgLinkDelete</shortDescription>
        <value>Del</value>
    </labels>
    <labels>
        <fullName>stgNPSPGuideImportData</fullName>
        <categories>Settings</categories>
        <language>en_US</language>
        <protected>false</protected>
        <shortDescription>stgNPSPGuideImportData</shortDescription>
        <value>NPSP Guide to Importing Data</value>
    </labels>
    <labels>
        <fullName>stgNPSPSettings</fullName>
        <categories>Settings</categories>
        <language>en_US</language>
        <protected>false</protected>
        <shortDescription>stgNPSPSettings</shortDescription>
        <value>Nonprofit Starter Pack Application Settings</value>
    </labels>
    <labels>
        <fullName>stgNPSPSettingsTitle</fullName>
        <categories>Settings</categories>
        <language>en_US</language>
        <protected>false</protected>
        <shortDescription>stgNPSPSettingsTitle</shortDescription>
        <value>Nonprofit Starter Pack Settings</value>
    </labels>
    <labels>
        <fullName>stgNPSPWorkbook</fullName>
        <categories>Settings</categories>
        <language>en_US</language>
        <protected>false</protected>
        <shortDescription>stgNPSPWorkbook</shortDescription>
        <value>Nonprofit Starter Pack Workbook</value>
    </labels>
    <labels>
        <fullName>stgNavAccountModel</fullName>
        <categories>Settings</categories>
        <language>en_US</language>
        <protected>false</protected>
        <shortDescription>stgNavAccountModel</shortDescription>
        <value>Account Model</value>
    </labels>
    <labels>
        <fullName>stgNavAddressVerification</fullName>
        <categories>Settings</categories>
        <language>en_US</language>
        <protected>false</protected>
        <shortDescription>stgNavAddressVerification</shortDescription>
        <value>Addresses</value>
    </labels>
    <labels>
        <fullName>stgNavAffiliations</fullName>
        <categories>Settings</categories>
        <language>en_US</language>
        <protected>false</protected>
        <shortDescription>stgNavAffiliations</shortDescription>
        <value>Affiliations</value>
    </labels>
    <labels>
        <fullName>stgNavAllocations</fullName>
        <categories>Allocation, Settings</categories>
        <language>en_US</language>
        <protected>false</protected>
        <shortDescription>stgNavAllocations</shortDescription>
        <value>GAU Allocations</value>
    </labels>
    <labels>
        <fullName>stgNavBDE</fullName>
        <categories>Settings</categories>
        <language>en_US</language>
        <protected>false</protected>
        <shortDescription>stgNavBDE</shortDescription>
        <value>Batch Data Entry</value>
    </labels>
    <labels>
        <fullName>stgNavBulkProcesses</fullName>
        <categories>Settings</categories>
        <language>en_US</language>
        <protected>false</protected>
        <shortDescription>stgNavBulkProcesses</shortDescription>
        <value>Bulk Data Processes</value>
    </labels>
    <labels>
        <fullName>stgNavConnections</fullName>
        <categories>Settings</categories>
        <language>en_US</language>
        <protected>false</protected>
        <shortDescription>stgNavConnections</shortDescription>
        <value>Connections</value>
    </labels>
    <labels>
        <fullName>stgNavContactRoles</fullName>
        <categories>Settings</categories>
        <language>en_US</language>
        <protected>false</protected>
        <shortDescription>stgNavContactRoles</shortDescription>
        <value>Contact Roles</value>
    </labels>
    <labels>
        <fullName>stgNavContacts</fullName>
        <categories>Settings</categories>
        <language>en_US</language>
        <protected>false</protected>
        <shortDescription>stgNavContacts</shortDescription>
        <value>Contacts</value>
    </labels>
    <labels>
        <fullName>stgNavDonations</fullName>
        <categories>Settings</categories>
        <language>en_US</language>
        <protected>false</protected>
        <shortDescription>stgNavDonations</shortDescription>
        <value>Donations</value>
    </labels>
    <labels>
        <fullName>stgNavDonorStatistics</fullName>
        <categories>Settings</categories>
        <language>en_US</language>
        <protected>false</protected>
        <shortDescription>stgNavDonorStatistics</shortDescription>
        <value>Donor Statistics</value>
    </labels>
    <labels>
        <fullName>stgNavErrorLog</fullName>
        <categories>Settings</categories>
        <language>en_US</language>
        <protected>false</protected>
        <shortDescription>stgNavErrorLog</shortDescription>
        <value>Error Log</value>
    </labels>
    <labels>
        <fullName>stgNavErrorNotify</fullName>
        <categories>Settings</categories>
        <language>en_US</language>
        <protected>false</protected>
        <shortDescription>stgNavErrorNotify</shortDescription>
        <value>Error Notifications</value>
    </labels>
    <labels>
        <fullName>stgNavHealthCheck</fullName>
        <categories>Settings</categories>
        <language>en_US</language>
        <protected>false</protected>
        <shortDescription>stgNavHealthCheck</shortDescription>
        <value>Health Check</value>
    </labels>
    <labels>
        <fullName>stgNavHouseholds</fullName>
        <categories>Settings</categories>
        <language>en_US</language>
        <protected>false</protected>
        <shortDescription>stgNavHouseholds</shortDescription>
        <value>Households</value>
    </labels>
    <labels>
        <fullName>stgNavLeads</fullName>
        <categories>Settings</categories>
        <language>en_US</language>
        <protected>false</protected>
        <shortDescription>stgNavLeads</shortDescription>
        <value>Leads</value>
    </labels>
    <labels>
        <fullName>stgNavMembership</fullName>
        <categories>Settings</categories>
        <language>en_US</language>
        <protected>false</protected>
        <shortDescription>stgNavMembership</shortDescription>
        <value>Membership</value>
    </labels>
    <labels>
        <fullName>stgNavPaymentMappings</fullName>
        <categories>Settings</categories>
        <language>en_US</language>
        <protected>false</protected>
        <shortDescription>stgNavPaymentMappings</shortDescription>
        <value>Payment Mappings</value>
    </labels>
    <labels>
        <fullName>stgNavPayments</fullName>
        <categories>Settings</categories>
        <language>en_US</language>
        <protected>false</protected>
        <shortDescription>stgNavPayments</shortDescription>
        <value>Payments</value>
    </labels>
    <labels>
        <fullName>stgNavPeople</fullName>
        <categories>Settings</categories>
        <language>en_US</language>
        <protected>false</protected>
        <shortDescription>stgNavPeople</shortDescription>
        <value>People</value>
    </labels>
    <labels>
        <fullName>stgNavRDBatch</fullName>
        <categories>Settings</categories>
        <language>en_US</language>
        <protected>false</protected>
        <shortDescription>stgNavRDBatch</shortDescription>
        <value>Recurring Donations Batch</value>
    </labels>
    <labels>
        <fullName>stgNavRDFieldMap</fullName>
        <categories>Settings</categories>
        <language>en_US</language>
        <protected>false</protected>
        <shortDescription>stgNavRDFieldMap</shortDescription>
        <value>Recurring Donation Custom Field Mappings</value>
    </labels>
    <labels>
        <fullName>stgNavRDInstallmentPeriods</fullName>
        <categories>Settings</categories>
        <language>en_US</language>
        <protected>false</protected>
        <shortDescription>stgNavRDInstallmentPeriods</shortDescription>
        <value>Recurring Donation Custom Installment Periods</value>
    </labels>
    <labels>
        <fullName>stgNavRecurringDonations</fullName>
        <categories>Settings</categories>
        <language>en_US</language>
        <protected>false</protected>
        <shortDescription>stgNavRecurringDonations</shortDescription>
        <value>Recurring Donations</value>
    </labels>
    <labels>
        <fullName>stgNavRelAutoCreate</fullName>
        <categories>Settings</categories>
        <language>en_US</language>
        <protected>false</protected>
        <shortDescription>stgNavRelAutoCreate</shortDescription>
        <value>Relationships Autocreation</value>
    </labels>
    <labels>
        <fullName>stgNavRelReciprocal</fullName>
        <categories>Settings</categories>
        <language>en_US</language>
        <protected>false</protected>
        <shortDescription>stgNavRelReciprocal</shortDescription>
        <value>Relationship Reciprocal Settings</value>
    </labels>
    <labels>
        <fullName>stgNavRelationships</fullName>
        <categories>Settings</categories>
        <language>en_US</language>
        <protected>false</protected>
        <shortDescription>stgNavRelationships</shortDescription>
        <value>Relationships</value>
    </labels>
    <labels>
        <fullName>stgNavRollupAlloBatch</fullName>
        <categories>Allocation, Settings</categories>
        <language>en_US</language>
        <protected>false</protected>
        <shortDescription>stgNavRollupAlloBatch</shortDescription>
        <value>Rollup Allocations Batch</value>
    </labels>
    <labels>
        <fullName>stgNavRollupBatch</fullName>
        <categories>Settings</categories>
        <language>en_US</language>
        <protected>false</protected>
        <shortDescription>stgNavRollupBatch</shortDescription>
        <value>Rollup Donations Batch</value>
    </labels>
    <labels>
        <fullName>stgNavSystem</fullName>
        <categories>Settings</categories>
        <language>en_US</language>
        <protected>false</protected>
        <shortDescription>stgNavSystem</shortDescription>
        <value>System Tools</value>
    </labels>
    <labels>
        <fullName>stgNavTriggerConfig</fullName>
        <categories>Settings</categories>
        <language>en_US</language>
        <protected>false</protected>
        <shortDescription>stgNavTriggerConfig</shortDescription>
        <value>Trigger Configuration</value>
    </labels>
    <labels>
        <fullName>stgNavUserDefinedRollups</fullName>
        <categories>Settings</categories>
        <language>en_US</language>
        <protected>false</protected>
        <shortDescription>stgNavUserDefinedRollups</shortDescription>
        <value>User Defined Rollups</value>
    </labels>
    <labels>
        <fullName>stgOppNamingDescription</fullName>
        <categories>Settings, OppNaming</categories>
        <language>en_US</language>
        <protected>false</protected>
        <shortDescription>stgOppNamingDescription</shortDescription>
        <value>When you create an Opportunity, the Name is automatically populated using a default naming convention. You can customize the naming convention by creating custom Opportunity Names.</value>
    </labels>
    <labels>
        <fullName>stgPowerOfUsHub</fullName>
        <categories>Settings</categories>
        <language>en_US</language>
        <protected>false</protected>
        <shortDescription>stgPowerOfUsHub</shortDescription>
        <value>Power of Us Hub</value>
    </labels>
    <labels>
        <fullName>stgTools</fullName>
        <categories>Settings</categories>
        <language>en_US</language>
        <protected>false</protected>
        <shortDescription>stgTools</shortDescription>
        <value>Tools</value>
    </labels>
    <labels>
        <fullName>stgValidationHHAccountHHRules</fullName>
        <categories>Settings</categories>
        <language>en_US</language>
        <protected>false</protected>
        <shortDescription>stgValidationHHAccountHHRules</shortDescription>
        <value>The Account Model is set to &apos;Household Account&apos;, which requires Household Rules to be set to &apos;No Contacts&apos;.   When using Household Accounts, there is no need to have an additional Household Object.</value>
    </labels>
</CustomLabels><|MERGE_RESOLUTION|>--- conflicted
+++ resolved
@@ -580,8 +580,6 @@
         <value>omit</value>
     </labels>
     <labels>
-<<<<<<< HEAD
-=======
         <fullName>EPAddDependentTask</fullName>
         <categories>Engagement Plans</categories>
         <language>en_US</language>
@@ -606,7 +604,6 @@
         <value>Delete Task</value>
     </labels>
     <labels>
->>>>>>> fd680707
         <fullName>EPTaskDependency</fullName>
         <categories>Engagement Plan, Error</categories>
         <language>en_US</language>
