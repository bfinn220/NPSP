<?xml version="1.0" encoding="UTF-8"?>
<CustomLabels xmlns="http://soap.sforce.com/2006/04/metadata">
    <labels>
        <fullName>Addr_Id_Error</fullName>
        <language>en_US</language>
        <protected>true</protected>
        <shortDescription>Addr Id Error</shortDescription>
        <value>You must provide an Auth ID.</value>
    </labels>
    <labels>
        <fullName>Addr_No_Batch</fullName>
        <categories>address, error</categories>
        <language>en_US</language>
        <protected>true</protected>
        <shortDescription>Batch Address Verification Not Supported</shortDescription>
        <value>The specified service does not support Batch Address Verification.</value>
    </labels>
    <labels>
        <fullName>Addr_Pending_Verification</fullName>
        <categories>address, error</categories>
        <language>en_US</language>
        <protected>true</protected>
        <shortDescription>Pending verification</shortDescription>
        <value>Pending verification</value>
    </labels>
    <labels>
        <fullName>Addr_Settings_API_Body</fullName>
        <categories>address, settings</categories>
        <language>en_US</language>
        <protected>true</protected>
        <shortDescription>DEPRECATED - Addr Settings API Title</shortDescription>
        <value>DEPRECATED - API Account Settings</value>
    </labels>
    <labels>
        <fullName>Addr_Settings_API_Title</fullName>
        <categories>address, settings</categories>
        <language>en_US</language>
        <protected>true</protected>
        <shortDescription>Addr Settings API Title</shortDescription>
        <value>Verification API Account Settings</value>
    </labels>
    <labels>
        <fullName>Addr_Settings_Intro_Body</fullName>
        <categories>address, settings</categories>
        <language>en_US</language>
        <protected>true</protected>
        <shortDescription>DEPRECATED - Addr Settings Intro Body</shortDescription>
        <value>DEPRECATED</value>
    </labels>
    <labels>
        <fullName>Addr_Settings_Intro_Body1</fullName>
        <categories>address, settings</categories>
        <language>en_US</language>
        <protected>true</protected>
        <shortDescription>Addr Settings Intro Body</shortDescription>
        <value>The Address Verification API lets you verify addresses as you add them to Salesforce. The API also lets you standardize addresses when you save them (for example, it converts any instance of Street to St in the saved record).</value>
    </labels>
    <labels>
        <fullName>Addr_Settings_Intro_Body2</fullName>
        <categories>address, settings</categories>
        <language>en_US</language>
        <protected>true</protected>
        <shortDescription>Addr Settings Intro Body</shortDescription>
        <value>&lt;br/&gt;To get started:&lt;br/&gt;&lt;br/&gt;
1. Open a third-party address verification account. (Some are free for nonprofits.)&lt;br/&gt;
2. In your address verification service, create the required authentication ID and/or token.&lt;br/&gt;
3. Return to this settings page, click the Edit button above, and paste the ID and/or token into the appropriate fields.&lt;br/&gt;
4. Complete the remaining fields and click Save. The help text for each field provides more information. If you still need more help, see the &lt;a href=&quot;https://powerofus.force.com/NPSP_Address_Verification&quot;&gt;NPSP documentation&lt;/a&gt;.</value>
    </labels>
    <labels>
        <fullName>Addr_Settings_Intro_Title</fullName>
        <categories>address, settings</categories>
        <language>en_US</language>
        <protected>true</protected>
        <shortDescription>Addr Settings Intro Title</shortDescription>
        <value>Introduction</value>
    </labels>
    <labels>
        <fullName>Addr_Settings_Notice</fullName>
        <categories>address, settings</categories>
        <language>en_US</language>
        <protected>true</protected>
        <shortDescription>Addr Settings Notice</shortDescription>
        <value>Address verification will only work for records you create from this point on. Verification does not apply to contact information that you&apos;ve already entered in Salesforce.</value>
    </labels>
    <labels>
        <fullName>Addr_Settings_Test_Body</fullName>
        <categories>address, settings</categories>
        <language>en_US</language>
        <protected>true</protected>
        <shortDescription>Addr Settings Test Body</shortDescription>
        <value>To test your Secret Key Pair, enter any US Zip Code:</value>
    </labels>
    <labels>
        <fullName>Addr_Settings_Test_Response_Title</fullName>
        <categories>address, settings</categories>
        <language>en_US</language>
        <protected>true</protected>
        <shortDescription>Addr Settings Test Response Title</shortDescription>
        <value>API Response</value>
    </labels>
    <labels>
        <fullName>Addr_Settings_Test_Title</fullName>
        <categories>address, settings</categories>
        <language>en_US</language>
        <protected>true</protected>
        <shortDescription>Addr Settings Test Title</shortDescription>
        <value>Test My Settings</value>
    </labels>
    <labels>
        <fullName>Addr_Skip_Verified</fullName>
        <categories>address, verification</categories>
        <language>en_US</language>
        <protected>true</protected>
        <shortDescription>Addr Skip Verified</shortDescription>
        <value>Skip previously verified records</value>
    </labels>
    <labels>
        <fullName>Addr_Token_Error</fullName>
        <language>en_US</language>
        <protected>true</protected>
        <shortDescription>Addr Token Error</shortDescription>
        <value>You must provide an Auth Token.</value>
    </labels>
    <labels>
        <fullName>Addr_Unauthorized_Endpoint</fullName>
        <language>en_US</language>
        <protected>true</protected>
        <shortDescription>Addr Unauthorized Endpoint</shortDescription>
        <value>The Remote Site URL for the SmartyStreetsZip endpoint is invalid. Verify the correct URL with Smarty Streets, and update the SmartyStreetsZip endpoint in Setup &gt; Security &gt; Remote Site Settings.</value>
    </labels>
    <labels>
        <fullName>Addr_Valid_Key_Pair</fullName>
        <language>en_US</language>
        <protected>true</protected>
        <shortDescription>Addr Valid Key Pair</shortDescription>
        <value>Your Secret Key Pair is valid.</value>
    </labels>
    <labels>
        <fullName>Addr_Verification_Batch_Body</fullName>
        <categories>address, verification</categories>
        <language>en_US</language>
        <protected>true</protected>
        <shortDescription>Addr Verification Batch Body</shortDescription>
        <value>&lt;p&gt;Click Verify All Addresses to verify and standardize all addresses in your organization.
        The mass verification process uses the settings from above.&lt;/p&gt;
 &lt;br/&gt;</value>
    </labels>
    <labels>
        <fullName>Addr_Verification_Batch_Not_Supported</fullName>
        <categories>address, verification</categories>
        <language>en_US</language>
        <protected>true</protected>
        <shortDescription>No Batch Support</shortDescription>
        <value>The selected service does not support Batch Address Validation.</value>
    </labels>
    <labels>
        <fullName>Addr_Verification_Batch_SmartyStreets_Message</fullName>
        <categories>address, verification</categories>
        <language>en_US</language>
        <protected>true</protected>
        <shortDescription>Batches of 100</shortDescription>
        <value>SmartyStreets will verify addresses in batches of 100.</value>
    </labels>
    <labels>
        <fullName>Addr_Verification_Batch_Status</fullName>
        <categories>address, verification</categories>
        <language>en_US</language>
        <protected>true</protected>
        <shortDescription>Addr Verification Batch Status</shortDescription>
        <value>Mass Verification Status</value>
    </labels>
    <labels>
        <fullName>Addr_Verification_Batch_Title</fullName>
        <categories>address, verification</categories>
        <language>en_US</language>
        <protected>true</protected>
        <shortDescription>Addr Verification Batch Title</shortDescription>
        <value>Mass Verify Existing Addresses</value>
    </labels>
    <labels>
        <fullName>Addr_Verification_Cant_Load_Class</fullName>
        <categories>address</categories>
        <language>en_US</language>
        <protected>true</protected>
        <shortDescription>Unable to load verification class when visiting settings page</shortDescription>
        <value>There was an error loading the validator class {0}</value>
    </labels>
    <labels>
        <fullName>Addr_Verification_Required</fullName>
        <categories>address</categories>
        <language>en_US</language>
        <protected>true</protected>
        <shortDescription>Verification required</shortDescription>
        <value>Verification required</value>
    </labels>
    <labels>
        <fullName>Addr_Verification_Undefined_Class</fullName>
        <categories>address</categories>
        <language>en_US</language>
        <protected>true</protected>
        <shortDescription>No address verification class defined</shortDescription>
        <value>Address verification class not defined in the settings. Cannot perform address verification.</value>
    </labels>
    <labels>
        <fullName>Addr_Verification_Wrong_Class</fullName>
        <categories>address</categories>
        <language>en_US</language>
        <protected>true</protected>
        <shortDescription>Wrong address verification class</shortDescription>
        <value>No class with the specified name exists. Cannot perform address verification.</value>
    </labels>
    <labels>
        <fullName>Addr_Verification_Wrong_Interface</fullName>
        <categories>address</categories>
        <language>en_US</language>
        <protected>true</protected>
        <shortDescription>Wrong address verification interface</shortDescription>
        <value>The address validation class does not implement the required interface. Cannot perform address verification.</value>
    </labels>
    <labels>
        <fullName>Addr_Verified</fullName>
        <categories>address, verification</categories>
        <language>en_US</language>
        <protected>true</protected>
        <shortDescription>Address Successfully Verified</shortDescription>
        <value>Verified</value>
    </labels>
    <labels>
        <fullName>Addr_Verify_Endpoint</fullName>
        <language>en_US</language>
        <protected>true</protected>
        <shortDescription>Addr Verify Endpoint</shortDescription>
        <value>Please enter the endpoint URL.</value>
    </labels>
    <labels>
        <fullName>Addr_Verify_Google_Help</fullName>
        <language>en_US</language>
        <protected>true</protected>
        <shortDescription>Google API Helpt Text</shortDescription>
        <value>The Google Geocoding API requires a value for Authentication Token only.  This can be found by going to Visit the APIs console at https://code.google.com/apis/console and log in with your Google Account. Click the Services link from the left-hand menu in the APIs Console, then activate the Geocoding API service. Once the service has been activated, your API key is available from the API Access page, in the Simple API Access section. More information on this service and what it provides can be found here: https://developers.google.com/maps/documentation/geocoding/.</value>
    </labels>
    <labels>
        <fullName>Addr_Verify_Settings</fullName>
        <language>en_US</language>
        <protected>true</protected>
        <shortDescription>Addr Verify Settings</shortDescription>
        <value>Please verify you have entered your credentials.</value>
    </labels>
    <labels>
        <fullName>Addr_Verifying</fullName>
        <language>en_US</language>
        <protected>true</protected>
        <shortDescription>Addr Verifying</shortDescription>
        <value>Verifying addresses.</value>
    </labels>
    <labels>
        <fullName>Address_Not_Found</fullName>
        <categories>address, error</categories>
        <language>en_US</language>
        <protected>true</protected>
        <shortDescription>Address Not Found</shortDescription>
        <value>Address not found.</value>
    </labels>
    <labels>
        <fullName>Address_StateCountry_Invalid_Error</fullName>
        <categories>address, error</categories>
        <language>en_US</language>
        <protected>true</protected>
        <shortDescription>{value} is not configured as a valid Country in your Organization.</shortDescription>
        <value>&apos;{0}&apos; is not configured as a valid Country in your Organization.</value>
    </labels>
    <labels>
        <fullName>Address_Verification_Limit</fullName>
        <categories>address, verification</categories>
        <language>en_US</language>
        <protected>true</protected>
        <shortDescription>Address Verification Limit</shortDescription>
        <value>You cannot verify more than 100 addresses at a time.</value>
    </labels>
    <labels>
        <fullName>CONV_Accept_Risk</fullName>
        <language>en_US</language>
        <protected>false</protected>
        <shortDescription>Risk Accepted</shortDescription>
        <value>I accept the risk associated with using this tool, including data loss and inconsistent data.</value>
    </labels>
    <labels>
        <fullName>CONV_Account_Field</fullName>
        <language>en_US</language>
        <protected>false</protected>
        <shortDescription>Account Field</shortDescription>
        <value>Account Field</value>
    </labels>
    <labels>
        <fullName>CONV_Account_Field_For_Old_HH_ID</fullName>
        <language>en_US</language>
        <protected>false</protected>
        <shortDescription>Account Field For Old HH ID</shortDescription>
        <value>Select a field to store the original Household object Id.</value>
    </labels>
    <labels>
        <fullName>CONV_Activities_Reparented</fullName>
        <language>en_US</language>
        <protected>false</protected>
        <shortDescription>Activites Reparented</shortDescription>
        <value>Transfers Activities and Tasks associated with One-to-One or Individual Accounts to new Household Accounts.</value>
    </labels>
    <labels>
        <fullName>CONV_Address_Overrides_Set</fullName>
        <language>en_US</language>
        <protected>false</protected>
        <shortDescription>Address Overrides</shortDescription>
        <value>Selects Address Override for any Contact whose address is different from the Household Address.</value>
    </labels>
    <labels>
        <fullName>CONV_Addresses_Mapped</fullName>
        <language>en_US</language>
        <protected>false</protected>
        <shortDescription>Addresses Mapped</shortDescription>
        <value>Creates Address records based on existing Household and Contact addresses, and associates the new Address records with the new Household Accounts.</value>
    </labels>
    <labels>
        <fullName>CONV_All_Backed_Up</fullName>
        <language>en_US</language>
        <protected>false</protected>
        <shortDescription>All Data Backed Up</shortDescription>
        <value>I've backed up my data using the Export Data tool in Setup | Data Management.</value>
    </labels>
    <labels>
        <fullName>CONV_All_Dup_Rules_Disabled</fullName>
        <language>en_US</language>
        <protected>false</protected>
        <shortDescription>CONV_All_Dup_Rules_Disabled</shortDescription>
        <value>I have disabled all Data.com Duplication Management Rules.</value>
    </labels>
    <labels>
        <fullName>CONV_All_Households_Selected</fullName>
        <language>en_US</language>
        <protected>false</protected>
        <shortDescription>All Households Selected</shortDescription>
        <value>Runs the conversion process for all existing Household objects and related Contacts. (Does not run conversion for Contacts not currently associated with a Household.)</value>
    </labels>
    <labels>
        <fullName>CONV_All_Required_Removed</fullName>
        <language>en_US</language>
        <protected>false</protected>
        <shortDescription>All Required Removed</shortDescription>
        <value>I have removed required field restrictions for all custom fields.</value>
    </labels>
    <labels>
        <fullName>CONV_All_Triggers_Disabled</fullName>
        <language>en_US</language>
        <protected>false</protected>
        <shortDescription>All Triggers disabled</shortDescription>
        <value>Disables all NPSP triggers. NOTE: The tool does not disable your custom triggers. You should manually disable any custom triggers before proceeding.</value>
    </labels>
    <labels>
        <fullName>CONV_All_Users_Logged_Out</fullName>
        <language>en_US</language>
        <protected>false</protected>
        <shortDescription>All Users Logged Out</shortDescription>
        <value>All users have logged out of my Salesforce instance.</value>
    </labels>
    <labels>
        <fullName>CONV_All_WFR_Disabled</fullName>
        <language>en_US</language>
        <protected>false</protected>
        <shortDescription>All WFR and VR Disabled</shortDescription>
        <value>I have disabled all workflows and custom validation rules.</value>
    </labels>
    <labels>
        <fullName>CONV_Batching_Explanation</fullName>
        <language>en_US</language>
        <protected>false</protected>
        <shortDescription>Batching Explanation</shortDescription>
        <value>This tool will process your existing Contacts with Households in batches of 200 Households at a time, attempting to convert them to Household Accounts. Any errors during the conversion will result in one or more failed batches of Contacts while other batches may succeed. This could leave your data in an inconsistent state. If this occurs, you will need to immediately resolve the issue and re-run the conversion utility. This tool takes the following actions in converting your data:</value>
    </labels>
    <labels>
        <fullName>CONV_Begin</fullName>
        <language>en_US</language>
        <protected>false</protected>
        <shortDescription>Begin Conversion</shortDescription>
        <value>Begin Conversion Process</value>
    </labels>
    <labels>
        <fullName>CONV_Cancel</fullName>
        <language>en_US</language>
        <protected>false</protected>
        <shortDescription>Cancel</shortDescription>
        <value>Cancel</value>
    </labels>
    <labels>
        <fullName>CONV_Configuration_Options</fullName>
        <language>en_US</language>
        <protected>false</protected>
        <shortDescription>Configuration Options</shortDescription>
        <value>Configuration Options</value>
    </labels>
    <labels>
        <fullName>CONV_Contacts_Attached</fullName>
        <language>en_US</language>
        <protected>false</protected>
        <shortDescription>Contacts Attached to Household</shortDescription>
        <value>Disconnects Contacts from their One-to-One or Individual Account, and attaches them to their newly created Household Account.</value>
    </labels>
    <labels>
        <fullName>CONV_Conversion_Process</fullName>
        <language>en_US</language>
        <protected>false</protected>
        <shortDescription>Account Model Conversion Progress</shortDescription>
        <value>Account Model Conversion Progress</value>
    </labels>
    <labels>
        <fullName>CONV_Fundamental_Changes</fullName>
        <language>en_US</language>
        <protected>false</protected>
        <shortDescription>Fundamental Changes</shortDescription>
        <value>You are about to make fundamental changes to your Salesforce data and data model. Reports, dashboards, and more may have to be modified to account for these changes. Salesforce.com and Salesforce.org are not responsible for any data or data integrity loss.  Do you still wish to proceed?</value>
    </labels>
    <labels>
        <fullName>CONV_Important_Info_Header</fullName>
        <language>en_US</language>
        <protected>false</protected>
        <shortDescription>Important Information Header</shortDescription>
        <value>Important Information</value>
    </labels>
    <labels>
        <fullName>CONV_Local_Expert</fullName>
        <language>en_US</language>
        <protected>false</protected>
        <shortDescription>Local Expert</shortDescription>
        <value>I&apos;ve consulted with my local Salesforce expert.</value>
    </labels>
    <labels>
        <fullName>CONV_Master_Address_Set</fullName>
        <language>en_US</language>
        <protected>false</protected>
        <shortDescription>Master Address Set</shortDescription>
        <value>Sets the Household Account address. Uses the current Household address if it exists, or one of the Contact addresses based on frequency of use or highest Contact giving.</value>
    </labels>
    <labels>
        <fullName>CONV_New_Affiliations</fullName>
        <language>en_US</language>
        <protected>false</protected>
        <shortDescription>New Affiliations Created</shortDescription>
        <value>Restructures Contact and org Account associations by creating Affiliation records, and sets the Primary Affiliation field on Contact.</value>
    </labels>
    <labels>
        <fullName>CONV_New_Households_Created</fullName>
        <language>en_US</language>
        <protected>false</protected>
        <shortDescription>New Households Created</shortDescription>
        <value>Creates a new Household Account for each Household object record.</value>
    </labels>
    <labels>
        <fullName>CONV_Non_NPSP_Apps</fullName>
        <language>en_US</language>
        <protected>false</protected>
        <shortDescription>Non-NPSP Apps</shortDescription>
        <value>I have disabled or temporarily uninstalled all non-NPSP apps.</value>
    </labels>
    <labels>
        <fullName>CONV_Old_Household_Objects</fullName>
        <language>en_US</language>
        <protected>false</protected>
        <shortDescription>Old Household Objects</shortDescription>
        <value>Does NOT delete Household objects after conversion is complete. You should manually delete these after you've verified the conversion.</value>
    </labels>
    <labels>
        <fullName>CONV_Only_Household_Contacts</fullName>
        <language>en_US</language>
        <protected>false</protected>
        <shortDescription>Only Household Contacts</shortDescription>
        <value>I am aware this tool will only work for Contacts that currently have a Household associated.</value>
    </labels>
    <labels>
        <fullName>CONV_Opportunities_Reparented</fullName>
        <language>en_US</language>
        <protected>false</protected>
        <shortDescription>Opportunities Reparented</shortDescription>
        <value>Removes Opportunities from One-to-One or Individual Accounts and associates them with the new Household Accounts.</value>
    </labels>
    <labels>
        <fullName>CONV_Original_HH_Id</fullName>
        <language>en_US</language>
        <protected>false</protected>
        <shortDescription>Original HH Id</shortDescription>
        <value>You can optionally select a custom field on Account to store the original Household object Id. Storing this Id can be useful if you later want to reparent any lookups or child objects originally on the Household object to the new Household Account. Account Field selections are limited to unused custom text or text area fields.</value>
    </labels>
    <labels>
        <fullName>CONV_Page_Description</fullName>
        <language>en_US</language>
        <protected>false</protected>
        <shortDescription>Page Description</shortDescription>
        <value>This page is designed to help you convert your organization from an existing One-to-One or Individual Account Model to the Household Account Model.</value>
    </labels>
    <labels>
        <fullName>CONV_Page_Title</fullName>
        <language>en_US</language>
        <protected>false</protected>
        <shortDescription>Page Title</shortDescription>
        <value>Account Model Conversion Utility</value>
    </labels>
    <labels>
        <fullName>CONV_Permanent_Change</fullName>
        <language>en_US</language>
        <protected>false</protected>
        <shortDescription>Permanent Change Info</shortDescription>
        <value>Account Model Conversion is a permanent change. Please consider this action carefully before proceeding. While the conversion is in process, your database functionality will be temporarily disabled. Salesforce.com and Salesforce.org are not responsible for any data loss, modifications, or corruption that occur as a result of this operation. Please proceed at YOUR OWN RISK. You'll need to confirm that you've taken the following steps before beginning the conversion:</value>
    </labels>
    <labels>
        <fullName>CONV_Primary_Contacts_Set</fullName>
        <language>en_US</language>
        <protected>false</protected>
        <shortDescription>Primary Contacts Set</shortDescription>
        <value>Sets Primary Contact values for all Household Accounts.</value>
    </labels>
    <labels>
        <fullName>CONV_Proceed</fullName>
        <language>en_US</language>
        <protected>false</protected>
        <shortDescription>Proceed</shortDescription>
        <value>Proceed with Conversion</value>
    </labels>
    <labels>
        <fullName>CONV_Record_Ownership_Transferred</fullName>
        <language>en_US</language>
        <protected>false</protected>
        <shortDescription>Record Ownership Transferred</shortDescription>
        <value>I have transferred any records owned by inactive users to active users.</value>
    </labels>
    <labels>
        <fullName>CONV_Reload</fullName>
        <language>en_US</language>
        <protected>false</protected>
        <shortDescription>Reload</shortDescription>
        <value>Reload the Converter</value>
    </labels>
    <labels>
        <fullName>CONV_Selected_Field_Bad</fullName>
        <language>en_US</language>
        <protected>false</protected>
        <shortDescription>Selected Field Not Able to Hold ID</shortDescription>
        <value>The field you selected to store the Household Id is of the wrong datatype or invalid in some way. Please select a different Account field.</value>
    </labels>
    <labels>
        <fullName>CONV_Selected_Field_Verification_Failure</fullName>
        <language>en_US</language>
        <protected>false</protected>
        <shortDescription>Selected Field Not Verified for Id</shortDescription>
        <value>The conversion tool encountered an error when attempting to verify the validity of your selected Account field. Without this verification, the conversion tool can't determine if your field mapping, and therefore your conversion, will be successful.  You may proceed at your own risk, or select a different field to hold the Household Id.</value>
    </labels>
    <labels>
        <fullName>CONV_Tested_in_Sandbox</fullName>
        <language>en_US</language>
        <protected>false</protected>
        <shortDescription>Tested in Sandbox</shortDescription>
        <value>I have tested the conversion process in a fresh sandbox.</value>
    </labels>
    <labels>
        <fullName>CONV_Triggers_Reenabled</fullName>
        <language>en_US</language>
        <protected>false</protected>
        <shortDescription>Triggers ReEnabled</shortDescription>
        <value>Re-enables all NPSP triggers. NOTE: You'll need to manually re-enable any custom triggers you disabled for the conversion. Also, the utility re-enables &lt;b&gt;all&lt;/b&gt; NPSP triggers, so if you selectively disabled any of them beforehand, you'll need to manually disable them again.</value>
    </labels>
    <labels>
        <fullName>CONV_Warning</fullName>
        <language>en_US</language>
        <protected>false</protected>
        <shortDescription>Warning</shortDescription>
        <value>Warning!</value>
    </labels>
    <labels>
        <fullName>CONV_What_This_Tool_Does</fullName>
        <language>en_US</language>
        <protected>false</protected>
        <shortDescription>What This Tool Does</shortDescription>
        <value>What This Tool Does</value>
    </labels>
    <labels>
        <fullName>CampaignMemberStatusOmit</fullName>
        <categories>Opportunity, Campaign Member</categories>
        <language>en_US</language>
        <protected>false</protected>
        <shortDescription>CampaignMemberStatusOmit</shortDescription>
        <value>omit</value>
    </labels>
    <labels>
        <fullName>ClosedWonOpportunities</fullName>
        <categories>Error</categories>
        <language>en_US</language>
        <protected>true</protected>
        <shortDescription>ClosedWonOpportunities</shortDescription>
        <value>Closed Won Opportunities</value>
    </labels>
    <labels>
        <fullName>CMT_FilterGroupActiveRollupsHelpText</fullName>
        <categories>Settings</categories>
        <language>en_US</language>
        <protected>true</protected>
        <shortDescription>Help text for the rollups tree</shortDescription>
        <value>The list of rollups that are using this filter group. As long as there are rollups listed here, you can't delete this filter group.</value>
    </labels>
    <labels>
        <fullName>CMT_DeleteConfirm</fullName>
        <categories>Settings</categories>
        <language>en_US</language>
        <protected>true</protected>
        <shortDescription>Confirmation message when a user wants to delete something.</shortDescription>
        <value>Are you sure you want to delete this {0}?</value>
    </labels>
    <labels>
        <fullName>CMT_FilterGroupDeleteError</fullName>
        <categories>Settings</categories>
        <language>en_US</language>
        <protected>true</protected>
        <shortDescription>Error message when a user wants to delete a filter group with rollups.</shortDescription>
        <value>You can't delete this filter group because there is at least one rollup using it. To delete this filter group, either remove it from the associated rollups or delete the rollups.</value>
    </labels>
    <labels>
        <fullName>CMT_FilterGroupDescriptionHelpText</fullName>
        <categories>Settings</categories>
        <language>en_US</language>
        <protected>true</protected>
        <shortDescription>Help text for the filter group description</shortDescription>
        <value>It's important to enter a detailed description that explains the filter rules in this group so that users in your org can understand if this filter group is right for their rollup.</value>
    </labels>
    <labels>
        <fullName>CMT_FilterGroupNameHelpText</fullName>
        <categories>Settings</categories>
        <language>en_US</language>
        <protected>true</protected>
        <shortDescription>Help text for the filter group name</shortDescription>
        <value>A unique name for this filter group.</value>
    </labels>
    <labels>
        <fullName>CMT_FilterGroupNameLimitError</fullName>
        <categories>Settings</categories>
        <language>en_US</language>
        <protected>true</protected>
        <shortDescription>New filter group button</shortDescription>
        <value>Filter group name is limited to 40 characters.</value>
    </labels>
    <labels>
        <fullName>CMT_FilterRulesHelpText</fullName>
        <categories>Settings</categories>
        <language>en_US</language>
        <protected>true</protected>
        <shortDescription>Help text for the filter rules</shortDescription>
        <value>The list of rules included in this filter group. The filter rules set the criteria to ensure that you only get the data you need. Keep in mind that filter groups use AND criteria for filter rules, so if the data doesn't match ALL filter rules within a filter group, it won't be included in the rollup.</value>
    </labels>
    <labels>
        <fullName>CMT_FilterRulesValueHelpText</fullName>
        <categories>Settings</categories>
        <language>en_US</language>
        <protected>true</protected>
        <shortDescription>Help text for the filter rule value field</shortDescription>
        <value>If the Operator is In List or Not in List and you don't see a picklist, enter values separated by semi-colons.</value>
    </labels>
    <labels>
        <fullName>CMT_FilterNew</fullName>
        <categories>Settings</categories>
        <language>en_US</language>
        <protected>true</protected>
        <shortDescription>New filter group button</shortDescription>
        <value>New Filter Group</value>
    </labels>
    <labels>
        <fullName>CMT_FilterRuleDeleteWarning</fullName>
        <categories>Settings</categories>
        <language>en_US</language>
        <protected>true</protected>
        <shortDescription>Warning message when a user wants to delete a filter rule.</shortDescription>
        <value>There are rollups using the filter group that this rule is part of. If you delete this filter rule, it will affect those rollup calculations. Are you sure you want to delete?</value>
    </labels>
    <labels>
        <fullName>CMT_FilterRuleDuplicateError</fullName>
        <categories>Settings</categories>
        <language>en_US</language>
        <protected>true</protected>
        <shortDescription>Warning message when a user creates a duplicate filter rule.</shortDescription>
        <value>This filter rule already exists in this filter group. Edit one or more fields to create a unique filter rule.</value>
    </labels>
    <labels>
        <fullName>CMT_FilterRuleFieldsMissing</fullName>
        <categories>Settings</categories>
        <language>en_US</language>
        <protected>true</protected>
        <shortDescription>Error message preventing a user from saving a filter rule with fields missing.</shortDescription>
        <value>One or more fields are missing. Complete all fields to save this filter rule.</value>
    </labels>
    <labels>
        <fullName>ConfirmDeleteAccount</fullName>
        <categories>Error, Delete</categories>
        <language>en_US</language>
        <protected>true</protected>
        <shortDescription>ConfirmDeleteAccount</shortDescription>
        <value>{0} is the only Contact in the {1} Account. Deleting this Contact would leave an empty Account. Would you like to delete {1}, including {0}, instead?</value>
    </labels>
    <labels>
        <fullName>CRLP_AvailableRollupType</fullName>
        <categories>Settings</categories>
        <language>en_US</language>
        <protected>true</protected>
        <shortDescription>Label to be used for table describing rollup types.</shortDescription>
        <value>Available Rollup Types</value>
    </labels>
    <labels>
        <fullName>CRLP_AdvancedCustomizationHeader</fullName>
        <categories>Settings</categories>
        <language>en_US</language>
        <protected>true</protected>
        <shortDescription>Label for the advanced customization section on a Rollup__mdt record.</shortDescription>
        <value>Advanced Customization</value>
    </labels>
    <labels>
        <fullName>CRLP_AdvancedCustomizationText</fullName>
        <categories>Settings</categories>
        <language>en_US</language>
        <protected>true</protected>
        <shortDescription>Context for when to add a date, amount, or detail field to a Rollup__mdt record.</shortDescription>
        <value>These fields determine what information is being summarized and provide the normal defaults for Donations. You can edit them as needed.</value>
    </labels>
    <labels>
        <fullName>CRLP_BatchCalculating</fullName>
        <categories>Settings</categories>
        <language>en_US</language>
        <protected>true</protected>
        <shortDescription>Displays on page when "Recalculate Rollups" button is hit on Acc/Con/GAU/RD.</shortDescription>
        <value>The rollups batch job is calculating and may take a few moments to complete. Go back to the {0} and refresh to see updated rollup values.</value>
    </labels>
    <labels>
        <fullName>CRLP_BatchSkipped</fullName>
        <categories>Settings</categories>
        <language>en_US</language>
        <protected>true</protected>
        <shortDescription>Error logged when a scheduled batch is skipped b/c yesterday&apos;s still running.</shortDescription>
        <value>Today&apos;&apos;s scheduled {0} batch job was skipped because a previous {0} job was still running. The next batch job will run as scheduled. No action is required; this error is for information purposes only.</value>
    </labels>
    <labels>
        <fullName>CRLP_CreateRollupIntroHelpText</fullName>
        <categories>Settings</categories>
        <language>en_US</language>
        <protected>true</protected>
        <shortDescription>Help text for user adding a summary object, field, and a description.</shortDescription>
        <value>Select the Target Object to determine the available fields, then select the Target Field that this information should roll up to. Be sure to enter a detailed description that will help you (and others) understand exactly what this rollup does.
        </value>
    </labels>
    <labels>
        <fullName>CRLP_CreateRollupTargetObjectHelpText</fullName>
        <categories>Settings</categories>
        <language>en_US</language>
        <protected>true</protected>
        <shortDescription>Tooltip help text for target object.</shortDescription>
        <value>The object determines which Target Fields are available for you to roll up donation data to. The available Target Objects are Account, Contact, General Accounting Unit, and Recurring Donation.</value>
    </labels>
    <labels>
        <fullName>CRLP_CreateRollupTargetFieldHelpText</fullName>
        <categories>Settings</categories>
        <language>en_US</language>
        <protected>true</protected>
        <shortDescription>Tooltip help text for target field.</shortDescription>
        <value>Custom field on the selected Target Object that you are rolling up donation data to. Note that a Target Field can only be associated with one rollup.</value>
    </labels>
    <labels>
        <fullName>CRLP_CreateRollupActiveHelpText</fullName>
        <categories>Settings</categories>
        <language>en_US</language>
        <protected>true</protected>
        <shortDescription>Tooltip help text for the active flag.</shortDescription>
        <value>Indicates that the rollup is active. Inactive rollups won't be calculated along with active rollups.</value>
    </labels>
    <labels>
        <fullName>CRLP_CreateRollupDescriptionHelpText</fullName>
        <categories>Settings</categories>
        <language>en_US</language>
        <protected>true</protected>
        <shortDescription>Tooltip help text for description.</shortDescription>
        <value>It's important to enter a detailed description so that you (or other users) understand exactly what this rollup calculates. The description will show when you hover over the rollup in the list view.</value>
    </labels>
    <labels>
        <fullName>CRLP_CreateRollupNameHelpText</fullName>
        <categories>Settings</categories>
        <language>en_US</language>
        <protected>true</protected>
        <shortDescription>Tooltip help text for name.</shortDescription>
        <value>TODO: REMOVE ME</value>
    </labels>
    <labels>
        <fullName>CRLP_CreateRollupTypeHelpText</fullName>
        <categories>Settings</categories>
        <language>en_US</language>
        <protected>true</protected>
        <shortDescription>Tooltip help text for rollup type.</shortDescription>
        <value>The combination of which object you're rolling up data from and whether the rollup is a hard credit or soft credit.</value>
    </labels>
    <labels>
        <fullName>CRLP_CreateRollupFilterGroupHelpText</fullName>
        <categories>Settings</categories>
        <language>en_US</language>
        <protected>true</protected>
        <shortDescription>Tooltip help text for filter group.</shortDescription>
        <value>The field shows which filter group to apply to this rollup. A filter group is a collection of filter rules that determine which records get rolled up.</value>
    </labels>
    <labels>
        <fullName>CRLP_CreateRollupOperationHelpText</fullName>
        <categories>Settings</categories>
        <language>en_US</language>
        <protected>true</protected>
        <shortDescription>Tooltip help text for operation.</shortDescription>
        <value>Determines how the donation data will roll up. Is it a sum, an average, or a best year total (to name just a few)? Available values are determined by the type of the Target Field.</value>
    </labels>
    <labels>
        <fullName>CRLP_CreateRollupFiscalYearHelpText</fullName>
        <categories>Settings</categories>
        <language>en_US</language>
        <protected>true</protected>
        <shortDescription>Tooltip help text for fiscal year.</shortDescription>
        <value>Calculates rollups based on fiscal year settings (instead of calendar year).</value>
    </labels>
    <labels>
        <fullName>CRLP_CreateRollupTimeBoundOperationHelpText</fullName>
        <categories>Settings</categories>
        <language>en_US</language>
        <protected>true</protected>
        <shortDescription>Tooltip help text for time bound operation.</shortDescription>
        <value>The time period for this rollup. You can roll up data for all time, a certain number of days, or a specific year.</value>
    </labels>
    <labels>
        <fullName>CRLP_CreateRollupYearsAgoHelpText</fullName>
        <categories>Settings</categories>
        <language>en_US</language>
        <protected>true</protected>
        <shortDescription>Tooltip help text for years ago picklist.</shortDescription>
        <value>Choose the number of years ago that you want to roll up data for. Keep in mind that only the data for that calendar (or fiscal) year will roll up. So, if the current year is 2018 and you choose 2 years ago, the roll up will include data for 2016.</value>
    </labels>
    <labels>
        <fullName>CRLP_CreateRollupDaysBackHelpText</fullName>
        <categories>Settings</categories>
        <language>en_US</language>
        <protected>true</protected>
        <shortDescription>Tooltip help text for days back integer.</shortDescription>
        <value>Choose the number of days back (from today) that you want to roll up data for.</value>
    </labels>
    <labels>
        <fullName>CRLP_CreateRollupDetailFieldHelpText</fullName>
        <categories>Settings</categories>
        <language>en_US</language>
        <protected>true</protected>
        <shortDescription>Tooltip help text for detail field picklist.</shortDescription>
        <value>The field from the result of the rollup operation that you want to copy to the Target Field. Only available if the Operation is a single result operation (First, Last, Largest, or Smallest). This list only shows fields whose field types are compatible with the selected Target field.</value>
    </labels>
    <labels>
        <fullName>CRLP_CreateRollupDateFieldHelpText</fullName>
        <categories>Settings</categories>
        <language>en_US</language>
        <protected>true</protected>
        <shortDescription>Tooltip help text for date field picklist.</shortDescription>
        <value>The date field to use when calculating the rollup. This is the date that the Time Frame uses to figure out whether to include this record or not.</value>
    </labels>
    <labels>
        <fullName>CRLP_CreateRollupAmountFieldHelpText</fullName>
        <categories>Settings</categories>
        <language>en_US</language>
        <protected>true</protected>
        <shortDescription>Tooltip help text for amount field picklist.</shortDescription>
        <value>The amount field to use when calculating the rollup.</value>
    </labels>
    <labels>
        <fullName>CRLP_CreditType</fullName>
        <categories>Settings</categories>
        <language>en_US</language>
        <protected>true</protected>
        <shortDescription>Credit Type</shortDescription>
        <value>Credit Type</value>
    </labels>
    <labels>
        <fullName>CRLP_DaysBack</fullName>
        <categories>Settings</categories>
        <language>en_US</language>
        <protected>true</protected>
        <shortDescription>Days back error message for integers with any characters other than numbers.</shortDescription>
        <value>You must enter a positive whole number that is less than 10000.</value>
    </labels>
    <labels>
        <fullName>CRLP_DeleteError</fullName>
        <categories>Settings</categories>
        <language>en_US</language>
        <protected>true</protected>
        <shortDescription>Successfully Deleted</shortDescription>
        <value>Error deleting the {0}</value>
    </labels>
    <labels>
        <fullName>CRLP_DeleteProgress</fullName>
        <categories>Settings</categories>
        <language>en_US</language>
        <protected>true</protected>
        <shortDescription>Delete Progress Message</shortDescription>
        <value>Deleting the {0}</value>
    </labels>
    <labels>
        <fullName>CRLP_DeleteSuccess</fullName>
        <categories>Settings</categories>
        <language>en_US</language>
        <protected>true</protected>
        <shortDescription>Successfully Deleted</shortDescription>
        <value>{0} Successfully Deleted</value>
    </labels>
    <labels>
        <fullName>CRLP_DeleteTimeout</fullName>
        <categories>Settings</categories>
        <language>en_US</language>
        <protected>true</protected>
        <shortDescription>Timeout error message</shortDescription>
        <value>Deleting the {0} has timed out. Please try again.</value>
    </labels>
    <labels>
        <fullName>CRLP_DisabledTitle</fullName>
        <categories>Settings</categories>
        <language>en_US</language>
        <protected>true</protected>
        <shortDescription>Title for CRLP Disabled Toast</shortDescription>
        <value>These aren't the rollups you're looking for.</value>
    </labels>
    <labels>
        <fullName>CRLP_DisabledMessage</fullName>
        <categories>Settings</categories>
        <language>en_US</language>
        <protected>true</protected>
        <shortDescription>Message for CRLP Disabled Toast</shortDescription>
        <value>You don't have Customizable Rollups enabled. Return to NPSP Settings for information on how to enable these.</value>
    </labels>
    <labels>
        <fullName>CRLP_DuplicateTargetField</fullName>
        <categories>Settings</categories>
        <language>en_US</language>
        <protected>true</protected>
        <shortDescription>Error when user tries to save a Rollup with a duplicate Target Field.</shortDescription>
        <value>This Target field is already in use by an active Customizable Rollup.</value>
    </labels>
    <labels>
        <fullName>CRLP_HardCredit</fullName>
        <categories>Settings</categories>
        <language>en_US</language>
        <protected>true</protected>
        <shortDescription>Hard Credit</shortDescription>
        <value>Hard Credit</value>
    </labels>
    <labels>
        <fullName>CRLP_DisplayError</fullName>
        <categories>Settings</categories>
        <language>en_US</language>
        <protected>true</protected>
        <shortDescription>Error loading Customizable Rollup data</shortDescription>
        <value>Error displaying the {0}</value>
    </labels>
    <labels>
        <fullName>CRLP_NoAvailableDetailFieldsMessage</fullName>
        <categories>Settings</categories>
        <language>en_US</language>
        <protected>true</protected>
        <shortDescription>Message when user doesn't have available detail fields on a custom rollup.</shortDescription>
        <value>There are no available fields. Only fields whose field types are compatible with the Target field appear in the Field to Roll Up picklist.</value>
    </labels>
    <labels>
        <fullName>CRLP_NoAvailableTargetFieldsMessage</fullName>
        <categories>Settings</categories>
        <language>en_US</language>
        <protected>true</protected>
        <shortDescription>Label when user doesn't have available summary fields on a custom rollup</shortDescription>
        <value>There are no available Target fields. You need to create a writeable, custom field that your data can roll up to.</value>
    </labels>
    <labels>
        <fullName>CRLP_NoFilterGroupSelected</fullName>
        <categories>Settings</categories>
        <language>en_US</language>
        <protected>true</protected>
        <shortDescription>Label when user doesn't select a filter group.</shortDescription>
        <value>No Filter Group (Include All Records)</value>
    </labels>
    <labels>
        <fullName>CRLP_PleaseWait</fullName>
        <categories>Settings</categories>
        <language>en_US</language>
        <protected>true</protected>
        <shortDescription>Message to indicate in-progress operation for metadata deployments</shortDescription>
        <value>Please wait a moment</value>
    </labels>
    <labels>
        <fullName>CRLP_RecalculatingRollups</fullName>
        <categories>Settings</categories>
        <language>en_US</language>
        <protected>true</protected>
        <shortDescription>Header for interstitial page on rollup recalc buttons</shortDescription>
        <value>Recalculating Rollups</value>
    </labels>
    <labels>
        <fullName>CRLP_ResetRollupsWarning</fullName>
        <categories>Settings</categories>
        <language>en_US</language>
        <protected>true</protected>
        <shortDescription>Warning before complete reset of Customizable Rollups</shortDescription>
        <value>
            Are you sure you want to reset Customizable Rollups? This will delete any new Customizable Rollups, Filter Rules, and Filter Groups you created, as well as reset all NPSP rollups to their default behavior.
        </value>
    </labels>
    <labels>
        <fullName>CRLP_Return</fullName>
        <categories>Settings</categories>
        <language>en_US</language>
        <protected>true</protected>
        <shortDescription>Breadcrumb text to return to the specified location.</shortDescription>
        <value>Back to {0}</value>
    </labels>
    <labels>
        <fullName>CRLP_RollupsByFilterGroup</fullName>
        <categories>Settings</categories>
        <language>en_US</language>
        <protected>true</protected>
        <shortDescription>Shows rollups using a specific filter group.</shortDescription>
        <value>Rollups Using this Filter Group</value>
    </labels>
    <labels>
        <fullName>CRLP_RollupNew</fullName>
        <categories>Settings</categories>
        <language>en_US</language>
        <protected>true</protected>
        <shortDescription>Create new rollup button</shortDescription>
        <value>New Rollup</value>
    </labels>
    <labels>
        <fullName>CRLP_RollupSummary</fullName>
        <categories>Settings</categories>
        <language>en_US</language>
        <protected>true</protected>
        <shortDescription>Rollup Summary Page Title</shortDescription>
        <value>Customizable Rollups</value>
    </labels>
    <labels>
        <fullName>CRLP_RollupType</fullName>
        <categories>Settings</categories>
        <language>en_US</language>
        <protected>true</protected>
        <shortDescription>Type of custom rollup</shortDescription>
        <value>Rollup Type</value>
    </labels>
    <labels>
        <fullName>CRLP_SaveError</fullName>
        <categories>Settings</categories>
        <language>en_US</language>
        <protected>true</protected>
        <shortDescription>Error deploying Customizable Rollup data</shortDescription>
        <value>Error saving the {0}</value>
    </labels>
    <labels>
        <fullName>CRLP_SaveProgress</fullName>
        <categories>Settings</categories>
        <language>en_US</language>
        <protected>true</protected>
        <shortDescription>Saving Progress Message</shortDescription>
        <value>Saving the {0}</value>
    </labels>
    <labels>
        <fullName>CRLP_SaveSuccess</fullName>
        <categories>Settings</categories>
        <language>en_US</language>
        <protected>true</protected>
        <shortDescription>Successfully Saved</shortDescription>
        <value>{0} Successfully Saved</value>
    </labels>
    <labels>
        <fullName>CRLP_SaveTimeout</fullName>
        <categories>Settings</categories>
        <language>en_US</language>
        <protected>true</protected>
        <shortDescription>Timeout error message</shortDescription>
        <value>Saving the {0} has timed out. Please see the Customizable Rollups documentation for more information.</value>
    </labels>
    <labels>
        <fullName>CRLP_SoftCredit</fullName>
        <categories>Settings</categories>
        <language>en_US</language>
        <protected>true</protected>
        <shortDescription>Soft Credit</shortDescription>
        <value>Soft Credit</value>
    </labels>
    <labels>
        <fullName>CascadeDeletionError</fullName>
        <categories>Error</categories>
        <language>en_US</language>
        <protected>true</protected>
        <shortDescription>Cascade Deletion Error Message In Classic</shortDescription>
        <value>You can&apos;&apos;t delete {0} because it&apos;&apos;s associated with the following records. Delete or re-associate these records and then try again.&lt;br/&gt;&lt;br/&gt;{1}</value>
    </labels>
    <labels>
        <fullName>CascadeDeletionErrorLightning</fullName>
        <categories>Error</categories>
        <language>en_US</language>
        <protected>true</protected>
        <shortDescription>Cascade Deletion Error Message In Lightning Experience</shortDescription>
        <value>You can&apos;&apos;t delete {0} because it&apos;&apos;s associated with these records: {1}. Delete or re-associate these records and then try again.</value>
    </labels>
    <labels>
        <fullName>DeleteAccount</fullName>
        <language>en_US</language>
        <protected>true</protected>
        <shortDescription>DeleteAccount</shortDescription>
        <value>Delete Account</value>
    </labels>
    <labels>
        <fullName>DeleteContactLeaveAccount</fullName>
        <language>en_US</language>
        <protected>true</protected>
        <shortDescription>DeleteContactLeaveAccount</shortDescription>
        <value>Delete Contact and Leave Empty Account</value>
    </labels>
    <labels>
        <fullName>EPAddDependentTask</fullName>
        <categories>Engagement Plans</categories>
        <language>en_US</language>
        <protected>true</protected>
        <shortDescription>EPAddDependentTask</shortDescription>
        <value>Add Dependent Task</value>
    </labels>
    <labels>
        <fullName>EPAddTask</fullName>
        <categories>Engagement Plans</categories>
        <language>en_US</language>
        <protected>true</protected>
        <shortDescription>Engagement Plan&apos;s Add Task button label</shortDescription>
        <value>Add Task</value>
    </labels>
    <labels>
        <fullName>EPDeleteTask</fullName>
        <categories>Engagement Plans</categories>
        <language>en_US</language>
        <protected>false</protected>
        <shortDescription>EPDeleteTask</shortDescription>
        <value>Delete Task</value>
    </labels>
    <labels>
        <fullName>EPManageTasks</fullName>
        <categories>Engagement Plans</categories>
        <language>en_US</language>
        <protected>false</protected>
        <shortDescription>EPManageTasks</shortDescription>
        <value>Manage Engagement Plan Tasks</value>
    </labels>
    <labels>
        <fullName>EPManageTemplate</fullName>
        <categories>Engagement Plans</categories>
        <language>en_US</language>
        <protected>false</protected>
        <shortDescription>EPManageTemplate</shortDescription>
        <value>Manage Engagement Plan Template</value>
    </labels>
    <labels>
        <fullName>EPTaskDependency</fullName>
        <categories>Engagement Plan, Error</categories>
        <language>en_US</language>
        <protected>true</protected>
        <shortDescription>EPTaskDependency</shortDescription>
        <value>Please choose a different Parent Task. This Task is already set as a prerequisite for the Parent Task you selected.</value>
    </labels>
    <labels>
        <fullName>EPTaskTemplate</fullName>
        <categories>Engagement Plan, Error</categories>
        <language>en_US</language>
        <protected>true</protected>
        <shortDescription>EPTaskTemplate</shortDescription>
        <value>The Parent Task you selected belongs to a different Engagement Plan Template. Please select an Engagement Plan Task that's part of this Engagement Plan Template.</value>
    </labels>
    <labels>
        <fullName>EPTo</fullName>
        <categories>Engagement Plans</categories>
        <language>en_US</language>
        <protected>false</protected>
        <shortDescription>to, as in &quot;Add depend task to task 1&quot;</shortDescription>
        <value>to</value>
    </labels>
    <labels>
        <fullName>ErrorEmailMessage</fullName>
        <categories>Error</categories>
        <language>en_US</language>
        <protected>true</protected>
        <shortDescription>ErrorEmailMessage</shortDescription>
        <value>Salesforce reported the below errors as NPSP was attempting to execute its batch jobs, or at a time when it was unable to display error messages directly to a user. It’s likely that NPSP was attempting to update summary fields on Accounts and Contacts, but was unable to save certain records. This failure might have been caused by a variety of issues unrelated to NPSP, such as custom code or validation rules.

Read this article on the Power of Us Hub to learn how these Scheduled Jobs work: https://powerofus.force.com/NPSP_Scheduled_Jobs

If you’re not sure how to resolve these errors, post a message in the Nonprofit Success Pack group in the Power of Us Hub: https://powerofus.force.com/HUB_NPSP_Group</value>
    </labels>
    <labels>
        <fullName>HiddenForSecurity</fullName>
        <categories>settings</categories>
        <language>en_US</language>
        <protected>false</protected>
        <shortDescription>HiddenForSecurity</shortDescription>
        <value>Hidden for security</value>
    </labels>
    <labels>
        <fullName>InactiveScheduledJobsOwnerErrMsg</fullName>
        <categories>User</categories>
        <language>en_US</language>
        <protected>true</protected>
        <shortDescription>InactiveScheduledJobsOwnerErrMsg</shortDescription>
        <value>There are Scheduled Jobs owned by an inactive User. Review your Scheduled Jobs and ensure the owner of each one is an active User. See Edit or Reschedule NPSP Scheduled Jobs in the Power of Us Hub for more information: https://powerofus.force.com/articles/Resource/NPSP-Edit-or-Reschedule-NPSP-Scheduled-Jobs</value>
    </labels>
    <labels>
        <fullName>NameRequired</fullName>
        <categories>Engagement Plans, Errors</categories>
        <language>en_US</language>
        <protected>false</protected>
        <shortDescription>NameRequired</shortDescription>
        <value>Subject is a required field.</value>
    </labels>
    <labels>
        <fullName>OCRRemovePrimaryDuplicateBatchErrorText</fullName>
        <categories>Opportunity</categories>
        <language>en_US</language>
        <protected>true</protected>
        <shortDescription>OCR Remove Primary Duplicate Batch Error Text</shortDescription>
        <value>Unable to remove the duplicate primary OCRs from the Opportunity {0}. Review the Contact Roles on the Opportunity record, choose which is the correct one, and delete the others.</value>
    </labels>
    <labels>
        <fullName>OrganizationalOpportunities</fullName>
        <categories>Error</categories>
        <language>en_US</language>
        <protected>true</protected>
        <shortDescription>OrganizationalOpportunities</shortDescription>
        <value>Organizational Opportunities</value>
    </labels>
    <labels>
        <fullName>PageMessagesConfirm</fullName>
        <categories>PageMessages</categories>
        <language>en_US</language>
        <protected>true</protected>
        <shortDescription>Confirm</shortDescription>
        <value>Success</value>
    </labels>
    <labels>
        <fullName>PageMessagesError</fullName>
        <categories>PageMessages</categories>
        <language>en_US</language>
        <protected>true</protected>
        <shortDescription>Error</shortDescription>
        <value>Error</value>
    </labels>
    <labels>
        <fullName>PageMessagesInfo</fullName>
        <categories>PageMessages</categories>
        <language>en_US</language>
        <protected>true</protected>
        <shortDescription>Info</shortDescription>
        <value>Info</value>
    </labels>
    <labels>
        <fullName>PageMessagesFatal</fullName>
        <categories>PageMessages</categories>
        <language>en_US</language>
        <protected>true</protected>
        <shortDescription>Fatal</shortDescription>
        <value>Error</value>
    </labels>
    <labels>
        <fullName>PageMessagesWarning</fullName>
        <categories>PageMessages</categories>
        <language>en_US</language>
        <protected>true</protected>
        <shortDescription>Warning</shortDescription>
        <value>Warning</value>
    </labels>
    <labels>
        <fullName>RD_ErrorMoreClosedWonOpportunitiesThanInstallments</fullName>
        <categories>Recurring-Donations, Error</categories>
        <language>en_US</language>
        <protected>true</protected>
        <shortDescription>More ClosedWon donations than Installments</shortDescription>
        <value>There are more Closed Won Opportunities associated with this Recurring Donation than the number of Installments defined.</value>
    </labels>
    <labels>
        <fullName>RD_ErrorNotEnoughClosedValueForFixedLength</fullName>
        <categories>Recurring-Donations, Error</categories>
        <language>en_US</language>
        <protected>true</protected>
        <shortDescription>The total Amount of all Closed Won Opps is not equal to the RD Amount.</shortDescription>
        <value>The combined Amount of all related Closed Won and Pledged Opportunities must match the Amount of a Fixed Length Recurring Donation.</value>
    </labels>
    <labels>
        <fullName>REL_Create_New_Relationship</fullName>
        <categories>Relationships, relationship-viewer</categories>
        <language>en_US</language>
        <protected>false</protected>
        <shortDescription>Relationship Viewer - Create</shortDescription>
        <value>Create New Relationship</value>
    </labels>
    <labels>
        <fullName>REL_Former</fullName>
        <categories>Relationships, relationship-viewer</categories>
        <language>en_US</language>
        <protected>false</protected>
        <shortDescription>Relationship Viewer - Former</shortDescription>
        <value>Former</value>
    </labels>
    <labels>
        <fullName>REL_No_Relationships</fullName>
        <categories>Relationships, relationship-viewer</categories>
        <language>en_US</language>
        <protected>false</protected>
        <shortDescription>Relationship Viewer - No Relationship</shortDescription>
        <value>There are no Relationships for this Contact.</value>
    </labels>
    <labels>
        <fullName>REL_RECenter</fullName>
        <categories>Relationships, relationship-viewer</categories>
        <language>en_US</language>
        <protected>false</protected>
        <shortDescription>Relationship Viewer - Re-center</shortDescription>
        <value>Re-Center on This Contact</value>
    </labels>
    <labels>
        <fullName>REL_Return_to_Contact</fullName>
        <categories>Relationships, relationship-viewer</categories>
        <language>en_US</language>
        <protected>false</protected>
        <shortDescription>Relationship Viewer - Return to Contact</shortDescription>
        <value>Return to Contact</value>
    </labels>
    <labels>
        <fullName>REL_View_Contact_Record</fullName>
        <categories>Relationships, relationship-viewer</categories>
        <language>en_US</language>
        <protected>false</protected>
        <shortDescription>Relationship Viewer - View Contact Record</shortDescription>
        <value>View Contact Record</value>
    </labels>
    <labels>
        <fullName>RP_CustomerJourneyLinkLabel</fullName>
        <language>en_US</language>
        <protected>true</protected>
        <shortDescription>Resources Page - Customer Journey link</shortDescription>
        <value>Salesforce.org Webinars and Events</value>
    </labels>
    <labels>
        <fullName>RP_DeeperParagraph</fullName>
        <language>en_US</language>
        <protected>true</protected>
        <shortDescription>Resources Page - Deeper Paragraph</shortDescription>
        <value>Dive deeper into Salesforce and learn everything you need to be successful.</value>
    </labels>
    <labels>
        <fullName>RP_DeeperSubtitle</fullName>
        <language>en_US</language>
        <protected>true</protected>
        <shortDescription>Resources Page - Deeper Subtitle</shortDescription>
        <value>3. Dive Deeper</value>
    </labels>
    <labels>
        <fullName>RP_GettingStarted</fullName>
        <language>en_US</language>
        <protected>true</protected>
        <shortDescription>Resources Page - Getting Started component title</shortDescription>
        <value>Getting Started</value>
    </labels>
    <labels>
        <fullName>RP_GitHubSubtitle</fullName>
        <language>en_US</language>
        <protected>true</protected>
        <shortDescription>Resources Page - GitHub Subtitle</shortDescription>
        <value>updates are pushed automatically; no installation needed!</value>
    </labels>
    <labels>
        <fullName>RP_GitHubTitle</fullName>
        <language>en_US</language>
        <protected>true</protected>
        <shortDescription>Resources Page - GitHub title</shortDescription>
        <value>Latest Release Notes</value>
    </labels>
    <labels>
        <fullName>RP_NpspLinkLabel</fullName>
        <language>en_US</language>
        <protected>true</protected>
        <shortDescription>Resources Page - Npsp Link</shortDescription>
        <value>Getting Started with Salesforce for Nonprofits</value>
    </labels>
    <labels>
        <fullName>RP_ProductNameLabel</fullName>
        <language>en_US</language>
        <protected>true</protected>
        <shortDescription>Resources Page - Product Name</shortDescription>
        <value>Nonprofit Success Pack (NPSP)</value>
    </labels>
    <labels>
        <fullName>RP_ReleaseGitHub</fullName>
        <language>en_US</language>
        <protected>true</protected>
        <shortDescription>Resources Page - Release GitHub</shortDescription>
        <value>Released:</value>
    </labels>
    <labels>
        <fullName>RP_ReleaseNotesLink</fullName>
        <language>en_US</language>
        <protected>true</protected>
        <shortDescription>Resources Page - Release Notes Link</shortDescription>
        <value>Read full release notes &gt;</value>
    </labels>
    <labels>
        <fullName>RP_Remote_Site_Settings_Deactivated</fullName>
        <language>en_US</language>
        <protected>true</protected>
        <shortDescription>RP Remote Site Settings Deactivated</shortDescription>
        <value>To take advantage of all the new functionality on the Getting Started page, go to Setup, search for Remote Site Settings, and ensure that the SFDOEndpoints site is active. If it isn't, click Edit, check the Active box, and click Save.</value>
    </labels>
    <labels>
        <fullName>RP_SalesforceOrgLinkLabel</fullName>
        <language>en_US</language>
        <protected>true</protected>
        <shortDescription>Resources Page - Salesforce Org Link</shortDescription>
        <value>Hub Community Weekly Office Hours</value>
    </labels>
    <labels>
        <fullName>RP_SubTitle</fullName>
        <language>en_US</language>
        <protected>true</protected>
        <shortDescription>Resources Page - SubTitle</shortDescription>
        <value>You now have access to ALL the powerful features of Salesforce Enterprise Edition PLUS the ability to better manage donors with the Nonprofit Success Pack application. Now let&apos;s get started.</value>
    </labels>
    <labels>
        <fullName>RP_Title</fullName>
        <language>en_US</language>
        <protected>true</protected>
        <shortDescription>Resources Page - Title</shortDescription>
        <value>Welcome to Salesforce and the</value>
    </labels>
    <labels>
        <fullName>RP_TrailheadLinkLabel</fullName>
        <language>en_US</language>
        <protected>true</protected>
        <shortDescription>Resources Page - Trailhead Link</shortDescription>
        <value>Getting Started with Salesforce and NPSP Trailmix</value>
    </labels>
    <labels>
        <fullName>RP_TrailheadParagraph</fullName>
        <language>en_US</language>
        <protected>true</protected>
        <shortDescription>Resources Page - Trailhead Paragraph</shortDescription>
        <value>Get started with the Nonprofit Success Pack by learning the basics of Salesforce and donor and volunteer management.</value>
    </labels>
    <labels>
        <fullName>RP_TrailheadSubtitle</fullName>
        <language>en_US</language>
        <protected>true</protected>
        <shortDescription>Resources Page - Trailhead Subtitle</shortDescription>
        <value>1. Learn with Trailhead</value>
    </labels>
    <labels>
        <fullName>RP_USParagraph</fullName>
        <language>en_US</language>
        <protected>true</protected>
        <shortDescription>Resources Page - Power of Us Paragraph</shortDescription>
        <value>Get help from our active community of fellow NPSP users, or reach out to Salesforce.org.</value>
    </labels>
    <labels>
        <fullName>RP_UsHubLinkLabel</fullName>
        <language>en_US</language>
        <protected>true</protected>
        <shortDescription>Resources Page - Power of Us Hub Link</shortDescription>
        <value>Power of Us HUB</value>
    </labels>
    <labels>
        <fullName>RP_UsSubtitle</fullName>
        <language>en_US</language>
        <protected>true</protected>
        <shortDescription>Resources Page - Power of Us Subtitle</shortDescription>
        <value>2. Join the Community</value>
    </labels>
    <labels>
        <fullName>RP_Videos</fullName>
        <language>en_US</language>
        <protected>true</protected>
        <shortDescription>Resources Page - Youtube Videos</shortDescription>
        <value>How-To videos</value>
    </labels>
    <labels>
        <fullName>RP_WebinarLinkLabel</fullName>
        <language>en_US</language>
        <protected>true</protected>
        <shortDescription>Resources Page - Webinar Link</shortDescription>
        <value>NPSP Product Documentation</value>
    </labels>
    <labels>
        <fullName>RP_YoutubeChannel</fullName>
        <language>en_US</language>
        <protected>true</protected>
        <shortDescription>Resources Page - Salesforce Foundation Youtube Channel</shortDescription>
        <value>View more on our youtube channel &gt;</value>
    </labels>
    <labels>
        <fullName>RecurringDonationAccountAndContactError</fullName>
        <categories>Recurring Donations</categories>
        <language>en_US</language>
        <protected>false</protected>
        <shortDescription>RecurringDonationAccountAndContactError</shortDescription>
        <value>You can specify either an Organization or Contact for a Recurring Donation, but not both.</value>
    </labels>
    <labels>
        <fullName>Saved</fullName>
        <language>en_US</language>
        <protected>true</protected>
        <shortDescription>Saved</shortDescription>
        <value>Saved.</value>
    </labels>
    <labels>
        <fullName>Settings_not_Saved</fullName>
        <language>en_US</language>
        <protected>true</protected>
        <shortDescription>Settings not Saved</shortDescription>
        <value>Settings not saved</value>
    </labels>
    <labels>
        <fullName>SmartyStreets_Help_Text</fullName>
        <language>en_US</language>
        <protected>true</protected>
        <shortDescription>SmartyStreets Help Test</shortDescription>
        <value>Make sure you have entered both the Auth ID and Auth Token provided to you by SmartyStreets. You will find them in your SmartyStreets API Keys page.</value>
    </labels>
    <labels>
        <fullName>Zip_Not_Found</fullName>
        <categories>address, verification</categories>
        <language>en_US</language>
        <protected>true</protected>
        <shortDescription>Zip Not Found</shortDescription>
        <value>Zip code not found.</value>
    </labels>
    <labels>
        <fullName>Zipcode_Verification_Limit</fullName>
        <categories>address, verification</categories>
        <language>en_US</language>
        <protected>true</protected>
        <shortDescription>Zipcode Verification Limit</shortDescription>
        <value>You cannot verify more than 100 zipcodes at a time.</value>
    </labels>
    <labels>
        <fullName>adapterException</fullName>
        <language>en_US</language>
        <protected>true</protected>
        <shortDescription>Throw exception to external call</shortDescription>
        <value>Invalid call. This function is reserved for Salesforce use.</value>
    </labels>
    <labels>
        <fullName>addrCiceroMissingAPIKey</fullName>
        <categories>Cicero address verification service</categories>
        <language>en_US</language>
        <protected>true</protected>
        <shortDescription>addrCiceroMissingAPIKey</shortDescription>
        <value>You must specify the Cicero API Key in the Auth Token field for Address Verification. Log into Salesforce and go to People | Addresses on the NPSP Settings page.</value>
    </labels>
    <labels>
        <fullName>addrCopyConAddBtnHHObjOnly</fullName>
        <categories>ADDR_CopyConAddrHHObjBTN</categories>
        <language>en_US</language>
        <protected>false</protected>
        <shortDescription>addrCopyConAddBtnHHObjOnly</shortDescription>
        <value>The Copy Address to Household button only works with Contacts associated with a Household object.</value>
    </labels>
    <labels>
        <fullName>addrGeneralSettings</fullName>
        <categories>Address Settings</categories>
        <language>en_US</language>
        <protected>false</protected>
        <shortDescription>addrGeneralSettings</shortDescription>
        <value>General Address Settings</value>
    </labels>
    <labels>
        <fullName>addrHHAccountOnly</fullName>
        <categories>Address Management</categories>
        <language>en_US</language>
        <protected>true</protected>
        <shortDescription>addrHHAccountOnly</shortDescription>
        <value>To use Addresses with non-Household Accounts, you must select Organizational Account Addresses Enabled in NPSP Settings | People | Addresses.</value>
    </labels>
    <labels>
        <fullName>addrHHAddressAlwaysDefault</fullName>
        <categories>Manage Household UI</categories>
        <language>en_US</language>
        <protected>false</protected>
        <shortDescription>addrHHAddressAlwaysDefault</shortDescription>
        <value>The Household Address will be copied to all Contacts that do not have an Address Override.</value>
    </labels>
    <labels>
        <fullName>addrSeasonalOverlap</fullName>
        <categories>Address Management</categories>
        <language>en_US</language>
        <protected>false</protected>
        <shortDescription>addrSeasonalOverlap</shortDescription>
        <value>Seasonal Address dates cannot overlap with any other Seasonal Addresses for this Household.</value>
    </labels>
    <labels>
        <fullName>addrSeasonalPartial</fullName>
        <categories>Address Management</categories>
        <language>en_US</language>
        <protected>false</protected>
        <shortDescription>addrSeasonalPartial</shortDescription>
        <value>In the Seasonal Information section, please select values for all Seasonal fields, or leave them all blank.</value>
    </labels>
    <labels>
        <fullName>alloAddRow</fullName>
        <categories>Allocation</categories>
        <language>en_US</language>
        <protected>false</protected>
        <shortDescription>alloAddRow</shortDescription>
        <value>Add Row</value>
    </labels>
    <labels>
        <fullName>alloAddRowAtPosition</fullName>
        <categories>Allocation</categories>
        <language>en_US</language>
        <protected>false</protected>
        <shortDescription>alloAddRowAtPosition</shortDescription>
        <value>Add Row at Position</value>
    </labels>
    <labels>
        <fullName>alloAmountOrPercent</fullName>
        <categories>Allocation, Error</categories>
        <language>en_US</language>
        <protected>false</protected>
        <shortDescription>alloAmountOrPercent</shortDescription>
        <value>Enter a value in either the Amount field or the Percent field.</value>
    </labels>
    <labels>
        <fullName>alloBatchCreateDefault</fullName>
        <categories>Allocation, Settings</categories>
        <language>en_US</language>
        <protected>false</protected>
        <shortDescription>alloBatchCreateDefault</shortDescription>
        <value>Batch Create Default Allocations</value>
    </labels>
    <labels>
        <fullName>alloBatchDefaultInfo</fullName>
        <categories>Allocation, Settings</categories>
        <language>en_US</language>
        <protected>false</protected>
        <shortDescription>alloBatchDefaultInfo</shortDescription>
        <value>This utility runs a batch process that creates default Allocations for all existing Opportunities, except Opportunities excluded in the GAU Allocations Rollup Settings.
&lt;br/&gt;
&lt;br/&gt;
To run this utility, default Allocations must be enabled and a default General Accounting Unit must be selected. You only need to run this tool once after enabling default Allocations, as all new Opportunities will receive a default Allocation once enabled.
&lt;br/&gt;
&lt;br/&gt;
To check your GAU Allocation settings, go to Donations | GAU Allocations.</value>
    </labels>
    <labels>
        <fullName>alloBtnCancel</fullName>
        <categories>Allocation</categories>
        <language>en_US</language>
        <protected>false</protected>
        <shortDescription>alloBtnCancel</shortDescription>
        <value>Cancel</value>
    </labels>
    <labels>
        <fullName>alloBtnSaveAndClose</fullName>
        <categories>Allocation</categories>
        <language>en_US</language>
        <protected>false</protected>
        <shortDescription>alloBtnSaveAndClose</shortDescription>
        <value>Save</value>
    </labels>
    <labels>
        <fullName>alloCampaignExceedsOppAmount</fullName>
        <categories>Allocation, Error</categories>
        <language>en_US</language>
        <protected>false</protected>
        <shortDescription>alloCampaignExceedsOppAmount</shortDescription>
        <value>Your Campaign Allocations were not created. Campaign Allocations for the Opportunity exceeded the Opportunity amount.</value>
    </labels>
    <labels>
        <fullName>alloCantAllocateNothing</fullName>
        <categories>Allocation, Error</categories>
        <language>en_US</language>
        <protected>false</protected>
        <shortDescription>alloCantAllocateNothing</shortDescription>
        <value>You can't create Allocations for an Opportunity with a blank or zero amount.</value>
    </labels>
    <labels>
        <fullName>alloDefaultGAUMissing</fullName>
        <categories>Allocation, Error</categories>
        <language>en_US</language>
        <protected>false</protected>
        <shortDescription>Default Allocations are enabled, but no default GAU is selected.</shortDescription>
        <value>You've selected Default Allocations Enabled. You also need to select a Default General Accounting Unit.</value>
    </labels>
    <labels>
        <fullName>alloDefaultNotEnabled</fullName>
        <categories>Allocation, Error</categories>
        <language>en_US</language>
<<<<<<< HEAD
        <protected>false</protected>
=======
        <protected>true</protected>
>>>>>>> 69ade7ea
        <shortDescription>You must enable Default Allocations in order to allocate at the payment level.</shortDescription>
        <value>You must enable Default Allocations in order to allocate at the payment level.</value>
    </labels>
    <labels>
        <fullName>alloDefaultNotPercent</fullName>
        <categories>Allocation, Error</categories>
        <language>en_US</language>
        <protected>false</protected>
        <shortDescription>alloDefaultNotPercent</shortDescription>
        <value>The General Accounting Unit set as default in NPSP Settings can only have amount-based, not percentage-based Allocations.</value>
    </labels>
    <labels>
        <fullName>alloDeleteRow</fullName>
        <categories>Allocation</categories>
        <language>en_US</language>
        <protected>false</protected>
        <shortDescription>alloDeleteRow</shortDescription>
        <value>Delete</value>
    </labels>
    <labels>
        <fullName>alloExceedsOppAmount</fullName>
        <categories>Allocation, Error</categories>
        <language>en_US</language>
        <protected>false</protected>
        <shortDescription>The allocations for this opportunity are greater than the amount of the opportun</shortDescription>
        <value>The Allocation totals for this Opportunity exceed the Opportunity amount. Update your Allocation amounts first, then update the Opportunity amount to match.</value>
    </labels>
    <labels>
        <fullName>alloExceedsPmtAmount</fullName>
        <categories>Allocation, Error</categories>
        <language>en_US</language>
<<<<<<< HEAD
        <protected>false</protected>
=======
        <protected>true</protected>
>>>>>>> 69ade7ea
        <shortDescription>The Allocations for this Payment are greater than the amount of the Payment.</shortDescription>
        <value>The Allocations for this Payment exceed the Payment amount. Update your Allocation amounts, and then adjust the Payment amount.</value>
    </labels>
    <labels>
        <fullName>alloManageCampaignAllocations</fullName>
        <categories>Allocation</categories>
        <language>en_US</language>
        <protected>false</protected>
        <shortDescription>alloManageCampaignAllocations</shortDescription>
        <value>Manage Campaign Allocations</value>
    </labels>
    <labels>
        <fullName>alloManageOppAllocations</fullName>
        <categories>Allocation</categories>
        <language>en_US</language>
        <protected>false</protected>
        <shortDescription>alloManageOppAllocations</shortDescription>
        <value>Manage Opportunity Allocations</value>
    </labels>
    <labels>
        <fullName>alloManagePaymentAllocations</fullName>
        <categories>Allocation</categories>
        <language>en_US</language>
        <protected>true</protected>
        <shortDescription>alloManagePaymentAllocations</shortDescription>
        <value>Manage Payment Allocations</value>
    </labels>
    <labels>
        <fullName>alloManageRecurringDonationAllocations</fullName>
        <categories>Allocation</categories>
        <language>en_US</language>
        <protected>false</protected>
        <shortDescription>alloManageRecurringDonationAllocations</shortDescription>
        <value>Manage Recurring Donation Allocations</value>
    </labels>
    <labels>
        <fullName>alloModifyCurrency</fullName>
        <categories>Allocation, Error</categories>
        <language>en_US</language>
        <protected>false</protected>
        <shortDescription>alloModifyCurrency</shortDescription>
        <value>You can't modify Allocation currencies directly. NPSP updates Allocation currencies when you update the currency of the parent Opportunity, Campaign, or Recurring Donation.</value>
    </labels>
    <labels>
        <fullName>alloNegativeAmount</fullName>
        <categories>Allocation, Error</categories>
        <language>en_US</language>
        <protected>false</protected>
        <shortDescription>alloNegativeAmount</shortDescription>
        <value>The Amount field can't contain a negative value.</value>
    </labels>
    <labels>
        <fullName>alloNegativePercent</fullName>
        <categories>Allocation, Error</categories>
        <language>en_US</language>
        <protected>false</protected>
        <shortDescription>alloNegativePercent</shortDescription>
        <value>The Percent field can't contain a negative value.</value>
    </labels>
    <labels>
        <fullName>alloObjectUnsupported</fullName>
        <categories>Allocation</categories>
        <language>en_US</language>
        <protected>true</protected>
        <shortDescription>alloObjectUnsupported</shortDescription>
        <value>The Manage Allocations button is only supported from a Campaign, Opportunity or Recurring Donation record.</value>
    </labels>
    <labels>
        <fullName>alloPaymentNotEnabled</fullName>
        <categories>Allocation, Error</categories>
        <language>en_US</language>
<<<<<<< HEAD
        <protected>false</protected>
=======
        <protected>true</protected>
>>>>>>> 69ade7ea
        <shortDescription>Payment-level allocations are not enabled.</shortDescription>
        <value>Payment-level Allocations aren't enabled for your organization. Try allocating at the Opportunity level instead.</value>
    </labels>
    <labels>
        <fullName>alloPercentExceed100</fullName>
        <categories>Allocation, Error</categories>
        <language>en_US</language>
        <protected>false</protected>
        <shortDescription>Percent based Allocations cannot exceed 100%.</shortDescription>
        <value>Percent-based Allocations cannot exceed 100%.</value>
    </labels>
    <labels>
        <fullName>alloRemainder</fullName>
        <categories>Allocation</categories>
        <language>en_US</language>
        <protected>false</protected>
        <shortDescription>alloRemainder</shortDescription>
        <value>Remainder:</value>
    </labels>
    <labels>
        <fullName>alloSingleParent</fullName>
        <categories>Allocation, Error</categories>
        <language>en_US</language>
        <protected>false</protected>
        <shortDescription>Each Allocation must have a single parent object: Pmt, Opp, Rec Donation, Camp.</shortDescription>
        <value>Ensure that this Allocation has only one parent object: Payment, Opportunity, Recurring Donation, or Campaign.</value>
    </labels>
    <labels>
        <fullName>alloTotalExceedsOppAmt</fullName>
        <categories>Allocation</categories>
        <language>en_US</language>
        <protected>false</protected>
        <shortDescription>Allocations cannot exceed the amount of the related Payment or Opportunity.</shortDescription>
        <value>Allocation totals can't exceed the amount of the related Payment or Opportunity.</value>
    </labels>
    <labels>
        <fullName>alloTotals</fullName>
        <categories>Allocation</categories>
        <language>en_US</language>
        <protected>false</protected>
        <shortDescription>alloTotals</shortDescription>
        <value>Totals:</value>
    </labels>
    <labels>
        <fullName>alloUnallocated</fullName>
        <categories>Allocation</categories>
        <language>en_US</language>
        <protected>false</protected>
        <shortDescription>alloUnallocated</shortDescription>
        <value>unallocated</value>
    </labels>
    <labels>
        <fullName>bdiAccountCustomIdError</fullName>
        <categories>Data Importer</categories>
        <language>en_US</language>
        <protected>false</protected>
        <shortDescription>bdiAccountCustomIdError</shortDescription>
        <value>The Account Custom Unique ID setting field {0} must have matching fields in the NPSP Data Import object whose API Names are {1} and {2}.</value>
    </labels>
    <labels>
        <fullName>bdiBatchException</fullName>
        <categories>Data Importer</categories>
        <language>en_US</language>
        <protected>false</protected>
        <shortDescription>bdiBatchException</shortDescription>
        <value>An error occurred during the process.  The following status was the first reported error:</value>
    </labels>
    <labels>
        <fullName>bdiBehaviorBestMatchOrCreate</fullName>
        <categories>Data Importer</categories>
        <language>en_US</language>
        <protected>true</protected>
        <shortDescription>settings label for BestMatchOrCreate behavior</shortDescription>
        <value>Best Match or Create - Import a record if it matches an existing record; create a new record if no match found.</value>
    </labels>
    <labels>
        <fullName>bdiBehaviorDoNotMatch</fullName>
        <categories>Data Importer</categories>
        <language>en_US</language>
        <protected>false</protected>
        <shortDescription>settings label for DoNotMatch behavior</shortDescription>
        <value>Do Not Match - No matching is attempted; new records are created.</value>
    </labels>
    <labels>
        <fullName>bdiBehaviorExactMatchOrCreate</fullName>
        <categories>Data Importer</categories>
        <language>en_US</language>
        <protected>true</protected>
        <shortDescription>settings label for ExactMatchOrCreate behavior</shortDescription>
        <value>Single Match or Create - Import a record if it matches a single existing record; create a new record if no single match found.</value>
    </labels>
    <labels>
        <fullName>bdiBehaviorRequireBestMatch</fullName>
        <categories>Data Importer</categories>
        <language>en_US</language>
        <protected>true</protected>
        <shortDescription>settings label for RequireBestMatch behavior</shortDescription>
        <value>Best Match - Only import a record when it matches at least 1 existing record, and update the best matched record.</value>
    </labels>
    <labels>
        <fullName>bdiBehaviorRequireExactMatch</fullName>
        <categories>Data Importer</categories>
        <language>en_US</language>
        <protected>true</protected>
        <shortDescription>settings label for RequireExactMatch behavior</shortDescription>
        <value>Single Match - Only import a record if it matches a single existing record.</value>
    </labels>
    <labels>
        <fullName>bdiBehaviorRequireNoMatch</fullName>
        <categories>Data Importer</categories>
        <language>en_US</language>
        <protected>true</protected>
        <shortDescription>settings label for RequireNoMatch behavior</shortDescription>
        <value>No Match - Only import a record if it doesn&apos;t match an existing record.</value>
    </labels>
    <labels>
        <fullName>bdiBtnClose</fullName>
        <categories>Data Importer, Opportunity Send Acknowledgment</categories>
        <language>en_US</language>
        <protected>false</protected>
        <shortDescription>bdiBtnClose</shortDescription>
        <value>Close</value>
    </labels>
    <labels>
        <fullName>bdiComplete</fullName>
        <categories>Data Importer</categories>
        <language>en_US</language>
        <protected>false</protected>
        <shortDescription>bdiComplete</shortDescription>
        <value>Completed</value>
    </labels>
    <labels>
        <fullName>bdiCompleteWithErrors</fullName>
        <categories>Data Importer</categories>
        <language>en_US</language>
        <protected>false</protected>
        <shortDescription>bdiCompleteWithErrors</shortDescription>
        <value>Errors</value>
    </labels>
    <labels>
        <fullName>bdiContactCustomIdError</fullName>
        <categories>Data Importer</categories>
        <language>en_US</language>
        <protected>false</protected>
        <shortDescription>bdiContactCustomIdError</shortDescription>
        <value>The Contact Custom Unique ID setting field {0} must have matching fields in the NPSP Data Import object whose API Names are {1} and {2}.</value>
    </labels>
    <labels>
        <fullName>bdiContactMatchEmail</fullName>
        <categories>Data Importer</categories>
        <language>en_US</language>
        <protected>false</protected>
        <shortDescription>bdiContactMatchEmail</shortDescription>
        <value>Email only</value>
    </labels>
    <labels>
        <fullName>bdiContactMatchFnameEmail</fullName>
        <categories>Data Importer</categories>
        <language>en_US</language>
        <protected>false</protected>
        <shortDescription>bdiContactMatchFnameEmail</shortDescription>
        <value>First Name and Email</value>
    </labels>
    <labels>
        <fullName>bdiContactMatchFnameLname</fullName>
        <categories>Data Importer</categories>
        <language>en_US</language>
        <protected>false</protected>
        <shortDescription>bdiContactMatchFnameLname</shortDescription>
        <value>First Name and Last Name</value>
    </labels>
    <labels>
        <fullName>bdiContactMatchFnameLnameEmail</fullName>
        <categories>Data Importer</categories>
        <language>en_US</language>
        <protected>false</protected>
        <shortDescription>bdiContactMatchFnameLnameEmail</shortDescription>
        <value>First Name, Last Name, and Email</value>
    </labels>
    <labels>
        <fullName>bdiContactMatchFnameLnamePhone</fullName>
        <categories>Data Importer</categories>
        <language>en_US</language>
        <protected>true</protected>
        <shortDescription>Data Importer Contact matching option for Fname, Lname, Phone</shortDescription>
        <value>First Name, Last Name, and Phone</value>
    </labels>
    <labels>
        <fullName>bdiContactMatchLnameEmail</fullName>
        <categories>Data Importer</categories>
        <language>en_US</language>
        <protected>false</protected>
        <shortDescription>bdiContactMatchLnameEmail</shortDescription>
        <value>Last Name and Email</value>
    </labels>
    <labels>
        <fullName>bdiCreated</fullName>
        <categories>Data Importer</categories>
        <language>en_US</language>
        <protected>false</protected>
        <shortDescription>bdiCreated</shortDescription>
        <value>Created</value>
    </labels>
    <labels>
        <fullName>bdiDataImporterConfigTitle</fullName>
        <categories>Data Importer</categories>
        <language>en_US</language>
        <protected>false</protected>
        <shortDescription>bdiDataImporterConfigTitle</shortDescription>
        <value>Configuration Options</value>
    </labels>
    <labels>
        <fullName>bdiDataImporterDescription</fullName>
        <categories>Data Importer</categories>
        <language>en_US</language>
        <protected>false</protected>
        <shortDescription>bdiDataImporterDescription</shortDescription>
        <value>The NPSP Data Importer helps you easily import your data into the Nonprofit Success Pack.</value>
    </labels>
    <labels>
        <fullName>bdiDataImporterInfoLine1</fullName>
        <categories>Data Importer</categories>
        <language>en_US</language>
        <protected>true</protected>
        <shortDescription>bdiDataImporterInfoLine1</shortDescription>
        <value>Each import record can contain up to 2 Contacts, up to 2 Organizations, an optional Home Address, and an optional Donation.</value>
    </labels>
    <labels>
        <fullName>bdiDataImporterInfoLine2</fullName>
        <categories>Data Importer</categories>
        <language>en_US</language>
        <protected>false</protected>
        <shortDescription>bdiDataImporterInfoLine2</shortDescription>
        <value>Salesforce will try to match existing Contacts and Organizations, and update their information, rather than creating duplicate records.</value>
    </labels>
    <labels>
        <fullName>bdiDataImporterInfoLine2b</fullName>
        <categories>Data Importer</categories>
        <language>en_US</language>
        <protected>true</protected>
        <shortDescription>bdiDataImporterInfoLine2b</shortDescription>
        <value>In order to avoid reaching service limits, the NPSP Data Importer does not verify addresses through the verification service you may have specified in NPSP Settings.</value>
    </labels>
    <labels>
        <fullName>bdiDataImporterInfoLine3</fullName>
        <categories>Data Importer</categories>
        <language>en_US</language>
        <protected>false</protected>
        <shortDescription>bdiDataImporterInfoLine3</shortDescription>
        <value>Salesforce will track any data import problems on individual import records. After resolving any issues, you can re-import those failed records without having to worry about creating duplicate records.</value>
    </labels>
    <labels>
        <fullName>bdiDataImporterInfoLine4</fullName>
        <categories>Data Importer</categories>
        <language>en_US</language>
        <protected>false</protected>
        <shortDescription>bdiDataImporterInfoLine4</shortDescription>
        <value>The start of the data import may not begin immediately. Its processing depends on Salesforce&apos;s current activity.</value>
    </labels>
    <labels>
        <fullName>bdiDataImporterInfoTitle</fullName>
        <categories>Data Importer</categories>
        <language>en_US</language>
        <protected>false</protected>
        <shortDescription>bdiDataImporterInfoTitle</shortDescription>
        <value>Important Information</value>
    </labels>
    <labels>
        <fullName>bdiDataImporterNumToProcess</fullName>
        <categories>Data Importer</categories>
        <language>en_US</language>
        <protected>false</protected>
        <shortDescription>bdiDataImporterNumToProcess</shortDescription>
        <value>Number of Data Import records to process:</value>
    </labels>
    <labels>
        <fullName>bdiDataImporterTitle</fullName>
        <categories>Data Importer</categories>
        <language>en_US</language>
        <protected>false</protected>
        <shortDescription>bdiDataImporterTitle</shortDescription>
        <value>NPSP Data Import</value>
    </labels>
    <labels>
        <fullName>bdiDonation</fullName>
        <categories>Data Importer</categories>
        <language>en_US</language>
        <protected>false</protected>
        <shortDescription>bdiDonation</shortDescription>
        <value>Donation</value>
    </labels>
    <labels>
        <fullName>bdiDonationMatchingRuleEmpty</fullName>
        <categories>Data Importer</categories>
        <language>en_US</language>
        <protected>true</protected>
        <shortDescription>error displayed in Data Importer if no donation matching rules set</shortDescription>
        <value>When Donation matching is enabled, you must select one or more fields in Donation Matching Rule.</value>
    </labels>
    <labels>
        <fullName>bdiDryRunBeginButton</fullName>
        <categories>Data Importer</categories>
        <language>en_US</language>
        <protected>true</protected>
        <shortDescription>button label for begin Dry Run</shortDescription>
        <value>Begin Dry Run</value>
    </labels>
    <labels>
        <fullName>bdiDryRunMatched</fullName>
        <categories>Data Importer</categories>
        <language>en_US</language>
        <protected>true</protected>
        <shortDescription>DI Object Status that it was matched in Dry Run</shortDescription>
        <value>Dry Run - Matched</value>
    </labels>
    <labels>
        <fullName>bdiDryRunMatchedBest</fullName>
        <categories>Data Importer</categories>
        <language>en_US</language>
        <protected>true</protected>
        <shortDescription>status on a bdi object to specify it was matched from an ambiguous set in Dry Rn</shortDescription>
        <value>Dry Run - Best Match Used</value>
    </labels>
    <labels>
        <fullName>bdiDryRunMatchedId</fullName>
        <categories>Data Importer</categories>
        <language>en_US</language>
        <protected>true</protected>
        <shortDescription>BDI status when matching an object by its Salesforce ID in Dry Run</shortDescription>
        <value>Dry Run - Matched by Id</value>
    </labels>
    <labels>
        <fullName>bdiDryRunNoMatch</fullName>
        <categories>Data Importer</categories>
        <language>en_US</language>
        <protected>true</protected>
        <shortDescription>DI Object Status that it was not matched in Dry Run</shortDescription>
        <value>Dry Run - Matched None</value>
    </labels>
    <labels>
        <fullName>bdiDryRunRecordsError</fullName>
        <categories>Data Importer</categories>
        <language>en_US</language>
        <protected>true</protected>
        <shortDescription>progress field label</shortDescription>
        <value>Records with errors:</value>
    </labels>
    <labels>
        <fullName>bdiDryRunRecordsValidated</fullName>
        <categories>Data Importer</categories>
        <language>en_US</language>
        <protected>true</protected>
        <shortDescription>label on progress widget during Dry Run</shortDescription>
        <value>Records validated:</value>
    </labels>
    <labels>
        <fullName>bdiDryRunTitle</fullName>
        <categories>Data Importer</categories>
        <language>en_US</language>
        <protected>true</protected>
        <shortDescription>title on the progress indicator during dry run mode</shortDescription>
        <value>NPSP Data Importer - Dry Run</value>
    </labels>
    <labels>
        <fullName>bdiErrorBatchNameRequired</fullName>
        <categories>Data Importer</categories>
        <language>en_US</language>
        <protected>true</protected>
        <shortDescription>error when a batch is missing a name</shortDescription>
        <value>Batch Name is a required field.</value>
    </labels>
    <labels>
        <fullName>bdiErrorDonationLookupMatch</fullName>
        <categories>Data Importer</categories>
        <language>en_US</language>
        <protected>true</protected>
        <shortDescription>error on BDI record if DonationImported or PaymentImported lookups are invalid</shortDescription>
        <value>The lookup value provided in Donation Imported, or Payment Imported, is not valid.</value>
    </labels>
    <labels>
        <fullName>bdiErrorDonationMultiMatch</fullName>
        <categories>Data Importer</categories>
        <language>en_US</language>
        <protected>false</protected>
        <shortDescription>error message if the donation matched multiple opps</shortDescription>
        <value>The Donation information matched against multiple Opportunities, so the NPSP Data Importer did not import it. The Donation Possible Matches field contains the Salesforce Ids of the matched Opportunities.</value>
    </labels>
    <labels>
        <fullName>bdiErrorDonationNoMatch</fullName>
        <categories>Data Importer</categories>
        <language>en_US</language>
        <protected>false</protected>
        <shortDescription>error when no matching donation found, and a match is required</shortDescription>
        <value>The NPSP Data Importer found no matching Donations.</value>
    </labels>
    <labels>
        <fullName>bdiErrorDonationRequireNoMatch</fullName>
        <categories>Data Importer</categories>
        <language>en_US</language>
        <protected>false</protected>
        <shortDescription>error message if the donation matched opp(s), but behavior required no match</shortDescription>
        <value>The Donation information matched against one or more Opportunities, but the setting required no matches, so the NPSP Data Importer did not import it. The Donation Possible Matches field contains the Salesforce Ids of the matched Opportunities.</value>
    </labels>
    <labels>
        <fullName>bdiErrorInvalidCampaignName</fullName>
        <categories>Data Importer</categories>
        <language>en_US</language>
        <protected>false</protected>
        <shortDescription>bdiErrorInvalidCampaignName</shortDescription>
        <value>Invalid Donation Campaign Name</value>
    </labels>
    <labels>
        <fullName>bdiErrorInvalidDonor</fullName>
        <categories>Data Importer</categories>
        <language>en_US</language>
        <protected>false</protected>
        <shortDescription>bdiErrorInvalidDonor</shortDescription>
        <value>Invalid Donation Donor</value>
    </labels>
    <labels>
        <fullName>bdiErrorInvalidIMatchDonations</fullName>
        <categories>Data Importer</categories>
        <language>en_US</language>
        <protected>true</protected>
        <shortDescription>error thrown if specified class doesn&apos;t support the given BDI interface</shortDescription>
        <value>Either the NPSP Data Importer could not find the Apex classs {0}, or this class does not support the {1} interface.</value>
    </labels>
    <labels>
        <fullName>bdiErrorInvalidLastname</fullName>
        <categories>Data Importer</categories>
        <language>en_US</language>
        <protected>false</protected>
        <shortDescription>bdiErrorInvalidLastname</shortDescription>
        <value>You must specify Last Name.</value>
    </labels>
    <labels>
        <fullName>bdiErrorInvalidOppRTName</fullName>
        <categories>Data Importer</categories>
        <language>en_US</language>
        <protected>false</protected>
        <shortDescription>bdiErrorInvalidOppRTName</shortDescription>
        <value>Invalid Donation Record Type Name</value>
    </labels>
    <labels>
        <fullName>bdiErrorNonHHAccountContact</fullName>
        <categories>NPSP Data Importer</categories>
        <language>en_US</language>
        <protected>false</protected>
        <shortDescription>bdiErrorNonHHAccountContact</shortDescription>
        <value>This Contact matched an existing Contact that's associated with a non-Household Account. The Data Import Tool can only update Contacts that are part of a Household Account.</value>
    </labels>
    <labels>
        <fullName>bdiErrorPaymentMultiMatch</fullName>
        <categories>Data Importer</categories>
        <language>en_US</language>
        <protected>true</protected>
        <shortDescription>error message if the donation matched multiple pmts</shortDescription>
        <value>The Donation information matched against multiple Payments, so the NPSP Data Importer did not import it. The Payment Possible Matches field contains the Salesforce Ids of the matched Payments.</value>
    </labels>
    <labels>
        <fullName>bdiFailed</fullName>
        <categories>Data Importer</categories>
        <language>en_US</language>
        <protected>false</protected>
        <shortDescription>bdiFailed</shortDescription>
        <value>Failed</value>
    </labels>
    <labels>
        <fullName>bdiHouseholdModelRequired</fullName>
        <categories>NPSP Data Importer</categories>
        <language>en_US</language>
        <protected>false</protected>
        <shortDescription>bdiHouseholdModelRequired</shortDescription>
        <value>The NPSP Data Importer only works with the Household Account model.</value>
    </labels>
    <labels>
        <fullName>bdiIgnored</fullName>
        <categories>Data Importer</categories>
        <language>en_US</language>
        <protected>false</protected>
        <shortDescription>bdiIgnored</shortDescription>
        <value>Ignored</value>
    </labels>
    <labels>
        <fullName>bdiImported</fullName>
        <categories>Data Importer</categories>
        <language>en_US</language>
        <protected>true</protected>
        <shortDescription>bdiImported</shortDescription>
        <value>Imported</value>
    </labels>
    <labels>
        <fullName>bdiInvalidBatchId</fullName>
        <categories>Data Import</categories>
        <language>en_US</language>
        <protected>true</protected>
        <shortDescription>error when the importData() API is given a invalid Batch ID.</shortDescription>
        <value>The NPSP Data Import Batch Id {0} is invalid.</value>
    </labels>
    <labels>
        <fullName>bdiInvalidDonationMatchingBehavior</fullName>
        <categories>Data Importer</categories>
        <language>en_US</language>
        <protected>true</protected>
        <shortDescription>error message if the Donation Matching Behavior is invalid</shortDescription>
        <value>{0} is an invalid Donation Matching Behavior.</value>
    </labels>
    <labels>
        <fullName>bdiMatched</fullName>
        <categories>Data Importer</categories>
        <language>en_US</language>
        <protected>false</protected>
        <shortDescription>bdiMatched</shortDescription>
        <value>Matched</value>
    </labels>
    <labels>
        <fullName>bdiMatchedBest</fullName>
        <categories>Data Importer</categories>
        <language>en_US</language>
        <protected>false</protected>
        <shortDescription>status on a bdi object to specify it was matched from an ambiguous set</shortDescription>
        <value>Best Match Used</value>
    </labels>
    <labels>
        <fullName>bdiMatchedId</fullName>
        <categories>Data Importer</categories>
        <language>en_US</language>
        <protected>false</protected>
        <shortDescription>BDI status when matching an object by its Salesforce ID</shortDescription>
        <value>Matched by Id</value>
    </labels>
    <labels>
        <fullName>bdiMatchedNone</fullName>
        <categories>Data Import</categories>
        <language>en_US</language>
        <protected>false</protected>
        <shortDescription>status on a bdi object when no matching record found</shortDescription>
        <value>Matched None</value>
    </labels>
    <labels>
        <fullName>bdiPositiveNumber</fullName>
        <categories>Data Importer</categories>
        <language>en_US</language>
        <protected>true</protected>
        <shortDescription>error when numeric settings set to negative number</shortDescription>
        <value>{0} must be a positive number.</value>
    </labels>
    <labels>
        <fullName>bdiRecordsFailed</fullName>
        <categories>Data Importer</categories>
        <language>en_US</language>
        <protected>false</protected>
        <shortDescription>bdiRecordsFailed</shortDescription>
        <value>Records failed:</value>
    </labels>
    <labels>
        <fullName>bdiRecordsImported</fullName>
        <categories>Data Importer</categories>
        <language>en_US</language>
        <protected>false</protected>
        <shortDescription>bdiRecordsImported</shortDescription>
        <value>Records imported:</value>
    </labels>
    <labels>
        <fullName>bdiRecordsProcessed</fullName>
        <categories>Data Importer</categories>
        <language>en_US</language>
        <protected>false</protected>
        <shortDescription>bdiRecordsProcessed</shortDescription>
        <value>Records processed:</value>
    </labels>
    <labels>
        <fullName>bdiRunBtn</fullName>
        <categories>Data Importer</categories>
        <language>en_US</language>
        <protected>false</protected>
        <shortDescription>bdiRunBtn</shortDescription>
        <value>Begin Data Import Process</value>
    </labels>
    <labels>
        <fullName>bdiSettingsSectionContactMatching</fullName>
        <categories>Batch Data Import</categories>
        <language>en_US</language>
        <protected>true</protected>
        <shortDescription>section label for contact matching rules in bDI</shortDescription>
        <value>Contact &amp; Account Matching</value>
    </labels>
    <labels>
        <fullName>bdiSettingsSectionDonationMatching</fullName>
        <categories>Batch Data Import</categories>
        <language>en_US</language>
        <protected>true</protected>
        <shortDescription>section label for Donation Matching in BDI Settings</shortDescription>
        <value>Donation Matching</value>
    </labels>
    <labels>
        <fullName>bdiSettingsSectionExtensibility</fullName>
        <categories>Batch Data Import</categories>
        <language>en_US</language>
        <protected>true</protected>
        <shortDescription>section label for Extensibility in BDI Settings</shortDescription>
        <value>Extensibility</value>
    </labels>
    <labels>
        <fullName>bdiStatus</fullName>
        <categories>Data Importer</categories>
        <language>en_US</language>
        <protected>false</protected>
        <shortDescription>bdiStatus</shortDescription>
        <value>Current Status:</value>
    </labels>
    <labels>
        <fullName>bdiStatusProcessed</fullName>
        <categories>Data Importer</categories>
        <language>en_US</language>
        <protected>false</protected>
        <shortDescription>bdiStatusProcessed</shortDescription>
        <value>processed {0} of {1} total batches.</value>
    </labels>
    <labels>
        <fullName>bdiStatusProcessing</fullName>
        <categories>Data Importer</categories>
        <language>en_US</language>
        <protected>false</protected>
        <shortDescription>bdiStatusProcessing</shortDescription>
        <value>is currently processing batch {0} of {1} total batches.</value>
    </labels>
    <labels>
        <fullName>bdiTime</fullName>
        <categories>Data Importer</categories>
        <language>en_US</language>
        <protected>false</protected>
        <shortDescription>bdiTime</shortDescription>
        <value>Time:</value>
    </labels>
    <labels>
        <fullName>btnRemove</fullName>
        <categories>Manage Household UI</categories>
        <language>en_US</language>
        <protected>false</protected>
        <shortDescription>button label on the Remove Contact popup</shortDescription>
        <value>Remove</value>
    </labels>
    <labels>
        <fullName>campaignMemberStatusDefault</fullName>
        <categories>Campaign Member</categories>
        <language>en_US</language>
        <protected>false</protected>
        <shortDescription>campaignMemberStatusDefault</shortDescription>
        <value>campaignMemberStatusDefault</value>
    </labels>
    <labels>
        <fullName>campaignMemberStatusNonResponded</fullName>
        <categories>Opportunity, Campaign Member</categories>
        <language>en_US</language>
        <protected>false</protected>
        <shortDescription>campaignMemberStatusNonResponded</shortDescription>
        <value>campaignMemberStatusNonResponded</value>
    </labels>
    <labels>
        <fullName>campaignMemberStatusResponded</fullName>
        <categories>Opportunity, Campaign Member</categories>
        <language>en_US</language>
        <protected>false</protected>
        <shortDescription>campaignMemberStatusResponded</shortDescription>
        <value>campaignMemberStatusResponded</value>
    </labels>
    <labels>
        <fullName>conFailedAccountCreate</fullName>
        <categories>Data Import, Contacts</categories>
        <language>en_US</language>
        <protected>true</protected>
        <shortDescription>Used when NPSP hits an error trying to create an account for a contact</shortDescription>
        <value>Failed to create Account for Contact {0} {1}. {2}</value>
    </labels>
    <labels>
        <fullName>conMergeBtnLabel</fullName>
        <categories>Contact Merge</categories>
        <language>en_US</language>
        <protected>true</protected>
        <shortDescription>conMergeBtnLabel</shortDescription>
        <value>Merge</value>
    </labels>
    <labels>
        <fullName>conMergeErrNoPersonAccounts</fullName>
        <categories>Contact Merge</categories>
        <language>en_US</language>
        <protected>false</protected>
        <shortDescription>conMergeErrNoPersonAccounts</shortDescription>
        <value>Person accounts are not supported.</value>
    </labels>
    <labels>
        <fullName>conMergeFoundContacts</fullName>
        <categories>Contact Merge</categories>
        <language>en_US</language>
        <protected>true</protected>
        <shortDescription>conMergeFoundContacts</shortDescription>
        <value>Found Contacts</value>
    </labels>
    <labels>
        <fullName>conMergePageTitle</fullName>
        <categories>Contact Merge</categories>
        <language>en_US</language>
        <protected>true</protected>
        <shortDescription>conMergePageTitle</shortDescription>
        <value>Contact Merge</value>
    </labels>
    <labels>
        <fullName>conMergePageTitleDetail</fullName>
        <categories>Contact Merge</categories>
        <language>en_US</language>
        <protected>true</protected>
        <shortDescription>conMergePageTitleDetail</shortDescription>
        <value>Merge Duplicate Contact Records</value>
    </labels>
    <labels>
        <fullName>conMergePortalUser</fullName>
        <categories>Contact Merge</categories>
        <language>en_US</language>
        <protected>true</protected>
        <shortDescription>Label for Is Portal/Community User</shortDescription>
        <value>Is a Portal/Community User</value>
    </labels>
    <labels>
        <fullName>conMergeSearchPlaceholder</fullName>
        <categories>Contact Merge</categories>
        <language>en_US</language>
        <protected>true</protected>
        <shortDescription>conMergeSearchPlaceholder</shortDescription>
        <value>Search Contacts</value>
    </labels>
    <labels>
        <fullName>conMergeSelectAll</fullName>
        <categories>Contact Merge</categories>
        <language>en_US</language>
        <protected>true</protected>
        <shortDescription>conMergeSelectAll</shortDescription>
        <value>Select All</value>
    </labels>
    <labels>
        <fullName>conMergeSelectContact</fullName>
        <categories>Contact Merge</categories>
        <language>en_US</language>
        <protected>true</protected>
        <shortDescription>conMergeSelectContact</shortDescription>
        <value>Select Contact</value>
    </labels>
    <labels>
        <fullName>conMergeSelectedContacts</fullName>
        <categories>Contact Merge</categories>
        <language>en_US</language>
        <protected>true</protected>
        <shortDescription>conMergeSelectedContacts</shortDescription>
        <value>Selected Contacts</value>
    </labels>
    <labels>
        <fullName>conMergeStageComplete</fullName>
        <categories>Contact Merge</categories>
        <language>en_US</language>
        <protected>true</protected>
        <shortDescription>conMergeStageComplete</shortDescription>
        <value>Stage Complete</value>
    </labels>
    <labels>
        <fullName>conMergeWinnerAsstText</fullName>
        <categories>Contact Merge</categories>
        <language>en_US</language>
        <protected>true</protected>
        <shortDescription>conMergeWinnerAsstText</shortDescription>
        <value>Choose this column as the master record</value>
    </labels>
    <labels>
        <fullName>engagementPlanCantEdit</fullName>
        <categories>Engagement Plans</categories>
        <language>en_US</language>
        <protected>false</protected>
        <shortDescription>engagementPlanCantEdit</shortDescription>
        <value>You can't change the Account, Contact, Campaign, or Case for an Engagement Plan. Create a new Engagement Plan instead.</value>
    </labels>
    <labels>
        <fullName>engagementPlanNoLookups</fullName>
        <categories>Engagement Plans</categories>
        <language>en_US</language>
        <protected>false</protected>
        <shortDescription>engagementPlanNoLookups</shortDescription>
        <value>You must enter either an Account, Contact, Campaign, or Case for this Engagement Plan.</value>
    </labels>
    <labels>
        <fullName>engagementPlanTwoLookups</fullName>
        <categories>Engagement Plans</categories>
        <language>en_US</language>
        <protected>false</protected>
        <shortDescription>engagementPlanTwoLookups</shortDescription>
        <value>You can enter a value for only one of the following fields: Account, Contact, Campaign, Case.</value>
    </labels>
    <labels>
        <fullName>exceptionDeletePermission</fullName>
        <categories>Error</categories>
        <language>en_US</language>
        <protected>true</protected>
        <shortDescription>exceptionDeletePermission</shortDescription>
        <value>You do not have permissions to delete {0}.</value>
    </labels>
    <labels>
        <fullName>exceptionRequiredField</fullName>
        <categories>Error</categories>
        <language>en_US</language>
        <protected>false</protected>
        <shortDescription>exceptionRequiredField</shortDescription>
        <value>Required fields are missing:</value>
    </labels>
    <labels>
        <fullName>exceptionValidationRule</fullName>
        <categories>Error</categories>
        <language>en_US</language>
        <protected>false</protected>
        <shortDescription>exceptionValidationRule</shortDescription>
        <value>A validation rule is preventing the record from saving:</value>
    </labels>
    <labels>
        <fullName>flsError</fullName>
        <categories>Batch Data Import</categories>
        <language>en_US</language>
        <protected>false</protected>
        <shortDescription>flsError</shortDescription>
        <value>You do not have permissions to modify {0}.</value>
    </labels>
    <labels>
        <fullName>giftProcessingAccountException</fullName>
        <language>en_US</language>
        <protected>true</protected>
        <shortDescription>Gift Processing account model error</shortDescription>
        <value>Gift Processing doesn&apos;t support the Individual (&quot;Bucket&quot;) account model.</value>
    </labels>
    <labels>
        <fullName>giftProcessingConfigException</fullName>
        <language>en_US</language>
        <protected>true</protected>
        <shortDescription>Gift Processing configuration error</shortDescription>
        <value>Your org is missing required configuration for Gift Processing. Contact your admin for help.</value>
    </labels>
    <labels>
        <fullName>healthButtonRun</fullName>
        <categories>Health Check</categories>
        <language>en_US</language>
        <protected>false</protected>
        <shortDescription>healthButtonRun</shortDescription>
        <value>Run Health Check</value>
    </labels>
    <labels>
        <fullName>healthDetailsAccOne2OneNoContacts</fullName>
        <categories>Health Check</categories>
        <language>en_US</language>
        <protected>false</protected>
        <shortDescription>healthDetailsAccOne2OneNoContacts</shortDescription>
        <value>There are {0} One-to-One Accounts that have no Contacts.</value>
    </labels>
    <labels>
        <fullName>healthDetailsAccountDefaultRTInvalid</fullName>
        <categories>Health Check</categories>
        <language>en_US</language>
        <protected>true</protected>
        <shortDescription>healthDetailsAccountDefaultRTInvalid</shortDescription>
        <value>The Account Model record type isn't valid.</value>
    </labels>
    <labels>
        <fullName>healthDetailsAccountDefaultRTIssue</fullName>
        <categories>Health Check</categories>
        <language>en_US</language>
        <protected>true</protected>
        <shortDescription>healthDetailsAccountDefaultRTIssue</shortDescription>
        <value>The Account Model record type, {0} (set in NPSP Settings) is currently set as your Profile's default Account record type.</value>
    </labels>
    <labels>
        <fullName>healthDetailsAccountModel</fullName>
        <categories>Health Check</categories>
        <language>en_US</language>
        <protected>false</protected>
        <shortDescription>healthDetailsAccountModel</shortDescription>
        <value>There is no valid Account Model specified.</value>
    </labels>
    <labels>
        <fullName>healthDetailsAccountProcessor</fullName>
        <categories>HealthCheck</categories>
        <language>en_US</language>
        <protected>false</protected>
        <shortDescription>healthDetailsAccountProcessor</shortDescription>
        <value>The Account Model is set to {0}, but Health Check has found that you&apos;re using a mixture of Account types.</value>
    </labels>
    <labels>
        <fullName>healthDetailsAccountRTIssue</fullName>
        <categories>Health Check</categories>
        <language>en_US</language>
        <protected>false</protected>
        <shortDescription>healthDetailsAccountRTIssue</shortDescription>
        <value>{0} Account records using the {1} record type do not have their System fields correctly set.</value>
    </labels>
    <labels>
        <fullName>healthDetailsAutoRelCampaignTypeMissing</fullName>
        <categories>Health Check</categories>
        <language>en_US</language>
        <protected>true</protected>
        <shortDescription>healthDetailsAutoRelCampaignTypeMissing</shortDescription>
        <value>You must specify a Campaign Type for Relationship Autocreation records with Campaign Members.</value>
    </labels>
    <labels>
        <fullName>healthDetailsAutoRelFieldsMissing</fullName>
        <categories>Health Check</categories>
        <language>en_US</language>
        <protected>false</protected>
        <shortDescription>healthDetailsAutoRelFieldsMissing</shortDescription>
        <value>You must specify a valid Object, Field, and Relationship Type.</value>
    </labels>
    <labels>
        <fullName>healthDetailsAutoRelInvalidLookupField</fullName>
        <language>en_US</language>
        <protected>false</protected>
        <shortDescription>healthDetailsAutoRelInvalidLookupField</shortDescription>
        <value>Field {0} is not a lookup field.</value>
    </labels>
    <labels>
        <fullName>healthDetailsBadRDField</fullName>
        <categories>Health Check</categories>
        <language>en_US</language>
        <protected>false</protected>
        <shortDescription>healthDetailsBadRDField</shortDescription>
        <value>Recurring Donation field {0} does not exist.</value>
    </labels>
    <labels>
        <fullName>healthDetailsBadReportId</fullName>
        <categories>Health Check</categories>
        <language>en_US</language>
        <protected>false</protected>
        <shortDescription>healthDetailsBadReportId</shortDescription>
        <value>Invalid Report {0} specified.</value>
    </labels>
    <labels>
        <fullName>healthDetailsContactData</fullName>
        <categories>Health Check</categories>
        <language>en_US</language>
        <protected>false</protected>
        <shortDescription>healthDetailsContactData</shortDescription>
        <value>There are {0} Contacts that have no Account. Contacts with no Account are private to the User who created them and can't be seen by other Users.</value>
    </labels>
    <labels>
        <fullName>healthDetailsDuplicateAcctRT</fullName>
        <categories>Health Check</categories>
        <language>en_US</language>
        <protected>false</protected>
        <shortDescription>healthDetailsDuplicateAcctRT</shortDescription>
        <value>You cannot specify the same Account record type for the Household Account record type and the One-to-One record type.</value>
    </labels>
    <labels>
        <fullName>healthDetailsGenderField</fullName>
        <categories>Health Check</categories>
        <language>en_US</language>
        <protected>false</protected>
        <shortDescription>healthDetailsGenderField</shortDescription>
        <value>Gender field {0} does not exist on Contact.</value>
    </labels>
    <labels>
        <fullName>healthDetailsHHAccountModel</fullName>
        <categories>Health Check</categories>
        <language>en_US</language>
        <protected>false</protected>
        <shortDescription>healthDetailsHHAccountModel</shortDescription>
        <value>When using the Household Account Model, you must set Household Object Rules to "No Contacts". You can set the Household Object Rules field on the NPSP Settings Page under People | Households.</value>
    </labels>
    <labels>
        <fullName>healthDetailsHHActNoContacts</fullName>
        <categories>Health Check</categories>
        <language>en_US</language>
        <protected>false</protected>
        <shortDescription>healthDetailsHHActNoContacts</shortDescription>
        <value>There are {0} Household Accounts that have no Contacts.</value>
    </labels>
    <labels>
        <fullName>healthDetailsHHObNoContacts</fullName>
        <categories>Health Check</categories>
        <language>en_US</language>
        <protected>false</protected>
        <shortDescription>healthDetailsHHObNoContacts</shortDescription>
        <value>There are {0} Household object records that have no Contacts.</value>
    </labels>
    <labels>
        <fullName>healthDetailsInvalidCMField</fullName>
        <categories>Health Check</categories>
        <language>en_US</language>
        <protected>false</protected>
        <shortDescription>healthDetailsInvalidCMField</shortDescription>
        <value>Campaign Member field {0} does not exist.</value>
    </labels>
    <labels>
        <fullName>healthDetailsInvalidContactField</fullName>
        <categories>Health Check</categories>
        <language>en_US</language>
        <protected>false</protected>
        <shortDescription>healthDetailsInvalidContactField</shortDescription>
        <value>Contact field {0} does not exist.</value>
    </labels>
    <labels>
        <fullName>healthDetailsInvalidErrorChatterGroup</fullName>
        <categories>Health Check</categories>
        <language>en_US</language>
        <protected>false</protected>
        <shortDescription>healthDetailsInvalidErrorChatterGroup</shortDescription>
        <value>Invalid Chatter Group {0}.</value>
    </labels>
    <labels>
        <fullName>healthDetailsInvalidErrorRecipient</fullName>
        <categories>Health Check</categories>
        <language>en_US</language>
        <protected>false</protected>
        <shortDescription>healthDetailsInvalidErrorRecipient</shortDescription>
        <value>Invalid Error Notification recipient.</value>
    </labels>
    <labels>
        <fullName>healthDetailsInvalidErrorUser</fullName>
        <categories>Health Check</categories>
        <language>en_US</language>
        <protected>false</protected>
        <shortDescription>healthDetailsInvalidErrorUser</shortDescription>
        <value>Invalid User {0}.</value>
    </labels>
    <labels>
        <fullName>healthDetailsInvalidFieldNumeric</fullName>
        <categories>Health Check</categories>
        <language>en_US</language>
        <protected>false</protected>
        <shortDescription>Health Check error if a Level refers to an invalid field</shortDescription>
        <value>Level {0} refers to an invalid numeric field {1} on {2}.</value>
    </labels>
    <labels>
        <fullName>healthDetailsInvalidFiscalYears</fullName>
        <categories>Health Check</categories>
        <language>en_US</language>
        <protected>false</protected>
        <shortDescription>healthDetailsInvalidFiscalYears</shortDescription>
        <value>Your organization is using Custom Fiscal Years. NPSP does not support Fiscal Year Rollups with Custom Fiscal Years.</value>
    </labels>
    <labels>
        <fullName>healthDetailsInvalidLevelField</fullName>
        <categories>Health Check</categories>
        <language>en_US</language>
        <protected>false</protected>
        <shortDescription>Health Check error if a Level refers to an invalid field</shortDescription>
        <value>Level {0} refers to an invalid field {1} on {2}.</value>
    </labels>
    <labels>
        <fullName>healthDetailsInvalidLevelFieldReference</fullName>
        <categories>Health Check</categories>
        <language>en_US</language>
        <protected>false</protected>
        <shortDescription>Health Check error if a Level refers to an invalid field</shortDescription>
        <value>Level {0} refers to an invalid Level Lookup field {1} on {2}.</value>
    </labels>
    <labels>
        <fullName>healthDetailsInvalidObjectField</fullName>
        <categories>Health Check</categories>
        <language>en_US</language>
        <protected>false</protected>
        <shortDescription>healthDetailsInvalidObjectField</shortDescription>
        <value>{0} field {1} does not exist.</value>
    </labels>
    <labels>
        <fullName>healthDetailsInvalidOppField</fullName>
        <categories>Health Check</categories>
        <language>en_US</language>
        <protected>false</protected>
        <shortDescription>healthDetailsInvalidOppField</shortDescription>
        <value>Opportunity field {0} does not exist.</value>
    </labels>
    <labels>
        <fullName>healthDetailsInvalidOppStage</fullName>
        <categories>Health Check</categories>
        <language>en_US</language>
        <protected>false</protected>
        <shortDescription>healthDetailsInvalidOppStage</shortDescription>
        <value>The Opportunity stage {0} does not exist or is not active.</value>
    </labels>
    <labels>
        <fullName>healthDetailsInvalidPaymentField</fullName>
        <categories>Health Check</categories>
        <language>en_US</language>
        <protected>false</protected>
        <shortDescription>healthDetailsInvalidPaymentField</shortDescription>
        <value>Payment field {0} does not exist.</value>
    </labels>
    <labels>
        <fullName>healthDetailsInvalidRDCustomPeriod</fullName>
        <categories>Health Check</categories>
        <language>en_US</language>
        <protected>true</protected>
        <shortDescription>healthDetailsInvalidRDCustomPeriod</shortDescription>
        <value>Custom Installment Period {0} is not included in the picklist values for Recurring Donation field Installment Period.</value>
    </labels>
    <labels>
        <fullName>healthDetailsInvalidRDCustomPeriodPIcklist</fullName>
        <categories>Health Check</categories>
        <language>en_US</language>
        <protected>true</protected>
        <shortDescription>healthDetailsInvalidRDCustomPeriodPIcklist</shortDescription>
        <value>Recurring Donation Installment Period picklist value {0} is not a valid Custom Installment Period.</value>
    </labels>
    <labels>
        <fullName>healthDetailsInvalidRecordtypeId</fullName>
        <categories>Health Check</categories>
        <language>en_US</language>
        <protected>false</protected>
        <shortDescription>healthDetailsInvalidRecordtypeId</shortDescription>
        <value>Recordtype Id {0} is invalid.</value>
    </labels>
    <labels>
        <fullName>healthDetailsInvalidRecordtypeName</fullName>
        <categories>Health Check</categories>
        <language>en_US</language>
        <protected>false</protected>
        <shortDescription>healthDetailsInvalidRecordtypeName</shortDescription>
        <value>Recordtype Name {0} is invalid.</value>
    </labels>
    <labels>
        <fullName>healthDetailsInvalidScheduledJob</fullName>
        <categories>Health Check</categories>
        <language>en_US</language>
        <protected>false</protected>
        <shortDescription>healthDetailsInvalidScheduledJob</shortDescription>
        <value>The record {0} in the Schedulable__c object is not valid.</value>
    </labels>
    <labels>
        <fullName>healthDetailsMailingListReportMissing</fullName>
        <categories>Health Check</categories>
        <language>en_US</language>
        <protected>false</protected>
        <shortDescription>healthDetailsMailingListReportMissing</shortDescription>
        <value>The NPSP Campaign Household Mailing List Report is missing. This report is run when you click the Household Mailing List button from a Campaign record.</value>
    </labels>
    <labels>
        <fullName>healthDetailsMissingOppPayments</fullName>
        <categories>Health Check</categories>
        <language>en_US</language>
        <protected>false</protected>
        <shortDescription>healthDetailsMissingOppPayments</shortDescription>
        <value>{0} Opportunities that should have Payments are missing those Payments.</value>
    </labels>
    <labels>
        <fullName>healthDetailsNothingScheduled</fullName>
        <categories>Health Check</categories>
        <language>en_US</language>
        <protected>false</protected>
        <shortDescription>healthDetailsNothingScheduled</shortDescription>
        <value>The NPSP default jobs are not scheduled. Scheduled jobs update summary fields on records every night.</value>
    </labels>
    <labels>
        <fullName>healthDetailsOCR</fullName>
        <categories>Health Check</categories>
        <language>en_US</language>
        <protected>true</protected>
        <shortDescription>healthDetailsOCR</shortDescription>
        <value>{0} and {1} cannot use the same Role value.</value>
    </labels>
    <labels>
        <fullName>healthDetailsOCRDupPrimary</fullName>
        <categories>Health Check</categories>
        <language>en_US</language>
        <protected>false</protected>
        <shortDescription>healthDetailsOCRDupPrimary</shortDescription>
        <value>Health Check found {0} Opportunities that had more than one Opportunity Contact Role marked as Primary.</value>
    </labels>
    <labels>
        <fullName>healthDetailsOCRDupPrimaryValid</fullName>
        <categories>Health Check</categories>
        <language>en_US</language>
        <protected>false</protected>
        <shortDescription>healthDetailsOCRDupPrimaryValid</shortDescription>
        <value>No Opportunities were found with multiple Primary Opportunity Contact Roles.</value>
    </labels>
    <labels>
        <fullName>healthDetailsOCRSettingsResolution</fullName>
        <categories>Health Check</categories>
        <language>en_US</language>
        <protected>true</protected>
        <shortDescription>healthDetailsOCRSettingsResolution</shortDescription>
        <value>On the NPSP Settings tab, click Donations | Contact Roles, and edit the values of the above settings.</value>
    </labels>
    <labels>
        <fullName>healthDetailsOCRSettingsValid</fullName>
        <categories>Health Check</categories>
        <language>en_US</language>
        <protected>true</protected>
        <shortDescription>healthDetailsOCRSettingsValid</shortDescription>
        <value>NPSP Opportunity Contact Roles settings are valid.</value>
    </labels>
    <labels>
        <fullName>healthDetailsPaymentMappingBadDataTypes</fullName>
        <categories>Health Check</categories>
        <language>en_US</language>
        <protected>false</protected>
        <shortDescription>healthDetailsPaymentMappingBadDataTypes</shortDescription>
        <value>Payment field {0} and Opportunity field {1} are not of compatible data types.</value>
    </labels>
    <labels>
        <fullName>healthDetailsRDFieldsBadDatatypes</fullName>
        <categories>Health Check</categories>
        <language>en_US</language>
        <protected>false</protected>
        <shortDescription>healthDetailsRDFieldsBadDatatypes</shortDescription>
        <value>Recurring Donation field {0} and Opportunity field {1} are not of compatible data types.</value>
    </labels>
    <labels>
        <fullName>healthDetailsRelReciprocalInvalid</fullName>
        <categories>Health Check</categories>
        <language>en_US</language>
        <protected>false</protected>
        <shortDescription>healthDetailsRelReciprocalInvalid</shortDescription>
        <value>Reciprocal Relationship {0} should have a value in at least one of the fields for Male, Female, or Neutral.</value>
    </labels>
    <labels>
        <fullName>healthDetailsSaveAcctFailed</fullName>
        <categories>Health Check</categories>
        <language>en_US</language>
        <protected>false</protected>
        <shortDescription>healthDetailsSaveAcctFailed</shortDescription>
        <value>Unable to create a new Account.</value>
    </labels>
    <labels>
        <fullName>healthDetailsSaveOppsFailed</fullName>
        <categories>Health Check</categories>
        <language>en_US</language>
        <protected>false</protected>
        <shortDescription>healthDetailsSaveOppsFailed</shortDescription>
        <value>Unable to create new Opportunities.</value>
    </labels>
    <labels>
        <fullName>healthDetailsScheduleJobs</fullName>
        <categories>Health Check</categories>
        <language>en_US</language>
        <protected>false</protected>
        <shortDescription>healthDetailsScheduleJobs</shortDescription>
        <value>One or more of the Opportunity Rollup, Recurring Donation, and Seasonal Address jobs are missing from the Schedulable__c object.</value>
    </labels>
    <labels>
        <fullName>healthDetailsTriggerHandlerDuplicate</fullName>
        <categories>Health Check</categories>
        <language>en_US</language>
        <protected>false</protected>
        <shortDescription>healthDetailsTriggerHandlerDuplicate</shortDescription>
        <value>Health Check found more than one Trigger Handler {0} on object {1} with the same field values. Duplicate Trigger Handlers will affect NPSP behavior.</value>
    </labels>
    <labels>
        <fullName>healthDetailsTriggerHandlerMismatch</fullName>
        <categories>Health Check</categories>
        <language>en_US</language>
        <protected>false</protected>
        <shortDescription>healthDetailsTriggerHandlerMismatch</shortDescription>
        <value>Trigger Handler {0} on object {1} does not match the default NPSP configuration.</value>
    </labels>
    <labels>
        <fullName>healthDetailsTriggerHandlerMissing</fullName>
        <categories>Health Check</categories>
        <language>en_US</language>
        <protected>false</protected>
        <shortDescription>healthDetailsTriggerHandlerMissing</shortDescription>
        <value>Trigger Handler {0} on object {1} is missing and will affect NPSP behavior.</value>
    </labels>
    <labels>
        <fullName>healthDetailsUDFBadDatatypes</fullName>
        <categories>Health Check</categories>
        <language>en_US</language>
        <protected>false</protected>
        <shortDescription>healthDetailsUDFBadDatatypes</shortDescription>
        <value>Opportunity field {0} and {1} field {2} are not of compatible data types.</value>
    </labels>
    <labels>
        <fullName>healthDetailsValidRDCustomPeriod</fullName>
        <categories>Health Check</categories>
        <language>en_US</language>
        <protected>true</protected>
        <shortDescription>healthDetailsValidRDCustomPeriod</shortDescription>
        <value>Recurring Donation Custom Installment Periods are valid.</value>
    </labels>
    <labels>
        <fullName>healthLabelAccountData</fullName>
        <categories>Health Check</categories>
        <language>en_US</language>
        <protected>false</protected>
        <shortDescription>healthLabelAccountData</shortDescription>
        <value>Account Data</value>
    </labels>
    <labels>
        <fullName>healthLabelAccountDefaultRT</fullName>
        <categories>Health Check</categories>
        <language>en_US</language>
        <protected>true</protected>
        <shortDescription>healthLabelAccountDefaultRT</shortDescription>
        <value>Account Model Record Type</value>
    </labels>
    <labels>
        <fullName>healthLabelAccountModelData</fullName>
        <categories>Health Check</categories>
        <language>en_US</language>
        <protected>false</protected>
        <shortDescription>healthLabelAccountModelData</shortDescription>
        <value>Account Model Data</value>
    </labels>
    <labels>
        <fullName>healthLabelAccountRTIssueValid</fullName>
        <categories>Health Check</categories>
        <language>en_US</language>
        <protected>false</protected>
        <shortDescription>healthLabelAccountRTIssueValid</shortDescription>
        <value>Account system fields for any Household Accounts and One-to-One Accounts are set correctly.</value>
    </labels>
    <labels>
        <fullName>healthLabelAllTestsPassed</fullName>
        <categories>Health Check</categories>
        <language>en_US</language>
        <protected>false</protected>
        <shortDescription>healthLabelAllTestsPassed</shortDescription>
        <value>All Health Check tests have successfully passed.</value>
    </labels>
    <labels>
        <fullName>healthLabelAutoRelValid</fullName>
        <categories>Health Check</categories>
        <language>en_US</language>
        <protected>false</protected>
        <shortDescription>healthLabelAutoRelValid</shortDescription>
        <value>Automatic Relationships are valid.</value>
    </labels>
    <labels>
        <fullName>healthLabelContactData</fullName>
        <categories>Health Check</categories>
        <language>en_US</language>
        <protected>false</protected>
        <shortDescription>healthLabelContactData</shortDescription>
        <value>Contact Data</value>
    </labels>
    <labels>
        <fullName>healthLabelErrorRecipientValid</fullName>
        <categories>Health Check</categories>
        <language>en_US</language>
        <protected>false</protected>
        <shortDescription>healthLabelErrorRecipientValid</shortDescription>
        <value>The Error Notification recipient is valid.</value>
    </labels>
    <labels>
        <fullName>healthLabelFailed</fullName>
        <categories>Health Check</categories>
        <language>en_US</language>
        <protected>false</protected>
        <shortDescription>healthLabelFailed</shortDescription>
        <value>Failed</value>
    </labels>
    <labels>
        <fullName>healthLabelFiscalYearsValid</fullName>
        <categories>Health Check</categories>
        <language>en_US</language>
        <protected>false</protected>
        <shortDescription>healthLabelFiscalYearsValid</shortDescription>
        <value>Your organization is not using Custom Fiscal Years.</value>
    </labels>
    <labels>
        <fullName>healthLabelHHAccData</fullName>
        <categories>Health Check</categories>
        <language>en_US</language>
        <protected>false</protected>
        <shortDescription>healthLabelHHAccData</shortDescription>
        <value>Household Account Data</value>
    </labels>
    <labels>
        <fullName>healthLabelHHData</fullName>
        <categories>Health Check</categories>
        <language>en_US</language>
        <protected>false</protected>
        <shortDescription>healthLabelHHData</shortDescription>
        <value>Household Data</value>
    </labels>
    <labels>
        <fullName>healthLabelHHObjData</fullName>
        <categories>Health Check</categories>
        <language>en_US</language>
        <protected>false</protected>
        <shortDescription>healthLabelHHObjData</shortDescription>
        <value>Household Object Data</value>
    </labels>
    <labels>
        <fullName>healthLabelIntro</fullName>
        <categories>Health Check</categories>
        <language>en_US</language>
        <protected>false</protected>
        <shortDescription>healthLabelIntro</shortDescription>
        <value>Health Check verifies that all of your NPSP Settings are valid and looks for problems in your Account-related data. When complete, you can view the results below, including detailed information for any failures.</value>
    </labels>
    <labels>
        <fullName>healthLabelLastRun</fullName>
        <categories>Health Check</categories>
        <language>en_US</language>
        <protected>false</protected>
        <shortDescription>healthLabelLastRun</shortDescription>
        <value>Last run: {0}</value>
    </labels>
    <labels>
        <fullName>healthLabelNoMissingOppPayments</fullName>
        <categories>Health Check</categories>
        <language>en_US</language>
        <protected>false</protected>
        <shortDescription>healthLabelNoMissingOppPayments</shortDescription>
        <value>All Opportunities with Payments have expected Payments.</value>
    </labels>
    <labels>
        <fullName>healthLabelNone</fullName>
        <categories>Health Check</categories>
        <language>en_US</language>
        <protected>false</protected>
        <shortDescription>healthLabelNone</shortDescription>
        <value>(none)</value>
    </labels>
    <labels>
        <fullName>healthLabelOCRCheck</fullName>
        <categories>Health Check</categories>
        <language>en_US</language>
        <protected>false</protected>
        <shortDescription>healthLabelOCRCheck</shortDescription>
        <value>Opportunity Contact Roles</value>
    </labels>
    <labels>
        <fullName>healthLabelOCRSettings</fullName>
        <categories>Health Check</categories>
        <language>en_US</language>
        <protected>true</protected>
        <shortDescription>healthLabelOCRSettings</shortDescription>
        <value>Opportunity Contact Roles Settings</value>
    </labels>
    <labels>
        <fullName>healthLabelOppPayments</fullName>
        <categories>Health Check</categories>
        <language>en_US</language>
        <protected>false</protected>
        <shortDescription>healthLabelOppPayments</shortDescription>
        <value>Opportunity Payments</value>
    </labels>
    <labels>
        <fullName>healthLabelPassed</fullName>
        <categories>Health Check</categories>
        <language>en_US</language>
        <protected>false</protected>
        <shortDescription>healthLabelPassed</shortDescription>
        <value>Passed</value>
    </labels>
    <labels>
        <fullName>healthLabelPaymentMappingsValid</fullName>
        <categories>Health Check</categories>
        <language>en_US</language>
        <protected>false</protected>
        <shortDescription>healthLabelPaymentMappingsValid</shortDescription>
        <value>Payment Mappings are valid.</value>
    </labels>
    <labels>
        <fullName>healthLabelRDOppsValid</fullName>
        <categories>Health Check</categories>
        <language>en_US</language>
        <protected>false</protected>
        <shortDescription>healthLabelRDOppsValid</shortDescription>
        <value>New Opportunities can be saved.</value>
    </labels>
    <labels>
        <fullName>healthLabelRDValid</fullName>
        <categories>Health Check</categories>
        <language>en_US</language>
        <protected>false</protected>
        <shortDescription>healthLabelRDValid</shortDescription>
        <value>Recurring Donation Field Mappings are valid.</value>
    </labels>
    <labels>
        <fullName>healthLabelRelReciprocalValid</fullName>
        <categories>Health Check</categories>
        <language>en_US</language>
        <protected>false</protected>
        <shortDescription>healthLabelRelReciprocalValid</shortDescription>
        <value>Reciprocal Relationships are valid.</value>
    </labels>
    <labels>
        <fullName>healthLabelScheduler</fullName>
        <categories>Health Check</categories>
        <language>en_US</language>
        <protected>false</protected>
        <shortDescription>healthLabelScheduler</shortDescription>
        <value>NPSP Default Scheduler</value>
    </labels>
    <labels>
        <fullName>healthLabelSchedulerValid</fullName>
        <categories>Health Check</categories>
        <language>en_US</language>
        <protected>false</protected>
        <shortDescription>healthLabelSchedulerValid</shortDescription>
        <value>NPSP Recurring Jobs are scheduled.</value>
    </labels>
    <labels>
        <fullName>healthLabelShowPassedTests</fullName>
        <categories>Health Check</categories>
        <language>en_US</language>
        <protected>false</protected>
        <shortDescription>healthLabelShowPassedTests</shortDescription>
        <value>Show Passed Tests</value>
    </labels>
    <labels>
        <fullName>healthLabelTime</fullName>
        <categories>Health Check</categories>
        <language>en_US</language>
        <protected>false</protected>
        <shortDescription>healthLabelTime</shortDescription>
        <value>Detection time in seconds: {0}</value>
    </labels>
    <labels>
        <fullName>healthLabelTriggerHandlerCheck</fullName>
        <categories>Health Check</categories>
        <language>en_US</language>
        <protected>false</protected>
        <shortDescription>healthLabelTriggerHandlerCheck</shortDescription>
        <value>Trigger Configuration</value>
    </labels>
    <labels>
        <fullName>healthLabelTriggerHandlersValid</fullName>
        <categories>Health Check</categories>
        <language>en_US</language>
        <protected>false</protected>
        <shortDescription>healthLabelTriggerHandlersValid</shortDescription>
        <value>Triggers are configured for NPSP default triggers.</value>
    </labels>
    <labels>
        <fullName>healthLabelUDFValid</fullName>
        <categories>Health Check</categories>
        <language>en_US</language>
        <protected>false</protected>
        <shortDescription>healthLabelUDFValid</shortDescription>
        <value>User Defined Rollups are valid.</value>
    </labels>
    <labels>
        <fullName>healthLabelVerifyLevels</fullName>
        <categories>Health Check</categories>
        <language>en_US</language>
        <protected>false</protected>
        <shortDescription>Health Check title for Levels</shortDescription>
        <value>Levels</value>
    </labels>
    <labels>
        <fullName>healthLabelVerifyLevelsSuccess</fullName>
        <categories>Health Check</categories>
        <language>en_US</language>
        <protected>false</protected>
        <shortDescription>Health Check message when all Levels verify ok</shortDescription>
        <value>All field references on all Levels are valid.</value>
    </labels>
    <labels>
        <fullName>healthLabelWarning</fullName>
        <categories>Health Check</categories>
        <language>en_US</language>
        <protected>false</protected>
        <shortDescription>healthLabelWarning</shortDescription>
        <value>Warning</value>
    </labels>
    <labels>
        <fullName>healthPaymentAutoCloseStageInvalid</fullName>
        <categories>Health Check</categories>
        <language>en_US</language>
        <protected>true</protected>
        <shortDescription>healthPaymentAutoCloseStageInvalid</shortDescription>
        <value>Select an active Closed/Won stage in the Opportunity stage to be transitioned to when all Payments are Paid setting.</value>
    </labels>
    <labels>
        <fullName>healthPaymentAutoCloseStageMustBeActiveClosedWonOrBlank</fullName>
        <categories>Health Check</categories>
        <language>en_US</language>
        <protected>true</protected>
        <shortDescription>healthPaymentAutoCloseStageMustBeActiveClosedWonOrBlank</shortDescription>
        <value>Select an active Closed/Won stage in the Opportunity Stage for When Fully Paid setting. You can also leave the value blank, which prevents NPSP from automatically updating the Opportunity stage when all Payments are received.</value>
    </labels>
    <labels>
        <fullName>healthPaymentAutoCloseStageValid</fullName>
        <categories>Health Check</categories>
        <language>en_US</language>
        <protected>true</protected>
        <shortDescription>healthPaymentAutoCloseStageValid</shortDescription>
        <value>The selected value in the Opportunity Stage for When Fully Paid setting is valid. This value is either an active Closed/Won stage, or blank.</value>
    </labels>
    <labels>
        <fullName>healthSolutionAccOne2OneNoContacts</fullName>
        <categories>Health Check</categories>
        <language>en_US</language>
        <protected>false</protected>
        <shortDescription>healthSolutionAccOne2OneNoContacts</shortDescription>
        <value>Consider deleting these unused One-to-One Accounts to save storage space.</value>
    </labels>
    <labels>
        <fullName>healthSolutionAccountDefaultRTInvalid</fullName>
        <categories>Health Check</categories>
        <language>en_US</language>
        <protected>true</protected>
        <shortDescription>healthSolutionAccountDefaultRTInvalid</shortDescription>
        <value>Go to &lt;strong&gt;People | Account Model&lt;/strong&gt; and select a valid record type.</value>
    </labels>
    <labels>
        <fullName>healthSolutionAccountDefaultRTIssue</fullName>
        <categories>Health Check</categories>
        <language>en_US</language>
        <protected>true</protected>
        <shortDescription>healthSolutionAccountDefaultRTIssue</shortDescription>
        <value>The record type selected for the Account Model should not be used as the default Account record type for any Profile. Doing so can cause various data issues.</value>
    </labels>
    <labels>
        <fullName>healthSolutionAccountModel</fullName>
        <categories>Health Check</categories>
        <language>en_US</language>
        <protected>false</protected>
        <shortDescription>healthSolutionAccountModel</shortDescription>
        <value>All of your Accounts should use the same Account Model. View all of your Accounts and their types by running the &lt;b&gt;Individual Accounts by Account Type&lt;/b&gt; report in the NPSP Health Check reports folder.</value>
    </labels>
    <labels>
        <fullName>healthSolutionAccountRTIssue</fullName>
        <categories>Health Check</categories>
        <language>en_US</language>
        <protected>false</protected>
        <shortDescription>healthSolutionAccountRTIssue</shortDescription>
        <value>For Household Accounts, make sure npe01__SYSTEM_AccountType__c is &apos;Household Account&apos;. For One-to-One Accounts, make sure npe01__SYSTEM_AccountType__c is &apos;One-to-One Individual&apos;. Also make sure for both, npe01__SYSTEMISINDIVIDUAL__c is true.</value>
    </labels>
    <labels>
        <fullName>healthSolutionAutoRelFieldsMissing</fullName>
        <categories>Health Check</categories>
        <language>en_US</language>
        <protected>false</protected>
        <shortDescription>healthSolutionAutoRelFieldsMissing</shortDescription>
        <value>Click {0} | {1} on the NPSP Settings tab, and delete the invalid Relationships Autocreation record.</value>
    </labels>
    <labels>
        <fullName>healthSolutionAutoRelInvalidCMField</fullName>
        <categories>Health Check</categories>
        <language>en_US</language>
        <protected>false</protected>
        <shortDescription>healthSolutionAutoRelInvalidCMField</shortDescription>
        <value>Click {0} | {1} on the NPSP Settings tab and delete the Relationships Autocreation record that references this field.</value>
    </labels>
    <labels>
        <fullName>healthSolutionAutoRelInvalidContactField</fullName>
        <language>en_US</language>
        <protected>false</protected>
        <shortDescription>healthSolutionAutoRelInvalidContactField</shortDescription>
        <value>Click {0} | {1} on the NPSP Settings tab and delete the Relationships Autocreation record that references this field.</value>
    </labels>
    <labels>
        <fullName>healthSolutionAutoRelInvalidLookupField</fullName>
        <categories>Health Check</categories>
        <language>en_US</language>
        <protected>false</protected>
        <shortDescription>healthSolutionAutoRelInvalidLookupField</shortDescription>
        <value>Click {0} | {1} on the NPSP Settings tab and delete the Relationships Autocreation record that references this field.</value>
    </labels>
    <labels>
        <fullName>healthSolutionBadRDField</fullName>
        <categories>Health Check</categories>
        <language>en_US</language>
        <protected>false</protected>
        <shortDescription>healthSolutionBadRDField</shortDescription>
        <value>On the NPSP Settings tab, click {0} | {1}, and delete the Recurring Donation Field Mapping record that references this field.</value>
    </labels>
    <labels>
        <fullName>healthSolutionContactData</fullName>
        <categories>Health Check</categories>
        <language>en_US</language>
        <protected>false</protected>
        <shortDescription>healthSolutionContactData</shortDescription>
        <value>View these Contacts by running the &lt;b&gt;Contacts without Accounts&lt;/b&gt; report in the NPSP Health Check reports folder.</value>
    </labels>
    <labels>
        <fullName>healthSolutionEditSetting</fullName>
        <categories>Health Check</categories>
        <language>en_US</language>
        <protected>false</protected>
        <shortDescription>healthSolutionEditSetting</shortDescription>
        <value>On the NPSP Settings tab, click {1} | {2}, and edit the {0} setting.</value>
    </labels>
    <labels>
        <fullName>healthSolutionHHAccNoContacts</fullName>
        <categories>Health Check</categories>
        <language>en_US</language>
        <protected>false</protected>
        <shortDescription>healthSolutionHHAccNoContacts</shortDescription>
        <value>Consider deleting these unused Household object records to save space. If you have completed a conversion to the Household Account model and no longer need the data on the Household object records, you can safely delete them. View these Household object records by running the Empty Household Objects report in the NPSP Health Check reports folder.</value>
    </labels>
    <labels>
        <fullName>healthSolutionHHObjNoContacts</fullName>
        <categories>Health Check</categories>
        <language>en_US</language>
        <protected>false</protected>
        <shortDescription>healthSolutionHHObjNoContacts</shortDescription>
        <value>Consider deleting these unused Household objects to save space. If you have completed a conversion to the Household Account model and no longer need the data on the Household object records they can be deleted.  View these Household objects by running the &lt;b&gt;Empty Household Objects&lt;/b&gt; report in the NPSP Health Check reports folder.</value>
    </labels>
    <labels>
        <fullName>healthSolutionInvalidFiscalYears</fullName>
        <categories>Health Check</categories>
        <language>en_US</language>
        <protected>false</protected>
        <shortDescription>healthSolutionInvalidFiscalYears</shortDescription>
        <value>Since Salesforce does not support turning off Custom Fiscal Years, NPSP Rollups will default to Calendar Year.</value>
    </labels>
    <labels>
        <fullName>healthSolutionInvalidLevelField</fullName>
        <categories>Health Check</categories>
        <language>en_US</language>
        <protected>false</protected>
        <shortDescription>Health Check Solution for an invalid Level field</shortDescription>
        <value>Go to the Levels Tab, and update the invalid field reference on Level {0}.</value>
    </labels>
    <labels>
        <fullName>healthSolutionInvalidOppField</fullName>
        <categories>Health Check</categories>
        <language>en_US</language>
        <protected>false</protected>
        <shortDescription>healthSolutionInvalidOppField</shortDescription>
        <value>On the NPSP Settings tab, click {0} | {1}, and delete the Payment Mapping record that references this field.</value>
    </labels>
    <labels>
        <fullName>healthSolutionInvalidOppStage</fullName>
        <categories>Health Check</categories>
        <language>en_US</language>
        <protected>false</protected>
        <shortDescription>healthSolutionInvalidOppStage</shortDescription>
        <value>Add this Opportunity Stage value in Salesforce Setup.</value>
    </labels>
    <labels>
        <fullName>healthSolutionInvalidPaymentField</fullName>
        <categories>Health Check</categories>
        <language>en_US</language>
        <protected>false</protected>
        <shortDescription>healthSolutionInvalidPaymentField</shortDescription>
        <value>On the NPSP Settings tab click {0} | {1}, and delete the Payment Mapping record that references this field.</value>
    </labels>
    <labels>
        <fullName>healthSolutionInvalidRDCustomPeriod</fullName>
        <categories>Health Check</categories>
        <language>en_US</language>
        <protected>true</protected>
        <shortDescription>healthSolutionInvalidRDCustomPeriod</shortDescription>
        <value>Add this Recurring Donation Installment Period picklist value in Salesforce Setup.</value>
    </labels>
    <labels>
        <fullName>healthSolutionInvalidRDCustomPeriodPicklist</fullName>
        <categories>Health Check</categories>
        <language>en_US</language>
        <protected>true</protected>
        <shortDescription>healthSolutionInvalidRDCustomPeriodPicklist</shortDescription>
        <value>On the NPSP Settings tab, click {0} | {1}, and add the missing Recurring Donation Custom Installment Period, or delete the picklist value from the Installment Period field.</value>
    </labels>
    <labels>
        <fullName>healthSolutionInvalidScheduledJob</fullName>
        <categories>Health Check</categories>
        <language>en_US</language>
        <protected>false</protected>
        <shortDescription>healthSolutionInvalidScheduledJob</shortDescription>
        <value>You must update the record to have a valid Class the implements the UTIL_MasterSchedulableHelper.UTIL_IRecurring interface.</value>
    </labels>
    <labels>
        <fullName>healthSolutionInvalidUDFObjectField</fullName>
        <categories>Health Check</categories>
        <language>en_US</language>
        <protected>false</protected>
        <shortDescription>healthSolutionInvalidUDFObjectField</shortDescription>
        <value>On the NPSP Settings tab, click {0} | {1} and delete the User Rollup record that references this field.</value>
    </labels>
    <labels>
        <fullName>healthSolutionMailingListReportMissing</fullName>
        <categories>Health Check</categories>
        <language>en_US</language>
        <protected>false</protected>
        <shortDescription>healthSolutionMailingListReportMissing</shortDescription>
        <value>Create a Campaigns with Contacts report, and add a filter for Member Status does not contain "Duplicate". Then specify this report on the {0} | {1} tab in NPSP Settings.</value>
    </labels>
    <labels>
        <fullName>healthSolutionMissingOppPayments</fullName>
        <categories>Health Check</categories>
        <language>en_US</language>
        <protected>false</protected>
        <shortDescription>healthSolutionMissingOppPayments</shortDescription>
        <value>View these Opportunities by running the &lt;b&gt;Opportunities without Payments&lt;/b&gt; report in the NPSP Health Check reports folder. Note that you should add filter criteria on the report to exclude any Opportunity types and Opportunity record types you&apos;ve excluded in NPSP Payments Settings. You can create the missing Payment records using the Create Missing Payments button on NPSP Settings | Bulk Data Processes | Create Missing Payments.</value>
    </labels>
    <labels>
        <fullName>healthSolutionNothingScheduled</fullName>
        <categories>Health Check</categories>
        <language>en_US</language>
        <protected>false</protected>
        <shortDescription>healthSolutionNothingScheduled</shortDescription>
        <value>To reschedule the default NPSP jobs, go to NPSP Settings | Bulk Data Processes | Process Scheduler. Click Edit. Make sure Don't Enable Auto Schedule Default NPSP Job is not selected. Click Save. See Edit or Reschedule NPSP Jobs in the Power of Us Hub for more information: https://powerofus.force.com/articles/Resource/NPSP-Edit-or-Reschedule-NPSP-Scheduled-Jobs</value>
    </labels>
    <labels>
        <fullName>healthSolutionOCRDupPrimary</fullName>
        <categories>Health Check</categories>
        <language>en_US</language>
        <protected>false</protected>
        <shortDescription>healthSolutionOCRDupPrimary</shortDescription>
        <value>If you have more than one Opportunity Contact Role marked Primary, it can cause NPSP to incorrectly calculate Opportunity Rollups, such as Total Gifts. To see which Opportunities have more than one Opportunity Contact Role marked Primary, run the &lt;b&gt;Opportunities with Primary Contact Roles&lt;/b&gt; report in the NPSP Health Checks report folder.</value>
    </labels>
    <labels>
        <fullName>healthSolutionOCRException</fullName>
        <categories>Health Check</categories>
        <language>en_US</language>
        <protected>false</protected>
        <shortDescription>healthSolutionOCRException</shortDescription>
        <value>If you have more than 50,000 Opportunities and Opportunity Contact Roles, you can safely ignore any errors dealing with SOQL limits.</value>
    </labels>
    <labels>
        <fullName>healthSolutionPaymentMappingBadDataTypes</fullName>
        <language>en_US</language>
        <protected>false</protected>
        <shortDescription>healthSolutionPaymentMappingBadDataTypes</shortDescription>
        <value>On the NPSP Settings tab, click {0} | {1}, and delete the Payment Mapping record that references these fields.</value>
    </labels>
    <labels>
        <fullName>healthSolutionRDBadOppField</fullName>
        <categories>Health Check</categories>
        <language>en_US</language>
        <protected>false</protected>
        <shortDescription>healthSolutionRDBadOppField</shortDescription>
        <value>On the NPSP Settings tab, click {0} | {1}, and  delete the Recurring Donation Field Mapping record that references this field.</value>
    </labels>
    <labels>
        <fullName>healthSolutionRDFieldsBadDatatypes</fullName>
        <categories>Health Check</categories>
        <language>en_US</language>
        <protected>false</protected>
        <shortDescription>healthSolutionRDFieldsBadDatatypes</shortDescription>
        <value>On the NPSP Settings tab, click {0} | {1}, and delete the Recurring Donation Field Mapping record that references these fields.</value>
    </labels>
    <labels>
        <fullName>healthSolutionRelReciprocalInvalid</fullName>
        <categories>Health Check</categories>
        <language>en_US</language>
        <protected>false</protected>
        <shortDescription>healthSolutionRelReciprocalInvalid</shortDescription>
        <value>On the NPSP Settings tab, click {0} | {1}, and delete the Reciprocal Relationship record. Then create a new one with the required information.</value>
    </labels>
    <labels>
        <fullName>healthSolutionSaveOppsFailed</fullName>
        <categories>Health Check</categories>
        <language>en_US</language>
        <protected>false</protected>
        <shortDescription>healthSolutionSaveOppsFailed</shortDescription>
        <value>Make sure you have no Validation Rules, Required Fields, or Workflow Rules that would prevent an Opportunity or Account from being saved.</value>
    </labels>
    <labels>
        <fullName>healthSolutionScheduleJobs</fullName>
        <categories>Health Check</categories>
        <language>en_US</language>
        <protected>false</protected>
        <shortDescription>healthSolutionScheduleJobs</shortDescription>
        <value>All NPSP scheduled classes should have records in Schedulable__c in order for these features to work correctly.</value>
    </labels>
    <labels>
        <fullName>healthSolutionTriggerHandlerMismatch</fullName>
        <categories>Health Check</categories>
        <language>en_US</language>
        <protected>false</protected>
        <shortDescription>healthSolutionTriggerHandlerMismatch</shortDescription>
        <value>Changes to triggers can affect core NPSP functionality in unexpected ways, and should be thoroughly tested before deployment to production. If these changes were unintentional, you should reset your Trigger Handlers to match the default NPSP configuration. See the Manage Trigger Handlers article in the Power Of Us Hub for more information: https://powerofus.force.com/articles/Resource/NPSP-Manage-Trigger-Handlers</value>
    </labels>
    <labels>
        <fullName>healthSolutionUDFBadDatatypes</fullName>
        <categories>Health Check</categories>
        <language>en_US</language>
        <protected>false</protected>
        <shortDescription>healthSolutionUDFBadDatatypes</shortDescription>
        <value>On the NPSP Settings tab, click {0} | {1}, and delete the User Rollup record that references these two fields.</value>
    </labels>
    <labels>
        <fullName>healthSolutionUDFOppField</fullName>
        <categories>Health Check</categories>
        <language>en_US</language>
        <protected>false</protected>
        <shortDescription>healthSolutionUDFOppField</shortDescription>
        <value>On the NPSP Settings tab, click {0} | {1}, and delete the User Rollup record that references this field.</value>
    </labels>
    <labels>
        <fullName>hhCmpDedupLabelReturnToCmp</fullName>
        <categories>Household Campaign Dedupe</categories>
        <language>en_US</language>
        <protected>false</protected>
        <shortDescription>hhCmpDedupLabelReturnToCmp</shortDescription>
        <value>Return to Campaign</value>
    </labels>
    <labels>
        <fullName>hhCmpDedupeBatchMessage</fullName>
        <categories>Household Campaign Dedupe</categories>
        <language>en_US</language>
        <protected>false</protected>
        <shortDescription>hhCmpDedupeBatchMessage</shortDescription>
        <value>Due to the large number of Campaign Members on this Campaign, NPSP is using a batch process to identify Household Members, which may take several minutes to complete. When it's done, you can view the Household Mailing report by clicking on the Household Mailing Report link.</value>
    </labels>
    <labels>
        <fullName>hhCmpDedupeBatchProgressTitle</fullName>
        <categories>Household Campaign Dedupe</categories>
        <language>en_US</language>
        <protected>false</protected>
        <shortDescription>hhCmpDedupeBatchProgressTitle</shortDescription>
        <value>Campaign Household Deduplication</value>
    </labels>
    <labels>
        <fullName>hhCmpDedupeLabelOpenReport</fullName>
        <categories>Household Campaign Dedupe</categories>
        <language>en_US</language>
        <protected>false</protected>
        <shortDescription>hhCmpDedupeLabelOpenReport</shortDescription>
        <value>Open Report</value>
    </labels>
    <labels>
        <fullName>hhCmpDedupeNoReport</fullName>
        <categories>Household Campaign Dedupe</categories>
        <language>en_US</language>
        <protected>false</protected>
        <shortDescription>hhCmpDedupeNoReport</shortDescription>
        <value>Could not find the report. Create a report and save it with the Report Unique Name of &apos;NPSP_Campaign_Household_Mailing_List_V2&apos;. Use the Campaigns with Contacts report type and add filters for CampaignId equals blank and Member Status does not contain &apos;Duplicate&apos;.</value>
    </labels>
    <labels>
        <fullName>hhCmpDedupeStatus</fullName>
        <categories>Household Campaign Dedupe</categories>
        <language>en_US</language>
        <protected>false</protected>
        <shortDescription>hhCmpDedupeStatus</shortDescription>
        <value>- Household Duplicate</value>
    </labels>
    <labels>
        <fullName>isARequiredField</fullName>
        <language>en_US</language>
        <protected>false</protected>
        <shortDescription>isARequiredField</shortDescription>
        <value>is a required field.</value>
    </labels>
    <labels>
        <fullName>labelListViewFirst</fullName>
        <categories>SoqlListView</categories>
        <language>en_US</language>
        <protected>false</protected>
        <shortDescription>label for First link in list view</shortDescription>
        <value>First</value>
    </labels>
    <labels>
        <fullName>labelListViewLast</fullName>
        <categories>SoqlListView</categories>
        <language>en_US</language>
        <protected>false</protected>
        <shortDescription>label for Last link in list view</shortDescription>
        <value>Last</value>
    </labels>
    <labels>
        <fullName>labelListViewNext</fullName>
        <categories>SoqlListView</categories>
        <language>en_US</language>
        <protected>false</protected>
        <shortDescription>label for Next link in list view</shortDescription>
        <value>Next</value>
    </labels>
    <labels>
        <fullName>labelListViewPageInfo</fullName>
        <categories>SoqlListView</categories>
        <language>en_US</language>
        <protected>false</protected>
        <shortDescription>label for page info in list view</shortDescription>
        <value>&amp;nbsp;&amp;nbsp;&amp;nbsp;Page {0} of {1} &amp;nbsp;&amp;nbsp;({2} records)</value>
    </labels>
    <labels>
        <fullName>labelListViewPrevious</fullName>
        <categories>SoqlListView</categories>
        <language>en_US</language>
        <protected>false</protected>
        <shortDescription>label for Previous link in list view</shortDescription>
        <value>Previous</value>
    </labels>
    <labels>
        <fullName>labelMessageLoading</fullName>
        <categories>SoqlListView, Settings</categories>
        <language>en_US</language>
        <protected>false</protected>
        <shortDescription>label for the loading... message used in some pages</shortDescription>
        <value>Loading...</value>
    </labels>
    <labels>
        <fullName>labelShowMore</fullName>
        <categories>SoqlListView</categories>
        <language>en_US</language>
        <protected>false</protected>
        <shortDescription>label for Show More on list views</shortDescription>
        <value>Show more</value>
    </labels>
    <labels>
        <fullName>lblAddressOverride</fullName>
        <categories>Manage Household UI</categories>
        <language>en_US</language>
        <protected>false</protected>
        <shortDescription>lblAddressOverride</shortDescription>
        <value>(address override)</value>
    </labels>
    <labels>
        <fullName>lblBtnAddAllHHMembers</fullName>
        <categories>Manage Household UI</categories>
        <language>en_US</language>
        <protected>false</protected>
        <shortDescription>lblBtnAddAllHHMembers</shortDescription>
        <value>Add All Members</value>
    </labels>
    <labels>
        <fullName>lblBtnAddContact</fullName>
        <categories>Manage Household UI</categories>
        <language>en_US</language>
        <protected>false</protected>
        <shortDescription>lblBtnAddContact</shortDescription>
        <value>Add {0}</value>
    </labels>
    <labels>
        <fullName>lblCCardExcludeFrom</fullName>
        <categories>Manage Household UI</categories>
        <language>en_US</language>
        <protected>false</protected>
        <shortDescription>lblCCardExcludeFrom</shortDescription>
        <value>Exclude from:</value>
    </labels>
    <labels>
        <fullName>lblCity</fullName>
        <categories>Manage Household UI</categories>
        <language>en_US</language>
        <protected>false</protected>
        <shortDescription>lblCity</shortDescription>
        <value>City</value>
    </labels>
    <labels>
        <fullName>lblCloned</fullName>
        <language>en_US</language>
        <protected>false</protected>
        <shortDescription>lblCloned</shortDescription>
        <value>Cloned</value>
    </labels>
    <labels>
        <fullName>lblCountry</fullName>
        <categories>Manage Household UI</categories>
        <language>en_US</language>
        <protected>false</protected>
        <shortDescription>lblCountry</shortDescription>
        <value>Country</value>
    </labels>
    <labels>
        <fullName>lblDeleteContact</fullName>
        <categories>Manage Household UI</categories>
        <language>en_US</language>
        <protected>false</protected>
        <shortDescription>caption of Remove Contact popup</shortDescription>
        <value>Remove Contact</value>
    </labels>
    <labels>
        <fullName>lblDeleteContactPrompt</fullName>
        <categories>Manage Household UI</categories>
        <language>en_US</language>
        <protected>false</protected>
        <shortDescription>prompt for the Remove Contact Popup</shortDescription>
        <value>Do you want to remove this Contact from this Household on Save?</value>
    </labels>
    <labels>
        <fullName>lblExtendedStatus</fullName>
        <categories>UTIL_JobProgressLightning</categories>
        <language>en_US</language>
        <protected>true</protected>
        <shortDescription>lblExtendedStatus</shortDescription>
        <value>Extended Status</value>
    </labels>
    <labels>
        <fullName>lblFindInContacts</fullName>
        <categories>Manage Household UI</categories>
        <language>en_US</language>
        <protected>false</protected>
        <shortDescription>autocomplete&apos;s label for &quot;smith in Contacts&quot;</shortDescription>
        <value>in Contacts</value>
    </labels>
    <labels>
        <fullName>lblFindOrAddContact</fullName>
        <categories>Manage Household UI</categories>
        <language>en_US</language>
        <protected>false</protected>
        <shortDescription>string displayed in the autocomplete control when empty</shortDescription>
        <value>Find a Contact or add a new Contact to the Household.</value>
    </labels>
    <labels>
        <fullName>lblFirstName</fullName>
        <categories>Manage Household UI</categories>
        <language>en_US</language>
        <protected>false</protected>
        <shortDescription>lblFirstName</shortDescription>
        <value>First Name</value>
    </labels>
    <labels>
        <fullName>lblFormalGreeting</fullName>
        <categories>Manage Household UI</categories>
        <language>en_US</language>
        <protected>false</protected>
        <shortDescription>lblFormalGreeting</shortDescription>
        <value>Formal Greeting</value>
    </labels>
    <labels>
        <fullName>lblHousehold</fullName>
        <categories>Manage Household UI</categories>
        <language>en_US</language>
        <protected>false</protected>
        <shortDescription>lblHousehold</shortDescription>
        <value>Household</value>
    </labels>
    <labels>
        <fullName>lblHouseholdName</fullName>
        <categories>Manage Household UI</categories>
        <language>en_US</language>
        <protected>false</protected>
        <shortDescription>lblHouseholdName</shortDescription>
        <value>Household Name</value>
    </labels>
    <labels>
        <fullName>lblInformalGreeting</fullName>
        <categories>Manage Household UI</categories>
        <language>en_US</language>
        <protected>false</protected>
        <shortDescription>lblInformalGreeting</shortDescription>
        <value>Informal Greeting</value>
    </labels>
    <labels>
        <fullName>lblLastName</fullName>
        <categories>Manage Household UI</categories>
        <language>en_US</language>
        <protected>false</protected>
        <shortDescription>lblLastName</shortDescription>
        <value>Last Name</value>
    </labels>
    <labels>
        <fullName>lblMergeHHPrompt</fullName>
        <categories>Manage Household UI</categories>
        <language>en_US</language>
        <protected>false</protected>
        <shortDescription>lblMergeHHPrompt</shortDescription>
        <value>{0} is in a Household with other members.  Do you want to just add {0}, or add all members from the Household?</value>
    </labels>
    <labels>
        <fullName>lblMergeHHTitle</fullName>
        <categories>Manage Household UI</categories>
        <language>en_US</language>
        <protected>false</protected>
        <shortDescription>lblMergeHHTitle</shortDescription>
        <value>Merge Households</value>
    </labels>
    <labels>
        <fullName>lblNPSPSettings</fullName>
        <categories>Payment Wizard</categories>
        <language>en_US</language>
        <protected>false</protected>
        <shortDescription>lblNPSPSettings</shortDescription>
        <value>NPSP Settings</value>
    </labels>
    <labels>
        <fullName>lblNoHHMergePermissions</fullName>
        <categories>Manage Household UI</categories>
        <language>en_US</language>
        <protected>false</protected>
        <shortDescription>error displayed when required perms missing to add a contact and its household</shortDescription>
        <value>You must have Edit and Delete permissions on Households (Accounts) in order to add an existing Contact to the Household.</value>
    </labels>
    <labels>
        <fullName>lblPostalCode</fullName>
        <categories>Manage Household UI</categories>
        <language>en_US</language>
        <protected>false</protected>
        <shortDescription>lblPostalCode</shortDescription>
        <value>Postal Code</value>
    </labels>
    <labels>
        <fullName>lblProgress</fullName>
        <categories>UTIL_JobProgressLightning</categories>
        <language>en_US</language>
        <protected>true</protected>
        <shortDescription>lblProgress</shortDescription>
        <value>Progress</value>
    </labels>
    <labels>
        <fullName>lblRequired</fullName>
        <categories>Engagement Plan, UTIL_FormField</categories>
        <language>en_US</language>
        <protected>true</protected>
        <shortDescription>lblRequired</shortDescription>
        <value>Required</value>
    </labels>
    <labels>
        <fullName>lblSalutation</fullName>
        <categories>Manage Household UI</categories>
        <language>en_US</language>
        <protected>false</protected>
        <shortDescription>lblSalutation</shortDescription>
        <value>Salutation</value>
    </labels>
    <labels>
        <fullName>lblState</fullName>
        <categories>Manage Household UI</categories>
        <language>en_US</language>
        <protected>false</protected>
        <shortDescription>lblState</shortDescription>
        <value>State</value>
    </labels>
    <labels>
        <fullName>lblStatus</fullName>
        <categories>UTIL_JobProgressLightning</categories>
        <language>en_US</language>
        <protected>true</protected>
        <shortDescription>lblStatus</shortDescription>
        <value>Status</value>
    </labels>
    <labels>
        <fullName>lblStreet</fullName>
        <categories>Manage Household UI</categories>
        <language>en_US</language>
        <protected>false</protected>
        <shortDescription>lblStreet</shortDescription>
        <value>Street</value>
    </labels>
    <labels>
        <fullName>lblYouAreHere</fullName>
        <categories>UTIL_PageHeader</categories>
        <language>en_US</language>
        <protected>true</protected>
        <shortDescription>lblYouAreHere</shortDescription>
        <value>You are here:</value>
    </labels>
    <labels>
        <fullName>leadConvertAccountName</fullName>
        <categories>Lead Converter</categories>
        <language>en_US</language>
        <protected>false</protected>
        <shortDescription>leadConvertAccountName</shortDescription>
        <value>Account</value>
    </labels>
    <labels>
        <fullName>leadConvertAffilationName</fullName>
        <categories>Lead Converter</categories>
        <language>en_US</language>
        <protected>false</protected>
        <shortDescription>leadConvertAffilationName</shortDescription>
        <value>Affiliated Account</value>
    </labels>
    <labels>
        <fullName>leadConvertAffiliateExistingAccount</fullName>
        <categories>Lead Convert</categories>
        <language>en_US</language>
        <protected>false</protected>
        <shortDescription>leadConvertAffiliateExistingAccount</shortDescription>
        <value>Affiliate with Existing Account:</value>
    </labels>
    <labels>
        <fullName>leadConvertAffiliateNewAccount</fullName>
        <categories>Lead Convert</categories>
        <language>en_US</language>
        <protected>false</protected>
        <shortDescription>leadConvertAffiliateNewAccount</shortDescription>
        <value>Affiliate with New Account:</value>
    </labels>
    <labels>
        <fullName>leadConvertAffiliatedAccount</fullName>
        <categories>Lead Convert</categories>
        <language>en_US</language>
        <protected>false</protected>
        <shortDescription>leadConvertAffiliatedAccount</shortDescription>
        <value>Affiliated Account</value>
    </labels>
    <labels>
        <fullName>leadConvertAttachBucketAccount</fullName>
        <categories>Lead Converter</categories>
        <language>en_US</language>
        <protected>false</protected>
        <shortDescription>leadConvertAttachBucketAccount</shortDescription>
        <value>Attach to Individual Bucket Account</value>
    </labels>
    <labels>
        <fullName>leadConvertAttachExistingAccount</fullName>
        <categories>Lead Converter</categories>
        <language>en_US</language>
        <protected>false</protected>
        <shortDescription>leadConvertAttachExistingAccount</shortDescription>
        <value>Attach with Existing Account:</value>
    </labels>
    <labels>
        <fullName>leadConvertAutocreateHHAccount</fullName>
        <categories>Lead Converter</categories>
        <language>en_US</language>
        <protected>false</protected>
        <shortDescription>leadConvertAutocreateHHAccount</shortDescription>
        <value>Create Household Account</value>
    </labels>
    <labels>
        <fullName>leadConvertAutocreateOne2OneAccount</fullName>
        <categories>Lead Converter</categories>
        <language>en_US</language>
        <protected>false</protected>
        <shortDescription>leadConvertAutocreateOne2OneAccount</shortDescription>
        <value>Create One-to-One Account</value>
    </labels>
    <labels>
        <fullName>leadConvertBtnCancel</fullName>
        <categories>Lead Converter</categories>
        <language>en_US</language>
        <protected>false</protected>
        <shortDescription>leadConvertBtnCancel</shortDescription>
        <value>Cancel</value>
    </labels>
    <labels>
        <fullName>leadConvertBtnConvert</fullName>
        <categories>Lead Converter</categories>
        <language>en_US</language>
        <protected>false</protected>
        <shortDescription>leadConvertBtnConvert</shortDescription>
        <value>Convert</value>
    </labels>
    <labels>
        <fullName>leadConvertContactAccount</fullName>
        <categories>Lead Convert</categories>
        <language>en_US</language>
        <protected>false</protected>
        <shortDescription>leadConvertContactAccount</shortDescription>
        <value>Contact Account</value>
    </labels>
    <labels>
        <fullName>leadConvertContactSelection</fullName>
        <categories>Lead Converter</categories>
        <language>en_US</language>
        <protected>true</protected>
        <shortDescription>leadConvertContactSelection</shortDescription>
        <value>You must select an option for Contact.</value>
    </labels>
    <labels>
        <fullName>leadConvertCreateAccount</fullName>
        <categories>Lead Converter</categories>
        <language>en_US</language>
        <protected>false</protected>
        <shortDescription>leadConvertCreateAccount</shortDescription>
        <value>Create New Account:</value>
    </labels>
    <labels>
        <fullName>leadConvertCreateNewContact</fullName>
        <categories>Lead Converter</categories>
        <language>en_US</language>
        <protected>false</protected>
        <shortDescription>leadConvertCreateNewContact</shortDescription>
        <value>Create New:</value>
    </labels>
    <labels>
        <fullName>leadConvertMergeExistingContact</fullName>
        <categories>Lead Converter</categories>
        <language>en_US</language>
        <protected>false</protected>
        <shortDescription>leadConvertMergeExistingContact</shortDescription>
        <value>Merge with Existing:</value>
    </labels>
    <labels>
        <fullName>leadConvertNewOpp</fullName>
        <categories>Lead Converter</categories>
        <language>en_US</language>
        <protected>false</protected>
        <shortDescription>leadConvertNewOpp</shortDescription>
        <value>Do not create a new {0} upon conversion.</value>
    </labels>
    <labels>
        <fullName>leadConvertOwner</fullName>
        <categories>Lead Converter</categories>
        <language>en_US</language>
        <protected>false</protected>
        <shortDescription>leadConvertOwner</shortDescription>
        <value>Record Owner</value>
    </labels>
    <labels>
        <fullName>leadConvertPageTitle</fullName>
        <categories>Lead Converter</categories>
        <language>en_US</language>
        <protected>false</protected>
        <shortDescription>leadConvertPageTitle</shortDescription>
        <value>Convert Lead:</value>
    </labels>
    <labels>
        <fullName>leadConvertRecordTypeWarning</fullName>
        <categories>Lead Converter</categories>
        <language>en_US</language>
        <protected>true</protected>
        <shortDescription>leadConvertRecordTypeWarning</shortDescription>
        <value>The default Account Record Type for your Profile is the same Record Type set as the Account Model in NPSP Settings, which could cause various data issues. We recommend changing the Account Record Type default to a different value for all profile(s).</value>
    </labels>
    <labels>
        <fullName>leadConvertSectionTitle</fullName>
        <categories>Lead Converter</categories>
        <language>en_US</language>
        <protected>false</protected>
        <shortDescription>leadConvertSectionTitle</shortDescription>
        <value>Convert Lead</value>
    </labels>
    <labels>
        <fullName>leadConvertSendEmail</fullName>
        <categories>Lead Converter</categories>
        <language>en_US</language>
        <protected>false</protected>
        <shortDescription>leadConvertSendEmail</shortDescription>
        <value>Send Email to the Owner</value>
    </labels>
    <labels>
        <fullName>leadConvertStatus</fullName>
        <categories>Lead Converter</categories>
        <language>en_US</language>
        <protected>false</protected>
        <shortDescription>leadConvertStatus</shortDescription>
        <value>Converted Status</value>
    </labels>
    <labels>
        <fullName>leadConvertViewContactError</fullName>
        <categories>Lead Converter</categories>
        <language>en_US</language>
        <protected>false</protected>
        <shortDescription>leadConvertViewContactError</shortDescription>
        <value>You can only view existing Contacts.</value>
    </labels>
    <labels>
        <fullName>lvlBtnSaveAndNew</fullName>
        <categories>UTIL_PageHeader</categories>
        <language>en_US</language>
        <protected>true</protected>
        <shortDescription>Save &amp; New button on the Level Edit page</shortDescription>
        <value>Save &amp; New</value>
    </labels>
    <labels>
        <fullName>lvlErrorDuplicateLookups</fullName>
        <categories>Levels</categories>
        <language>en_US</language>
        <protected>true</protected>
        <shortDescription>Error when the Level has the same lookup field  specified for level and previous</shortDescription>
        <value>You must specify different values for Level Field and Previous Level Field.</value>
    </labels>
    <labels>
        <fullName>lvlErrorDuplicateName</fullName>
        <categories>Levels</categories>
        <language>en_US</language>
        <protected>false</protected>
        <shortDescription>error when a name of a level is duplicated</shortDescription>
        <value>Level name {0} already exists.  Names for the same Target and Level Field must be unique.</value>
    </labels>
    <labels>
        <fullName>lvlErrorInvalidLookupField</fullName>
        <categories>Levels</categories>
        <language>en_US</language>
        <protected>false</protected>
        <shortDescription>error when Level Assignment fails to save its current or previous level</shortDescription>
        <value>Field {0} specified in Level {1} is not a valid lookup to a Level object.</value>
    </labels>
    <labels>
        <fullName>lvlErrorInvalidSourceField</fullName>
        <categories>Levels</categories>
        <language>en_US</language>
        <protected>false</protected>
        <shortDescription>error if level&apos;s source field isn&apos;t valid</shortDescription>
        <value>Field {0} specified in Level {1} is not a valid number field.</value>
    </labels>
    <labels>
        <fullName>lvlErrorMinGTMax</fullName>
        <categories>Levels</categories>
        <language>en_US</language>
        <protected>true</protected>
        <shortDescription>error if the Level Minimum is &gt; than Level Maximum</shortDescription>
        <value>The Minimum Amount must be less than the Maximum Amount on level {0}.</value>
    </labels>
    <labels>
        <fullName>lvlErrorMinOverlap</fullName>
        <categories>Levels</categories>
        <language>en_US</language>
        <protected>true</protected>
        <shortDescription>error when we detect the minimum amount overlaps another level</shortDescription>
        <value>The Minimum Amount to Maximum Amount range on Level {0} overlaps with the Minimum Amount to Maximum Amount range on Level {1}</value>
    </labels>
    <labels>
        <fullName>lvlErrorNoMinMax</fullName>
        <categories>Levels</categories>
        <language>en_US</language>
        <protected>true</protected>
        <shortDescription>error if both min and max are empty on a level</shortDescription>
        <value>The {0} level must have either a Minimum Amount or a Maximum Amount.</value>
    </labels>
    <labels>
        <fullName>mtchBtnSearch</fullName>
        <categories>Find Matched Gifts</categories>
        <language>en_US</language>
        <protected>false</protected>
        <shortDescription>mtchBtnSearch</shortDescription>
        <value>Search</value>
    </labels>
    <labels>
        <fullName>mtchCloseDateEnd</fullName>
        <categories>Find Matched Gifts</categories>
        <language>en_US</language>
        <protected>false</protected>
        <shortDescription>mtchCloseDateEnd</shortDescription>
        <value>Close Date End</value>
    </labels>
    <labels>
        <fullName>mtchCloseDateStart</fullName>
        <categories>Find Matched Gifts</categories>
        <language>en_US</language>
        <protected>false</protected>
        <shortDescription>mtchCloseDateStart</shortDescription>
        <value>Close Date Start</value>
    </labels>
    <labels>
        <fullName>mtchFindMatchedGiftsSectionHeader</fullName>
        <categories>Find Matched Gifts</categories>
        <language>en_US</language>
        <protected>false</protected>
        <shortDescription>mtchFindMatchedGiftsSectionHeader</shortDescription>
        <value>Find Matched Gifts</value>
    </labels>
    <labels>
        <fullName>mtchFindMoreGifts</fullName>
        <categories>Find Matched Gifts</categories>
        <language>en_US</language>
        <protected>false</protected>
        <shortDescription>mtchFindMoreGifts</shortDescription>
        <value>Find More Gifts</value>
    </labels>
    <labels>
        <fullName>mtchFindMoreGiftsInfo</fullName>
        <categories>Find Matched Gifts</categories>
        <language>en_US</language>
        <protected>false</protected>
        <shortDescription>mtchFindMoreGiftsInfo</shortDescription>
        <value>Enter your search criteria and click Search.</value>
    </labels>
    <labels>
        <fullName>mtchItems</fullName>
        <categories>Find Matching Gifts, Manage Soft Credits</categories>
        <language>en_US</language>
        <protected>false</protected>
        <shortDescription>mtchItems</shortDescription>
        <value>{0} items</value>
    </labels>
    <labels>
        <fullName>mtchSearchCriteriaEmpty</fullName>
        <categories>Find Matching Gifts</categories>
        <language>en_US</language>
        <protected>false</protected>
        <shortDescription>mtchSearchCriteriaEmpty</shortDescription>
        <value>Please enter a value for at least one of the search criteria fields.</value>
    </labels>
    <labels>
        <fullName>mtchSelectCbxTitle</fullName>
        <categories>Find Matched Gifts</categories>
        <language>en_US</language>
        <protected>false</protected>
        <shortDescription>mtchSelectCbxTitle</shortDescription>
        <value>Select</value>
    </labels>
    <labels>
        <fullName>mtchTotalMatchingGift</fullName>
        <categories>Find Matched Gifts</categories>
        <language>en_US</language>
        <protected>false</protected>
        <shortDescription>mtchTotalMatchingGift</shortDescription>
        <value>Total Matching Gift</value>
    </labels>
    <labels>
        <fullName>mtchTotalSelected</fullName>
        <categories>Find Matched Gifts</categories>
        <language>en_US</language>
        <protected>false</protected>
        <shortDescription>mtchTotalSelected</shortDescription>
        <value>Total Selected</value>
    </labels>
    <labels>
        <fullName>mtchTotalUnaccounted</fullName>
        <categories>Find Matched Gifts</categories>
        <language>en_US</language>
        <protected>false</protected>
        <shortDescription>mtchTotalUnaccounted</shortDescription>
        <value>Total Unaccounted</value>
    </labels>
    <labels>
        <fullName>oppInstallmentsOf</fullName>
        <categories>OppNaming</categories>
        <language>en_US</language>
        <protected>false</protected>
        <shortDescription>oppInstallmentsOf</shortDescription>
        <value>of</value>
    </labels>
    <labels>
        <fullName>oppNamingBoth</fullName>
        <categories>OppNaming</categories>
        <language>en_US</language>
        <protected>false</protected>
        <shortDescription>oppNamingBoth</shortDescription>
        <value>Both</value>
    </labels>
    <labels>
        <fullName>oppNamingIndividual</fullName>
        <categories>OppNaming</categories>
        <language>en_US</language>
        <protected>false</protected>
        <shortDescription>oppNamingIndividual</shortDescription>
        <value>Contact Donations</value>
    </labels>
    <labels>
        <fullName>oppNamingOrganizational</fullName>
        <categories>OppNaming</categories>
        <language>en_US</language>
        <protected>false</protected>
        <shortDescription>oppNamingOrganizational</shortDescription>
        <value>Organization Donations</value>
    </labels>
    <labels>
        <fullName>pmtModifyCurrency</fullName>
        <categories>Payment, Error</categories>
        <language>en_US</language>
        <protected>true</protected>
        <shortDescription>pmtModifyCurrency</shortDescription>
        <value>You can't modify Payment currencies directly. Update the parent Opportunity's currency, and NPSP will automatically update the currency of all related Payment records.</value>
    </labels>
    <labels>
        <fullName>pmtWizardBtnCalcPayments</fullName>
        <categories>Payment Wizard</categories>
        <language>en_US</language>
        <protected>false</protected>
        <shortDescription>pmtWizardBtnCalcPayments</shortDescription>
        <value>Calculate Payments</value>
    </labels>
    <labels>
        <fullName>pmtWizardBtnCreatePayments</fullName>
        <categories>Payment Wizard</categories>
        <language>en_US</language>
        <protected>false</protected>
        <shortDescription>pmtWizardBtnCreatePayments</shortDescription>
        <value>Create Payments</value>
    </labels>
    <labels>
        <fullName>pmtWizardBtnRemovePaidPayments</fullName>
        <categories>Payment Wizard</categories>
        <language>en_US</language>
        <protected>false</protected>
        <shortDescription>pmtWizardBtnRemovePaidPayments</shortDescription>
        <value>Remove Paid Payments</value>
    </labels>
    <labels>
        <fullName>pmtWizardClosedLost</fullName>
        <categories>Payment Wizard</categories>
        <language>en_US</language>
        <protected>false</protected>
        <shortDescription>pmtWizardClosedLost</shortDescription>
        <value>NOTE: This Opportunity is marked Closed/Lost. To create Payments, first edit the Opportunity record and change the stage to an open or Closed/Won stage.</value>
    </labels>
    <labels>
        <fullName>pmtWizardCreateSchedule</fullName>
        <categories>Payment Wizard</categories>
        <language>en_US</language>
        <protected>false</protected>
        <shortDescription>pmtWizardCreateSchedule</shortDescription>
        <value>Create a Payment Schedule</value>
    </labels>
    <labels>
        <fullName>pmtWizardFirstPaymentDate</fullName>
        <categories>Payment Wizard</categories>
        <language>en_US</language>
        <protected>false</protected>
        <shortDescription>pmtWizardFirstPaymentDate</shortDescription>
        <value>Date of First Payment</value>
    </labels>
    <labels>
        <fullName>pmtWizardInterval</fullName>
        <categories>Payment Wizard</categories>
        <language>en_US</language>
        <protected>false</protected>
        <shortDescription>pmtWizardInterval</shortDescription>
        <value>Interval</value>
    </labels>
    <labels>
        <fullName>pmtWizardMonth</fullName>
        <categories>Payment Wizard</categories>
        <language>en_US</language>
        <protected>true</protected>
        <shortDescription>pmtWizardMonth</shortDescription>
        <value>Month</value>
    </labels>
    <labels>
        <fullName>pmtWizardMsgNoOppFound</fullName>
        <categories>Payment Wizard</categories>
        <language>en_US</language>
        <protected>false</protected>
        <shortDescription>pmtWizardMsgNoOppFound</shortDescription>
        <value>No opportunity found.</value>
    </labels>
    <labels>
        <fullName>pmtWizardNoUnpaidAmount</fullName>
        <categories>Payment Wizard</categories>
        <language>en_US</language>
        <protected>false</protected>
        <shortDescription>pmtWizardNoUnpaidAmount</shortDescription>
        <value>NOTE: This Opportunity has no unpaid amount. To create Payments, first edit the Opportunity record and enter an amount, or click Remove Paid Payments to delete existing Payments. If the Opportunity's stage is closed, you may need to change it to an open stage.</value>
    </labels>
    <labels>
        <fullName>pmtWizardNoWriteoffAmount</fullName>
        <categories>Payment Wizard</categories>
        <language>en_US</language>
        <protected>false</protected>
        <shortDescription>pmtWizardNoWriteoffAmount</shortDescription>
        <value>NOTE: This Opportunity has no unpaid amount. To write off Payments, first edit the Opportunity record and enter an amount, or delete existing Payments.</value>
    </labels>
    <labels>
        <fullName>pmtWizardNumberOfPayments</fullName>
        <categories>Payment Wizard</categories>
        <language>en_US</language>
        <protected>false</protected>
        <shortDescription>pmtWizardNumberOfPayments</shortDescription>
        <value># of Payments</value>
    </labels>
    <labels>
        <fullName>pmtWizardPaymentNumber</fullName>
        <categories>Payment Wizard</categories>
        <language>en_US</language>
        <protected>false</protected>
        <shortDescription>pmtWizardPaymentNumber</shortDescription>
        <value>Payment Number</value>
    </labels>
    <labels>
        <fullName>pmtWizardPaymentsDisabled</fullName>
        <categories>Payment Wizard</categories>
        <language>en_US</language>
        <protected>false</protected>
        <shortDescription>pmtWizardPaymentsDisabled</shortDescription>
        <value>You do not have NPSP Payments Enabled. To use the Payment Scheduling Wizard, please enable Payments on the NPSP Settings page under Donations | Payments.</value>
    </labels>
    <labels>
        <fullName>pmtWizardPaymentsDisabledTitle</fullName>
        <categories>Payment Wizard</categories>
        <language>en_US</language>
        <protected>false</protected>
        <shortDescription>pmtWizardPaymentsDisabledTitle</shortDescription>
        <value>NPSP Payments Not Enabled</value>
    </labels>
    <labels>
        <fullName>pmtWizardPaymentsNoAccessMessage</fullName>
        <categories>Payment Wizard</categories>
        <language>en_US</language>
        <protected>true</protected>
        <shortDescription>Message displayed when the user has no permission to create payments</shortDescription>
        <value>You do not have permissions to create Payments.</value>
    </labels>
    <labels>
        <fullName>pmtWizardSectionTitle</fullName>
        <categories>Payment Wizard</categories>
        <language>en_US</language>
        <protected>false</protected>
        <shortDescription>pmtWizardSectionTitle</shortDescription>
        <value>Current Opportunity Info</value>
    </labels>
    <labels>
        <fullName>pmtWizardSectionWriteoff</fullName>
        <categories>Payment Wizard</categories>
        <language>en_US</language>
        <protected>false</protected>
        <shortDescription>pmtWizardSectionWriteoff</shortDescription>
        <value>Write Off Remaining Balance</value>
    </labels>
    <labels>
        <fullName>pmtWizardSectionWriteoffPayments</fullName>
        <categories>Payment Wizard</categories>
        <language>en_US</language>
        <protected>false</protected>
        <shortDescription>pmtWizardSectionWriteoffPayments</shortDescription>
        <value>Write Off Payments</value>
    </labels>
    <labels>
        <fullName>pmtWizardSubtitle</fullName>
        <categories>Payment Wizard</categories>
        <language>en_US</language>
        <protected>false</protected>
        <shortDescription>pmtWizardSubtitle</shortDescription>
        <value>Create one or more Payments for this Opportunity</value>
    </labels>
    <labels>
        <fullName>pmtWizardToBeCreated</fullName>
        <categories>Payment Wizard</categories>
        <language>en_US</language>
        <protected>false</protected>
        <shortDescription>pmtWizardToBeCreated</shortDescription>
        <value>Payments to be Created</value>
    </labels>
    <labels>
        <fullName>pmtWizardWarning</fullName>
        <categories>Payment Wizard</categories>
        <language>en_US</language>
        <protected>false</protected>
        <shortDescription>pmtWizardWarning</shortDescription>
        <value>Warning</value>
    </labels>
    <labels>
        <fullName>pmtWizardWeek</fullName>
        <categories>Payment Wizard</categories>
        <language>en_US</language>
        <protected>true</protected>
        <shortDescription>pmtWizardWeek</shortDescription>
        <value>Week</value>
    </labels>
    <labels>
        <fullName>pmtWizardWriteoffDate</fullName>
        <categories>Payment Wizard</categories>
        <language>en_US</language>
        <protected>false</protected>
        <shortDescription>pmtWizardWriteoffDate</shortDescription>
        <value>Which date would you like to use?</value>
    </labels>
    <labels>
        <fullName>pmtWizardWriteoffMessage</fullName>
        <categories>Payment Wizard</categories>
        <language>en_US</language>
        <protected>false</protected>
        <shortDescription>pmtWizardWriteoffMessage</shortDescription>
        <value>You are preparing to write off {0} Payment(s) totaling {1}.</value>
    </labels>
    <labels>
        <fullName>pmtWizardWriteoffNoAccessMessage</fullName>
        <categories>Payment Wizard</categories>
        <language>en_US</language>
        <protected>true</protected>
        <shortDescription>Message displayed when the user has no permission to apply the Write Off</shortDescription>
        <value>You do not have permissions to Write Off Payments.</value>
    </labels>
    <labels>
        <fullName>pmtWizardYear</fullName>
        <categories>Payment Wizard</categories>
        <language>en_US</language>
        <protected>true</protected>
        <shortDescription>pmtWizardYear</shortDescription>
        <value>Year</value>
    </labels>
    <labels>
        <fullName>pscDeleteRow</fullName>
        <categories>Manage Soft Credits</categories>
        <language>en_US</language>
        <protected>true</protected>
        <shortDescription>pscDeleteRow</shortDescription>
        <value>Delete Row</value>
    </labels>
    <labels>
        <fullName>pscManageSoftCreditsAdd</fullName>
        <categories>Manage Soft Credits</categories>
        <language>en_US</language>
        <protected>false</protected>
        <shortDescription>pscManageSoftCreditsAdd</shortDescription>
        <value>Add another soft credit</value>
    </labels>
    <labels>
        <fullName>pscManageSoftCreditsAmount</fullName>
        <categories>Manage Soft Credits</categories>
        <language>en_US</language>
        <protected>false</protected>
        <shortDescription>pscManageSoftCreditsAmount</shortDescription>
        <value>Amount</value>
    </labels>
    <labels>
        <fullName>pscManageSoftCreditsAmountMissing</fullName>
        <categories>Manage Soft Credits</categories>
        <language>en_US</language>
        <protected>false</protected>
        <shortDescription>pscManageSoftCreditsAmountMissing</shortDescription>
        <value>Please enter an amount or percent for each soft credit.</value>
    </labels>
    <labels>
        <fullName>pscManageSoftCreditsAmountOrPercent</fullName>
        <categories>Manage Soft Credits</categories>
        <language>en_US</language>
        <protected>false</protected>
        <shortDescription>pscManageSoftCreditsAmountOrPercent</shortDescription>
        <value>Amount or Percent</value>
    </labels>
    <labels>
        <fullName>pscManageSoftCreditsCantChangeCurrency</fullName>
        <categories>Manage Soft Credits</categories>
        <language>en_US</language>
        <protected>false</protected>
        <shortDescription>pscManageSoftCreditsCantChangeCurrency</shortDescription>
        <value>You can&apos;t modify soft credit currencies directly. Update the parent Opportunity&apos;s currency, and NPSP will automatically update the currency of all related soft credits.</value>
    </labels>
    <labels>
        <fullName>pscManageSoftCreditsFull</fullName>
        <categories>Manage Soft Credits</categories>
        <language>en_US</language>
        <protected>false</protected>
        <shortDescription>pscManageSoftCreditsFull</shortDescription>
        <value>Full</value>
    </labels>
    <labels>
        <fullName>pscManageSoftCreditsInvalidContact</fullName>
        <categories>Manage Soft Credits</categories>
        <language>en_US</language>
        <protected>false</protected>
        <shortDescription>pscManageSoftCreditsInvalidContact</shortDescription>
        <value>{0} is the Primary Contact for this Opportunity. You can't add soft credit to this Contact.</value>
    </labels>
    <labels>
        <fullName>pscManageSoftCreditsNoRoles</fullName>
        <categories>Manage Soft Credits</categories>
        <language>en_US</language>
        <protected>false</protected>
        <shortDescription>pscManageSoftCreditsNoRoles</shortDescription>
        <value>You have no Roles specified as Soft Credit Roles. In NPSP Settings under Donations | Contact Roles, select at least one Role in the Soft Credit Roles setting.</value>
    </labels>
    <labels>
        <fullName>pscManageSoftCreditsOppAmount</fullName>
        <categories>Manage Soft Credits</categories>
        <language>en_US</language>
        <protected>false</protected>
        <shortDescription>pscManageSoftCreditsOppAmount</shortDescription>
        <value>Total Amount</value>
    </labels>
    <labels>
        <fullName>pscManageSoftCreditsPSCAmount</fullName>
        <categories>Manage Soft Credits</categories>
        <language>en_US</language>
        <protected>false</protected>
        <shortDescription>pscManageSoftCreditsPSCAmount</shortDescription>
        <value>Soft Credit Amount</value>
    </labels>
    <labels>
        <fullName>pscManageSoftCreditsPartial</fullName>
        <categories>Manage Soft Credits</categories>
        <language>en_US</language>
        <protected>false</protected>
        <shortDescription>pscManageSoftCreditsPartial</shortDescription>
        <value>Partial</value>
    </labels>
    <labels>
        <fullName>pscManageSoftCreditsPercent</fullName>
        <categories>Manage Soft Credits</categories>
        <language>en_US</language>
        <protected>false</protected>
        <shortDescription>pscManageSoftCreditsPercent</shortDescription>
        <value>Percent</value>
    </labels>
    <labels>
        <fullName>pscManageSoftCreditsPrimaryDonor</fullName>
        <categories>Manage Soft Credits</categories>
        <language>en_US</language>
        <protected>false</protected>
        <shortDescription>pscManageSoftCreditsPrimaryDonor</shortDescription>
        <value>Primary Donor</value>
    </labels>
    <labels>
        <fullName>pscManageSoftCreditsReconcileFail</fullName>
        <categories>Manage Soft Credits</categories>
        <language>en_US</language>
        <protected>false</protected>
        <shortDescription>pscManageSoftCreditsReconcileFail</shortDescription>
        <value>The total Soft Credit Amount can't exceed the Opportunity Amount. Select Allow Soft Credit Amount more than Total Amount to override this restriction.</value>
    </labels>
    <labels>
        <fullName>pscManageSoftCreditsRestrictions</fullName>
        <categories>Manage Soft Creditds</categories>
        <language>en_US</language>
        <protected>false</protected>
        <shortDescription>pscManageSoftCreditsRestrictions</shortDescription>
        <value>Soft Credit Restrictions</value>
    </labels>
    <labels>
        <fullName>pscManageSoftCreditsRoleMissing</fullName>
        <categories>Manage Soft Credits</categories>
        <language>en_US</language>
        <protected>false</protected>
        <shortDescription>pscManageSoftCreditsRoleMissing</shortDescription>
        <value>You must specify a Role Name for all soft credits.</value>
    </labels>
    <labels>
        <fullName>pscManageSoftCreditsTitle</fullName>
        <categories>Manage Soft Credits</categories>
        <language>en_US</language>
        <protected>false</protected>
        <shortDescription>pscManageSoftCreditsTitle</shortDescription>
        <value>Manage Soft Credits</value>
    </labels>
    <labels>
        <fullName>pscManageSoftCreditsType</fullName>
        <categories>Manage Soft Credits</categories>
        <language>en_US</language>
        <protected>false</protected>
        <shortDescription>pscManageSoftCreditsType</shortDescription>
        <value>Type</value>
    </labels>
    <labels>
        <fullName>pscManageSoftCreditsUnaccounted</fullName>
        <categories>Manage Soft Credits</categories>
        <language>en_US</language>
        <protected>false</protected>
        <shortDescription>pscManageSoftCreditsUnaccounted</shortDescription>
        <value>Total Unaccounted</value>
    </labels>
    <labels>
        <fullName>pscManageSoftCreditsValidateTotals</fullName>
        <categories>Manage Soft Credits</categories>
        <language>en_US</language>
        <protected>false</protected>
        <shortDescription>pscManageSoftCreditsValidateTotals</shortDescription>
        <value>Allow Soft Credit Amount more than Total Amount</value>
    </labels>
    <labels>
        <fullName>sendAcknowledgmentFailedStatus</fullName>
        <categories>Send Acknowledgment button</categories>
        <language>en_US</language>
        <protected>false</protected>
        <shortDescription>sendAcknowledgmentFailedStatus</shortDescription>
        <value>Email Acknowledgment Not Sent</value>
    </labels>
    <labels>
        <fullName>sendAcknowledgmentFailureReasons</fullName>
        <categories>Send Acknowledgment Button</categories>
        <language>en_US</language>
        <protected>false</protected>
        <shortDescription>sendAcknowledgmentFailureReasons</shortDescription>
        <value>NPSP did not send acknowledgements for the following records. Acknowledgements can fail if there is no workflow rule (Acknowledgement Status EQUALS &apos;Send Acknowledgement&apos;) activated to send the acknowledgement, or if the records did not meet additional criteria to trigger the workflow rule. For example, if Primary Contact is not set, or if the Primary Contact&apos;s email field is empty or invalid.</value>
    </labels>
    <labels>
        <fullName>sendAcknowledgmentFireStatus</fullName>
        <categories>Send Acknowledgment Button</categories>
        <language>en_US</language>
        <protected>false</protected>
        <shortDescription>sendAcknowledgmentFireStatus</shortDescription>
        <value>Email Acknowledgment Now</value>
    </labels>
    <labels>
        <fullName>sendAcknowledgmentNoneSelected</fullName>
        <categories>Send Acknowledgment button</categories>
        <language>en_US</language>
        <protected>false</protected>
        <shortDescription>sendAcknowledgmentNoneSelected</shortDescription>
        <value>You must select one or more Opportunities before clicking Email Acknowledgments.</value>
    </labels>
    <labels>
        <fullName>sendAcknowledgmentNumberNoEmail</fullName>
        <categories>Send Acknowledgment Button</categories>
        <language>en_US</language>
        <protected>false</protected>
        <shortDescription>sendAcknowledgmentNumberNoEmail</shortDescription>
        <value>NPSP failed to send {0} acknowledgement(s).</value>
    </labels>
    <labels>
        <fullName>sendAcknowledgmentNumberSent</fullName>
        <categories>Send Acknowledgment Button</categories>
        <language>en_US</language>
        <protected>false</protected>
        <shortDescription>sendAcknowledgmentNumberSent</shortDescription>
        <value>{0} acknowledgment(s) sent.</value>
    </labels>
    <labels>
        <fullName>sendAcknowledgmentPageTitle</fullName>
        <categories>Send Acknowledgment Button</categories>
        <language>en_US</language>
        <protected>false</protected>
        <shortDescription>sendAcknowledgmentPageTitle</shortDescription>
        <value>Email Acknowledgments</value>
    </labels>
    <labels>
        <fullName>sendAcknowledgmentReturnLinkLabel</fullName>
        <categories>Send Acknowledgment Button</categories>
        <language>en_US</language>
        <protected>false</protected>
        <shortDescription>sendAcknowledgmentReturnLinkLabel</shortDescription>
        <value>Return to Opportunity</value>
    </labels>
    <labels>
        <fullName>sendAcknowledgmentSucceeded</fullName>
        <categories>Send Acknowledgment button</categories>
        <language>en_US</language>
        <protected>false</protected>
        <shortDescription>sendAcknowledgmentSucceeded</shortDescription>
        <value>Acknowledged</value>
    </labels>
    <labels>
        <fullName>statusCompleted</fullName>
        <categories>Status</categories>
        <language>en_US</language>
        <protected>false</protected>
        <shortDescription>statusCompleted</shortDescription>
        <value>Completed</value>
    </labels>
    <labels>
        <fullName>statusInProgress</fullName>
        <categories>Status</categories>
        <language>en_US</language>
        <protected>false</protected>
        <shortDescription>statusInProgress</shortDescription>
        <value>In Progress</value>
    </labels>
    <labels>
        <fullName>statusNotStarted</fullName>
        <categories>Status</categories>
        <language>en_US</language>
        <protected>false</protected>
        <shortDescription>statusNotStarted</shortDescription>
        <value>Not Started</value>
    </labels>
    <labels>
        <fullName>stgActive</fullName>
        <categories>Settings</categories>
        <language>en_US</language>
        <protected>true</protected>
        <shortDescription>stgActive</shortDescription>
        <value>Active</value>
    </labels>
    <labels>
        <fullName>stgAdd</fullName>
        <categories>Settings</categories>
        <language>en_US</language>
        <protected>true</protected>
        <shortDescription>To add to a list</shortDescription>
        <value>Add</value>
    </labels>
    <labels>
        <fullName>stgAddrGeneralSettingsIntro</fullName>
        <categories>Settings, address</categories>
        <language>en_US</language>
        <protected>false</protected>
        <shortDescription>stgAddrGeneralSettingsIntro</shortDescription>
        <value>Household and Organization Account Management lets you add multiple Addresses to an Account, specify default Addresses, and specify seasonal Addresses. Address Management is only available in NPSP3 and later with the Household Account model.</value>
    </labels>
    <labels>
        <fullName>stgAddrMustChooseClass</fullName>
        <categories>Settings, address</categories>
        <language>en_US</language>
        <protected>false</protected>
        <shortDescription>stgAddrMustChooseClass</shortDescription>
        <value>You must choose a verification service in order to enable automatic verification.</value>
    </labels>
    <labels>
        <fullName>stgAllocationLevel</fullName>
        <categories>Settings</categories>
        <language>en_US</language>
        <protected>true</protected>
        <shortDescription>stgAllocationLevel</shortDescription>
        <value>Allocation Type</value>
    </labels>
    <labels>
        <fullName>stgBtnCancel</fullName>
        <categories>Settings, UTIL_PageHeader</categories>
        <language>en_US</language>
        <protected>false</protected>
        <shortDescription>stgBtnCancel</shortDescription>
        <value>Cancel</value>
    </labels>
    <labels>
        <fullName>stgBtnClearErrorLog</fullName>
        <categories>Settings</categories>
        <language>en_US</language>
        <protected>false</protected>
        <shortDescription>stgBtnClearErrorLog</shortDescription>
        <value>Clear Error Log</value>
    </labels>
    <labels>
        <fullName>stgBtnClone</fullName>
        <categories>Settings</categories>
        <language>en_US</language>
        <protected>true</protected>
        <shortDescription>stgBtnClone</shortDescription>
        <value>Clone</value>
    </labels>
    <labels>
        <fullName>stgBtnCreateAutoRel</fullName>
        <categories>Settings</categories>
        <language>en_US</language>
        <protected>false</protected>
        <shortDescription>stgBtnCreateAutoRel</shortDescription>
        <value>Create Automatic Relationship</value>
    </labels>
    <labels>
        <fullName>stgBtnCreateMapping</fullName>
        <categories>Settings</categories>
        <language>en_US</language>
        <protected>false</protected>
        <shortDescription>stgBtnCreateMapping</shortDescription>
        <value>Create Custom Mapping</value>
    </labels>
    <labels>
        <fullName>stgBtnCreateRDPeriod</fullName>
        <categories>Settings</categories>
        <language>en_US</language>
        <protected>false</protected>
        <shortDescription>stgBtnCreateRDPeriod</shortDescription>
        <value>Create Custom Installment Period</value>
    </labels>
    <labels>
        <fullName>stgBtnCreateRelReciprocal</fullName>
        <categories>Settings</categories>
        <language>en_US</language>
        <protected>false</protected>
        <shortDescription>stgBtnCreateRelReciprocal</shortDescription>
        <value>Create Reciprocal Relationship</value>
    </labels>
    <labels>
        <fullName>stgBtnCreateTH</fullName>
        <categories>Settings</categories>
        <language>en_US</language>
        <protected>false</protected>
        <shortDescription>stgBtnCreateTH</shortDescription>
        <value>Create Trigger Handler</value>
    </labels>
    <labels>
        <fullName>stgBtnCreateUDR</fullName>
        <categories>Settings</categories>
        <language>en_US</language>
        <protected>false</protected>
        <shortDescription>stgBtnCreateUDR</shortDescription>
        <value>Create Rollup</value>
    </labels>
    <labels>
        <fullName>stgBtnEdit</fullName>
        <categories>Settings</categories>
        <language>en_US</language>
        <protected>false</protected>
        <shortDescription>stgBtnEdit</shortDescription>
        <value>Edit</value>
    </labels>
    <labels>
        <fullName>stgBtnHHAutoName</fullName>
        <categories>Settings</categories>
        <language>en_US</language>
        <protected>false</protected>
        <shortDescription>stgBtnHHAutoName</shortDescription>
        <value>Refresh All Household Names</value>
    </labels>
    <labels>
        <fullName>stgBtnNewAutoRel</fullName>
        <categories>Settings</categories>
        <language>en_US</language>
        <protected>false</protected>
        <shortDescription>stgBtnNewAutoRel</shortDescription>
        <value>New Automatic Relationship</value>
    </labels>
    <labels>
        <fullName>stgBtnNewONS</fullName>
        <categories>Settings</categories>
        <language>en_US</language>
        <protected>false</protected>
        <shortDescription>stgBtnNewONS</shortDescription>
        <value>New Opportunity Name</value>
    </labels>
    <labels>
        <fullName>stgBtnNewPaymentMap</fullName>
        <categories>Settings</categories>
        <language>en_US</language>
        <protected>false</protected>
        <shortDescription>stgBtnNewPaymentMap</shortDescription>
        <value>New Payment Field Mapping</value>
    </labels>
    <labels>
        <fullName>stgBtnNewRDFieldMap</fullName>
        <categories>Settings</categories>
        <language>en_US</language>
        <protected>false</protected>
        <shortDescription>stgBtnNewRDFieldMap</shortDescription>
        <value>New Custom Field Mapping</value>
    </labels>
    <labels>
        <fullName>stgBtnNewRDPeriod</fullName>
        <categories>Settings</categories>
        <language>en_US</language>
        <protected>false</protected>
        <shortDescription>stgBtnNewRDPeriod</shortDescription>
        <value>New Custom Installment Period</value>
    </labels>
    <labels>
        <fullName>stgBtnNewRelReciprocal</fullName>
        <categories>Settings</categories>
        <language>en_US</language>
        <protected>false</protected>
        <shortDescription>stgBtnNewRelReciprocal</shortDescription>
        <value>New Reciprocal Relationship</value>
    </labels>
    <labels>
        <fullName>stgBtnNewTH</fullName>
        <categories>Settings</categories>
        <language>en_US</language>
        <protected>false</protected>
        <shortDescription>stgBtnNewTH</shortDescription>
        <value>New Trigger Handler</value>
    </labels>
    <labels>
        <fullName>stgBtnNewUDR</fullName>
        <categories>Settings</categories>
        <language>en_US</language>
        <protected>false</protected>
        <shortDescription>stgBtnNewUDR</shortDescription>
        <value>New User Defined Rollup</value>
    </labels>
    <labels>
        <fullName>stgBtnRDCreateNewMap</fullName>
        <categories>Settings</categories>
        <language>en_US</language>
        <protected>false</protected>
        <shortDescription>stgBtnRDCreateNewMap</shortDescription>
        <value>Create Custom Field Mapping</value>
    </labels>
    <labels>
        <fullName>stgBtnRefreshOpportunityNames</fullName>
        <categories>Settings</categories>
        <language>en_US</language>
        <protected>false</protected>
        <shortDescription>stgBtnRefreshOpportunityNames</shortDescription>
        <value>Refresh All Opportunity Names</value>
    </labels>
    <labels>
        <fullName>stgBtnRefreshPrimaryContacts</fullName>
        <categories>Settings</categories>
        <language>en_US</language>
        <protected>false</protected>
        <shortDescription>stgBtnRefreshPrimaryContacts</shortDescription>
        <value>Refresh All Opportunity Primary Contacts</value>
    </labels>
    <labels>
        <fullName>stgBtnRunBatch</fullName>
        <categories>Settings</categories>
        <language>en_US</language>
        <protected>false</protected>
        <shortDescription>stgBtnRunBatch</shortDescription>
        <value>Run Batch</value>
    </labels>
    <labels>
        <fullName>stgBtnSave</fullName>
        <categories>Settings, UTIL_PageHeader</categories>
        <language>en_US</language>
        <protected>false</protected>
        <shortDescription>stgBtnSave</shortDescription>
        <value>Save</value>
    </labels>
    <labels>
        <fullName>stgCheckboxTrue</fullName>
        <categories>Settings</categories>
        <language>en_US</language>
        <protected>true</protected>
        <shortDescription>For alternative text when a boolean is selected.</shortDescription>
        <value>Selected</value>
    </labels>
    <labels>
        <fullName>stgCheckboxFalse</fullName>
        <categories>Settings</categories>
        <language>en_US</language>
        <protected>true</protected>
        <shortDescription>For alternative text when a boolean is not selected.</shortDescription>
        <value>Not Selected</value>
    </labels>
    <labels>
        <fullName>stgCountOf</fullName>
        <categories>Settings</categories>
        <language>en_US</language>
        <protected>false</protected>
        <shortDescription>stgCountOf</shortDescription>
        <value>Count of</value>
    </labels>
    <labels>
        <fullName>stgCRLPHouseholdAccountError</fullName>
        <categories>Settings</categories>
        <language>en_US</language>
        <protected>true</protected>
        <shortDescription>stgCRLPHouseholdAccountError</shortDescription>
        <value>You must be using the Household Account Model in order to use Customizable Rollups.</value>
    </labels>
    <labels>
        <fullName>stgCRLPInfoOnUDRBody</fullName>
        <categories>Settings</categories>
        <language>en_US</language>
        <protected>true</protected>
        <shortDescription>stgCRLPInfoOnUDRBody</shortDescription>
        <value>Customizable Rollups offer all the functionality of User Defined Rollups and so much more:&lt;br/&gt;
            &lt;br/&gt;
            ● Roll up Payments in addition to Opportunities&lt;br/&gt;
            ● Use filters to easily exclude certain records or data&lt;br/&gt;
            ● Roll up data for more than 2 years back&lt;br/&gt;
            &lt;br/&gt;
            Go to NPSP Settings | Donations | Customizable Rollups to enable Customizable Rollups and get started using them!
        </value>
    </labels>
    <labels>
        <fullName>stgCRLPInfoOnUDRHeading</fullName>
        <categories>Settings</categories>
        <language>en_US</language>
        <protected>true</protected>
        <shortDescription>stgCRLPInfoOnUDRHeading</shortDescription>
        <value>Why not try Customizable Rollups instead?</value>
    </labels>
    <labels>
        <fullName>stgCRLPNonAdminError</fullName>
        <categories>Settings</categories>
        <language>en_US</language>
        <protected>true</protected>
        <shortDescription>stgCRLPNonAdminError</shortDescription>
        <value>Only System Administrators can enable or disable Customizable Rollups.</value>
    </labels>
    <labels>
        <fullName>stgCRLPGoToSetup</fullName>
        <categories>Settings</categories>
        <language>en_US</language>
        <protected>true</protected>
        <shortDescription>stgCRLPGoToSetup</shortDescription>
        <value>Configure Customizable Rollups</value>
    </labels>
    <labels>
        <fullName>stgCRLPReset</fullName>
        <categories>Settings</categories>
        <language>en_US</language>
        <protected>true</protected>
        <shortDescription>stgCRLPReset</shortDescription>
        <value>Reset Customizable Rollups</value>
    </labels>
    <labels>
        <fullName>stgDocumentation</fullName>
        <categories>Settings</categories>
        <language>en_US</language>
        <protected>false</protected>
        <shortDescription>stgDocumentation</shortDescription>
        <value>Documentation</value>
    </labels>
    <labels>
        <fullName>stgDeploymentInProgress</fullName>
        <categories>Settings</categories>
        <language>en_US</language>
        <protected>true</protected>
        <shortDescription>stgDeploymentInProgress</shortDescription>
        <value>Deployment in progress. You can leave this page. The page will reload when deployment is finished.</value>
    </labels>
    <labels>
        <fullName>stgDeploymentTryAgain</fullName>
        <categories>Settings</categories>
        <language>en_US</language>
        <protected>true</protected>
        <shortDescription>stgDeploymentTryAgain</shortDescription>
        <value>You can try again immediately.</value>
    </labels>
    <labels>
        <fullName>stgDontAutoScheduleHelpText</fullName>
        <categories>Settings</categories>
        <language>en_US</language>
        <protected>false</protected>
        <shortDescription>stgDontAutoScheduleHelpText</shortDescription>
        <value>NPSP has a number of Scheduled Jobs that calculate rollups, update Recurring Donations and Seasonal Addresses, and perform error handling.
&lt;br/&gt; 
&lt;br/&gt; 
When Don't Auto Schedule Default NPSP Jobs is not selected, whenever you load the NPSP Settings page, NPSP checks that all the default NPSP Jobs are scheduled. If they're not scheduled, NPSP reschedules them. NPSP will reschedule only missing NPSP Jobs; it will not overwrite Jobs that have been updated.
&lt;br/&gt; 
&lt;br/&gt; 
To view these Jobs, search for Scheduled Jobs in Salesforce Setup.
&lt;br/&gt; 
&lt;br/&gt;
Selecting Don't Auto Schedule Default NPSP Jobs tells NPSP not to check for or reschedule the default Jobs.</value>
    </labels>
    <labels>
        <fullName>stgErrorINaming</fullName>
        <categories>Settings</categories>
        <language>en_US</language>
        <protected>false</protected>
        <shortDescription>stgErrorINaming</shortDescription>
        <value>The Apex class you selected in the Implementing Class field does not implement the HH_INaming interface. Select a different Apex class, or use the default NPSP class HH_NameSpec.</value>
    </labels>
    <labels>
        <fullName>stgErrorInvalidClass</fullName>
        <categories>Settings</categories>
        <language>en_US</language>
        <protected>false</protected>
        <shortDescription>stgErrorInvalidClass</shortDescription>
        <value>Invalid Implementing Class.</value>
    </labels>
    <labels>
        <fullName>stgErrorInvalidNameFormat</fullName>
        <categories>Settings</categories>
        <language>en_US</language>
        <protected>false</protected>
        <shortDescription>stgErrorInvalidNameFormat</shortDescription>
        <value>Error in {0}: {1}</value>
    </labels>
    <labels>
        <fullName>stgHHNameRefreshTitle</fullName>
        <categories>Settings</categories>
        <language>en_US</language>
        <protected>false</protected>
        <shortDescription>stgHHNameRefreshTitle</shortDescription>
        <value>Refresh Household Names</value>
    </labels>
    <labels>
        <fullName>stgHelpAccountModel</fullName>
        <categories>Settings</categories>
        <language>en_US</language>
        <protected>false</protected>
        <shortDescription>stgHelpAccountModel</shortDescription>
        <value>The Account model used by the Nonprofit Success Pack. This option controls what happens when you create a Contact with a blank Account field value. WARNING: You should not use the Account Model record type you select as the default Account record type for any Profile. Doing so can cause various data issues.</value>
    </labels>
    <labels>
        <fullName>stgHelpAlloFiscalYearRollups</fullName>
        <categories>Allocation, Settings</categories>
        <language>en_US</language>
        <protected>false</protected>
        <shortDescription>stgHelpAlloFiscalYearRollups</shortDescription>
        <value>When selected, this option enables fiscal year settings, rather than calendar year settings, for Allocation rollup totals. To set Fiscal Year information, go to Setup and search for Fiscal Year. NOTE: Nonprofit Success Pack does not support custom fiscal year settings.</value>
    </labels>
    <labels>
        <fullName>stgHelpAlloNDayValue</fullName>
        <categories>Allocation, Settings</categories>
        <language>en_US</language>
        <protected>false</protected>
        <shortDescription>stgHelpAlloNDayValue</shortDescription>
        <value>Sets the value for 'N day' rollups, where 'N' is the number of days from today into the past. This value defaults to roll up GAU Allocations over the past 365 days.</value>
    </labels>
    <labels>
        <fullName>stgHelpAllocationLevel</fullName>
        <categories>Settings</categories>
        <language>en_US</language>
        <protected>true</protected>
        <shortDescription>stgHelpAllocationLevel</shortDescription>
        <value>An allocation is the specific amount of a gift that goes to a designated General Accounting Unit (GAU). This setting determines whether funds are allocated based on the Amount on the Opportunity or the Amount on the Payment.&lt;br/&gt;&lt;br/&gt;

&lt;b&gt;IMPORTANT:&lt;/b&gt; Choosing to use Payment Allocations changes the way Opportunity Allocations work in your org. It's important that you understand these changes, the impact of turning Payment Allocations off after they've been enabled, and the additional requirements that exist before enabling them in your org. Review the Payment Allocations documentation to better understand the potential impact.&lt;br/&gt;&lt;br/&gt;

Payment Allocation Rollups are not currently supported.</value>
    </labels>
    <labels>
        <fullName>stgHelpAllocationLevelWarning</fullName>
        <categories>Settings</categories>
        <language>en_US</language>
        <protected>true</protected>
        <shortDescription>stgHelpAutoAffil</shortDescription>
        <value>If you enable and start using Payment Allocations and then disable them, you will need to manually reconcile your data and update Opportunity Allocation records to reflect the information previously assigned in Payment Allocations.</value>
    </labels>
    <labels>
        <fullName>stgHelpAutoAffil</fullName>
        <categories>Settings</categories>
        <language>en_US</language>
        <protected>false</protected>
        <shortDescription>stgHelpAutoAffil</shortDescription>
        <value>When selected, this option tells Salesforce to create or update Affiliations for Contacts connected to Organization Accounts (Account record type = Organization) whenever the Contact&apos;s Account field or Primary Affiliation field changes.</value>
    </labels>
    <labels>
        <fullName>stgHelpAutoRelCampaignRT</fullName>
        <categories>Settings</categories>
        <language>en_US</language>
        <protected>false</protected>
        <shortDescription>stgHelpAutoRelCampaignRT</shortDescription>
        <value>Select the Campaign Type(s) you'd like this Automatic Relationship to be created for.</value>
    </labels>
    <labels>
        <fullName>stgHelpAutoRelField</fullName>
        <categories>Settings</categories>
        <language>en_US</language>
        <protected>false</protected>
        <shortDescription>stgHelpAutoRelField</shortDescription>
        <value>The field that triggers the auto-creation of the Relationship.</value>
    </labels>
    <labels>
        <fullName>stgHelpAutoRelObject</fullName>
        <categories>Settings</categories>
        <language>en_US</language>
        <protected>false</protected>
        <shortDescription>stgHelpAutoRelObject</shortDescription>
        <value>The Salesforce object associated with this auto-created Relationship..</value>
    </labels>
    <labels>
        <fullName>stgHelpAutoRelType</fullName>
        <categories>Settings</categories>
        <language>en_US</language>
        <protected>false</protected>
        <shortDescription>stgHelpAutoRelType</shortDescription>
        <value>The Relationship Type that you want to create between the base Contact or Campaign Member, and the corresponding Contact or Campaign Member. The corresponding Contact or Campaign Member will receive a Reciprocal Relationship value, if one is available.</value>
    </labels>
    <labels>
        <fullName>stgHelpBDEAllowBlankOppNames</fullName>
        <categories>Settings</categories>
        <language>en_US</language>
        <protected>false</protected>
        <shortDescription>stgHelpBDEAllowBlankOppNames</shortDescription>
        <value>If selected, Batch Data Entry will not name Opportunities, even if you leave the Name field blank on the Batch Data Entry page.</value>
    </labels>
    <labels>
        <fullName>stgHelpBDEOppNaming</fullName>
        <categories>Settings</categories>
        <language>en_US</language>
        <protected>false</protected>
        <shortDescription>stgHelpBDEOppNaming</shortDescription>
        <value>When selected, NPSP uses the default naming convention for batch-entered Opportunities, regardless of the value you enter in the Name field of the batch entry screen. NOTE: This setting has no effect if custom Opportunity Names are configured.</value>
    </labels>
    <labels>
        <fullName>stgHelpBatchAlloRollup</fullName>
        <categories>Allocation, Settings</categories>
        <language>en_US</language>
        <protected>false</protected>
        <shortDescription>stgHelpBatchAlloRollup</shortDescription>
        <value>This utility calculates rollup totals for all Closed Opportunities with Allocations and updates the relevant General Accounting Unit (GAU) records.
This process may take some time, but you can safely close this page and the process will continue in the background.</value>
    </labels>
    <labels>
        <fullName>stgHelpBatchCreateDefault</fullName>
        <categories>Allocation, Settings</categories>
        <language>en_US</language>
        <protected>false</protected>
        <shortDescription>stgHelpBatchCreateDefault</shortDescription>
        <value>Clicking this button starts a batch process that creates default allocations for all existing opportunities, except opportunities excluded in the Allocations Rollup Settings. Default allocations must be enabled and a default General Accounting Unit selected to run this tool.</value>
    </labels>
    <labels>
        <fullName>stgHelpBatchOppRollup</fullName>
        <categories>Settings</categories>
        <language>en_US</language>
        <protected>false</protected>
        <shortDescription>stgHelpBatchOppRollup</shortDescription>
        <value>This utility calculates rollup totals for all Closed Opportunities and updates the relevant Contacts, Households, and Accounts.
This process may take some time, but you can safely close this page and the process will continue in the background.</value>
    </labels>
    <labels>
        <fullName>stgHelpBtnHHNaming</fullName>
        <categories>Settings</categories>
        <language>en_US</language>
        <protected>false</protected>
        <shortDescription>stgHelpBtnHHNaming</shortDescription>
        <value>&lt;b&gt;WARNING:&lt;/b&gt; Clicking this button will activate Automatic Household Naming, and populate your existing Household Names, Formal Greetings, and Informal Greetings with new names, according to the formats you&apos;ve chosen. Every single Household Account (or Household object) in your Salesforce organization will be renamed (except those Households that do not have automatic naming enabled.)&lt;br/&gt;&lt;br/&gt;

&lt;b&gt;This is an irreversible process.&lt;/b&gt; While you can deactivate Automatic Household Naming at any time, all newly populated names will remain. &lt;br/&gt;&lt;br/&gt;

Before starting this process, we recommend disabling the following when they affect Households:
&lt;br/&gt;
&lt;br/&gt;
● Custom Validation Rules&lt;br/&gt;
● Workflow Rules&lt;br/&gt;
● Process Builder&lt;br/&gt;
● Visual Workflows&lt;br/&gt;
● Custom Triggers&lt;br/&gt;

&lt;br/&gt;
Once the process is 100% complete, you can safely leave or refresh this page.</value>
    </labels>
    <labels>
        <fullName>stgHelpBtnOppNaming</fullName>
        <categories>Settings</categories>
        <language>en_US</language>
        <protected>false</protected>
        <shortDescription>stgHelpBtnOppNaming</shortDescription>
        <value>&lt;b&gt;WARNING:&lt;/b&gt; Clicking this button will activate batch Opportunity renaming, and refresh all Opportunity Names according to the formats you've chosen. Salesforce will rename every Opportunity in your organization except those Opportunities whose Opportunity Name Formats you've specified as &quot;Do Not Rename.&quot;&lt;br/&gt;&lt;br/&gt;

&lt;b&gt;This is an irreversible process.&lt;/b&gt;
Before starting this process, we recommend that you back up your data. We also recommend disabling the following when they affect Opportunities: 
&lt;br/&gt;
&lt;br/&gt;
● Custom Validation Rules&lt;br/&gt;
● Workflow Rules&lt;br/&gt;
● Process Builder&lt;br/&gt;
● Visual Workflows&lt;br/&gt;
● Custom Triggers&lt;br/&gt;&lt;br/&gt;
Once the process is 100% complete, you can safely leave or refresh this page.</value>
    </labels>
    <labels>
        <fullName>stgHelpChatterGroup</fullName>
        <categories>Settings</categories>
        <language>en_US</language>
        <protected>false</protected>
        <shortDescription>stgHelpChatterGroup</shortDescription>
        <value>Chatter group where error notifications will be posted.</value>
    </labels>
    <labels>
        <fullName>stgHelpCiceroAddrVerification</fullName>
        <categories>Address Verification Settings page</categories>
        <language>en_US</language>
        <protected>true</protected>
        <shortDescription>stgHelpCiceroAddrVerification</shortDescription>
        <value>Make sure you enter your Cicero API Key in the Auth Token settings field. You will find your API Key on your Cicero My Profile page at cicero.azavea.com</value>
    </labels>
    <labels>
        <fullName>stgHelpContactRTExcluded</fullName>
        <categories>Settings</categories>
        <language>en_US</language>
        <protected>false</protected>
        <shortDescription>stgHelpContactRTExcluded</shortDescription>
        <value>The Contact Record Types you want to exclude from automatic Household Member Contact Role creation. For example, you might want to create a &quot;child&quot; record type for children Contacts in the Household, and enter it here. Salesforce would then exclude those Contacts from receiving the Household Member Contact Role when the Opportunity is created.</value>
    </labels>
    <labels>
        <fullName>stgHelpCreateMissingPayments</fullName>
        <categories>Settings</categories>
        <language>en_US</language>
        <protected>false</protected>
        <shortDescription>stgHelpCreateMissingPayments</shortDescription>
        <value>&lt;b&gt;WARNING:&lt;/b&gt; Clicking this button will activate batch Payment creation. NPSP will create a Payment for each Opportunity without Payments that:
&lt;br/&gt;
&lt;br/&gt; 
● has an amount greater than zero&lt;br/&gt; 
● is not marked Do Not Automatically Create Payment&lt;br/&gt; 
● is not excluded in the Donations | Payments settings&lt;br/&gt; 
&lt;br/&gt; 

&lt;b&gt;This is an irreversible process.&lt;/b&gt; 
Before starting this process, we recommend disabling the following when they affect Payments: 
&lt;br/&gt;
&lt;br/&gt; 
● Custom Validation Rules&lt;br/&gt; 
● Workflow Rules&lt;br/&gt; 
● Process Builder&lt;br/&gt; 
● Visual Workflows&lt;br/&gt; 
● Custom Triggers&lt;br/&gt; 

&lt;br/&gt; 
Once the process is 100% complete, you can safely leave or refresh this page.</value>
    </labels>
    <labels>
        <fullName>stgHelpCustomizableRollupsEnable1</fullName>
        <categories>Settings</categories>
        <language>en_US</language>
        <protected>true</protected>
        <shortDescription>stgHelpCustomizableRollupsEnable1</shortDescription>
        <value>
            You can find complete Customizable Rollups documentation &lt;a href=&quot;https://powerofus.force.com/NPSP_Customizable_Rollups_Overview&quot; target=&quot;_blank&quot;&gt;here&lt;/a&gt;.
        </value>
    </labels>
    <labels>
        <fullName>stgHelpCustomizableRollupsEnable2</fullName>
        <categories>Settings</categories>
        <language>en_US</language>
        <protected>true</protected>
        <shortDescription>stgHelpCustomizableRollupsEnable2</shortDescription>
        <value>
            When you enable Customizable Rollups for the first time, we will automatically convert your existing rollups and the 87 out-of-box NPSP rollups into Customizable Rollups. For complete details, see &lt;a href=&quot;https://powerofus.force.com/NPSP_Customizable_Rollups_Considerations&quot; target=&quot;_blank&quot;&gt;this doc&lt;/a&gt;.
            &lt;br/&gt;&lt;br/&gt;
            You can disable and go back to legacy rollups, but any new rollups or rollup/filter changes made in Customizable Rollups won't be applied to your legacy rollup settings.
        </value>
    </labels>
    <labels>
        <fullName>stgHelpCustomizableRollupsEnable3</fullName>
        <categories>Settings</categories>
        <language>en_US</language>
        <protected>true</protected>
        <shortDescription>stgHelpCustomizableRollupsEnable</shortDescription>
        <value>
            Removes any new rollups, filter groups, and filter rules you created while using Customizable Rollups AND resets all NPSP legacy rollups back to their default behavior.
        </value>
    </labels>
    <labels>
        <fullName>stgHelpDefaultAllocationsEnabled</fullName>
        <categories>Allocation, Settings</categories>
        <language>en_US</language>
        <protected>false</protected>
        <shortDescription>stgHelpDefaultAllocationsEnabled</shortDescription>
        <value>When selected, NPSP automatically creates GAU Allocation records allocated to the General Accounting Unit specified in the Default General Accounting Unit field below. This feature enables better reporting on the Default General Accounting Unit, but uses more data storage.</value>
    </labels>
    <labels>
        <fullName>stgHelpDefaultGAU</fullName>
        <categories>Settings</categories>
        <language>en_US</language>
        <protected>false</protected>
        <shortDescription>stgHelpDefaultGAU</shortDescription>
        <value>When Default Allocations Enabled is selected, NPSP creates a GAU Allocation for all new Opportunities not excluded in GAU Allocations Rollup Settings, and assigns them to this General Accounting Unit. NOTE: This doesn't include existing unallocated Opportunities. You can allocate them to the default General Accounting Unit in NPSP Settings under Bulk Data Processes | Batch Create Default Allocations.</value>
    </labels>
    <labels>
        <fullName>stgHelpDisableHHAccountAddr</fullName>
        <categories>Settings</categories>
        <language>en_US</language>
        <protected>false</protected>
        <shortDescription>stgHelpDisableHHAccountAddr</shortDescription>
        <value>Disables Address management for Household Accounts when selected.</value>
    </labels>
    <labels>
        <fullName>stgHelpEnableSoftCreditRollups</fullName>
        <categories>Settings</categories>
        <language>en_US</language>
        <protected>false</protected>
        <shortDescription>stgHelpEnableSoftCreditRollups</shortDescription>
        <value>When selected, rolls up Closed/Won Opportunity totals to Contact records based on assigned Opportunity Contact Roles. Soft credit rollups only happen in nightly batches, but you can run them manually from the Rollup Donations Batch settings.</value>
    </labels>
    <labels>
        <fullName>stgHelpErrorLog</fullName>
        <categories>Settings</categories>
        <language>en_US</language>
        <protected>false</protected>
        <shortDescription>stgHelpErrorLog</shortDescription>
        <value>The Error Log shows a detailed list of errors for debugging purposes. Errors are logged only if Error Handling and the Store Errors options are enabled in System Tools | Error Notifications.</value>
    </labels>
    <labels>
        <fullName>stgHelpErrorNotifyOn</fullName>
        <categories>Settings</categories>
        <language>en_US</language>
        <protected>false</protected>
        <shortDescription>stgHelpErrorNotifyOn</shortDescription>
        <value>When selected, NPSP will display notifications for certain types of errrors.</value>
    </labels>
    <labels>
        <fullName>stgHelpErrorNotifyTo</fullName>
        <categories>Settings</categories>
        <language>en_US</language>
        <protected>false</protected>
        <shortDescription>stgHelpErrorNotifyTo</shortDescription>
        <value>Select the type of user to send notifications to.</value>
    </labels>
    <labels>
        <fullName>stgHelpExampleHHNames</fullName>
        <categories>NPSP Settings</categories>
        <language>en_US</language>
        <protected>true</protected>
        <shortDescription>displayed in the Example household names box</shortDescription>
        <value>&lt;b&gt;NOTE:&lt;/b&gt; The above preview examples cannot preview information for fields other than First Name, Last Name, or Salutation. (For example, if you&apos;ve created a custom field for nickname that you want to use in the Informal Greeting, that custom field would not show up here.) Fields other than First Name, Last Name, and Salutation don&apos;t show up in the greetings fields of the Manage Household page either, but when you save Contact information from the Manage Household page, your Household naming conventions will appear correctly.</value>
    </labels>
    <labels>
        <fullName>stgHelpFGFormat</fullName>
        <categories>Settings</categories>
        <language>en_US</language>
        <protected>false</protected>
        <shortDescription>stgHelpFGFormat</shortDescription>
        <value>The format Salesforce uses for the Formal Greeting.</value>
    </labels>
    <labels>
        <fullName>stgHelpFiscalYearRollups</fullName>
        <categories>Settings</categories>
        <language>en_US</language>
        <protected>false</protected>
        <shortDescription>stgHelpFiscalYearRollups</shortDescription>
        <value>When checked, this option enables fiscal year settings, rather than calendar year settings, for Opportunity rollup totals. To set fiscal year information, go to Setup | Company Profile | Fiscal Year. NOTE: The Nonprofit Success Pack does not support custom fiscal year settings.</value>
    </labels>
    <labels>
        <fullName>stgHelpHHAccountRTID</fullName>
        <categories>Settings</categories>
        <language>en_US</language>
        <protected>false</protected>
        <shortDescription>stgHelpHHAccountRTID</shortDescription>
        <value>The Account record type you want to use for new Accounts if you&apos;ve selected the Household Account model above. You can select the default Household Account record type, or your own record type. If you select --None--, then Salesforce will use the default Account record type for the user who&apos;s creating the new Contact (and associated Account).</value>
    </labels>
    <labels>
        <fullName>stgHelpHHExcludedRT</fullName>
        <categories>Settings</categories>
        <language>en_US</language>
        <protected>false</protected>
        <shortDescription>stgHelpHHExcludedRT</shortDescription>
        <value>Specifies which Contact record types Salesforce will exclude from Household object creation. (Applies to One-to-One or Individual Account Models only.)</value>
    </labels>
    <labels>
        <fullName>stgHelpHHMailingListReport</fullName>
        <categories>Settings</categories>
        <language>en_US</language>
        <protected>false</protected>
        <shortDescription>stgHelpHHMailingListReport</shortDescription>
        <value>The Household Mailing List Report deduplicates a Campaign that contains multiple Contacts from the same household in order to help prevent sending multiples of the same mailing to the same address. NPSP includes a report you can select called "NPSP Campaign Household Mailing List V2". If that report has been renamed or deleted, select a report that uses the Campaigns with Contacts report type, with filters for Member Status does not contain "Duplicate", and Campaign Id = blank.</value>
    </labels>
    <labels>
        <fullName>stgHelpHHNameFormat</fullName>
        <categories>Settings</categories>
        <language>en_US</language>
        <protected>false</protected>
        <shortDescription>stgHelpHHNameFormat</shortDescription>
        <value>The format Salesforce uses for the Household Name.</value>
    </labels>
    <labels>
        <fullName>stgHelpHHNaming</fullName>
        <categories>Settings</categories>
        <language>en_US</language>
        <protected>false</protected>
        <shortDescription>stgHelpHHNaming</shortDescription>
        <value>If selected, Salesforce automatically creates a name for the Household Account (or Household object), based on the name of the Contacts in the Household. Salesforce also automatically generates formal and informal greetings.</value>
    </labels>
    <labels>
        <fullName>stgHelpHHOCROn</fullName>
        <categories>Settings</categories>
        <language>en_US</language>
        <protected>false</protected>
        <shortDescription>stgHelpHHOCROn</shortDescription>
        <value>When selected, NPSP automatically creates Contact Roles on Individual gifts for Household members of the Opportunity's Primary Contact.</value>
    </labels>
    <labels>
        <fullName>stgHelpHHObjectOverview</fullName>
        <categories>Settings</categories>
        <language>en_US</language>
        <protected>false</protected>
        <shortDescription>stgHelpHHObjectOverview</shortDescription>
        <value>To learn more about the recommended Household Account model, see the &lt;a href=&quot;https://powerofus.force.com/NPSP_Account_Model&quot; target=&quot;_blank&quot;&gt;NPSP Documentation&lt;/a&gt;.</value>
    </labels>
    <labels>
        <fullName>stgHelpHHRules</fullName>
        <categories>Settings</categories>
        <language>en_US</language>
        <protected>false</protected>
        <shortDescription>stgHelpHHRules</shortDescription>
        <value>Specifies for which Contacts Salesforce will automatically create separate Household objects. (Applies to One-to-One or Individual Account Models only.)</value>
    </labels>
    <labels>
        <fullName>stgHelpHealthCheck</fullName>
        <categories>Settings</categories>
        <language>en_US</language>
        <protected>false</protected>
        <shortDescription>stgHelpHealthCheck</shortDescription>
        <value>Use &lt;a href=&quot;#&quot; onclick=&quot;ShowPanel(&apos;idPanelHealthCheck&apos;);return false;&quot;&gt;Health Check&lt;/a&gt; to verify your NPSP configuration!</value>
    </labels>
    <labels>
        <fullName>stgHelpIGFormat</fullName>
        <categories>Settings</categories>
        <language>en_US</language>
        <protected>false</protected>
        <shortDescription>stgHelpIGFormat</shortDescription>
        <value>The format Salesforce uses for the Informal Greeting.</value>
    </labels>
    <labels>
        <fullName>stgHelpINamingClass</fullName>
        <categories>Settings</categories>
        <language>en_US</language>
        <protected>false</protected>
        <shortDescription>stgHelpINamingClass</shortDescription>
        <value>The Apex Class that implements the HH_INaming interface for Household naming.</value>
    </labels>
    <labels>
        <fullName>stgHelpLeadConvert</fullName>
        <categories>Settings</categories>
        <language>en_US</language>
        <protected>false</protected>
        <shortDescription>stgHelpLeadConvert</shortDescription>
        <value>Specifies the default behavior for Opportunity creation when you convert a Lead to a Contact. If left unselected, Salesforce will NOT automatically create an Opportunity when you convert Leads to Contacts. For more information, see the &lt;a href=&quot;https://powerofus.force.com/NPSP_Leads&quot; target=&quot;_blank&quot;&gt;NPSP Documentation&lt;/a&gt;.</value>
    </labels>
    <labels>
        <fullName>stgHelpLvlAssignBatch</fullName>
        <categories>NPSP Settings</categories>
        <language>en_US</language>
        <protected>true</protected>
        <shortDescription>help text displayed on the Level Assignment Batch page</shortDescription>
        <value>This utility calculates Level Assignments for all Salesforce objects (typically Accounts and Contacts, but also any custom objects) that have Levels assigned to them. This process may take some time, but you can safely close this page and the process will continue in the background.
&lt;br/&gt;&lt;br/&gt;

&lt;b&gt;IMPORTANT:&lt;/b&gt; Since Salesforce is often evaluating Levels against updated fields from other bulk data processes, you may want to run those processes first.</value>
    </labels>
    <labels>
        <fullName>stgHelpMatchedDonorRole</fullName>
        <categories>Settings</categories>
        <language>en_US</language>
        <protected>false</protected>
        <shortDescription>stgHelpMatchedDonorRole</shortDescription>
        <value>The Contact Role you want to use for matched donors. We recommend using &quot;Matched Donor.&quot;</value>
    </labels>
    <labels>
        <fullName>stgHelpMaxPayments</fullName>
        <categories>Settings</categories>
        <language>en_US</language>
        <protected>true</protected>
        <shortDescription>stgHelpMaxPayments</shortDescription>
        <value>Sets the maximum number of Payments allowed when scheduling Payments for an Opportunity. If no value is entered, the default is 12.</value>
    </labels>
    <labels>
        <fullName>stgHelpMembershipGracePeriod</fullName>
        <categories>Settings</categories>
        <language>en_US</language>
        <protected>false</protected>
        <shortDescription>stgHelpMembershipGracePeriod</shortDescription>
        <value>After a Membership ends, the length of the grace period (in days) before the Membership Status on the Account moves from Grace Period to Expired. Defaults to 30 days.</value>
    </labels>
    <labels>
        <fullName>stgHelpMembershipRT</fullName>
        <categories>Settings</categories>
        <language>en_US</language>
        <protected>false</protected>
        <shortDescription>stgHelpMembershipRT</shortDescription>
        <value>The Record Type used when creating Opportunities that track Membership Donations. We recommend using Membership. Opportunities with this record type roll up separately from other Opportunity Record Types.</value>
    </labels>
    <labels>
        <fullName>stgHelpNPSPDoc</fullName>
        <categories>Settings</categories>
        <language>en_US</language>
        <protected>false</protected>
        <shortDescription>stgHelpNPSPDoc</shortDescription>
        <value>NPSP Documentation</value>
    </labels>
    <labels>
        <fullName>stgHelpNPSPSettings</fullName>
        <categories>Settings</categories>
        <language>en_US</language>
        <protected>false</protected>
        <shortDescription>stgHelpNPSPSettings</shortDescription>
        <value>Configure the Nonprofit Success Pack to meet your organization&apos;s needs. You can also monitor the health of your Salesforce organization, or run batch processes to update data.</value>
    </labels>
    <labels>
        <fullName>stgHelpNameConnector</fullName>
        <categories>Settings</categories>
        <language>en_US</language>
        <protected>false</protected>
        <shortDescription>stgHelpNameConnector</shortDescription>
        <value>Specifies the name or character (such as &amp;) that Salesforce uses to connect pairs in a name.</value>
    </labels>
    <labels>
        <fullName>stgHelpNameOverrun</fullName>
        <categories>Settings</categories>
        <language>en_US</language>
        <protected>false</protected>
        <shortDescription>stgHelpNameOverrun</shortDescription>
        <value>Specifies the text Salesforce uses to replace longer lists of names.</value>
    </labels>
    <labels>
        <fullName>stgHelpNewRDFieldMap</fullName>
        <categories>Settings</categories>
        <language>en_US</language>
        <protected>false</protected>
        <shortDescription>stgHelpNewRDFieldMap</shortDescription>
        <value>Select the Recurring Donation field you want to map, and the Opportunity field you want to map it to. NPSP will copy the value of the Recurring Donation field you select to your selected Opportunity field on all child Opportunities for the Recurring Donation.
IMPORTANT: Both of these fields must have the same data type.</value>
    </labels>
    <labels>
        <fullName>stgHelpNewUDR</fullName>
        <categories>Settings</categories>
        <language>en_US</language>
        <protected>false</protected>
        <shortDescription>stgHelpNewUDR</shortDescription>
        <value>Select the Opportunity field and corresponding rollup operation, then select the object and field to roll up to.</value>
    </labels>
    <labels>
        <fullName>stgHelpNoUDR</fullName>
        <categories>Settings</categories>
        <language>en_US</language>
        <protected>false</protected>
        <shortDescription>stgHelpNoUDR</shortDescription>
        <value>No User Defined Rollups Have Been Defined</value>
    </labels>
    <labels>
        <fullName>stgHelpOCR</fullName>
        <categories>Settings</categories>
        <language>en_US</language>
        <protected>false</protected>
        <shortDescription>stgHelpOCR</shortDescription>
        <value>Soft Credits, Contact Roles, and Matching Gifts relate to each other in important ways. If you&apos;re not familiar with these concepts and how they interact, you should read through the &lt;a href=&quot;https://powerofus.force.com/NPSP_SCMG&quot; target=&quot;_blank&quot;&gt;NPSP Documentation&lt;/a&gt; before making any adjustments to these settings.</value>
    </labels>
    <labels>
        <fullName>stgHelpOCRDefaultRole</fullName>
        <categories>Settings</categories>
        <language>en_US</language>
        <protected>false</protected>
        <shortDescription>stgHelpOCRDefaultRole</shortDescription>
        <value>The default Contact Role automatically assigned to the Primary Contact when the Opportunity Account is a Household, One-to-One, or Individual Account.</value>
    </labels>
    <labels>
        <fullName>stgHelpOrgOCRDefaultRole</fullName>
        <categories>Settings</categories>
        <language>en_US</language>
        <protected>false</protected>
        <shortDescription>Help text for Contact Role for Organizational Opps</shortDescription>
        <value>The default Contact Role automatically assigned to the Opportunity&apos;s Primary Contact when the Opportunity&apos;s Account is NOT a Household, One-to-One, or Individual Account.</value>
    </labels>
    <labels>
        <fullName>stgHelpOCRRoleForHH</fullName>
        <categories>Settings</categories>
        <language>en_US</language>
        <protected>false</protected>
        <shortDescription>stgHelpOCRRoleForHH</shortDescription>
        <value>The Contact Role you want to use for Household Members.</value>
    </labels>
    <labels>
        <fullName>stgHelpOneToOneRTID</fullName>
        <categories>Settings</categories>
        <language>en_US</language>
        <protected>false</protected>
        <shortDescription>stgHelpOneToOneRTID</shortDescription>
        <value>The Account record type you want to use for new Accounts if you&apos;ve selected the One-to-One Account model above. NPSP does not come with a default record type for One-to-One Accounts, so you should create one (such as &quot;Individual&quot;) before selecting this model. If you select --None--, then Salesforce will use the default Account record type for the user who&apos;s creating the new Contact (and associated One-to-One Account).</value>
    </labels>
    <labels>
        <fullName>stgHelpOppNamingAttribution</fullName>
        <categories>Settings</categories>
        <language>en_US</language>
        <protected>false</protected>
        <shortDescription>stgHelpOppNamingAttribution</shortDescription>
        <value>Specifies whether you want to apply these settings to Contact Donations (i.e. Opportunities associated with Household, 1-to-1, or Individual "Bucket" Accounts), Organization Donations, or both Contact and Organization Donations.</value>
    </labels>
    <labels>
        <fullName>stgHelpOppNamingDateFormat</fullName>
        <categories>Settings</categories>
        <language>en_US</language>
        <protected>false</protected>
        <shortDescription>stgHelpOppNamingDateFormat</shortDescription>
        <value>The date format used for any Date or DateTime fields referenced in the Opportunity Name Format. Choose a format, or choose &quot;other&quot; to create your own custom format following the Java SimpleDateFormat specification.</value>
    </labels>
    <labels>
        <fullName>stgHelpOppNamingFormat</fullName>
        <categories>Settings</categories>
        <language>en_US</language>
        <protected>false</protected>
        <shortDescription>stgHelpOppNamingFormat</shortDescription>
        <value>The Opportunity Name format. Choose &quot;other&quot; to create your own. See the &lt;a href=&quot;https://powerofus.force.com/NPSP_Opp_Names&quot; target=&quot;_blank&quot;&gt;NPSP Documentation&lt;/a&gt; for details.</value>
    </labels>
    <labels>
        <fullName>stgHelpOppNamingRecTypes</fullName>
        <categories>Settings</categories>
        <language>en_US</language>
        <protected>false</protected>
        <shortDescription>stgHelpOppNamingRecTypes</shortDescription>
        <value>The Opportunity record type(s) to which you want to apply this Opportunity Name. Control or Command click to select more than one record type. &quot;--None--&quot; applies the new naming to ALL record types.</value>
    </labels>
    <labels>
        <fullName>stgHelpOppRecTypesNoPayments</fullName>
        <categories>Settings</categories>
        <language>en_US</language>
        <protected>false</protected>
        <shortDescription>stgHelpOppRecTypesNoPayments</shortDescription>
        <value>Salesforce won&apos;t automatically create Payments for the selected Opportunity record types. Control or Command click to select more than one record type.</value>
    </labels>
    <labels>
        <fullName>stgHelpOppTypesNoPayments</fullName>
        <categories>Settings</categories>
        <language>en_US</language>
        <protected>false</protected>
        <shortDescription>stgHelpOppTypesNoPayments</shortDescription>
        <value>Salesforce won&apos;t automatically create Payments for Opportunities that have this value in the Type picklist.</value>
    </labels>
    <labels>
        <fullName>stgHelpOrgAccountAddressMgmt</fullName>
        <categories>Settings</categories>
        <language>en_US</language>
        <protected>false</protected>
        <shortDescription>stgHelpOrgAccountAddressMgmt</shortDescription>
        <value>When selected, enables Address Management for non-Household Accounts such as Organizational Accounts.</value>
    </labels>
    <labels>
        <fullName>stgHelpOverrunCount</fullName>
        <categories>Settings</categories>
        <language>en_US</language>
        <protected>false</protected>
        <shortDescription>stgHelpOverrunCount</shortDescription>
        <value>The number of Contacts Salesforce will explicitly name in Household names and greetings. After this number, Salesforce substitutes the Name Overrun value for names.</value>
    </labels>
    <labels>
        <fullName>stgHelpPaymentMapOppField</fullName>
        <categories>Settings</categories>
        <language>en_US</language>
        <protected>false</protected>
        <shortDescription>stgHelpPaymentMapOppField</shortDescription>
        <value>The Opportunity field to copy from.</value>
    </labels>
    <labels>
        <fullName>stgHelpPaymentMapPaymentField</fullName>
        <categories>Settings</categories>
        <language>en_US</language>
        <protected>false</protected>
        <shortDescription>stgHelpPaymentMapPaymentField</shortDescription>
        <value>The Payment field to copy to.</value>
    </labels>
    <labels>
        <fullName>stgHelpPaymentMapping</fullName>
        <categories>Settings</categories>
        <language>en_US</language>
        <protected>false</protected>
        <shortDescription>stgHelpPaymentMapping</shortDescription>
        <value>Set up a mapping by selecting an Opportunity field, and then selecting the Payment field it maps to. NOTE: Payment mapping requires that you have two fields (one on Opportunity, one on Payment) of a matching data type.</value>
    </labels>
    <labels>
        <fullName>stgHelpPaymentMappings</fullName>
        <categories>Settings</categories>
        <language>en_US</language>
        <protected>false</protected>
        <shortDescription>stgHelpPaymentMappings</shortDescription>
        <value>Map fields so that values from the Opportunity are automatically copied to the Payment. Mapping applies for auto-created Payments or Payments created through the Payment scheduler.</value>
    </labels>
    <labels>
        <fullName>stgHelpPaymentsEnabled</fullName>
        <categories>Settings</categories>
        <language>en_US</language>
        <protected>false</protected>
        <shortDescription>stgHelpPaymentsEnabled</shortDescription>
        <value>If enabled, Salesforce automatically creates Payments for new Opportunities (Donations).</value>
    </labels>
    <labels>
        <fullName>stgHelpPowerOfUsHub</fullName>
        <categories>Settings</categories>
        <language>en_US</language>
        <protected>false</protected>
        <shortDescription>stgHelpPowerOfUsHub</shortDescription>
        <value>Got questions? The Hub has answers! Try the &lt;a href=&quot;https://powerofus.force.com/HUB_NPSP_Group&quot; target=&quot;_blank&quot;&gt;Nonprofit Success Pack&lt;/a&gt; group for questions about NPSP and the &lt;a href=&quot;https://powerofus.force.com/HUB_System_Admin_Group&quot; target=&quot;_blank&quot;&gt;System Administrators&lt;/a&gt; group for questions about Salesforce administration and cofiguration.&lt;br/&gt;&lt;br/&gt;Keep up with the latest NPSP release notes in the &lt;a href=&quot;https://powerofus.force.com/HUB_NPSP_Release_Group&quot; target=&quot;_blank&quot;&gt;NPSP Release Announcements&lt;/a&gt; group.</value>
    </labels>
    <labels>
        <fullName>stgHelpPrimaryContactBatch</fullName>
        <categories>Settings</categories>
        <language>en_US</language>
        <protected>false</protected>
        <shortDescription>stgHelpPrimaryContactBatch</shortDescription>
        <value>&lt;b&gt;WARNING:&lt;/b&gt; Clicking this button will activate a batch Opportunity update to refresh the Primary Contact field. Salesforce will update Opportunity records where the Primary Contact field isn&apos;t the same value as the  Opportunity Contact Role record marked Primary.&lt;br/&gt;&lt;br/&gt;

&lt;b&gt;This is an irreversible process.&lt;/b&gt;
This change updates Opportunity records. Before starting this process, we recommend that you back up your data. We also recommend disabling the following when they affect Opportunities: 
&lt;br/&gt;
&lt;br/&gt;
● Custom Validation Rules&lt;br/&gt;
● Workflow Rules&lt;br/&gt;
● Process Builder&lt;br/&gt;
● Visual Workflows&lt;br/&gt;
● Custom Triggers&lt;br/&gt;&lt;br/&gt;
Once the process is 100% complete, you can safely leave or refresh this page.</value>
    </labels>
    <labels>
        <fullName>stgHelpPrimaryContactRoleMergeBatch</fullName>
        <categories>NPSP Settings</categories>
        <language>en_US</language>
        <protected>true</protected>
        <shortDescription>Content of the &quot;Bulk Data Processes - Remove Duplicate Primary OCRs&quot; page</shortDescription>
        <value>&lt;b&gt;WARNING:&lt;/b&gt; Clicking this button will activate a batch that permanently removes any duplicate Primary Opportunity Contact Roles that exist in your org. These records won&apos;t be recoverable in the recycle bin, so be careful to review expected changes in advance.&lt;br/&gt;&lt;br/&gt;

&lt;b&gt;This is an irreversible process.&lt;/b&gt;
This change updates Opportunity Contact Role records. Before starting this process, we recommend that you back up your data. We also recommend disabling the following when they affect Opportunities:
&lt;br/&gt;
&lt;br/&gt;
● Custom Validation Rules&lt;br/&gt;
● Workflow Rules&lt;br/&gt;
● Process Builder&lt;br/&gt;
● Visual Workflows&lt;br/&gt;
● Custom Triggers&lt;br/&gt;&lt;br/&gt;
Once the process is 100% complete, you can safely leave or refresh this page.</value>
    </labels>
    <labels>
        <fullName>stgHelpRDAddCampaign</fullName>
        <categories>Settings</categories>
        <language>en_US</language>
        <protected>false</protected>
        <shortDescription>stgHelpRDAddCampaign</shortDescription>
        <value>When selected, NPSP copies the Campaign you specified on the Recurring Donation record to all of its child Opportunities. If this is not selected, NPSP copies the Campaign to the first child Opportunity only.</value>
    </labels>
    <labels>
        <fullName>stgHelpRDBatch</fullName>
        <categories>Settings</categories>
        <language>en_US</language>
        <protected>false</protected>
        <shortDescription>stgHelpRDBatch</shortDescription>
        <value>This utility runs a batch process for all open-ended Recurring Donations, and based on the number of Opportunity Forecast Months:
&lt;br/&gt;
&lt;br/&gt; 
● creates new opportunities&lt;br/&gt;
● updates the number of Installments and Paid Amount&lt;br/&gt;
&lt;br/&gt;
This process may take some time, but you can close this page and the process will continue in the background.</value>
    </labels>
    <labels>
        <fullName>stgHelpRDBatchSize</fullName>
        <categories>Settings</categories>
        <language>en_US</language>
        <protected>true</protected>
        <shortDescription>RD Batch Size Settings Help Text</shortDescription>
        <value>The number of records to process at a time when running the Recurring Donations batch job. The default size is 50. Reduce to a smaller number if the batch job is failing due to system limits.</value>
    </labels>
    <labels>
        <fullName>stgHelpRDDisableScheduling</fullName>
        <categories>Settings</categories>
        <language>en_US</language>
        <protected>false</protected>
        <shortDescription>stgHelpRDDisableScheduling</shortDescription>
        <value>Prevents the scheduling of the nightly update to Recurring Donations.</value>
    </labels>
    <labels>
        <fullName>stgHelpRDFailures</fullName>
        <categories>Settings</categories>
        <language>en_US</language>
        <protected>false</protected>
        <shortDescription>stgHelpRDFailures</shortDescription>
        <value>The number of Recurring Donations that failed to update in the last batch operation.</value>
    </labels>
    <labels>
        <fullName>stgHelpRDFieldMap</fullName>
        <categories>Settings</categories>
        <language>en_US</language>
        <protected>false</protected>
        <shortDescription>stgHelpRDFieldMap</shortDescription>
        <value>This setting lets you map fields from the Recurring Donation record to the Recurring Donation&apos;s child Opportunities.</value>
    </labels>
    <labels>
        <fullName>stgHelpRDFieldMapOppField</fullName>
        <categories>Settings</categories>
        <language>en_US</language>
        <protected>false</protected>
        <shortDescription>stgHelpRDFieldMapOppField</shortDescription>
        <value>no longer used.</value>
    </labels>
    <labels>
        <fullName>stgHelpRDFieldMapRDField</fullName>
        <categories>Settings</categories>
        <language>en_US</language>
        <protected>false</protected>
        <shortDescription>stgHelpRDFieldMapRDField</shortDescription>
        <value>no longer used.</value>
    </labels>
    <labels>
        <fullName>stgHelpRDLastRun</fullName>
        <categories>Settings</categories>
        <language>en_US</language>
        <protected>false</protected>
        <shortDescription>stgHelpRDLastRun</shortDescription>
        <value>The date and time of the last batch update of Recurring Donations.</value>
    </labels>
    <labels>
        <fullName>stgHelpRDMaxDonations</fullName>
        <categories>Settings</categories>
        <language>en_US</language>
        <protected>false</protected>
        <shortDescription>stgHelpRDMaxDonations</shortDescription>
        <value>Restricts the total number of Donations (installments) for Fixed-Length Recurring Donations. The default is 50.</value>
    </labels>
    <labels>
        <fullName>stgHelpRDOpenOppBehavior</fullName>
        <categories>Settings</categories>
        <language>en_US</language>
        <protected>false</protected>
        <shortDescription>stgHelpRDOpenOppBehavior</shortDescription>
        <value>Tells NPSP what to do with any remaining open Opportunities when you mark the status of an Open-Ended Recurring Donation as Closed.</value>
    </labels>
    <labels>
        <fullName>stgHelpRDOppForecastMonths</fullName>
        <categories>Settings</categories>
        <language>en_US</language>
        <protected>false</protected>
        <shortDescription>stgHelpRDOppForecastMonths</shortDescription>
        <value>Number of months' worth of open Opportunities that NPSP maintains on Open-Ended Recurring Donations. NPSP makes sure there are always this many months' worth of Opportunities by creating the appropriate number of new Opportunities every month.</value>
    </labels>
    <labels>
        <fullName>stgHelpRDOppRT</fullName>
        <categories>Settings</categories>
        <language>en_US</language>
        <protected>false</protected>
        <shortDescription>stgHelpRDOppRT</shortDescription>
        <value>The Opportunity record type assigned to the Recurring Donation's child Opportunities.</value>
    </labels>
    <labels>
        <fullName>stgHelpRDPeriodFrequency</fullName>
        <categories>Settings</categories>
        <language>en_US</language>
        <protected>false</protected>
        <shortDescription>stgHelpRDPeriodFrequency</shortDescription>
        <value>The amount of time the Custom Installment Period covers.</value>
    </labels>
    <labels>
        <fullName>stgHelpRDPeriodName</fullName>
        <categories>Settings</categories>
        <language>en_US</language>
        <protected>false</protected>
        <shortDescription>stgHelpRDPeriodName</shortDescription>
        <value>The name of the new Custom Installment Period.</value>
    </labels>
    <labels>
        <fullName>stgHelpRDPeriodType</fullName>
        <categories>Settings</categories>
        <language>en_US</language>
        <protected>false</protected>
        <shortDescription>stgHelpRDPeriodType</shortDescription>
        <value>The unit of time (days, weeks, months, years) for the Custom Installment Period.</value>
    </labels>
    <labels>
        <fullName>stgHelpRDSuccesses</fullName>
        <categories>Settings</categories>
        <language>en_US</language>
        <protected>false</protected>
        <shortDescription>stgHelpRDSuccesses</shortDescription>
        <value>Number of Recurring Donations successfully updated in the last batch run.</value>
    </labels>
    <labels>
        <fullName>stgHelpRecDon</fullName>
        <categories>Settings</categories>
        <language>en_US</language>
        <protected>false</protected>
        <shortDescription>stgHelpRecDon</shortDescription>
        <value>This setting lets you create Custom Installment Periods for Recurring Donations, different from the default Installment Periods (monthly, quarterly, yearly, and so on) that come with NPSP.</value>
    </labels>
    <labels>
        <fullName>stgHelpRelAutoCreatedDup</fullName>
        <categories>Settings</categories>
        <language>en_US</language>
        <protected>false</protected>
        <shortDescription>stgHelpRelAutoCreatedDup</shortDescription>
        <value>NPSP deduplicates auto-created Relationships. Select this option if you want to disable automatic deduplication, and allow multiple Relationships of the same Type to exist between two Contacts.</value>
    </labels>
    <labels>
        <fullName>stgHelpRelFieldSyncToggle</fullName>
        <categories>Settings</categories>
        <language>en_US</language>
        <protected>true</protected>
        <shortDescription>stgHelpRelFieldSyncToggle</shortDescription>
        <value>Select this option to sync custom Relationships fields between the two Contacts in a relationship pair.</value>
    </labels>
    <labels>
        <fullName>stgHelpRelGenderField</fullName>
        <categories>Settings</categories>
        <language>en_US</language>
        <protected>false</protected>
        <shortDescription>stgHelpRelGenderField</shortDescription>
        <value>Custom field that specifies the gender of a Contact. Salesforce uses the value in this field to determine reciprocal relationships.</value>
    </labels>
    <labels>
        <fullName>stgHelpRelReciprocalFemale</fullName>
        <categories>Settings</categories>
        <language>en_US</language>
        <protected>false</protected>
        <shortDescription>stgHelpRelReciprocalFemale</shortDescription>
        <value>The value Salesforce uses if the Contact&apos;s Gender field value is Female, or if the Contact&apos;s Salutation indicates gender.</value>
    </labels>
    <labels>
        <fullName>stgHelpRelReciprocalMale</fullName>
        <categories>Settings</categories>
        <language>en_US</language>
        <protected>false</protected>
        <shortDescription>stgHelpRelReciprocalMale</shortDescription>
        <value>The value Salesforce uses if the Contact&apos;s Gender field value is Male, or if the Contact&apos;s Salutation indicates gender.</value>
    </labels>
    <labels>
        <fullName>stgHelpRelReciprocalMethod</fullName>
        <categories>Settings</categories>
        <language>en_US</language>
        <protected>false</protected>
        <shortDescription>stgHelpRelReciprocalMethod</shortDescription>
        <value>Specifies the method used for generating reciprocal relationships. See the &lt;a href=&quot;https://powerofus.force.com/NPSP_Relationships_Settings&quot; target=&quot;_blank&quot;&gt;NPSP Documentation&lt;/a&gt; for more information.</value>
    </labels>
    <labels>
        <fullName>stgHelpRelReciprocalName</fullName>
        <categories>Settings</categories>
        <language>en_US</language>
        <protected>false</protected>
        <shortDescription>stgHelpRelReciprocalName</shortDescription>
        <value>The name of the Relationship. The name will be an option Users can select in the Type picklist when creating a Relationship between Contacts.</value>
    </labels>
    <labels>
        <fullName>stgHelpRelReciprocalNeutral</fullName>
        <categories>Settings</categories>
        <language>en_US</language>
        <protected>false</protected>
        <shortDescription>stgHelpRelReciprocalNeutral</shortDescription>
        <value>The value Salesforce uses if it cannot determine the Contact&apos;s gender based on Gender field value or Salutation.</value>
    </labels>
    <labels>
        <fullName>stgHelpRelSyncFields</fullName>
        <categories>Settings</categories>
        <language>en_US</language>
        <protected>true</protected>
        <shortDescription>stgHelpRelSyncFields</shortDescription>
        <value>Select the custom Relationship fields you do not want synchronized between the two Contacts in a Relationship pair. Control or command click to select more than one field.</value>
    </labels>
    <labels>
        <fullName>stgHelpRespectDuplicateRuleSettings</fullName>
        <categories>Settings</categories>
        <language>en_US</language>
        <protected>true</protected>
        <shortDescription>Respect the settings on a Duplicate Rule that control allowing duplicates.</shortDescription>
        <value>Respect the settings on a Duplicate Rule that control whether duplicate records are allowed.
To check your existing settings, go to Duplicate Rules under Setup. For any rule, when the Action On Create or Action On Edit fields are set to &quot;Allow,&quot; duplicates will be saved.</value>
    </labels>
    <labels>
        <fullName>stgHelpReviewErrorLog</fullName>
        <categories>Settings</categories>
        <language>en_US</language>
        <protected>false</protected>
        <shortDescription>stgHelpReviewErrorLog</shortDescription>
        <value>Review &lt;a href=&quot;#&quot; onclick=&quot;ShowPanel(&apos;idPanelErrorLog&apos;);return false;&quot;&gt;Error Logs&lt;/a&gt; to see if there are issues.</value>
    </labels>
    <labels>
        <fullName>stgHelpRollupBatchSize</fullName>
        <categories>Settings</categories>
        <language>en_US</language>
        <protected>false</protected>
        <shortDescription>stgHelpRollupBatchSize</shortDescription>
        <value>The number of records processed at a time when calculating donor statistics. The default size is 200. Reduce to a smaller number if the Opportunity Rollups are failing due to system limits.</value>
    </labels>
    <labels>
        <fullName>stgHelpRollupExcludeAccountOppRT</fullName>
        <categories>Settings</categories>
        <language>en_US</language>
        <protected>false</protected>
        <shortDescription>stgHelpRollupExcludeAccountOppRT</shortDescription>
        <value>Opportunities with the selected record types won&apos;t be included in rollups to the Account. Control or Command click to select more than one record type.</value>
    </labels>
    <labels>
        <fullName>stgHelpRollupExcludeAccountOppType</fullName>
        <categories>Settings</categories>
        <language>en_US</language>
        <protected>false</protected>
        <shortDescription>stgHelpRollupExcludeAccountOppType</shortDescription>
        <value>Opportunities that have this value in the Type picklist won&apos;t be included in rollups to the Account.</value>
    </labels>
    <labels>
        <fullName>stgHelpRollupExcludeAlloOppRecType</fullName>
        <categories>Allocation, Settings</categories>
        <language>en_US</language>
        <protected>false</protected>
        <shortDescription>stgHelpRollupExcludeAlloOppRecType</shortDescription>
        <value>GAU Allocations from Opportunities with the selected record types won&apos;t be included when rolling up to the General Accounting Unit record.</value>
    </labels>
    <labels>
        <fullName>stgHelpRollupExcludeAlloOppType</fullName>
        <categories>Allocation, Settings</categories>
        <language>en_US</language>
        <protected>false</protected>
        <shortDescription>stgHelpRollupExcludeAlloOppType</shortDescription>
        <value>GAU Allocations from Opportunities that have this value in the Type picklist won&apos;t be included when rolling up to the General Accounting Unit record.</value>
    </labels>
    <labels>
        <fullName>stgHelpRollupExcludeContactOppRT</fullName>
        <categories>Settings</categories>
        <language>en_US</language>
        <protected>false</protected>
        <shortDescription>stgHelpRollupExcludeContactOppRT</shortDescription>
        <value>Opportunities with the selected record types won&apos;t be included in rollups to the Contact. Control or Command click to select more than one record type.</value>
    </labels>
    <labels>
        <fullName>stgHelpRollupExcludeContactOppType</fullName>
        <categories>Settings</categories>
        <language>en_US</language>
        <protected>false</protected>
        <shortDescription>stgHelpRollupExcludeContactOppType</shortDescription>
        <value>Opportunities that have this value in the Type picklist won&apos;t be included in rollups to the Contact.</value>
    </labels>
    <labels>
        <fullName>stgHelpRollupNDayValue</fullName>
        <categories>Settings</categories>
        <language>en_US</language>
        <protected>false</protected>
        <shortDescription>stgHelpRollupNDayValue</shortDescription>
        <value>Sets the value for &apos;N day&apos; rollups, where &apos;N&apos; is the number of days from today into the past. This value defaults to rollup over the past 365 days.</value>
    </labels>
    <labels>
        <fullName>stgHelpRollupPrimaryContact</fullName>
        <categories>Settings</categories>
        <language>en_US</language>
        <protected>false</protected>
        <shortDescription>stgHelpRollupPrimaryContact</shortDescription>
        <value>When this option is selected, Salesforce will ALWAYS roll up donor data to the Opportunity&apos;s Primary Contact. Note that only the Account on the Opportunity will receive hard credit. So, if the Account Name on the Opportunity is an Organization, that Organization and the Primary Contact will receive hard credit; the Contact&apos;s Household or 1:1 Account will NOT receive hard credit. If left unselected, and the Opportunity&apos;s Account is an Organization, only the Organization will receive credit for the Opportunity.</value>
    </labels>
    <labels>
        <fullName>stgHelpRollupSkewLimit</fullName>
        <categories>Settings</categories>
        <language>en_US</language>
        <protected>false</protected>
        <shortDescription>stgHelpRollupSkewLimit</shortDescription>
        <value>The maximum number of related Opportunities on an Account or Contact allowed in the non-Skew Mode Rollup Batch Jobs. An Account or Contact with more than this number of related Opportunities will always be rolled up using Skew Mode.</value>
    </labels>
    <labels>
        <fullName>stgHelpSalesforceSetup</fullName>
        <categories>Settings</categories>
        <language>en_US</language>
        <protected>false</protected>
        <shortDescription>stgHelpSalesforceSetup</shortDescription>
        <value>Looking to customize page layouts, add fields, or add users?  Try the &lt;a href=&quot;/setup/forcecomHomepage.apexp?setupid=ForceCom&quot; target=&quot;_blank&quot;&gt;Salesforce Setup&lt;/a&gt; pages.</value>
    </labels>
    <labels>
        <fullName>stgHelpSimpleAddrChangeIsUpdate</fullName>
        <categories>NPSP Settings</categories>
        <language>en_US</language>
        <protected>false</protected>
        <shortDescription>stgHelpSimpleAddrChangeIsUpdate</shortDescription>
        <value>A simple address change is a change (such as correcting a typo, or deleting white space) to a single Contact or Account address field. When this option is selected, Salesforce treats these changes as updates to the existing address (i.e., no new Address object is created).</value>
    </labels>
    <labels>
        <fullName>stgHelpSoftCreditRoles</fullName>
        <categories>Settings</categories>
        <language>en_US</language>
        <protected>false</protected>
        <shortDescription>stgHelpSoftCreditRoles</shortDescription>
        <value>Opportunity Contact Roles you want to include in Soft Credit rollups. Control or Command click to select multiple roles.</value>
    </labels>
    <labels>
        <fullName>stgHelpStoreErrorsOn</fullName>
        <categories>Settings</categories>
        <language>en_US</language>
        <protected>false</protected>
        <shortDescription>stgHelpStoreErrorsOn</shortDescription>
        <value>When selected, NPSP will store errors. You can view stored errors in System Tools | Error Log on the NPSP Settings page.</value>
    </labels>
    <labels>
        <fullName>stgHelpTDTM</fullName>
        <categories>Settings</categories>
        <language>en_US</language>
        <protected>false</protected>
        <shortDescription>stgHelpTDTM</shortDescription>
        <value>Trigger Handlers contain the actual business logic that needs to be executed for a particular trigger event.</value>
    </labels>
    <labels>
        <fullName>stgHelpTHActive</fullName>
        <categories>Settings</categories>
        <language>en_US</language>
        <protected>false</protected>
        <shortDescription>stgHelpTHActive</shortDescription>
        <value>Indicates that this Trigger Handler is active and will run when Trigger Action criteria is met.</value>
    </labels>
    <labels>
        <fullName>stgHelpTHAsync</fullName>
        <categories>Settings</categories>
        <language>en_US</language>
        <protected>false</protected>
        <shortDescription>stgHelpTHAsync</shortDescription>
        <value>Indicates that this trigger handler&apos;s After Events should run asynchronously. WARNING: If the specified Apex Class doesn&apos;t support asynchronous processing and you select this checkbox, the class may not work properly.</value>
    </labels>
    <labels>
        <fullName>stgHelpTHClass</fullName>
        <categories>Settings</categories>
        <language>en_US</language>
        <protected>false</protected>
        <shortDescription>stgHelpTHClass</shortDescription>
        <value>The Apex class to run.</value>
    </labels>
    <labels>
        <fullName>stgHelpTHLoadOrder</fullName>
        <categories>Settings</categories>
        <language>en_US</language>
        <protected>false</protected>
        <shortDescription>stgHelpTHLoadOrder</shortDescription>
        <value>Order in which this trigger should be run. If the records that this trigger handler processes have related records, the load order ensures that they&apos;re created or updated in the correct order.</value>
    </labels>
    <labels>
        <fullName>stgHelpTHObject</fullName>
        <categories>Settings</categories>
        <language>en_US</language>
        <protected>false</protected>
        <shortDescription>stgHelpTHObject</shortDescription>
        <value>The object related to this trigger handler.</value>
    </labels>
    <labels>
        <fullName>stgHelpTHTriggerAction</fullName>
        <categories>Settings</categories>
        <language>en_US</language>
        <protected>false</protected>
        <shortDescription>stgHelpTHTriggerAction</shortDescription>
        <value>Actions that fire this trigger. Ctrl and Command click to select more than one action.</value>
    </labels>
    <labels>
        <fullName>stgHelpTriggerHandlers</fullName>
        <categories>Settings</categories>
        <language>en_US</language>
        <protected>false</protected>
        <shortDescription>stgHelpTriggerHandlers</shortDescription>
        <value>These triggers control core functionality in the Nonprofit Success Pack, so please exercise extreme caution when creating or modifying them.</value>
    </labels>
    <labels>
        <fullName>stgHelpTriggerHandlersAsync</fullName>
        <categories>Health Check</categories>
        <language>en_US</language>
        <protected>false</protected>
        <shortDescription>stgHelpTriggerHandlersAsync</shortDescription>
        <value>If you select the Asynchronous After Events option for a Trigger Handler, it can have unintended consequences. You should test the Trigger Handler thoroughly in a sandbox environment before deploying it to production.</value>
    </labels>
    <labels>
        <fullName>stgHelpUDROperation</fullName>
        <categories>Settings</categories>
        <language>en_US</language>
        <protected>false</protected>
        <shortDescription>stgHelpUDROperation</shortDescription>
        <value>Determines how the field should roll up. Only operations that are valid for the selected Opportunity field are listed.</value>
    </labels>
    <labels>
        <fullName>stgHelpUDROppField</fullName>
        <categories>Settings</categories>
        <language>en_US</language>
        <protected>false</protected>
        <shortDescription>stgHelpUDROppField</shortDescription>
        <value>The Opportunity field to roll up.</value>
    </labels>
    <labels>
        <fullName>stgHelpUDRTargetObject</fullName>
        <categories>Settings</categories>
        <language>en_US</language>
        <protected>false</protected>
        <shortDescription>stgHelpUDRTargetObject</shortDescription>
        <value>The object on which the rollup information will appear.</value>
    </labels>
    <labels>
        <fullName>stgHelpUseDatedConvRates</fullName>
        <categories>Settings</categories>
        <language>en_US</language>
        <protected>false</protected>
        <shortDescription>stgHelpUseDatedConvRates</shortDescription>
        <value>When checked, Dated Exchange Rates are used for currency conversion. If unchecked, the standard exchange rate is used even if Advanced Currency Management is enabled.</value>
    </labels>
    <labels>
        <fullName>stgInstallScriptError</fullName>
        <language>en_US</language>
        <protected>true</protected>
        <shortDescription>stgInstallScriptError</shortDescription>
        <value>Your installation was successful, but we detected a slight problem. To fix the problem, simply load the NPSP Settings page in Salesforce.

Note: The NPSP Settings tab is visible in the Nonprofit Success Pack application. If you don&apos;t see the tab, select Nonprofit Success Pack from the app menu in the upper-right corner.</value>
    </labels>
    <labels>
        <fullName>stgLabelActionColumn</fullName>
        <categories>Settings</categories>
        <language>en_US</language>
        <protected>false</protected>
        <shortDescription>stgLabelActionColumn</shortDescription>
        <value>Action</value>
    </labels>
    <labels>
        <fullName>stgLabelAddressVerification</fullName>
        <categories>Settings</categories>
        <language>en_US</language>
        <protected>false</protected>
        <shortDescription>stgLabelAddressVerification</shortDescription>
        <value>Address Settings</value>
    </labels>
    <labels>
        <fullName>stgLabelAfflSettings</fullName>
        <categories>Settings</categories>
        <language>en_US</language>
        <protected>false</protected>
        <shortDescription>stgLabelAfflSettings</shortDescription>
        <value>Affiliations Settings</value>
    </labels>
    <labels>
        <fullName>stgLabelAllRecordTypes</fullName>
        <categories>Settings</categories>
        <language>en_US</language>
        <protected>false</protected>
        <shortDescription>stgLabelAllRecordTypes</shortDescription>
        <value>- all record types -</value>
    </labels>
    <labels>
        <fullName>stgLabelAlloBatchProgress</fullName>
        <categories>Allocation, Settings</categories>
        <language>en_US</language>
        <protected>false</protected>
        <shortDescription>stgLabelAlloBatchProgress</shortDescription>
        <value>Rollup Allocations Batch Progress</value>
    </labels>
    <labels>
        <fullName>stgLabelAllocationBehaviorSettings</fullName>
        <categories>Allocation, Settings</categories>
        <language>en_US</language>
        <protected>true</protected>
        <shortDescription>stgLabelAllocationsRollupSettings</shortDescription>
        <value>Allocation Behavior Settings</value>
    </labels>
    <labels>
        <fullName>stgLabelAllocationsRollupSettings</fullName>
        <categories>Allocation, Settings</categories>
        <language>en_US</language>
        <protected>false</protected>
        <shortDescription>stgLabelAllocationsRollupSettings</shortDescription>
        <value>GAU Allocations Rollup Settings</value>
    </labels>
    <labels>
        <fullName>stgLabelAllocationsSettings</fullName>
        <categories>Allocation, Settings</categories>
        <language>en_US</language>
        <protected>false</protected>
        <shortDescription>stgLabelAllocationsSettings</shortDescription>
        <value>Default Allocations Settings</value>
    </labels>
    <labels>
        <fullName>stgLabelAreYouSure</fullName>
        <categories>Settings</categories>
        <language>en_US</language>
        <protected>false</protected>
        <shortDescription>stgLabelAreYouSure</shortDescription>
        <value>Are you sure?</value>
    </labels>
    <labels>
        <fullName>stgLabelAutoContactRoles</fullName>
        <categories>Settings</categories>
        <language>en_US</language>
        <protected>false</protected>
        <shortDescription>stgLabelAutoContactRoles</shortDescription>
        <value>Default Contact Roles</value>
    </labels>
    <labels>
        <fullName>stgLabelBatchJobSizes</fullName>
        <categories>Settings</categories>
        <language>en_US</language>
        <protected>false</protected>
        <shortDescription>stgLabelBatchJobSizes</shortDescription>
        <value>Rollup Batch Job Sizes</value>
    </labels>
    <labels>
        <fullName>stgLabelBatchJobRollupSkewSizes</fullName>
        <categories>Settings</categories>
        <language>en_US</language>
        <protected>false</protected>
        <shortDescription>stgLabelBatchJobRollupSkewSizes</shortDescription>
        <value>Rollup Batch Job Skew Mode Sizes</value>
    </labels>
    <labels>
        <fullName>stgLabelBatchProcessingOptions</fullName>
        <categories>Settings</categories>
        <language>en_US</language>
        <protected>true</protected>
        <shortDescription>stgLabelBatchProcessingOptions</shortDescription>
        <value>Batch Processing Options</value>
    </labels>
    <labels>
        <fullName>stgLabelBDESettings</fullName>
        <categories>Settings</categories>
        <language>en_US</language>
        <protected>false</protected>
        <shortDescription>stgLabelBDESettings</shortDescription>
        <value>Batch Data Entry Settings</value>
    </labels>
    <labels>
        <fullName>stgLabelBatchStatus</fullName>
        <categories>Settings</categories>
        <language>en_US</language>
        <protected>false</protected>
        <shortDescription>stgLabelBatchStatus</shortDescription>
        <value>Batch Status</value>
    </labels>
    <labels>
        <fullName>stgLabelCreateMissingPayments</fullName>
        <categories>Settings</categories>
        <language>en_US</language>
        <protected>false</protected>
        <shortDescription>stgLabelCreateMissingPayments</shortDescription>
        <value>Create Missing Payments</value>
    </labels>
    <labels>
        <fullName>stgLabelCurrentUDR</fullName>
        <categories>Settings</categories>
        <language>en_US</language>
        <protected>false</protected>
        <shortDescription>stgLabelCurrentUDR</shortDescription>
        <value>Current User Defined Rollups</value>
    </labels>
    <labels>
        <fullName>stgLabelDoNotRename</fullName>
        <categories>Settings</categories>
        <language>en_US</language>
        <protected>false</protected>
        <shortDescription>stgLabelDoNotRename</shortDescription>
        <value>- do not rename -</value>
    </labels>
    <labels>
        <fullName>stgLabelErrorNotify</fullName>
        <categories>Settings</categories>
        <language>en_US</language>
        <protected>false</protected>
        <shortDescription>stgLabelErrorNotify</shortDescription>
        <value>Error Notification Settings</value>
    </labels>
    <labels>
        <fullName>stgLabelExamplesFGFormat</fullName>
        <categories>Settings</categories>
        <language>en_US</language>
        <protected>false</protected>
        <shortDescription>stgLabelExamplesFGFormat</shortDescription>
        <value>Examples for Formal Greeting Format</value>
    </labels>
    <labels>
        <fullName>stgLabelExamplesHHNameFOrmat</fullName>
        <categories>Settings</categories>
        <language>en_US</language>
        <protected>false</protected>
        <shortDescription>stgLabelExamplesHHNameFOrmat</shortDescription>
        <value>Examples for Household Name Format</value>
    </labels>
    <labels>
        <fullName>stgLabelExamplesIGFormat</fullName>
        <categories>Settings</categories>
        <language>en_US</language>
        <protected>false</protected>
        <shortDescription>stgLabelExamplesIGFormat</shortDescription>
        <value>Examples for Informal Greeting Format</value>
    </labels>
    <labels>
        <fullName>stgLabelHHGeneral</fullName>
        <categories>Settings</categories>
        <language>en_US</language>
        <protected>false</protected>
        <shortDescription>stgLabelHHGeneral</shortDescription>
        <value>General Settings</value>
    </labels>
    <labels>
        <fullName>stgLabelHHNaming</fullName>
        <categories>Settings</categories>
        <language>en_US</language>
        <protected>false</protected>
        <shortDescription>stgLabelHHNaming</shortDescription>
        <value>Household Name Settings</value>
    </labels>
    <labels>
        <fullName>stgLabelHHNamingProgress</fullName>
        <categories>Settings</categories>
        <language>en_US</language>
        <protected>false</protected>
        <shortDescription>stgLabelHHNamingProgress</shortDescription>
        <value>Naming Activation Progress</value>
    </labels>
    <labels>
        <fullName>stgLabelHHOCR</fullName>
        <categories>Settings</categories>
        <language>en_US</language>
        <protected>false</protected>
        <shortDescription>stgLabelHHOCR</shortDescription>
        <value>Household Opportunity Contact Roles</value>
    </labels>
    <labels>
        <fullName>stgLabelHHObject</fullName>
        <categories>Settings</categories>
        <language>en_US</language>
        <protected>false</protected>
        <shortDescription>stgLabelHHObject</shortDescription>
        <value>Household Object</value>
    </labels>
    <labels>
        <fullName>stgLabelHHSettings</fullName>
        <categories>Settings</categories>
        <language>en_US</language>
        <protected>false</protected>
        <shortDescription>stgLabelHHSettings</shortDescription>
        <value>Household Settings</value>
    </labels>
    <labels>
        <fullName>stgLabelHonoreeNotificationHelpText</fullName>
        <categories>Settings</categories>
        <language>en_US</language>
        <protected>false</protected>
        <shortDescription>stgLabelHonoreeNotificationHelpText</shortDescription>
        <value>Auto-create Opportunity Contact Roles for Honoree and Notification Recipient Contacts.</value>
    </labels>
    <labels>
        <fullName>stgLabelHonoreeNotificationOCR</fullName>
        <categories>Settings</categories>
        <language>en_US</language>
        <protected>false</protected>
        <shortDescription>stgLabelHonoreeNotificationOCR</shortDescription>
        <value>Honoree and Notification Recipient Opportunity Contact Roles</value>
    </labels>
    <labels>
        <fullName>stgLabelLeadSettings</fullName>
        <categories>Settings</categories>
        <language>en_US</language>
        <protected>false</protected>
        <shortDescription>stgLabelLeadSettings</shortDescription>
        <value>Lead Settings</value>
    </labels>
    <labels>
        <fullName>stgLabelLvlAssignBatchTitle</fullName>
        <categories>NPSP Settings</categories>
        <language>en_US</language>
        <protected>true</protected>
        <shortDescription>menu title for the Level Assignment Batch in NPSP Settings</shortDescription>
        <value>Level Assignment Batch</value>
    </labels>
    <labels>
        <fullName>stgLabelMembershipSettings</fullName>
        <categories>Settings</categories>
        <language>en_US</language>
        <protected>false</protected>
        <shortDescription>stgLabelMembershipSettings</shortDescription>
        <value>Membership Settings</value>
    </labels>
    <labels>
        <fullName>stgLabelName</fullName>
        <categories>Settings</categories>
        <language>en_US</language>
        <protected>false</protected>
        <shortDescription>Intended for the name of a metadata record and not a person.</shortDescription>
        <value>Name</value>
    </labels>
    <labels>
        <fullName>stgLabelNewAutoRel</fullName>
        <categories>Settings</categories>
        <language>en_US</language>
        <protected>false</protected>
        <shortDescription>stgLabelNewAutoRel</shortDescription>
        <value>New Automatic Relationship</value>
    </labels>
    <labels>
        <fullName>stgLabelNewPaymentMapping</fullName>
        <categories>Settings</categories>
        <language>en_US</language>
        <protected>false</protected>
        <shortDescription>stgLabelNewPaymentMapping</shortDescription>
        <value>New Payment Field Mapping</value>
    </labels>
    <labels>
        <fullName>stgLabelNewRDFieldMap</fullName>
        <categories>Settings</categories>
        <language>en_US</language>
        <protected>false</protected>
        <shortDescription>stgLabelNewRDFieldMap</shortDescription>
        <value>New Custom Field Mapping</value>
    </labels>
    <labels>
        <fullName>stgLabelNewRelReciprocal</fullName>
        <categories>Settings</categories>
        <language>en_US</language>
        <protected>false</protected>
        <shortDescription>stgLabelNewRelReciprocal</shortDescription>
        <value>New Reciprocal Relationship</value>
    </labels>
    <labels>
        <fullName>stgLabelNewTH</fullName>
        <categories>Settings</categories>
        <language>en_US</language>
        <protected>false</protected>
        <shortDescription>stgLabelNewTH</shortDescription>
        <value>New Trigger Handler</value>
    </labels>
    <labels>
        <fullName>stgLabelNewUDR</fullName>
        <categories>Settings</categories>
        <language>en_US</language>
        <protected>false</protected>
        <shortDescription>stgLabelNewUDR</shortDescription>
        <value>New User Defined Rollup</value>
    </labels>
    <labels>
        <fullName>stgLabelNone</fullName>
        <categories>Settings</categories>
        <language>en_US</language>
        <protected>true</protected>
        <shortDescription>stgLabelNone</shortDescription>
        <value>--None--</value>
    </labels>
    <labels>
        <fullName>stgLabelONS</fullName>
        <categories>Settings</categories>
        <language>en_US</language>
        <protected>false</protected>
        <shortDescription>stgLabelONS</shortDescription>
        <value>Opportunity Name Settings</value>
    </labels>
    <labels>
        <fullName>stgLabelOK</fullName>
        <categories>Settings</categories>
        <language>en_US</language>
        <protected>false</protected>
        <shortDescription>stgLabelOK</shortDescription>
        <value>OK</value>
    </labels>
    <labels>
        <fullName>stgLabelOppBatchProgress</fullName>
        <categories>Settings</categories>
        <language>en_US</language>
        <protected>false</protected>
        <shortDescription>stgLabelOppBatchProgress</shortDescription>
        <value>Rollup Donations Batch Progress</value>
    </labels>
    <labels>
        <fullName>stgLabelOppCampMembers</fullName>
        <categories>Settings</categories>
        <language>en_US</language>
        <protected>false</protected>
        <shortDescription>stgLabelOppCampMembers</shortDescription>
        <value>Campaign Members</value>
    </labels>
    <labels>
        <fullName>stgLabelOppNamingRefreshTitle</fullName>
        <categories>Settings</categories>
        <language>en_US</language>
        <protected>false</protected>
        <shortDescription>stgLabelOppNamingRefreshTitle</shortDescription>
        <value>Refresh Opportunity Names</value>
    </labels>
    <labels>
        <fullName>stgLabelOppNamingSettings</fullName>
        <categories>Settings</categories>
        <language>en_US</language>
        <protected>false</protected>
        <shortDescription>stgLabelOppNamingSettings</shortDescription>
        <value>Opportunity Names</value>
    </labels>
    <labels>
        <fullName>stgLabelOppPrimaryContactTitle</fullName>
        <categories>Settings</categories>
        <language>en_US</language>
        <protected>false</protected>
        <shortDescription>stgLabelOppPrimaryContactTitle</shortDescription>
        <value>Refresh Opportunity Primary Contact</value>
    </labels>
    <labels>
        <fullName>stgLabelOppRollupRT</fullName>
        <categories>Settings</categories>
        <language>en_US</language>
        <protected>false</protected>
        <shortDescription>stgLabelOppRollupRT</shortDescription>
        <value>Opportunity Rollup Record Types</value>
    </labels>
    <labels>
        <fullName>stgLabelOppRollups</fullName>
        <categories>Settings</categories>
        <language>en_US</language>
        <protected>false</protected>
        <shortDescription>stgLabelOppRollups</shortDescription>
        <value>Opportunity Rollups</value>
    </labels>
    <labels>
        <fullName>stgLabelOppUpdatePrimaryContact</fullName>
        <categories>Settings</categories>
        <language>en_US</language>
        <protected>false</protected>
        <shortDescription>stgLabelOppUpdatePrimaryContact</shortDescription>
        <value>Batch Update Primary Contact</value>
    </labels>
    <labels>
        <fullName>stgLabelOther</fullName>
        <categories>Settings</categories>
        <language>en_US</language>
        <protected>false</protected>
        <shortDescription>stgLabelOther</shortDescription>
        <value>other</value>
    </labels>
    <labels>
        <fullName>stgLabelOtherDateFormat</fullName>
        <categories>Settings</categories>
        <language>en_US</language>
        <protected>false</protected>
        <shortDescription>stgLabelOtherDateFormat</shortDescription>
        <value>Other Date Format</value>
    </labels>
    <labels>
        <fullName>stgLabelOtherFormalGreetingFormat</fullName>
        <categories>Settings</categories>
        <language>en_US</language>
        <protected>false</protected>
        <shortDescription>stgLabelOtherFormalGreetingFormat</shortDescription>
        <value>Other Formal Greeting Format</value>
    </labels>
    <labels>
        <fullName>stgLabelOtherHHNameFormat</fullName>
        <categories>Settings</categories>
        <language>en_US</language>
        <protected>true</protected>
        <shortDescription>stgLabelOtherHHNameFormat</shortDescription>
        <value>Other Household Name Format</value>
    </labels>
    <labels>
        <fullName>stgLabelOtherInformalGreetingFormat</fullName>
        <categories>Settings</categories>
        <language>en_US</language>
        <protected>false</protected>
        <shortDescription>stgLabelOtherInformalGreetingFormat</shortDescription>
        <value>Other Informal Greeting Format</value>
    </labels>
    <labels>
        <fullName>stgLabelOtherOpportunigyNamingFormat</fullName>
        <categories>Settings</categories>
        <language>en_US</language>
        <protected>false</protected>
        <shortDescription>stgLabelOtherOpportunigyNamingFormat</shortDescription>
        <value>Other Opportunigy Naming Format</value>
    </labels>
    <labels>
        <fullName>stgLabelPaymentMapNoValidFields</fullName>
        <categories>Settings</categories>
        <language>en_US</language>
        <protected>false</protected>
        <shortDescription>stgLabelPaymentMapNoValidFields</shortDescription>
        <value>No Valid Field Available</value>
    </labels>
    <labels>
        <fullName>stgLabelPaymentSettings</fullName>
        <categories>Settings</categories>
        <language>en_US</language>
        <protected>false</protected>
        <shortDescription>stgLabelPaymentSettings</shortDescription>
        <value>Payment Settings</value>
    </labels>
    <labels>
        <fullName>stgLabelPrimaryContactRoleMergeBatch</fullName>
        <categories>NPSP Settings</categories>
        <language>en_US</language>
        <protected>true</protected>
        <shortDescription>Menu title for the Duplicate Primary OCRs in NPSP Settings</shortDescription>
        <value>Remove Duplicate Primary OCRs</value>
    </labels>
    <labels>
        <fullName>stgLabelRDFieldMap</fullName>
        <categories>Settings</categories>
        <language>en_US</language>
        <protected>false</protected>
        <shortDescription>stgLabelRDFieldMap</shortDescription>
        <value>Custom Field Mappings</value>
    </labels>
    <labels>
        <fullName>stgLabelRDNewPeriod</fullName>
        <categories>Settings</categories>
        <language>en_US</language>
        <protected>false</protected>
        <shortDescription>stgLabelRDNewPeriod</shortDescription>
        <value>New Installment Period</value>
    </labels>
    <labels>
        <fullName>stgLabelRDPeriod</fullName>
        <categories>Settings</categories>
        <language>en_US</language>
        <protected>false</protected>
        <shortDescription>stgLabelRDPeriod</shortDescription>
        <value>Custom Installment Periods</value>
    </labels>
    <labels>
        <fullName>stgLabelRDSettings</fullName>
        <categories>Settings</categories>
        <language>en_US</language>
        <protected>false</protected>
        <shortDescription>stgLabelRDSettings</shortDescription>
        <value>Recurring Donation Settings</value>
    </labels>
    <labels>
        <fullName>stgLabelRDStatus</fullName>
        <categories>Settings</categories>
        <language>en_US</language>
        <protected>false</protected>
        <shortDescription>stgLabelRDStatus</shortDescription>
        <value>Updating Recurring Donation Opportunities</value>
    </labels>
    <labels>
        <fullName>stgLabelRelSettings</fullName>
        <categories>Settings</categories>
        <language>en_US</language>
        <protected>false</protected>
        <shortDescription>stgLabelRelSettings</shortDescription>
        <value>General Settings</value>
    </labels>
    <labels>
        <fullName>stgLabelRelationshipSyncNoValidFields</fullName>
        <categories>Settings</categories>
        <language>en_US</language>
        <protected>true</protected>
        <shortDescription>stgLabelRelationshipSyncNoValidFields</shortDescription>
        <value>No Valid Field Available</value>
    </labels>
    <labels>
        <fullName>stgLabelSelectChatterGroup</fullName>
        <categories>Settings</categories>
        <language>en_US</language>
        <protected>false</protected>
        <shortDescription>stgLabelSelectChatterGroup</shortDescription>
        <value>Select Chatter Group</value>
    </labels>
    <labels>
        <fullName>stgLabelSoftCredit</fullName>
        <categories>Settings</categories>
        <language>en_US</language>
        <protected>false</protected>
        <shortDescription>stgLabelSoftCredit</shortDescription>
        <value>Soft Credit Settings</value>
    </labels>
    <labels>
        <fullName>stgLabelTriggerHandlers</fullName>
        <categories>Settings</categories>
        <language>en_US</language>
        <protected>false</protected>
        <shortDescription>stgLabelTriggerHandlers</shortDescription>
        <value>Trigger Handlers</value>
    </labels>
    <labels>
        <fullName>stgLabelTypeAhead</fullName>
        <categories>Settings</categories>
        <language>en_US</language>
        <protected>false</protected>
        <shortDescription>stgLabelTypeAhead</shortDescription>
        <value>Start typing...</value>
    </labels>
    <labels>
        <fullName>stgLabelUDRNoOppFields</fullName>
        <categories>Settings</categories>
        <language>en_US</language>
        <protected>false</protected>
        <shortDescription>stgLabelUDRNoOppFields</shortDescription>
        <value>No valid Opportunity fields found.</value>
    </labels>
    <labels>
        <fullName>stgLabelUDROp</fullName>
        <categories>Settings</categories>
        <language>en_US</language>
        <protected>false</protected>
        <shortDescription>stgLabelUDROp</shortDescription>
        <value>Rollup Operation</value>
    </labels>
    <labels>
        <fullName>stgLabelUDROppField</fullName>
        <categories>Settings</categories>
        <language>en_US</language>
        <protected>false</protected>
        <shortDescription>stgLabelUDROppField</shortDescription>
        <value>Opportunity Field</value>
    </labels>
    <labels>
        <fullName>stgLabelUDRTargetField</fullName>
        <categories>Settings</categories>
        <language>en_US</language>
        <protected>false</protected>
        <shortDescription>stgLabelUDRTargetField</shortDescription>
        <value>Target Field</value>
    </labels>
    <labels>
        <fullName>stgLabelUDRTargetFieldHelp</fullName>
        <categories>Settings</categories>
        <language>en_US</language>
        <protected>true</protected>
        <shortDescription>stgLabelUDRTargetFieldHelp</shortDescription>
        <value>The custom field on the target object that will display your custom rollup summary. This field must be of the same type as the Opportunity field you&apos;re rolling up.</value>
    </labels>
    <labels>
        <fullName>stgLabelUDRTargetObject</fullName>
        <categories>Settings</categories>
        <language>en_US</language>
        <protected>false</protected>
        <shortDescription>stgLabelUDRTargetObject</shortDescription>
        <value>Target Object</value>
    </labels>
    <labels>
        <fullName>stgLabelView</fullName>
        <categories>Settings</categories>
        <language>en_US</language>
        <protected>false</protected>
        <shortDescription>stgLabelView</shortDescription>
        <value>View</value>
    </labels>
    <labels>
        <fullName>stgLabelYearPicklistLastYear</fullName>
        <categories>Settings</categories>
        <language>en_US</language>
        <protected>true</protected>
        <shortDescription>Label for previous year</shortDescription>
        <value>Last Year</value>
    </labels>
    <labels>
        <fullName>stgLabelYearPicklistThisYear</fullName>
        <categories>Settings</categories>
        <language>en_US</language>
        <protected>true</protected>
        <shortDescription>Label for current year</shortDescription>
        <value>This Year</value>
    </labels>
    <labels>
        <fullName>stgLabelYearPicklistYearsAgo</fullName>
        <categories>Settings</categories>
        <language>en_US</language>
        <protected>true</protected>
        <shortDescription>Label for dynamic number of years ago</shortDescription>
        <value>{0} Years Ago</value>
    </labels>
    <labels>
        <fullName>stgLinkDelete</fullName>
        <categories>Settings</categories>
        <language>en_US</language>
        <protected>false</protected>
        <shortDescription>stgLinkDelete</shortDescription>
        <value>Del</value>
    </labels>
    <labels>
        <fullName>stgNoObjectsFound</fullName>
        <categories>Settings</categories>
        <language>en_US</language>
        <protected>true</protected>
        <shortDescription>No records of an object found. Pass in the object's plural label.</shortDescription>
        <value>No {0} found.</value>
    </labels>
    <labels>
        <fullName>stgNPSPGuideImportData</fullName>
        <categories>Settings</categories>
        <language>en_US</language>
        <protected>false</protected>
        <shortDescription>stgNPSPGuideImportData</shortDescription>
        <value>NPSP Guide to Importing Data</value>
    </labels>
    <labels>
        <fullName>stgNPSPSettings</fullName>
        <categories>Settings</categories>
        <language>en_US</language>
        <protected>false</protected>
        <shortDescription>stgNPSPSettings</shortDescription>
        <value>Nonprofit Success Pack Application Settings</value>
    </labels>
    <labels>
        <fullName>stgNPSPSettingsTitle</fullName>
        <categories>Settings</categories>
        <language>en_US</language>
        <protected>false</protected>
        <shortDescription>stgNPSPSettingsTitle</shortDescription>
        <value>Nonprofit Success Pack Settings</value>
    </labels>
    <labels>
        <fullName>stgNPSPWorkbook</fullName>
        <categories>Settings</categories>
        <language>en_US</language>
        <protected>false</protected>
        <shortDescription>stgNPSPWorkbook</shortDescription>
        <value>NPSP Fundraising Trail</value>
    </labels>
    <labels>
        <fullName>stgNavAccountModel</fullName>
        <categories>Settings</categories>
        <language>en_US</language>
        <protected>false</protected>
        <shortDescription>stgNavAccountModel</shortDescription>
        <value>Account Model</value>
    </labels>
    <labels>
        <fullName>stgNavAddressVerification</fullName>
        <categories>Settings</categories>
        <language>en_US</language>
        <protected>false</protected>
        <shortDescription>stgNavAddressVerification</shortDescription>
        <value>Addresses</value>
    </labels>
    <labels>
        <fullName>stgNavAffiliations</fullName>
        <categories>Settings</categories>
        <language>en_US</language>
        <protected>false</protected>
        <shortDescription>stgNavAffiliations</shortDescription>
        <value>Affiliations</value>
    </labels>
    <labels>
        <fullName>stgNavAllocations</fullName>
        <categories>Allocation, Settings</categories>
        <language>en_US</language>
        <protected>false</protected>
        <shortDescription>stgNavAllocations</shortDescription>
        <value>GAU Allocations</value>
    </labels>
    <labels>
        <fullName>stgNavBatchProcessSettings</fullName>
        <categories>Settings</categories>
        <language>en_US</language>
        <protected>false</protected>
        <shortDescription>stgNavBatchProcessSettings</shortDescription>
        <value>Batch Process Settings</value>
    </labels>
    <labels>
        <fullName>stgNavBDE</fullName>
        <categories>Settings</categories>
        <language>en_US</language>
        <protected>false</protected>
        <shortDescription>stgNavBDE</shortDescription>
        <value>Batch Data Entry</value>
    </labels>
    <labels>
        <fullName>stgNavBulkProcesses</fullName>
        <categories>Settings</categories>
        <language>en_US</language>
        <protected>false</protected>
        <shortDescription>stgNavBulkProcesses</shortDescription>
        <value>Bulk Data Processes</value>
    </labels>
    <labels>
        <fullName>stgNavConnections</fullName>
        <categories>Settings</categories>
        <language>en_US</language>
        <protected>false</protected>
        <shortDescription>stgNavConnections</shortDescription>
        <value>Connections</value>
    </labels>
    <labels>
        <fullName>stgNavContactRoles</fullName>
        <categories>Settings</categories>
        <language>en_US</language>
        <protected>false</protected>
        <shortDescription>stgNavContactRoles</shortDescription>
        <value>Contact Roles</value>
    </labels>
    <labels>
        <fullName>stgNavContacts</fullName>
        <categories>Settings</categories>
        <language>en_US</language>
        <protected>false</protected>
        <shortDescription>stgNavContacts</shortDescription>
        <value>Contacts</value>
    </labels>
    <labels>
        <fullName>stgNavDonations</fullName>
        <categories>Settings</categories>
        <language>en_US</language>
        <protected>false</protected>
        <shortDescription>stgNavDonations</shortDescription>
        <value>Donations</value>
    </labels>
    <labels>
        <fullName>stgNavDonorStatistics</fullName>
        <categories>Settings</categories>
        <language>en_US</language>
        <protected>false</protected>
        <shortDescription>stgNavDonorStatistics</shortDescription>
        <value>Donor Statistics</value>
    </labels>
    <labels>
        <fullName>stgNavErrorLog</fullName>
        <categories>Settings</categories>
        <language>en_US</language>
        <protected>false</protected>
        <shortDescription>stgNavErrorLog</shortDescription>
        <value>Error Log</value>
    </labels>
    <labels>
        <fullName>stgNavErrorNotify</fullName>
        <categories>Settings</categories>
        <language>en_US</language>
        <protected>false</protected>
        <shortDescription>stgNavErrorNotify</shortDescription>
        <value>Error Notifications</value>
    </labels>
    <labels>
        <fullName>stgNavHealthCheck</fullName>
        <categories>Settings</categories>
        <language>en_US</language>
        <protected>false</protected>
        <shortDescription>stgNavHealthCheck</shortDescription>
        <value>Health Check</value>
    </labels>
    <labels>
        <fullName>stgNavHouseholds</fullName>
        <categories>Settings</categories>
        <language>en_US</language>
        <protected>false</protected>
        <shortDescription>stgNavHouseholds</shortDescription>
        <value>Households</value>
    </labels>
    <labels>
        <fullName>stgNavLeads</fullName>
        <categories>Settings</categories>
        <language>en_US</language>
        <protected>false</protected>
        <shortDescription>stgNavLeads</shortDescription>
        <value>Leads</value>
    </labels>
    <labels>
        <fullName>stgNavMembership</fullName>
        <categories>Settings</categories>
        <language>en_US</language>
        <protected>false</protected>
        <shortDescription>stgNavMembership</shortDescription>
        <value>Membership</value>
    </labels>
    <labels>
        <fullName>stgNavPaymentMappings</fullName>
        <categories>Settings</categories>
        <language>en_US</language>
        <protected>false</protected>
        <shortDescription>stgNavPaymentMappings</shortDescription>
        <value>Payment Mappings</value>
    </labels>
    <labels>
        <fullName>stgNavPayments</fullName>
        <categories>Settings</categories>
        <language>en_US</language>
        <protected>false</protected>
        <shortDescription>stgNavPayments</shortDescription>
        <value>Payments</value>
    </labels>
    <labels>
        <fullName>stgNavPeople</fullName>
        <categories>Settings</categories>
        <language>en_US</language>
        <protected>false</protected>
        <shortDescription>stgNavPeople</shortDescription>
        <value>People</value>
    </labels>
    <labels>
        <fullName>stgNavRDBatch</fullName>
        <categories>Settings</categories>
        <language>en_US</language>
        <protected>false</protected>
        <shortDescription>stgNavRDBatch</shortDescription>
        <value>Recurring Donations Batch</value>
    </labels>
    <labels>
        <fullName>stgNavRDFieldMap</fullName>
        <categories>Settings</categories>
        <language>en_US</language>
        <protected>false</protected>
        <shortDescription>stgNavRDFieldMap</shortDescription>
        <value>Recurring Donation Custom Field Mappings</value>
    </labels>
    <labels>
        <fullName>stgNavRDInstallmentPeriods</fullName>
        <categories>Settings</categories>
        <language>en_US</language>
        <protected>false</protected>
        <shortDescription>stgNavRDInstallmentPeriods</shortDescription>
        <value>Recurring Donation Custom Installment Periods</value>
    </labels>
    <labels>
        <fullName>stgNavRecurringDonations</fullName>
        <categories>Settings</categories>
        <language>en_US</language>
        <protected>false</protected>
        <shortDescription>stgNavRecurringDonations</shortDescription>
        <value>Recurring Donations</value>
    </labels>
    <labels>
        <fullName>stgNavRelAutoCreate</fullName>
        <categories>Settings</categories>
        <language>en_US</language>
        <protected>false</protected>
        <shortDescription>stgNavRelAutoCreate</shortDescription>
        <value>Relationships Autocreation</value>
    </labels>
    <labels>
        <fullName>stgNavRelReciprocal</fullName>
        <categories>Settings</categories>
        <language>en_US</language>
        <protected>false</protected>
        <shortDescription>stgNavRelReciprocal</shortDescription>
        <value>Relationship Reciprocal Settings</value>
    </labels>
    <labels>
        <fullName>stgNavRelationships</fullName>
        <categories>Settings</categories>
        <language>en_US</language>
        <protected>false</protected>
        <shortDescription>stgNavRelationships</shortDescription>
        <value>Relationships</value>
    </labels>
    <labels>
        <fullName>stgNavRollupAlloBatch</fullName>
        <categories>Allocation, Settings</categories>
        <language>en_US</language>
        <protected>false</protected>
        <shortDescription>stgNavRollupAlloBatch</shortDescription>
        <value>Rollup Allocations Batch</value>
    </labels>
    <labels>
        <fullName>stgNavRollupBatch</fullName>
        <categories>Settings</categories>
        <language>en_US</language>
        <protected>false</protected>
        <shortDescription>stgNavRollupBatch</shortDescription>
        <value>Rollup Donations Batch</value>
    </labels>
    <labels>
        <fullName>stgNavRollups</fullName>
        <categories>Settings</categories>
        <language>en_US</language>
        <protected>true</protected>
        <shortDescription>stgNavRollups</shortDescription>
        <value>Rollups</value>
    </labels>
    <labels>
        <fullName>stgNavSchedule</fullName>
        <categories>Settings</categories>
        <language>en_US</language>
        <protected>false</protected>
        <shortDescription>stgNavSchedule</shortDescription>
        <value>Process Scheduler</value>
    </labels>
    <labels>
        <fullName>stgNavSystem</fullName>
        <categories>Settings</categories>
        <language>en_US</language>
        <protected>false</protected>
        <shortDescription>stgNavSystem</shortDescription>
        <value>System Tools</value>
    </labels>
    <labels>
        <fullName>stgNavTriggerConfig</fullName>
        <categories>Settings</categories>
        <language>en_US</language>
        <protected>false</protected>
        <shortDescription>stgNavTriggerConfig</shortDescription>
        <value>Trigger Configuration</value>
    </labels>
    <labels>
        <fullName>stgNavUserDefinedRollups</fullName>
        <categories>Settings</categories>
        <language>en_US</language>
        <protected>false</protected>
        <shortDescription>stgNavUserDefinedRollups</shortDescription>
        <value>User Defined Rollups</value>
    </labels>
    <labels>
        <fullName>stgNotApplicable</fullName>
        <categories>Settings</categories>
        <language>en_US</language>
        <protected>false</protected>
        <shortDescription>stgNotApplicable</shortDescription>
        <value>N/A</value>
    </labels>
    <labels>
        <fullName>stgOppNamingDescription</fullName>
        <categories>Settings, OppNaming</categories>
        <language>en_US</language>
        <protected>false</protected>
        <shortDescription>stgOppNamingDescription</shortDescription>
        <value>When you create an Opportunity, the Name is automatically populated using a default naming convention. You can customize the naming convention by creating custom Opportunity Names.</value>
    </labels>
    <labels>
        <fullName>stgPowerOfUsHub</fullName>
        <categories>Settings</categories>
        <language>en_US</language>
        <protected>false</protected>
        <shortDescription>stgPowerOfUsHub</shortDescription>
        <value>Power of Us Hub</value>
    </labels>
    <labels>
        <fullName>stgReset</fullName>
        <categories>Settings</categories>
        <language>en_US</language>
        <protected>true</protected>
        <shortDescription>stgReset</shortDescription>
        <value>Reset</value>
    </labels>
    <labels>
        <fullName>stgSelectOne</fullName>
        <categories>Settings</categories>
        <language>en_US</language>
        <protected>false</protected>
        <shortDescription>stgSelectOne</shortDescription>
        <value>Select one</value>
    </labels>
    <labels>
        <fullName>stgTools</fullName>
        <categories>Settings</categories>
        <language>en_US</language>
        <protected>false</protected>
        <shortDescription>stgTools</shortDescription>
        <value>Tools</value>
    </labels>
    <labels>
        <fullName>stgUnknownError</fullName>
        <categories>Settings</categories>
        <language>en_US</language>
        <protected>true</protected>
        <shortDescription>stgUnknownError</shortDescription>
        <value>Unknown error. Please try again.</value>
    </labels>
    <labels>
        <fullName>stgValidationHHAccountHHRules</fullName>
        <categories>Settings</categories>
        <language>en_US</language>
        <protected>false</protected>
        <shortDescription>stgValidationHHAccountHHRules</shortDescription>
        <value>The Account Model is set to &apos;Household Account&apos;, which requires Household Rules to be set to &apos;No Contacts&apos;.   When using Household Accounts, there is no need to have an additional Household Object.</value>
    </labels>
</CustomLabels><|MERGE_RESOLUTION|>--- conflicted
+++ resolved
@@ -1695,11 +1695,7 @@
         <fullName>alloDefaultNotEnabled</fullName>
         <categories>Allocation, Error</categories>
         <language>en_US</language>
-<<<<<<< HEAD
-        <protected>false</protected>
-=======
-        <protected>true</protected>
->>>>>>> 69ade7ea
+        <protected>true</protected>
         <shortDescription>You must enable Default Allocations in order to allocate at the payment level.</shortDescription>
         <value>You must enable Default Allocations in order to allocate at the payment level.</value>
     </labels>
@@ -1731,11 +1727,7 @@
         <fullName>alloExceedsPmtAmount</fullName>
         <categories>Allocation, Error</categories>
         <language>en_US</language>
-<<<<<<< HEAD
-        <protected>false</protected>
-=======
-        <protected>true</protected>
->>>>>>> 69ade7ea
+        <protected>true</protected>
         <shortDescription>The Allocations for this Payment are greater than the amount of the Payment.</shortDescription>
         <value>The Allocations for this Payment exceed the Payment amount. Update your Allocation amounts, and then adjust the Payment amount.</value>
     </labels>
@@ -1807,11 +1799,7 @@
         <fullName>alloPaymentNotEnabled</fullName>
         <categories>Allocation, Error</categories>
         <language>en_US</language>
-<<<<<<< HEAD
-        <protected>false</protected>
-=======
-        <protected>true</protected>
->>>>>>> 69ade7ea
+        <protected>true</protected>
         <shortDescription>Payment-level allocations are not enabled.</shortDescription>
         <value>Payment-level Allocations aren't enabled for your organization. Try allocating at the Opportunity level instead.</value>
     </labels>
