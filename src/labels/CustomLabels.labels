--- conflicted
+++ resolved
@@ -1710,11 +1710,7 @@
         <shortDescription>Enablement page introduction and guidelines</shortDescription>
         <value>Greetings! Enhanced Recurring Donations is our redesigned and improved Recurring Donations feature for the Nonprofit Success Pack (NPSP). A big thanks to our community members who offered their feedback and helped make Enhanced Recurring Donations possible.
         &lt;br/&gt;&lt;br/&gt;Since there's already a Recurring Donations feature in NPSP, you'll need to perform several upgrade tasks and move your existing data to the Enhanced Recurring Donations model. We've outlined the required tasks for you below.
-<<<<<<< HEAD
         &lt;br/&gt;&lt;br/&gt;You'll probably have questions along the way and we want you to be fully prepared at each step. Refer to the &lt;a href=&quot;https://powerofus.force.com/NPSP_Recurring_Donations&quot; target=&quot;_blank&quot;&gt;Enhanced Recurring Donations documentation&lt;/a&gt; as you work through the upgrade process.</value>
-=======
-        &lt;br/&gt;&lt;br/&gt;You'll probably have questions along the way and we want you to be fully prepared at each step. Refer to the &lt;a href=&quot;https://powerofus.force.com/s/group/0F91E000000Xd5OSAS/enhanced-recurring-donations-pilot&quot; target=&quot;_blank&quot;&gt;Enhanced Recurring Donations documentation&lt;/a&gt; as you work through the upgrade process.</value>
->>>>>>> c547a1a0
     </labels>
     <labels>
         <fullName>RD2_EnablementMetaDeployConfirm</fullName>
