<?xml version="1.0" encoding="UTF-8"?>
<CustomLabels xmlns="http://soap.sforce.com/2006/04/metadata">
    <labels>
        <fullName>Addr_Id_Error</fullName>
        <language>en_US</language>
        <protected>true</protected>
        <shortDescription>Addr Id Error</shortDescription>
        <value>You must provide an Auth ID.</value>
    </labels>
    <labels>
        <fullName>Addr_No_Batch</fullName>
        <categories>address, error</categories>
        <language>en_US</language>
        <protected>true</protected>
        <shortDescription>Batch Address Verification Not Supported</shortDescription>
        <value>The specified service does not support Batch Address Verification.</value>
    </labels>
    <labels>
        <fullName>Addr_Pending_Verification</fullName>
        <categories>address, error</categories>
        <language>en_US</language>
        <protected>true</protected>
        <shortDescription>Pending verification</shortDescription>
        <value>Pending verification</value>
    </labels>
    <labels>
        <fullName>Addr_Settings_API_Body</fullName>
        <categories>address, settings</categories>
        <language>en_US</language>
        <protected>true</protected>
        <shortDescription>DEPRECATED - Addr Settings API Title</shortDescription>
        <value>DEPRECATED - API Account Settings</value>
    </labels>
    <labels>
        <fullName>Addr_Settings_API_Title</fullName>
        <categories>address, settings</categories>
        <language>en_US</language>
        <protected>true</protected>
        <shortDescription>Addr Settings API Title</shortDescription>
        <value>Verification API Account Settings</value>
    </labels>
    <labels>
        <fullName>Addr_Settings_Intro_Body</fullName>
        <categories>address, settings</categories>
        <language>en_US</language>
        <protected>true</protected>
        <shortDescription>DEPRECATED - Addr Settings Intro Body</shortDescription>
        <value>DEPRECATED</value>
    </labels>
    <labels>
        <fullName>Addr_Settings_Intro_Body1</fullName>
        <categories>address, settings</categories>
        <language>en_US</language>
        <protected>true</protected>
        <shortDescription>Addr Settings Intro Body</shortDescription>
        <value>The Address Verification API lets you verify addresses as you add them to Salesforce. The API also lets you standardize addresses when you save them (for example, it converts any instance of Street to St in the saved record).</value>
    </labels>
    <labels>
        <fullName>Addr_Settings_Intro_Body2</fullName>
        <categories>address, settings</categories>
        <language>en_US</language>
        <protected>true</protected>
        <shortDescription>Addr Settings Intro Body</shortDescription>
        <value>&lt;br/&gt;To get started:&lt;br/&gt;&lt;br/&gt;
1. Open a third-party address verification account. (Some are free for nonprofits.)&lt;br/&gt;
2. In your address verification service, create the required authentication ID and/or token.&lt;br/&gt;
3. Return to this settings page, click the Edit button above, and paste the ID and/or token into the appropriate fields.&lt;br/&gt;
4. Complete the remaining fields and click Save. The help text for each field provides more information. If you still need more help, see the &lt;a href=&quot;https://powerofus.force.com/NPSP_Address_Verification&quot;&gt;NPSP documentation&lt;/a&gt;.</value>
    </labels>
    <labels>
        <fullName>Addr_Settings_Intro_Title</fullName>
        <categories>address, settings</categories>
        <language>en_US</language>
        <protected>true</protected>
        <shortDescription>Addr Settings Intro Title</shortDescription>
        <value>Introduction</value>
    </labels>
    <labels>
        <fullName>Addr_Settings_Notice</fullName>
        <categories>address, settings</categories>
        <language>en_US</language>
        <protected>true</protected>
        <shortDescription>Addr Settings Notice</shortDescription>
        <value>Address verification will only work for records you create from this point on. Verification does not apply to contact information that you&apos;ve already entered in Salesforce.</value>
    </labels>
    <labels>
        <fullName>Addr_Settings_Test_Body</fullName>
        <categories>address, settings</categories>
        <language>en_US</language>
        <protected>true</protected>
        <shortDescription>Addr Settings Test Body</shortDescription>
        <value>To test your Secret Key Pair, enter any US Zip Code:</value>
    </labels>
    <labels>
        <fullName>Addr_Settings_Test_Response_Title</fullName>
        <categories>address, settings</categories>
        <language>en_US</language>
        <protected>true</protected>
        <shortDescription>Addr Settings Test Response Title</shortDescription>
        <value>API Response</value>
    </labels>
    <labels>
        <fullName>Addr_Settings_Test_Title</fullName>
        <categories>address, settings</categories>
        <language>en_US</language>
        <protected>true</protected>
        <shortDescription>Addr Settings Test Title</shortDescription>
        <value>Test My Settings</value>
    </labels>
    <labels>
        <fullName>Addr_Skip_Verified</fullName>
        <categories>address, verification</categories>
        <language>en_US</language>
        <protected>true</protected>
        <shortDescription>Addr Skip Verified</shortDescription>
        <value>Skip previously verified records</value>
    </labels>
    <labels>
        <fullName>Addr_Token_Error</fullName>
        <language>en_US</language>
        <protected>true</protected>
        <shortDescription>Addr Token Error</shortDescription>
        <value>You must provide an Auth Token.</value>
    </labels>
    <labels>
        <fullName>Addr_Unauthorized_Endpoint</fullName>
        <language>en_US</language>
        <protected>true</protected>
        <shortDescription>Addr Unauthorized Endpoint</shortDescription>
        <value>The Remote Site URL for the SmartyStreetsZip endpoint is invalid. Verify the correct URL with Smarty Streets, and update the SmartyStreetsZip endpoint in Setup &gt; Security &gt; Remote Site Settings.</value>
    </labels>
    <labels>
        <fullName>Addr_Valid_Key_Pair</fullName>
        <language>en_US</language>
        <protected>true</protected>
        <shortDescription>Addr Valid Key Pair</shortDescription>
        <value>Your Secret Key Pair is valid.</value>
    </labels>
    <labels>
        <fullName>Addr_Verification_Batch_Body</fullName>
        <categories>address, verification</categories>
        <language>en_US</language>
        <protected>true</protected>
        <shortDescription>Addr Verification Batch Body</shortDescription>
        <value>&lt;p&gt;Click Verify All Addresses to verify and standardize all addresses in your organization.
        The mass verification process uses the settings from above.&lt;/p&gt;
 &lt;br/&gt;</value>
    </labels>
    <labels>
        <fullName>Addr_Verification_Batch_Not_Supported</fullName>
        <categories>address, verification</categories>
        <language>en_US</language>
        <protected>true</protected>
        <shortDescription>No Batch Support</shortDescription>
        <value>The selected service does not support Batch Address Validation.</value>
    </labels>
    <labels>
        <fullName>Addr_Verification_Batch_SmartyStreets_Message</fullName>
        <categories>address, verification</categories>
        <language>en_US</language>
        <protected>true</protected>
        <shortDescription>Batches of 100</shortDescription>
        <value>SmartyStreets will verify addresses in batches of 100.</value>
    </labels>
    <labels>
        <fullName>Addr_Verification_Batch_Status</fullName>
        <categories>address, verification</categories>
        <language>en_US</language>
        <protected>true</protected>
        <shortDescription>Addr Verification Batch Status</shortDescription>
        <value>Mass Verification Status</value>
    </labels>
    <labels>
        <fullName>Addr_Verification_Batch_Title</fullName>
        <categories>address, verification</categories>
        <language>en_US</language>
        <protected>true</protected>
        <shortDescription>Addr Verification Batch Title</shortDescription>
        <value>Mass Verify Existing Addresses</value>
    </labels>
    <labels>
        <fullName>Addr_Verification_Cant_Load_Class</fullName>
        <categories>address</categories>
        <language>en_US</language>
        <protected>true</protected>
        <shortDescription>Unable to load verification class when visiting settings page</shortDescription>
        <value>There was an error loading the validator class {0}</value>
    </labels>
    <labels>
        <fullName>Addr_Verification_Required</fullName>
        <categories>address</categories>
        <language>en_US</language>
        <protected>true</protected>
        <shortDescription>Verification required</shortDescription>
        <value>Verification required</value>
    </labels>
    <labels>
        <fullName>Addr_Verification_Undefined_Class</fullName>
        <categories>address</categories>
        <language>en_US</language>
        <protected>true</protected>
        <shortDescription>No address verification class defined</shortDescription>
        <value>Address verification class not defined in the settings. Cannot perform address verification.</value>
    </labels>
    <labels>
        <fullName>Addr_Verification_Wrong_Class</fullName>
        <categories>address</categories>
        <language>en_US</language>
        <protected>true</protected>
        <shortDescription>Wrong address verification class</shortDescription>
        <value>No class with the specified name exists. Cannot perform address verification.</value>
    </labels>
    <labels>
        <fullName>Addr_Verification_Wrong_Interface</fullName>
        <categories>address</categories>
        <language>en_US</language>
        <protected>true</protected>
        <shortDescription>Wrong address verification interface</shortDescription>
        <value>The address validation class does not implement the required interface. Cannot perform address verification.</value>
    </labels>
    <labels>
        <fullName>Addr_Verified</fullName>
        <categories>address, verification</categories>
        <language>en_US</language>
        <protected>true</protected>
        <shortDescription>Address Successfully Verified</shortDescription>
        <value>Verified</value>
    </labels>
    <labels>
        <fullName>Addr_Verify_Endpoint</fullName>
        <language>en_US</language>
        <protected>true</protected>
        <shortDescription>Addr Verify Endpoint</shortDescription>
        <value>Please enter the endpoint URL.</value>
    </labels>
    <labels>
        <fullName>Addr_Verify_Google_Help</fullName>
        <language>en_US</language>
        <protected>true</protected>
        <shortDescription>Google API Helpt Text</shortDescription>
        <value>The Google Geocoding API requires a value for Authentication Token only.  This can be found by going to Visit the APIs console at https://code.google.com/apis/console and log in with your Google Account. Click the Services link from the left-hand menu in the APIs Console, then activate the Geocoding API service. Once the service has been activated, your API key is available from the API Access page, in the Simple API Access section. More information on this service and what it provides can be found here: https://developers.google.com/maps/documentation/geocoding/.</value>
    </labels>
    <labels>
        <fullName>Addr_Verify_Settings</fullName>
        <language>en_US</language>
        <protected>true</protected>
        <shortDescription>Addr Verify Settings</shortDescription>
        <value>Please verify you have entered your credentials.</value>
    </labels>
    <labels>
        <fullName>Addr_Verifying</fullName>
        <language>en_US</language>
        <protected>true</protected>
        <shortDescription>Addr Verifying</shortDescription>
        <value>Verifying addresses.</value>
    </labels>
    <labels>
        <fullName>Address_Not_Found</fullName>
        <categories>address, error</categories>
        <language>en_US</language>
        <protected>true</protected>
        <shortDescription>Address Not Found</shortDescription>
        <value>Address not found.</value>
    </labels>
    <labels>
        <fullName>Address_StateCountry_Invalid_Error</fullName>
        <categories>address, error</categories>
        <language>en_US</language>
        <protected>true</protected>
        <shortDescription>{value} is not configured as a valid Country in your Organization.</shortDescription>
        <value>&apos;{0}&apos; is not configured as a valid Country in your Organization.</value>
    </labels>
    <labels>
        <fullName>Address_Verification_Limit</fullName>
        <categories>address, verification</categories>
        <language>en_US</language>
        <protected>true</protected>
        <shortDescription>Address Verification Limit</shortDescription>
        <value>You cannot verify more than 100 addresses at a time.</value>
    </labels>
    <labels>
        <fullName>CONV_Accept_Risk</fullName>
        <language>en_US</language>
        <protected>false</protected>
        <shortDescription>Risk Accepted</shortDescription>
        <value>I accept the risk associated with using this tool, including data loss and inconsistent data.</value>
    </labels>
    <labels>
        <fullName>CONV_Account_Field</fullName>
        <language>en_US</language>
        <protected>false</protected>
        <shortDescription>Account Field</shortDescription>
        <value>Account Field</value>
    </labels>
    <labels>
        <fullName>CONV_Account_Field_For_Old_HH_ID</fullName>
        <language>en_US</language>
        <protected>false</protected>
        <shortDescription>Account Field For Old HH ID</shortDescription>
        <value>Select a field to store the original Household object Id.</value>
    </labels>
    <labels>
        <fullName>CONV_Activities_Reparented</fullName>
        <language>en_US</language>
        <protected>false</protected>
        <shortDescription>Activites Reparented</shortDescription>
        <value>Transfers Activities and Tasks associated with One-to-One or Individual Accounts to new Household Accounts.</value>
    </labels>
    <labels>
        <fullName>CONV_Address_Overrides_Set</fullName>
        <language>en_US</language>
        <protected>false</protected>
        <shortDescription>Address Overrides</shortDescription>
        <value>Selects Address Override for any Contact whose address is different from the Household Address.</value>
    </labels>
    <labels>
        <fullName>CONV_Addresses_Mapped</fullName>
        <language>en_US</language>
        <protected>false</protected>
        <shortDescription>Addresses Mapped</shortDescription>
        <value>Creates Address records based on existing Household and Contact addresses, and associates the new Address records with the new Household Accounts.</value>
    </labels>
    <labels>
        <fullName>CONV_All_Backed_Up</fullName>
        <language>en_US</language>
        <protected>false</protected>
        <shortDescription>All Data Backed Up</shortDescription>
        <value>I've backed up my data using the Export Data tool in Setup | Data Management.</value>
    </labels>
    <labels>
        <fullName>CONV_All_Dup_Rules_Disabled</fullName>
        <language>en_US</language>
        <protected>false</protected>
        <shortDescription>CONV_All_Dup_Rules_Disabled</shortDescription>
        <value>I have disabled all Data.com Duplication Management Rules.</value>
    </labels>
    <labels>
        <fullName>CONV_All_Households_Selected</fullName>
        <language>en_US</language>
        <protected>false</protected>
        <shortDescription>All Households Selected</shortDescription>
        <value>Runs the conversion process for all existing Household objects and related Contacts. (Does not run conversion for Contacts not currently associated with a Household.)</value>
    </labels>
    <labels>
        <fullName>CONV_All_Required_Removed</fullName>
        <language>en_US</language>
        <protected>false</protected>
        <shortDescription>All Required Removed</shortDescription>
        <value>I have removed required field restrictions for all custom fields.</value>
    </labels>
    <labels>
        <fullName>CONV_All_Triggers_Disabled</fullName>
        <language>en_US</language>
        <protected>false</protected>
        <shortDescription>All Triggers disabled</shortDescription>
        <value>Disables all NPSP triggers. NOTE: The tool does not disable your custom triggers. You should manually disable any custom triggers before proceeding.</value>
    </labels>
    <labels>
        <fullName>CONV_All_Users_Logged_Out</fullName>
        <language>en_US</language>
        <protected>false</protected>
        <shortDescription>All Users Logged Out</shortDescription>
        <value>All users have logged out of my Salesforce instance.</value>
    </labels>
    <labels>
        <fullName>CONV_All_WFR_Disabled</fullName>
        <language>en_US</language>
        <protected>false</protected>
        <shortDescription>All WFR and VR Disabled</shortDescription>
        <value>I have disabled all workflows and custom validation rules.</value>
    </labels>
    <labels>
        <fullName>CONV_Batching_Explanation</fullName>
        <language>en_US</language>
        <protected>false</protected>
        <shortDescription>Batching Explanation</shortDescription>
        <value>This tool will process your existing Contacts with Households in batches of 200 Households at a time, attempting to convert them to Household Accounts. Any errors during the conversion will result in one or more failed batches of Contacts while other batches may succeed. This could leave your data in an inconsistent state. If this occurs, you will need to immediately resolve the issue and re-run the conversion utility. This tool takes the following actions in converting your data:</value>
    </labels>
    <labels>
        <fullName>CONV_Begin</fullName>
        <language>en_US</language>
        <protected>false</protected>
        <shortDescription>Begin Conversion</shortDescription>
        <value>Begin Conversion Process</value>
    </labels>
    <labels>
        <fullName>CONV_Cancel</fullName>
        <language>en_US</language>
        <protected>false</protected>
        <shortDescription>Cancel</shortDescription>
        <value>Cancel</value>
    </labels>
    <labels>
        <fullName>CONV_Configuration_Options</fullName>
        <language>en_US</language>
        <protected>false</protected>
        <shortDescription>Configuration Options</shortDescription>
        <value>Configuration Options</value>
    </labels>
    <labels>
        <fullName>CONV_Contacts_Attached</fullName>
        <language>en_US</language>
        <protected>false</protected>
        <shortDescription>Contacts Attached to Household</shortDescription>
        <value>Disconnects Contacts from their One-to-One or Individual Account, and attaches them to their newly created Household Account.</value>
    </labels>
    <labels>
        <fullName>CONV_Conversion_Process</fullName>
        <language>en_US</language>
        <protected>false</protected>
        <shortDescription>Account Model Conversion Progress</shortDescription>
        <value>Account Model Conversion Progress</value>
    </labels>
    <labels>
        <fullName>CONV_Fundamental_Changes</fullName>
        <language>en_US</language>
        <protected>false</protected>
        <shortDescription>Fundamental Changes</shortDescription>
        <value>You are about to make fundamental changes to your Salesforce data and data model. Reports, dashboards, and more may have to be modified to account for these changes. Salesforce.com and Salesforce.org are not responsible for any data or data integrity loss.  Do you still wish to proceed?</value>
    </labels>
    <labels>
        <fullName>CONV_Important_Info_Header</fullName>
        <language>en_US</language>
        <protected>false</protected>
        <shortDescription>Important Information Header</shortDescription>
        <value>Important Information</value>
    </labels>
    <labels>
        <fullName>CONV_Local_Expert</fullName>
        <language>en_US</language>
        <protected>false</protected>
        <shortDescription>Local Expert</shortDescription>
        <value>I&apos;ve consulted with my local Salesforce expert.</value>
    </labels>
    <labels>
        <fullName>CONV_Master_Address_Set</fullName>
        <language>en_US</language>
        <protected>false</protected>
        <shortDescription>Master Address Set</shortDescription>
        <value>Sets the Household Account address. Uses the current Household address if it exists, or one of the Contact addresses based on frequency of use or highest Contact giving.</value>
    </labels>
    <labels>
        <fullName>CONV_New_Affiliations</fullName>
        <language>en_US</language>
        <protected>false</protected>
        <shortDescription>New Affiliations Created</shortDescription>
        <value>Restructures Contact and org Account associations by creating Affiliation records, and sets the Primary Affiliation field on Contact.</value>
    </labels>
    <labels>
        <fullName>CONV_New_Households_Created</fullName>
        <language>en_US</language>
        <protected>false</protected>
        <shortDescription>New Households Created</shortDescription>
        <value>Creates a new Household Account for each Household object record.</value>
    </labels>
    <labels>
        <fullName>CONV_Non_NPSP_Apps</fullName>
        <language>en_US</language>
        <protected>false</protected>
        <shortDescription>Non-NPSP Apps</shortDescription>
        <value>I have disabled or temporarily uninstalled all non-NPSP apps.</value>
    </labels>
    <labels>
        <fullName>CONV_Old_Household_Objects</fullName>
        <language>en_US</language>
        <protected>false</protected>
        <shortDescription>Old Household Objects</shortDescription>
        <value>Does NOT delete Household objects after conversion is complete. You should manually delete these after you've verified the conversion.</value>
    </labels>
    <labels>
        <fullName>CONV_Only_Household_Contacts</fullName>
        <language>en_US</language>
        <protected>false</protected>
        <shortDescription>Only Household Contacts</shortDescription>
        <value>I am aware this tool will only work for Contacts that currently have a Household associated.</value>
    </labels>
    <labels>
        <fullName>CONV_Opportunities_Reparented</fullName>
        <language>en_US</language>
        <protected>false</protected>
        <shortDescription>Opportunities Reparented</shortDescription>
        <value>Removes Opportunities from One-to-One or Individual Accounts and associates them with the new Household Accounts.</value>
    </labels>
    <labels>
        <fullName>CONV_Original_HH_Id</fullName>
        <language>en_US</language>
        <protected>false</protected>
        <shortDescription>Original HH Id</shortDescription>
        <value>You can optionally select a custom field on Account to store the original Household object Id. Storing this Id can be useful if you later want to reparent any lookups or child objects originally on the Household object to the new Household Account. Account Field selections are limited to unused custom text or text area fields.</value>
    </labels>
    <labels>
        <fullName>CONV_Page_Description</fullName>
        <language>en_US</language>
        <protected>false</protected>
        <shortDescription>Page Description</shortDescription>
        <value>This page is designed to help you convert your organization from an existing One-to-One or Individual Account Model to the Household Account Model.</value>
    </labels>
    <labels>
        <fullName>CONV_Page_Title</fullName>
        <language>en_US</language>
        <protected>false</protected>
        <shortDescription>Page Title</shortDescription>
        <value>Account Model Conversion Utility</value>
    </labels>
    <labels>
        <fullName>CONV_Permanent_Change</fullName>
        <language>en_US</language>
        <protected>false</protected>
        <shortDescription>Permanent Change Info</shortDescription>
        <value>Account Model Conversion is a permanent change. Please consider this action carefully before proceeding. While the conversion is in process, your database functionality will be temporarily disabled. Salesforce.com and Salesforce.org are not responsible for any data loss, modifications, or corruption that occur as a result of this operation. Please proceed at YOUR OWN RISK. You'll need to confirm that you've taken the following steps before beginning the conversion:</value>
    </labels>
    <labels>
        <fullName>CONV_Primary_Contacts_Set</fullName>
        <language>en_US</language>
        <protected>false</protected>
        <shortDescription>Primary Contacts Set</shortDescription>
        <value>Sets Primary Contact values for all Household Accounts.</value>
    </labels>
    <labels>
        <fullName>CONV_Proceed</fullName>
        <language>en_US</language>
        <protected>false</protected>
        <shortDescription>Proceed</shortDescription>
        <value>Proceed with Conversion</value>
    </labels>
    <labels>
        <fullName>CONV_Record_Ownership_Transferred</fullName>
        <language>en_US</language>
        <protected>false</protected>
        <shortDescription>Record Ownership Transferred</shortDescription>
        <value>I have transferred any records owned by inactive users to active users.</value>
    </labels>
    <labels>
        <fullName>CONV_Reload</fullName>
        <language>en_US</language>
        <protected>false</protected>
        <shortDescription>Reload</shortDescription>
        <value>Reload the Converter</value>
    </labels>
    <labels>
        <fullName>CONV_Selected_Field_Bad</fullName>
        <language>en_US</language>
        <protected>false</protected>
        <shortDescription>Selected Field Not Able to Hold ID</shortDescription>
        <value>The field you selected to store the Household Id is of the wrong datatype or invalid in some way. Please select a different Account field.</value>
    </labels>
    <labels>
        <fullName>CONV_Selected_Field_Verification_Failure</fullName>
        <language>en_US</language>
        <protected>false</protected>
        <shortDescription>Selected Field Not Verified for Id</shortDescription>
        <value>The conversion tool encountered an error when attempting to verify the validity of your selected Account field. Without this verification, the conversion tool can't determine if your field mapping, and therefore your conversion, will be successful.  You may proceed at your own risk, or select a different field to hold the Household Id.</value>
    </labels>
    <labels>
        <fullName>CONV_Tested_in_Sandbox</fullName>
        <language>en_US</language>
        <protected>false</protected>
        <shortDescription>Tested in Sandbox</shortDescription>
        <value>I have tested the conversion process in a fresh sandbox.</value>
    </labels>
    <labels>
        <fullName>CONV_Triggers_Reenabled</fullName>
        <language>en_US</language>
        <protected>false</protected>
        <shortDescription>Triggers ReEnabled</shortDescription>
        <value>Re-enables all NPSP triggers. NOTE: You'll need to manually re-enable any custom triggers you disabled for the conversion. Also, the utility re-enables &lt;b&gt;all&lt;/b&gt; NPSP triggers, so if you selectively disabled any of them beforehand, you'll need to manually disable them again.</value>
    </labels>
    <labels>
        <fullName>CONV_Warning</fullName>
        <language>en_US</language>
        <protected>false</protected>
        <shortDescription>Warning</shortDescription>
        <value>Warning!</value>
    </labels>
    <labels>
        <fullName>CONV_What_This_Tool_Does</fullName>
        <language>en_US</language>
        <protected>false</protected>
        <shortDescription>What This Tool Does</shortDescription>
        <value>What This Tool Does</value>
    </labels>
    <labels>
        <fullName>CampaignMemberStatusOmit</fullName>
        <categories>Opportunity, Campaign Member</categories>
        <language>en_US</language>
        <protected>false</protected>
        <shortDescription>CampaignMemberStatusOmit</shortDescription>
        <value>omit</value>
    </labels>
    <labels>
        <fullName>ClosedWonOpportunities</fullName>
        <categories>Error</categories>
        <language>en_US</language>
        <protected>true</protected>
        <shortDescription>ClosedWonOpportunities</shortDescription>
        <value>Closed Won Opportunities</value>
    </labels>
    <labels>
        <fullName>CMT_FilterGroupActiveRollupsHelpText</fullName>
        <categories>Settings</categories>
        <language>en_US</language>
        <protected>true</protected>
        <shortDescription>Help text for the rollups tree</shortDescription>
        <value>The list of rollups that are using this filter group. As long as there are rollups listed here, you can't delete this filter group.</value>
    </labels>
    <labels>
        <fullName>CMT_DeleteConfirm</fullName>
        <categories>Settings</categories>
        <language>en_US</language>
        <protected>true</protected>
        <shortDescription>Confirmation message when a user wants to delete something.</shortDescription>
        <value>Are you sure you want to delete this {0}?</value>
    </labels>
    <labels>
        <fullName>CMT_FilterGroupDeleteError</fullName>
        <categories>Settings</categories>
        <language>en_US</language>
        <protected>true</protected>
        <shortDescription>Error message when a user wants to delete a filter group with rollups.</shortDescription>
        <value>You can't delete this filter group because there is at least one rollup using it. To delete this filter group, either remove it from the associated rollups or delete the rollups.</value>
    </labels>
    <labels>
        <fullName>CMT_FilterGroupDescriptionHelpText</fullName>
        <categories>Settings</categories>
        <language>en_US</language>
        <protected>true</protected>
        <shortDescription>Help text for the filter group description</shortDescription>
        <value>It's important to enter a detailed description that explains the filter rules in this group so that users in your org can understand if this filter group is right for their rollup.</value>
    </labels>
    <labels>
        <fullName>CMT_FilterGroupNameHelpText</fullName>
        <categories>Settings</categories>
        <language>en_US</language>
        <protected>true</protected>
        <shortDescription>Help text for the filter group name</shortDescription>
        <value>A unique name for this filter group.</value>
    </labels>
    <labels>
        <fullName>CMT_FilterGroupNameLimitError</fullName>
        <categories>Settings</categories>
        <language>en_US</language>
        <protected>true</protected>
        <shortDescription>New filter group button</shortDescription>
        <value>Filter group name is limited to 40 characters.</value>
    </labels>
    <labels>
        <fullName>CMT_FilterRulesHelpText</fullName>
        <categories>Settings</categories>
        <language>en_US</language>
        <protected>true</protected>
        <shortDescription>Help text for the filter rules</shortDescription>
        <value>The list of rules included in this filter group. The filter rules set the criteria to ensure that you only get the data you need. Keep in mind that filter groups use AND criteria for filter rules, so if the data doesn't match ALL filter rules within a filter group, it won't be included in the rollup.</value>
    </labels>
    <labels>
        <fullName>CMT_FilterRulesValueHelpText</fullName>
        <categories>Settings</categories>
        <language>en_US</language>
        <protected>true</protected>
        <shortDescription>Help text for the filter rule value field</shortDescription>
        <value>If the Operator is In List or Not in List and you don't see a picklist, enter values separated by semi-colons.</value>
    </labels>
    <labels>
        <fullName>CMT_FilterNew</fullName>
        <categories>Settings</categories>
        <language>en_US</language>
        <protected>true</protected>
        <shortDescription>New filter group button</shortDescription>
        <value>New Filter Group</value>
    </labels>
    <labels>
        <fullName>CMT_FilterRuleDeleteWarning</fullName>
        <categories>Settings</categories>
        <language>en_US</language>
        <protected>true</protected>
        <shortDescription>Warning message when a user wants to delete a filter rule.</shortDescription>
        <value>There are rollups using the filter group that this rule is part of. If you delete this filter rule, it will affect those rollup calculations. Are you sure you want to delete?</value>
    </labels>
    <labels>
        <fullName>CMT_FilterRuleDuplicateError</fullName>
        <categories>Settings</categories>
        <language>en_US</language>
        <protected>true</protected>
        <shortDescription>Warning message when a user creates a duplicate filter rule.</shortDescription>
        <value>This filter rule already exists in this filter group. Edit one or more fields to create a unique filter rule.</value>
    </labels>
    <labels>
        <fullName>CMT_FilterRuleFieldsMissing</fullName>
        <categories>Settings</categories>
        <language>en_US</language>
        <protected>true</protected>
        <shortDescription>Error message preventing a user from saving a filter rule with fields missing.</shortDescription>
        <value>One or more fields are missing. Complete all fields to save this filter rule.</value>
    </labels>
    <labels>
        <fullName>ConfirmDeleteAccount</fullName>
        <categories>Error, Delete</categories>
        <language>en_US</language>
        <protected>true</protected>
        <shortDescription>ConfirmDeleteAccount</shortDescription>
        <value>{0} is the only Contact in the {1} Account. Deleting this Contact would leave an empty Account. Would you like to delete {1}, including {0}, instead?</value>
    </labels>
    <labels>
        <fullName>CRLP_AvailableRollupType</fullName>
        <categories>Settings</categories>
        <language>en_US</language>
        <protected>true</protected>
        <shortDescription>Label to be used for table describing rollup types.</shortDescription>
        <value>Available Rollup Types</value>
    </labels>
    <labels>
        <fullName>CRLP_AdvancedCustomizationHeader</fullName>
        <categories>Settings</categories>
        <language>en_US</language>
        <protected>true</protected>
        <shortDescription>Label for the advanced customization section on a Rollup__mdt record.</shortDescription>
        <value>Advanced Customization</value>
    </labels>
    <labels>
        <fullName>CRLP_AdvancedCustomizationText</fullName>
        <categories>Settings</categories>
        <language>en_US</language>
        <protected>true</protected>
        <shortDescription>Context for when to add a date, amount, or detail field to a Rollup__mdt record.</shortDescription>
        <value>These fields determine what information is being summarized and provide the normal defaults for Donations. You can edit them as needed.</value>
    </labels>
    <labels>
        <fullName>CRLP_BatchCalculating</fullName>
        <categories>Settings</categories>
        <language>en_US</language>
        <protected>true</protected>
        <shortDescription>Displays on page when "Recalculate Rollups" button is hit on Acc/Con/GAU/RD.</shortDescription>
        <value>The rollups batch job is calculating and may take a few moments to complete. Go back to the {0} and refresh to see updated rollup values.</value>
    </labels>
    <labels>
        <fullName>CRLP_BatchSkipped</fullName>
        <categories>Settings</categories>
        <language>en_US</language>
        <protected>true</protected>
        <shortDescription>Error logged when a scheduled batch is skipped b/c yesterday&apos;s still running.</shortDescription>
        <value>Today&apos;&apos;s scheduled {0} batch job was skipped because a previous {0} job was still running. The next batch job will run as scheduled. No action is required; this error is for information purposes only.</value>
    </labels>
    <labels>
        <fullName>CRLP_CreateRollupIntroHelpText</fullName>
        <categories>Settings</categories>
        <language>en_US</language>
        <protected>true</protected>
        <shortDescription>Help text for user adding a summary object, field, and a description.</shortDescription>
        <value>Select the Target Object to determine the available fields, then select the Target Field that this information should roll up to. Be sure to enter a detailed description that will help you (and others) understand exactly what this rollup does.
        </value>
    </labels>
    <labels>
        <fullName>CRLP_CreateRollupTargetObjectHelpText</fullName>
        <categories>Settings</categories>
        <language>en_US</language>
        <protected>true</protected>
        <shortDescription>Tooltip help text for target object.</shortDescription>
        <value>The object determines which Target Fields are available for you to roll up donation data to. The available Target Objects are Account, Contact, General Accounting Unit, and Recurring Donation.</value>
    </labels>
    <labels>
        <fullName>CRLP_CreateRollupTargetFieldHelpText</fullName>
        <categories>Settings</categories>
        <language>en_US</language>
        <protected>true</protected>
        <shortDescription>Tooltip help text for target field.</shortDescription>
        <value>Custom field on the selected Target Object that you are rolling up donation data to. Note that a Target Field can only be associated with one rollup.</value>
    </labels>
    <labels>
        <fullName>CRLP_CreateRollupActiveHelpText</fullName>
        <categories>Settings</categories>
        <language>en_US</language>
        <protected>true</protected>
        <shortDescription>Tooltip help text for the active flag.</shortDescription>
        <value>Indicates that the rollup is active. Inactive rollups won't be calculated along with active rollups.</value>
    </labels>
    <labels>
        <fullName>CRLP_CreateRollupDescriptionHelpText</fullName>
        <categories>Settings</categories>
        <language>en_US</language>
        <protected>true</protected>
        <shortDescription>Tooltip help text for description.</shortDescription>
        <value>It's important to enter a detailed description so that you (or other users) understand exactly what this rollup calculates. The description will show when you hover over the rollup in the list view.</value>
    </labels>
    <labels>
        <fullName>CRLP_CreateRollupNameHelpText</fullName>
        <categories>Settings</categories>
        <language>en_US</language>
        <protected>true</protected>
        <shortDescription>Tooltip help text for name.</shortDescription>
        <value>TODO: REMOVE ME</value>
    </labels>
    <labels>
        <fullName>CRLP_CreateRollupTypeHelpText</fullName>
        <categories>Settings</categories>
        <language>en_US</language>
        <protected>true</protected>
        <shortDescription>Tooltip help text for rollup type.</shortDescription>
        <value>The combination of which object you're rolling up data from and whether the rollup is a hard credit or soft credit.</value>
    </labels>
    <labels>
        <fullName>CRLP_CreateRollupFilterGroupHelpText</fullName>
        <categories>Settings</categories>
        <language>en_US</language>
        <protected>true</protected>
        <shortDescription>Tooltip help text for filter group.</shortDescription>
        <value>The field shows which filter group to apply to this rollup. A filter group is a collection of filter rules that determine which records get rolled up.</value>
    </labels>
    <labels>
        <fullName>CRLP_CreateRollupOperationHelpText</fullName>
        <categories>Settings</categories>
        <language>en_US</language>
        <protected>true</protected>
        <shortDescription>Tooltip help text for operation.</shortDescription>
        <value>Determines how the donation data will roll up. Is it a sum, an average, or a best year total (to name just a few)? Available values are determined by the type of the Target Field.</value>
    </labels>
    <labels>
        <fullName>CRLP_CreateRollupFiscalYearHelpText</fullName>
        <categories>Settings</categories>
        <language>en_US</language>
        <protected>true</protected>
        <shortDescription>Tooltip help text for fiscal year.</shortDescription>
        <value>Calculates rollups based on fiscal year settings (instead of calendar year).</value>
    </labels>
    <labels>
        <fullName>CRLP_CreateRollupTimeBoundOperationHelpText</fullName>
        <categories>Settings</categories>
        <language>en_US</language>
        <protected>true</protected>
        <shortDescription>Tooltip help text for time bound operation.</shortDescription>
        <value>The time period for this rollup. You can roll up data for all time, a certain number of days, or a specific year.</value>
    </labels>
    <labels>
        <fullName>CRLP_CreateRollupYearsAgoHelpText</fullName>
        <categories>Settings</categories>
        <language>en_US</language>
        <protected>true</protected>
        <shortDescription>Tooltip help text for years ago picklist.</shortDescription>
        <value>Choose the number of years ago that you want to roll up data for. Keep in mind that only the data for that calendar (or fiscal) year will roll up. So, if the current year is 2018 and you choose 2 years ago, the roll up will include data for 2016.</value>
    </labels>
    <labels>
        <fullName>CRLP_CreateRollupDaysBackHelpText</fullName>
        <categories>Settings</categories>
        <language>en_US</language>
        <protected>true</protected>
        <shortDescription>Tooltip help text for days back integer.</shortDescription>
        <value>Choose the number of days back (from today) that you want to roll up data for.</value>
    </labels>
    <labels>
        <fullName>CRLP_CreateRollupDetailFieldHelpText</fullName>
        <categories>Settings</categories>
        <language>en_US</language>
        <protected>true</protected>
        <shortDescription>Tooltip help text for detail field picklist.</shortDescription>
        <value>The field from the result of the rollup operation that you want to copy to the Target Field. Only available if the Operation is a single result operation (First, Last, Largest, or Smallest). This list only shows fields whose field types are compatible with the selected Target field.</value>
    </labels>
    <labels>
        <fullName>CRLP_CreateRollupDateFieldHelpText</fullName>
        <categories>Settings</categories>
        <language>en_US</language>
        <protected>true</protected>
        <shortDescription>Tooltip help text for date field picklist.</shortDescription>
        <value>The date field to use when calculating the rollup. This is the date that the Time Frame uses to figure out whether to include this record or not.</value>
    </labels>
    <labels>
        <fullName>CRLP_CreateRollupAmountFieldHelpText</fullName>
        <categories>Settings</categories>
        <language>en_US</language>
        <protected>true</protected>
        <shortDescription>Tooltip help text for amount field picklist.</shortDescription>
        <value>The amount field to use when calculating the rollup.</value>
    </labels>
    <labels>
        <fullName>CRLP_CreditType</fullName>
        <categories>Settings</categories>
        <language>en_US</language>
        <protected>true</protected>
        <shortDescription>Credit Type</shortDescription>
        <value>Credit Type</value>
    </labels>
    <labels>
        <fullName>CRLP_DaysBack</fullName>
        <categories>Settings</categories>
        <language>en_US</language>
        <protected>true</protected>
        <shortDescription>Days back error message for integers with any characters other than numbers.</shortDescription>
        <value>You must enter a positive whole number that is less than 10000.</value>
    </labels>
    <labels>
        <fullName>CRLP_DeleteError</fullName>
        <categories>Settings</categories>
        <language>en_US</language>
        <protected>true</protected>
        <shortDescription>Successfully Deleted</shortDescription>
        <value>Error deleting the {0}</value>
    </labels>
    <labels>
        <fullName>CRLP_DeleteProgress</fullName>
        <categories>Settings</categories>
        <language>en_US</language>
        <protected>true</protected>
        <shortDescription>Delete Progress Message</shortDescription>
        <value>Deleting the {0}</value>
    </labels>
    <labels>
        <fullName>CRLP_DeleteSuccess</fullName>
        <categories>Settings</categories>
        <language>en_US</language>
        <protected>true</protected>
        <shortDescription>Successfully Deleted</shortDescription>
        <value>{0} Successfully Deleted</value>
    </labels>
    <labels>
        <fullName>CRLP_DeleteTimeout</fullName>
        <categories>Settings</categories>
        <language>en_US</language>
        <protected>true</protected>
        <shortDescription>Timeout error message</shortDescription>
        <value>Deleting the {0} has timed out. Please try again.</value>
    </labels>
    <labels>
        <fullName>CRLP_DisabledTitle</fullName>
        <categories>Settings</categories>
        <language>en_US</language>
        <protected>true</protected>
        <shortDescription>Title for CRLP Disabled Toast</shortDescription>
        <value>These aren't the rollups you're looking for.</value>
    </labels>
    <labels>
        <fullName>CRLP_DisabledMessage</fullName>
        <categories>Settings</categories>
        <language>en_US</language>
        <protected>true</protected>
        <shortDescription>Message for CRLP Disabled Toast</shortDescription>
        <value>You don't have Customizable Rollups enabled. Return to NPSP Settings for information on how to enable these.</value>
    </labels>
    <labels>
        <fullName>CRLP_DuplicateTargetField</fullName>
        <categories>Settings</categories>
        <language>en_US</language>
        <protected>true</protected>
        <shortDescription>Error when user tries to save a Rollup with a duplicate Target Field.</shortDescription>
        <value>This Target field is already in use by an active Customizable Rollup.</value>
    </labels>
    <labels>
        <fullName>CRLP_HardCredit</fullName>
        <categories>Settings</categories>
        <language>en_US</language>
        <protected>true</protected>
        <shortDescription>Hard Credit</shortDescription>
        <value>Hard Credit</value>
    </labels>
    <labels>
        <fullName>CRLP_DisplayError</fullName>
        <categories>Settings</categories>
        <language>en_US</language>
        <protected>true</protected>
        <shortDescription>Error loading Customizable Rollup data</shortDescription>
        <value>Error displaying the {0}</value>
    </labels>
    <labels>
        <fullName>CRLP_NoAvailableDetailFieldsMessage</fullName>
        <categories>Settings</categories>
        <language>en_US</language>
        <protected>true</protected>
        <shortDescription>Message when user doesn't have available detail fields on a custom rollup.</shortDescription>
        <value>There are no available fields. Only fields whose field types are compatible with the Target field appear in the Field to Roll Up picklist.</value>
    </labels>
    <labels>
        <fullName>CRLP_NoAvailableTargetFieldsMessage</fullName>
        <categories>Settings</categories>
        <language>en_US</language>
        <protected>true</protected>
        <shortDescription>Label when user doesn't have available summary fields on a custom rollup</shortDescription>
        <value>There are no available Target fields. You need to create a writeable, custom field that your data can roll up to.</value>
    </labels>
    <labels>
        <fullName>CRLP_NoFilterGroupSelected</fullName>
        <categories>Settings</categories>
        <language>en_US</language>
        <protected>true</protected>
        <shortDescription>Label when user doesn't select a filter group.</shortDescription>
        <value>No Filter Group (Include All Records)</value>
    </labels>
    <labels>
        <fullName>CRLP_PleaseWait</fullName>
        <categories>Settings</categories>
        <language>en_US</language>
        <protected>true</protected>
        <shortDescription>Message to indicate in-progress operation for metadata deployments</shortDescription>
        <value>Please wait a moment</value>
    </labels>
    <labels>
        <fullName>CRLP_RecalculatingRollups</fullName>
        <categories>Settings</categories>
        <language>en_US</language>
        <protected>true</protected>
        <shortDescription>Header for interstitial page on rollup recalc buttons</shortDescription>
        <value>Recalculating Rollups</value>
    </labels>
    <labels>
        <fullName>CRLP_ResetRollupsWarning</fullName>
        <categories>Settings</categories>
        <language>en_US</language>
        <protected>true</protected>
        <shortDescription>Warning before complete reset of Customizable Rollups</shortDescription>
        <value>
            Are you sure you want to reset Customizable Rollups? This will delete any new Customizable Rollups, Filter Rules, and Filter Groups you created, as well as reset all NPSP rollups to their default behavior.
        </value>
    </labels>
    <labels>
        <fullName>CRLP_Return</fullName>
        <categories>Settings</categories>
        <language>en_US</language>
        <protected>true</protected>
        <shortDescription>Breadcrumb text to return to the specified location.</shortDescription>
        <value>Back to {0}</value>
    </labels>
    <labels>
        <fullName>CRLP_RollupsByFilterGroup</fullName>
        <categories>Settings</categories>
        <language>en_US</language>
        <protected>true</protected>
        <shortDescription>Shows rollups using a specific filter group.</shortDescription>
        <value>Rollups Using this Filter Group</value>
    </labels>
    <labels>
        <fullName>CRLP_RollupNew</fullName>
        <categories>Settings</categories>
        <language>en_US</language>
        <protected>true</protected>
        <shortDescription>Create new rollup button</shortDescription>
        <value>New Rollup</value>
    </labels>
    <labels>
        <fullName>CRLP_RollupSummary</fullName>
        <categories>Settings</categories>
        <language>en_US</language>
        <protected>true</protected>
        <shortDescription>Rollup Summary Page Title</shortDescription>
        <value>Customizable Rollups</value>
    </labels>
    <labels>
        <fullName>CRLP_RollupType</fullName>
        <categories>Settings</categories>
        <language>en_US</language>
        <protected>true</protected>
        <shortDescription>Type of custom rollup</shortDescription>
        <value>Rollup Type</value>
    </labels>
    <labels>
        <fullName>CRLP_SaveError</fullName>
        <categories>Settings</categories>
        <language>en_US</language>
        <protected>true</protected>
        <shortDescription>Error deploying Customizable Rollup data</shortDescription>
        <value>Error saving the {0}</value>
    </labels>
    <labels>
        <fullName>CRLP_SaveProgress</fullName>
        <categories>Settings</categories>
        <language>en_US</language>
        <protected>true</protected>
        <shortDescription>Saving Progress Message</shortDescription>
        <value>Saving the {0}</value>
    </labels>
    <labels>
        <fullName>CRLP_SaveSuccess</fullName>
        <categories>Settings</categories>
        <language>en_US</language>
        <protected>true</protected>
        <shortDescription>Successfully Saved</shortDescription>
        <value>{0} Successfully Saved</value>
    </labels>
    <labels>
        <fullName>CRLP_SaveTimeout</fullName>
        <categories>Settings</categories>
        <language>en_US</language>
        <protected>true</protected>
        <shortDescription>Timeout error message</shortDescription>
        <value>Saving the {0} has timed out. Please see the Customizable Rollups documentation for more information.</value>
    </labels>
    <labels>
        <fullName>CRLP_SoftCredit</fullName>
        <categories>Settings</categories>
        <language>en_US</language>
        <protected>true</protected>
        <shortDescription>Soft Credit</shortDescription>
        <value>Soft Credit</value>
    </labels>
    <labels>
        <fullName>CascadeDeletionError</fullName>
        <categories>Error</categories>
        <language>en_US</language>
        <protected>true</protected>
        <shortDescription>Cascade Deletion Error Message In Classic</shortDescription>
        <value>You can&apos;&apos;t delete {0} because it&apos;&apos;s associated with the following records. Delete or re-associate these records and then try again.&lt;br/&gt;&lt;br/&gt;{1}</value>
    </labels>
    <labels>
        <fullName>CascadeDeletionErrorLightning</fullName>
        <categories>Error</categories>
        <language>en_US</language>
        <protected>true</protected>
        <shortDescription>Cascade Deletion Error Message In Lightning Experience</shortDescription>
        <value>You can&apos;&apos;t delete {0} because it&apos;&apos;s associated with these records: {1}. Delete or re-associate these records and then try again.</value>
    </labels>
    <labels>
        <fullName>DeleteAccount</fullName>
        <language>en_US</language>
        <protected>true</protected>
        <shortDescription>DeleteAccount</shortDescription>
        <value>Delete Account</value>
    </labels>
    <labels>
        <fullName>DeleteContactLeaveAccount</fullName>
        <language>en_US</language>
        <protected>true</protected>
        <shortDescription>DeleteContactLeaveAccount</shortDescription>
        <value>Delete Contact and Leave Empty Account</value>
    </labels>
    <labels>
        <fullName>EPAddDependentTask</fullName>
        <categories>Engagement Plans</categories>
        <language>en_US</language>
        <protected>true</protected>
        <shortDescription>EPAddDependentTask</shortDescription>
        <value>Add Dependent Task</value>
    </labels>
    <labels>
        <fullName>EPAddTask</fullName>
        <categories>Engagement Plans</categories>
        <language>en_US</language>
        <protected>true</protected>
        <shortDescription>Engagement Plan&apos;s Add Task button label</shortDescription>
        <value>Add Task</value>
    </labels>
    <labels>
        <fullName>EPDeleteTask</fullName>
        <categories>Engagement Plans</categories>
        <language>en_US</language>
        <protected>false</protected>
        <shortDescription>EPDeleteTask</shortDescription>
        <value>Delete Task</value>
    </labels>
    <labels>
        <fullName>EPManageTasks</fullName>
        <categories>Engagement Plans</categories>
        <language>en_US</language>
        <protected>false</protected>
        <shortDescription>EPManageTasks</shortDescription>
        <value>Manage Engagement Plan Tasks</value>
    </labels>
    <labels>
        <fullName>EPManageTemplate</fullName>
        <categories>Engagement Plans</categories>
        <language>en_US</language>
        <protected>false</protected>
        <shortDescription>EPManageTemplate</shortDescription>
        <value>Manage Engagement Plan Template</value>
    </labels>
    <labels>
        <fullName>EPTaskDependency</fullName>
        <categories>Engagement Plan, Error</categories>
        <language>en_US</language>
        <protected>true</protected>
        <shortDescription>EPTaskDependency</shortDescription>
        <value>Please choose a different Parent Task. This Task is already set as a prerequisite for the Parent Task you selected.</value>
    </labels>
    <labels>
        <fullName>EPTaskTemplate</fullName>
        <categories>Engagement Plan, Error</categories>
        <language>en_US</language>
        <protected>true</protected>
        <shortDescription>EPTaskTemplate</shortDescription>
        <value>The Parent Task you selected belongs to a different Engagement Plan Template. Please select an Engagement Plan Task that's part of this Engagement Plan Template.</value>
    </labels>
    <labels>
        <fullName>EPTo</fullName>
        <categories>Engagement Plans</categories>
        <language>en_US</language>
        <protected>false</protected>
        <shortDescription>to, as in &quot;Add depend task to task 1&quot;</shortDescription>
        <value>to</value>
    </labels>
    <labels>
        <fullName>ErrorEmailMessage</fullName>
        <categories>Error</categories>
        <language>en_US</language>
        <protected>true</protected>
        <shortDescription>ErrorEmailMessage</shortDescription>
        <value>Salesforce reported the below errors as NPSP was attempting to execute its batch jobs, or at a time when it was unable to display error messages directly to a user. It’s likely that NPSP was attempting to update summary fields on Accounts and Contacts, but was unable to save certain records. This failure might have been caused by a variety of issues unrelated to NPSP, such as custom code or validation rules.

Read this article on the Power of Us Hub to learn how these Scheduled Jobs work: https://powerofus.force.com/NPSP_Scheduled_Jobs

If you’re not sure how to resolve these errors, post a message in the Nonprofit Success Pack group in the Power of Us Hub: https://powerofus.force.com/HUB_NPSP_Group</value>
    </labels>
    <labels>
        <fullName>HiddenForSecurity</fullName>
        <categories>settings</categories>
        <language>en_US</language>
        <protected>false</protected>
        <shortDescription>HiddenForSecurity</shortDescription>
        <value>Hidden for security</value>
    </labels>
    <labels>
        <fullName>InactiveScheduledJobsOwnerErrMsg</fullName>
        <categories>User</categories>
        <language>en_US</language>
        <protected>true</protected>
        <shortDescription>InactiveScheduledJobsOwnerErrMsg</shortDescription>
        <value>There are Scheduled Jobs owned by an inactive User. Review your Scheduled Jobs and ensure the owner of each one is an active User. See Edit or Reschedule NPSP Scheduled Jobs in the Power of Us Hub for more information: https://powerofus.force.com/articles/Resource/NPSP-Edit-or-Reschedule-NPSP-Scheduled-Jobs</value>
    </labels>
    <labels>
        <fullName>NameRequired</fullName>
        <categories>Engagement Plans, Errors</categories>
        <language>en_US</language>
        <protected>false</protected>
        <shortDescription>NameRequired</shortDescription>
        <value>Subject is a required field.</value>
    </labels>
    <labels>
        <fullName>OCRRemovePrimaryDuplicateBatchErrorText</fullName>
        <categories>Opportunity</categories>
        <language>en_US</language>
        <protected>true</protected>
        <shortDescription>OCR Remove Primary Duplicate Batch Error Text</shortDescription>
        <value>Unable to remove the duplicate primary OCRs from the Opportunity {0}. Review the Contact Roles on the Opportunity record, choose which is the correct one, and delete the others.</value>
    </labels>
    <labels>
        <fullName>OrganizationalOpportunities</fullName>
        <categories>Error</categories>
        <language>en_US</language>
        <protected>true</protected>
        <shortDescription>OrganizationalOpportunities</shortDescription>
        <value>Organizational Opportunities</value>
    </labels>
    <labels>
        <fullName>PageMessagesConfirm</fullName>
        <categories>PageMessages</categories>
        <language>en_US</language>
        <protected>true</protected>
        <shortDescription>Confirm</shortDescription>
        <value>Success</value>
    </labels>
    <labels>
        <fullName>PageMessagesError</fullName>
        <categories>PageMessages</categories>
        <language>en_US</language>
        <protected>true</protected>
        <shortDescription>Error</shortDescription>
        <value>Error</value>
    </labels>
    <labels>
        <fullName>PageMessagesInfo</fullName>
        <categories>PageMessages</categories>
        <language>en_US</language>
        <protected>true</protected>
        <shortDescription>Info</shortDescription>
        <value>Info</value>
    </labels>
    <labels>
        <fullName>PageMessagesFatal</fullName>
        <categories>PageMessages</categories>
        <language>en_US</language>
        <protected>true</protected>
        <shortDescription>Fatal</shortDescription>
        <value>Error</value>
    </labels>
    <labels>
        <fullName>PageMessagesWarning</fullName>
        <categories>PageMessages</categories>
        <language>en_US</language>
        <protected>true</protected>
        <shortDescription>Warning</shortDescription>
        <value>Warning</value>
    </labels>
    <labels>
        <fullName>RD_ErrorAddDonationHeaderText</fullName>
        <categories>Recurring-Donations, Error</categories>
        <language>en_US</language>
        <protected>true</protected>
        <shortDescription>Refresh Opportunities</shortDescription>
        <value>Refresh Opportunities</value>
    </labels>
        <labels>
        <fullName>RD_ErrorAddDonationMissingId</fullName>
        <categories>Recurring-Donations, Error</categories>
        <language>en_US</language>
        <protected>true</protected>
        <shortDescription>Recurring Donation ID missing</shortDescription>
        <value>Recurring Donation ID missing. Please select a valid recurring donation record.</value>
    </labels>
    <labels>
        <fullName>RD_ErrorAddDonationPermissionDenied</fullName>
        <categories>Recurring-Donations, Error</categories>
        <language>en_US</language>
        <protected>true</protected>
        <shortDescription>You do not have permission to create a donation record</shortDescription>
        <value>You do not have permission to create a donation record. Please contact your system administrator for more information.</value>
    </labels>
    <labels>
        <fullName>RD_ErrorMoreClosedWonOpportunitiesThanInstallments</fullName>
        <categories>Recurring-Donations, Error</categories>
        <language>en_US</language>
        <protected>true</protected>
        <shortDescription>More ClosedWon donations than Installments</shortDescription>
        <value>There are more Closed Won Opportunities associated with this Recurring Donation than the number of Installments defined.</value>
    </labels>
    <labels>
        <fullName>RD_ErrorNotEnoughClosedValueForFixedLength</fullName>
        <categories>Recurring-Donations, Error</categories>
        <language>en_US</language>
        <protected>true</protected>
        <shortDescription>The total Amount of all Closed Won Opps is not equal to the RD Amount.</shortDescription>
        <value>The combined Amount of all related Closed Won and Pledged Opportunities must match the Amount of a Fixed Length Recurring Donation.</value>
    </labels>
    <labels>
        <fullName>REL_Create_New_Relationship</fullName>
        <categories>Relationships, relationship-viewer</categories>
        <language>en_US</language>
        <protected>false</protected>
        <shortDescription>Relationship Viewer - Create</shortDescription>
        <value>Create New Relationship</value>
    </labels>
    <labels>
        <fullName>REL_Former</fullName>
        <categories>Relationships, relationship-viewer</categories>
        <language>en_US</language>
        <protected>false</protected>
        <shortDescription>Relationship Viewer - Former</shortDescription>
        <value>Former</value>
    </labels>
    <labels>
        <fullName>REL_No_Relationships</fullName>
        <categories>Relationships, relationship-viewer</categories>
        <language>en_US</language>
        <protected>false</protected>
        <shortDescription>Relationship Viewer - No Relationship</shortDescription>
        <value>There are no Relationships for this Contact.</value>
    </labels>
    <labels>
        <fullName>REL_RECenter</fullName>
        <categories>Relationships, relationship-viewer</categories>
        <language>en_US</language>
        <protected>false</protected>
        <shortDescription>Relationship Viewer - Re-center</shortDescription>
        <value>Re-Center on This Contact</value>
    </labels>
    <labels>
        <fullName>REL_Return_to_Contact</fullName>
        <categories>Relationships, relationship-viewer</categories>
        <language>en_US</language>
        <protected>false</protected>
        <shortDescription>Relationship Viewer - Return to Contact</shortDescription>
        <value>Return to Contact</value>
    </labels>
    <labels>
        <fullName>REL_View_Contact_Record</fullName>
        <categories>Relationships, relationship-viewer</categories>
        <language>en_US</language>
        <protected>false</protected>
        <shortDescription>Relationship Viewer - View Contact Record</shortDescription>
        <value>View Contact Record</value>
    </labels>
    <labels>
        <fullName>RP_CustomerJourneyLinkLabel</fullName>
        <language>en_US</language>
        <protected>true</protected>
        <shortDescription>Resources Page - Customer Journey link</shortDescription>
        <value>Salesforce.org Webinars and Events</value>
    </labels>
    <labels>
        <fullName>RP_DeeperParagraph</fullName>
        <language>en_US</language>
        <protected>true</protected>
        <shortDescription>Resources Page - Deeper Paragraph</shortDescription>
        <value>Dive deeper into Salesforce and learn everything you need to be successful.</value>
    </labels>
    <labels>
        <fullName>RP_DeeperSubtitle</fullName>
        <language>en_US</language>
        <protected>true</protected>
        <shortDescription>Resources Page - Deeper Subtitle</shortDescription>
        <value>3. Dive Deeper</value>
    </labels>
    <labels>
        <fullName>RP_GettingStarted</fullName>
        <language>en_US</language>
        <protected>true</protected>
        <shortDescription>Resources Page - Getting Started component title</shortDescription>
        <value>Getting Started</value>
    </labels>
    <labels>
        <fullName>RP_GitHubSubtitle</fullName>
        <language>en_US</language>
        <protected>true</protected>
        <shortDescription>Resources Page - GitHub Subtitle</shortDescription>
        <value>updates are pushed automatically; no installation needed!</value>
    </labels>
    <labels>
        <fullName>RP_GitHubTitle</fullName>
        <language>en_US</language>
        <protected>true</protected>
        <shortDescription>Resources Page - GitHub title</shortDescription>
        <value>Latest Release Notes</value>
    </labels>
    <labels>
        <fullName>RP_NpspLinkLabel</fullName>
        <language>en_US</language>
        <protected>true</protected>
        <shortDescription>Resources Page - Npsp Link</shortDescription>
        <value>Getting Started with Salesforce for Nonprofits</value>
    </labels>
    <labels>
        <fullName>RP_ProductNameLabel</fullName>
        <language>en_US</language>
        <protected>true</protected>
        <shortDescription>Resources Page - Product Name</shortDescription>
        <value>Nonprofit Success Pack (NPSP)</value>
    </labels>
    <labels>
        <fullName>RP_ReleaseGitHub</fullName>
        <language>en_US</language>
        <protected>true</protected>
        <shortDescription>Resources Page - Release GitHub</shortDescription>
        <value>Released:</value>
    </labels>
    <labels>
        <fullName>RP_ReleaseNotesLink</fullName>
        <language>en_US</language>
        <protected>true</protected>
        <shortDescription>Resources Page - Release Notes Link</shortDescription>
        <value>Read full release notes &gt;</value>
    </labels>
    <labels>
        <fullName>RP_Remote_Site_Settings_Deactivated</fullName>
        <language>en_US</language>
        <protected>true</protected>
        <shortDescription>RP Remote Site Settings Deactivated</shortDescription>
        <value>To take advantage of all the new functionality on the Getting Started page, go to Setup, search for Remote Site Settings, and ensure that the SFDOEndpoints site is active. If it isn't, click Edit, check the Active box, and click Save.</value>
    </labels>
    <labels>
        <fullName>RP_SalesforceOrgLinkLabel</fullName>
        <language>en_US</language>
        <protected>true</protected>
        <shortDescription>Resources Page - Salesforce Org Link</shortDescription>
        <value>Hub Community Weekly Office Hours</value>
    </labels>
    <labels>
        <fullName>RP_SubTitle</fullName>
        <language>en_US</language>
        <protected>true</protected>
        <shortDescription>Resources Page - SubTitle</shortDescription>
        <value>You now have access to ALL the powerful features of Salesforce Enterprise Edition PLUS the ability to better manage donors with the Nonprofit Success Pack application. Now let&apos;s get started.</value>
    </labels>
    <labels>
        <fullName>RP_Title</fullName>
        <language>en_US</language>
        <protected>true</protected>
        <shortDescription>Resources Page - Title</shortDescription>
        <value>Welcome to Salesforce and the</value>
    </labels>
    <labels>
        <fullName>RP_TrailheadLinkLabel</fullName>
        <language>en_US</language>
        <protected>true</protected>
        <shortDescription>Resources Page - Trailhead Link</shortDescription>
        <value>Getting Started with Salesforce and NPSP Trailmix</value>
    </labels>
    <labels>
        <fullName>RP_TrailheadParagraph</fullName>
        <language>en_US</language>
        <protected>true</protected>
        <shortDescription>Resources Page - Trailhead Paragraph</shortDescription>
        <value>Get started with the Nonprofit Success Pack by learning the basics of Salesforce and donor and volunteer management.</value>
    </labels>
    <labels>
        <fullName>RP_TrailheadSubtitle</fullName>
        <language>en_US</language>
        <protected>true</protected>
        <shortDescription>Resources Page - Trailhead Subtitle</shortDescription>
        <value>1. Learn with Trailhead</value>
    </labels>
    <labels>
        <fullName>RP_USParagraph</fullName>
        <language>en_US</language>
        <protected>true</protected>
        <shortDescription>Resources Page - Power of Us Paragraph</shortDescription>
        <value>Get help from our active community of fellow NPSP users, or reach out to Salesforce.org.</value>
    </labels>
    <labels>
        <fullName>RP_UsHubLinkLabel</fullName>
        <language>en_US</language>
        <protected>true</protected>
        <shortDescription>Resources Page - Power of Us Hub Link</shortDescription>
        <value>Power of Us HUB</value>
    </labels>
    <labels>
        <fullName>RP_UsSubtitle</fullName>
        <language>en_US</language>
        <protected>true</protected>
        <shortDescription>Resources Page - Power of Us Subtitle</shortDescription>
        <value>2. Join the Community</value>
    </labels>
    <labels>
        <fullName>RP_Videos</fullName>
        <language>en_US</language>
        <protected>true</protected>
        <shortDescription>Resources Page - Youtube Videos</shortDescription>
        <value>How-To videos</value>
    </labels>
    <labels>
        <fullName>RP_WebinarLinkLabel</fullName>
        <language>en_US</language>
        <protected>true</protected>
        <shortDescription>Resources Page - Webinar Link</shortDescription>
        <value>NPSP Product Documentation</value>
    </labels>
    <labels>
        <fullName>RP_YoutubeChannel</fullName>
        <language>en_US</language>
        <protected>true</protected>
        <shortDescription>Resources Page - Salesforce Foundation Youtube Channel</shortDescription>
        <value>View more on our youtube channel &gt;</value>
    </labels>
    <labels>
        <fullName>RecurringDonationAccountAndContactError</fullName>
        <categories>Recurring Donations</categories>
        <language>en_US</language>
        <protected>false</protected>
        <shortDescription>RecurringDonationAccountAndContactError</shortDescription>
        <value>You can specify either an Organization or Contact for a Recurring Donation, but not both.</value>
    </labels>
    <labels>
        <fullName>Saved</fullName>
        <language>en_US</language>
        <protected>true</protected>
        <shortDescription>Saved</shortDescription>
        <value>Saved.</value>
    </labels>
    <labels>
        <fullName>Settings_not_Saved</fullName>
        <language>en_US</language>
        <protected>true</protected>
        <shortDescription>Settings not Saved</shortDescription>
        <value>Settings not saved</value>
    </labels>
    <labels>
        <fullName>SmartyStreets_Help_Text</fullName>
        <language>en_US</language>
        <protected>true</protected>
        <shortDescription>SmartyStreets Help Test</shortDescription>
        <value>Make sure you have entered both the Auth ID and Auth Token provided to you by SmartyStreets. You will find them in your SmartyStreets API Keys page.</value>
    </labels>
    <labels>
        <fullName>Zip_Not_Found</fullName>
        <categories>address, verification</categories>
        <language>en_US</language>
        <protected>true</protected>
        <shortDescription>Zip Not Found</shortDescription>
        <value>Zip code not found.</value>
    </labels>
    <labels>
        <fullName>Zipcode_Verification_Limit</fullName>
        <categories>address, verification</categories>
        <language>en_US</language>
        <protected>true</protected>
        <shortDescription>Zipcode Verification Limit</shortDescription>
        <value>You cannot verify more than 100 zipcodes at a time.</value>
    </labels>
    <labels>
        <fullName>adapterException</fullName>
        <language>en_US</language>
        <protected>true</protected>
        <shortDescription>Throw exception to external call</shortDescription>
        <value>Invalid call. This function is reserved for Salesforce use.</value>
    </labels>
    <labels>
        <fullName>addrCiceroMissingAPIKey</fullName>
        <categories>Cicero address verification service</categories>
        <language>en_US</language>
        <protected>true</protected>
        <shortDescription>addrCiceroMissingAPIKey</shortDescription>
        <value>You must specify the Cicero API Key in the Auth Token field for Address Verification. Log into Salesforce and go to People | Addresses on the NPSP Settings page.</value>
    </labels>
    <labels>
        <fullName>addrCopyConAddBtnHHObjOnly</fullName>
        <categories>ADDR_CopyConAddrHHObjBTN</categories>
        <language>en_US</language>
        <protected>false</protected>
        <shortDescription>addrCopyConAddBtnHHObjOnly</shortDescription>
        <value>The Copy Address to Household button only works with Contacts associated with a Household object.</value>
    </labels>
    <labels>
        <fullName>addrGeneralSettings</fullName>
        <categories>Address Settings</categories>
        <language>en_US</language>
        <protected>false</protected>
        <shortDescription>addrGeneralSettings</shortDescription>
        <value>General Address Settings</value>
    </labels>
    <labels>
        <fullName>addrHHAccountOnly</fullName>
        <categories>Address Management</categories>
        <language>en_US</language>
        <protected>true</protected>
        <shortDescription>addrHHAccountOnly</shortDescription>
        <value>To use Addresses with non-Household Accounts, you must select Organizational Account Addresses Enabled in NPSP Settings | People | Addresses.</value>
    </labels>
    <labels>
        <fullName>addrHHAddressAlwaysDefault</fullName>
        <categories>Manage Household UI</categories>
        <language>en_US</language>
        <protected>false</protected>
        <shortDescription>addrHHAddressAlwaysDefault</shortDescription>
        <value>The Household Address will be copied to all Contacts that do not have an Address Override.</value>
    </labels>
    <labels>
        <fullName>addrSeasonalOverlap</fullName>
        <categories>Address Management</categories>
        <language>en_US</language>
        <protected>false</protected>
        <shortDescription>addrSeasonalOverlap</shortDescription>
        <value>Seasonal Address dates cannot overlap with any other Seasonal Addresses for this Household.</value>
    </labels>
    <labels>
        <fullName>addrSeasonalPartial</fullName>
        <categories>Address Management</categories>
        <language>en_US</language>
        <protected>false</protected>
        <shortDescription>addrSeasonalPartial</shortDescription>
        <value>In the Seasonal Information section, please select values for all Seasonal fields, or leave them all blank.</value>
    </labels>
    <labels>
        <fullName>alloAddRow</fullName>
        <categories>Allocation</categories>
        <language>en_US</language>
        <protected>false</protected>
        <shortDescription>alloAddRow</shortDescription>
        <value>Add Row</value>
    </labels>
    <labels>
        <fullName>alloAddRowAtPosition</fullName>
        <categories>Allocation</categories>
        <language>en_US</language>
        <protected>false</protected>
        <shortDescription>alloAddRowAtPosition</shortDescription>
        <value>Add Row at Position</value>
    </labels>
    <labels>
        <fullName>alloAmountOrPercent</fullName>
        <categories>Allocation, Error</categories>
        <language>en_US</language>
        <protected>false</protected>
        <shortDescription>alloAmountOrPercent</shortDescription>
        <value>Enter a value in either the Amount field or the Percent field.</value>
    </labels>
    <labels>
        <fullName>alloBatchCreateDefault</fullName>
        <categories>Allocation, Settings</categories>
        <language>en_US</language>
        <protected>false</protected>
        <shortDescription>alloBatchCreateDefault</shortDescription>
        <value>Batch Create Default Allocations</value>
    </labels>
    <labels>
        <fullName>alloBatchDefaultInfo</fullName>
        <categories>Allocation, Settings</categories>
        <language>en_US</language>
        <protected>false</protected>
        <shortDescription>alloBatchDefaultInfo</shortDescription>
        <value>This utility runs a batch process that creates default Allocations for all existing Opportunities, except Opportunities excluded in the GAU Allocations Rollup Settings.
&lt;br/&gt;
&lt;br/&gt;
To run this utility, default Allocations must be enabled and a default General Accounting Unit must be selected. You only need to run this tool once after enabling default Allocations, as all new Opportunities will receive a default Allocation once enabled.
&lt;br/&gt;
&lt;br/&gt;
To check your GAU Allocation settings, go to Donations | GAU Allocations.</value>
    </labels>
    <labels>
        <fullName>alloBtnCancel</fullName>
        <categories>Allocation</categories>
        <language>en_US</language>
        <protected>false</protected>
        <shortDescription>alloBtnCancel</shortDescription>
        <value>Cancel</value>
    </labels>
    <labels>
        <fullName>alloBtnSaveAndClose</fullName>
        <categories>Allocation</categories>
        <language>en_US</language>
        <protected>false</protected>
        <shortDescription>alloBtnSaveAndClose</shortDescription>
        <value>Save</value>
    </labels>
    <labels>
        <fullName>alloCampaignExceedsOppAmount</fullName>
        <categories>Allocation, Error</categories>
        <language>en_US</language>
        <protected>false</protected>
        <shortDescription>alloCampaignExceedsOppAmount</shortDescription>
        <value>Your Campaign Allocations were not created. Campaign Allocations for the Opportunity exceeded the Opportunity amount.</value>
    </labels>
    <labels>
        <fullName>alloCantAllocateNothing</fullName>
        <categories>Allocation, Error</categories>
        <language>en_US</language>
        <protected>false</protected>
        <shortDescription>alloCantAllocateNothing</shortDescription>
        <value>You can't create Allocations for an Opportunity with a blank or zero amount.</value>
    </labels>
    <labels>
        <fullName>alloDefaultGAUMissing</fullName>
        <categories>Allocation, Error</categories>
        <language>en_US</language>
        <protected>false</protected>
        <shortDescription>Default Allocations are enabled, but no default GAU is selected.</shortDescription>
        <value>You've selected Default Allocations Enabled. You also need to select a Default General Accounting Unit.</value>
    </labels>
    <labels>
        <fullName>alloDefaultNotEnabled</fullName>
        <categories>Allocation, Error</categories>
        <language>en_US</language>
        <protected>true</protected>
        <shortDescription>You must enable Default Allocations in order to allocate at the payment level.</shortDescription>
        <value>You must enable Default Allocations in order to allocate at the payment level.</value>
    </labels>
    <labels>
        <fullName>alloDefaultNotPercent</fullName>
        <categories>Allocation, Error</categories>
        <language>en_US</language>
        <protected>false</protected>
        <shortDescription>alloDefaultNotPercent</shortDescription>
        <value>The General Accounting Unit set as default in NPSP Settings can only have amount-based, not percentage-based Allocations.</value>
    </labels>
    <labels>
        <fullName>alloDeleteRow</fullName>
        <categories>Allocation</categories>
        <language>en_US</language>
        <protected>false</protected>
        <shortDescription>alloDeleteRow</shortDescription>
        <value>Delete</value>
    </labels>
    <labels>
        <fullName>alloExceedsOppAmount</fullName>
        <categories>Allocation, Error</categories>
        <language>en_US</language>
        <protected>false</protected>
        <shortDescription>The allocations for this opportunity are greater than the amount of the opportun</shortDescription>
        <value>The Allocation totals for this Opportunity exceed the Opportunity amount. Update your Allocation amounts first, then update the Opportunity amount to match.</value>
    </labels>
    <labels>
        <fullName>alloExceedsPmtAmount</fullName>
        <categories>Allocation, Error</categories>
        <language>en_US</language>
        <protected>true</protected>
        <shortDescription>The Allocations for this Payment are greater than the amount of the Payment.</shortDescription>
        <value>The Allocations for this Payment exceed the Payment amount. Update your Allocation amounts, and then adjust the Payment amount.</value>
    </labels>
    <labels>
        <fullName>alloManageCampaignAllocations</fullName>
        <categories>Allocation</categories>
        <language>en_US</language>
        <protected>false</protected>
        <shortDescription>alloManageCampaignAllocations</shortDescription>
        <value>Manage Campaign Allocations</value>
    </labels>
    <labels>
        <fullName>alloManageOppAllocations</fullName>
        <categories>Allocation</categories>
        <language>en_US</language>
        <protected>false</protected>
        <shortDescription>alloManageOppAllocations</shortDescription>
        <value>Manage Opportunity Allocations</value>
    </labels>
    <labels>
        <fullName>alloManagePaymentAllocations</fullName>
        <categories>Allocation</categories>
        <language>en_US</language>
        <protected>true</protected>
        <shortDescription>alloManagePaymentAllocations</shortDescription>
        <value>Manage Payment Allocations</value>
    </labels>
    <labels>
        <fullName>alloManageRecurringDonationAllocations</fullName>
        <categories>Allocation</categories>
        <language>en_US</language>
        <protected>false</protected>
        <shortDescription>alloManageRecurringDonationAllocations</shortDescription>
        <value>Manage Recurring Donation Allocations</value>
    </labels>
    <labels>
        <fullName>alloModifyCurrency</fullName>
        <categories>Allocation, Error</categories>
        <language>en_US</language>
        <protected>false</protected>
        <shortDescription>alloModifyCurrency</shortDescription>
        <value>You can't modify Allocation currencies directly. NPSP updates Allocation currencies when you update the currency of the parent Opportunity, Campaign, or Recurring Donation.</value>
    </labels>
    <labels>
        <fullName>alloNegativeAmount</fullName>
        <categories>Allocation, Error</categories>
        <language>en_US</language>
        <protected>false</protected>
        <shortDescription>alloNegativeAmount</shortDescription>
        <value>The Amount field can't contain a negative value.</value>
    </labels>
    <labels>
        <fullName>alloNegativePercent</fullName>
        <categories>Allocation, Error</categories>
        <language>en_US</language>
        <protected>false</protected>
        <shortDescription>alloNegativePercent</shortDescription>
        <value>The Percent field can't contain a negative value.</value>
    </labels>
    <labels>
        <fullName>alloObjectUnsupported</fullName>
        <categories>Allocation</categories>
        <language>en_US</language>
        <protected>true</protected>
        <shortDescription>alloObjectUnsupported</shortDescription>
        <value>The Manage Allocations button is only supported from a Campaign, Opportunity, Payment or Recurring Donation record.</value>
    </labels>
    <labels>
        <fullName>alloPaymentNotEnabled</fullName>
        <categories>Allocation, Error</categories>
        <language>en_US</language>
        <protected>true</protected>
        <shortDescription>Payment-level allocations are not enabled.</shortDescription>
        <value>Payment-level Allocations aren't enabled for your organization. Try allocating at the Opportunity level instead.</value>
    </labels>
    <labels>
        <fullName>alloPercentExceed100</fullName>
        <categories>Allocation, Error</categories>
        <language>en_US</language>
        <protected>false</protected>
        <shortDescription>Percent based Allocations cannot exceed 100%.</shortDescription>
        <value>Percent-based Allocations cannot exceed 100%.</value>
    </labels>
    <labels>
        <fullName>alloRemainder</fullName>
        <categories>Allocation</categories>
        <language>en_US</language>
        <protected>false</protected>
        <shortDescription>alloRemainder</shortDescription>
        <value>Remainder:</value>
    </labels>
    <labels>
        <fullName>alloSignMistmatch</fullName>
        <categories>Allocation, Error</categories>
        <language>en_US</language>
        <protected>true</protected>
        <shortDescription>Sign on Payment and Allocation amount must match(Both positive or both negative)</shortDescription>
        <value>Negative Allocations are only allowed in negative Payments and positive Allocations are not allowed in negative Payments.</value>
    </labels>
    <labels>
        <fullName>alloSingleParent</fullName>
        <categories>Allocation, Error</categories>
        <language>en_US</language>
        <protected>false</protected>
        <shortDescription>Each Allocation must have a single parent object: Pmt, Opp, Rec Donation, Camp.</shortDescription>
        <value>Ensure that this Allocation has only one parent object: Payment, Opportunity, Recurring Donation, or Campaign.</value>
    </labels>
    <labels>
        <fullName>alloTotalExceedsOppAmt</fullName>
        <categories>Allocation</categories>
        <language>en_US</language>
        <protected>false</protected>
        <shortDescription>Allocations cannot exceed the amount of the related Payment or Opportunity.</shortDescription>
        <value>Allocation totals can't exceed the amount of the related Payment or Opportunity.</value>
    </labels>
    <labels>
        <fullName>alloTotals</fullName>
        <categories>Allocation</categories>
        <language>en_US</language>
        <protected>false</protected>
        <shortDescription>alloTotals</shortDescription>
        <value>Totals:</value>
    </labels>
    <labels>
        <fullName>alloUnallocated</fullName>
        <categories>Allocation</categories>
        <language>en_US</language>
        <protected>false</protected>
        <shortDescription>alloUnallocated</shortDescription>
        <value>unallocated</value>
    </labels>
    <labels>
        <fullName>bdiAccountCustomIdError</fullName>
        <categories>Data Importer</categories>
        <language>en_US</language>
        <protected>false</protected>
        <shortDescription>bdiAccountCustomIdError</shortDescription>
        <value>The Account Custom Unique ID setting field {0} must have matching fields in the NPSP Data Import object whose API Names are {1} and {2}.</value>
    </labels>
    <labels>
        <fullName>bdiBatchException</fullName>
        <categories>Data Importer</categories>
        <language>en_US</language>
        <protected>false</protected>
        <shortDescription>bdiBatchException</shortDescription>
        <value>An error occurred during the process.  The following status was the first reported error:</value>
    </labels>
    <labels>
        <fullName>bdiBehaviorBestMatchOrCreate</fullName>
        <categories>Data Importer</categories>
        <language>en_US</language>
        <protected>true</protected>
        <shortDescription>settings label for BestMatchOrCreate behavior</shortDescription>
        <value>Best Match or Create - Import a record if it matches an existing record; create a new record if no match found.</value>
    </labels>
    <labels>
        <fullName>bdiBehaviorDoNotMatch</fullName>
        <categories>Data Importer</categories>
        <language>en_US</language>
        <protected>false</protected>
        <shortDescription>settings label for DoNotMatch behavior</shortDescription>
        <value>Do Not Match - No matching is attempted; new records are created.</value>
    </labels>
    <labels>
        <fullName>bdiBehaviorExactMatchOrCreate</fullName>
        <categories>Data Importer</categories>
        <language>en_US</language>
        <protected>true</protected>
        <shortDescription>settings label for ExactMatchOrCreate behavior</shortDescription>
        <value>Single Match or Create - Import a record if it matches a single existing record; create a new record if no single match found.</value>
    </labels>
    <labels>
        <fullName>bdiBehaviorRequireBestMatch</fullName>
        <categories>Data Importer</categories>
        <language>en_US</language>
        <protected>true</protected>
        <shortDescription>settings label for RequireBestMatch behavior</shortDescription>
        <value>Best Match - Only import a record when it matches at least 1 existing record, and update the best matched record.</value>
    </labels>
    <labels>
        <fullName>bdiBehaviorRequireExactMatch</fullName>
        <categories>Data Importer</categories>
        <language>en_US</language>
        <protected>true</protected>
        <shortDescription>settings label for RequireExactMatch behavior</shortDescription>
        <value>Single Match - Only import a record if it matches a single existing record.</value>
    </labels>
    <labels>
        <fullName>bdiBehaviorRequireNoMatch</fullName>
        <categories>Data Importer</categories>
        <language>en_US</language>
        <protected>true</protected>
        <shortDescription>settings label for RequireNoMatch behavior</shortDescription>
        <value>No Match - Only import a record if it doesn&apos;t match an existing record.</value>
    </labels>
    <labels>
        <fullName>bdiBtnClose</fullName>
        <categories>Data Importer, Opportunity Send Acknowledgment</categories>
        <language>en_US</language>
        <protected>false</protected>
        <shortDescription>bdiBtnClose</shortDescription>
        <value>Close</value>
    </labels>
    <labels>
        <fullName>bdiComplete</fullName>
        <categories>Data Importer</categories>
        <language>en_US</language>
        <protected>false</protected>
        <shortDescription>bdiComplete</shortDescription>
        <value>Completed</value>
    </labels>
    <labels>
        <fullName>bdiCompleteWithErrors</fullName>
        <categories>Data Importer</categories>
        <language>en_US</language>
        <protected>false</protected>
        <shortDescription>bdiCompleteWithErrors</shortDescription>
        <value>Errors</value>
    </labels>
    <labels>
        <fullName>bdiContactCustomIdError</fullName>
        <categories>Data Importer</categories>
        <language>en_US</language>
        <protected>false</protected>
        <shortDescription>bdiContactCustomIdError</shortDescription>
        <value>The Contact Custom Unique ID setting field {0} must have matching fields in the NPSP Data Import object whose API Names are {1} and {2}.</value>
    </labels>
    <labels>
        <fullName>bdiContactMatchEmail</fullName>
        <categories>Data Importer</categories>
        <language>en_US</language>
        <protected>false</protected>
        <shortDescription>bdiContactMatchEmail</shortDescription>
        <value>Email only</value>
    </labels>
    <labels>
        <fullName>bdiContactMatchFnameEmail</fullName>
        <categories>Data Importer</categories>
        <language>en_US</language>
        <protected>false</protected>
        <shortDescription>bdiContactMatchFnameEmail</shortDescription>
        <value>First Name and Email</value>
    </labels>
    <labels>
        <fullName>bdiContactMatchFnameLname</fullName>
        <categories>Data Importer</categories>
        <language>en_US</language>
        <protected>false</protected>
        <shortDescription>bdiContactMatchFnameLname</shortDescription>
        <value>First Name and Last Name</value>
    </labels>
    <labels>
        <fullName>bdiContactMatchFnameLnameEmail</fullName>
        <categories>Data Importer</categories>
        <language>en_US</language>
        <protected>false</protected>
        <shortDescription>bdiContactMatchFnameLnameEmail</shortDescription>
        <value>First Name, Last Name, and Email</value>
    </labels>
    <labels>
        <fullName>bdiContactMatchFnameLnamePhone</fullName>
        <categories>Data Importer</categories>
        <language>en_US</language>
        <protected>true</protected>
        <shortDescription>Data Importer Contact matching option for Fname, Lname, Phone</shortDescription>
        <value>First Name, Last Name, and Phone</value>
    </labels>
    <labels>
        <fullName>bdiContactMatchLnameEmail</fullName>
        <categories>Data Importer</categories>
        <language>en_US</language>
        <protected>false</protected>
        <shortDescription>bdiContactMatchLnameEmail</shortDescription>
        <value>Last Name and Email</value>
    </labels>
    <labels>
        <fullName>bdiCreated</fullName>
        <categories>Data Importer</categories>
        <language>en_US</language>
        <protected>false</protected>
        <shortDescription>bdiCreated</shortDescription>
        <value>Created</value>
    </labels>
    <labels>
        <fullName>bdiDataImporterConfigTitle</fullName>
        <categories>Data Importer</categories>
        <language>en_US</language>
        <protected>false</protected>
        <shortDescription>bdiDataImporterConfigTitle</shortDescription>
        <value>Configuration Options</value>
    </labels>
    <labels>
        <fullName>bdiDataImporterDescription</fullName>
        <categories>Data Importer</categories>
        <language>en_US</language>
        <protected>false</protected>
        <shortDescription>bdiDataImporterDescription</shortDescription>
        <value>The NPSP Data Importer helps you easily import your data into the Nonprofit Success Pack.</value>
    </labels>
    <labels>
        <fullName>bdiDataImporterInfoLine1</fullName>
        <categories>Data Importer</categories>
        <language>en_US</language>
        <protected>true</protected>
        <shortDescription>bdiDataImporterInfoLine1</shortDescription>
        <value>Each import record can contain up to 2 Contacts, up to 2 Organizations, an optional Home Address, and an optional Donation.</value>
    </labels>
    <labels>
        <fullName>bdiDataImporterInfoLine2</fullName>
        <categories>Data Importer</categories>
        <language>en_US</language>
        <protected>false</protected>
        <shortDescription>bdiDataImporterInfoLine2</shortDescription>
        <value>Salesforce will try to match existing Contacts and Organizations, and update their information, rather than creating duplicate records.</value>
    </labels>
    <labels>
        <fullName>bdiDataImporterInfoLine2b</fullName>
        <categories>Data Importer</categories>
        <language>en_US</language>
        <protected>true</protected>
        <shortDescription>bdiDataImporterInfoLine2b</shortDescription>
        <value>In order to avoid reaching service limits, the NPSP Data Importer does not verify addresses through the verification service you may have specified in NPSP Settings.</value>
    </labels>
    <labels>
        <fullName>bdiDataImporterInfoLine3</fullName>
        <categories>Data Importer</categories>
        <language>en_US</language>
        <protected>false</protected>
        <shortDescription>bdiDataImporterInfoLine3</shortDescription>
        <value>Salesforce will track any data import problems on individual import records. After resolving any issues, you can re-import those failed records without having to worry about creating duplicate records.</value>
    </labels>
    <labels>
        <fullName>bdiDataImporterInfoLine4</fullName>
        <categories>Data Importer</categories>
        <language>en_US</language>
        <protected>false</protected>
        <shortDescription>bdiDataImporterInfoLine4</shortDescription>
        <value>The start of the data import may not begin immediately. Its processing depends on Salesforce&apos;s current activity.</value>
    </labels>
    <labels>
        <fullName>bdiDataImporterInfoTitle</fullName>
        <categories>Data Importer</categories>
        <language>en_US</language>
        <protected>false</protected>
        <shortDescription>bdiDataImporterInfoTitle</shortDescription>
        <value>Important Information</value>
    </labels>
    <labels>
        <fullName>bdiDataImporterNumToProcess</fullName>
        <categories>Data Importer</categories>
        <language>en_US</language>
        <protected>false</protected>
        <shortDescription>bdiDataImporterNumToProcess</shortDescription>
        <value>Number of Data Import records to process:</value>
    </labels>
    <labels>
        <fullName>bdiDataImporterTitle</fullName>
        <categories>Data Importer</categories>
        <language>en_US</language>
        <protected>false</protected>
        <shortDescription>bdiDataImporterTitle</shortDescription>
        <value>NPSP Data Import</value>
    </labels>
    <labels>
        <fullName>bdiDonation</fullName>
        <categories>Data Importer</categories>
        <language>en_US</language>
        <protected>false</protected>
        <shortDescription>bdiDonation</shortDescription>
        <value>Donation</value>
    </labels>
    <labels>
        <fullName>bdiDonationMatchingRuleEmpty</fullName>
        <categories>Data Importer</categories>
        <language>en_US</language>
        <protected>true</protected>
        <shortDescription>error displayed in Data Importer if no donation matching rules set</shortDescription>
        <value>When Donation matching is enabled, you must select one or more fields in Donation Matching Rule.</value>
    </labels>
    <labels>
        <fullName>bdiDryRunBeginButton</fullName>
        <categories>Data Importer</categories>
        <language>en_US</language>
        <protected>true</protected>
        <shortDescription>button label for begin Dry Run</shortDescription>
        <value>Begin Dry Run</value>
    </labels>
    <labels>
        <fullName>bdiDryRunMatched</fullName>
        <categories>Data Importer</categories>
        <language>en_US</language>
        <protected>true</protected>
        <shortDescription>DI Object Status that it was matched in Dry Run</shortDescription>
        <value>Dry Run - Matched</value>
    </labels>
    <labels>
        <fullName>bdiDryRunMatchedBest</fullName>
        <categories>Data Importer</categories>
        <language>en_US</language>
        <protected>true</protected>
        <shortDescription>status on a bdi object to specify it was matched from an ambiguous set in Dry Rn</shortDescription>
        <value>Dry Run - Best Match Used</value>
    </labels>
    <labels>
        <fullName>bdiDryRunMatchedId</fullName>
        <categories>Data Importer</categories>
        <language>en_US</language>
        <protected>true</protected>
        <shortDescription>BDI status when matching an object by its Salesforce ID in Dry Run</shortDescription>
        <value>Dry Run - Matched by Id</value>
    </labels>
    <labels>
        <fullName>bdiDryRunNoMatch</fullName>
        <categories>Data Importer</categories>
        <language>en_US</language>
        <protected>true</protected>
        <shortDescription>DI Object Status that it was not matched in Dry Run</shortDescription>
        <value>Dry Run - Matched None</value>
    </labels>
    <labels>
        <fullName>bdiDryRunRecordsError</fullName>
        <categories>Data Importer</categories>
        <language>en_US</language>
        <protected>true</protected>
        <shortDescription>progress field label</shortDescription>
        <value>Records with errors:</value>
    </labels>
    <labels>
        <fullName>bdiDryRunRecordsValidated</fullName>
        <categories>Data Importer</categories>
        <language>en_US</language>
        <protected>true</protected>
        <shortDescription>label on progress widget during Dry Run</shortDescription>
        <value>Records validated:</value>
    </labels>
    <labels>
        <fullName>bdiDryRunTitle</fullName>
        <categories>Data Importer</categories>
        <language>en_US</language>
        <protected>true</protected>
        <shortDescription>title on the progress indicator during dry run mode</shortDescription>
        <value>NPSP Data Importer - Dry Run</value>
    </labels>
    <labels>
        <fullName>bdiErrorBatchNameRequired</fullName>
        <categories>Data Importer</categories>
        <language>en_US</language>
        <protected>true</protected>
        <shortDescription>error when a batch is missing a name</shortDescription>
        <value>Batch Name is a required field.</value>
    </labels>
    <labels>
        <fullName>bdiErrorDonationLookupMatch</fullName>
        <categories>Data Importer</categories>
        <language>en_US</language>
        <protected>true</protected>
        <shortDescription>error on BDI record if DonationImported or PaymentImported lookups are invalid</shortDescription>
        <value>The lookup value provided in Donation Imported, or Payment Imported, is not valid.</value>
    </labels>
    <labels>
        <fullName>bdiErrorDonationMultiMatch</fullName>
        <categories>Data Importer</categories>
        <language>en_US</language>
        <protected>false</protected>
        <shortDescription>error message if the donation matched multiple opps</shortDescription>
        <value>The Donation information matched against multiple Opportunities, so the NPSP Data Importer did not import it. The Donation Possible Matches field contains the Salesforce Ids of the matched Opportunities.</value>
    </labels>
    <labels>
        <fullName>bdiErrorDonationNoMatch</fullName>
        <categories>Data Importer</categories>
        <language>en_US</language>
        <protected>false</protected>
        <shortDescription>error when no matching donation found, and a match is required</shortDescription>
        <value>The NPSP Data Importer found no matching Donations.</value>
    </labels>
    <labels>
        <fullName>bdiErrorDonationRequireNoMatch</fullName>
        <categories>Data Importer</categories>
        <language>en_US</language>
        <protected>false</protected>
        <shortDescription>error message if the donation matched opp(s), but behavior required no match</shortDescription>
        <value>The Donation information matched against one or more Opportunities, but the setting required no matches, so the NPSP Data Importer did not import it. The Donation Possible Matches field contains the Salesforce Ids of the matched Opportunities.</value>
    </labels>
    <labels>
        <fullName>bdiErrorInvalidCampaignName</fullName>
        <categories>Data Importer</categories>
        <language>en_US</language>
        <protected>false</protected>
        <shortDescription>bdiErrorInvalidCampaignName</shortDescription>
        <value>Invalid Donation Campaign Name</value>
    </labels>
    <labels>
        <fullName>bdiErrorInvalidDonor</fullName>
        <categories>Data Importer</categories>
        <language>en_US</language>
        <protected>false</protected>
        <shortDescription>bdiErrorInvalidDonor</shortDescription>
        <value>Invalid Donation Donor</value>
    </labels>
    <labels>
        <fullName>bdiErrorInvalidIMatchDonations</fullName>
        <categories>Data Importer</categories>
        <language>en_US</language>
        <protected>true</protected>
        <shortDescription>error thrown if specified class doesn&apos;t support the given BDI interface</shortDescription>
        <value>Either the NPSP Data Importer could not find the Apex classs {0}, or this class does not support the {1} interface.</value>
    </labels>
    <labels>
        <fullName>bdiErrorInvalidLastname</fullName>
        <categories>Data Importer</categories>
        <language>en_US</language>
        <protected>false</protected>
        <shortDescription>bdiErrorInvalidLastname</shortDescription>
        <value>You must specify Last Name.</value>
    </labels>
    <labels>
        <fullName>bdiErrorInvalidOppRTName</fullName>
        <categories>Data Importer</categories>
        <language>en_US</language>
        <protected>false</protected>
        <shortDescription>bdiErrorInvalidOppRTName</shortDescription>
        <value>Invalid Donation Record Type Name</value>
    </labels>
    <labels>
        <fullName>bdiErrorNonHHAccountContact</fullName>
        <categories>NPSP Data Importer</categories>
        <language>en_US</language>
        <protected>false</protected>
        <shortDescription>bdiErrorNonHHAccountContact</shortDescription>
        <value>This Contact matched an existing Contact that's associated with a non-Household Account. The Data Import Tool can only update Contacts that are part of a Household Account.</value>
    </labels>
    <labels>
        <fullName>bdiErrorPaymentMultiMatch</fullName>
        <categories>Data Importer</categories>
        <language>en_US</language>
        <protected>true</protected>
        <shortDescription>error message if the donation matched multiple pmts</shortDescription>
        <value>The Donation information matched against multiple Payments, so the NPSP Data Importer did not import it. The Payment Possible Matches field contains the Salesforce Ids of the matched Payments.</value>
    </labels>
    <labels>
        <fullName>bdiFailed</fullName>
        <categories>Data Importer</categories>
        <language>en_US</language>
        <protected>false</protected>
        <shortDescription>bdiFailed</shortDescription>
        <value>Failed</value>
    </labels>
    <labels>
        <fullName>bdiHouseholdModelRequired</fullName>
        <categories>NPSP Data Importer</categories>
        <language>en_US</language>
        <protected>false</protected>
        <shortDescription>bdiHouseholdModelRequired</shortDescription>
        <value>The NPSP Data Importer only works with the Household Account model.</value>
    </labels>
    <labels>
        <fullName>bdiIgnored</fullName>
        <categories>Data Importer</categories>
        <language>en_US</language>
        <protected>false</protected>
        <shortDescription>bdiIgnored</shortDescription>
        <value>Ignored</value>
    </labels>
    <labels>
        <fullName>bdiImported</fullName>
        <categories>Data Importer</categories>
        <language>en_US</language>
        <protected>true</protected>
        <shortDescription>bdiImported</shortDescription>
        <value>Imported</value>
    </labels>
    <labels>
        <fullName>bdiInvalidBatchId</fullName>
        <categories>Data Import</categories>
        <language>en_US</language>
        <protected>true</protected>
        <shortDescription>error when the importData() API is given a invalid Batch ID.</shortDescription>
        <value>The NPSP Data Import Batch Id {0} is invalid.</value>
    </labels>
    <labels>
        <fullName>bdiInvalidDonationMatchingBehavior</fullName>
        <categories>Data Importer</categories>
        <language>en_US</language>
        <protected>true</protected>
        <shortDescription>error message if the Donation Matching Behavior is invalid</shortDescription>
        <value>{0} is an invalid Donation Matching Behavior.</value>
    </labels>
    <labels>
        <fullName>bdiMatched</fullName>
        <categories>Data Importer</categories>
        <language>en_US</language>
        <protected>false</protected>
        <shortDescription>bdiMatched</shortDescription>
        <value>Matched</value>
    </labels>
    <labels>
        <fullName>bdiMatchedBest</fullName>
        <categories>Data Importer</categories>
        <language>en_US</language>
        <protected>false</protected>
        <shortDescription>status on a bdi object to specify it was matched from an ambiguous set</shortDescription>
        <value>Best Match Used</value>
    </labels>
    <labels>
        <fullName>bdiMatchedId</fullName>
        <categories>Data Importer</categories>
        <language>en_US</language>
        <protected>false</protected>
        <shortDescription>BDI status when matching an object by its Salesforce ID</shortDescription>
        <value>Matched by Id</value>
    </labels>
    <labels>
        <fullName>bdiMatchedNone</fullName>
        <categories>Data Import</categories>
        <language>en_US</language>
        <protected>false</protected>
        <shortDescription>status on a bdi object when no matching record found</shortDescription>
        <value>Matched None</value>
    </labels>
    <labels>
        <fullName>bdiPositiveNumber</fullName>
        <categories>Data Importer</categories>
        <language>en_US</language>
        <protected>true</protected>
        <shortDescription>error when numeric settings set to negative number</shortDescription>
        <value>{0} must be a positive number.</value>
    </labels>
    <labels>
        <fullName>bdiRecordsFailed</fullName>
        <categories>Data Importer</categories>
        <language>en_US</language>
        <protected>false</protected>
        <shortDescription>bdiRecordsFailed</shortDescription>
        <value>Records failed:</value>
    </labels>
    <labels>
        <fullName>bdiRecordsImported</fullName>
        <categories>Data Importer</categories>
        <language>en_US</language>
        <protected>false</protected>
        <shortDescription>bdiRecordsImported</shortDescription>
        <value>Records imported:</value>
    </labels>
    <labels>
        <fullName>bdiRecordsProcessed</fullName>
        <categories>Data Importer</categories>
        <language>en_US</language>
        <protected>false</protected>
        <shortDescription>bdiRecordsProcessed</shortDescription>
        <value>Records processed:</value>
    </labels>
    <labels>
        <fullName>bdiRunBtn</fullName>
        <categories>Data Importer</categories>
        <language>en_US</language>
        <protected>false</protected>
        <shortDescription>bdiRunBtn</shortDescription>
        <value>Begin Data Import Process</value>
    </labels>
    <labels>
        <fullName>bdiSettingsSectionContactMatching</fullName>
        <categories>Batch Data Import</categories>
        <language>en_US</language>
        <protected>true</protected>
        <shortDescription>section label for contact matching rules in bDI</shortDescription>
        <value>Contact &amp; Account Matching</value>
    </labels>
    <labels>
        <fullName>bdiSettingsSectionDonationMatching</fullName>
        <categories>Batch Data Import</categories>
        <language>en_US</language>
        <protected>true</protected>
        <shortDescription>section label for Donation Matching in BDI Settings</shortDescription>
        <value>Donation Matching</value>
    </labels>
    <labels>
        <fullName>bdiSettingsSectionExtensibility</fullName>
        <categories>Batch Data Import</categories>
        <language>en_US</language>
        <protected>true</protected>
        <shortDescription>section label for Extensibility in BDI Settings</shortDescription>
        <value>Extensibility</value>
    </labels>
    <labels>
        <fullName>bdiStatus</fullName>
        <categories>Data Importer</categories>
        <language>en_US</language>
        <protected>false</protected>
        <shortDescription>bdiStatus</shortDescription>
        <value>Current Status:</value>
    </labels>
    <labels>
        <fullName>bdiStatusProcessed</fullName>
        <categories>Data Importer</categories>
        <language>en_US</language>
        <protected>false</protected>
        <shortDescription>bdiStatusProcessed</shortDescription>
        <value>processed {0} of {1} total batches.</value>
    </labels>
    <labels>
        <fullName>bdiStatusProcessing</fullName>
        <categories>Data Importer</categories>
        <language>en_US</language>
        <protected>false</protected>
        <shortDescription>bdiStatusProcessing</shortDescription>
        <value>is currently processing batch {0} of {1} total batches.</value>
    </labels>
    <labels>
        <fullName>bdiTime</fullName>
        <categories>Data Importer</categories>
        <language>en_US</language>
        <protected>false</protected>
        <shortDescription>bdiTime</shortDescription>
        <value>Time:</value>
    </labels>
    <labels>
        <fullName>bgeBatchTemplateSelectedFields</fullName>
        <language>en_US</language>
        <protected>true</protected>
        <shortDescription>bgeBatchTemplateActiveFields</shortDescription>
        <value>Selected Fields</value>
    </labels>
    <labels>
        <fullName>bgeBatchTemplateAvailableFields</fullName>
        <language>en_US</language>
        <protected>true</protected>
        <shortDescription>bgeBatchTemplateAvailableFields</shortDescription>
        <value>Available Fields</value>
    </labels>
    <labels>
        <fullName>bgeBatchTemplateBatchProcessSizeHelp</fullName>
        <language>en_US</language>
        <protected>true</protected>
        <shortDescription>Used as field help text since help text is not upgradeable.</shortDescription>
        <value>The number of records to process at a time in each batch.</value>
    </labels>
    <labels>
        <fullName>bgeBatchTemplateDonationDateRangeHelp</fullName>
        <language>en_US</language>
        <protected>true</protected>
        <shortDescription>Used as field help text since help text is not upgradeable.</shortDescription>
        <value>Enter the number of days from the Donation Date to consider when looking for a matching Opportunity or Payment. NPSP will choose the matching Opp or Payment whose date falls within the number of days AND is closest to the Donation Date.</value>
    </labels>
    <labels>
        <fullName>bgeBatchTemplateDonationMatchingBehaviorHelp</fullName>
        <language>en_US</language>
        <protected>true</protected>
        <shortDescription>Used as field help text since help text is not upgradeable.</shortDescription>
        <value>Defines how NPSP should handle matching Donations.</value>
    </labels>
    <labels>
        <fullName>bgeBatchTemplateDonationMatchingClassHelp</fullName>
        <language>en_US</language>
        <protected>true</protected>
        <shortDescription>Used as field help text since help text is not upgradeable.</shortDescription>
        <value>The developer name of an Apex class that implements the BDI_IMatching interface for Donations. Leave blank to let NPSP handle matching.</value>
    </labels>
    <labels>
        <fullName>bgeBatchTemplateDonationMatchingRuleHelp</fullName>
        <language>en_US</language>
        <protected>true</protected>
        <shortDescription>Used as field help text since help text is not upgradeable.</shortDescription>
        <value>Specifies which fields to match by when trying to match Donations in batch records against existing Opportunties and Payments.</value>
    </labels>
    <labels>
        <fullName>bgeBatchTemplateDonorLookupInfo</fullName>
        <language>en_US</language>
        <protected>true</protected>
        <shortDescription>Explanation text for hidden lookup fields.</shortDescription>
        <value>Select the fields to use for entering gifts in this batch. Donor Type and an Account or Contact lookup will always appear.</value>
    </labels>
    <labels>
        <fullName>bgeBatchTemplateEdit</fullName>
        <language>en_US</language>
        <protected>true</protected>
        <shortDescription>Header for Batch Template in Edit mode</shortDescription>
        <value>Edit Batch Template</value>
    </labels>
    <labels>
        <fullName>bgeBatchTemplateErrorDefaultValue</fullName>
        <language>en_US</language>
        <protected>true</protected>
        <shortDescription>Error shown when template field is hidden and missing the default value.</shortDescription>
        <value>Hidden fields must have a default value.</value>
    </labels>
    <labels>
        <fullName>bgeBatchTemplateErrorRequiredAmount</fullName>
        <language>en_US</language>
        <protected>true</protected>
        <shortDescription>Error shown when opportunity amount is not required.</shortDescription>
        <value>Amount field must be required.</value>
    </labels>
    <labels>
        <fullName>bgeBatchTemplateErrorRequiredFields</fullName>
        <language>en_US</language>
        <protected>true</protected>
        <shortDescription>bgeErrorBatchTemplateMissing</shortDescription>
        <value>The following fields are required because other fields from their object are selected. Select them before proceeding:</value>
    </labels>
    <labels>
        <fullName>bgeBatchTemplateNew</fullName>
        <language>en_US</language>
        <protected>true</protected>
        <shortDescription>Header for Batch Template in Create mode</shortDescription>
        <value>New Batch Template</value>
    </labels>
    <labels>
        <fullName>bgeBatchTemplateOverviewWizard</fullName>
        <language>en_US</language>
        <protected>true</protected>
        <shortDescription>Header for Batch Template Info in Wizard</shortDescription>
        <value>Enter Template Info</value>
    </labels>
    <labels>
        <fullName>bgeBatchTemplatePostProcessClassHelp</fullName>
        <language>en_US</language>
        <protected>true</protected>
        <shortDescription>Used as field help text since help text is not upgradeable.</shortDescription>
        <value>The developer name of an Apex class that implements the BDI_IPostProcess interface for NPSP batch records.
        </value>
    </labels>
    <labels>
        <fullName>bgeBatchTemplateProcessUsingScheduledJobHelp</fullName>
        <language>en_US</language>
        <protected>true</protected>
        <shortDescription>Used as field help text since help text is not upgradeable.</shortDescription>
        <value>When checked, the batch will be automatically processed based on the schedule for the associated job.</value>
    </labels>
    <labels>
        <fullName>bgeBatchTemplateRunOpportunityRollupsWhileProcessingHelp</fullName>
        <language>en_US</language>
        <protected>true</protected>
        <shortDescription>Used as field help text since help text is not upgradeable.</shortDescription>
        <value>When checked, NPSP calculates donor rollups when donations are processed. If unchecked, donor rollups are calculated during the default nightly Scheduled Job. Note that selecting this checkbox may slow down processing of this batch.</value>
    </labels>
    <labels>
        <fullName>bgeBatchInfoWizard</fullName>
        <language>en_US</language>
        <protected>true</protected>
        <shortDescription>Header for Batch Info in Wizard prompting user entry</shortDescription>
        <value>Enter Batch Info</value>
    </labels>
    <labels>
        <fullName>bgeBatchTemplateOverview</fullName>
        <language>en_US</language>
        <protected>true</protected>
        <shortDescription>Header for Batch Template Info in View Mode</shortDescription>
        <value>Template Info</value>
    </labels>
    <labels>
        <fullName>bgeBatchTemplateSelectFields</fullName>
        <language>en_US</language>
        <protected>true</protected>
        <shortDescription>Header and text for Field Selection</shortDescription>
        <value>Select Fields</value>
    </labels>
    <labels>
<<<<<<< HEAD
        <fullName>bgeEditBatchFieldOptionsWarning</fullName>
        <language>en_US</language>
        <protected>true</protected>
        <shortDescription>Warning message for Field Options step of BGE Config Wizard</shortDescription>
        <value>WARNING: There are records saved to this batch. Any changes you make won&apos;t affect existing records.</value>
    </labels>
    <labels>
        <fullName>bgeEditBatchFieldSelectionWarning</fullName>
        <language>en_US</language>
        <protected>true</protected>
        <shortDescription>Warning message for Select Fields step of BGE Config Wizard</shortDescription>
        <value>WARNING: There are records saved to this batch. Any changes you make won&apos;t affect existing records. If you remove fields, those fields no longer appear on the gift entry screen, but data isn&apos;t deleted from those fields on existing records. Therefore, we recommend that you do not remove fields.</value>
    </labels>
    <labels>
        <fullName>bgeEditBatchOptionsWarning</fullName>
        <language>en_US</language>
        <protected>true</protected>
        <shortDescription>Warning message for Batch Options step of BGE Config Wizard</shortDescription>
        <value>WARNING: There are records saved to this batch. Any changes you make won&apos;t affect existing records. We will not attempt to match existing records using updated donation matching rule settings, unless those records are edited.</value>
=======
        <fullName>bgeBatchTemplateSetBatchOptions</fullName>
        <language>en_US</language>
        <protected>true</protected>
        <shortDescription>Header for Batch Template Batch Options</shortDescription>
        <value>Set Batch Options</value>
>>>>>>> 2fadf4bd
    </labels>
    <labels>
        <fullName>bgeBatchTemplateSetFieldOptions</fullName>
        <language>en_US</language>
        <protected>true</protected>
        <shortDescription>Header for Batch Template Field Options</shortDescription>
        <value>Set Field Options</value>
    </labels>
    <labels>
        <fullName>bgeGridDonorType</fullName>
        <language>en_US</language>
        <protected>true</protected>
        <shortDescription>Label for Donor Type picklist</shortDescription>
        <value>Donor Type</value>
    </labels>
    <labels>
        <fullName>bgeGridAllGifts</fullName>
        <language>en_US</language>
        <protected>true</protected>
        <shortDescription>Label for Gift Entry Grid</shortDescription>
        <value>All Gifts</value>
    </labels>
    <labels>
        <fullName>bgeGridGiftCountHeader</fullName>
        <language>en_US</language>
        <protected>true</protected>
        <shortDescription>Label to give context to the progress bar.</shortDescription>
        <value>Gifts Entered</value>
    </labels>
    <labels>
        <fullName>bgeGridGiftDeleted</fullName>
        <language>en_US</language>
        <protected>true</protected>
        <shortDescription>Success message when gift is deleted.</shortDescription>
        <value>Gift successfully deleted.</value>
    </labels>
    <labels>
        <fullName>bgeGridGiftSaved</fullName>
        <language>en_US</language>
        <protected>true</protected>
        <shortDescription>Success message when gift is saved.</shortDescription>
        <value>New gift has been added to the batch.</value>
    </labels>
    <labels>
        <fullName>bgeGridGiftUpdated</fullName>
        <language>en_US</language>
        <protected>true</protected>
        <shortDescription>Success message when gift is updated.</shortDescription>
        <value>Gifts successfully updated.</value>
    </labels>
    <labels>
        <fullName>bgeGridMatchedRecord</fullName>
        <language>en_US</language>
        <protected>true</protected>
        <shortDescription>Label for Matched Record URL</shortDescription>
        <value>Matched Record</value>
    </labels>
    <labels>
        <fullName>bgeGridNoGiftsHeader</fullName>
        <language>en_US</language>
        <protected>true</protected>
        <shortDescription>Header message when no gifts are associated with batch.</shortDescription>
        <value>Looks like you haven't entered any gifts yet!</value>
    </labels>
    <labels>
        <fullName>bgeGridNoGiftsBody</fullName>
        <language>en_US</language>
        <protected>true</protected>
        <shortDescription>Body message when no gifts are associated with batch.</shortDescription>
        <value>Enter a new gift and it will appear here.</value>
    </labels>
    <labels>
        <fullName>bgeGridTotalAmount</fullName>
        <language>en_US</language>
        <protected>true</protected>
        <shortDescription>Total amount matching expected amount.</shortDescription>
        <value>Total Amount:</value>
    </labels>
    <labels>
        <fullName>bgeGridTotalCount</fullName>
        <language>en_US</language>
        <protected>true</protected>
        <shortDescription>Total count versus expected count.</shortDescription>
        <value>Total Count:</value>
    </labels>
    <labels>
        <fullName>bgeNewGift</fullName>
        <language>en_US</language>
        <protected>true</protected>
        <shortDescription>Label for Gift Entry Form</shortDescription>
        <value>New Gift</value>
    </labels>
    <labels>
        <fullName>bgeNewBatch</fullName>
        <language>en_US</language>
        <protected>true</protected>
        <shortDescription>Button to create a new batch.</shortDescription>
        <value>New Batch</value>
    </labels>
    <labels>
        <fullName>bgeProcessBatch</fullName>
        <language>en_US</language>
        <protected>true</protected>
        <shortDescription>Button to process a batch.</shortDescription>
        <value>Process Batch</value>
    </labels>
    <labels>
        <fullName>bgeTabHeader</fullName>
        <language>en_US</language>
        <protected>true</protected>
        <shortDescription>Header used for Batch Gift Entry tab</shortDescription>
        <value>Batch Gift Entry</value>
    </labels>
    <labels>
        <fullName>btnRemove</fullName>
        <categories>Manage Household UI</categories>
        <language>en_US</language>
        <protected>false</protected>
        <shortDescription>button label on the Remove Contact popup</shortDescription>
        <value>Remove</value>
    </labels>
    <labels>
        <fullName>campaignMemberStatusDefault</fullName>
        <categories>Campaign Member</categories>
        <language>en_US</language>
        <protected>false</protected>
        <shortDescription>campaignMemberStatusDefault</shortDescription>
        <value>campaignMemberStatusDefault</value>
    </labels>
    <labels>
        <fullName>campaignMemberStatusNonResponded</fullName>
        <categories>Opportunity, Campaign Member</categories>
        <language>en_US</language>
        <protected>false</protected>
        <shortDescription>campaignMemberStatusNonResponded</shortDescription>
        <value>campaignMemberStatusNonResponded</value>
    </labels>
    <labels>
        <fullName>campaignMemberStatusResponded</fullName>
        <categories>Opportunity, Campaign Member</categories>
        <language>en_US</language>
        <protected>false</protected>
        <shortDescription>campaignMemberStatusResponded</shortDescription>
        <value>campaignMemberStatusResponded</value>
    </labels>
    <labels>
        <fullName>conFailedAccountCreate</fullName>
        <categories>Data Import, Contacts</categories>
        <language>en_US</language>
        <protected>true</protected>
        <shortDescription>Used when NPSP hits an error trying to create an account for a contact</shortDescription>
        <value>Failed to create Account for Contact {0} {1}. {2}</value>
    </labels>
    <labels>
        <fullName>conMergeBtnLabel</fullName>
        <categories>Contact Merge</categories>
        <language>en_US</language>
        <protected>true</protected>
        <shortDescription>conMergeBtnLabel</shortDescription>
        <value>Merge</value>
    </labels>
    <labels>
        <fullName>conMergeErrNoPersonAccounts</fullName>
        <categories>Contact Merge</categories>
        <language>en_US</language>
        <protected>false</protected>
        <shortDescription>conMergeErrNoPersonAccounts</shortDescription>
        <value>Person accounts are not supported.</value>
    </labels>
    <labels>
        <fullName>conMergeFoundContacts</fullName>
        <categories>Contact Merge</categories>
        <language>en_US</language>
        <protected>true</protected>
        <shortDescription>conMergeFoundContacts</shortDescription>
        <value>Found Contacts</value>
    </labels>
    <labels>
        <fullName>conMergePageTitle</fullName>
        <categories>Contact Merge</categories>
        <language>en_US</language>
        <protected>true</protected>
        <shortDescription>conMergePageTitle</shortDescription>
        <value>Contact Merge</value>
    </labels>
    <labels>
        <fullName>conMergePageTitleDetail</fullName>
        <categories>Contact Merge</categories>
        <language>en_US</language>
        <protected>true</protected>
        <shortDescription>conMergePageTitleDetail</shortDescription>
        <value>Merge Duplicate Contact Records</value>
    </labels>
    <labels>
        <fullName>conMergePortalUser</fullName>
        <categories>Contact Merge</categories>
        <language>en_US</language>
        <protected>true</protected>
        <shortDescription>Label for Is Portal/Community User</shortDescription>
        <value>Is a Portal/Community User</value>
    </labels>
    <labels>
        <fullName>conMergeSearchPlaceholder</fullName>
        <categories>Contact Merge</categories>
        <language>en_US</language>
        <protected>true</protected>
        <shortDescription>conMergeSearchPlaceholder</shortDescription>
        <value>Search Contacts</value>
    </labels>
    <labels>
        <fullName>conMergeSelectAll</fullName>
        <categories>Contact Merge</categories>
        <language>en_US</language>
        <protected>true</protected>
        <shortDescription>conMergeSelectAll</shortDescription>
        <value>Select All</value>
    </labels>
    <labels>
        <fullName>conMergeSelectContact</fullName>
        <categories>Contact Merge</categories>
        <language>en_US</language>
        <protected>true</protected>
        <shortDescription>conMergeSelectContact</shortDescription>
        <value>Select Contact</value>
    </labels>
    <labels>
        <fullName>conMergeSelectedContacts</fullName>
        <categories>Contact Merge</categories>
        <language>en_US</language>
        <protected>true</protected>
        <shortDescription>conMergeSelectedContacts</shortDescription>
        <value>Selected Contacts</value>
    </labels>
    <labels>
        <fullName>conMergeStageComplete</fullName>
        <categories>Contact Merge</categories>
        <language>en_US</language>
        <protected>true</protected>
        <shortDescription>conMergeStageComplete</shortDescription>
        <value>Stage Complete</value>
    </labels>
    <labels>
        <fullName>conMergeWinnerAsstText</fullName>
        <categories>Contact Merge</categories>
        <language>en_US</language>
        <protected>true</protected>
        <shortDescription>conMergeWinnerAsstText</shortDescription>
        <value>Choose this column as the master record</value>
    </labels>
    <labels>
        <fullName>engagementPlanCantEdit</fullName>
        <categories>Engagement Plans</categories>
        <language>en_US</language>
        <protected>false</protected>
        <shortDescription>engagementPlanCantEdit</shortDescription>
        <value>You can't change the Account, Contact, Campaign, Case, Opportunity, or Recurring Donation for an Engagement Plan. Create a new Engagement Plan instead.</value>
    </labels>
    <labels>
        <fullName>engagementPlanMissingField</fullName>
        <categories>Engagement Plans</categories>
        <language>en_US</language>
        <protected>true</protected>
        <shortDescription>engagementPlanMissingField</shortDescription>
        <value>Unable to create an Engagement Plan while applying a Level. Engagement Plan is missing the field</value>
    </labels>
    <labels>
        <fullName>engagementPlanNoLookups</fullName>
        <categories>Engagement Plans</categories>
        <language>en_US</language>
        <protected>false</protected>
        <shortDescription>engagementPlanNoLookups</shortDescription>
        <value>You must enter either an Account, Contact, Campaign, Case, Opportunity, or Recurring Donation for this Engagement Plan.</value>
    </labels>
    <labels>
        <fullName>engagementPlanTwoLookups</fullName>
        <categories>Engagement Plans</categories>
        <language>en_US</language>
        <protected>false</protected>
        <shortDescription>engagementPlanTwoLookups</shortDescription>
        <value>You can enter a value for only one of the following fields: Account, Contact, Campaign, Case, Opportunity, or Recurring Donation.</value>
    </labels>
    <labels>
        <fullName>exceptionDeletePermission</fullName>
        <categories>Error</categories>
        <language>en_US</language>
        <protected>true</protected>
        <shortDescription>exceptionDeletePermission</shortDescription>
        <value>You do not have permissions to delete {0}.</value>
    </labels>
    <labels>
        <fullName>exceptionRequiredField</fullName>
        <categories>Error</categories>
        <language>en_US</language>
        <protected>false</protected>
        <shortDescription>exceptionRequiredField</shortDescription>
        <value>Required fields are missing:</value>
    </labels>
    <labels>
        <fullName>exceptionValidationRule</fullName>
        <categories>Error</categories>
        <language>en_US</language>
        <protected>false</protected>
        <shortDescription>exceptionValidationRule</shortDescription>
        <value>A validation rule is preventing the record from saving:</value>
    </labels>
    <labels>
        <fullName>flsError</fullName>
        <categories>Batch Data Import</categories>
        <language>en_US</language>
        <protected>false</protected>
        <shortDescription>flsError</shortDescription>
        <value>You do not have permissions to modify {0}.</value>
    </labels>
    <labels>
        <fullName>giftProcessingAccountException</fullName>
        <language>en_US</language>
        <protected>true</protected>
        <shortDescription>Gift Processing account model error</shortDescription>
        <value>Gift Processing doesn&apos;t support the Individual (&quot;Bucket&quot;) account model.</value>
    </labels>
    <labels>
        <fullName>giftProcessingConfigException</fullName>
        <language>en_US</language>
        <protected>true</protected>
        <shortDescription>Gift Processing configuration error</shortDescription>
        <value>Your org is missing required configuration for Gift Processing. Contact your admin for help.</value>
    </labels>
    <labels>
        <fullName>healthButtonRun</fullName>
        <categories>Health Check</categories>
        <language>en_US</language>
        <protected>false</protected>
        <shortDescription>healthButtonRun</shortDescription>
        <value>Run Health Check</value>
    </labels>
    <labels>
        <fullName>healthDetailsAccOne2OneNoContacts</fullName>
        <categories>Health Check</categories>
        <language>en_US</language>
        <protected>false</protected>
        <shortDescription>healthDetailsAccOne2OneNoContacts</shortDescription>
        <value>There are {0} One-to-One Accounts that have no Contacts.</value>
    </labels>
    <labels>
        <fullName>healthDetailsAccountDefaultRTInvalid</fullName>
        <categories>Health Check</categories>
        <language>en_US</language>
        <protected>true</protected>
        <shortDescription>healthDetailsAccountDefaultRTInvalid</shortDescription>
        <value>The Account Model record type isn't valid.</value>
    </labels>
    <labels>
        <fullName>healthDetailsAccountDefaultRTIssue</fullName>
        <categories>Health Check</categories>
        <language>en_US</language>
        <protected>true</protected>
        <shortDescription>healthDetailsAccountDefaultRTIssue</shortDescription>
        <value>The Account Model record type, {0} (set in NPSP Settings) is currently set as your Profile's default Account record type.</value>
    </labels>
    <labels>
        <fullName>healthDetailsAccountModel</fullName>
        <categories>Health Check</categories>
        <language>en_US</language>
        <protected>false</protected>
        <shortDescription>healthDetailsAccountModel</shortDescription>
        <value>There is no valid Account Model specified.</value>
    </labels>
    <labels>
        <fullName>healthDetailsAccountProcessor</fullName>
        <categories>HealthCheck</categories>
        <language>en_US</language>
        <protected>false</protected>
        <shortDescription>healthDetailsAccountProcessor</shortDescription>
        <value>The Account Model is set to {0}, but Health Check has found that you&apos;re using a mixture of Account types.</value>
    </labels>
    <labels>
        <fullName>healthDetailsAccountRTIssue</fullName>
        <categories>Health Check</categories>
        <language>en_US</language>
        <protected>false</protected>
        <shortDescription>healthDetailsAccountRTIssue</shortDescription>
        <value>{0} Account records using the {1} record type do not have their System fields correctly set.</value>
    </labels>
    <labels>
        <fullName>healthDetailsAutoRelCampaignTypeMissing</fullName>
        <categories>Health Check</categories>
        <language>en_US</language>
        <protected>true</protected>
        <shortDescription>healthDetailsAutoRelCampaignTypeMissing</shortDescription>
        <value>You must specify a Campaign Type for Relationship Autocreation records with Campaign Members.</value>
    </labels>
    <labels>
        <fullName>healthDetailsAutoRelFieldsMissing</fullName>
        <categories>Health Check</categories>
        <language>en_US</language>
        <protected>false</protected>
        <shortDescription>healthDetailsAutoRelFieldsMissing</shortDescription>
        <value>You must specify a valid Object, Field, and Relationship Type.</value>
    </labels>
    <labels>
        <fullName>healthDetailsAutoRelInvalidLookupField</fullName>
        <language>en_US</language>
        <protected>false</protected>
        <shortDescription>healthDetailsAutoRelInvalidLookupField</shortDescription>
        <value>Field {0} is not a lookup field.</value>
    </labels>
    <labels>
        <fullName>healthDetailsBadRDField</fullName>
        <categories>Health Check</categories>
        <language>en_US</language>
        <protected>false</protected>
        <shortDescription>healthDetailsBadRDField</shortDescription>
        <value>Recurring Donation field {0} does not exist.</value>
    </labels>
    <labels>
        <fullName>healthDetailsBadReportId</fullName>
        <categories>Health Check</categories>
        <language>en_US</language>
        <protected>false</protected>
        <shortDescription>healthDetailsBadReportId</shortDescription>
        <value>Invalid Report {0} specified.</value>
    </labels>
    <labels>
        <fullName>healthDetailsContactData</fullName>
        <categories>Health Check</categories>
        <language>en_US</language>
        <protected>false</protected>
        <shortDescription>healthDetailsContactData</shortDescription>
        <value>There are {0} Contacts that have no Account. Contacts with no Account are private to the User who created them and can't be seen by other Users.</value>
    </labels>
    <labels>
        <fullName>healthDetailsDuplicateAcctRT</fullName>
        <categories>Health Check</categories>
        <language>en_US</language>
        <protected>false</protected>
        <shortDescription>healthDetailsDuplicateAcctRT</shortDescription>
        <value>You cannot specify the same Account record type for the Household Account record type and the One-to-One record type.</value>
    </labels>
    <labels>
        <fullName>healthDetailsGenderField</fullName>
        <categories>Health Check</categories>
        <language>en_US</language>
        <protected>false</protected>
        <shortDescription>healthDetailsGenderField</shortDescription>
        <value>Gender field {0} does not exist on Contact.</value>
    </labels>
    <labels>
        <fullName>healthDetailsHHAccountModel</fullName>
        <categories>Health Check</categories>
        <language>en_US</language>
        <protected>false</protected>
        <shortDescription>healthDetailsHHAccountModel</shortDescription>
        <value>When using the Household Account Model, you must set Household Object Rules to "No Contacts". You can set the Household Object Rules field on the NPSP Settings Page under People | Households.</value>
    </labels>
    <labels>
        <fullName>healthDetailsHHActNoContacts</fullName>
        <categories>Health Check</categories>
        <language>en_US</language>
        <protected>false</protected>
        <shortDescription>healthDetailsHHActNoContacts</shortDescription>
        <value>There are {0} Household Accounts that have no Contacts.</value>
    </labels>
    <labels>
        <fullName>healthDetailsHHObNoContacts</fullName>
        <categories>Health Check</categories>
        <language>en_US</language>
        <protected>false</protected>
        <shortDescription>healthDetailsHHObNoContacts</shortDescription>
        <value>There are {0} Household object records that have no Contacts.</value>
    </labels>
    <labels>
        <fullName>healthDetailsInvalidCMField</fullName>
        <categories>Health Check</categories>
        <language>en_US</language>
        <protected>false</protected>
        <shortDescription>healthDetailsInvalidCMField</shortDescription>
        <value>Campaign Member field {0} does not exist.</value>
    </labels>
    <labels>
        <fullName>healthDetailsInvalidContactField</fullName>
        <categories>Health Check</categories>
        <language>en_US</language>
        <protected>false</protected>
        <shortDescription>healthDetailsInvalidContactField</shortDescription>
        <value>Contact field {0} does not exist.</value>
    </labels>
    <labels>
        <fullName>healthDetailsInvalidErrorChatterGroup</fullName>
        <categories>Health Check</categories>
        <language>en_US</language>
        <protected>false</protected>
        <shortDescription>healthDetailsInvalidErrorChatterGroup</shortDescription>
        <value>Invalid Chatter Group {0}.</value>
    </labels>
    <labels>
        <fullName>healthDetailsInvalidErrorRecipient</fullName>
        <categories>Health Check</categories>
        <language>en_US</language>
        <protected>false</protected>
        <shortDescription>healthDetailsInvalidErrorRecipient</shortDescription>
        <value>Invalid Error Notification recipient.</value>
    </labels>
    <labels>
        <fullName>healthDetailsInvalidErrorUser</fullName>
        <categories>Health Check</categories>
        <language>en_US</language>
        <protected>false</protected>
        <shortDescription>healthDetailsInvalidErrorUser</shortDescription>
        <value>Invalid User {0}.</value>
    </labels>
    <labels>
        <fullName>healthDetailsInvalidFieldNumeric</fullName>
        <categories>Health Check</categories>
        <language>en_US</language>
        <protected>false</protected>
        <shortDescription>Health Check error if a Level refers to an invalid field</shortDescription>
        <value>Level {0} refers to an invalid numeric field {1} on {2}.</value>
    </labels>
    <labels>
        <fullName>healthDetailsInvalidFiscalYears</fullName>
        <categories>Health Check</categories>
        <language>en_US</language>
        <protected>false</protected>
        <shortDescription>healthDetailsInvalidFiscalYears</shortDescription>
        <value>Your organization is using Custom Fiscal Years. NPSP does not support Fiscal Year Rollups with Custom Fiscal Years.</value>
    </labels>
    <labels>
        <fullName>healthDetailsInvalidLevelField</fullName>
        <categories>Health Check</categories>
        <language>en_US</language>
        <protected>false</protected>
        <shortDescription>Health Check error if a Level refers to an invalid field</shortDescription>
        <value>Level {0} refers to an invalid field {1} on {2}.</value>
    </labels>
    <labels>
        <fullName>healthDetailsInvalidLevelFieldReference</fullName>
        <categories>Health Check</categories>
        <language>en_US</language>
        <protected>false</protected>
        <shortDescription>Health Check error if a Level refers to an invalid field</shortDescription>
        <value>Level {0} refers to an invalid Level Lookup field {1} on {2}.</value>
    </labels>
    <labels>
        <fullName>healthDetailsInvalidObjectField</fullName>
        <categories>Health Check</categories>
        <language>en_US</language>
        <protected>false</protected>
        <shortDescription>healthDetailsInvalidObjectField</shortDescription>
        <value>{0} field {1} does not exist.</value>
    </labels>
    <labels>
        <fullName>healthDetailsInvalidOppField</fullName>
        <categories>Health Check</categories>
        <language>en_US</language>
        <protected>false</protected>
        <shortDescription>healthDetailsInvalidOppField</shortDescription>
        <value>Opportunity field {0} does not exist.</value>
    </labels>
    <labels>
        <fullName>healthDetailsInvalidOppStage</fullName>
        <categories>Health Check</categories>
        <language>en_US</language>
        <protected>false</protected>
        <shortDescription>healthDetailsInvalidOppStage</shortDescription>
        <value>The Opportunity stage {0} does not exist or is not active.</value>
    </labels>
    <labels>
        <fullName>healthDetailsInvalidPaymentField</fullName>
        <categories>Health Check</categories>
        <language>en_US</language>
        <protected>false</protected>
        <shortDescription>healthDetailsInvalidPaymentField</shortDescription>
        <value>Payment field {0} does not exist.</value>
    </labels>
    <labels>
        <fullName>healthDetailsInvalidRDCustomPeriod</fullName>
        <categories>Health Check</categories>
        <language>en_US</language>
        <protected>true</protected>
        <shortDescription>healthDetailsInvalidRDCustomPeriod</shortDescription>
        <value>Custom Installment Period {0} is not included in the picklist values for Recurring Donation field Installment Period.</value>
    </labels>
    <labels>
        <fullName>healthDetailsInvalidRDCustomPeriodPIcklist</fullName>
        <categories>Health Check</categories>
        <language>en_US</language>
        <protected>true</protected>
        <shortDescription>healthDetailsInvalidRDCustomPeriodPIcklist</shortDescription>
        <value>Recurring Donation Installment Period picklist value {0} is not a valid Custom Installment Period.</value>
    </labels>
    <labels>
        <fullName>healthDetailsInvalidRecordtypeId</fullName>
        <categories>Health Check</categories>
        <language>en_US</language>
        <protected>false</protected>
        <shortDescription>healthDetailsInvalidRecordtypeId</shortDescription>
        <value>Recordtype Id {0} is invalid.</value>
    </labels>
    <labels>
        <fullName>healthDetailsInvalidRecordtypeName</fullName>
        <categories>Health Check</categories>
        <language>en_US</language>
        <protected>false</protected>
        <shortDescription>healthDetailsInvalidRecordtypeName</shortDescription>
        <value>Recordtype Name {0} is invalid.</value>
    </labels>
    <labels>
        <fullName>healthDetailsInvalidScheduledJob</fullName>
        <categories>Health Check</categories>
        <language>en_US</language>
        <protected>false</protected>
        <shortDescription>healthDetailsInvalidScheduledJob</shortDescription>
        <value>The record {0} in the Schedulable__c object is not valid.</value>
    </labels>
    <labels>
        <fullName>healthDetailsMailingListReportMissing</fullName>
        <categories>Health Check</categories>
        <language>en_US</language>
        <protected>false</protected>
        <shortDescription>healthDetailsMailingListReportMissing</shortDescription>
        <value>The NPSP Campaign Household Mailing List Report is missing. This report is run when you click the Household Mailing List button from a Campaign record.</value>
    </labels>
    <labels>
        <fullName>healthDetailsMissingOppPayments</fullName>
        <categories>Health Check</categories>
        <language>en_US</language>
        <protected>false</protected>
        <shortDescription>healthDetailsMissingOppPayments</shortDescription>
        <value>{0} Opportunities that should have Payments are missing those Payments.</value>
    </labels>
    <labels>
        <fullName>healthDetailsNothingScheduled</fullName>
        <categories>Health Check</categories>
        <language>en_US</language>
        <protected>false</protected>
        <shortDescription>healthDetailsNothingScheduled</shortDescription>
        <value>The NPSP default jobs are not scheduled. Scheduled jobs update summary fields on records every night.</value>
    </labels>
    <labels>
        <fullName>healthDetailsOCR</fullName>
        <categories>Health Check</categories>
        <language>en_US</language>
        <protected>true</protected>
        <shortDescription>healthDetailsOCR</shortDescription>
        <value>{0} and {1} cannot use the same Role value.</value>
    </labels>
    <labels>
        <fullName>healthDetailsOCRDupPrimary</fullName>
        <categories>Health Check</categories>
        <language>en_US</language>
        <protected>false</protected>
        <shortDescription>healthDetailsOCRDupPrimary</shortDescription>
        <value>Health Check found {0} Opportunities that had more than one Opportunity Contact Role marked as Primary.</value>
    </labels>
    <labels>
        <fullName>healthDetailsOCRDupPrimaryValid</fullName>
        <categories>Health Check</categories>
        <language>en_US</language>
        <protected>false</protected>
        <shortDescription>healthDetailsOCRDupPrimaryValid</shortDescription>
        <value>No Opportunities were found with multiple Primary Opportunity Contact Roles.</value>
    </labels>
    <labels>
        <fullName>healthDetailsOCRSettingsResolution</fullName>
        <categories>Health Check</categories>
        <language>en_US</language>
        <protected>true</protected>
        <shortDescription>healthDetailsOCRSettingsResolution</shortDescription>
        <value>On the NPSP Settings tab, click Donations | Contact Roles, and edit the values of the above settings.</value>
    </labels>
    <labels>
        <fullName>healthDetailsOCRSettingsValid</fullName>
        <categories>Health Check</categories>
        <language>en_US</language>
        <protected>true</protected>
        <shortDescription>healthDetailsOCRSettingsValid</shortDescription>
        <value>NPSP Opportunity Contact Roles settings are valid.</value>
    </labels>
    <labels>
        <fullName>healthDetailsPaymentMappingBadDataTypes</fullName>
        <categories>Health Check</categories>
        <language>en_US</language>
        <protected>false</protected>
        <shortDescription>healthDetailsPaymentMappingBadDataTypes</shortDescription>
        <value>Payment field {0} and Opportunity field {1} are not of compatible data types.</value>
    </labels>
    <labels>
        <fullName>healthDetailsRDFieldsBadDatatypes</fullName>
        <categories>Health Check</categories>
        <language>en_US</language>
        <protected>false</protected>
        <shortDescription>healthDetailsRDFieldsBadDatatypes</shortDescription>
        <value>Recurring Donation field {0} and Opportunity field {1} are not of compatible data types.</value>
    </labels>
    <labels>
        <fullName>healthDetailsRelReciprocalInvalid</fullName>
        <categories>Health Check</categories>
        <language>en_US</language>
        <protected>false</protected>
        <shortDescription>healthDetailsRelReciprocalInvalid</shortDescription>
        <value>Reciprocal Relationship {0} should have a value in at least one of the fields for Male, Female, or Neutral.</value>
    </labels>
    <labels>
        <fullName>healthDetailsSaveAcctFailed</fullName>
        <categories>Health Check</categories>
        <language>en_US</language>
        <protected>false</protected>
        <shortDescription>healthDetailsSaveAcctFailed</shortDescription>
        <value>Unable to create a new Account.</value>
    </labels>
    <labels>
        <fullName>healthDetailsSaveOppsFailed</fullName>
        <categories>Health Check</categories>
        <language>en_US</language>
        <protected>false</protected>
        <shortDescription>healthDetailsSaveOppsFailed</shortDescription>
        <value>Unable to create new Opportunities.</value>
    </labels>
    <labels>
        <fullName>healthDetailsScheduleJobs</fullName>
        <categories>Health Check</categories>
        <language>en_US</language>
        <protected>false</protected>
        <shortDescription>healthDetailsScheduleJobs</shortDescription>
        <value>One or more of the Opportunity Rollup, Recurring Donation, and Seasonal Address jobs are missing from the Schedulable__c object.</value>
    </labels>
    <labels>
        <fullName>healthDetailsTriggerHandlerDuplicate</fullName>
        <categories>Health Check</categories>
        <language>en_US</language>
        <protected>false</protected>
        <shortDescription>healthDetailsTriggerHandlerDuplicate</shortDescription>
        <value>Health Check found more than one Trigger Handler {0} on object {1} with the same field values. Duplicate Trigger Handlers will affect NPSP behavior.</value>
    </labels>
    <labels>
        <fullName>healthDetailsTriggerHandlerMismatch</fullName>
        <categories>Health Check</categories>
        <language>en_US</language>
        <protected>false</protected>
        <shortDescription>healthDetailsTriggerHandlerMismatch</shortDescription>
        <value>Trigger Handler {0} on object {1} does not match the default NPSP configuration.</value>
    </labels>
    <labels>
        <fullName>healthDetailsTriggerHandlerMissing</fullName>
        <categories>Health Check</categories>
        <language>en_US</language>
        <protected>false</protected>
        <shortDescription>healthDetailsTriggerHandlerMissing</shortDescription>
        <value>Trigger Handler {0} on object {1} is missing and will affect NPSP behavior.</value>
    </labels>
    <labels>
        <fullName>healthDetailsUDFBadDatatypes</fullName>
        <categories>Health Check</categories>
        <language>en_US</language>
        <protected>false</protected>
        <shortDescription>healthDetailsUDFBadDatatypes</shortDescription>
        <value>Opportunity field {0} and {1} field {2} are not of compatible data types.</value>
    </labels>
    <labels>
        <fullName>healthDetailsValidRDCustomPeriod</fullName>
        <categories>Health Check</categories>
        <language>en_US</language>
        <protected>true</protected>
        <shortDescription>healthDetailsValidRDCustomPeriod</shortDescription>
        <value>Recurring Donation Custom Installment Periods are valid.</value>
    </labels>
    <labels>
        <fullName>healthLabelAccountData</fullName>
        <categories>Health Check</categories>
        <language>en_US</language>
        <protected>false</protected>
        <shortDescription>healthLabelAccountData</shortDescription>
        <value>Account Data</value>
    </labels>
    <labels>
        <fullName>healthLabelAccountDefaultRT</fullName>
        <categories>Health Check</categories>
        <language>en_US</language>
        <protected>true</protected>
        <shortDescription>healthLabelAccountDefaultRT</shortDescription>
        <value>Account Model Record Type</value>
    </labels>
    <labels>
        <fullName>healthLabelAccountModelData</fullName>
        <categories>Health Check</categories>
        <language>en_US</language>
        <protected>false</protected>
        <shortDescription>healthLabelAccountModelData</shortDescription>
        <value>Account Model Data</value>
    </labels>
    <labels>
        <fullName>healthLabelAccountRTIssueValid</fullName>
        <categories>Health Check</categories>
        <language>en_US</language>
        <protected>false</protected>
        <shortDescription>healthLabelAccountRTIssueValid</shortDescription>
        <value>Account system fields for any Household Accounts and One-to-One Accounts are set correctly.</value>
    </labels>
    <labels>
        <fullName>healthLabelAllTestsPassed</fullName>
        <categories>Health Check</categories>
        <language>en_US</language>
        <protected>false</protected>
        <shortDescription>healthLabelAllTestsPassed</shortDescription>
        <value>All Health Check tests have successfully passed.</value>
    </labels>
    <labels>
        <fullName>healthLabelAutoRelValid</fullName>
        <categories>Health Check</categories>
        <language>en_US</language>
        <protected>false</protected>
        <shortDescription>healthLabelAutoRelValid</shortDescription>
        <value>Automatic Relationships are valid.</value>
    </labels>
    <labels>
        <fullName>healthLabelContactData</fullName>
        <categories>Health Check</categories>
        <language>en_US</language>
        <protected>false</protected>
        <shortDescription>healthLabelContactData</shortDescription>
        <value>Contact Data</value>
    </labels>
    <labels>
        <fullName>healthLabelErrorRecipientValid</fullName>
        <categories>Health Check</categories>
        <language>en_US</language>
        <protected>false</protected>
        <shortDescription>healthLabelErrorRecipientValid</shortDescription>
        <value>The Error Notification recipient is valid.</value>
    </labels>
    <labels>
        <fullName>healthLabelFailed</fullName>
        <categories>Health Check</categories>
        <language>en_US</language>
        <protected>false</protected>
        <shortDescription>healthLabelFailed</shortDescription>
        <value>Failed</value>
    </labels>
    <labels>
        <fullName>healthLabelFiscalYearsValid</fullName>
        <categories>Health Check</categories>
        <language>en_US</language>
        <protected>false</protected>
        <shortDescription>healthLabelFiscalYearsValid</shortDescription>
        <value>Your organization is not using Custom Fiscal Years.</value>
    </labels>
    <labels>
        <fullName>healthLabelHHAccData</fullName>
        <categories>Health Check</categories>
        <language>en_US</language>
        <protected>false</protected>
        <shortDescription>healthLabelHHAccData</shortDescription>
        <value>Household Account Data</value>
    </labels>
    <labels>
        <fullName>healthLabelHHData</fullName>
        <categories>Health Check</categories>
        <language>en_US</language>
        <protected>false</protected>
        <shortDescription>healthLabelHHData</shortDescription>
        <value>Household Data</value>
    </labels>
    <labels>
        <fullName>healthLabelHHObjData</fullName>
        <categories>Health Check</categories>
        <language>en_US</language>
        <protected>false</protected>
        <shortDescription>healthLabelHHObjData</shortDescription>
        <value>Household Object Data</value>
    </labels>
    <labels>
        <fullName>healthLabelIntro</fullName>
        <categories>Health Check</categories>
        <language>en_US</language>
        <protected>false</protected>
        <shortDescription>healthLabelIntro</shortDescription>
        <value>Health Check verifies that all of your NPSP Settings are valid and looks for problems in your Account-related data. When complete, you can view the results below, including detailed information for any failures.</value>
    </labels>
    <labels>
        <fullName>healthLabelLastRun</fullName>
        <categories>Health Check</categories>
        <language>en_US</language>
        <protected>false</protected>
        <shortDescription>healthLabelLastRun</shortDescription>
        <value>Last run: {0}</value>
    </labels>
    <labels>
        <fullName>healthLabelNoMissingOppPayments</fullName>
        <categories>Health Check</categories>
        <language>en_US</language>
        <protected>false</protected>
        <shortDescription>healthLabelNoMissingOppPayments</shortDescription>
        <value>All Opportunities with Payments have expected Payments.</value>
    </labels>
    <labels>
        <fullName>healthLabelNone</fullName>
        <categories>Health Check</categories>
        <language>en_US</language>
        <protected>false</protected>
        <shortDescription>healthLabelNone</shortDescription>
        <value>(none)</value>
    </labels>
    <labels>
        <fullName>healthLabelOCRCheck</fullName>
        <categories>Health Check</categories>
        <language>en_US</language>
        <protected>false</protected>
        <shortDescription>healthLabelOCRCheck</shortDescription>
        <value>Opportunity Contact Roles</value>
    </labels>
    <labels>
        <fullName>healthLabelOCRSettings</fullName>
        <categories>Health Check</categories>
        <language>en_US</language>
        <protected>true</protected>
        <shortDescription>healthLabelOCRSettings</shortDescription>
        <value>Opportunity Contact Roles Settings</value>
    </labels>
    <labels>
        <fullName>healthLabelOppPayments</fullName>
        <categories>Health Check</categories>
        <language>en_US</language>
        <protected>false</protected>
        <shortDescription>healthLabelOppPayments</shortDescription>
        <value>Opportunity Payments</value>
    </labels>
    <labels>
        <fullName>healthLabelPassed</fullName>
        <categories>Health Check</categories>
        <language>en_US</language>
        <protected>false</protected>
        <shortDescription>healthLabelPassed</shortDescription>
        <value>Passed</value>
    </labels>
    <labels>
        <fullName>healthLabelPaymentMappingsValid</fullName>
        <categories>Health Check</categories>
        <language>en_US</language>
        <protected>false</protected>
        <shortDescription>healthLabelPaymentMappingsValid</shortDescription>
        <value>Payment Mappings are valid.</value>
    </labels>
    <labels>
        <fullName>healthLabelRDOppsValid</fullName>
        <categories>Health Check</categories>
        <language>en_US</language>
        <protected>false</protected>
        <shortDescription>healthLabelRDOppsValid</shortDescription>
        <value>New Opportunities can be saved.</value>
    </labels>
    <labels>
        <fullName>healthLabelRDValid</fullName>
        <categories>Health Check</categories>
        <language>en_US</language>
        <protected>false</protected>
        <shortDescription>healthLabelRDValid</shortDescription>
        <value>Recurring Donation Field Mappings are valid.</value>
    </labels>
    <labels>
        <fullName>healthLabelRelReciprocalValid</fullName>
        <categories>Health Check</categories>
        <language>en_US</language>
        <protected>false</protected>
        <shortDescription>healthLabelRelReciprocalValid</shortDescription>
        <value>Reciprocal Relationships are valid.</value>
    </labels>
    <labels>
        <fullName>healthLabelScheduler</fullName>
        <categories>Health Check</categories>
        <language>en_US</language>
        <protected>false</protected>
        <shortDescription>healthLabelScheduler</shortDescription>
        <value>NPSP Default Scheduler</value>
    </labels>
    <labels>
        <fullName>healthLabelSchedulerValid</fullName>
        <categories>Health Check</categories>
        <language>en_US</language>
        <protected>false</protected>
        <shortDescription>healthLabelSchedulerValid</shortDescription>
        <value>NPSP Recurring Jobs are scheduled.</value>
    </labels>
    <labels>
        <fullName>healthLabelShowPassedTests</fullName>
        <categories>Health Check</categories>
        <language>en_US</language>
        <protected>false</protected>
        <shortDescription>healthLabelShowPassedTests</shortDescription>
        <value>Show Passed Tests</value>
    </labels>
    <labels>
        <fullName>healthLabelTime</fullName>
        <categories>Health Check</categories>
        <language>en_US</language>
        <protected>false</protected>
        <shortDescription>healthLabelTime</shortDescription>
        <value>Detection time in seconds: {0}</value>
    </labels>
    <labels>
        <fullName>healthLabelTriggerHandlerCheck</fullName>
        <categories>Health Check</categories>
        <language>en_US</language>
        <protected>false</protected>
        <shortDescription>healthLabelTriggerHandlerCheck</shortDescription>
        <value>Trigger Configuration</value>
    </labels>
    <labels>
        <fullName>healthLabelTriggerHandlersValid</fullName>
        <categories>Health Check</categories>
        <language>en_US</language>
        <protected>false</protected>
        <shortDescription>healthLabelTriggerHandlersValid</shortDescription>
        <value>Triggers are configured for NPSP default triggers.</value>
    </labels>
    <labels>
        <fullName>healthLabelUDFValid</fullName>
        <categories>Health Check</categories>
        <language>en_US</language>
        <protected>false</protected>
        <shortDescription>healthLabelUDFValid</shortDescription>
        <value>User Defined Rollups are valid.</value>
    </labels>
    <labels>
        <fullName>healthLabelVerifyLevels</fullName>
        <categories>Health Check</categories>
        <language>en_US</language>
        <protected>false</protected>
        <shortDescription>Health Check title for Levels</shortDescription>
        <value>Levels</value>
    </labels>
    <labels>
        <fullName>healthLabelVerifyLevelsSuccess</fullName>
        <categories>Health Check</categories>
        <language>en_US</language>
        <protected>false</protected>
        <shortDescription>Health Check message when all Levels verify ok</shortDescription>
        <value>All field references on all Levels are valid.</value>
    </labels>
    <labels>
        <fullName>healthLabelWarning</fullName>
        <categories>Health Check</categories>
        <language>en_US</language>
        <protected>false</protected>
        <shortDescription>healthLabelWarning</shortDescription>
        <value>Warning</value>
    </labels>
    <labels>
        <fullName>healthPaymentAutoCloseStageInvalid</fullName>
        <categories>Health Check</categories>
        <language>en_US</language>
        <protected>true</protected>
        <shortDescription>healthPaymentAutoCloseStageInvalid</shortDescription>
        <value>Select an active Closed/Won stage in the Opportunity stage to be transitioned to when all Payments are Paid setting.</value>
    </labels>
    <labels>
        <fullName>healthPaymentAutoCloseStageMustBeActiveClosedWonOrBlank</fullName>
        <categories>Health Check</categories>
        <language>en_US</language>
        <protected>true</protected>
        <shortDescription>healthPaymentAutoCloseStageMustBeActiveClosedWonOrBlank</shortDescription>
        <value>Select an active Closed/Won stage in the Opportunity Stage for When Fully Paid setting. You can also leave the value blank, which prevents NPSP from automatically updating the Opportunity stage when all Payments are received.</value>
    </labels>
    <labels>
        <fullName>healthPaymentAutoCloseStageValid</fullName>
        <categories>Health Check</categories>
        <language>en_US</language>
        <protected>true</protected>
        <shortDescription>healthPaymentAutoCloseStageValid</shortDescription>
        <value>The selected value in the Opportunity Stage for When Fully Paid setting is valid. This value is either an active Closed/Won stage, or blank.</value>
    </labels>
    <labels>
        <fullName>healthSolutionAccOne2OneNoContacts</fullName>
        <categories>Health Check</categories>
        <language>en_US</language>
        <protected>false</protected>
        <shortDescription>healthSolutionAccOne2OneNoContacts</shortDescription>
        <value>Consider deleting these unused One-to-One Accounts to save storage space.</value>
    </labels>
    <labels>
        <fullName>healthSolutionAccountDefaultRTInvalid</fullName>
        <categories>Health Check</categories>
        <language>en_US</language>
        <protected>true</protected>
        <shortDescription>healthSolutionAccountDefaultRTInvalid</shortDescription>
        <value>Go to &lt;strong&gt;People | Account Model&lt;/strong&gt; and select a valid record type.</value>
    </labels>
    <labels>
        <fullName>healthSolutionAccountDefaultRTIssue</fullName>
        <categories>Health Check</categories>
        <language>en_US</language>
        <protected>true</protected>
        <shortDescription>healthSolutionAccountDefaultRTIssue</shortDescription>
        <value>The record type selected for the Account Model should not be used as the default Account record type for any Profile. Doing so can cause various data issues.</value>
    </labels>
    <labels>
        <fullName>healthSolutionAccountModel</fullName>
        <categories>Health Check</categories>
        <language>en_US</language>
        <protected>false</protected>
        <shortDescription>healthSolutionAccountModel</shortDescription>
        <value>All of your Accounts should use the same Account Model. View all of your Accounts and their types by running the &lt;b&gt;Individual Accounts by Account Type&lt;/b&gt; report in the NPSP Health Check reports folder.</value>
    </labels>
    <labels>
        <fullName>healthSolutionAccountRTIssue</fullName>
        <categories>Health Check</categories>
        <language>en_US</language>
        <protected>false</protected>
        <shortDescription>healthSolutionAccountRTIssue</shortDescription>
        <value>For Household Accounts, make sure npe01__SYSTEM_AccountType__c is &apos;Household Account&apos;. For One-to-One Accounts, make sure npe01__SYSTEM_AccountType__c is &apos;One-to-One Individual&apos;. Also make sure for both, npe01__SYSTEMISINDIVIDUAL__c is true.</value>
    </labels>
    <labels>
        <fullName>healthSolutionAutoRelFieldsMissing</fullName>
        <categories>Health Check</categories>
        <language>en_US</language>
        <protected>false</protected>
        <shortDescription>healthSolutionAutoRelFieldsMissing</shortDescription>
        <value>Click {0} | {1} on the NPSP Settings tab, and delete the invalid Relationships Autocreation record.</value>
    </labels>
    <labels>
        <fullName>healthSolutionAutoRelInvalidCMField</fullName>
        <categories>Health Check</categories>
        <language>en_US</language>
        <protected>false</protected>
        <shortDescription>healthSolutionAutoRelInvalidCMField</shortDescription>
        <value>Click {0} | {1} on the NPSP Settings tab and delete the Relationships Autocreation record that references this field.</value>
    </labels>
    <labels>
        <fullName>healthSolutionAutoRelInvalidContactField</fullName>
        <language>en_US</language>
        <protected>false</protected>
        <shortDescription>healthSolutionAutoRelInvalidContactField</shortDescription>
        <value>Click {0} | {1} on the NPSP Settings tab and delete the Relationships Autocreation record that references this field.</value>
    </labels>
    <labels>
        <fullName>healthSolutionAutoRelInvalidLookupField</fullName>
        <categories>Health Check</categories>
        <language>en_US</language>
        <protected>false</protected>
        <shortDescription>healthSolutionAutoRelInvalidLookupField</shortDescription>
        <value>Click {0} | {1} on the NPSP Settings tab and delete the Relationships Autocreation record that references this field.</value>
    </labels>
    <labels>
        <fullName>healthSolutionBadRDField</fullName>
        <categories>Health Check</categories>
        <language>en_US</language>
        <protected>false</protected>
        <shortDescription>healthSolutionBadRDField</shortDescription>
        <value>On the NPSP Settings tab, click {0} | {1}, and delete the Recurring Donation Field Mapping record that references this field.</value>
    </labels>
    <labels>
        <fullName>healthSolutionContactData</fullName>
        <categories>Health Check</categories>
        <language>en_US</language>
        <protected>false</protected>
        <shortDescription>healthSolutionContactData</shortDescription>
        <value>View these Contacts by running the &lt;b&gt;Contacts without Accounts&lt;/b&gt; report in the NPSP Health Check reports folder.</value>
    </labels>
    <labels>
        <fullName>healthSolutionEditSetting</fullName>
        <categories>Health Check</categories>
        <language>en_US</language>
        <protected>false</protected>
        <shortDescription>healthSolutionEditSetting</shortDescription>
        <value>On the NPSP Settings tab, click {1} | {2}, and edit the {0} setting.</value>
    </labels>
    <labels>
        <fullName>healthSolutionHHAccNoContacts</fullName>
        <categories>Health Check</categories>
        <language>en_US</language>
        <protected>false</protected>
        <shortDescription>healthSolutionHHAccNoContacts</shortDescription>
        <value>Consider deleting these unused Household object records to save space. If you have completed a conversion to the Household Account model and no longer need the data on the Household object records, you can safely delete them. View these Household object records by running the Empty Household Objects report in the NPSP Health Check reports folder.</value>
    </labels>
    <labels>
        <fullName>healthSolutionHHObjNoContacts</fullName>
        <categories>Health Check</categories>
        <language>en_US</language>
        <protected>false</protected>
        <shortDescription>healthSolutionHHObjNoContacts</shortDescription>
        <value>Consider deleting these unused Household objects to save space. If you have completed a conversion to the Household Account model and no longer need the data on the Household object records they can be deleted.  View these Household objects by running the &lt;b&gt;Empty Household Objects&lt;/b&gt; report in the NPSP Health Check reports folder.</value>
    </labels>
    <labels>
        <fullName>healthSolutionInvalidFiscalYears</fullName>
        <categories>Health Check</categories>
        <language>en_US</language>
        <protected>false</protected>
        <shortDescription>healthSolutionInvalidFiscalYears</shortDescription>
        <value>Since Salesforce does not support turning off Custom Fiscal Years, NPSP Rollups will default to Calendar Year.</value>
    </labels>
    <labels>
        <fullName>healthSolutionInvalidLevelField</fullName>
        <categories>Health Check</categories>
        <language>en_US</language>
        <protected>false</protected>
        <shortDescription>Health Check Solution for an invalid Level field</shortDescription>
        <value>Go to the Levels Tab, and update the invalid field reference on Level {0}.</value>
    </labels>
    <labels>
        <fullName>healthSolutionInvalidOppField</fullName>
        <categories>Health Check</categories>
        <language>en_US</language>
        <protected>false</protected>
        <shortDescription>healthSolutionInvalidOppField</shortDescription>
        <value>On the NPSP Settings tab, click {0} | {1}, and delete the Payment Mapping record that references this field.</value>
    </labels>
    <labels>
        <fullName>healthSolutionInvalidOppStage</fullName>
        <categories>Health Check</categories>
        <language>en_US</language>
        <protected>false</protected>
        <shortDescription>healthSolutionInvalidOppStage</shortDescription>
        <value>Add this Opportunity Stage value in Salesforce Setup.</value>
    </labels>
    <labels>
        <fullName>healthSolutionInvalidPaymentField</fullName>
        <categories>Health Check</categories>
        <language>en_US</language>
        <protected>false</protected>
        <shortDescription>healthSolutionInvalidPaymentField</shortDescription>
        <value>On the NPSP Settings tab click {0} | {1}, and delete the Payment Mapping record that references this field.</value>
    </labels>
    <labels>
        <fullName>healthSolutionInvalidRDCustomPeriod</fullName>
        <categories>Health Check</categories>
        <language>en_US</language>
        <protected>true</protected>
        <shortDescription>healthSolutionInvalidRDCustomPeriod</shortDescription>
        <value>Add this Recurring Donation Installment Period picklist value in Salesforce Setup.</value>
    </labels>
    <labels>
        <fullName>healthSolutionInvalidRDCustomPeriodPicklist</fullName>
        <categories>Health Check</categories>
        <language>en_US</language>
        <protected>true</protected>
        <shortDescription>healthSolutionInvalidRDCustomPeriodPicklist</shortDescription>
        <value>On the NPSP Settings tab, click {0} | {1}, and add the missing Recurring Donation Custom Installment Period, or delete the picklist value from the Installment Period field.</value>
    </labels>
    <labels>
        <fullName>healthSolutionInvalidScheduledJob</fullName>
        <categories>Health Check</categories>
        <language>en_US</language>
        <protected>false</protected>
        <shortDescription>healthSolutionInvalidScheduledJob</shortDescription>
        <value>You must update the record to have a valid Class the implements the UTIL_MasterSchedulableHelper.UTIL_IRecurring interface.</value>
    </labels>
    <labels>
        <fullName>healthSolutionInvalidUDFObjectField</fullName>
        <categories>Health Check</categories>
        <language>en_US</language>
        <protected>false</protected>
        <shortDescription>healthSolutionInvalidUDFObjectField</shortDescription>
        <value>On the NPSP Settings tab, click {0} | {1} and delete the User Rollup record that references this field.</value>
    </labels>
    <labels>
        <fullName>healthSolutionMailingListReportMissing</fullName>
        <categories>Health Check</categories>
        <language>en_US</language>
        <protected>false</protected>
        <shortDescription>healthSolutionMailingListReportMissing</shortDescription>
        <value>Create a Campaigns with Contacts report, and add a filter for Member Status does not contain "Duplicate". Then specify this report on the {0} | {1} tab in NPSP Settings.</value>
    </labels>
    <labels>
        <fullName>healthSolutionMissingOppPayments</fullName>
        <categories>Health Check</categories>
        <language>en_US</language>
        <protected>false</protected>
        <shortDescription>healthSolutionMissingOppPayments</shortDescription>
        <value>View these Opportunities by running the &lt;b&gt;Opportunities without Payments&lt;/b&gt; report in the NPSP Health Check reports folder. Note that you should add filter criteria on the report to exclude any Opportunity types and Opportunity record types you&apos;ve excluded in NPSP Payments Settings. You can create the missing Payment records using the Create Missing Payments button on NPSP Settings | Bulk Data Processes | Create Missing Payments.</value>
    </labels>
    <labels>
        <fullName>healthSolutionNothingScheduled</fullName>
        <categories>Health Check</categories>
        <language>en_US</language>
        <protected>false</protected>
        <shortDescription>healthSolutionNothingScheduled</shortDescription>
        <value>To reschedule the default NPSP jobs, go to NPSP Settings | Bulk Data Processes | Process Scheduler. Click Edit. Make sure Don't Enable Auto Schedule Default NPSP Job is not selected. Click Save. See Edit or Reschedule NPSP Jobs in the Power of Us Hub for more information: https://powerofus.force.com/articles/Resource/NPSP-Edit-or-Reschedule-NPSP-Scheduled-Jobs</value>
    </labels>
    <labels>
        <fullName>healthSolutionOCRDupPrimary</fullName>
        <categories>Health Check</categories>
        <language>en_US</language>
        <protected>false</protected>
        <shortDescription>healthSolutionOCRDupPrimary</shortDescription>
        <value>If you have more than one Opportunity Contact Role marked Primary, it can cause NPSP to incorrectly calculate Opportunity Rollups, such as Total Gifts. To see which Opportunities have more than one Opportunity Contact Role marked Primary, run the &lt;b&gt;Opportunities with Primary Contact Roles&lt;/b&gt; report in the NPSP Health Checks report folder.</value>
    </labels>
    <labels>
        <fullName>healthSolutionOCRException</fullName>
        <categories>Health Check</categories>
        <language>en_US</language>
        <protected>false</protected>
        <shortDescription>healthSolutionOCRException</shortDescription>
        <value>If you have more than 50,000 Opportunities and Opportunity Contact Roles, you can safely ignore any errors dealing with SOQL limits.</value>
    </labels>
    <labels>
        <fullName>healthSolutionPaymentMappingBadDataTypes</fullName>
        <language>en_US</language>
        <protected>false</protected>
        <shortDescription>healthSolutionPaymentMappingBadDataTypes</shortDescription>
        <value>On the NPSP Settings tab, click {0} | {1}, and delete the Payment Mapping record that references these fields.</value>
    </labels>
    <labels>
        <fullName>healthSolutionRDBadOppField</fullName>
        <categories>Health Check</categories>
        <language>en_US</language>
        <protected>false</protected>
        <shortDescription>healthSolutionRDBadOppField</shortDescription>
        <value>On the NPSP Settings tab, click {0} | {1}, and  delete the Recurring Donation Field Mapping record that references this field.</value>
    </labels>
    <labels>
        <fullName>healthSolutionRDFieldsBadDatatypes</fullName>
        <categories>Health Check</categories>
        <language>en_US</language>
        <protected>false</protected>
        <shortDescription>healthSolutionRDFieldsBadDatatypes</shortDescription>
        <value>On the NPSP Settings tab, click {0} | {1}, and delete the Recurring Donation Field Mapping record that references these fields.</value>
    </labels>
    <labels>
        <fullName>healthSolutionRelReciprocalInvalid</fullName>
        <categories>Health Check</categories>
        <language>en_US</language>
        <protected>false</protected>
        <shortDescription>healthSolutionRelReciprocalInvalid</shortDescription>
        <value>On the NPSP Settings tab, click {0} | {1}, and delete the Reciprocal Relationship record. Then create a new one with the required information.</value>
    </labels>
    <labels>
        <fullName>healthSolutionSaveOppsFailed</fullName>
        <categories>Health Check</categories>
        <language>en_US</language>
        <protected>false</protected>
        <shortDescription>healthSolutionSaveOppsFailed</shortDescription>
        <value>Make sure you have no Validation Rules, Required Fields, or Workflow Rules that would prevent an Opportunity or Account from being saved.</value>
    </labels>
    <labels>
        <fullName>healthSolutionScheduleJobs</fullName>
        <categories>Health Check</categories>
        <language>en_US</language>
        <protected>false</protected>
        <shortDescription>healthSolutionScheduleJobs</shortDescription>
        <value>All NPSP scheduled classes should have records in Schedulable__c in order for these features to work correctly.</value>
    </labels>
    <labels>
        <fullName>healthSolutionTriggerHandlerMismatch</fullName>
        <categories>Health Check</categories>
        <language>en_US</language>
        <protected>false</protected>
        <shortDescription>healthSolutionTriggerHandlerMismatch</shortDescription>
        <value>Changes to triggers can affect core NPSP functionality in unexpected ways, and should be thoroughly tested before deployment to production. If these changes were unintentional, you should reset your Trigger Handlers to match the default NPSP configuration. See the Manage Trigger Handlers article in the Power Of Us Hub for more information: https://powerofus.force.com/articles/Resource/NPSP-Manage-Trigger-Handlers</value>
    </labels>
    <labels>
        <fullName>healthSolutionUDFBadDatatypes</fullName>
        <categories>Health Check</categories>
        <language>en_US</language>
        <protected>false</protected>
        <shortDescription>healthSolutionUDFBadDatatypes</shortDescription>
        <value>On the NPSP Settings tab, click {0} | {1}, and delete the User Rollup record that references these two fields.</value>
    </labels>
    <labels>
        <fullName>healthSolutionUDFOppField</fullName>
        <categories>Health Check</categories>
        <language>en_US</language>
        <protected>false</protected>
        <shortDescription>healthSolutionUDFOppField</shortDescription>
        <value>On the NPSP Settings tab, click {0} | {1}, and delete the User Rollup record that references this field.</value>
    </labels>
    <labels>
        <fullName>hhCmpDedupLabelReturnToCmp</fullName>
        <categories>Household Campaign Dedupe</categories>
        <language>en_US</language>
        <protected>false</protected>
        <shortDescription>hhCmpDedupLabelReturnToCmp</shortDescription>
        <value>Return to Campaign</value>
    </labels>
    <labels>
        <fullName>hhCmpDedupeBatchMessage</fullName>
        <categories>Household Campaign Dedupe</categories>
        <language>en_US</language>
        <protected>false</protected>
        <shortDescription>hhCmpDedupeBatchMessage</shortDescription>
        <value>Due to the large number of Campaign Members on this Campaign, NPSP is using a batch process to identify Household Members, which may take several minutes to complete. When it's done, you can view the Household Mailing report by clicking on the Household Mailing Report link.</value>
    </labels>
    <labels>
        <fullName>hhCmpDedupeBatchProgressTitle</fullName>
        <categories>Household Campaign Dedupe</categories>
        <language>en_US</language>
        <protected>false</protected>
        <shortDescription>hhCmpDedupeBatchProgressTitle</shortDescription>
        <value>Campaign Household Deduplication</value>
    </labels>
    <labels>
        <fullName>hhCmpDedupeLabelOpenReport</fullName>
        <categories>Household Campaign Dedupe</categories>
        <language>en_US</language>
        <protected>false</protected>
        <shortDescription>hhCmpDedupeLabelOpenReport</shortDescription>
        <value>Open Report</value>
    </labels>
    <labels>
        <fullName>hhCmpDedupeNoReport</fullName>
        <categories>Household Campaign Dedupe</categories>
        <language>en_US</language>
        <protected>false</protected>
        <shortDescription>hhCmpDedupeNoReport</shortDescription>
        <value>Could not find the report. Create a report and save it with the Report Unique Name of &apos;NPSP_Campaign_Household_Mailing_List_V2&apos;. Use the Campaigns with Contacts report type and add filters for CampaignId equals blank and Member Status does not contain &apos;Duplicate&apos;.</value>
    </labels>
    <labels>
        <fullName>hhCmpDedupeStatus</fullName>
        <categories>Household Campaign Dedupe</categories>
        <language>en_US</language>
        <protected>false</protected>
        <shortDescription>hhCmpDedupeStatus</shortDescription>
        <value>- Household Duplicate</value>
    </labels>
    <labels>
        <fullName>isARequiredField</fullName>
        <language>en_US</language>
        <protected>false</protected>
        <shortDescription>isARequiredField</shortDescription>
        <value>is a required field.</value>
    </labels>
    <labels>
        <fullName>labelListViewFirst</fullName>
        <categories>SoqlListView</categories>
        <language>en_US</language>
        <protected>false</protected>
        <shortDescription>label for First link in list view</shortDescription>
        <value>First</value>
    </labels>
    <labels>
        <fullName>labelListViewLast</fullName>
        <categories>SoqlListView</categories>
        <language>en_US</language>
        <protected>false</protected>
        <shortDescription>label for Last link in list view</shortDescription>
        <value>Last</value>
    </labels>
    <labels>
        <fullName>labelListViewNext</fullName>
        <categories>SoqlListView</categories>
        <language>en_US</language>
        <protected>false</protected>
        <shortDescription>label for Next link in list view</shortDescription>
        <value>Next</value>
    </labels>
    <labels>
        <fullName>labelListViewPageInfo</fullName>
        <categories>SoqlListView</categories>
        <language>en_US</language>
        <protected>false</protected>
        <shortDescription>label for page info in list view</shortDescription>
        <value>&amp;nbsp;&amp;nbsp;&amp;nbsp;Page {0} of {1} &amp;nbsp;&amp;nbsp;({2} records)</value>
    </labels>
    <labels>
        <fullName>labelListViewPrevious</fullName>
        <categories>SoqlListView</categories>
        <language>en_US</language>
        <protected>false</protected>
        <shortDescription>label for Previous link in list view</shortDescription>
        <value>Previous</value>
    </labels>
    <labels>
        <fullName>labelMessageLoading</fullName>
        <categories>SoqlListView, Settings</categories>
        <language>en_US</language>
        <protected>false</protected>
        <shortDescription>label for the loading... message used in some pages</shortDescription>
        <value>Loading...</value>
    </labels>
    <labels>
        <fullName>labelShowMore</fullName>
        <categories>SoqlListView</categories>
        <language>en_US</language>
        <protected>false</protected>
        <shortDescription>label for Show More on list views</shortDescription>
        <value>Show more</value>
    </labels>
    <labels>
        <fullName>lblAddressOverride</fullName>
        <categories>Manage Household UI</categories>
        <language>en_US</language>
        <protected>false</protected>
        <shortDescription>lblAddressOverride</shortDescription>
        <value>(address override)</value>
    </labels>
    <labels>
        <fullName>lblBtnAddAllHHMembers</fullName>
        <categories>Manage Household UI</categories>
        <language>en_US</language>
        <protected>false</protected>
        <shortDescription>lblBtnAddAllHHMembers</shortDescription>
        <value>Add All Members</value>
    </labels>
    <labels>
        <fullName>lblBtnAddContact</fullName>
        <categories>Manage Household UI</categories>
        <language>en_US</language>
        <protected>false</protected>
        <shortDescription>lblBtnAddContact</shortDescription>
        <value>Add {0}</value>
    </labels>
    <labels>
        <fullName>lblCCardExcludeFrom</fullName>
        <categories>Manage Household UI</categories>
        <language>en_US</language>
        <protected>false</protected>
        <shortDescription>lblCCardExcludeFrom</shortDescription>
        <value>Exclude from:</value>
    </labels>
    <labels>
        <fullName>lblCity</fullName>
        <categories>Manage Household UI</categories>
        <language>en_US</language>
        <protected>false</protected>
        <shortDescription>lblCity</shortDescription>
        <value>City</value>
    </labels>
    <labels>
        <fullName>lblCloned</fullName>
        <language>en_US</language>
        <protected>false</protected>
        <shortDescription>lblCloned</shortDescription>
        <value>Cloned</value>
    </labels>
    <labels>
        <fullName>lblCountry</fullName>
        <categories>Manage Household UI</categories>
        <language>en_US</language>
        <protected>false</protected>
        <shortDescription>lblCountry</shortDescription>
        <value>Country</value>
    </labels>
    <labels>
        <fullName>lblDeleteContact</fullName>
        <categories>Manage Household UI</categories>
        <language>en_US</language>
        <protected>false</protected>
        <shortDescription>caption of Remove Contact popup</shortDescription>
        <value>Remove Contact</value>
    </labels>
    <labels>
        <fullName>lblDeleteContactPrompt</fullName>
        <categories>Manage Household UI</categories>
        <language>en_US</language>
        <protected>false</protected>
        <shortDescription>prompt for the Remove Contact Popup</shortDescription>
        <value>Do you want to remove this Contact from this Household on Save?</value>
    </labels>
    <labels>
        <fullName>lblExtendedStatus</fullName>
        <categories>UTIL_JobProgressLightning</categories>
        <language>en_US</language>
        <protected>true</protected>
        <shortDescription>lblExtendedStatus</shortDescription>
        <value>Extended Status</value>
    </labels>
    <labels>
        <fullName>lblFindInContacts</fullName>
        <categories>Manage Household UI</categories>
        <language>en_US</language>
        <protected>false</protected>
        <shortDescription>autocomplete&apos;s label for &quot;smith in Contacts&quot;</shortDescription>
        <value>in Contacts</value>
    </labels>
    <labels>
        <fullName>lblFindOrAddContact</fullName>
        <categories>Manage Household UI</categories>
        <language>en_US</language>
        <protected>false</protected>
        <shortDescription>string displayed in the autocomplete control when empty</shortDescription>
        <value>Find a Contact or add a new Contact to the Household.</value>
    </labels>
    <labels>
        <fullName>lblFirstName</fullName>
        <categories>Manage Household UI</categories>
        <language>en_US</language>
        <protected>false</protected>
        <shortDescription>lblFirstName</shortDescription>
        <value>First Name</value>
    </labels>
    <labels>
        <fullName>lblFormalGreeting</fullName>
        <categories>Manage Household UI</categories>
        <language>en_US</language>
        <protected>false</protected>
        <shortDescription>lblFormalGreeting</shortDescription>
        <value>Formal Greeting</value>
    </labels>
    <labels>
        <fullName>lblHousehold</fullName>
        <categories>Manage Household UI</categories>
        <language>en_US</language>
        <protected>false</protected>
        <shortDescription>lblHousehold</shortDescription>
        <value>Household</value>
    </labels>
    <labels>
        <fullName>lblHouseholdName</fullName>
        <categories>Manage Household UI</categories>
        <language>en_US</language>
        <protected>false</protected>
        <shortDescription>lblHouseholdName</shortDescription>
        <value>Household Name</value>
    </labels>
    <labels>
        <fullName>lblInformalGreeting</fullName>
        <categories>Manage Household UI</categories>
        <language>en_US</language>
        <protected>false</protected>
        <shortDescription>lblInformalGreeting</shortDescription>
        <value>Informal Greeting</value>
    </labels>
    <labels>
        <fullName>lblLastName</fullName>
        <categories>Manage Household UI</categories>
        <language>en_US</language>
        <protected>false</protected>
        <shortDescription>lblLastName</shortDescription>
        <value>Last Name</value>
    </labels>
    <labels>
        <fullName>lblMergeHHPrompt</fullName>
        <categories>Manage Household UI</categories>
        <language>en_US</language>
        <protected>false</protected>
        <shortDescription>lblMergeHHPrompt</shortDescription>
        <value>{0} is in a Household with other members.  Do you want to just add {0}, or add all members from the Household?</value>
    </labels>
    <labels>
        <fullName>lblMergeHHTitle</fullName>
        <categories>Manage Household UI</categories>
        <language>en_US</language>
        <protected>false</protected>
        <shortDescription>lblMergeHHTitle</shortDescription>
        <value>Merge Households</value>
    </labels>
    <labels>
        <fullName>lblNPSPSettings</fullName>
        <categories>Payment Wizard</categories>
        <language>en_US</language>
        <protected>false</protected>
        <shortDescription>lblNPSPSettings</shortDescription>
        <value>NPSP Settings</value>
    </labels>
    <labels>
        <fullName>lblNoHHMergePermissions</fullName>
        <categories>Manage Household UI</categories>
        <language>en_US</language>
        <protected>false</protected>
        <shortDescription>error displayed when required perms missing to add a contact and its household</shortDescription>
        <value>You must have Edit and Delete permissions on Households (Accounts) in order to add an existing Contact to the Household.</value>
    </labels>
    <labels>
        <fullName>lblPostalCode</fullName>
        <categories>Manage Household UI</categories>
        <language>en_US</language>
        <protected>false</protected>
        <shortDescription>lblPostalCode</shortDescription>
        <value>Postal Code</value>
    </labels>
    <labels>
        <fullName>lblProgress</fullName>
        <categories>UTIL_JobProgressLightning</categories>
        <language>en_US</language>
        <protected>true</protected>
        <shortDescription>lblProgress</shortDescription>
        <value>Progress</value>
    </labels>
    <labels>
        <fullName>lblRequired</fullName>
        <categories>Engagement Plan, UTIL_FormField</categories>
        <language>en_US</language>
        <protected>true</protected>
        <shortDescription>lblRequired</shortDescription>
        <value>Required</value>
    </labels>
    <labels>
        <fullName>lblSalutation</fullName>
        <categories>Manage Household UI</categories>
        <language>en_US</language>
        <protected>false</protected>
        <shortDescription>lblSalutation</shortDescription>
        <value>Salutation</value>
    </labels>
    <labels>
        <fullName>lblState</fullName>
        <categories>Manage Household UI</categories>
        <language>en_US</language>
        <protected>false</protected>
        <shortDescription>lblState</shortDescription>
        <value>State</value>
    </labels>
    <labels>
        <fullName>lblStatus</fullName>
        <categories>UTIL_JobProgressLightning</categories>
        <language>en_US</language>
        <protected>true</protected>
        <shortDescription>lblStatus</shortDescription>
        <value>Status</value>
    </labels>
    <labels>
        <fullName>lblStreet</fullName>
        <categories>Manage Household UI</categories>
        <language>en_US</language>
        <protected>false</protected>
        <shortDescription>lblStreet</shortDescription>
        <value>Street</value>
    </labels>
    <labels>
        <fullName>lblYouAreHere</fullName>
        <categories>UTIL_PageHeader</categories>
        <language>en_US</language>
        <protected>true</protected>
        <shortDescription>lblYouAreHere</shortDescription>
        <value>You are here:</value>
    </labels>
    <labels>
        <fullName>leadConvertAccountName</fullName>
        <categories>Lead Converter</categories>
        <language>en_US</language>
        <protected>false</protected>
        <shortDescription>leadConvertAccountName</shortDescription>
        <value>Account</value>
    </labels>
    <labels>
        <fullName>leadConvertAffilationName</fullName>
        <categories>Lead Converter</categories>
        <language>en_US</language>
        <protected>false</protected>
        <shortDescription>leadConvertAffilationName</shortDescription>
        <value>Affiliated Account</value>
    </labels>
    <labels>
        <fullName>leadConvertAffiliateExistingAccount</fullName>
        <categories>Lead Convert</categories>
        <language>en_US</language>
        <protected>false</protected>
        <shortDescription>leadConvertAffiliateExistingAccount</shortDescription>
        <value>Affiliate with Existing Account:</value>
    </labels>
    <labels>
        <fullName>leadConvertAffiliateNewAccount</fullName>
        <categories>Lead Convert</categories>
        <language>en_US</language>
        <protected>false</protected>
        <shortDescription>leadConvertAffiliateNewAccount</shortDescription>
        <value>Affiliate with New Account:</value>
    </labels>
    <labels>
        <fullName>leadConvertAffiliatedAccount</fullName>
        <categories>Lead Convert</categories>
        <language>en_US</language>
        <protected>false</protected>
        <shortDescription>leadConvertAffiliatedAccount</shortDescription>
        <value>Affiliated Account</value>
    </labels>
    <labels>
        <fullName>leadConvertAttachBucketAccount</fullName>
        <categories>Lead Converter</categories>
        <language>en_US</language>
        <protected>false</protected>
        <shortDescription>leadConvertAttachBucketAccount</shortDescription>
        <value>Attach to Individual Bucket Account</value>
    </labels>
    <labels>
        <fullName>leadConvertAttachExistingAccount</fullName>
        <categories>Lead Converter</categories>
        <language>en_US</language>
        <protected>false</protected>
        <shortDescription>leadConvertAttachExistingAccount</shortDescription>
        <value>Attach with Existing Account:</value>
    </labels>
    <labels>
        <fullName>leadConvertAutocreateHHAccount</fullName>
        <categories>Lead Converter</categories>
        <language>en_US</language>
        <protected>false</protected>
        <shortDescription>leadConvertAutocreateHHAccount</shortDescription>
        <value>Create Household Account</value>
    </labels>
    <labels>
        <fullName>leadConvertAutocreateOne2OneAccount</fullName>
        <categories>Lead Converter</categories>
        <language>en_US</language>
        <protected>false</protected>
        <shortDescription>leadConvertAutocreateOne2OneAccount</shortDescription>
        <value>Create One-to-One Account</value>
    </labels>
    <labels>
        <fullName>leadConvertBtnCancel</fullName>
        <categories>Lead Converter</categories>
        <language>en_US</language>
        <protected>false</protected>
        <shortDescription>leadConvertBtnCancel</shortDescription>
        <value>Cancel</value>
    </labels>
    <labels>
        <fullName>leadConvertBtnConvert</fullName>
        <categories>Lead Converter</categories>
        <language>en_US</language>
        <protected>false</protected>
        <shortDescription>leadConvertBtnConvert</shortDescription>
        <value>Convert</value>
    </labels>
    <labels>
        <fullName>leadConvertContactAccount</fullName>
        <categories>Lead Convert</categories>
        <language>en_US</language>
        <protected>false</protected>
        <shortDescription>leadConvertContactAccount</shortDescription>
        <value>Contact Account</value>
    </labels>
    <labels>
        <fullName>leadConvertContactSelection</fullName>
        <categories>Lead Converter</categories>
        <language>en_US</language>
        <protected>true</protected>
        <shortDescription>leadConvertContactSelection</shortDescription>
        <value>You must select an option for Contact.</value>
    </labels>
    <labels>
        <fullName>leadConvertCreateAccount</fullName>
        <categories>Lead Converter</categories>
        <language>en_US</language>
        <protected>false</protected>
        <shortDescription>leadConvertCreateAccount</shortDescription>
        <value>Create New Account:</value>
    </labels>
    <labels>
        <fullName>leadConvertCreateNewContact</fullName>
        <categories>Lead Converter</categories>
        <language>en_US</language>
        <protected>false</protected>
        <shortDescription>leadConvertCreateNewContact</shortDescription>
        <value>Create New:</value>
    </labels>
    <labels>
        <fullName>leadConvertMergeExistingContact</fullName>
        <categories>Lead Converter</categories>
        <language>en_US</language>
        <protected>false</protected>
        <shortDescription>leadConvertMergeExistingContact</shortDescription>
        <value>Merge with Existing:</value>
    </labels>
    <labels>
        <fullName>leadConvertNewOpp</fullName>
        <categories>Lead Converter</categories>
        <language>en_US</language>
        <protected>false</protected>
        <shortDescription>leadConvertNewOpp</shortDescription>
        <value>Do not create a new {0} upon conversion.</value>
    </labels>
    <labels>
        <fullName>leadConvertOwner</fullName>
        <categories>Lead Converter</categories>
        <language>en_US</language>
        <protected>false</protected>
        <shortDescription>leadConvertOwner</shortDescription>
        <value>Record Owner</value>
    </labels>
    <labels>
        <fullName>leadConvertPageTitle</fullName>
        <categories>Lead Converter</categories>
        <language>en_US</language>
        <protected>false</protected>
        <shortDescription>leadConvertPageTitle</shortDescription>
        <value>Convert Lead:</value>
    </labels>
    <labels>
        <fullName>leadConvertRecordTypeWarning</fullName>
        <categories>Lead Converter</categories>
        <language>en_US</language>
        <protected>true</protected>
        <shortDescription>leadConvertRecordTypeWarning</shortDescription>
        <value>The default Account Record Type for your Profile is the same Record Type set as the Account Model in NPSP Settings, which could cause various data issues. We recommend changing the Account Record Type default to a different value for all profile(s).</value>
    </labels>
    <labels>
        <fullName>leadConvertSectionTitle</fullName>
        <categories>Lead Converter</categories>
        <language>en_US</language>
        <protected>false</protected>
        <shortDescription>leadConvertSectionTitle</shortDescription>
        <value>Convert Lead</value>
    </labels>
    <labels>
        <fullName>leadConvertSendEmail</fullName>
        <categories>Lead Converter</categories>
        <language>en_US</language>
        <protected>false</protected>
        <shortDescription>leadConvertSendEmail</shortDescription>
        <value>Send Email to the Owner</value>
    </labels>
    <labels>
        <fullName>leadConvertStatus</fullName>
        <categories>Lead Converter</categories>
        <language>en_US</language>
        <protected>false</protected>
        <shortDescription>leadConvertStatus</shortDescription>
        <value>Converted Status</value>
    </labels>
    <labels>
        <fullName>leadConvertViewContactError</fullName>
        <categories>Lead Converter</categories>
        <language>en_US</language>
        <protected>false</protected>
        <shortDescription>leadConvertViewContactError</shortDescription>
        <value>You can only view existing Contacts.</value>
    </labels>
    <labels>
        <fullName>lvlBtnSaveAndNew</fullName>
        <categories>UTIL_PageHeader</categories>
        <language>en_US</language>
        <protected>true</protected>
        <shortDescription>Save &amp; New button on the Level Edit page</shortDescription>
        <value>Save &amp; New</value>
    </labels>
    <labels>
        <fullName>lvlErrorDuplicateLookups</fullName>
        <categories>Levels</categories>
        <language>en_US</language>
        <protected>true</protected>
        <shortDescription>Error when the Level has the same lookup field  specified for level and previous</shortDescription>
        <value>You must specify different values for Level Field and Previous Level Field.</value>
    </labels>
    <labels>
        <fullName>lvlErrorDuplicateName</fullName>
        <categories>Levels</categories>
        <language>en_US</language>
        <protected>false</protected>
        <shortDescription>error when a name of a level is duplicated</shortDescription>
        <value>Level name {0} already exists.  Names for the same Target and Level Field must be unique.</value>
    </labels>
    <labels>
        <fullName>lvlErrorInvalidLookupField</fullName>
        <categories>Levels</categories>
        <language>en_US</language>
        <protected>false</protected>
        <shortDescription>error when Level Assignment fails to save its current or previous level</shortDescription>
        <value>Field {0} specified in Level {1} is not a valid lookup to a Level object.</value>
    </labels>
    <labels>
        <fullName>lvlErrorInvalidSourceField</fullName>
        <categories>Levels</categories>
        <language>en_US</language>
        <protected>false</protected>
        <shortDescription>error if level&apos;s source field isn&apos;t valid</shortDescription>
        <value>Field {0} specified in Level {1} is not a valid number field.</value>
    </labels>
    <labels>
        <fullName>lvlErrorMinGTMax</fullName>
        <categories>Levels</categories>
        <language>en_US</language>
        <protected>true</protected>
        <shortDescription>error if the Level Minimum is &gt; than Level Maximum</shortDescription>
        <value>The Minimum Amount must be less than the Maximum Amount on level {0}.</value>
    </labels>
    <labels>
        <fullName>lvlErrorMinOverlap</fullName>
        <categories>Levels</categories>
        <language>en_US</language>
        <protected>true</protected>
        <shortDescription>error when we detect the minimum amount overlaps another level</shortDescription>
        <value>The Minimum Amount to Maximum Amount range on Level {0} overlaps with the Minimum Amount to Maximum Amount range on Level {1}</value>
    </labels>
    <labels>
        <fullName>lvlErrorNoMinMax</fullName>
        <categories>Levels</categories>
        <language>en_US</language>
        <protected>true</protected>
        <shortDescription>error if both min and max are empty on a level</shortDescription>
        <value>The {0} level must have either a Minimum Amount or a Maximum Amount.</value>
    </labels>
    <labels>
        <fullName>mtchBtnSearch</fullName>
        <categories>Find Matched Gifts</categories>
        <language>en_US</language>
        <protected>false</protected>
        <shortDescription>mtchBtnSearch</shortDescription>
        <value>Search</value>
    </labels>
    <labels>
        <fullName>mtchCloseDateEnd</fullName>
        <categories>Find Matched Gifts</categories>
        <language>en_US</language>
        <protected>false</protected>
        <shortDescription>mtchCloseDateEnd</shortDescription>
        <value>Close Date End</value>
    </labels>
    <labels>
        <fullName>mtchCloseDateStart</fullName>
        <categories>Find Matched Gifts</categories>
        <language>en_US</language>
        <protected>false</protected>
        <shortDescription>mtchCloseDateStart</shortDescription>
        <value>Close Date Start</value>
    </labels>
    <labels>
        <fullName>mtchFindMatchedGiftsSectionHeader</fullName>
        <categories>Find Matched Gifts</categories>
        <language>en_US</language>
        <protected>false</protected>
        <shortDescription>mtchFindMatchedGiftsSectionHeader</shortDescription>
        <value>Find Matched Gifts</value>
    </labels>
    <labels>
        <fullName>mtchFindMoreGifts</fullName>
        <categories>Find Matched Gifts</categories>
        <language>en_US</language>
        <protected>false</protected>
        <shortDescription>mtchFindMoreGifts</shortDescription>
        <value>Find More Gifts</value>
    </labels>
    <labels>
        <fullName>mtchFindMoreGiftsInfo</fullName>
        <categories>Find Matched Gifts</categories>
        <language>en_US</language>
        <protected>false</protected>
        <shortDescription>mtchFindMoreGiftsInfo</shortDescription>
        <value>Enter your search criteria and click Search.</value>
    </labels>
    <labels>
        <fullName>mtchItems</fullName>
        <categories>Find Matching Gifts, Manage Soft Credits</categories>
        <language>en_US</language>
        <protected>false</protected>
        <shortDescription>mtchItems</shortDescription>
        <value>{0} items</value>
    </labels>
    <labels>
        <fullName>mtchSearchCriteriaEmpty</fullName>
        <categories>Find Matching Gifts</categories>
        <language>en_US</language>
        <protected>false</protected>
        <shortDescription>mtchSearchCriteriaEmpty</shortDescription>
        <value>Please enter a value for at least one of the search criteria fields.</value>
    </labels>
    <labels>
        <fullName>mtchSelectCbxTitle</fullName>
        <categories>Find Matched Gifts</categories>
        <language>en_US</language>
        <protected>false</protected>
        <shortDescription>mtchSelectCbxTitle</shortDescription>
        <value>Select</value>
    </labels>
    <labels>
        <fullName>mtchTotalMatchingGift</fullName>
        <categories>Find Matched Gifts</categories>
        <language>en_US</language>
        <protected>false</protected>
        <shortDescription>mtchTotalMatchingGift</shortDescription>
        <value>Total Matching Gift</value>
    </labels>
    <labels>
        <fullName>mtchTotalSelected</fullName>
        <categories>Find Matched Gifts</categories>
        <language>en_US</language>
        <protected>false</protected>
        <shortDescription>mtchTotalSelected</shortDescription>
        <value>Total Selected</value>
    </labels>
    <labels>
        <fullName>mtchTotalUnaccounted</fullName>
        <categories>Find Matched Gifts</categories>
        <language>en_US</language>
        <protected>false</protected>
        <shortDescription>mtchTotalUnaccounted</shortDescription>
        <value>Total Unaccounted</value>
    </labels>
    <labels>
        <fullName>oppInstallmentsOf</fullName>
        <categories>OppNaming</categories>
        <language>en_US</language>
        <protected>false</protected>
        <shortDescription>oppInstallmentsOf</shortDescription>
        <value>of</value>
    </labels>
    <labels>
        <fullName>oppNamingBoth</fullName>
        <categories>OppNaming</categories>
        <language>en_US</language>
        <protected>false</protected>
        <shortDescription>oppNamingBoth</shortDescription>
        <value>Both</value>
    </labels>
    <labels>
        <fullName>oppNamingIndividual</fullName>
        <categories>OppNaming</categories>
        <language>en_US</language>
        <protected>false</protected>
        <shortDescription>oppNamingIndividual</shortDescription>
        <value>Contact Donations</value>
    </labels>
    <labels>
        <fullName>oppNamingOrganizational</fullName>
        <categories>OppNaming</categories>
        <language>en_US</language>
        <protected>false</protected>
        <shortDescription>oppNamingOrganizational</shortDescription>
        <value>Organization Donations</value>
    </labels>
    <labels>
        <fullName>pmtModifyCurrency</fullName>
        <categories>Payment, Error</categories>
        <language>en_US</language>
        <protected>true</protected>
        <shortDescription>pmtModifyCurrency</shortDescription>
        <value>You can't modify Payment currencies directly. Update the parent Opportunity's currency, and NPSP will automatically update the currency of all related Payment records.</value>
    </labels>
    <labels>
        <fullName>pmtWizardBtnCalcPayments</fullName>
        <categories>Payment Wizard</categories>
        <language>en_US</language>
        <protected>false</protected>
        <shortDescription>pmtWizardBtnCalcPayments</shortDescription>
        <value>Calculate Payments</value>
    </labels>
    <labels>
        <fullName>pmtWizardBtnCreatePayments</fullName>
        <categories>Payment Wizard</categories>
        <language>en_US</language>
        <protected>false</protected>
        <shortDescription>pmtWizardBtnCreatePayments</shortDescription>
        <value>Create Payments</value>
    </labels>
    <labels>
        <fullName>pmtWizardBtnRemovePaidPayments</fullName>
        <categories>Payment Wizard</categories>
        <language>en_US</language>
        <protected>false</protected>
        <shortDescription>pmtWizardBtnRemovePaidPayments</shortDescription>
        <value>Remove Paid Payments</value>
    </labels>
    <labels>
        <fullName>pmtWizardClosedLost</fullName>
        <categories>Payment Wizard</categories>
        <language>en_US</language>
        <protected>false</protected>
        <shortDescription>pmtWizardClosedLost</shortDescription>
        <value>NOTE: This Opportunity is marked Closed/Lost. To create Payments, first edit the Opportunity record and change the stage to an open or Closed/Won stage.</value>
    </labels>
    <labels>
        <fullName>pmtWizardCreateSchedule</fullName>
        <categories>Payment Wizard</categories>
        <language>en_US</language>
        <protected>false</protected>
        <shortDescription>pmtWizardCreateSchedule</shortDescription>
        <value>Create a Payment Schedule</value>
    </labels>
    <labels>
        <fullName>pmtWizardFirstPaymentDate</fullName>
        <categories>Payment Wizard</categories>
        <language>en_US</language>
        <protected>false</protected>
        <shortDescription>pmtWizardFirstPaymentDate</shortDescription>
        <value>Date of First Payment</value>
    </labels>
    <labels>
        <fullName>pmtWizardInterval</fullName>
        <categories>Payment Wizard</categories>
        <language>en_US</language>
        <protected>false</protected>
        <shortDescription>pmtWizardInterval</shortDescription>
        <value>Interval</value>
    </labels>
    <labels>
        <fullName>pmtWizardMonth</fullName>
        <categories>Payment Wizard</categories>
        <language>en_US</language>
        <protected>true</protected>
        <shortDescription>pmtWizardMonth</shortDescription>
        <value>Month</value>
    </labels>
    <labels>
        <fullName>pmtWizardMsgNoOppFound</fullName>
        <categories>Payment Wizard</categories>
        <language>en_US</language>
        <protected>false</protected>
        <shortDescription>pmtWizardMsgNoOppFound</shortDescription>
        <value>No opportunity found.</value>
    </labels>
    <labels>
        <fullName>pmtWizardNoUnpaidAmount</fullName>
        <categories>Payment Wizard</categories>
        <language>en_US</language>
        <protected>false</protected>
        <shortDescription>pmtWizardNoUnpaidAmount</shortDescription>
        <value>NOTE: This Opportunity has no unpaid amount. To create Payments, first edit the Opportunity record and enter an amount, or click Remove Paid Payments to delete existing Payments. If the Opportunity's stage is closed, you may need to change it to an open stage.</value>
    </labels>
    <labels>
        <fullName>pmtWizardNoWriteoffAmount</fullName>
        <categories>Payment Wizard</categories>
        <language>en_US</language>
        <protected>false</protected>
        <shortDescription>pmtWizardNoWriteoffAmount</shortDescription>
        <value>NOTE: This Opportunity has no unpaid amount. To write off Payments, first edit the Opportunity record and enter an amount, or delete existing Payments.</value>
    </labels>
    <labels>
        <fullName>pmtWizardNumberOfPayments</fullName>
        <categories>Payment Wizard</categories>
        <language>en_US</language>
        <protected>false</protected>
        <shortDescription>pmtWizardNumberOfPayments</shortDescription>
        <value># of Payments</value>
    </labels>
    <labels>
        <fullName>pmtWizardPaymentNumber</fullName>
        <categories>Payment Wizard</categories>
        <language>en_US</language>
        <protected>false</protected>
        <shortDescription>pmtWizardPaymentNumber</shortDescription>
        <value>Payment Number</value>
    </labels>
    <labels>
        <fullName>pmtWizardPaymentsDisabled</fullName>
        <categories>Payment Wizard</categories>
        <language>en_US</language>
        <protected>false</protected>
        <shortDescription>pmtWizardPaymentsDisabled</shortDescription>
        <value>You do not have NPSP Payments Enabled. To use the Payment Scheduling Wizard, please enable Payments on the NPSP Settings page under Donations | Payments.</value>
    </labels>
    <labels>
        <fullName>pmtWizardPaymentsDisabledTitle</fullName>
        <categories>Payment Wizard</categories>
        <language>en_US</language>
        <protected>false</protected>
        <shortDescription>pmtWizardPaymentsDisabledTitle</shortDescription>
        <value>NPSP Payments Not Enabled</value>
    </labels>
    <labels>
        <fullName>pmtWizardPaymentsNoAccessMessage</fullName>
        <categories>Payment Wizard</categories>
        <language>en_US</language>
        <protected>true</protected>
        <shortDescription>Message displayed when the user has no permission to manage payments</shortDescription>
        <value>You do not have permissions to manage Payments.</value>
    </labels>
    <labels>
        <fullName>pmtWizardSectionTitle</fullName>
        <categories>Payment Wizard</categories>
        <language>en_US</language>
        <protected>false</protected>
        <shortDescription>pmtWizardSectionTitle</shortDescription>
        <value>Current Opportunity Info</value>
    </labels>
    <labels>
        <fullName>pmtWizardSectionWriteoff</fullName>
        <categories>Payment Wizard</categories>
        <language>en_US</language>
        <protected>false</protected>
        <shortDescription>pmtWizardSectionWriteoff</shortDescription>
        <value>Write Off Remaining Balance</value>
    </labels>
    <labels>
        <fullName>pmtWizardSectionWriteoffPayments</fullName>
        <categories>Payment Wizard</categories>
        <language>en_US</language>
        <protected>false</protected>
        <shortDescription>pmtWizardSectionWriteoffPayments</shortDescription>
        <value>Write Off Payments</value>
    </labels>
    <labels>
        <fullName>pmtWizardSubtitle</fullName>
        <categories>Payment Wizard</categories>
        <language>en_US</language>
        <protected>false</protected>
        <shortDescription>pmtWizardSubtitle</shortDescription>
        <value>Create one or more Payments for this Opportunity</value>
    </labels>
    <labels>
        <fullName>pmtWizardToBeCreated</fullName>
        <categories>Payment Wizard</categories>
        <language>en_US</language>
        <protected>false</protected>
        <shortDescription>pmtWizardToBeCreated</shortDescription>
        <value>Payments to be Created</value>
    </labels>
    <labels>
        <fullName>pmtWizardWarning</fullName>
        <categories>Payment Wizard</categories>
        <language>en_US</language>
        <protected>false</protected>
        <shortDescription>pmtWizardWarning</shortDescription>
        <value>Warning</value>
    </labels>
    <labels>
        <fullName>pmtWizardWeek</fullName>
        <categories>Payment Wizard</categories>
        <language>en_US</language>
        <protected>true</protected>
        <shortDescription>pmtWizardWeek</shortDescription>
        <value>Week</value>
    </labels>
    <labels>
        <fullName>pmtWizardWriteoffDate</fullName>
        <categories>Payment Wizard</categories>
        <language>en_US</language>
        <protected>false</protected>
        <shortDescription>pmtWizardWriteoffDate</shortDescription>
        <value>Which date would you like to use?</value>
    </labels>
    <labels>
        <fullName>pmtWizardWriteoffMessage</fullName>
        <categories>Payment Wizard</categories>
        <language>en_US</language>
        <protected>false</protected>
        <shortDescription>pmtWizardWriteoffMessage</shortDescription>
        <value>You are preparing to write off {0} Payment(s) totaling {1}.</value>
    </labels>
    <labels>
        <fullName>pmtWizardWriteoffNoAccessMessage</fullName>
        <categories>Payment Wizard</categories>
        <language>en_US</language>
        <protected>true</protected>
        <shortDescription>Message displayed when the user has no permission to apply the Write Off</shortDescription>
        <value>You do not have permissions to Write Off Payments.</value>
    </labels>
    <labels>
        <fullName>pmtWizardYear</fullName>
        <categories>Payment Wizard</categories>
        <language>en_US</language>
        <protected>true</protected>
        <shortDescription>pmtWizardYear</shortDescription>
        <value>Year</value>
    </labels>
    <labels>
        <fullName>pscDeleteRow</fullName>
        <categories>Manage Soft Credits</categories>
        <language>en_US</language>
        <protected>true</protected>
        <shortDescription>pscDeleteRow</shortDescription>
        <value>Delete Row</value>
    </labels>
    <labels>
        <fullName>pscManageSoftCreditsAdd</fullName>
        <categories>Manage Soft Credits</categories>
        <language>en_US</language>
        <protected>false</protected>
        <shortDescription>pscManageSoftCreditsAdd</shortDescription>
        <value>Add another soft credit</value>
    </labels>
    <labels>
        <fullName>pscManageSoftCreditsAmount</fullName>
        <categories>Manage Soft Credits</categories>
        <language>en_US</language>
        <protected>false</protected>
        <shortDescription>pscManageSoftCreditsAmount</shortDescription>
        <value>Amount</value>
    </labels>
    <labels>
        <fullName>pscManageSoftCreditsAmountMissing</fullName>
        <categories>Manage Soft Credits</categories>
        <language>en_US</language>
        <protected>false</protected>
        <shortDescription>pscManageSoftCreditsAmountMissing</shortDescription>
        <value>Please enter an amount or percent for each soft credit.</value>
    </labels>
    <labels>
        <fullName>pscManageSoftCreditsAmountOrPercent</fullName>
        <categories>Manage Soft Credits</categories>
        <language>en_US</language>
        <protected>false</protected>
        <shortDescription>pscManageSoftCreditsAmountOrPercent</shortDescription>
        <value>Amount or Percent</value>
    </labels>
    <labels>
        <fullName>pscManageSoftCreditsCantChangeCurrency</fullName>
        <categories>Manage Soft Credits</categories>
        <language>en_US</language>
        <protected>false</protected>
        <shortDescription>pscManageSoftCreditsCantChangeCurrency</shortDescription>
        <value>You can&apos;t modify soft credit currencies directly. Update the parent Opportunity&apos;s currency, and NPSP will automatically update the currency of all related soft credits.</value>
    </labels>
    <labels>
        <fullName>pscManageSoftCreditsPermissionDenied</fullName>
        <categories>Manage Soft Credits, Error</categories>
        <language>en_US</language>
        <protected>true</protected>
        <shortDescription>You do not have permission to manage soft credits</shortDescription>
        <value>You do not have permissions to manage Partial Soft Credits. Please contact your system administrator for more information.</value>
    </labels>
    <labels>
        <fullName>pscManageSoftCreditsFull</fullName>
        <categories>Manage Soft Credits</categories>
        <language>en_US</language>
        <protected>false</protected>
        <shortDescription>pscManageSoftCreditsFull</shortDescription>
        <value>Full</value>
    </labels>
    <labels>
        <fullName>pscManageSoftCreditsInvalidContact</fullName>
        <categories>Manage Soft Credits</categories>
        <language>en_US</language>
        <protected>false</protected>
        <shortDescription>pscManageSoftCreditsInvalidContact</shortDescription>
        <value>{0} is the Primary Contact for this Opportunity. You can't add soft credit to this Contact.</value>
    </labels>
    <labels>
        <fullName>pscManageSoftCreditsNoRoles</fullName>
        <categories>Manage Soft Credits</categories>
        <language>en_US</language>
        <protected>false</protected>
        <shortDescription>pscManageSoftCreditsNoRoles</shortDescription>
        <value>You have no Roles specified as Soft Credit Roles. In NPSP Settings under Donations | Contact Roles, select at least one Role in the Soft Credit Roles setting.</value>
    </labels>
    <labels>
        <fullName>pscManageSoftCreditsOppAmount</fullName>
        <categories>Manage Soft Credits</categories>
        <language>en_US</language>
        <protected>false</protected>
        <shortDescription>pscManageSoftCreditsOppAmount</shortDescription>
        <value>Total Amount</value>
    </labels>
    <labels>
        <fullName>pscManageSoftCreditsPSCAmount</fullName>
        <categories>Manage Soft Credits</categories>
        <language>en_US</language>
        <protected>false</protected>
        <shortDescription>pscManageSoftCreditsPSCAmount</shortDescription>
        <value>Soft Credit Amount</value>
    </labels>
    <labels>
        <fullName>pscManageSoftCreditsPartial</fullName>
        <categories>Manage Soft Credits</categories>
        <language>en_US</language>
        <protected>false</protected>
        <shortDescription>pscManageSoftCreditsPartial</shortDescription>
        <value>Partial</value>
    </labels>
    <labels>
        <fullName>pscManageSoftCreditsPercent</fullName>
        <categories>Manage Soft Credits</categories>
        <language>en_US</language>
        <protected>false</protected>
        <shortDescription>pscManageSoftCreditsPercent</shortDescription>
        <value>Percent</value>
    </labels>
    <labels>
        <fullName>pscManageSoftCreditsPrimaryDonor</fullName>
        <categories>Manage Soft Credits</categories>
        <language>en_US</language>
        <protected>false</protected>
        <shortDescription>pscManageSoftCreditsPrimaryDonor</shortDescription>
        <value>Primary Donor</value>
    </labels>
    <labels>
        <fullName>pscManageSoftCreditsReconcileFail</fullName>
        <categories>Manage Soft Credits</categories>
        <language>en_US</language>
        <protected>false</protected>
        <shortDescription>pscManageSoftCreditsReconcileFail</shortDescription>
        <value>The total Soft Credit Amount can't exceed the Opportunity Amount. Select Allow Soft Credit Amount more than Total Amount to override this restriction.</value>
    </labels>
    <labels>
        <fullName>pscManageSoftCreditsRestrictions</fullName>
        <categories>Manage Soft Creditds</categories>
        <language>en_US</language>
        <protected>false</protected>
        <shortDescription>pscManageSoftCreditsRestrictions</shortDescription>
        <value>Soft Credit Restrictions</value>
    </labels>
    <labels>
        <fullName>pscManageSoftCreditsRoleMissing</fullName>
        <categories>Manage Soft Credits</categories>
        <language>en_US</language>
        <protected>false</protected>
        <shortDescription>pscManageSoftCreditsRoleMissing</shortDescription>
        <value>You must specify a Role Name for all soft credits.</value>
    </labels>
    <labels>
        <fullName>pscManageSoftCreditsTitle</fullName>
        <categories>Manage Soft Credits</categories>
        <language>en_US</language>
        <protected>false</protected>
        <shortDescription>pscManageSoftCreditsTitle</shortDescription>
        <value>Manage Soft Credits</value>
    </labels>
    <labels>
        <fullName>pscManageSoftCreditsType</fullName>
        <categories>Manage Soft Credits</categories>
        <language>en_US</language>
        <protected>false</protected>
        <shortDescription>pscManageSoftCreditsType</shortDescription>
        <value>Type</value>
    </labels>
    <labels>
        <fullName>pscManageSoftCreditsUnaccounted</fullName>
        <categories>Manage Soft Credits</categories>
        <language>en_US</language>
        <protected>false</protected>
        <shortDescription>pscManageSoftCreditsUnaccounted</shortDescription>
        <value>Total Unaccounted</value>
    </labels>
    <labels>
        <fullName>pscManageSoftCreditsValidateTotals</fullName>
        <categories>Manage Soft Credits</categories>
        <language>en_US</language>
        <protected>false</protected>
        <shortDescription>pscManageSoftCreditsValidateTotals</shortDescription>
        <value>Allow Soft Credit Amount more than Total Amount</value>
    </labels>
    <labels>
        <fullName>sendAcknowledgmentFailedStatus</fullName>
        <categories>Send Acknowledgment button</categories>
        <language>en_US</language>
        <protected>false</protected>
        <shortDescription>sendAcknowledgmentFailedStatus</shortDescription>
        <value>Email Acknowledgment Not Sent</value>
    </labels>
    <labels>
        <fullName>sendAcknowledgmentFailureReasons</fullName>
        <categories>Send Acknowledgment Button</categories>
        <language>en_US</language>
        <protected>false</protected>
        <shortDescription>sendAcknowledgmentFailureReasons</shortDescription>
        <value>NPSP did not send acknowledgements for the following records. Acknowledgements can fail if there is no workflow rule (Acknowledgement Status EQUALS &apos;Send Acknowledgement&apos;) activated to send the acknowledgement, or if the records did not meet additional criteria to trigger the workflow rule. For example, if Primary Contact is not set, or if the Primary Contact&apos;s email field is empty or invalid.</value>
    </labels>
    <labels>
        <fullName>sendAcknowledgmentFireStatus</fullName>
        <categories>Send Acknowledgment Button</categories>
        <language>en_US</language>
        <protected>false</protected>
        <shortDescription>sendAcknowledgmentFireStatus</shortDescription>
        <value>Email Acknowledgment Now</value>
    </labels>
    <labels>
        <fullName>sendAcknowledgmentNoneSelected</fullName>
        <categories>Send Acknowledgment button</categories>
        <language>en_US</language>
        <protected>false</protected>
        <shortDescription>sendAcknowledgmentNoneSelected</shortDescription>
        <value>You must select one or more Opportunities before clicking Email Acknowledgments.</value>
    </labels>
    <labels>
        <fullName>sendAcknowledgmentNumberNoEmail</fullName>
        <categories>Send Acknowledgment Button</categories>
        <language>en_US</language>
        <protected>false</protected>
        <shortDescription>sendAcknowledgmentNumberNoEmail</shortDescription>
        <value>NPSP failed to send {0} acknowledgement(s).</value>
    </labels>
    <labels>
        <fullName>sendAcknowledgmentNumberSent</fullName>
        <categories>Send Acknowledgment Button</categories>
        <language>en_US</language>
        <protected>false</protected>
        <shortDescription>sendAcknowledgmentNumberSent</shortDescription>
        <value>{0} acknowledgment(s) sent.</value>
    </labels>
    <labels>
        <fullName>sendAcknowledgmentPageTitle</fullName>
        <categories>Send Acknowledgment Button</categories>
        <language>en_US</language>
        <protected>false</protected>
        <shortDescription>sendAcknowledgmentPageTitle</shortDescription>
        <value>Email Acknowledgments</value>
    </labels>
    <labels>
        <fullName>sendAcknowledgmentReturnLinkLabel</fullName>
        <categories>Send Acknowledgment Button</categories>
        <language>en_US</language>
        <protected>false</protected>
        <shortDescription>sendAcknowledgmentReturnLinkLabel</shortDescription>
        <value>Return to Opportunity</value>
    </labels>
    <labels>
        <fullName>sendAcknowledgmentSucceeded</fullName>
        <categories>Send Acknowledgment button</categories>
        <language>en_US</language>
        <protected>false</protected>
        <shortDescription>sendAcknowledgmentSucceeded</shortDescription>
        <value>Acknowledged</value>
    </labels>
    <labels>
        <fullName>statusCompleted</fullName>
        <categories>Status</categories>
        <language>en_US</language>
        <protected>false</protected>
        <shortDescription>statusCompleted</shortDescription>
        <value>Completed</value>
    </labels>
    <labels>
        <fullName>statusInProgress</fullName>
        <categories>Status</categories>
        <language>en_US</language>
        <protected>false</protected>
        <shortDescription>statusInProgress</shortDescription>
        <value>In Progress</value>
    </labels>
    <labels>
        <fullName>statusNotStarted</fullName>
        <categories>Status</categories>
        <language>en_US</language>
        <protected>false</protected>
        <shortDescription>statusNotStarted</shortDescription>
        <value>Not Started</value>
    </labels>
    <labels>
        <fullName>stgActive</fullName>
        <categories>Settings</categories>
        <language>en_US</language>
        <protected>true</protected>
        <shortDescription>stgActive</shortDescription>
        <value>Active</value>
    </labels>
    <labels>
        <fullName>stgAdd</fullName>
        <categories>Settings</categories>
        <language>en_US</language>
        <protected>true</protected>
        <shortDescription>To add to a list</shortDescription>
        <value>Add</value>
    </labels>
    <labels>
        <fullName>stgAddrGeneralSettingsIntro</fullName>
        <categories>Settings, address</categories>
        <language>en_US</language>
        <protected>false</protected>
        <shortDescription>stgAddrGeneralSettingsIntro</shortDescription>
        <value>Household and Organization Account Management lets you add multiple Addresses to an Account, specify default Addresses, and specify seasonal Addresses. Address Management is only available in NPSP3 and later with the Household Account model.</value>
    </labels>
    <labels>
        <fullName>stgAddrMustChooseClass</fullName>
        <categories>Settings, address</categories>
        <language>en_US</language>
        <protected>false</protected>
        <shortDescription>stgAddrMustChooseClass</shortDescription>
        <value>You must choose a verification service in order to enable automatic verification.</value>
    </labels>
    <labels>
        <fullName>stgAllocationLevel</fullName>
        <categories>Settings</categories>
        <language>en_US</language>
        <protected>true</protected>
        <shortDescription>stgAllocationLevel</shortDescription>
        <value>Allocation Type</value>
    </labels>
    <labels>
        <fullName>stgBtnBack</fullName>
        <categories>Settings</categories>
        <language>en_US</language>
        <protected>true</protected>
        <shortDescription>Button to go back to a previous page</shortDescription>
        <value>Back</value>
    </labels>
    <labels>
        <fullName>stgBtnCancel</fullName>
        <categories>Settings, UTIL_PageHeader</categories>
        <language>en_US</language>
        <protected>false</protected>
        <shortDescription>stgBtnCancel</shortDescription>
        <value>Cancel</value>
    </labels>
    <labels>
        <fullName>stgBtnClearErrorLog</fullName>
        <categories>Settings</categories>
        <language>en_US</language>
        <protected>false</protected>
        <shortDescription>stgBtnClearErrorLog</shortDescription>
        <value>Clear Error Log</value>
    </labels>
    <labels>
        <fullName>stgBtnClone</fullName>
        <categories>Settings</categories>
        <language>en_US</language>
        <protected>true</protected>
        <shortDescription>stgBtnClone</shortDescription>
        <value>Clone</value>
    </labels>
    <labels>
        <fullName>stgBtnCreateAutoRel</fullName>
        <categories>Settings</categories>
        <language>en_US</language>
        <protected>false</protected>
        <shortDescription>stgBtnCreateAutoRel</shortDescription>
        <value>Create Automatic Relationship</value>
    </labels>
    <labels>
        <fullName>stgBtnCreateMapping</fullName>
        <categories>Settings</categories>
        <language>en_US</language>
        <protected>false</protected>
        <shortDescription>stgBtnCreateMapping</shortDescription>
        <value>Create Custom Mapping</value>
    </labels>
    <labels>
        <fullName>stgBtnCreateRDPeriod</fullName>
        <categories>Settings</categories>
        <language>en_US</language>
        <protected>false</protected>
        <shortDescription>stgBtnCreateRDPeriod</shortDescription>
        <value>Create Custom Installment Period</value>
    </labels>
    <labels>
        <fullName>stgBtnCreateRelReciprocal</fullName>
        <categories>Settings</categories>
        <language>en_US</language>
        <protected>false</protected>
        <shortDescription>stgBtnCreateRelReciprocal</shortDescription>
        <value>Create Reciprocal Relationship</value>
    </labels>
    <labels>
        <fullName>stgBtnCreateTH</fullName>
        <categories>Settings</categories>
        <language>en_US</language>
        <protected>false</protected>
        <shortDescription>stgBtnCreateTH</shortDescription>
        <value>Create Trigger Handler</value>
    </labels>
    <labels>
        <fullName>stgBtnCreateUDR</fullName>
        <categories>Settings</categories>
        <language>en_US</language>
        <protected>false</protected>
        <shortDescription>stgBtnCreateUDR</shortDescription>
        <value>Create Rollup</value>
    </labels>
    <labels>
        <fullName>stgBtnEdit</fullName>
        <categories>Settings</categories>
        <language>en_US</language>
        <protected>false</protected>
        <shortDescription>stgBtnEdit</shortDescription>
        <value>Edit</value>
    </labels>
    <labels>
        <fullName>stgBtnHHAutoName</fullName>
        <categories>Settings</categories>
        <language>en_US</language>
        <protected>false</protected>
        <shortDescription>stgBtnHHAutoName</shortDescription>
        <value>Refresh All Household Names</value>
    </labels>
    <labels>
        <fullName>stgBtnNewAutoRel</fullName>
        <categories>Settings</categories>
        <language>en_US</language>
        <protected>false</protected>
        <shortDescription>stgBtnNewAutoRel</shortDescription>
        <value>New Automatic Relationship</value>
    </labels>
    <labels>
        <fullName>stgBtnNewONS</fullName>
        <categories>Settings</categories>
        <language>en_US</language>
        <protected>false</protected>
        <shortDescription>stgBtnNewONS</shortDescription>
        <value>New Opportunity Name</value>
    </labels>
    <labels>
        <fullName>stgBtnNewPaymentMap</fullName>
        <categories>Settings</categories>
        <language>en_US</language>
        <protected>false</protected>
        <shortDescription>stgBtnNewPaymentMap</shortDescription>
        <value>New Payment Field Mapping</value>
    </labels>
    <labels>
        <fullName>stgBtnNewRDFieldMap</fullName>
        <categories>Settings</categories>
        <language>en_US</language>
        <protected>false</protected>
        <shortDescription>stgBtnNewRDFieldMap</shortDescription>
        <value>New Custom Field Mapping</value>
    </labels>
    <labels>
        <fullName>stgBtnNewRDPeriod</fullName>
        <categories>Settings</categories>
        <language>en_US</language>
        <protected>false</protected>
        <shortDescription>stgBtnNewRDPeriod</shortDescription>
        <value>New Custom Installment Period</value>
    </labels>
    <labels>
        <fullName>stgBtnNewRelReciprocal</fullName>
        <categories>Settings</categories>
        <language>en_US</language>
        <protected>false</protected>
        <shortDescription>stgBtnNewRelReciprocal</shortDescription>
        <value>New Reciprocal Relationship</value>
    </labels>
    <labels>
        <fullName>stgBtnNewTH</fullName>
        <categories>Settings</categories>
        <language>en_US</language>
        <protected>false</protected>
        <shortDescription>stgBtnNewTH</shortDescription>
        <value>New Trigger Handler</value>
    </labels>
    <labels>
        <fullName>stgBtnNewUDR</fullName>
        <categories>Settings</categories>
        <language>en_US</language>
        <protected>false</protected>
        <shortDescription>stgBtnNewUDR</shortDescription>
        <value>New User Defined Rollup</value>
    </labels>
    <labels>
        <fullName>stgBtnRDCreateNewMap</fullName>
        <categories>Settings</categories>
        <language>en_US</language>
        <protected>false</protected>
        <shortDescription>stgBtnRDCreateNewMap</shortDescription>
        <value>Create Custom Field Mapping</value>
    </labels>
    <labels>
        <fullName>stgBtnRefreshOpportunityNames</fullName>
        <categories>Settings</categories>
        <language>en_US</language>
        <protected>false</protected>
        <shortDescription>stgBtnRefreshOpportunityNames</shortDescription>
        <value>Refresh All Opportunity Names</value>
    </labels>
    <labels>
        <fullName>stgBtnRefreshPrimaryContacts</fullName>
        <categories>Settings</categories>
        <language>en_US</language>
        <protected>false</protected>
        <shortDescription>stgBtnRefreshPrimaryContacts</shortDescription>
        <value>Refresh All Opportunity Primary Contacts</value>
    </labels>
    <labels>
        <fullName>stgBtnRunBatch</fullName>
        <categories>Settings</categories>
        <language>en_US</language>
        <protected>false</protected>
        <shortDescription>stgBtnRunBatch</shortDescription>
        <value>Run Batch</value>
    </labels>
    <labels>
        <fullName>stgBtnSave</fullName>
        <categories>Settings, UTIL_PageHeader</categories>
        <language>en_US</language>
        <protected>false</protected>
        <shortDescription>stgBtnSave</shortDescription>
        <value>Save</value>
    </labels>
    <labels>
        <fullName>stgCheckboxTrue</fullName>
        <categories>Settings</categories>
        <language>en_US</language>
        <protected>true</protected>
        <shortDescription>For alternative text when a boolean is selected.</shortDescription>
        <value>Selected</value>
    </labels>
    <labels>
        <fullName>stgCheckboxFalse</fullName>
        <categories>Settings</categories>
        <language>en_US</language>
        <protected>true</protected>
        <shortDescription>For alternative text when a boolean is not selected.</shortDescription>
        <value>Not Selected</value>
    </labels>
    <labels>
        <fullName>stgClearErrors</fullName>
        <language>en_US</language>
        <protected>true</protected>
        <shortDescription>Error shown when errors must be removed before something else can occur.</shortDescription>
        <value>Clear errors before proceeding.</value>
    </labels>
    <labels>
        <fullName>stgCountOf</fullName>
        <categories>Settings</categories>
        <language>en_US</language>
        <protected>false</protected>
        <shortDescription>stgCountOf</shortDescription>
        <value>Count of</value>
    </labels>
    <labels>
        <fullName>stgCRLPHouseholdAccountError</fullName>
        <categories>Settings</categories>
        <language>en_US</language>
        <protected>true</protected>
        <shortDescription>stgCRLPHouseholdAccountError</shortDescription>
        <value>You must be using the Household Account Model in order to use Customizable Rollups.</value>
    </labels>
    <labels>
        <fullName>stgCRLPInfoOnUDRBody</fullName>
        <categories>Settings</categories>
        <language>en_US</language>
        <protected>true</protected>
        <shortDescription>stgCRLPInfoOnUDRBody</shortDescription>
        <value>Customizable Rollups offer all the functionality of User Defined Rollups and so much more:&lt;br/&gt;
            &lt;br/&gt;
            ● Roll up Payments in addition to Opportunities&lt;br/&gt;
            ● Use filters to easily exclude certain records or data&lt;br/&gt;
            ● Roll up data for more than 2 years back&lt;br/&gt;
            &lt;br/&gt;
            Go to NPSP Settings | Donations | Customizable Rollups to enable Customizable Rollups and get started using them!
        </value>
    </labels>
    <labels>
        <fullName>stgCRLPInfoOnUDRHeading</fullName>
        <categories>Settings</categories>
        <language>en_US</language>
        <protected>true</protected>
        <shortDescription>stgCRLPInfoOnUDRHeading</shortDescription>
        <value>Why not try Customizable Rollups instead?</value>
    </labels>
    <labels>
        <fullName>stgCRLPNonAdminError</fullName>
        <categories>Settings</categories>
        <language>en_US</language>
        <protected>true</protected>
        <shortDescription>stgCRLPNonAdminError</shortDescription>
        <value>Only System Administrators can enable or disable Customizable Rollups.</value>
    </labels>
    <labels>
        <fullName>stgCRLPGoToSetup</fullName>
        <categories>Settings</categories>
        <language>en_US</language>
        <protected>true</protected>
        <shortDescription>stgCRLPGoToSetup</shortDescription>
        <value>Configure Customizable Rollups</value>
    </labels>
    <labels>
        <fullName>stgCRLPReset</fullName>
        <categories>Settings</categories>
        <language>en_US</language>
        <protected>true</protected>
        <shortDescription>stgCRLPReset</shortDescription>
        <value>Reset Customizable Rollups</value>
    </labels>
    <labels>
        <fullName>stgDefaultValue</fullName>
        <categories>Settings</categories>
        <language>en_US</language>
        <protected>false</protected>
        <shortDescription>stgDefaultValue</shortDescription>
        <value>Default Value</value>
    </labels>
    <labels>
        <fullName>stgDocumentation</fullName>
        <categories>Settings</categories>
        <language>en_US</language>
        <protected>false</protected>
        <shortDescription>stgDocumentation</shortDescription>
        <value>Documentation</value>
    </labels>
    <labels>
        <fullName>stgDeploymentInProgress</fullName>
        <categories>Settings</categories>
        <language>en_US</language>
        <protected>true</protected>
        <shortDescription>stgDeploymentInProgress</shortDescription>
        <value>Deployment in progress. You can leave this page. The page will reload when deployment is finished.</value>
    </labels>
    <labels>
        <fullName>stgDeploymentTryAgain</fullName>
        <categories>Settings</categories>
        <language>en_US</language>
        <protected>true</protected>
        <shortDescription>stgDeploymentTryAgain</shortDescription>
        <value>You can try again immediately.</value>
    </labels>
    <labels>
        <fullName>stgDontAutoScheduleHelpText</fullName>
        <categories>Settings</categories>
        <language>en_US</language>
        <protected>false</protected>
        <shortDescription>stgDontAutoScheduleHelpText</shortDescription>
        <value>NPSP has a number of Scheduled Jobs that calculate rollups, update Recurring Donations and Seasonal Addresses, and perform error handling.
&lt;br/&gt; 
&lt;br/&gt; 
When Don't Auto Schedule Default NPSP Jobs is not selected, whenever you load the NPSP Settings page, NPSP checks that all the default NPSP Jobs are scheduled. If they're not scheduled, NPSP reschedules them. NPSP will reschedule only missing NPSP Jobs; it will not overwrite Jobs that have been updated.
&lt;br/&gt; 
&lt;br/&gt; 
To view these Jobs, search for Scheduled Jobs in Salesforce Setup.
&lt;br/&gt; 
&lt;br/&gt;
Selecting Don't Auto Schedule Default NPSP Jobs tells NPSP not to check for or reschedule the default Jobs.</value>
    </labels>
    <labels>
        <fullName>stgErrorINaming</fullName>
        <categories>Settings</categories>
        <language>en_US</language>
        <protected>false</protected>
        <shortDescription>stgErrorINaming</shortDescription>
        <value>The Apex class you selected in the Implementing Class field does not implement the HH_INaming interface. Select a different Apex class, or use the default NPSP class HH_NameSpec.</value>
    </labels>
    <labels>
        <fullName>stgErrorInvalidClass</fullName>
        <categories>Settings</categories>
        <language>en_US</language>
        <protected>false</protected>
        <shortDescription>stgErrorInvalidClass</shortDescription>
        <value>Invalid Implementing Class.</value>
    </labels>
    <labels>
        <fullName>stgErrorInvalidNameFormat</fullName>
        <categories>Settings</categories>
        <language>en_US</language>
        <protected>false</protected>
        <shortDescription>stgErrorInvalidNameFormat</shortDescription>
        <value>Error in {0}: {1}</value>
    </labels>
    <labels>
        <fullName>stgHHNameRefreshTitle</fullName>
        <categories>Settings</categories>
        <language>en_US</language>
        <protected>false</protected>
        <shortDescription>stgHHNameRefreshTitle</shortDescription>
        <value>Refresh Household Names</value>
    </labels>
    <labels>
        <fullName>stgHelpAccountModel</fullName>
        <categories>Settings</categories>
        <language>en_US</language>
        <protected>false</protected>
        <shortDescription>stgHelpAccountModel</shortDescription>
        <value>The Account model used by the Nonprofit Success Pack. This option controls what happens when you create a Contact with a blank Account field value. WARNING: You should not use the Account Model record type you select as the default Account record type for any Profile. Doing so can cause various data issues.</value>
    </labels>
    <labels>
        <fullName>stgHelpAlloFiscalYearRollups</fullName>
        <categories>Allocation, Settings</categories>
        <language>en_US</language>
        <protected>false</protected>
        <shortDescription>stgHelpAlloFiscalYearRollups</shortDescription>
        <value>When selected, this option enables fiscal year settings, rather than calendar year settings, for Allocation rollup totals. To set Fiscal Year information, go to Setup and search for Fiscal Year. NOTE: Nonprofit Success Pack does not support custom fiscal year settings.</value>
    </labels>
    <labels>
        <fullName>stgHelpAlloNDayValue</fullName>
        <categories>Allocation, Settings</categories>
        <language>en_US</language>
        <protected>false</protected>
        <shortDescription>stgHelpAlloNDayValue</shortDescription>
        <value>Sets the value for 'N day' rollups, where 'N' is the number of days from today into the past. This value defaults to roll up GAU Allocations over the past 365 days.</value>
    </labels>
    <labels>
        <fullName>stgHelpAllocationLevel</fullName>
        <categories>Settings</categories>
        <language>en_US</language>
        <protected>true</protected>
        <shortDescription>stgHelpAllocationLevel</shortDescription>
        <value>An allocation is the specific amount of a gift that goes to a designated General Accounting Unit (GAU). This setting determines whether funds are allocated based on the Amount on the Opportunity or the Amount on the Payment.&lt;br/&gt;&lt;br/&gt;

&lt;b&gt;WARNING:&lt;/b&gt; Choosing to use Payment Allocations changes the way Opportunity Allocations work in your org. It's important that you understand these changes and the additional requirements that exist before enabling them.&lt;br/&gt;&lt;br/&gt;

If you enable and start using Payment Allocations and then disable them, you will need to manually reconcile your data and update Opportunity Allocation records to reflect the information previously assigned in Payment Allocations. Review the Payment Allocations documentation to better understand the potential impact.&lt;br/&gt;&lt;br/&gt;

When you enable Payment Allocations, existing rollups remain the same. We do not modify rollups or create new Custom Rollups. You can create new rollups based only on Payments, if you want to.</value>
    </labels>
    <labels>
        <fullName>stgHelpAutoAffil</fullName>
        <categories>Settings</categories>
        <language>en_US</language>
        <protected>false</protected>
        <shortDescription>stgHelpAutoAffil</shortDescription>
        <value>When selected, this option tells Salesforce to create or update Affiliations for Contacts connected to Organization Accounts (Account record type = Organization) whenever the Contact&apos;s Account field or Primary Affiliation field changes.</value>
    </labels>
    <labels>
        <fullName>stgHelpAutoRelCampaignRT</fullName>
        <categories>Settings</categories>
        <language>en_US</language>
        <protected>false</protected>
        <shortDescription>stgHelpAutoRelCampaignRT</shortDescription>
        <value>Select the Campaign Type(s) you'd like this Automatic Relationship to be created for.</value>
    </labels>
    <labels>
        <fullName>stgHelpAutoRelField</fullName>
        <categories>Settings</categories>
        <language>en_US</language>
        <protected>false</protected>
        <shortDescription>stgHelpAutoRelField</shortDescription>
        <value>The field that triggers the auto-creation of the Relationship.</value>
    </labels>
    <labels>
        <fullName>stgHelpAutoRelObject</fullName>
        <categories>Settings</categories>
        <language>en_US</language>
        <protected>false</protected>
        <shortDescription>stgHelpAutoRelObject</shortDescription>
        <value>The Salesforce object associated with this auto-created Relationship..</value>
    </labels>
    <labels>
        <fullName>stgHelpAutoRelType</fullName>
        <categories>Settings</categories>
        <language>en_US</language>
        <protected>false</protected>
        <shortDescription>stgHelpAutoRelType</shortDescription>
        <value>The Relationship Type that you want to create between the base Contact or Campaign Member, and the corresponding Contact or Campaign Member. The corresponding Contact or Campaign Member will receive a Reciprocal Relationship value, if one is available.</value>
    </labels>
    <labels>
        <fullName>stgHelpBDEAllowBlankOppNames</fullName>
        <categories>Settings</categories>
        <language>en_US</language>
        <protected>false</protected>
        <shortDescription>stgHelpBDEAllowBlankOppNames</shortDescription>
        <value>If selected, Batch Data Entry will not name Opportunities, even if you leave the Name field blank on the Batch Data Entry page.</value>
    </labels>
    <labels>
        <fullName>stgHelpBDEOppNaming</fullName>
        <categories>Settings</categories>
        <language>en_US</language>
        <protected>false</protected>
        <shortDescription>stgHelpBDEOppNaming</shortDescription>
        <value>When selected, NPSP uses the default naming convention for batch-entered Opportunities, regardless of the value you enter in the Name field of the batch entry screen. NOTE: This setting has no effect if custom Opportunity Names are configured.</value>
    </labels>
    <labels>
        <fullName>stgHelpBatchAlloRollup</fullName>
        <categories>Allocation, Settings</categories>
        <language>en_US</language>
        <protected>false</protected>
        <shortDescription>stgHelpBatchAlloRollup</shortDescription>
        <value>This utility calculates rollup totals for all Closed Opportunities with Allocations and updates the relevant General Accounting Unit (GAU) records.
This process may take some time, but you can safely close this page and the process will continue in the background.</value>
    </labels>
    <labels>
        <fullName>stgHelpBatchCreateDefault</fullName>
        <categories>Allocation, Settings</categories>
        <language>en_US</language>
        <protected>false</protected>
        <shortDescription>stgHelpBatchCreateDefault</shortDescription>
        <value>Clicking this button starts a batch process that creates default allocations for all existing opportunities, except opportunities excluded in the Allocations Rollup Settings. Default allocations must be enabled and a default General Accounting Unit selected to run this tool.</value>
    </labels>
    <labels>
        <fullName>stgHelpBatchOppRollup</fullName>
        <categories>Settings</categories>
        <language>en_US</language>
        <protected>false</protected>
        <shortDescription>stgHelpBatchOppRollup</shortDescription>
        <value>This utility calculates rollup totals for all Closed Opportunities and updates the relevant Contacts, Households, and Accounts.
This process may take some time, but you can safely close this page and the process will continue in the background.</value>
    </labels>
    <labels>
        <fullName>stgHelpBtnHHNaming</fullName>
        <categories>Settings</categories>
        <language>en_US</language>
        <protected>false</protected>
        <shortDescription>stgHelpBtnHHNaming</shortDescription>
        <value>&lt;b&gt;WARNING:&lt;/b&gt; Clicking this button will activate Automatic Household Naming, and populate your existing Household Names, Formal Greetings, and Informal Greetings with new names, according to the formats you&apos;ve chosen. Every single Household Account (or Household object) in your Salesforce organization will be renamed (except those Households that do not have automatic naming enabled.)&lt;br/&gt;&lt;br/&gt;

&lt;b&gt;This is an irreversible process.&lt;/b&gt; While you can deactivate Automatic Household Naming at any time, all newly populated names will remain. &lt;br/&gt;&lt;br/&gt;

Before starting this process, we recommend disabling the following when they affect Households:
&lt;br/&gt;
&lt;br/&gt;
● Custom Validation Rules&lt;br/&gt;
● Workflow Rules&lt;br/&gt;
● Process Builder&lt;br/&gt;
● Visual Workflows&lt;br/&gt;
● Custom Triggers&lt;br/&gt;

&lt;br/&gt;
Once the process is 100% complete, you can safely leave or refresh this page.</value>
    </labels>
    <labels>
        <fullName>stgHelpBtnOppNaming</fullName>
        <categories>Settings</categories>
        <language>en_US</language>
        <protected>false</protected>
        <shortDescription>stgHelpBtnOppNaming</shortDescription>
        <value>&lt;b&gt;WARNING:&lt;/b&gt; Clicking this button will activate batch Opportunity renaming, and refresh all Opportunity Names according to the formats you've chosen. Salesforce will rename every Opportunity in your organization except those Opportunities whose Opportunity Name Formats you've specified as &quot;Do Not Rename.&quot;&lt;br/&gt;&lt;br/&gt;

&lt;b&gt;This is an irreversible process.&lt;/b&gt;
Before starting this process, we recommend that you back up your data. We also recommend disabling the following when they affect Opportunities: 
&lt;br/&gt;
&lt;br/&gt;
● Custom Validation Rules&lt;br/&gt;
● Workflow Rules&lt;br/&gt;
● Process Builder&lt;br/&gt;
● Visual Workflows&lt;br/&gt;
● Custom Triggers&lt;br/&gt;&lt;br/&gt;
Once the process is 100% complete, you can safely leave or refresh this page.</value>
    </labels>
    <labels>
        <fullName>stgHelpChatterGroup</fullName>
        <categories>Settings</categories>
        <language>en_US</language>
        <protected>false</protected>
        <shortDescription>stgHelpChatterGroup</shortDescription>
        <value>Chatter group where error notifications will be posted.</value>
    </labels>
    <labels>
        <fullName>stgHelpCiceroAddrVerification</fullName>
        <categories>Address Verification Settings page</categories>
        <language>en_US</language>
        <protected>true</protected>
        <shortDescription>stgHelpCiceroAddrVerification</shortDescription>
        <value>Make sure you enter your Cicero API Key in the Auth Token settings field. You will find your API Key on your Cicero My Profile page at cicero.azavea.com</value>
    </labels>
    <labels>
        <fullName>stgHelpContactRTExcluded</fullName>
        <categories>Settings</categories>
        <language>en_US</language>
        <protected>false</protected>
        <shortDescription>stgHelpContactRTExcluded</shortDescription>
        <value>The Contact Record Types you want to exclude from automatic Household Member Contact Role creation. For example, you might want to create a &quot;child&quot; record type for children Contacts in the Household, and enter it here. Salesforce would then exclude those Contacts from receiving the Household Member Contact Role when the Opportunity is created.</value>
    </labels>
    <labels>
        <fullName>stgHelpCreateMissingPayments</fullName>
        <categories>Settings</categories>
        <language>en_US</language>
        <protected>false</protected>
        <shortDescription>stgHelpCreateMissingPayments</shortDescription>
        <value>&lt;b&gt;WARNING:&lt;/b&gt; Clicking this button will activate batch Payment creation. NPSP will create a Payment for each Opportunity without Payments that:
&lt;br/&gt;
&lt;br/&gt; 
● has an amount greater than zero&lt;br/&gt; 
● is not marked Do Not Automatically Create Payment&lt;br/&gt; 
● is not excluded in the Donations | Payments settings&lt;br/&gt; 
&lt;br/&gt; 

&lt;b&gt;This is an irreversible process.&lt;/b&gt; 
Before starting this process, we recommend disabling the following when they affect Payments: 
&lt;br/&gt;
&lt;br/&gt; 
● Custom Validation Rules&lt;br/&gt; 
● Workflow Rules&lt;br/&gt; 
● Process Builder&lt;br/&gt; 
● Visual Workflows&lt;br/&gt; 
● Custom Triggers&lt;br/&gt; 

&lt;br/&gt; 
Once the process is 100% complete, you can safely leave or refresh this page.</value>
    </labels>
    <labels>
        <fullName>stgHelpCustomizableRollupsEnable1</fullName>
        <categories>Settings</categories>
        <language>en_US</language>
        <protected>true</protected>
        <shortDescription>stgHelpCustomizableRollupsEnable1</shortDescription>
        <value>
            You can find complete Customizable Rollups documentation &lt;a href=&quot;https://powerofus.force.com/NPSP_Customizable_Rollups_Overview&quot; target=&quot;_blank&quot;&gt;here&lt;/a&gt;.
        </value>
    </labels>
    <labels>
        <fullName>stgHelpCustomizableRollupsEnable2</fullName>
        <categories>Settings</categories>
        <language>en_US</language>
        <protected>true</protected>
        <shortDescription>stgHelpCustomizableRollupsEnable2</shortDescription>
        <value>
            When you enable Customizable Rollups for the first time, we will automatically convert your existing rollups and the 87 out-of-box NPSP rollups into Customizable Rollups. For complete details, see &lt;a href=&quot;https://powerofus.force.com/NPSP_Customizable_Rollups_Considerations&quot; target=&quot;_blank&quot;&gt;this doc&lt;/a&gt;.
            &lt;br/&gt;&lt;br/&gt;
            You can disable and go back to legacy rollups, but any new rollups or rollup/filter changes made in Customizable Rollups won't be applied to your legacy rollup settings.
        </value>
    </labels>
    <labels>
        <fullName>stgHelpCustomizableRollupsEnable3</fullName>
        <categories>Settings</categories>
        <language>en_US</language>
        <protected>true</protected>
        <shortDescription>stgHelpCustomizableRollupsEnable</shortDescription>
        <value>
            Removes any new rollups, filter groups, and filter rules you created while using Customizable Rollups AND resets all NPSP legacy rollups back to their default behavior.
        </value>
    </labels>
    <labels>
        <fullName>stgHelpDefaultAllocationsEnabled</fullName>
        <categories>Allocation, Settings</categories>
        <language>en_US</language>
        <protected>false</protected>
        <shortDescription>stgHelpDefaultAllocationsEnabled</shortDescription>
        <value>When selected, NPSP automatically creates GAU Allocation records allocated to the General Accounting Unit specified in the Default General Accounting Unit field below. This feature enables better reporting on the Default General Accounting Unit, but uses more data storage.</value>
    </labels>
    <labels>
        <fullName>stgHelpDefaultGAU</fullName>
        <categories>Settings</categories>
        <language>en_US</language>
        <protected>false</protected>
        <shortDescription>stgHelpDefaultGAU</shortDescription>
        <value>When Default Allocations Enabled is selected, NPSP creates a GAU Allocation for all new Opportunities not excluded in GAU Allocations Rollup Settings, and assigns them to this General Accounting Unit. NOTE: This doesn't include existing unallocated Opportunities. You can allocate them to the default General Accounting Unit in NPSP Settings under Bulk Data Processes | Batch Create Default Allocations.</value>
    </labels>
    <labels>
        <fullName>stgHelpDisableHHAccountAddr</fullName>
        <categories>Settings</categories>
        <language>en_US</language>
        <protected>false</protected>
        <shortDescription>stgHelpDisableHHAccountAddr</shortDescription>
        <value>Disables Address management for Household Accounts when selected.</value>
    </labels>
    <labels>
        <fullName>stgHelpEnableSoftCreditRollups</fullName>
        <categories>Settings</categories>
        <language>en_US</language>
        <protected>false</protected>
        <shortDescription>stgHelpEnableSoftCreditRollups</shortDescription>
        <value>When selected, rolls up Closed/Won Opportunity totals to Contact records based on assigned Opportunity Contact Roles. Soft credit rollups only happen in nightly batches, but you can run them manually from the Rollup Donations Batch settings.</value>
    </labels>
    <labels>
        <fullName>stgHelpErrorLog</fullName>
        <categories>Settings</categories>
        <language>en_US</language>
        <protected>false</protected>
        <shortDescription>stgHelpErrorLog</shortDescription>
        <value>The Error Log shows a detailed list of errors for debugging purposes. Errors are logged only if Error Handling and the Store Errors options are enabled in System Tools | Error Notifications.</value>
    </labels>
    <labels>
        <fullName>stgHelpErrorNotifyOn</fullName>
        <categories>Settings</categories>
        <language>en_US</language>
        <protected>false</protected>
        <shortDescription>stgHelpErrorNotifyOn</shortDescription>
        <value>When selected, NPSP will display notifications for certain types of errrors.</value>
    </labels>
    <labels>
        <fullName>stgHelpErrorNotifyTo</fullName>
        <categories>Settings</categories>
        <language>en_US</language>
        <protected>false</protected>
        <shortDescription>stgHelpErrorNotifyTo</shortDescription>
        <value>Select the type of user to send notifications to.</value>
    </labels>
    <labels>
        <fullName>stgHelpExampleHHNames</fullName>
        <categories>NPSP Settings</categories>
        <language>en_US</language>
        <protected>true</protected>
        <shortDescription>displayed in the Example household names box</shortDescription>
        <value>&lt;b&gt;NOTE:&lt;/b&gt; The above preview examples cannot preview information for fields other than First Name, Last Name, or Salutation. (For example, if you&apos;ve created a custom field for nickname that you want to use in the Informal Greeting, that custom field would not show up here.) Fields other than First Name, Last Name, and Salutation don&apos;t show up in the greetings fields of the Manage Household page either, but when you save Contact information from the Manage Household page, your Household naming conventions will appear correctly.</value>
    </labels>
    <labels>
        <fullName>stgHelpFGFormat</fullName>
        <categories>Settings</categories>
        <language>en_US</language>
        <protected>false</protected>
        <shortDescription>stgHelpFGFormat</shortDescription>
        <value>The format Salesforce uses for the Formal Greeting.</value>
    </labels>
    <labels>
        <fullName>stgHelpFiscalYearRollups</fullName>
        <categories>Settings</categories>
        <language>en_US</language>
        <protected>false</protected>
        <shortDescription>stgHelpFiscalYearRollups</shortDescription>
        <value>When checked, this option enables fiscal year settings, rather than calendar year settings, for Opportunity rollup totals. To set fiscal year information, go to Setup | Company Profile | Fiscal Year. NOTE: The Nonprofit Success Pack does not support custom fiscal year settings.</value>
    </labels>
    <labels>
        <fullName>stgHelpHHAccountRTID</fullName>
        <categories>Settings</categories>
        <language>en_US</language>
        <protected>false</protected>
        <shortDescription>stgHelpHHAccountRTID</shortDescription>
        <value>The Account record type you want to use for new Accounts if you&apos;ve selected the Household Account model above. You can select the default Household Account record type, or your own record type. If you select --None--, then Salesforce will use the default Account record type for the user who&apos;s creating the new Contact (and associated Account).</value>
    </labels>
    <labels>
        <fullName>stgHelpHHExcludedRT</fullName>
        <categories>Settings</categories>
        <language>en_US</language>
        <protected>false</protected>
        <shortDescription>stgHelpHHExcludedRT</shortDescription>
        <value>Specifies which Contact record types Salesforce will exclude from Household object creation. (Applies to One-to-One or Individual Account Models only.)</value>
    </labels>
    <labels>
        <fullName>stgHelpHHMailingListReport</fullName>
        <categories>Settings</categories>
        <language>en_US</language>
        <protected>false</protected>
        <shortDescription>stgHelpHHMailingListReport</shortDescription>
        <value>The Household Mailing List Report deduplicates a Campaign that contains multiple Contacts from the same household in order to help prevent sending multiples of the same mailing to the same address. NPSP includes a report you can select called "NPSP Campaign Household Mailing List V2". If that report has been renamed or deleted, select a report that uses the Campaigns with Contacts report type, with filters for Member Status does not contain "Duplicate", and Campaign Id = blank.</value>
    </labels>
    <labels>
        <fullName>stgHelpHHNameFormat</fullName>
        <categories>Settings</categories>
        <language>en_US</language>
        <protected>false</protected>
        <shortDescription>stgHelpHHNameFormat</shortDescription>
        <value>The format Salesforce uses for the Household Name.</value>
    </labels>
    <labels>
        <fullName>stgHelpHHNaming</fullName>
        <categories>Settings</categories>
        <language>en_US</language>
        <protected>false</protected>
        <shortDescription>stgHelpHHNaming</shortDescription>
        <value>If selected, Salesforce automatically creates a name for the Household Account (or Household object), based on the name of the Contacts in the Household. Salesforce also automatically generates formal and informal greetings.</value>
    </labels>
    <labels>
        <fullName>stgHelpHHOCROn</fullName>
        <categories>Settings</categories>
        <language>en_US</language>
        <protected>false</protected>
        <shortDescription>stgHelpHHOCROn</shortDescription>
        <value>When selected, NPSP automatically creates Contact Roles on Individual gifts for Household members of the Opportunity's Primary Contact.</value>
    </labels>
    <labels>
        <fullName>stgHelpHHObjectOverview</fullName>
        <categories>Settings</categories>
        <language>en_US</language>
        <protected>false</protected>
        <shortDescription>stgHelpHHObjectOverview</shortDescription>
        <value>To learn more about the recommended Household Account model, see the &lt;a href=&quot;https://powerofus.force.com/NPSP_Account_Model&quot; target=&quot;_blank&quot;&gt;NPSP Documentation&lt;/a&gt;.</value>
    </labels>
    <labels>
        <fullName>stgHelpHHRules</fullName>
        <categories>Settings</categories>
        <language>en_US</language>
        <protected>false</protected>
        <shortDescription>stgHelpHHRules</shortDescription>
        <value>Specifies for which Contacts Salesforce will automatically create separate Household objects. (Applies to One-to-One or Individual Account Models only.)</value>
    </labels>
    <labels>
        <fullName>stgHelpHealthCheck</fullName>
        <categories>Settings</categories>
        <language>en_US</language>
        <protected>false</protected>
        <shortDescription>stgHelpHealthCheck</shortDescription>
        <value>Use &lt;a href=&quot;#&quot; onclick=&quot;ShowPanel(&apos;idPanelHealthCheck&apos;);return false;&quot;&gt;Health Check&lt;/a&gt; to verify your NPSP configuration!</value>
    </labels>
    <labels>
        <fullName>stgHelpIGFormat</fullName>
        <categories>Settings</categories>
        <language>en_US</language>
        <protected>false</protected>
        <shortDescription>stgHelpIGFormat</shortDescription>
        <value>The format Salesforce uses for the Informal Greeting.</value>
    </labels>
    <labels>
        <fullName>stgHelpINamingClass</fullName>
        <categories>Settings</categories>
        <language>en_US</language>
        <protected>false</protected>
        <shortDescription>stgHelpINamingClass</shortDescription>
        <value>The Apex Class that implements the HH_INaming interface for Household naming.</value>
    </labels>
    <labels>
        <fullName>stgHelpLeadConvert</fullName>
        <categories>Settings</categories>
        <language>en_US</language>
        <protected>false</protected>
        <shortDescription>stgHelpLeadConvert</shortDescription>
        <value>Specifies the default behavior for Opportunity creation when you convert a Lead to a Contact. If left unselected, Salesforce will NOT automatically create an Opportunity when you convert Leads to Contacts. For more information, see the &lt;a href=&quot;https://powerofus.force.com/NPSP_Leads&quot; target=&quot;_blank&quot;&gt;NPSP Documentation&lt;/a&gt;.</value>
    </labels>
    <labels>
        <fullName>stgHelpLvlAssignBatch</fullName>
        <categories>NPSP Settings</categories>
        <language>en_US</language>
        <protected>true</protected>
        <shortDescription>help text displayed on the Level Assignment Batch page</shortDescription>
        <value>This utility calculates Level Assignments for all Salesforce objects (typically Accounts and Contacts, but also any custom objects) that have Levels assigned to them. This process may take some time, but you can safely close this page and the process will continue in the background.
&lt;br/&gt;&lt;br/&gt;

&lt;b&gt;IMPORTANT:&lt;/b&gt; Since Salesforce is often evaluating Levels against updated fields from other bulk data processes, you may want to run those processes first.</value>
    </labels>
    <labels>
        <fullName>stgHelpMatchedDonorRole</fullName>
        <categories>Settings</categories>
        <language>en_US</language>
        <protected>false</protected>
        <shortDescription>stgHelpMatchedDonorRole</shortDescription>
        <value>The Contact Role you want to use for matched donors. We recommend using &quot;Matched Donor.&quot;</value>
    </labels>
    <labels>
        <fullName>stgHelpMaxPayments</fullName>
        <categories>Settings</categories>
        <language>en_US</language>
        <protected>true</protected>
        <shortDescription>stgHelpMaxPayments</shortDescription>
        <value>Sets the maximum number of Payments allowed when scheduling Payments for an Opportunity. If no value is entered, the default is 12.</value>
    </labels>
    <labels>
        <fullName>stgHelpMembershipGracePeriod</fullName>
        <categories>Settings</categories>
        <language>en_US</language>
        <protected>false</protected>
        <shortDescription>stgHelpMembershipGracePeriod</shortDescription>
        <value>After a Membership ends, the length of the grace period (in days) before the Membership Status on the Account moves from Grace Period to Expired. Defaults to 30 days.</value>
    </labels>
    <labels>
        <fullName>stgHelpMembershipRT</fullName>
        <categories>Settings</categories>
        <language>en_US</language>
        <protected>false</protected>
        <shortDescription>stgHelpMembershipRT</shortDescription>
        <value>The Record Type used when creating Opportunities that track Membership Donations. We recommend using Membership. Opportunities with this record type roll up separately from other Opportunity Record Types.</value>
    </labels>
    <labels>
        <fullName>stgHelpNPSPDoc</fullName>
        <categories>Settings</categories>
        <language>en_US</language>
        <protected>false</protected>
        <shortDescription>stgHelpNPSPDoc</shortDescription>
        <value>NPSP Documentation</value>
    </labels>
    <labels>
        <fullName>stgHelpNPSPSettings</fullName>
        <categories>Settings</categories>
        <language>en_US</language>
        <protected>false</protected>
        <shortDescription>stgHelpNPSPSettings</shortDescription>
        <value>Configure the Nonprofit Success Pack to meet your organization&apos;s needs. You can also monitor the health of your Salesforce organization, or run batch processes to update data.</value>
    </labels>
    <labels>
        <fullName>stgHelpNameConnector</fullName>
        <categories>Settings</categories>
        <language>en_US</language>
        <protected>false</protected>
        <shortDescription>stgHelpNameConnector</shortDescription>
        <value>Specifies the name or character (such as &amp;) that Salesforce uses to connect pairs in a name.</value>
    </labels>
    <labels>
        <fullName>stgHelpNameOverrun</fullName>
        <categories>Settings</categories>
        <language>en_US</language>
        <protected>false</protected>
        <shortDescription>stgHelpNameOverrun</shortDescription>
        <value>Specifies the text Salesforce uses to replace longer lists of names.</value>
    </labels>
    <labels>
        <fullName>stgHelpNewRDFieldMap</fullName>
        <categories>Settings</categories>
        <language>en_US</language>
        <protected>false</protected>
        <shortDescription>stgHelpNewRDFieldMap</shortDescription>
        <value>Select the Recurring Donation field you want to map, and the Opportunity field you want to map it to. NPSP will copy the value of the Recurring Donation field you select to your selected Opportunity field on all child Opportunities for the Recurring Donation.
IMPORTANT: Both of these fields must have the same data type.</value>
    </labels>
    <labels>
        <fullName>stgHelpNewUDR</fullName>
        <categories>Settings</categories>
        <language>en_US</language>
        <protected>false</protected>
        <shortDescription>stgHelpNewUDR</shortDescription>
        <value>Select the Opportunity field and corresponding rollup operation, then select the object and field to roll up to.</value>
    </labels>
    <labels>
        <fullName>stgHelpNoUDR</fullName>
        <categories>Settings</categories>
        <language>en_US</language>
        <protected>false</protected>
        <shortDescription>stgHelpNoUDR</shortDescription>
        <value>No User Defined Rollups Have Been Defined</value>
    </labels>
    <labels>
        <fullName>stgHelpOCR</fullName>
        <categories>Settings</categories>
        <language>en_US</language>
        <protected>false</protected>
        <shortDescription>stgHelpOCR</shortDescription>
        <value>Soft Credits, Contact Roles, and Matching Gifts relate to each other in important ways. If you&apos;re not familiar with these concepts and how they interact, you should read through the &lt;a href=&quot;https://powerofus.force.com/NPSP_SCMG&quot; target=&quot;_blank&quot;&gt;NPSP Documentation&lt;/a&gt; before making any adjustments to these settings.</value>
    </labels>
    <labels>
        <fullName>stgHelpOCRDefaultRole</fullName>
        <categories>Settings</categories>
        <language>en_US</language>
        <protected>false</protected>
        <shortDescription>stgHelpOCRDefaultRole</shortDescription>
        <value>The default Contact Role automatically assigned to the Primary Contact when the Opportunity Account is a Household, One-to-One, or Individual Account.</value>
    </labels>
    <labels>
        <fullName>stgHelpOrgOCRDefaultRole</fullName>
        <categories>Settings</categories>
        <language>en_US</language>
        <protected>false</protected>
        <shortDescription>Help text for Contact Role for Organizational Opps</shortDescription>
        <value>The default Contact Role automatically assigned to the Opportunity&apos;s Primary Contact when the Opportunity&apos;s Account is NOT a Household, One-to-One, or Individual Account.</value>
    </labels>
    <labels>
        <fullName>stgHelpOCRRoleForHH</fullName>
        <categories>Settings</categories>
        <language>en_US</language>
        <protected>false</protected>
        <shortDescription>stgHelpOCRRoleForHH</shortDescription>
        <value>The Contact Role you want to use for Household Members.</value>
    </labels>
    <labels>
        <fullName>stgHelpOneToOneRTID</fullName>
        <categories>Settings</categories>
        <language>en_US</language>
        <protected>false</protected>
        <shortDescription>stgHelpOneToOneRTID</shortDescription>
        <value>The Account record type you want to use for new Accounts if you&apos;ve selected the One-to-One Account model above. NPSP does not come with a default record type for One-to-One Accounts, so you should create one (such as &quot;Individual&quot;) before selecting this model. If you select --None--, then Salesforce will use the default Account record type for the user who&apos;s creating the new Contact (and associated One-to-One Account).</value>
    </labels>
    <labels>
        <fullName>stgHelpOppNamingAttribution</fullName>
        <categories>Settings</categories>
        <language>en_US</language>
        <protected>false</protected>
        <shortDescription>stgHelpOppNamingAttribution</shortDescription>
        <value>Specifies whether you want to apply these settings to Contact Donations (i.e. Opportunities associated with Household, 1-to-1, or Individual "Bucket" Accounts), Organization Donations, or both Contact and Organization Donations.</value>
    </labels>
    <labels>
        <fullName>stgHelpOppNamingDateFormat</fullName>
        <categories>Settings</categories>
        <language>en_US</language>
        <protected>false</protected>
        <shortDescription>stgHelpOppNamingDateFormat</shortDescription>
        <value>The date format used for any Date or DateTime fields referenced in the Opportunity Name Format. Choose a format, or choose &quot;other&quot; to create your own custom format following the Java SimpleDateFormat specification.</value>
    </labels>
    <labels>
        <fullName>stgHelpOppNamingFormat</fullName>
        <categories>Settings</categories>
        <language>en_US</language>
        <protected>false</protected>
        <shortDescription>stgHelpOppNamingFormat</shortDescription>
        <value>The Opportunity Name format. Choose &quot;other&quot; to create your own. See the &lt;a href=&quot;https://powerofus.force.com/NPSP_Opp_Names&quot; target=&quot;_blank&quot;&gt;NPSP Documentation&lt;/a&gt; for details.</value>
    </labels>
    <labels>
        <fullName>stgHelpOppNamingRecTypes</fullName>
        <categories>Settings</categories>
        <language>en_US</language>
        <protected>false</protected>
        <shortDescription>stgHelpOppNamingRecTypes</shortDescription>
        <value>The Opportunity record type(s) to which you want to apply this Opportunity Name. Control or Command click to select more than one record type. &quot;--None--&quot; applies the new naming to ALL record types.</value>
    </labels>
    <labels>
        <fullName>stgHelpOppRecTypesNoPayments</fullName>
        <categories>Settings</categories>
        <language>en_US</language>
        <protected>false</protected>
        <shortDescription>stgHelpOppRecTypesNoPayments</shortDescription>
        <value>Salesforce won&apos;t automatically create Payments for the selected Opportunity record types. Control or Command click to select more than one record type.</value>
    </labels>
    <labels>
        <fullName>stgHelpOppTypesNoPayments</fullName>
        <categories>Settings</categories>
        <language>en_US</language>
        <protected>false</protected>
        <shortDescription>stgHelpOppTypesNoPayments</shortDescription>
        <value>Salesforce won&apos;t automatically create Payments for Opportunities that have this value in the Type picklist.</value>
    </labels>
    <labels>
        <fullName>stgHelpOrgAccountAddressMgmt</fullName>
        <categories>Settings</categories>
        <language>en_US</language>
        <protected>false</protected>
        <shortDescription>stgHelpOrgAccountAddressMgmt</shortDescription>
        <value>When selected, enables Address Management for non-Household Accounts such as Organizational Accounts.</value>
    </labels>
    <labels>
        <fullName>stgHelpOverrunCount</fullName>
        <categories>Settings</categories>
        <language>en_US</language>
        <protected>false</protected>
        <shortDescription>stgHelpOverrunCount</shortDescription>
        <value>The number of Contacts Salesforce will explicitly name in Household names and greetings. After this number, Salesforce substitutes the Name Overrun value for names.</value>
    </labels>
    <labels>
        <fullName>stgHelpPaymentMapOppField</fullName>
        <categories>Settings</categories>
        <language>en_US</language>
        <protected>false</protected>
        <shortDescription>stgHelpPaymentMapOppField</shortDescription>
        <value>The Opportunity field to copy from.</value>
    </labels>
    <labels>
        <fullName>stgHelpPaymentMapPaymentField</fullName>
        <categories>Settings</categories>
        <language>en_US</language>
        <protected>false</protected>
        <shortDescription>stgHelpPaymentMapPaymentField</shortDescription>
        <value>The Payment field to copy to.</value>
    </labels>
    <labels>
        <fullName>stgHelpPaymentMapping</fullName>
        <categories>Settings</categories>
        <language>en_US</language>
        <protected>false</protected>
        <shortDescription>stgHelpPaymentMapping</shortDescription>
        <value>Set up a mapping by selecting an Opportunity field, and then selecting the Payment field it maps to. NOTE: Payment mapping requires that you have two fields (one on Opportunity, one on Payment) of a matching data type.</value>
    </labels>
    <labels>
        <fullName>stgHelpPaymentMappings</fullName>
        <categories>Settings</categories>
        <language>en_US</language>
        <protected>false</protected>
        <shortDescription>stgHelpPaymentMappings</shortDescription>
        <value>Map fields so that values from the Opportunity are automatically copied to the Payment. Mapping applies for auto-created Payments or Payments created through the Payment scheduler.</value>
    </labels>
    <labels>
        <fullName>stgHelpPaymentsEnabled</fullName>
        <categories>Settings</categories>
        <language>en_US</language>
        <protected>false</protected>
        <shortDescription>stgHelpPaymentsEnabled</shortDescription>
        <value>If enabled, Salesforce automatically creates Payments for new Opportunities (Donations).</value>
    </labels>
    <labels>
        <fullName>stgHelpPowerOfUsHub</fullName>
        <categories>Settings</categories>
        <language>en_US</language>
        <protected>false</protected>
        <shortDescription>stgHelpPowerOfUsHub</shortDescription>
        <value>Got questions? The Hub has answers! Try the &lt;a href=&quot;https://powerofus.force.com/HUB_NPSP_Group&quot; target=&quot;_blank&quot;&gt;Nonprofit Success Pack&lt;/a&gt; group for questions about NPSP and the &lt;a href=&quot;https://powerofus.force.com/HUB_System_Admin_Group&quot; target=&quot;_blank&quot;&gt;System Administrators&lt;/a&gt; group for questions about Salesforce administration and cofiguration.&lt;br/&gt;&lt;br/&gt;Keep up with the latest NPSP release notes in the &lt;a href=&quot;https://powerofus.force.com/HUB_NPSP_Release_Group&quot; target=&quot;_blank&quot;&gt;NPSP Release Announcements&lt;/a&gt; group.</value>
    </labels>
    <labels>
        <fullName>stgHelpPrimaryContactBatch</fullName>
        <categories>Settings</categories>
        <language>en_US</language>
        <protected>false</protected>
        <shortDescription>stgHelpPrimaryContactBatch</shortDescription>
        <value>&lt;b&gt;WARNING:&lt;/b&gt; Clicking this button will activate a batch Opportunity update to refresh the Primary Contact field. Salesforce will update Opportunity records where the Primary Contact field isn&apos;t the same value as the  Opportunity Contact Role record marked Primary.&lt;br/&gt;&lt;br/&gt;

&lt;b&gt;This is an irreversible process.&lt;/b&gt;
This change updates Opportunity records. Before starting this process, we recommend that you back up your data. We also recommend disabling the following when they affect Opportunities: 
&lt;br/&gt;
&lt;br/&gt;
● Custom Validation Rules&lt;br/&gt;
● Workflow Rules&lt;br/&gt;
● Process Builder&lt;br/&gt;
● Visual Workflows&lt;br/&gt;
● Custom Triggers&lt;br/&gt;&lt;br/&gt;
Once the process is 100% complete, you can safely leave or refresh this page.</value>
    </labels>
    <labels>
        <fullName>stgHelpPrimaryContactRoleMergeBatch</fullName>
        <categories>NPSP Settings</categories>
        <language>en_US</language>
        <protected>true</protected>
        <shortDescription>Content of the &quot;Bulk Data Processes - Remove Duplicate Primary OCRs&quot; page</shortDescription>
        <value>&lt;b&gt;WARNING:&lt;/b&gt; Clicking this button will activate a batch that permanently removes any duplicate Primary Opportunity Contact Roles that exist in your org. These records won&apos;t be recoverable in the recycle bin, so be careful to review expected changes in advance.&lt;br/&gt;&lt;br/&gt;

&lt;b&gt;This is an irreversible process.&lt;/b&gt;
This change updates Opportunity Contact Role records. Before starting this process, we recommend that you back up your data. We also recommend disabling the following when they affect Opportunities:
&lt;br/&gt;
&lt;br/&gt;
● Custom Validation Rules&lt;br/&gt;
● Workflow Rules&lt;br/&gt;
● Process Builder&lt;br/&gt;
● Visual Workflows&lt;br/&gt;
● Custom Triggers&lt;br/&gt;&lt;br/&gt;
Once the process is 100% complete, you can safely leave or refresh this page.</value>
    </labels>
    <labels>
        <fullName>stgHelpRDAddCampaign</fullName>
        <categories>Settings</categories>
        <language>en_US</language>
        <protected>false</protected>
        <shortDescription>stgHelpRDAddCampaign</shortDescription>
        <value>When selected, NPSP copies the Campaign you specified on the Recurring Donation record to all of its child Opportunities. If this is not selected, NPSP copies the Campaign to the first child Opportunity only.</value>
    </labels>
    <labels>
        <fullName>stgHelpRDBatch</fullName>
        <categories>Settings</categories>
        <language>en_US</language>
        <protected>false</protected>
        <shortDescription>stgHelpRDBatch</shortDescription>
        <value>This utility runs a batch process for all open-ended Recurring Donations, and based on the number of Opportunity Forecast Months:
&lt;br/&gt;
&lt;br/&gt; 
● creates new opportunities&lt;br/&gt;
● updates the number of Installments and Paid Amount&lt;br/&gt;
&lt;br/&gt;
This process may take some time, but you can close this page and the process will continue in the background.</value>
    </labels>
    <labels>
        <fullName>stgHelpRDBatchSize</fullName>
        <categories>Settings</categories>
        <language>en_US</language>
        <protected>true</protected>
        <shortDescription>RD Batch Size Settings Help Text</shortDescription>
        <value>The number of records to process at a time when running the Recurring Donations batch job. The default size is 50. Reduce to a smaller number if the batch job is failing due to system limits.</value>
    </labels>
    <labels>
        <fullName>stgHelpRDDisableScheduling</fullName>
        <categories>Settings</categories>
        <language>en_US</language>
        <protected>false</protected>
        <shortDescription>stgHelpRDDisableScheduling</shortDescription>
        <value>Prevents the scheduling of the nightly update to Recurring Donations.</value>
    </labels>
    <labels>
        <fullName>stgHelpRDFailures</fullName>
        <categories>Settings</categories>
        <language>en_US</language>
        <protected>false</protected>
        <shortDescription>stgHelpRDFailures</shortDescription>
        <value>The number of Recurring Donations that failed to update in the last batch operation.</value>
    </labels>
    <labels>
        <fullName>stgHelpRDFieldMap</fullName>
        <categories>Settings</categories>
        <language>en_US</language>
        <protected>false</protected>
        <shortDescription>stgHelpRDFieldMap</shortDescription>
        <value>This setting lets you map fields from the Recurring Donation record to the Recurring Donation&apos;s child Opportunities.</value>
    </labels>
    <labels>
        <fullName>stgHelpRDFieldMapOppField</fullName>
        <categories>Settings</categories>
        <language>en_US</language>
        <protected>false</protected>
        <shortDescription>stgHelpRDFieldMapOppField</shortDescription>
        <value>no longer used.</value>
    </labels>
    <labels>
        <fullName>stgHelpRDFieldMapRDField</fullName>
        <categories>Settings</categories>
        <language>en_US</language>
        <protected>false</protected>
        <shortDescription>stgHelpRDFieldMapRDField</shortDescription>
        <value>no longer used.</value>
    </labels>
    <labels>
        <fullName>stgHelpRDLastRun</fullName>
        <categories>Settings</categories>
        <language>en_US</language>
        <protected>false</protected>
        <shortDescription>stgHelpRDLastRun</shortDescription>
        <value>The date and time of the last batch update of Recurring Donations.</value>
    </labels>
    <labels>
        <fullName>stgHelpRDMaxDonations</fullName>
        <categories>Settings</categories>
        <language>en_US</language>
        <protected>false</protected>
        <shortDescription>stgHelpRDMaxDonations</shortDescription>
        <value>Restricts the total number of Donations (installments) for Fixed-Length Recurring Donations. The default is 50.</value>
    </labels>
    <labels>
        <fullName>stgHelpRDOpenOppBehavior</fullName>
        <categories>Settings</categories>
        <language>en_US</language>
        <protected>false</protected>
        <shortDescription>stgHelpRDOpenOppBehavior</shortDescription>
        <value>Tells NPSP what to do with any remaining open Opportunities when you mark the status of an Open-Ended Recurring Donation as Closed.</value>
    </labels>
    <labels>
        <fullName>stgHelpRDOppForecastMonths</fullName>
        <categories>Settings</categories>
        <language>en_US</language>
        <protected>false</protected>
        <shortDescription>stgHelpRDOppForecastMonths</shortDescription>
        <value>Number of months' worth of open Opportunities that NPSP maintains on Open-Ended Recurring Donations. NPSP makes sure there are always this many months' worth of Opportunities by creating the appropriate number of new Opportunities every month.</value>
    </labels>
    <labels>
        <fullName>stgHelpRDOppRT</fullName>
        <categories>Settings</categories>
        <language>en_US</language>
        <protected>false</protected>
        <shortDescription>stgHelpRDOppRT</shortDescription>
        <value>The Opportunity record type assigned to the Recurring Donation's child Opportunities.</value>
    </labels>
    <labels>
        <fullName>stgHelpRDPeriodFrequency</fullName>
        <categories>Settings</categories>
        <language>en_US</language>
        <protected>false</protected>
        <shortDescription>stgHelpRDPeriodFrequency</shortDescription>
        <value>The amount of time the Custom Installment Period covers.</value>
    </labels>
    <labels>
        <fullName>stgHelpRDPeriodName</fullName>
        <categories>Settings</categories>
        <language>en_US</language>
        <protected>false</protected>
        <shortDescription>stgHelpRDPeriodName</shortDescription>
        <value>The name of the new Custom Installment Period.</value>
    </labels>
    <labels>
        <fullName>stgHelpRDPeriodType</fullName>
        <categories>Settings</categories>
        <language>en_US</language>
        <protected>false</protected>
        <shortDescription>stgHelpRDPeriodType</shortDescription>
        <value>The unit of time (days, weeks, months, years) for the Custom Installment Period.</value>
    </labels>
    <labels>
        <fullName>stgHelpRDSuccesses</fullName>
        <categories>Settings</categories>
        <language>en_US</language>
        <protected>false</protected>
        <shortDescription>stgHelpRDSuccesses</shortDescription>
        <value>Number of Recurring Donations successfully updated in the last batch run.</value>
    </labels>
    <labels>
        <fullName>stgHelpRecDon</fullName>
        <categories>Settings</categories>
        <language>en_US</language>
        <protected>false</protected>
        <shortDescription>stgHelpRecDon</shortDescription>
        <value>This setting lets you create Custom Installment Periods for Recurring Donations, different from the default Installment Periods (monthly, quarterly, yearly, and so on) that come with NPSP.</value>
    </labels>
    <labels>
        <fullName>stgHelpRelAutoCreatedDup</fullName>
        <categories>Settings</categories>
        <language>en_US</language>
        <protected>false</protected>
        <shortDescription>stgHelpRelAutoCreatedDup</shortDescription>
        <value>NPSP deduplicates auto-created Relationships. Select this option if you want to disable automatic deduplication, and allow multiple Relationships of the same Type to exist between two Contacts.</value>
    </labels>
    <labels>
        <fullName>stgHelpRelFieldSyncToggle</fullName>
        <categories>Settings</categories>
        <language>en_US</language>
        <protected>true</protected>
        <shortDescription>stgHelpRelFieldSyncToggle</shortDescription>
        <value>Select this option to sync custom Relationships fields between the two Contacts in a relationship pair.</value>
    </labels>
    <labels>
        <fullName>stgHelpRelGenderField</fullName>
        <categories>Settings</categories>
        <language>en_US</language>
        <protected>false</protected>
        <shortDescription>stgHelpRelGenderField</shortDescription>
        <value>Custom field that specifies the gender of a Contact. Salesforce uses the value in this field to determine reciprocal relationships.</value>
    </labels>
    <labels>
        <fullName>stgHelpRelReciprocalFemale</fullName>
        <categories>Settings</categories>
        <language>en_US</language>
        <protected>false</protected>
        <shortDescription>stgHelpRelReciprocalFemale</shortDescription>
        <value>The value Salesforce uses if the Contact&apos;s Gender field value is Female, or if the Contact&apos;s Salutation indicates gender.</value>
    </labels>
    <labels>
        <fullName>stgHelpRelReciprocalMale</fullName>
        <categories>Settings</categories>
        <language>en_US</language>
        <protected>false</protected>
        <shortDescription>stgHelpRelReciprocalMale</shortDescription>
        <value>The value Salesforce uses if the Contact&apos;s Gender field value is Male, or if the Contact&apos;s Salutation indicates gender.</value>
    </labels>
    <labels>
        <fullName>stgHelpRelReciprocalMethod</fullName>
        <categories>Settings</categories>
        <language>en_US</language>
        <protected>false</protected>
        <shortDescription>stgHelpRelReciprocalMethod</shortDescription>
        <value>Specifies the method used for generating reciprocal relationships. See the &lt;a href=&quot;https://powerofus.force.com/NPSP_Relationships_Settings&quot; target=&quot;_blank&quot;&gt;NPSP Documentation&lt;/a&gt; for more information.</value>
    </labels>
    <labels>
        <fullName>stgHelpRelReciprocalName</fullName>
        <categories>Settings</categories>
        <language>en_US</language>
        <protected>false</protected>
        <shortDescription>stgHelpRelReciprocalName</shortDescription>
        <value>The name of the Relationship. The name will be an option Users can select in the Type picklist when creating a Relationship between Contacts.</value>
    </labels>
    <labels>
        <fullName>stgHelpRelReciprocalNeutral</fullName>
        <categories>Settings</categories>
        <language>en_US</language>
        <protected>false</protected>
        <shortDescription>stgHelpRelReciprocalNeutral</shortDescription>
        <value>The value Salesforce uses if it cannot determine the Contact&apos;s gender based on Gender field value or Salutation.</value>
    </labels>
    <labels>
        <fullName>stgHelpRelSyncFields</fullName>
        <categories>Settings</categories>
        <language>en_US</language>
        <protected>true</protected>
        <shortDescription>stgHelpRelSyncFields</shortDescription>
        <value>Select the custom Relationship fields you do not want synchronized between the two Contacts in a Relationship pair. Control or command click to select more than one field.</value>
    </labels>
    <labels>
        <fullName>stgHelpRespectDuplicateRuleSettings</fullName>
        <categories>Settings</categories>
        <language>en_US</language>
        <protected>true</protected>
        <shortDescription>Respect the settings on a Duplicate Rule that control allowing duplicates.</shortDescription>
        <value>Respect the settings on a Duplicate Rule that control whether duplicate records are allowed.
To check your existing settings, go to Duplicate Rules under Setup. For any rule, when the Action On Create or Action On Edit fields are set to &quot;Allow,&quot; duplicates will be saved.</value>
    </labels>
    <labels>
        <fullName>stgHelpReviewErrorLog</fullName>
        <categories>Settings</categories>
        <language>en_US</language>
        <protected>false</protected>
        <shortDescription>stgHelpReviewErrorLog</shortDescription>
        <value>Review &lt;a href=&quot;#&quot; onclick=&quot;ShowPanel(&apos;idPanelErrorLog&apos;);return false;&quot;&gt;Error Logs&lt;/a&gt; to see if there are issues.</value>
    </labels>
    <labels>
        <fullName>stgHelpRollupBatchSize</fullName>
        <categories>Settings</categories>
        <language>en_US</language>
        <protected>false</protected>
        <shortDescription>stgHelpRollupBatchSize</shortDescription>
        <value>The number of records processed at a time when calculating donor statistics. The default size is 200. Reduce to a smaller number if the Opportunity Rollups are failing due to system limits.</value>
    </labels>
    <labels>
        <fullName>stgHelpRollupExcludeAccountOppRT</fullName>
        <categories>Settings</categories>
        <language>en_US</language>
        <protected>false</protected>
        <shortDescription>stgHelpRollupExcludeAccountOppRT</shortDescription>
        <value>Opportunities with the selected record types won&apos;t be included in rollups to the Account. Control or Command click to select more than one record type.</value>
    </labels>
    <labels>
        <fullName>stgHelpRollupExcludeAccountOppType</fullName>
        <categories>Settings</categories>
        <language>en_US</language>
        <protected>false</protected>
        <shortDescription>stgHelpRollupExcludeAccountOppType</shortDescription>
        <value>Opportunities that have this value in the Type picklist won&apos;t be included in rollups to the Account.</value>
    </labels>
    <labels>
        <fullName>stgHelpRollupExcludeAlloOppRecType</fullName>
        <categories>Allocation, Settings</categories>
        <language>en_US</language>
        <protected>false</protected>
        <shortDescription>stgHelpRollupExcludeAlloOppRecType</shortDescription>
        <value>GAU Allocations from Opportunities with the selected record types won&apos;t be included when rolling up to the General Accounting Unit record.</value>
    </labels>
    <labels>
        <fullName>stgHelpRollupExcludeAlloOppType</fullName>
        <categories>Allocation, Settings</categories>
        <language>en_US</language>
        <protected>false</protected>
        <shortDescription>stgHelpRollupExcludeAlloOppType</shortDescription>
        <value>GAU Allocations from Opportunities that have this value in the Type picklist won&apos;t be included when rolling up to the General Accounting Unit record.</value>
    </labels>
    <labels>
        <fullName>stgHelpRollupExcludeContactOppRT</fullName>
        <categories>Settings</categories>
        <language>en_US</language>
        <protected>false</protected>
        <shortDescription>stgHelpRollupExcludeContactOppRT</shortDescription>
        <value>Opportunities with the selected record types won&apos;t be included in rollups to the Contact. Control or Command click to select more than one record type.</value>
    </labels>
    <labels>
        <fullName>stgHelpRollupExcludeContactOppType</fullName>
        <categories>Settings</categories>
        <language>en_US</language>
        <protected>false</protected>
        <shortDescription>stgHelpRollupExcludeContactOppType</shortDescription>
        <value>Opportunities that have this value in the Type picklist won&apos;t be included in rollups to the Contact.</value>
    </labels>
    <labels>
        <fullName>stgHelpRollupNDayValue</fullName>
        <categories>Settings</categories>
        <language>en_US</language>
        <protected>false</protected>
        <shortDescription>stgHelpRollupNDayValue</shortDescription>
        <value>Sets the value for &apos;N day&apos; rollups, where &apos;N&apos; is the number of days from today into the past. This value defaults to rollup over the past 365 days.</value>
    </labels>
    <labels>
        <fullName>stgHelpRollupPrimaryContact</fullName>
        <categories>Settings</categories>
        <language>en_US</language>
        <protected>false</protected>
        <shortDescription>stgHelpRollupPrimaryContact</shortDescription>
        <value>When this option is selected, Salesforce will ALWAYS roll up donor data to the Opportunity&apos;s Primary Contact. Note that only the Account on the Opportunity will receive hard credit. So, if the Account Name on the Opportunity is an Organization, that Organization and the Primary Contact will receive hard credit; the Contact&apos;s Household or 1:1 Account will NOT receive hard credit. If left unselected, and the Opportunity&apos;s Account is an Organization, only the Organization will receive credit for the Opportunity.</value>
    </labels>
    <labels>
        <fullName>stgHelpRollupSkewLimit</fullName>
        <categories>Settings</categories>
        <language>en_US</language>
        <protected>false</protected>
        <shortDescription>stgHelpRollupSkewLimit</shortDescription>
        <value>The maximum number of related Opportunities on an Account or Contact allowed in the non-Skew Mode Rollup Batch Jobs. An Account or Contact with more than this number of related Opportunities will always be rolled up using Skew Mode.</value>
    </labels>
    <labels>
        <fullName>stgHelpSalesforceSetup</fullName>
        <categories>Settings</categories>
        <language>en_US</language>
        <protected>false</protected>
        <shortDescription>stgHelpSalesforceSetup</shortDescription>
        <value>Looking to customize page layouts, add fields, or add users?  Try the &lt;a href=&quot;/setup/forcecomHomepage.apexp?setupid=ForceCom&quot; target=&quot;_blank&quot;&gt;Salesforce Setup&lt;/a&gt; pages.</value>
    </labels>
    <labels>
        <fullName>stgHelpSimpleAddrChangeIsUpdate</fullName>
        <categories>NPSP Settings</categories>
        <language>en_US</language>
        <protected>false</protected>
        <shortDescription>stgHelpSimpleAddrChangeIsUpdate</shortDescription>
        <value>A simple address change is a change (such as correcting a typo, or deleting white space) to a single Contact or Account address field. When this option is selected, Salesforce treats these changes as updates to the existing address (i.e., no new Address object is created).</value>
    </labels>
    <labels>
        <fullName>stgHelpSoftCreditRoles</fullName>
        <categories>Settings</categories>
        <language>en_US</language>
        <protected>false</protected>
        <shortDescription>stgHelpSoftCreditRoles</shortDescription>
        <value>Opportunity Contact Roles you want to include in Soft Credit rollups. Control or Command click to select multiple roles.</value>
    </labels>
    <labels>
        <fullName>stgHelpStoreErrorsOn</fullName>
        <categories>Settings</categories>
        <language>en_US</language>
        <protected>false</protected>
        <shortDescription>stgHelpStoreErrorsOn</shortDescription>
        <value>When selected, NPSP will store errors. You can view stored errors in System Tools | Error Log on the NPSP Settings page.</value>
    </labels>
    <labels>
        <fullName>stgHelpTDTM</fullName>
        <categories>Settings</categories>
        <language>en_US</language>
        <protected>false</protected>
        <shortDescription>stgHelpTDTM</shortDescription>
        <value>Trigger Handlers contain the actual business logic that needs to be executed for a particular trigger event.</value>
    </labels>
    <labels>
        <fullName>stgHelpTHActive</fullName>
        <categories>Settings</categories>
        <language>en_US</language>
        <protected>false</protected>
        <shortDescription>stgHelpTHActive</shortDescription>
        <value>Indicates that this Trigger Handler is active and will run when Trigger Action criteria is met.</value>
    </labels>
    <labels>
        <fullName>stgHelpTHAsync</fullName>
        <categories>Settings</categories>
        <language>en_US</language>
        <protected>false</protected>
        <shortDescription>stgHelpTHAsync</shortDescription>
        <value>Indicates that this trigger handler&apos;s After Events should run asynchronously. WARNING: If the specified Apex Class doesn&apos;t support asynchronous processing and you select this checkbox, the class may not work properly.</value>
    </labels>
    <labels>
        <fullName>stgHelpTHClass</fullName>
        <categories>Settings</categories>
        <language>en_US</language>
        <protected>false</protected>
        <shortDescription>stgHelpTHClass</shortDescription>
        <value>The Apex class to run.</value>
    </labels>
    <labels>
        <fullName>stgHelpTHLoadOrder</fullName>
        <categories>Settings</categories>
        <language>en_US</language>
        <protected>false</protected>
        <shortDescription>stgHelpTHLoadOrder</shortDescription>
        <value>Order in which this trigger should be run. If the records that this trigger handler processes have related records, the load order ensures that they&apos;re created or updated in the correct order.</value>
    </labels>
    <labels>
        <fullName>stgHelpTHObject</fullName>
        <categories>Settings</categories>
        <language>en_US</language>
        <protected>false</protected>
        <shortDescription>stgHelpTHObject</shortDescription>
        <value>The object related to this trigger handler.</value>
    </labels>
    <labels>
        <fullName>stgHelpTHTriggerAction</fullName>
        <categories>Settings</categories>
        <language>en_US</language>
        <protected>false</protected>
        <shortDescription>stgHelpTHTriggerAction</shortDescription>
        <value>Actions that fire this trigger. Ctrl and Command click to select more than one action.</value>
    </labels>
    <labels>
        <fullName>stgHelpTriggerHandlers</fullName>
        <categories>Settings</categories>
        <language>en_US</language>
        <protected>false</protected>
        <shortDescription>stgHelpTriggerHandlers</shortDescription>
        <value>These triggers control core functionality in the Nonprofit Success Pack, so please exercise extreme caution when creating or modifying them.</value>
    </labels>
    <labels>
        <fullName>stgHelpTriggerHandlersAsync</fullName>
        <categories>Health Check</categories>
        <language>en_US</language>
        <protected>false</protected>
        <shortDescription>stgHelpTriggerHandlersAsync</shortDescription>
        <value>If you select the Asynchronous After Events option for a Trigger Handler, it can have unintended consequences. You should test the Trigger Handler thoroughly in a sandbox environment before deploying it to production.</value>
    </labels>
    <labels>
        <fullName>stgHelpUDROperation</fullName>
        <categories>Settings</categories>
        <language>en_US</language>
        <protected>false</protected>
        <shortDescription>stgHelpUDROperation</shortDescription>
        <value>Determines how the field should roll up. Only operations that are valid for the selected Opportunity field are listed.</value>
    </labels>
    <labels>
        <fullName>stgHelpUDROppField</fullName>
        <categories>Settings</categories>
        <language>en_US</language>
        <protected>false</protected>
        <shortDescription>stgHelpUDROppField</shortDescription>
        <value>The Opportunity field to roll up.</value>
    </labels>
    <labels>
        <fullName>stgHelpUDRTargetObject</fullName>
        <categories>Settings</categories>
        <language>en_US</language>
        <protected>false</protected>
        <shortDescription>stgHelpUDRTargetObject</shortDescription>
        <value>The object on which the rollup information will appear.</value>
    </labels>
    <labels>
        <fullName>stgHelpUseDatedConvRates</fullName>
        <categories>Settings</categories>
        <language>en_US</language>
        <protected>false</protected>
        <shortDescription>stgHelpUseDatedConvRates</shortDescription>
        <value>When checked, Dated Exchange Rates are used for currency conversion. If unchecked, the standard exchange rate is used even if Advanced Currency Management is enabled.</value>
    </labels>
    <labels>
        <fullName>stgInstallScriptError</fullName>
        <language>en_US</language>
        <protected>true</protected>
        <shortDescription>stgInstallScriptError</shortDescription>
        <value>Your installation was successful, but we detected a slight problem. To fix the problem, simply load the NPSP Settings page in Salesforce.

Note: The NPSP Settings tab is visible in the Nonprofit Success Pack application. If you don&apos;t see the tab, select Nonprofit Success Pack from the app menu in the upper-right corner.</value>
    </labels>
    <labels>
        <fullName>stgLabelActionColumn</fullName>
        <categories>Settings</categories>
        <language>en_US</language>
        <protected>false</protected>
        <shortDescription>stgLabelActionColumn</shortDescription>
        <value>Action</value>
    </labels>
    <labels>
        <fullName>stgLabelAddressVerification</fullName>
        <categories>Settings</categories>
        <language>en_US</language>
        <protected>false</protected>
        <shortDescription>stgLabelAddressVerification</shortDescription>
        <value>Address Settings</value>
    </labels>
    <labels>
        <fullName>stgLabelAfflSettings</fullName>
        <categories>Settings</categories>
        <language>en_US</language>
        <protected>false</protected>
        <shortDescription>stgLabelAfflSettings</shortDescription>
        <value>Affiliations Settings</value>
    </labels>
    <labels>
        <fullName>stgLabelAllRecordTypes</fullName>
        <categories>Settings</categories>
        <language>en_US</language>
        <protected>false</protected>
        <shortDescription>stgLabelAllRecordTypes</shortDescription>
        <value>- all record types -</value>
    </labels>
    <labels>
        <fullName>stgLabelAlloBatchProgress</fullName>
        <categories>Allocation, Settings</categories>
        <language>en_US</language>
        <protected>false</protected>
        <shortDescription>stgLabelAlloBatchProgress</shortDescription>
        <value>Rollup Allocations Batch Progress</value>
    </labels>
    <labels>
        <fullName>stgLabelAllocationBehaviorSettings</fullName>
        <categories>Allocation, Settings</categories>
        <language>en_US</language>
        <protected>true</protected>
        <shortDescription>stgLabelAllocationsRollupSettings</shortDescription>
        <value>Allocation Behavior Settings</value>
    </labels>
    <labels>
        <fullName>stgLabelAllocationsRollupSettings</fullName>
        <categories>Allocation, Settings</categories>
        <language>en_US</language>
        <protected>false</protected>
        <shortDescription>stgLabelAllocationsRollupSettings</shortDescription>
        <value>GAU Allocations Rollup Settings</value>
    </labels>
    <labels>
        <fullName>stgLabelAllocationsSettings</fullName>
        <categories>Allocation, Settings</categories>
        <language>en_US</language>
        <protected>false</protected>
        <shortDescription>stgLabelAllocationsSettings</shortDescription>
        <value>Default Allocations Settings</value>
    </labels>
    <labels>
        <fullName>stgLabelAreYouSure</fullName>
        <categories>Settings</categories>
        <language>en_US</language>
        <protected>false</protected>
        <shortDescription>stgLabelAreYouSure</shortDescription>
        <value>Are you sure?</value>
    </labels>
    <labels>
        <fullName>stgLabelAutoContactRoles</fullName>
        <categories>Settings</categories>
        <language>en_US</language>
        <protected>false</protected>
        <shortDescription>stgLabelAutoContactRoles</shortDescription>
        <value>Default Contact Roles</value>
    </labels>
    <labels>
        <fullName>stgLabelBatchJobSizes</fullName>
        <categories>Settings</categories>
        <language>en_US</language>
        <protected>false</protected>
        <shortDescription>stgLabelBatchJobSizes</shortDescription>
        <value>Rollup Batch Job Sizes</value>
    </labels>
    <labels>
        <fullName>stgLabelBatchJobRollupSkewSizes</fullName>
        <categories>Settings</categories>
        <language>en_US</language>
        <protected>false</protected>
        <shortDescription>stgLabelBatchJobRollupSkewSizes</shortDescription>
        <value>Rollup Batch Job Skew Mode Sizes</value>
    </labels>
    <labels>
        <fullName>stgLabelBatchProcessingOptions</fullName>
        <categories>Settings</categories>
        <language>en_US</language>
        <protected>true</protected>
        <shortDescription>stgLabelBatchProcessingOptions</shortDescription>
        <value>Batch Processing Options</value>
    </labels>
    <labels>
        <fullName>stgLabelBDESettings</fullName>
        <categories>Settings</categories>
        <language>en_US</language>
        <protected>false</protected>
        <shortDescription>stgLabelBDESettings</shortDescription>
        <value>Batch Data Entry Settings</value>
    </labels>
    <labels>
        <fullName>stgLabelBatchStatus</fullName>
        <categories>Settings</categories>
        <language>en_US</language>
        <protected>false</protected>
        <shortDescription>stgLabelBatchStatus</shortDescription>
        <value>Batch Status</value>
    </labels>
    <labels>
        <fullName>stgLabelCreateMissingPayments</fullName>
        <categories>Settings</categories>
        <language>en_US</language>
        <protected>false</protected>
        <shortDescription>stgLabelCreateMissingPayments</shortDescription>
        <value>Create Missing Payments</value>
    </labels>
    <labels>
        <fullName>stgLabelCurrentUDR</fullName>
        <categories>Settings</categories>
        <language>en_US</language>
        <protected>false</protected>
        <shortDescription>stgLabelCurrentUDR</shortDescription>
        <value>Current User Defined Rollups</value>
    </labels>
    <labels>
        <fullName>stgLabelDoNotRename</fullName>
        <categories>Settings</categories>
        <language>en_US</language>
        <protected>false</protected>
        <shortDescription>stgLabelDoNotRename</shortDescription>
        <value>- do not rename -</value>
    </labels>
    <labels>
        <fullName>stgLabelErrorNotify</fullName>
        <categories>Settings</categories>
        <language>en_US</language>
        <protected>false</protected>
        <shortDescription>stgLabelErrorNotify</shortDescription>
        <value>Error Notification Settings</value>
    </labels>
    <labels>
        <fullName>stgLabelExamplesFGFormat</fullName>
        <categories>Settings</categories>
        <language>en_US</language>
        <protected>false</protected>
        <shortDescription>stgLabelExamplesFGFormat</shortDescription>
        <value>Examples for Formal Greeting Format</value>
    </labels>
    <labels>
        <fullName>stgLabelExamplesHHNameFOrmat</fullName>
        <categories>Settings</categories>
        <language>en_US</language>
        <protected>false</protected>
        <shortDescription>stgLabelExamplesHHNameFOrmat</shortDescription>
        <value>Examples for Household Name Format</value>
    </labels>
    <labels>
        <fullName>stgLabelExamplesIGFormat</fullName>
        <categories>Settings</categories>
        <language>en_US</language>
        <protected>false</protected>
        <shortDescription>stgLabelExamplesIGFormat</shortDescription>
        <value>Examples for Informal Greeting Format</value>
    </labels>
    <labels>
        <fullName>stgLabelField</fullName>
        <categories>Settings</categories>
        <language>en_US</language>
        <protected>false</protected>
        <shortDescription>stgLabelField</shortDescription>
        <value>Field</value>
    </labels>
    <labels>
        <fullName>stgLabelHHGeneral</fullName>
        <categories>Settings</categories>
        <language>en_US</language>
        <protected>false</protected>
        <shortDescription>stgLabelHHGeneral</shortDescription>
        <value>General Settings</value>
    </labels>
    <labels>
        <fullName>stgLabelHHNaming</fullName>
        <categories>Settings</categories>
        <language>en_US</language>
        <protected>false</protected>
        <shortDescription>stgLabelHHNaming</shortDescription>
        <value>Household Name Settings</value>
    </labels>
    <labels>
        <fullName>stgLabelHHNamingProgress</fullName>
        <categories>Settings</categories>
        <language>en_US</language>
        <protected>false</protected>
        <shortDescription>stgLabelHHNamingProgress</shortDescription>
        <value>Naming Activation Progress</value>
    </labels>
    <labels>
        <fullName>stgLabelHHOCR</fullName>
        <categories>Settings</categories>
        <language>en_US</language>
        <protected>false</protected>
        <shortDescription>stgLabelHHOCR</shortDescription>
        <value>Household Opportunity Contact Roles</value>
    </labels>
    <labels>
        <fullName>stgLabelHHObject</fullName>
        <categories>Settings</categories>
        <language>en_US</language>
        <protected>false</protected>
        <shortDescription>stgLabelHHObject</shortDescription>
        <value>Household Object</value>
    </labels>
    <labels>
        <fullName>stgLabelHHSettings</fullName>
        <categories>Settings</categories>
        <language>en_US</language>
        <protected>false</protected>
        <shortDescription>stgLabelHHSettings</shortDescription>
        <value>Household Settings</value>
    </labels>
    <labels>
        <fullName>stgLabelHidden</fullName>
        <categories>Settings</categories>
        <language>en_US</language>
        <protected>true</protected>
        <shortDescription>stgLabelHidden</shortDescription>
        <value>Hidden</value>
    </labels>
    <labels>
        <fullName>stgLabelHonoreeNotificationHelpText</fullName>
        <categories>Settings</categories>
        <language>en_US</language>
        <protected>false</protected>
        <shortDescription>stgLabelHonoreeNotificationHelpText</shortDescription>
        <value>Auto-create Opportunity Contact Roles for Honoree and Notification Recipient Contacts.</value>
    </labels>
    <labels>
        <fullName>stgLabelHonoreeNotificationOCR</fullName>
        <categories>Settings</categories>
        <language>en_US</language>
        <protected>false</protected>
        <shortDescription>stgLabelHonoreeNotificationOCR</shortDescription>
        <value>Honoree and Notification Recipient Opportunity Contact Roles</value>
    </labels>
    <labels>
        <fullName>stgLabelLeadSettings</fullName>
        <categories>Settings</categories>
        <language>en_US</language>
        <protected>false</protected>
        <shortDescription>stgLabelLeadSettings</shortDescription>
        <value>Lead Settings</value>
    </labels>
    <labels>
        <fullName>stgLabelLvlAssignBatchTitle</fullName>
        <categories>NPSP Settings</categories>
        <language>en_US</language>
        <protected>true</protected>
        <shortDescription>menu title for the Level Assignment Batch in NPSP Settings</shortDescription>
        <value>Level Assignment Batch</value>
    </labels>
    <labels>
        <fullName>stgLabelMembershipSettings</fullName>
        <categories>Settings</categories>
        <language>en_US</language>
        <protected>false</protected>
        <shortDescription>stgLabelMembershipSettings</shortDescription>
        <value>Membership Settings</value>
    </labels>
    <labels>
        <fullName>stgLabelName</fullName>
        <categories>Settings</categories>
        <language>en_US</language>
        <protected>false</protected>
        <shortDescription>Intended for the name of a metadata record and not a person.</shortDescription>
        <value>Name</value>
    </labels>
    <labels>
        <fullName>stgLabelNewAutoRel</fullName>
        <categories>Settings</categories>
        <language>en_US</language>
        <protected>false</protected>
        <shortDescription>stgLabelNewAutoRel</shortDescription>
        <value>New Automatic Relationship</value>
    </labels>
    <labels>
        <fullName>stgLabelNewPaymentMapping</fullName>
        <categories>Settings</categories>
        <language>en_US</language>
        <protected>false</protected>
        <shortDescription>stgLabelNewPaymentMapping</shortDescription>
        <value>New Payment Field Mapping</value>
    </labels>
    <labels>
        <fullName>stgLabelNewRDFieldMap</fullName>
        <categories>Settings</categories>
        <language>en_US</language>
        <protected>false</protected>
        <shortDescription>stgLabelNewRDFieldMap</shortDescription>
        <value>New Custom Field Mapping</value>
    </labels>
    <labels>
        <fullName>stgLabelNewRelReciprocal</fullName>
        <categories>Settings</categories>
        <language>en_US</language>
        <protected>false</protected>
        <shortDescription>stgLabelNewRelReciprocal</shortDescription>
        <value>New Reciprocal Relationship</value>
    </labels>
    <labels>
        <fullName>stgLabelNewTH</fullName>
        <categories>Settings</categories>
        <language>en_US</language>
        <protected>false</protected>
        <shortDescription>stgLabelNewTH</shortDescription>
        <value>New Trigger Handler</value>
    </labels>
    <labels>
        <fullName>stgLabelNewUDR</fullName>
        <categories>Settings</categories>
        <language>en_US</language>
        <protected>false</protected>
        <shortDescription>stgLabelNewUDR</shortDescription>
        <value>New User Defined Rollup</value>
    </labels>
    <labels>
        <fullName>stgLabelNone</fullName>
        <categories>Settings</categories>
        <language>en_US</language>
        <protected>true</protected>
        <shortDescription>stgLabelNone</shortDescription>
        <value>--None--</value>
    </labels>
    <labels>
        <fullName>stgLabelObject</fullName>
        <categories>Settings</categories>
        <language>en_US</language>
        <protected>false</protected>
        <shortDescription>stgLabelObject</shortDescription>
        <value>Object</value>
    </labels>
    <labels>
        <fullName>stgLabelONS</fullName>
        <categories>Settings</categories>
        <language>en_US</language>
        <protected>false</protected>
        <shortDescription>stgLabelONS</shortDescription>
        <value>Opportunity Name Settings</value>
    </labels>
    <labels>
        <fullName>stgLabelOK</fullName>
        <categories>Settings</categories>
        <language>en_US</language>
        <protected>false</protected>
        <shortDescription>stgLabelOK</shortDescription>
        <value>OK</value>
    </labels>
    <labels>
        <fullName>stgLabelOppBatchProgress</fullName>
        <categories>Settings</categories>
        <language>en_US</language>
        <protected>false</protected>
        <shortDescription>stgLabelOppBatchProgress</shortDescription>
        <value>Rollup Donations Batch Progress</value>
    </labels>
    <labels>
        <fullName>stgLabelOppCampMembers</fullName>
        <categories>Settings</categories>
        <language>en_US</language>
        <protected>false</protected>
        <shortDescription>stgLabelOppCampMembers</shortDescription>
        <value>Campaign Members</value>
    </labels>
    <labels>
        <fullName>stgLabelOppNamingRefreshTitle</fullName>
        <categories>Settings</categories>
        <language>en_US</language>
        <protected>false</protected>
        <shortDescription>stgLabelOppNamingRefreshTitle</shortDescription>
        <value>Refresh Opportunity Names</value>
    </labels>
    <labels>
        <fullName>stgLabelOppNamingSettings</fullName>
        <categories>Settings</categories>
        <language>en_US</language>
        <protected>false</protected>
        <shortDescription>stgLabelOppNamingSettings</shortDescription>
        <value>Opportunity Names</value>
    </labels>
    <labels>
        <fullName>stgLabelOppPrimaryContactTitle</fullName>
        <categories>Settings</categories>
        <language>en_US</language>
        <protected>false</protected>
        <shortDescription>stgLabelOppPrimaryContactTitle</shortDescription>
        <value>Refresh Opportunity Primary Contact</value>
    </labels>
    <labels>
        <fullName>stgLabelOppRollupRT</fullName>
        <categories>Settings</categories>
        <language>en_US</language>
        <protected>false</protected>
        <shortDescription>stgLabelOppRollupRT</shortDescription>
        <value>Opportunity Rollup Record Types</value>
    </labels>
    <labels>
        <fullName>stgLabelOppRollups</fullName>
        <categories>Settings</categories>
        <language>en_US</language>
        <protected>false</protected>
        <shortDescription>stgLabelOppRollups</shortDescription>
        <value>Opportunity Rollups</value>
    </labels>
    <labels>
        <fullName>stgLabelOppUpdatePrimaryContact</fullName>
        <categories>Settings</categories>
        <language>en_US</language>
        <protected>false</protected>
        <shortDescription>stgLabelOppUpdatePrimaryContact</shortDescription>
        <value>Batch Update Primary Contact</value>
    </labels>
    <labels>
        <fullName>stgLabelOther</fullName>
        <categories>Settings</categories>
        <language>en_US</language>
        <protected>false</protected>
        <shortDescription>stgLabelOther</shortDescription>
        <value>other</value>
    </labels>
    <labels>
        <fullName>stgLabelOtherDateFormat</fullName>
        <categories>Settings</categories>
        <language>en_US</language>
        <protected>false</protected>
        <shortDescription>stgLabelOtherDateFormat</shortDescription>
        <value>Other Date Format</value>
    </labels>
    <labels>
        <fullName>stgLabelOtherFormalGreetingFormat</fullName>
        <categories>Settings</categories>
        <language>en_US</language>
        <protected>false</protected>
        <shortDescription>stgLabelOtherFormalGreetingFormat</shortDescription>
        <value>Other Formal Greeting Format</value>
    </labels>
    <labels>
        <fullName>stgLabelOtherHHNameFormat</fullName>
        <categories>Settings</categories>
        <language>en_US</language>
        <protected>true</protected>
        <shortDescription>stgLabelOtherHHNameFormat</shortDescription>
        <value>Other Household Name Format</value>
    </labels>
    <labels>
        <fullName>stgLabelOtherInformalGreetingFormat</fullName>
        <categories>Settings</categories>
        <language>en_US</language>
        <protected>false</protected>
        <shortDescription>stgLabelOtherInformalGreetingFormat</shortDescription>
        <value>Other Informal Greeting Format</value>
    </labels>
    <labels>
        <fullName>stgLabelOtherOpportunigyNamingFormat</fullName>
        <categories>Settings</categories>
        <language>en_US</language>
        <protected>false</protected>
        <shortDescription>stgLabelOtherOpportunigyNamingFormat</shortDescription>
        <value>Other Opportunigy Naming Format</value>
    </labels>
    <labels>
        <fullName>stgLabelPaymentMapNoValidFields</fullName>
        <categories>Settings</categories>
        <language>en_US</language>
        <protected>false</protected>
        <shortDescription>stgLabelPaymentMapNoValidFields</shortDescription>
        <value>No Valid Field Available</value>
    </labels>
    <labels>
        <fullName>stgLabelPaymentSettings</fullName>
        <categories>Settings</categories>
        <language>en_US</language>
        <protected>false</protected>
        <shortDescription>stgLabelPaymentSettings</shortDescription>
        <value>Payment Settings</value>
    </labels>
    <labels>
        <fullName>stgLabelPrimaryContactRoleMergeBatch</fullName>
        <categories>NPSP Settings</categories>
        <language>en_US</language>
        <protected>true</protected>
        <shortDescription>Menu title for the Duplicate Primary OCRs in NPSP Settings</shortDescription>
        <value>Remove Duplicate Primary OCRs</value>
    </labels>
    <labels>
        <fullName>stgLabelRDFieldMap</fullName>
        <categories>Settings</categories>
        <language>en_US</language>
        <protected>false</protected>
        <shortDescription>stgLabelRDFieldMap</shortDescription>
        <value>Custom Field Mappings</value>
    </labels>
    <labels>
        <fullName>stgLabelRDNewPeriod</fullName>
        <categories>Settings</categories>
        <language>en_US</language>
        <protected>false</protected>
        <shortDescription>stgLabelRDNewPeriod</shortDescription>
        <value>New Installment Period</value>
    </labels>
    <labels>
        <fullName>stgLabelRDPeriod</fullName>
        <categories>Settings</categories>
        <language>en_US</language>
        <protected>false</protected>
        <shortDescription>stgLabelRDPeriod</shortDescription>
        <value>Custom Installment Periods</value>
    </labels>
    <labels>
        <fullName>stgLabelRDSettings</fullName>
        <categories>Settings</categories>
        <language>en_US</language>
        <protected>false</protected>
        <shortDescription>stgLabelRDSettings</shortDescription>
        <value>Recurring Donation Settings</value>
    </labels>
    <labels>
        <fullName>stgLabelRDStatus</fullName>
        <categories>Settings</categories>
        <language>en_US</language>
        <protected>false</protected>
        <shortDescription>stgLabelRDStatus</shortDescription>
        <value>Updating Recurring Donation Opportunities</value>
    </labels>
    <labels>
        <fullName>stgLabelRelSettings</fullName>
        <categories>Settings</categories>
        <language>en_US</language>
        <protected>false</protected>
        <shortDescription>stgLabelRelSettings</shortDescription>
        <value>General Settings</value>
    </labels>
    <labels>
        <fullName>stgLabelRelationshipSyncNoValidFields</fullName>
        <categories>Settings</categories>
        <language>en_US</language>
        <protected>true</protected>
        <shortDescription>stgLabelRelationshipSyncNoValidFields</shortDescription>
        <value>No Valid Field Available</value>
    </labels>
    <labels>
        <fullName>stgLabelSelectChatterGroup</fullName>
        <categories>Settings</categories>
        <language>en_US</language>
        <protected>false</protected>
        <shortDescription>stgLabelSelectChatterGroup</shortDescription>
        <value>Select Chatter Group</value>
    </labels>
    <labels>
        <fullName>stgLabelSoftCredit</fullName>
        <categories>Settings</categories>
        <language>en_US</language>
        <protected>false</protected>
        <shortDescription>stgLabelSoftCredit</shortDescription>
        <value>Soft Credit Settings</value>
    </labels>
    <labels>
        <fullName>stgLabelTriggerHandlers</fullName>
        <categories>Settings</categories>
        <language>en_US</language>
        <protected>false</protected>
        <shortDescription>stgLabelTriggerHandlers</shortDescription>
        <value>Trigger Handlers</value>
    </labels>
    <labels>
        <fullName>stgLabelTypeAhead</fullName>
        <categories>Settings</categories>
        <language>en_US</language>
        <protected>false</protected>
        <shortDescription>stgLabelTypeAhead</shortDescription>
        <value>Start typing...</value>
    </labels>
    <labels>
        <fullName>stgLabelUDRNoOppFields</fullName>
        <categories>Settings</categories>
        <language>en_US</language>
        <protected>false</protected>
        <shortDescription>stgLabelUDRNoOppFields</shortDescription>
        <value>No valid Opportunity fields found.</value>
    </labels>
    <labels>
        <fullName>stgLabelUDROp</fullName>
        <categories>Settings</categories>
        <language>en_US</language>
        <protected>false</protected>
        <shortDescription>stgLabelUDROp</shortDescription>
        <value>Rollup Operation</value>
    </labels>
    <labels>
        <fullName>stgLabelUDROppField</fullName>
        <categories>Settings</categories>
        <language>en_US</language>
        <protected>false</protected>
        <shortDescription>stgLabelUDROppField</shortDescription>
        <value>Opportunity Field</value>
    </labels>
    <labels>
        <fullName>stgLabelUDRTargetField</fullName>
        <categories>Settings</categories>
        <language>en_US</language>
        <protected>false</protected>
        <shortDescription>stgLabelUDRTargetField</shortDescription>
        <value>Target Field</value>
    </labels>
    <labels>
        <fullName>stgLabelUDRTargetFieldHelp</fullName>
        <categories>Settings</categories>
        <language>en_US</language>
        <protected>true</protected>
        <shortDescription>stgLabelUDRTargetFieldHelp</shortDescription>
        <value>The custom field on the target object that will display your custom rollup summary. This field must be of the same type as the Opportunity field you&apos;re rolling up.</value>
    </labels>
    <labels>
        <fullName>stgLabelUDRTargetObject</fullName>
        <categories>Settings</categories>
        <language>en_US</language>
        <protected>false</protected>
        <shortDescription>stgLabelUDRTargetObject</shortDescription>
        <value>Target Object</value>
    </labels>
    <labels>
        <fullName>stgLabelView</fullName>
        <categories>Settings</categories>
        <language>en_US</language>
        <protected>false</protected>
        <shortDescription>stgLabelView</shortDescription>
        <value>View</value>
    </labels>
    <labels>
        <fullName>stgLabelYearPicklistLastYear</fullName>
        <categories>Settings</categories>
        <language>en_US</language>
        <protected>true</protected>
        <shortDescription>Label for previous year</shortDescription>
        <value>Last Year</value>
    </labels>
    <labels>
        <fullName>stgLabelYearPicklistThisYear</fullName>
        <categories>Settings</categories>
        <language>en_US</language>
        <protected>true</protected>
        <shortDescription>Label for current year</shortDescription>
        <value>This Year</value>
    </labels>
    <labels>
        <fullName>stgLabelYearPicklistYearsAgo</fullName>
        <categories>Settings</categories>
        <language>en_US</language>
        <protected>true</protected>
        <shortDescription>Label for dynamic number of years ago</shortDescription>
        <value>{0} Years Ago</value>
    </labels>
    <labels>
        <fullName>stgLinkDelete</fullName>
        <categories>Settings</categories>
        <language>en_US</language>
        <protected>false</protected>
        <shortDescription>stgLinkDelete</shortDescription>
        <value>Del</value>
    </labels>
    <labels>
        <fullName>stgNoObjectsFound</fullName>
        <categories>Settings</categories>
        <language>en_US</language>
        <protected>true</protected>
        <shortDescription>No records of an object found. Pass in the object's plural label.</shortDescription>
        <value>No {0} found.</value>
    </labels>
    <labels>
        <fullName>stgNPSPGuideImportData</fullName>
        <categories>Settings</categories>
        <language>en_US</language>
        <protected>false</protected>
        <shortDescription>stgNPSPGuideImportData</shortDescription>
        <value>NPSP Guide to Importing Data</value>
    </labels>
    <labels>
        <fullName>stgNPSPSettings</fullName>
        <categories>Settings</categories>
        <language>en_US</language>
        <protected>false</protected>
        <shortDescription>stgNPSPSettings</shortDescription>
        <value>Nonprofit Success Pack Application Settings</value>
    </labels>
    <labels>
        <fullName>stgNPSPSettingsTitle</fullName>
        <categories>Settings</categories>
        <language>en_US</language>
        <protected>false</protected>
        <shortDescription>stgNPSPSettingsTitle</shortDescription>
        <value>Nonprofit Success Pack Settings</value>
    </labels>
    <labels>
        <fullName>stgNPSPWorkbook</fullName>
        <categories>Settings</categories>
        <language>en_US</language>
        <protected>false</protected>
        <shortDescription>stgNPSPWorkbook</shortDescription>
        <value>NPSP Fundraising Trail</value>
    </labels>
    <labels>
        <fullName>stgNavAccountModel</fullName>
        <categories>Settings</categories>
        <language>en_US</language>
        <protected>false</protected>
        <shortDescription>stgNavAccountModel</shortDescription>
        <value>Account Model</value>
    </labels>
    <labels>
        <fullName>stgNavAddressVerification</fullName>
        <categories>Settings</categories>
        <language>en_US</language>
        <protected>false</protected>
        <shortDescription>stgNavAddressVerification</shortDescription>
        <value>Addresses</value>
    </labels>
    <labels>
        <fullName>stgNavAffiliations</fullName>
        <categories>Settings</categories>
        <language>en_US</language>
        <protected>false</protected>
        <shortDescription>stgNavAffiliations</shortDescription>
        <value>Affiliations</value>
    </labels>
    <labels>
        <fullName>stgNavAllocations</fullName>
        <categories>Allocation, Settings</categories>
        <language>en_US</language>
        <protected>false</protected>
        <shortDescription>stgNavAllocations</shortDescription>
        <value>GAU Allocations</value>
    </labels>
    <labels>
        <fullName>stgNavBatchProcessSettings</fullName>
        <categories>Settings</categories>
        <language>en_US</language>
        <protected>false</protected>
        <shortDescription>stgNavBatchProcessSettings</shortDescription>
        <value>Batch Process Settings</value>
    </labels>
    <labels>
        <fullName>stgNavBDE</fullName>
        <categories>Settings</categories>
        <language>en_US</language>
        <protected>false</protected>
        <shortDescription>stgNavBDE</shortDescription>
        <value>Batch Data Entry</value>
    </labels>
    <labels>
        <fullName>stgNavBulkProcesses</fullName>
        <categories>Settings</categories>
        <language>en_US</language>
        <protected>false</protected>
        <shortDescription>stgNavBulkProcesses</shortDescription>
        <value>Bulk Data Processes</value>
    </labels>
    <labels>
        <fullName>stgNavConnections</fullName>
        <categories>Settings</categories>
        <language>en_US</language>
        <protected>false</protected>
        <shortDescription>stgNavConnections</shortDescription>
        <value>Connections</value>
    </labels>
    <labels>
        <fullName>stgNavContactRoles</fullName>
        <categories>Settings</categories>
        <language>en_US</language>
        <protected>false</protected>
        <shortDescription>stgNavContactRoles</shortDescription>
        <value>Contact Roles</value>
    </labels>
    <labels>
        <fullName>stgNavContacts</fullName>
        <categories>Settings</categories>
        <language>en_US</language>
        <protected>false</protected>
        <shortDescription>stgNavContacts</shortDescription>
        <value>Contacts</value>
    </labels>
    <labels>
        <fullName>stgNavDonations</fullName>
        <categories>Settings</categories>
        <language>en_US</language>
        <protected>false</protected>
        <shortDescription>stgNavDonations</shortDescription>
        <value>Donations</value>
    </labels>
    <labels>
        <fullName>stgNavDonorStatistics</fullName>
        <categories>Settings</categories>
        <language>en_US</language>
        <protected>false</protected>
        <shortDescription>stgNavDonorStatistics</shortDescription>
        <value>Donor Statistics</value>
    </labels>
    <labels>
        <fullName>stgNavErrorLog</fullName>
        <categories>Settings</categories>
        <language>en_US</language>
        <protected>false</protected>
        <shortDescription>stgNavErrorLog</shortDescription>
        <value>Error Log</value>
    </labels>
    <labels>
        <fullName>stgNavErrorNotify</fullName>
        <categories>Settings</categories>
        <language>en_US</language>
        <protected>false</protected>
        <shortDescription>stgNavErrorNotify</shortDescription>
        <value>Error Notifications</value>
    </labels>
    <labels>
        <fullName>stgNavHealthCheck</fullName>
        <categories>Settings</categories>
        <language>en_US</language>
        <protected>false</protected>
        <shortDescription>stgNavHealthCheck</shortDescription>
        <value>Health Check</value>
    </labels>
    <labels>
        <fullName>stgNavHouseholds</fullName>
        <categories>Settings</categories>
        <language>en_US</language>
        <protected>false</protected>
        <shortDescription>stgNavHouseholds</shortDescription>
        <value>Households</value>
    </labels>
    <labels>
        <fullName>stgNavLeads</fullName>
        <categories>Settings</categories>
        <language>en_US</language>
        <protected>false</protected>
        <shortDescription>stgNavLeads</shortDescription>
        <value>Leads</value>
    </labels>
    <labels>
        <fullName>stgNavMembership</fullName>
        <categories>Settings</categories>
        <language>en_US</language>
        <protected>false</protected>
        <shortDescription>stgNavMembership</shortDescription>
        <value>Membership</value>
    </labels>
    <labels>
        <fullName>stgNavPaymentMappings</fullName>
        <categories>Settings</categories>
        <language>en_US</language>
        <protected>false</protected>
        <shortDescription>stgNavPaymentMappings</shortDescription>
        <value>Payment Mappings</value>
    </labels>
    <labels>
        <fullName>stgNavPayments</fullName>
        <categories>Settings</categories>
        <language>en_US</language>
        <protected>false</protected>
        <shortDescription>stgNavPayments</shortDescription>
        <value>Payments</value>
    </labels>
    <labels>
        <fullName>stgNavPeople</fullName>
        <categories>Settings</categories>
        <language>en_US</language>
        <protected>false</protected>
        <shortDescription>stgNavPeople</shortDescription>
        <value>People</value>
    </labels>
    <labels>
        <fullName>stgNavRDBatch</fullName>
        <categories>Settings</categories>
        <language>en_US</language>
        <protected>false</protected>
        <shortDescription>stgNavRDBatch</shortDescription>
        <value>Recurring Donations Batch</value>
    </labels>
    <labels>
        <fullName>stgNavRDFieldMap</fullName>
        <categories>Settings</categories>
        <language>en_US</language>
        <protected>false</protected>
        <shortDescription>stgNavRDFieldMap</shortDescription>
        <value>Recurring Donation Custom Field Mappings</value>
    </labels>
    <labels>
        <fullName>stgNavRDInstallmentPeriods</fullName>
        <categories>Settings</categories>
        <language>en_US</language>
        <protected>false</protected>
        <shortDescription>stgNavRDInstallmentPeriods</shortDescription>
        <value>Recurring Donation Custom Installment Periods</value>
    </labels>
    <labels>
        <fullName>stgNavRecurringDonations</fullName>
        <categories>Settings</categories>
        <language>en_US</language>
        <protected>false</protected>
        <shortDescription>stgNavRecurringDonations</shortDescription>
        <value>Recurring Donations</value>
    </labels>
    <labels>
        <fullName>stgNavRelAutoCreate</fullName>
        <categories>Settings</categories>
        <language>en_US</language>
        <protected>false</protected>
        <shortDescription>stgNavRelAutoCreate</shortDescription>
        <value>Relationships Autocreation</value>
    </labels>
    <labels>
        <fullName>stgNavRelReciprocal</fullName>
        <categories>Settings</categories>
        <language>en_US</language>
        <protected>false</protected>
        <shortDescription>stgNavRelReciprocal</shortDescription>
        <value>Relationship Reciprocal Settings</value>
    </labels>
    <labels>
        <fullName>stgNavRelationships</fullName>
        <categories>Settings</categories>
        <language>en_US</language>
        <protected>false</protected>
        <shortDescription>stgNavRelationships</shortDescription>
        <value>Relationships</value>
    </labels>
    <labels>
        <fullName>stgNavRollupAlloBatch</fullName>
        <categories>Allocation, Settings</categories>
        <language>en_US</language>
        <protected>false</protected>
        <shortDescription>stgNavRollupAlloBatch</shortDescription>
        <value>Rollup Allocations Batch</value>
    </labels>
    <labels>
        <fullName>stgNavRollupBatch</fullName>
        <categories>Settings</categories>
        <language>en_US</language>
        <protected>false</protected>
        <shortDescription>stgNavRollupBatch</shortDescription>
        <value>Rollup Donations Batch</value>
    </labels>
    <labels>
        <fullName>stgNavRollups</fullName>
        <categories>Settings</categories>
        <language>en_US</language>
        <protected>true</protected>
        <shortDescription>stgNavRollups</shortDescription>
        <value>Rollups</value>
    </labels>
    <labels>
        <fullName>stgNavSchedule</fullName>
        <categories>Settings</categories>
        <language>en_US</language>
        <protected>false</protected>
        <shortDescription>stgNavSchedule</shortDescription>
        <value>Process Scheduler</value>
    </labels>
    <labels>
        <fullName>stgNavSystem</fullName>
        <categories>Settings</categories>
        <language>en_US</language>
        <protected>false</protected>
        <shortDescription>stgNavSystem</shortDescription>
        <value>System Tools</value>
    </labels>
    <labels>
        <fullName>stgNavTriggerConfig</fullName>
        <categories>Settings</categories>
        <language>en_US</language>
        <protected>false</protected>
        <shortDescription>stgNavTriggerConfig</shortDescription>
        <value>Trigger Configuration</value>
    </labels>
    <labels>
        <fullName>stgNavUserDefinedRollups</fullName>
        <categories>Settings</categories>
        <language>en_US</language>
        <protected>false</protected>
        <shortDescription>stgNavUserDefinedRollups</shortDescription>
        <value>User Defined Rollups</value>
    </labels>
    <labels>
        <fullName>stgNotApplicable</fullName>
        <categories>Settings</categories>
        <language>en_US</language>
        <protected>false</protected>
        <shortDescription>stgNotApplicable</shortDescription>
        <value>N/A</value>
    </labels>
    <labels>
        <fullName>stgOppNamingDescription</fullName>
        <categories>Settings, OppNaming</categories>
        <language>en_US</language>
        <protected>false</protected>
        <shortDescription>stgOppNamingDescription</shortDescription>
        <value>When you create an Opportunity, the Name is automatically populated using a default naming convention. You can customize the naming convention by creating custom Opportunity Names.</value>
    </labels>
    <labels>
        <fullName>stgPowerOfUsHub</fullName>
        <categories>Settings</categories>
        <language>en_US</language>
        <protected>false</protected>
        <shortDescription>stgPowerOfUsHub</shortDescription>
        <value>Power of Us Hub</value>
    </labels>
    <labels>
        <fullName>stgReset</fullName>
        <categories>Settings</categories>
        <language>en_US</language>
        <protected>true</protected>
        <shortDescription>stgReset</shortDescription>
        <value>Reset</value>
    </labels>
    <labels>
        <fullName>stgSelectOne</fullName>
        <categories>Settings</categories>
        <language>en_US</language>
        <protected>false</protected>
        <shortDescription>stgSelectOne</shortDescription>
        <value>Select one</value>
    </labels>
    <labels>
        <fullName>stgTools</fullName>
        <categories>Settings</categories>
        <language>en_US</language>
        <protected>false</protected>
        <shortDescription>stgTools</shortDescription>
        <value>Tools</value>
    </labels>
    <labels>
        <fullName>stgUnknownError</fullName>
        <categories>Settings</categories>
        <language>en_US</language>
        <protected>true</protected>
        <shortDescription>stgUnknownError</shortDescription>
        <value>Unknown error. Please try again.</value>
    </labels>
    <labels>
        <fullName>stgValidationHHAccountHHRules</fullName>
        <categories>Settings</categories>
        <language>en_US</language>
        <protected>false</protected>
        <shortDescription>stgValidationHHAccountHHRules</shortDescription>
        <value>The Account Model is set to &apos;Household Account&apos;, which requires Household Rules to be set to &apos;No Contacts&apos;.   When using Household Accounts, there is no need to have an additional Household Object.</value>
    </labels>
</CustomLabels><|MERGE_RESOLUTION|>--- conflicted
+++ resolved
@@ -2609,7 +2609,13 @@
         <value>Select Fields</value>
     </labels>
     <labels>
-<<<<<<< HEAD
+        <fullName>bgeBatchTemplateSetBatchOptions</fullName>
+        <language>en_US</language>
+        <protected>true</protected>
+        <shortDescription>Header for Batch Template Batch Options</shortDescription>
+        <value>Set Batch Options</value>
+    </labels>
+    <labels>
         <fullName>bgeEditBatchFieldOptionsWarning</fullName>
         <language>en_US</language>
         <protected>true</protected>
@@ -2629,13 +2635,6 @@
         <protected>true</protected>
         <shortDescription>Warning message for Batch Options step of BGE Config Wizard</shortDescription>
         <value>WARNING: There are records saved to this batch. Any changes you make won&apos;t affect existing records. We will not attempt to match existing records using updated donation matching rule settings, unless those records are edited.</value>
-=======
-        <fullName>bgeBatchTemplateSetBatchOptions</fullName>
-        <language>en_US</language>
-        <protected>true</protected>
-        <shortDescription>Header for Batch Template Batch Options</shortDescription>
-        <value>Set Batch Options</value>
->>>>>>> 2fadf4bd
     </labels>
     <labels>
         <fullName>bgeBatchTemplateSetFieldOptions</fullName>
