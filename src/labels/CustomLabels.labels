<?xml version="1.0" encoding="UTF-8"?>
<CustomLabels xmlns="http://soap.sforce.com/2006/04/metadata">
    <labels>
        <fullName>Addr_Id_Error</fullName>
        <language>en_US</language>
        <protected>true</protected>
        <shortDescription>Addr Id Error</shortDescription>
        <value>You must provide an Auth ID.</value>
    </labels>
    <labels>
        <fullName>Addr_No_Batch</fullName>
        <categories>address, error</categories>
        <language>en_US</language>
        <protected>true</protected>
        <shortDescription>Batch Address Verification Not Supported</shortDescription>
        <value>The specified service does not support Batch Address Verification.</value>
    </labels>
    <labels>
        <fullName>Addr_Pending_Verification</fullName>
        <categories>address, error</categories>
        <language>en_US</language>
        <protected>true</protected>
        <shortDescription>Pending verification</shortDescription>
        <value>Pending verification</value>
    </labels>
    <labels>
        <fullName>Addr_Settings_API_Body</fullName>
        <categories>address, settings</categories>
        <language>en_US</language>
        <protected>true</protected>
        <shortDescription>DEPRECATED - Addr Settings API Title</shortDescription>
        <value>DEPRECATED - API Account Settings</value>
    </labels>
    <labels>
        <fullName>Addr_Settings_API_Title</fullName>
        <categories>address, settings</categories>
        <language>en_US</language>
        <protected>true</protected>
        <shortDescription>Addr Settings API Title</shortDescription>
        <value>Verification API Account Settings</value>
    </labels>
    <labels>
        <fullName>Addr_Settings_Intro_Body</fullName>
        <categories>address, settings</categories>
        <language>en_US</language>
        <protected>true</protected>
        <shortDescription>DEPRECATED - Addr Settings Intro Body</shortDescription>
        <value>DEPRECATED</value>
    </labels>
    <labels>
        <fullName>Addr_Settings_Intro_Body1</fullName>
        <categories>address, settings</categories>
        <language>en_US</language>
        <protected>true</protected>
        <shortDescription>Addr Settings Intro Body</shortDescription>
        <value>The Address Verification API lets you verify addresses as you add them to Salesforce. The API also lets you standardize addresses when you save them (for example, it converts any instance of Street to St in the saved record).</value>
    </labels>
    <labels>
        <fullName>Addr_Settings_Intro_Body2</fullName>
        <categories>address, settings</categories>
        <language>en_US</language>
        <protected>true</protected>
        <shortDescription>Addr Settings Intro Body</shortDescription>
        <value>&lt;br/&gt;To get started:&lt;br/&gt;&lt;br/&gt;
1. Open a third-party address verification account. (Some are free for nonprofits.)&lt;br/&gt;
2. In your address verification service, create the required authentication ID and/or token.&lt;br/&gt;
3. Return to this settings page, click the Edit button above, and paste the ID and/or token into the appropriate fields.&lt;br/&gt;
4. Complete the remaining fields and click Save. The help text for each field provides more information. If you still need more help, see the &lt;a href=&quot;https://powerofus.force.com/NPSP_Address_Verification&quot;&gt;NPSP documentation&lt;/a&gt;.</value>
    </labels>
    <labels>
        <fullName>Addr_Settings_Intro_Title</fullName>
        <categories>address, settings</categories>
        <language>en_US</language>
        <protected>true</protected>
        <shortDescription>Addr Settings Intro Title</shortDescription>
        <value>Introduction</value>
    </labels>
    <labels>
        <fullName>Addr_Settings_Notice</fullName>
        <categories>address, settings</categories>
        <language>en_US</language>
        <protected>true</protected>
        <shortDescription>Addr Settings Notice</shortDescription>
        <value>Address verification will only work for records you create from this point on. Verification does not apply to contact information that you&apos;ve already entered in Salesforce.</value>
    </labels>
    <labels>
        <fullName>Addr_Settings_Test_Body</fullName>
        <categories>address, settings</categories>
        <language>en_US</language>
        <protected>true</protected>
        <shortDescription>Addr Settings Test Body</shortDescription>
        <value>To test your Secret Key Pair, enter any US Zip Code:</value>
    </labels>
    <labels>
        <fullName>Addr_Settings_Test_Response_Title</fullName>
        <categories>address, settings</categories>
        <language>en_US</language>
        <protected>true</protected>
        <shortDescription>Addr Settings Test Response Title</shortDescription>
        <value>API Response</value>
    </labels>
    <labels>
        <fullName>Addr_Settings_Test_Title</fullName>
        <categories>address, settings</categories>
        <language>en_US</language>
        <protected>true</protected>
        <shortDescription>Addr Settings Test Title</shortDescription>
        <value>Test My Settings</value>
    </labels>
    <labels>
        <fullName>Addr_Skip_Verified</fullName>
        <categories>address, verification</categories>
        <language>en_US</language>
        <protected>true</protected>
        <shortDescription>Addr Skip Verified</shortDescription>
        <value>Skip previously verified records</value>
    </labels>
    <labels>
        <fullName>Addr_Token_Error</fullName>
        <language>en_US</language>
        <protected>true</protected>
        <shortDescription>Addr Token Error</shortDescription>
        <value>You must provide an Auth Token.</value>
    </labels>
    <labels>
        <fullName>Addr_Unauthorized_Endpoint</fullName>
        <language>en_US</language>
        <protected>true</protected>
        <shortDescription>Addr Unauthorized Endpoint</shortDescription>
        <value>The Remote Site URL for the SmartyStreetsZip endpoint is invalid. Verify the correct URL with Smarty Streets, and update the SmartyStreetsZip endpoint in Setup &gt; Security &gt; Remote Site Settings.</value>
    </labels>
    <labels>
        <fullName>Addr_Valid_Key_Pair</fullName>
        <language>en_US</language>
        <protected>true</protected>
        <shortDescription>Addr Valid Key Pair</shortDescription>
        <value>Your Secret Key Pair is valid.</value>
    </labels>
    <labels>
        <fullName>Addr_Verification_Batch_Body</fullName>
        <categories>address, verification</categories>
        <language>en_US</language>
        <protected>true</protected>
        <shortDescription>Addr Verification Batch Body</shortDescription>
        <value>Click Verify All Addresses to verify and standardize all addresses in your organization. The mass verification process uses the settings from above.</value>
    </labels>
    <labels>
        <fullName>Addr_Verification_Batch_Not_Supported</fullName>
        <categories>address, verification</categories>
        <language>en_US</language>
        <protected>true</protected>
        <shortDescription>No Batch Support</shortDescription>
        <value>The selected service does not support Batch Address Validation.</value>
    </labels>
    <labels>
        <fullName>Addr_Verification_Batch_SmartyStreets_Message</fullName>
        <categories>address, verification</categories>
        <language>en_US</language>
        <protected>true</protected>
        <shortDescription>Batches of 100</shortDescription>
        <value>SmartyStreets will verify addresses in batches of 100.</value>
    </labels>
    <labels>
        <fullName>Addr_Verification_Batch_Status</fullName>
        <categories>address, verification</categories>
        <language>en_US</language>
        <protected>true</protected>
        <shortDescription>Addr Verification Batch Status</shortDescription>
        <value>Mass Verification Status</value>
    </labels>
    <labels>
        <fullName>Addr_Verification_Batch_Title</fullName>
        <categories>address, verification</categories>
        <language>en_US</language>
        <protected>true</protected>
        <shortDescription>Addr Verification Batch Title</shortDescription>
        <value>Mass Verify Existing Addresses</value>
    </labels>
    <labels>
        <fullName>Addr_Verification_Cant_Load_Class</fullName>
        <categories>address</categories>
        <language>en_US</language>
        <protected>true</protected>
        <shortDescription>Unable to load verification class when visiting settings page</shortDescription>
        <value>There was an error loading the validator class {0}</value>
    </labels>
    <labels>
        <fullName>Addr_Verification_Required</fullName>
        <categories>address</categories>
        <language>en_US</language>
        <protected>true</protected>
        <shortDescription>Verification required</shortDescription>
        <value>Verification required</value>
    </labels>
    <labels>
        <fullName>Addr_Verification_Undefined_Class</fullName>
        <categories>address</categories>
        <language>en_US</language>
        <protected>true</protected>
        <shortDescription>No address verification class defined</shortDescription>
        <value>Address verification class not defined in the settings. Cannot perform address verification.</value>
    </labels>
    <labels>
        <fullName>Addr_Verification_Wrong_Class</fullName>
        <categories>address</categories>
        <language>en_US</language>
        <protected>true</protected>
        <shortDescription>Wrong address verification class</shortDescription>
        <value>No class with the specified name exists. Cannot perform address verification.</value>
    </labels>
    <labels>
        <fullName>Addr_Verification_Wrong_Interface</fullName>
        <categories>address</categories>
        <language>en_US</language>
        <protected>true</protected>
        <shortDescription>Wrong address verification interface</shortDescription>
        <value>The address validation class does not implement the required interface. Cannot perform address verification.</value>
    </labels>
    <labels>
        <fullName>Addr_Verified</fullName>
        <categories>address, verification</categories>
        <language>en_US</language>
        <protected>true</protected>
        <shortDescription>Address Successfully Verified</shortDescription>
        <value>Verified</value>
    </labels>
    <labels>
        <fullName>Addr_Verify_Endpoint</fullName>
        <language>en_US</language>
        <protected>true</protected>
        <shortDescription>Addr Verify Endpoint</shortDescription>
        <value>Please enter the endpoint URL.</value>
    </labels>
    <labels>
        <fullName>Addr_Verify_Google_Help</fullName>
        <language>en_US</language>
        <protected>true</protected>
        <shortDescription>Google API Helpt Text</shortDescription>
        <value>The Google Geocoding API requires a value for Authentication Token only.  This can be found by going to Visit the APIs console at https://code.google.com/apis/console and log in with your Google Account. Click the Services link from the left-hand menu in the APIs Console, then activate the Geocoding API service. Once the service has been activated, your API key is available from the API Access page, in the Simple API Access section. More information on this service and what it provides can be found here: https://developers.google.com/maps/documentation/geocoding/.</value>
    </labels>
    <labels>
        <fullName>Addr_Verify_Settings</fullName>
        <language>en_US</language>
        <protected>true</protected>
        <shortDescription>Addr Verify Settings</shortDescription>
        <value>Please verify you have entered your credentials.</value>
    </labels>
    <labels>
        <fullName>Addr_Verifying</fullName>
        <language>en_US</language>
        <protected>true</protected>
        <shortDescription>Addr Verifying</shortDescription>
        <value>Verifying addresses.</value>
    </labels>
    <labels>
        <fullName>Address_Not_Found</fullName>
        <categories>address, error</categories>
        <language>en_US</language>
        <protected>true</protected>
        <shortDescription>Address Not Found</shortDescription>
        <value>Address not found.</value>
    </labels>
    <labels>
        <fullName>Address_StateCountry_Invalid_Error</fullName>
        <categories>address, error</categories>
        <language>en_US</language>
        <protected>true</protected>
        <shortDescription>{value} is not configured as a valid Country in your Organization.</shortDescription>
        <value>&apos;{0}&apos; is not configured as a valid Country in your Organization.</value>
    </labels>
    <labels>
        <fullName>Address_Verification_Limit</fullName>
        <categories>address, verification</categories>
        <language>en_US</language>
        <protected>true</protected>
        <shortDescription>Address Verification Limit</shortDescription>
        <value>You cannot verify more than 100 addresses at a time.</value>
    </labels>
    <labels>
        <fullName>AssistiveTextActive</fullName>
        <categories>AlternativeText</categories>
        <language>en_US</language>
        <protected>true</protected>
        <shortDescription>AssistiveTextActive</shortDescription>
        <value>Active</value>
    </labels>
    <labels>
        <fullName>AssistiveTextComplete</fullName>
        <categories>AlternativeText</categories>
        <language>en_US</language>
        <protected>true</protected>
        <shortDescription>AssistiveTextComplete</shortDescription>
        <value>Complete</value>
    </labels>
    <labels>
        <fullName>AssistiveTextError</fullName>
        <categories>AlternativeText</categories>
        <language>en_US</language>
        <protected>true</protected>
        <shortDescription>AssistiveTextError</shortDescription>
        <value>Expired</value>
    </labels>
    <labels>
        <fullName>AssistiveTextNewWindow</fullName>
        <categories>AlternativeText</categories>
        <language>en_US</language>
        <protected>true</protected>
        <shortDescription>AssistiveTextNewWindow</shortDescription>
        <value>Link opens in a new window</value>
    </labels>
    <labels>
        <fullName>AssistiveTextRecordIcon</fullName>
        <categories>AlternativeText</categories>
        <language>en_US</language>
        <protected>true</protected>
        <shortDescription>Assistive Text for a record icon</shortDescription>
        <value>Record Icon</value>
    </labels>
    <labels>
        <fullName>AssistiveTextWarning</fullName>
        <categories>AlternativeText</categories>
        <language>en_US</language>
        <protected>true</protected>
        <shortDescription>AssistiveTextWarning</shortDescription>
        <value>Warning</value>
    </labels>
    <labels>
        <fullName>BatchProgressCompletedDate</fullName>
        <categories>BatchProgress</categories>
        <language>en_US</language>
        <protected>true</protected>
        <shortDescription>BatchProgressCompletedDate</shortDescription>
        <value>Completed:</value>
    </labels>
    <labels>
        <fullName>BatchProgressExtendedStatus</fullName>
        <categories>BatchProgress</categories>
        <language>en_US</language>
        <protected>true</protected>
        <shortDescription>BatchProgressExtendedStatus</shortDescription>
        <value>Extended Status:</value>
    </labels>
    <labels>
        <fullName>BatchProgressJobItemsProcessed</fullName>
        <categories>BatchProgress</categories>
        <language>en_US</language>
        <protected>true</protected>
        <shortDescription>BatchProgressJobItemsProcessed</shortDescription>
        <value>Batches Processed:</value>
    </labels>
    <labels>
        <fullName>BatchProgressStatus</fullName>
        <categories>BatchProgress</categories>
        <language>en_US</language>
        <protected>true</protected>
        <shortDescription>BatchProgressStatus</shortDescription>
        <value>Status:</value>
    </labels>
    <labels>
        <fullName>BatchProgressStatusComplete</fullName>
        <categories>BatchProgress</categories>
        <language>en_US</language>
        <protected>true</protected>
        <shortDescription>BatchProgressStatusComplete</shortDescription>
        <value>Complete</value>
    </labels>
    <labels>
        <fullName>BatchProgressStatusCompleteErrors</fullName>
        <categories>BatchProgress</categories>
        <language>en_US</language>
        <protected>true</protected>
        <shortDescription>BatchProgressStatusCompleteErrors</shortDescription>
        <value>Complete with Errors</value>
    </labels>
    <labels>
        <fullName>BatchProgressStatusFailed</fullName>
        <categories>BatchProgress</categories>
        <language>en_US</language>
        <protected>true</protected>
        <shortDescription>BatchProgressStatusFailed</shortDescription>
        <value>Failed</value>
    </labels>
    <labels>
        <fullName>BatchProgressStatusHolding</fullName>
        <categories>BatchProgress</categories>
        <language>en_US</language>
        <protected>true</protected>
        <shortDescription>BatchProgressStatusHolding</shortDescription>
        <value>Holding</value>
    </labels>
    <labels>
        <fullName>BatchProgressStatusError</fullName>
        <categories>BatchProgress</categories>
        <language>en_US</language>
        <protected>true</protected>
        <shortDescription>BatchProgressStatusError</shortDescription>
        <value>Error</value>
    </labels>
    <labels>
        <fullName>BatchProgressStatusPreparing</fullName>
        <categories>BatchProgress</categories>
        <language>en_US</language>
        <protected>true</protected>
        <shortDescription>BatchProgressStatusPreparing</shortDescription>
        <value>Preparing</value>
    </labels>
    <labels>
        <fullName>BatchProgressStatusProcessing</fullName>
        <categories>BatchProgress</categories>
        <language>en_US</language>
        <protected>true</protected>
        <shortDescription>BatchProgressStatusProcessing</shortDescription>
        <value>Processing</value>
    </labels>
    <labels>
        <fullName>BatchProgressStatusQueued</fullName>
        <categories>BatchProgress</categories>
        <language>en_US</language>
        <protected>true</protected>
        <shortDescription>BatchProgressStatusQueued</shortDescription>
        <value>Queued</value>
    </labels>
    <labels>
        <fullName>BatchProgressStatusStopped</fullName>
        <categories>BatchProgress</categories>
        <language>en_US</language>
        <protected>true</protected>
        <shortDescription>BatchProgressStatusStopped</shortDescription>
        <value>Stopped</value>
    </labels>
    <labels>
        <fullName>BatchProgressStatusSuccess</fullName>
        <categories>BatchProgress</categories>
        <language>en_US</language>
        <protected>true</protected>
        <shortDescription>BatchProgressStatusSuccess</shortDescription>
        <value>Success</value>
    </labels>
    <labels>
        <fullName>BatchProgressTimeElapsed</fullName>
        <categories>BatchProgress</categories>
        <language>en_US</language>
        <protected>true</protected>
        <shortDescription>BatchProgressTimeElapsed</shortDescription>
        <value>Time Elapsed:</value>
    </labels>
    <labels>
        <fullName>BatchProgressTimeElapsedDays</fullName>
        <categories>BatchProgress</categories>
        <language>en_US</language>
        <protected>true</protected>
        <shortDescription>BatchProgressTimeElapsedDays</shortDescription>
        <value>day(s)</value>
    </labels>
    <labels>
        <fullName>BatchProgressTitleRD2DataMigration</fullName>
        <categories>BatchProgress</categories>
        <language>en_US</language>
        <protected>true</protected>
        <shortDescription>BatchProgressTitleRD2DataMigration</shortDescription>
        <value>Data Migration Run</value>
    </labels>
    <labels>
        <fullName>BatchProgressTotalJobItems</fullName>
        <categories>BatchProgress</categories>
        <language>en_US</language>
        <protected>true</protected>
        <shortDescription>BatchProgressTotalJobItems</shortDescription>
        <value>Total Batches:</value>
    </labels>
    <labels>
        <fullName>BatchProgressTotalRecords</fullName>
        <categories>BatchProgress</categories>
        <language>en_US</language>
        <protected>true</protected>
        <shortDescription>BatchProgressTotalRecords</shortDescription>
        <value>Total Records:</value>
    </labels>
    <labels>
        <fullName>BatchProgressTotalRecordsProcessed</fullName>
        <categories>BatchProgress</categories>
        <language>en_US</language>
        <protected>true</protected>
        <shortDescription>BatchProgressTotalRecordsProcessed</shortDescription>
        <value>Records Processed:</value>
    </labels>
    <labels>
        <fullName>BatchProgressTotalRecordsFailed</fullName>
        <categories>BatchProgress</categories>
        <language>en_US</language>
        <protected>true</protected>
        <shortDescription>BatchProgressTotalRecordsFailed</shortDescription>
        <value>Records Failed:</value>
    </labels>
    <labels>
        <fullName>CONV_Accept_Risk</fullName>
        <language>en_US</language>
        <protected>false</protected>
        <shortDescription>Risk Accepted</shortDescription>
        <value>I accept the risk associated with using this tool, including data loss and inconsistent data.</value>
    </labels>
    <labels>
        <fullName>CONV_Account_Field</fullName>
        <language>en_US</language>
        <protected>false</protected>
        <shortDescription>Account Field</shortDescription>
        <value>Account Field</value>
    </labels>
    <labels>
        <fullName>CONV_Account_Field_For_Old_HH_ID</fullName>
        <language>en_US</language>
        <protected>false</protected>
        <shortDescription>Account Field For Old HH ID</shortDescription>
        <value>Select a field to store the original Household object Id.</value>
    </labels>
    <labels>
        <fullName>CONV_Activities_Reparented</fullName>
        <language>en_US</language>
        <protected>false</protected>
        <shortDescription>Activites Reparented</shortDescription>
        <value>Transfers Activities and Tasks associated with One-to-One or Individual Accounts to new Household Accounts.</value>
    </labels>
    <labels>
        <fullName>CONV_Address_Overrides_Set</fullName>
        <language>en_US</language>
        <protected>false</protected>
        <shortDescription>Address Overrides</shortDescription>
        <value>Selects Address Override for any Contact whose address is different from the Household Address.</value>
    </labels>
    <labels>
        <fullName>CONV_Addresses_Mapped</fullName>
        <language>en_US</language>
        <protected>false</protected>
        <shortDescription>Addresses Mapped</shortDescription>
        <value>Creates Address records based on existing Household and Contact addresses, and associates the new Address records with the new Household Accounts.</value>
    </labels>
    <labels>
        <fullName>CONV_All_Backed_Up</fullName>
        <language>en_US</language>
        <protected>false</protected>
        <shortDescription>All Data Backed Up</shortDescription>
        <value>I've backed up my data using the Export Data tool in Setup | Data Management.</value>
    </labels>
    <labels>
        <fullName>CONV_All_Dup_Rules_Disabled</fullName>
        <language>en_US</language>
        <protected>false</protected>
        <shortDescription>CONV_All_Dup_Rules_Disabled</shortDescription>
        <value>I have disabled all Data.com Duplication Management Rules.</value>
    </labels>
    <labels>
        <fullName>CONV_All_Households_Selected</fullName>
        <language>en_US</language>
        <protected>false</protected>
        <shortDescription>All Households Selected</shortDescription>
        <value>Runs the conversion process for all existing Household objects and related Contacts. (Does not run conversion for Contacts not currently associated with a Household.)</value>
    </labels>
    <labels>
        <fullName>CONV_All_Required_Removed</fullName>
        <language>en_US</language>
        <protected>false</protected>
        <shortDescription>All Required Removed</shortDescription>
        <value>I have removed required field restrictions for all custom fields.</value>
    </labels>
    <labels>
        <fullName>CONV_All_Triggers_Disabled</fullName>
        <language>en_US</language>
        <protected>false</protected>
        <shortDescription>All Triggers disabled</shortDescription>
        <value>Disables all NPSP triggers. NOTE: The tool does not disable your custom triggers. You should manually disable any custom triggers before proceeding.</value>
    </labels>
    <labels>
        <fullName>CONV_All_Users_Logged_Out</fullName>
        <language>en_US</language>
        <protected>false</protected>
        <shortDescription>All Users Logged Out</shortDescription>
        <value>All users have logged out of my Salesforce instance.</value>
    </labels>
    <labels>
        <fullName>CONV_All_WFR_Disabled</fullName>
        <language>en_US</language>
        <protected>false</protected>
        <shortDescription>All WFR and VR Disabled</shortDescription>
        <value>I have disabled all workflows and custom validation rules.</value>
    </labels>
    <labels>
        <fullName>CONV_Batching_Explanation</fullName>
        <language>en_US</language>
        <protected>false</protected>
        <shortDescription>Batching Explanation</shortDescription>
        <value>This tool will process your existing Contacts with Households in batches of 200 Households at a time, attempting to convert them to Household Accounts. Any errors during the conversion will result in one or more failed batches of Contacts while other batches may succeed. This could leave your data in an inconsistent state. If this occurs, you will need to immediately resolve the issue and re-run the conversion utility. This tool takes the following actions in converting your data:</value>
    </labels>
    <labels>
        <fullName>CONV_Begin</fullName>
        <language>en_US</language>
        <protected>false</protected>
        <shortDescription>Begin Conversion</shortDescription>
        <value>Begin Conversion Process</value>
    </labels>
    <labels>
        <fullName>CONV_Cancel</fullName>
        <language>en_US</language>
        <protected>false</protected>
        <shortDescription>Cancel</shortDescription>
        <value>Cancel</value>
    </labels>
    <labels>
        <fullName>CONV_Configuration_Options</fullName>
        <language>en_US</language>
        <protected>false</protected>
        <shortDescription>Configuration Options</shortDescription>
        <value>Configuration Options</value>
    </labels>
    <labels>
        <fullName>CONV_Contacts_Attached</fullName>
        <language>en_US</language>
        <protected>false</protected>
        <shortDescription>Contacts Attached to Household</shortDescription>
        <value>Disconnects Contacts from their One-to-One or Individual Account, and attaches them to their newly created Household Account.</value>
    </labels>
    <labels>
        <fullName>CONV_Conversion_Process</fullName>
        <language>en_US</language>
        <protected>false</protected>
        <shortDescription>Account Model Conversion Progress</shortDescription>
        <value>Account Model Conversion Progress</value>
    </labels>
    <labels>
        <fullName>CONV_Fundamental_Changes</fullName>
        <language>en_US</language>
        <protected>false</protected>
        <shortDescription>Fundamental Changes</shortDescription>
        <value>You are about to make fundamental changes to your Salesforce data and data model. Reports, dashboards, and more may have to be modified to account for these changes. Salesforce.com and Salesforce.org are not responsible for any data or data integrity loss.  Do you still wish to proceed?</value>
    </labels>
    <labels>
        <fullName>CONV_Important_Info_Header</fullName>
        <language>en_US</language>
        <protected>false</protected>
        <shortDescription>Important Information Header</shortDescription>
        <value>Important Information</value>
    </labels>
    <labels>
        <fullName>CONV_Local_Expert</fullName>
        <language>en_US</language>
        <protected>false</protected>
        <shortDescription>Local Expert</shortDescription>
        <value>I&apos;ve consulted with my local Salesforce expert.</value>
    </labels>
    <labels>
        <fullName>CONV_Master_Address_Set</fullName>
        <language>en_US</language>
        <protected>false</protected>
        <shortDescription>Master Address Set</shortDescription>
        <value>Sets the Household Account address. Uses the current Household address if it exists, or one of the Contact addresses based on frequency of use or highest Contact giving.</value>
    </labels>
    <labels>
        <fullName>CONV_New_Affiliations</fullName>
        <language>en_US</language>
        <protected>false</protected>
        <shortDescription>New Affiliations Created</shortDescription>
        <value>Restructures Contact and org Account associations by creating Affiliation records, and sets the Primary Affiliation field on Contact.</value>
    </labels>
    <labels>
        <fullName>CONV_New_Households_Created</fullName>
        <language>en_US</language>
        <protected>false</protected>
        <shortDescription>New Households Created</shortDescription>
        <value>Creates a new Household Account for each Household object record.</value>
    </labels>
    <labels>
        <fullName>CONV_Non_NPSP_Apps</fullName>
        <language>en_US</language>
        <protected>false</protected>
        <shortDescription>Non-NPSP Apps</shortDescription>
        <value>I have disabled or temporarily uninstalled all non-NPSP apps.</value>
    </labels>
    <labels>
        <fullName>CONV_Old_Household_Objects</fullName>
        <language>en_US</language>
        <protected>false</protected>
        <shortDescription>Old Household Objects</shortDescription>
        <value>Does NOT delete Household objects after conversion is complete. You should manually delete these after you've verified the conversion.</value>
    </labels>
    <labels>
        <fullName>CONV_Only_Household_Contacts</fullName>
        <language>en_US</language>
        <protected>false</protected>
        <shortDescription>Only Household Contacts</shortDescription>
        <value>I am aware this tool will only work for Contacts that currently have a Household associated.</value>
    </labels>
    <labels>
        <fullName>CONV_Opportunities_Reparented</fullName>
        <language>en_US</language>
        <protected>false</protected>
        <shortDescription>Opportunities Reparented</shortDescription>
        <value>Removes Opportunities from One-to-One or Individual Accounts and associates them with the new Household Accounts.</value>
    </labels>
    <labels>
        <fullName>CONV_Original_HH_Id</fullName>
        <language>en_US</language>
        <protected>false</protected>
        <shortDescription>Original HH Id</shortDescription>
        <value>You can optionally select a custom field on Account to store the original Household object Id. Storing this Id can be useful if you later want to reparent any lookups or child objects originally on the Household object to the new Household Account. Account Field selections are limited to unused custom text or text area fields.</value>
    </labels>
    <labels>
        <fullName>CONV_Page_Description</fullName>
        <language>en_US</language>
        <protected>false</protected>
        <shortDescription>Page Description</shortDescription>
        <value>This page is designed to help you convert your organization from an existing One-to-One or Individual Account Model to the Household Account Model.</value>
    </labels>
    <labels>
        <fullName>CONV_Page_Title</fullName>
        <language>en_US</language>
        <protected>false</protected>
        <shortDescription>Page Title</shortDescription>
        <value>Account Model Conversion Utility</value>
    </labels>
    <labels>
        <fullName>CONV_Permanent_Change</fullName>
        <language>en_US</language>
        <protected>false</protected>
        <shortDescription>Permanent Change Info</shortDescription>
        <value>Account Model Conversion is a permanent change. Please consider this action carefully before proceeding. While the conversion is in process, your database functionality will be temporarily disabled. Salesforce.com and Salesforce.org are not responsible for any data loss, modifications, or corruption that occur as a result of this operation. Please proceed at YOUR OWN RISK. You'll need to confirm that you've taken the following steps before beginning the conversion:</value>
    </labels>
    <labels>
        <fullName>CONV_Primary_Contacts_Set</fullName>
        <language>en_US</language>
        <protected>false</protected>
        <shortDescription>Primary Contacts Set</shortDescription>
        <value>Sets Primary Contact values for all Household Accounts.</value>
    </labels>
    <labels>
        <fullName>CONV_Proceed</fullName>
        <language>en_US</language>
        <protected>false</protected>
        <shortDescription>Proceed</shortDescription>
        <value>Proceed with Conversion</value>
    </labels>
    <labels>
        <fullName>CONV_Record_Ownership_Transferred</fullName>
        <language>en_US</language>
        <protected>false</protected>
        <shortDescription>Record Ownership Transferred</shortDescription>
        <value>I have transferred any records owned by inactive users to active users.</value>
    </labels>
    <labels>
        <fullName>CONV_Reload</fullName>
        <language>en_US</language>
        <protected>false</protected>
        <shortDescription>Reload</shortDescription>
        <value>Reload the Converter</value>
    </labels>
    <labels>
        <fullName>CONV_Selected_Field_Bad</fullName>
        <language>en_US</language>
        <protected>false</protected>
        <shortDescription>Selected Field Not Able to Hold ID</shortDescription>
        <value>The field you selected to store the Household Id is of the wrong datatype or invalid in some way. Please select a different Account field.</value>
    </labels>
    <labels>
        <fullName>CONV_Selected_Field_Verification_Failure</fullName>
        <language>en_US</language>
        <protected>false</protected>
        <shortDescription>Selected Field Not Verified for Id</shortDescription>
        <value>The conversion tool encountered an error when attempting to verify the validity of your selected Account field. Without this verification, the conversion tool can't determine if your field mapping, and therefore your conversion, will be successful.  You may proceed at your own risk, or select a different field to hold the Household Id.</value>
    </labels>
    <labels>
        <fullName>CONV_Tested_in_Sandbox</fullName>
        <language>en_US</language>
        <protected>false</protected>
        <shortDescription>Tested in Sandbox</shortDescription>
        <value>I have tested the conversion process in a fresh sandbox.</value>
    </labels>
    <labels>
        <fullName>CONV_Triggers_Reenabled</fullName>
        <language>en_US</language>
        <protected>false</protected>
        <shortDescription>Triggers ReEnabled</shortDescription>
        <value>Re-enables all NPSP triggers. NOTE: You'll need to manually re-enable any custom triggers you disabled for the conversion. Also, the utility re-enables &lt;b&gt;all&lt;/b&gt; NPSP triggers, so if you selectively disabled any of them beforehand, you'll need to manually disable them again.</value>
    </labels>
    <labels>
        <fullName>CONV_Warning</fullName>
        <language>en_US</language>
        <protected>false</protected>
        <shortDescription>Warning</shortDescription>
        <value>Warning!</value>
    </labels>
    <labels>
        <fullName>CONV_What_This_Tool_Does</fullName>
        <language>en_US</language>
        <protected>false</protected>
        <shortDescription>What This Tool Does</shortDescription>
        <value>What This Tool Does</value>
    </labels>
    <labels>
        <fullName>CampaignMemberStatusOmit</fullName>
        <categories>Opportunity, Campaign Member</categories>
        <language>en_US</language>
        <protected>false</protected>
        <shortDescription>CampaignMemberStatusOmit</shortDescription>
        <value>omit</value>
    </labels>
    <labels>
        <fullName>ClosedWonOpportunities</fullName>
        <categories>Error</categories>
        <language>en_US</language>
        <protected>true</protected>
        <shortDescription>ClosedWonOpportunities</shortDescription>
        <value>Closed Won Opportunities</value>
    </labels>
    <labels>
        <fullName>CMT_FilterGroupActiveRollupsHelpText</fullName>
        <categories>Settings</categories>
        <language>en_US</language>
        <protected>true</protected>
        <shortDescription>Help text for the rollups tree</shortDescription>
        <value>The list of rollups that are using this filter group. As long as there are rollups listed here, you can't delete this filter group.</value>
    </labels>
    <labels>
        <fullName>CMT_DeleteConfirm</fullName>
        <categories>Settings</categories>
        <language>en_US</language>
        <protected>true</protected>
        <shortDescription>Confirmation message when a user wants to delete something.</shortDescription>
        <value>Are you sure you want to delete this {0}?</value>
    </labels>
    <labels>
        <fullName>CMT_FilterGroupDeleteError</fullName>
        <categories>Settings</categories>
        <language>en_US</language>
        <protected>true</protected>
        <shortDescription>Error message when a user wants to delete a filter group with rollups.</shortDescription>
        <value>You can't delete this filter group because there is at least one rollup using it. To delete this filter group, either remove it from the associated rollups or delete the rollups.</value>
    </labels>
    <labels>
        <fullName>CMT_FilterGroupDescriptionHelpText</fullName>
        <categories>Settings</categories>
        <language>en_US</language>
        <protected>true</protected>
        <shortDescription>Help text for the filter group description</shortDescription>
        <value>It's important to enter a detailed description that explains the filter rules in this group so that users in your org can understand if this filter group is right for their rollup.</value>
    </labels>
    <labels>
        <fullName>CMT_FilterGroupNameHelpText</fullName>
        <categories>Settings</categories>
        <language>en_US</language>
        <protected>true</protected>
        <shortDescription>Help text for the filter group name</shortDescription>
        <value>A unique name for this filter group.</value>
    </labels>
    <labels>
        <fullName>CMT_FilterGroupNameLimitError</fullName>
        <categories>Settings</categories>
        <language>en_US</language>
        <protected>true</protected>
        <shortDescription>New filter group button</shortDescription>
        <value>Filter group name is limited to 40 characters.</value>
    </labels>
    <labels>
        <fullName>CMT_FilterRulesHelpText</fullName>
        <categories>Settings</categories>
        <language>en_US</language>
        <protected>true</protected>
        <shortDescription>Help text for the filter rules</shortDescription>
        <value>The list of rules included in this filter group. The filter rules set the criteria to ensure that you only get the data you need. Keep in mind that filter groups use AND criteria for filter rules, so if the data doesn't match ALL filter rules within a filter group, it won't be included in the rollup.</value>
    </labels>
    <labels>
        <fullName>CMT_FilterRulesValueHelpText</fullName>
        <categories>Settings</categories>
        <language>en_US</language>
        <protected>true</protected>
        <shortDescription>Help text for the filter rule value field</shortDescription>
        <value>If the Operator is In List or Not in List and you don't see a picklist, enter values separated by semi-colons.</value>
    </labels>
    <labels>
        <fullName>CMT_FilterNew</fullName>
        <categories>Settings</categories>
        <language>en_US</language>
        <protected>true</protected>
        <shortDescription>New filter group button</shortDescription>
        <value>New Filter Group</value>
    </labels>
    <labels>
        <fullName>CMT_FilterRuleDeleteWarning</fullName>
        <categories>Settings</categories>
        <language>en_US</language>
        <protected>true</protected>
        <shortDescription>Warning message when a user wants to delete a filter rule.</shortDescription>
        <value>There are rollups using the filter group that this rule is part of. If you delete this filter rule, it will affect those rollup calculations. Are you sure you want to delete?</value>
    </labels>
    <labels>
        <fullName>CMT_FilterRuleDuplicateError</fullName>
        <categories>Settings</categories>
        <language>en_US</language>
        <protected>true</protected>
        <shortDescription>Warning message when a user creates a duplicate filter rule.</shortDescription>
        <value>This filter rule already exists in this filter group. Edit one or more fields to create a unique filter rule.</value>
    </labels>
    <labels>
        <fullName>CMT_FilterRuleFieldsMissing</fullName>
        <categories>Settings</categories>
        <language>en_US</language>
        <protected>true</protected>
        <shortDescription>Error message preventing a user from saving a filter rule with fields missing.</shortDescription>
        <value>One or more fields are missing. Complete all fields to save this filter rule.</value>
    </labels>
    <labels>
        <fullName>ConfirmDeleteAccount</fullName>
        <categories>Error, Delete</categories>
        <language>en_US</language>
        <protected>true</protected>
        <shortDescription>ConfirmDeleteAccount</shortDescription>
        <value>{0} is the only Contact in the {1} Account. Deleting this Contact would leave an empty Account. Would you like to delete {1}, including {0}, instead?</value>
    </labels>
    <labels>
        <fullName>CRLP_AvailableRollupType</fullName>
        <categories>Settings</categories>
        <language>en_US</language>
        <protected>true</protected>
        <shortDescription>Label to be used for table describing rollup types.</shortDescription>
        <value>Available Rollup Types</value>
    </labels>
    <labels>
        <fullName>CRLP_AdvancedCustomizationHeader</fullName>
        <categories>Settings</categories>
        <language>en_US</language>
        <protected>true</protected>
        <shortDescription>Label for the advanced customization section on a Rollup__mdt record.</shortDescription>
        <value>Advanced Customization</value>
    </labels>
    <labels>
        <fullName>CRLP_AdvancedCustomizationText</fullName>
        <categories>Settings</categories>
        <language>en_US</language>
        <protected>true</protected>
        <shortDescription>Context for when to add a date, amount, or detail field to a Rollup__mdt record.</shortDescription>
        <value>These fields determine what information is being summarized and provide the normal defaults for Donations. You can edit them as needed.</value>
    </labels>
    <labels>
        <fullName>CRLP_BatchCalculating</fullName>
        <categories>Settings</categories>
        <language>en_US</language>
        <protected>true</protected>
        <shortDescription>Displays on page when "Recalculate Rollups" button is hit on Acc/Con/GAU/RD.</shortDescription>
        <value>The rollups batch job is calculating and may take a few moments to complete. Go back to the {0} and refresh to see updated rollup values.</value>
    </labels>
    <labels>
        <fullName>CRLP_BatchSkipped</fullName>
        <categories>Settings</categories>
        <language>en_US</language>
        <protected>true</protected>
        <shortDescription>Error logged when a scheduled batch is skipped b/c yesterday&apos;s still running.</shortDescription>
        <value>Today&apos;&apos;s scheduled {0} batch job was skipped because a previous {0} job was still running. The next batch job will run as scheduled. No action is required; this error is for information purposes only.</value>
    </labels>
    <labels>
        <fullName>CRLP_CreateRollupIntroHelpText</fullName>
        <categories>Settings</categories>
        <language>en_US</language>
        <protected>true</protected>
        <shortDescription>Help text for user adding a summary object, field, and a description.</shortDescription>
        <value>Select the Target Object to determine the available fields, then select the Target Field that this information should roll up to. Be sure to enter a detailed description that will help you (and others) understand exactly what this rollup does.
        </value>
    </labels>
    <labels>
        <fullName>CRLP_CreateRollupTargetObjectHelpText</fullName>
        <categories>Settings</categories>
        <language>en_US</language>
        <protected>true</protected>
        <shortDescription>Tooltip help text for target object.</shortDescription>
        <value>The object determines which Target Fields are available for you to roll up donation data to. The available Target Objects are Account, Contact, General Accounting Unit, and Recurring Donation.</value>
    </labels>
    <labels>
        <fullName>CRLP_CreateRollupTargetFieldHelpText</fullName>
        <categories>Settings</categories>
        <language>en_US</language>
        <protected>true</protected>
        <shortDescription>Tooltip help text for target field.</shortDescription>
        <value>Custom field on the selected Target Object that you are rolling up donation data to. Note that a Target Field can only be associated with one rollup.</value>
    </labels>
    <labels>
        <fullName>CRLP_CreateRollupActiveHelpText</fullName>
        <categories>Settings</categories>
        <language>en_US</language>
        <protected>true</protected>
        <shortDescription>Tooltip help text for the active flag.</shortDescription>
        <value>Indicates that the rollup is active. Inactive rollups won't be calculated along with active rollups.</value>
    </labels>
    <labels>
        <fullName>CRLP_CreateRollupDescriptionHelpText</fullName>
        <categories>Settings</categories>
        <language>en_US</language>
        <protected>true</protected>
        <shortDescription>Tooltip help text for description.</shortDescription>
        <value>It's important to enter a detailed description so that you (or other users) understand exactly what this rollup calculates. The description will show when you hover over the rollup in the list view.</value>
    </labels>
    <labels>
        <fullName>CRLP_CreateRollupNameHelpText</fullName>
        <categories>Settings</categories>
        <language>en_US</language>
        <protected>true</protected>
        <shortDescription>Tooltip help text for name.</shortDescription>
        <value>TODO: REMOVE ME</value>
    </labels>
    <labels>
        <fullName>CRLP_CreateRollupTypeHelpText</fullName>
        <categories>Settings</categories>
        <language>en_US</language>
        <protected>true</protected>
        <shortDescription>Tooltip help text for rollup type.</shortDescription>
        <value>The combination of which object you're rolling up data from and whether the rollup is a hard credit or soft credit.</value>
    </labels>
    <labels>
        <fullName>CRLP_CreateRollupFilterGroupHelpText</fullName>
        <categories>Settings</categories>
        <language>en_US</language>
        <protected>true</protected>
        <shortDescription>Tooltip help text for filter group.</shortDescription>
        <value>The field shows which filter group to apply to this rollup. A filter group is a collection of filter rules that determine which records get rolled up.</value>
    </labels>
    <labels>
        <fullName>CRLP_CreateRollupOperationHelpText</fullName>
        <categories>Settings</categories>
        <language>en_US</language>
        <protected>true</protected>
        <shortDescription>Tooltip help text for operation.</shortDescription>
        <value>Determines how the donation data will roll up. Is it a sum, an average, or a best year total (to name just a few)? Available values are determined by the type of the Target Field.</value>
    </labels>
    <labels>
        <fullName>CRLP_CreateRollupFiscalYearHelpText</fullName>
        <categories>Settings</categories>
        <language>en_US</language>
        <protected>true</protected>
        <shortDescription>Tooltip help text for fiscal year.</shortDescription>
        <value>Calculates rollups based on fiscal year settings (instead of calendar year).</value>
    </labels>
    <labels>
        <fullName>CRLP_CreateRollupTimeBoundOperationHelpText</fullName>
        <categories>Settings</categories>
        <language>en_US</language>
        <protected>true</protected>
        <shortDescription>Tooltip help text for time bound operation.</shortDescription>
        <value>The time period for this rollup. You can roll up data for all time, a certain number of days, or a specific year.</value>
    </labels>
    <labels>
        <fullName>CRLP_CreateRollupYearsAgoHelpText</fullName>
        <categories>Settings</categories>
        <language>en_US</language>
        <protected>true</protected>
        <shortDescription>Tooltip help text for years ago picklist.</shortDescription>
        <value>Choose the number of years ago that you want to roll up data for. Keep in mind that only the data for that calendar (or fiscal) year will roll up. So, if the current year is 2018 and you choose 2 years ago, the roll up will include data for 2016.</value>
    </labels>
    <labels>
        <fullName>CRLP_CreateRollupDaysBackHelpText</fullName>
        <categories>Settings</categories>
        <language>en_US</language>
        <protected>true</protected>
        <shortDescription>Tooltip help text for days back integer.</shortDescription>
        <value>Choose the number of days back (from today) that you want to roll up data for.</value>
    </labels>
    <labels>
        <fullName>CRLP_CreateRollupDetailFieldHelpText</fullName>
        <categories>Settings</categories>
        <language>en_US</language>
        <protected>true</protected>
        <shortDescription>Tooltip help text for detail field picklist.</shortDescription>
        <value>The field from the result of the rollup operation that you want to copy to the Target Field. Only available if the Operation is a single result operation (First, Last, Largest, or Smallest). This list only shows fields whose field types are compatible with the selected Target field.</value>
    </labels>
    <labels>
        <fullName>CRLP_CreateRollupDateFieldHelpText</fullName>
        <categories>Settings</categories>
        <language>en_US</language>
        <protected>true</protected>
        <shortDescription>Tooltip help text for date field picklist.</shortDescription>
        <value>The date field to use when calculating the rollup. This is the date that the Time Frame uses to figure out whether to include this record or not.</value>
    </labels>
    <labels>
        <fullName>CRLP_CreateRollupAmountFieldHelpText</fullName>
        <categories>Settings</categories>
        <language>en_US</language>
        <protected>true</protected>
        <shortDescription>Tooltip help text for amount field picklist.</shortDescription>
        <value>The amount field to use when calculating the rollup.</value>
    </labels>
    <labels>
        <fullName>CRLP_CreditType</fullName>
        <categories>Settings</categories>
        <language>en_US</language>
        <protected>true</protected>
        <shortDescription>Credit Type</shortDescription>
        <value>Credit Type</value>
    </labels>
    <labels>
        <fullName>CRLP_DaysBack</fullName>
        <categories>Settings</categories>
        <language>en_US</language>
        <protected>true</protected>
        <shortDescription>Days back error message for integers with any characters other than numbers.</shortDescription>
        <value>You must enter a positive whole number that is less than 10000.</value>
    </labels>
    <labels>
        <fullName>CRLP_DeleteError</fullName>
        <categories>Settings</categories>
        <language>en_US</language>
        <protected>true</protected>
        <shortDescription>Successfully Deleted</shortDescription>
        <value>Error deleting the {0}</value>
    </labels>
    <labels>
        <fullName>CRLP_DeleteProgress</fullName>
        <categories>Settings</categories>
        <language>en_US</language>
        <protected>true</protected>
        <shortDescription>Delete Progress Message</shortDescription>
        <value>Deleting the {0}</value>
    </labels>
    <labels>
        <fullName>CRLP_DeleteSuccess</fullName>
        <categories>Settings</categories>
        <language>en_US</language>
        <protected>true</protected>
        <shortDescription>Successfully Deleted</shortDescription>
        <value>{0} Successfully Deleted</value>
    </labels>
    <labels>
        <fullName>CRLP_DeleteTimeout</fullName>
        <categories>Settings</categories>
        <language>en_US</language>
        <protected>true</protected>
        <shortDescription>Timeout error message</shortDescription>
        <value>Deleting the {0} has timed out. Please try again.</value>
    </labels>
    <labels>
        <fullName>CRLP_DisabledTitle</fullName>
        <categories>Settings</categories>
        <language>en_US</language>
        <protected>true</protected>
        <shortDescription>Title for CRLP Disabled Toast</shortDescription>
        <value>These aren't the rollups you're looking for.</value>
    </labels>
    <labels>
        <fullName>CRLP_DisabledMessage</fullName>
        <categories>Settings</categories>
        <language>en_US</language>
        <protected>true</protected>
        <shortDescription>Message for CRLP Disabled Toast</shortDescription>
        <value>You don't have Customizable Rollups enabled. Return to NPSP Settings for information on how to enable these.</value>
    </labels>
    <labels>
        <fullName>CRLP_DuplicateTargetField</fullName>
        <categories>Settings</categories>
        <language>en_US</language>
        <protected>true</protected>
        <shortDescription>Error when user tries to save a Rollup with a duplicate Target Field.</shortDescription>
        <value>This Target field is already in use by an active Customizable Rollup.</value>
    </labels>
    <labels>
        <fullName>CRLP_HardCredit</fullName>
        <categories>Settings</categories>
        <language>en_US</language>
        <protected>true</protected>
        <shortDescription>Hard Credit</shortDescription>
        <value>Hard Credit</value>
    </labels>
    <labels>
        <fullName>CRLP_DisplayError</fullName>
        <categories>Settings</categories>
        <language>en_US</language>
        <protected>true</protected>
        <shortDescription>Error loading Customizable Rollup data</shortDescription>
        <value>Error displaying the {0}</value>
    </labels>
    <labels>
        <fullName>CRLP_NoAvailableDetailFieldsMessage</fullName>
        <categories>Settings</categories>
        <language>en_US</language>
        <protected>true</protected>
        <shortDescription>Message when user doesn't have available detail fields on a custom rollup.</shortDescription>
        <value>There are no available fields. Only fields whose field types are compatible with the Target field appear in the Field to Roll Up picklist.</value>
    </labels>
    <labels>
        <fullName>CRLP_NoAvailableTargetFieldsMessage</fullName>
        <categories>Settings</categories>
        <language>en_US</language>
        <protected>true</protected>
        <shortDescription>Label when user doesn't have available summary fields on a custom rollup</shortDescription>
        <value>There are no available Target fields. You need to create a writeable, custom field that your data can roll up to.</value>
    </labels>
    <labels>
        <fullName>CRLP_NoFilterGroupSelected</fullName>
        <categories>Settings</categories>
        <language>en_US</language>
        <protected>true</protected>
        <shortDescription>Label when user doesn't select a filter group.</shortDescription>
        <value>No Filter Group (Include All Records)</value>
    </labels>
    <labels>
        <fullName>CRLP_PleaseWait</fullName>
        <categories>Settings</categories>
        <language>en_US</language>
        <protected>true</protected>
        <shortDescription>Message to indicate in-progress operation for metadata deployments</shortDescription>
        <value>Please wait a moment</value>
    </labels>
    <labels>
        <fullName>CRLP_RecalculatingRollups</fullName>
        <categories>Settings</categories>
        <language>en_US</language>
        <protected>true</protected>
        <shortDescription>Header for interstitial page on rollup recalc buttons</shortDescription>
        <value>Recalculating Rollups</value>
    </labels>
    <labels>
        <fullName>CRLP_ResetRollupsWarning</fullName>
        <categories>Settings</categories>
        <language>en_US</language>
        <protected>true</protected>
        <shortDescription>Warning before complete reset of Customizable Rollups</shortDescription>
        <value>
            Are you sure you want to reset Customizable Rollups? This will delete any new Customizable Rollups, Filter Rules, and Filter Groups you created, as well as reset all NPSP rollups to their default behavior.
        </value>
    </labels>
    <labels>
        <fullName>CRLP_Return</fullName>
        <categories>Settings</categories>
        <language>en_US</language>
        <protected>true</protected>
        <shortDescription>Breadcrumb text to return to the specified location.</shortDescription>
        <value>Back to {0}</value>
    </labels>
    <labels>
        <fullName>CRLP_RollupsByFilterGroup</fullName>
        <categories>Settings</categories>
        <language>en_US</language>
        <protected>true</protected>
        <shortDescription>Shows rollups using a specific filter group.</shortDescription>
        <value>Rollups Using this Filter Group</value>
    </labels>
    <labels>
        <fullName>CRLP_RollupNew</fullName>
        <categories>Settings</categories>
        <language>en_US</language>
        <protected>true</protected>
        <shortDescription>Create new rollup button</shortDescription>
        <value>New Rollup</value>
    </labels>
    <labels>
        <fullName>CRLP_RollupSummary</fullName>
        <categories>Settings</categories>
        <language>en_US</language>
        <protected>true</protected>
        <shortDescription>Rollup Summary Page Title</shortDescription>
        <value>Customizable Rollups</value>
    </labels>
    <labels>
        <fullName>CRLP_RollupType</fullName>
        <categories>Settings</categories>
        <language>en_US</language>
        <protected>true</protected>
        <shortDescription>Type of custom rollup</shortDescription>
        <value>Rollup Type</value>
    </labels>
    <labels>
        <fullName>CRLP_SaveError</fullName>
        <categories>Settings</categories>
        <language>en_US</language>
        <protected>true</protected>
        <shortDescription>Error deploying Customizable Rollup data</shortDescription>
        <value>Error saving the {0}</value>
    </labels>
    <labels>
        <fullName>CRLP_SaveProgress</fullName>
        <categories>Settings</categories>
        <language>en_US</language>
        <protected>true</protected>
        <shortDescription>Saving Progress Message</shortDescription>
        <value>Saving the {0}</value>
    </labels>
    <labels>
        <fullName>CRLP_SaveSuccess</fullName>
        <categories>Settings</categories>
        <language>en_US</language>
        <protected>true</protected>
        <shortDescription>Successfully Saved</shortDescription>
        <value>{0} Successfully Saved</value>
    </labels>
    <labels>
        <fullName>CRLP_SaveTimeout</fullName>
        <categories>Settings</categories>
        <language>en_US</language>
        <protected>true</protected>
        <shortDescription>Timeout error message</shortDescription>
        <value>Saving the {0} has timed out. Please see the Customizable Rollups documentation for more information.</value>
    </labels>
    <labels>
        <fullName>CRLP_SoftCredit</fullName>
        <categories>Settings</categories>
        <language>en_US</language>
        <protected>true</protected>
        <shortDescription>Soft Credit</shortDescription>
        <value>Soft Credit</value>
    </labels>
    <labels>
        <fullName>CascadeDeletionError</fullName>
        <categories>Error</categories>
        <language>en_US</language>
        <protected>true</protected>
        <shortDescription>Cascade Deletion Error Message In Classic</shortDescription>
        <value>You can&apos;&apos;t delete {0} because it&apos;&apos;s associated with the following records. Delete or re-associate these records and then try again.&lt;br/&gt;&lt;br/&gt;{1}</value>
    </labels>
    <labels>
        <fullName>CascadeDeletionErrorLightning</fullName>
        <categories>Error</categories>
        <language>en_US</language>
        <protected>true</protected>
        <shortDescription>Cascade Deletion Error Message In Lightning Experience</shortDescription>
        <value>You can&apos;&apos;t delete {0} because it&apos;&apos;s associated with these records: {1}. Delete or re-associate these records and then try again.</value>
    </labels>
    <labels>
        <fullName>DeleteAccount</fullName>
        <language>en_US</language>
        <protected>true</protected>
        <shortDescription>DeleteAccount</shortDescription>
        <value>Delete Account</value>
    </labels>
    <labels>
        <fullName>DeleteContactLeaveAccount</fullName>
        <language>en_US</language>
        <protected>true</protected>
        <shortDescription>DeleteContactLeaveAccount</shortDescription>
        <value>Delete Contact and Leave Empty Account</value>
    </labels>
    <labels>
        <fullName>EPAddDependentTask</fullName>
        <categories>Engagement Plans</categories>
        <language>en_US</language>
        <protected>true</protected>
        <shortDescription>EPAddDependentTask</shortDescription>
        <value>Add Dependent Task</value>
    </labels>
    <labels>
        <fullName>EPAddTask</fullName>
        <categories>Engagement Plans</categories>
        <language>en_US</language>
        <protected>true</protected>
        <shortDescription>Engagement Plan&apos;s Add Task button label</shortDescription>
        <value>Add Task</value>
    </labels>
    <labels>
        <fullName>EPDeleteTask</fullName>
        <categories>Engagement Plans</categories>
        <language>en_US</language>
        <protected>false</protected>
        <shortDescription>EPDeleteTask</shortDescription>
        <value>Delete Task</value>
    </labels>
    <labels>
        <fullName>EPManageTasks</fullName>
        <categories>Engagement Plans</categories>
        <language>en_US</language>
        <protected>false</protected>
        <shortDescription>EPManageTasks</shortDescription>
        <value>Manage Engagement Plan Tasks</value>
    </labels>
    <labels>
        <fullName>EPManageTemplate</fullName>
        <categories>Engagement Plans</categories>
        <language>en_US</language>
        <protected>false</protected>
        <shortDescription>EPManageTemplate</shortDescription>
        <value>Manage Engagement Plan Template</value>
    </labels>
    <labels>
        <fullName>EPTaskDependency</fullName>
        <categories>Engagement Plan, Error</categories>
        <language>en_US</language>
        <protected>true</protected>
        <shortDescription>EPTaskDependency</shortDescription>
        <value>Please choose a different Parent Task. This Task is already set as a prerequisite for the Parent Task you selected.</value>
    </labels>
    <labels>
        <fullName>EPTaskTemplate</fullName>
        <categories>Engagement Plan, Error</categories>
        <language>en_US</language>
        <protected>true</protected>
        <shortDescription>EPTaskTemplate</shortDescription>
        <value>The Parent Task you selected belongs to a different Engagement Plan Template. Please select an Engagement Plan Task that's part of this Engagement Plan Template.</value>
    </labels>
    <labels>
        <fullName>EPTo</fullName>
        <categories>Engagement Plans</categories>
        <language>en_US</language>
        <protected>false</protected>
        <shortDescription>to, as in &quot;Add depend task to task 1&quot;</shortDescription>
        <value>to</value>
    </labels>
    <labels>
        <fullName>ErrorEmailMessage</fullName>
        <categories>Error</categories>
        <language>en_US</language>
        <protected>true</protected>
        <shortDescription>ErrorEmailMessage</shortDescription>
        <value>Salesforce reported the below errors as NPSP was attempting to execute its batch jobs, or at a time when it was unable to display error messages directly to a user. It&apos;s likely that NPSP was attempting to update summary fields on Accounts and Contacts, but was unable to save certain records. This failure might have been caused by a variety of issues unrelated to NPSP, such as custom code or validation rules.

Read this article on the Power of Us Hub to learn how these Scheduled Jobs work: https://powerofus.force.com/NPSP_Scheduled_Jobs

If you&apos;re not sure how to resolve these errors, post a message in the Nonprofit Success Pack group in the Power of Us Hub: https://powerofus.force.com/HUB_NPSP_Group</value>
    </labels>
    <labels>
        <fullName>HiddenForSecurity</fullName>
        <categories>settings</categories>
        <language>en_US</language>
        <protected>false</protected>
        <shortDescription>HiddenForSecurity</shortDescription>
        <value>Hidden for security</value>
    </labels>
    <labels>
        <fullName>InactiveScheduledJobsOwnerErrMsg</fullName>
        <categories>User</categories>
        <language>en_US</language>
        <protected>true</protected>
        <shortDescription>InactiveScheduledJobsOwnerErrMsg</shortDescription>
        <value>There are Scheduled Jobs owned by an inactive User. Review your Scheduled Jobs and ensure the owner of each one is an active User. See Edit or Reschedule NPSP Scheduled Jobs in the Power of Us Hub for more information: https://powerofus.force.com/articles/Resource/NPSP-Edit-or-Reschedule-NPSP-Scheduled-Jobs</value>
    </labels>
    <labels>
        <fullName>NameRequired</fullName>
        <categories>Engagement Plans, Errors</categories>
        <language>en_US</language>
        <protected>false</protected>
        <shortDescription>NameRequired</shortDescription>
        <value>Subject is a required field.</value>
    </labels>
    <labels>
        <fullName>OCRRemovePrimaryDuplicateBatchErrorText</fullName>
        <categories>Opportunity</categories>
        <language>en_US</language>
        <protected>true</protected>
        <shortDescription>OCR Remove Primary Duplicate Batch Error Text</shortDescription>
        <value>Unable to remove the duplicate primary OCRs from the Opportunity {0}. Review the Contact Roles on the Opportunity record, choose which is the correct one, and delete the others.</value>
    </labels>
    <labels>
        <fullName>OrganizationalOpportunities</fullName>
        <categories>Error</categories>
        <language>en_US</language>
        <protected>true</protected>
        <shortDescription>OrganizationalOpportunities</shortDescription>
        <value>Organizational Opportunities</value>
    </labels>
    <labels>
        <fullName>PageMessagesConfirm</fullName>
        <categories>PageMessages</categories>
        <language>en_US</language>
        <protected>true</protected>
        <shortDescription>Confirm</shortDescription>
        <value>Success</value>
    </labels>
    <labels>
        <fullName>PageMessagesError</fullName>
        <categories>PageMessages</categories>
        <language>en_US</language>
        <protected>true</protected>
        <shortDescription>Error</shortDescription>
        <value>Error</value>
    </labels>
    <labels>
        <fullName>PageMessagesInfo</fullName>
        <categories>PageMessages</categories>
        <language>en_US</language>
        <protected>true</protected>
        <shortDescription>Info</shortDescription>
        <value>Info</value>
    </labels>
    <labels>
        <fullName>PageMessagesFatal</fullName>
        <categories>PageMessages</categories>
        <language>en_US</language>
        <protected>true</protected>
        <shortDescription>Fatal</shortDescription>
        <value>Error</value>
    </labels>
    <labels>
        <fullName>PageMessagesWarning</fullName>
        <categories>PageMessages</categories>
        <language>en_US</language>
        <protected>true</protected>
        <shortDescription>Warning</shortDescription>
        <value>Warning</value>
    </labels>
    <labels>
        <fullName>PageMessagesProcessing</fullName>
        <categories>PageMessages</categories>
        <language>en_US</language>
        <protected>true</protected>
        <shortDescription>Processing</shortDescription>
        <value>Processing</value>
    </labels>
     <labels>
        <fullName>RD2_AmountMustBeValid</fullName>
        <categories>Recurring-Donations, Error</categories>
        <language>en_US</language>
        <protected>true</protected>
        <shortDescription>Validate Recurring Donations data if value on the amount is valid or not</shortDescription>
        <value>Enter a valid Amount. The Amount cannot be zero, negative, or blank.</value>
    </labels>
    <labels>
        <fullName>RD2_ContactChangeIsRestricted</fullName>
        <categories>Recurring-Donations, Error</categories>
        <language>en_US</language>
        <protected>true</protected>
        <shortDescription>Validate RD Contact/Account update when a closed opportunity exists on the RD</shortDescription>
        <value>You can&apos;t change the Household Account or Contact on a Recurring Donation that has Closed Opportunities.</value>
    </labels>
    <labels>
<<<<<<< HEAD
        <fullName>RD2_ScheduleLWCTitle</fullName>
        <categories>Recurring-Donations, Component</categories>
        <language>en_US</language>
        <protected>true</protected>
        <shortDescription>Title of the Active Schedules Component</shortDescription>
        <value>Active Schedules</value>
    </labels>
    <labels>
        <fullName>RD2_AmountMustBeValid</fullName>
=======
        <fullName>RD2_CurrencyChangeIsRestrictedOnOpp</fullName>
>>>>>>> e97bf911
        <categories>Recurring-Donations, Error</categories>
        <language>en_US</language>
        <protected>true</protected>
        <shortDescription>Currency change restriction on an Opportunity</shortDescription>
        <value>You can&apos;t change the Opportunity currency to a different currency than the related Recurring Donation.</value>
    </labels>
    <labels>
        <fullName>RD2_CurrencyChangeIsRestrictedOnRD</fullName>
        <categories>Recurring-Donations, Error</categories>
        <language>en_US</language>
        <protected>true</protected>
        <shortDescription>Currency change restriction on a Recurring Donation</shortDescription>
        <value>You can&apos;t change the Recurring Donation currency when there is a related closed Opportunity.</value>
    </labels>
    <labels>
        <fullName>RD2_CurrentScheduleTitle</fullName>
        <categories>Recurring-Donations, Component</categories>
        <language>en_US</language>
        <protected>true</protected>
        <shortDescription>Details of the schedule which is currently in effect</shortDescription>
        <value>Current Schedule</value>
    </labels>
    <labels>
        <fullName>RD2_DataMigrationInvalidCloseAction</fullName>
        <categories>Recurring-Donations, Error</categories>
        <language>en_US</language>
        <protected>true</protected>
        <shortDescription>Open Opportunities cannot be migrated due to No_Action configuration</shortDescription>
        <value>In NPSP Settings | Recurring Donations, select any value other than "No_Action" for Open Opportunity Behavior on RD Close. After data migration is complete, you may change the setting back to the previous value.</value>
    </labels>
    <labels>
        <fullName>RD2_DataMigrationInvalidInstallmentPeriod</fullName>
        <categories>Recurring-Donations, Error</categories>
        <language>en_US</language>
        <protected>true</protected>
        <shortDescription>Installment Period cannot be converted to enhanced Recurring Donation format</shortDescription>
        <value>Recurring Donation Installment Period &quot;{0}&quot; cannot be converted to the Enhanced Recurring Donations format. Make sure the Installment Period is defined in NPSP Settings -> Recurring Donations -> Recurring Donation Custom Installment Periods.</value>
    </labels>
    <labels>
        <fullName>RD2_DataMigrationInvalidOpenEndedStatus</fullName>
        <categories>Recurring-Donations, Error</categories>
        <language>en_US</language>
        <protected>true</protected>
        <shortDescription>Open Ended Status cannot be converted to enhanced Recurring Donation format</shortDescription>
        <value>Recurring Donation Open Ended Status &quot;{0}&quot; cannot be converted to the Enhanced Recurring Donations format. You must use one of these values: Open, Closed, or None.</value>
    </labels>
    <labels>
        <fullName>RD2_DayOfMonthMustBeValid</fullName>
        <categories>Recurring-Donations, Error</categories>
        <language>en_US</language>
        <protected>true</protected>
        <shortDescription>Validate Recurring Donations data if it is valid day of month</shortDescription>
        <value>{0} is not a supported value for Day of Month. Select a value between 1 and 28 or select Last Day of Month.</value>
    </labels>
    <labels>
        <fullName>RD2_DayOfMonthIsRequiredForMonthlyInstallment</fullName>
        <categories>Recurring-Donations, Error</categories>
        <language>en_US</language>
        <protected>true</protected>
        <shortDescription>Validate RD data if day of month is blank when installment is monthly</shortDescription>
        <value>You must enter a value for Day of Month when Installment Period is Monthly.</value>
    </labels>
    <labels>
        <fullName>RD2_DisableCustomizableRollupWarning</fullName>
        <categories>Settings</categories>
        <language>en_US</language>
        <protected>true</protected>
        <shortDescription>Warning displayed on Customizable Rollups page when enhanced RDs are enabled</shortDescription>
        <value>&lt;b&gt;WARNING: You have Enhanced Recurring Donations enabled. If you disable Customizable Rollups, rollups to Recurring Donations will no longer function.&lt;/b&gt;</value>
    </labels>
    <labels>
        <fullName>RD2_EnablementDisabledHeader</fullName>
        <categories>Settings</categories>
        <language>en_US</language>
        <protected>true</protected>
        <shortDescription>Enablement page header displayed due to missing prerequisites</shortDescription>
        <value>Almost there! Just need you to check on a couple of things first . . .</value>
    </labels>
    <labels>
        <fullName>RD2_EnablementDisabledMessage</fullName>
        <categories>Settings</categories>
        <language>en_US</language>
        <protected>true</protected>
        <shortDescription>Enablement page message displayed due to missing prerequisites</shortDescription>
        <value>(1) If you're not already using Lightning Experience, click Switch to Lightning Experience at the top of your screen.&lt;br/&gt;(2) Enable Customizable Rollups by going to NPSP Settings | Donations | Customizable Rollups.&lt;br/&gt;&lt;br/&gt;Return here to the Upgrade to Enhanced Recurring Donations page.</value>
    </labels>
    <labels>
        <fullName>RD2_EnablementDryRunBatchTitle</fullName>
        <categories>Settings</categories>
        <language>en_US</language>
        <protected>true</protected>
        <shortDescription>Validation batch job title</shortDescription>
        <value>Validate Migration</value>
    </labels>
    <labels>
        <fullName>RD2_EnablementDryRunButton</fullName>
        <categories>Settings</categories>
        <language>en_US</language>
        <protected>true</protected>
        <shortDescription>Validation button label</shortDescription>
        <value>Validate Migration</value>
    </labels>
    <labels>
        <fullName>RD2_EnablementDryRunComplete</fullName>
        <categories>Settings</categories>
        <language>en_US</language>
        <protected>true</protected>
        <shortDescription>Validation section message displayed on a successful validation</shortDescription>
        <value>Validation completed successfully.</value>
    </labels>
    <labels>
        <fullName>RD2_EnablementDryRunNextButton</fullName>
        <categories>Settings</categories>
        <language>en_US</language>
        <protected>true</protected>
        <shortDescription>Button label displayed to enable the migration context</shortDescription>
        <value>Ready to Migrate</value>
    </labels>
    <labels>
        <fullName>RD2_EnablementDryRunSkipButton</fullName>
        <categories>Settings</categories>
        <language>en_US</language>
        <protected>true</protected>
        <shortDescription>Button label displayed when validation can be skipped</shortDescription>
        <value>Skip Validation</value>
    </labels>
    <labels>
        <fullName>RD2_EnablementDryRunStopButton</fullName>
        <categories>Settings</categories>
        <language>en_US</language>
        <protected>true</protected>
        <shortDescription>Button label displayed when validation batch can be stopped</shortDescription>
        <value>Stop Validation</value>
    </labels>
    <labels>
        <fullName>RD2_EnablementDryRunTitle</fullName>
        <categories>Settings</categories>
        <language>en_US</language>
        <protected>true</protected>
        <shortDescription>Validation section title</shortDescription>
        <value>Validate Migration</value>
    </labels>
    <labels>
        <fullName>RD2_EnablementDryRunIntro</fullName>
        <categories>Settings</categories>
        <language>en_US</language>
        <protected>true</protected>
        <shortDescription>Validation section introduction and guidelines</shortDescription>
        <value>In this step, NPSP will simulate migrating your existing data to the Enhanced Recurring Donations model and will identify any errors. If there are errors, go to NPSP Settings | System Tools | Error Log. After you fix the errors, return here and validate the migration again. Once the validation completes without errors, you can proceed to the next step.&lt;br/&gt;&lt;br/&gt;The validation process may take some time to complete. You can leave this page and return later to check the progress.</value>
    </labels>
    <labels>
        <fullName>RD2_EnablementEnableConfirm</fullName>
        <categories>Settings</categories>
        <language>en_US</language>
        <protected>true</protected>
        <shortDescription>Enablement section confirmation message</shortDescription>
        <value>I confirm that I have completed the preparation and validation tasks above and I'm ready to enable Enhanced Recurring Donations.</value>
    </labels>
    <labels>
        <fullName>RD2_EnablementEnableIntro</fullName>
        <categories>Settings</categories>
        <language>en_US</language>
        <protected>true</protected>
        <shortDescription>Enablement section introduction and details</shortDescription>
        <value>This step changes your Recurring Donations processing logic to use Enhanced Recurring Donations instead. Recurring Donations will not function the same way as before.</value>
    </labels>
    <labels>
        <fullName>RD2_EnablementEnableMessage</fullName>
        <categories>Settings</categories>
        <language>en_US</language>
        <protected>true</protected>
        <shortDescription>Enablement section enable guidelines</shortDescription>
        <value>Enable the Enhanced Recurring Donations functionality.</value>
    </labels>
    <labels>
        <fullName>RD2_EnablementEnableTitle</fullName>
        <categories>Settings</categories>
        <language>en_US</language>
        <protected>true</protected>
        <shortDescription>Enablement section title</shortDescription>
        <value>Enable Enhanced Recurring Donations</value>
    </labels>
    <labels>
        <fullName>RD2_EnablementEnableWarning</fullName>
        <categories>Settings</categories>
        <language>en_US</language>
        <protected>true</protected>
        <shortDescription>Enablement section warning</shortDescription>
        <value>&lt;b&gt;WARNING: NPSP doesn't provide a way to revert back to legacy Recurring Donations.&lt;/b&gt;</value>
    </labels>
    <labels>
        <fullName>RD2_EnablementIntro</fullName>
        <categories>Settings</categories>
        <language>en_US</language>
        <protected>true</protected>
        <shortDescription>Enablement page introduction and guidelines</shortDescription>
        <value>Greetings! Enhanced Recurring Donations is our redesigned and improved Recurring Donations feature for the Nonprofit Success Pack (NPSP). A big thanks to our community members who offered their feedback and helped make Enhanced Recurring Donations possible.
        &lt;br/&gt;&lt;br/&gt;Since there's already a Recurring Donations feature in NPSP, you'll need to perform several upgrade tasks and move your existing data to the Enhanced Recurring Donations model. We've outlined the required tasks for you below.
        &lt;br/&gt;&lt;br/&gt;You'll probably have questions along the way and we want you to be fully prepared at each step. Refer to the &lt;a href=&quot;https://powerofus.force.com/s/group/0F91E000000Xd5OSAS/enhanced-recurring-donations-pilot&quot; target=&quot;_blank&quot;&gt;Enhanced Recurring Donations documentation&lt;/a&gt; as you work through the upgrade process.</value>
    </labels>
    <labels>
        <fullName>RD2_EnablementMetaDeployConfirm</fullName>
        <categories>Settings</categories>
        <language>en_US</language>
        <protected>true</protected>
        <shortDescription>MetaDeploy section confirmation message</shortDescription>
        <value>Confirm that you have installed the Enhanced Recurring Donations metadata.</value>
    </labels>
    <labels>
        <fullName>RD2_EnablementMetaDeployConfirmError</fullName>
        <categories>Settings</categories>
        <language>en_US</language>
        <protected>true</protected>
        <shortDescription>Error message on confirmation check when org does not have metadata deployed</shortDescription>
        <value>You have not yet installed the Enhanced Recurring Donations metadata. Click Launch MetaDeploy and follow the instructions.</value>
    </labels>
    <labels>
        <fullName>RD2_EnablementMetaDeployIntro</fullName>
        <categories>Settings</categories>
        <language>en_US</language>
        <protected>true</protected>
        <shortDescription>MetaDeploy section introduction and guidelines</shortDescription>
        <value>Use MetaDeploy to install new metadata (picklist values, help text, etc.) for Enhanced Recurring Donations. MetaDeploy is a service that exists outside of your Salesforce org. Once you've installed the metadata, return to this page to continue the upgrade to Enhanced Recurring Donations.</value>
    </labels>
    <labels>
        <fullName>RD2_EnablementMetaDeployLaunch</fullName>
        <categories>Settings</categories>
        <language>en_US</language>
        <protected>true</protected>
        <shortDescription>MetaDeploy section launch guidelines</shortDescription>
        <value>Install the Enhanced Recurring Donations metadata using the MetaDeploy service.</value>
    </labels>
    <labels>
        <fullName>RD2_EnablementMetaDeployLaunchLinkLabel</fullName>
        <categories>Settings</categories>
        <language>en_US</language>
        <protected>true</protected>
        <shortDescription>MetaDeploy link label</shortDescription>
        <value>Launch MetaDeploy</value>
    </labels>
    <labels>
        <fullName>RD2_EnablementMetaDeployTitle</fullName>
        <categories>Settings</categories>
        <language>en_US</language>
        <protected>true</protected>
        <shortDescription>MetaDeploy section title</shortDescription>
        <value>Install Enhanced Recurring Donations Metadata</value>
    </labels>
    <labels>
        <fullName>RD2_EnablementMigrationButton</fullName>
        <categories>Settings</categories>
        <language>en_US</language>
        <protected>true</protected>
        <shortDescription>Migration button label</shortDescription>
        <value>Run Migration</value>
    </labels>
    <labels>
        <fullName>RD2_EnablementMigrationCompleteMessage</fullName>
        <categories>Settings</categories>
        <language>en_US</language>
        <protected>true</protected>
        <shortDescription>Message displayed on a successful migration</shortDescription>
        <value>&lt;b&gt;Upgrade process complete!&lt;/b&gt;&lt;br/&gt;
        &lt;br/&gt;Before your organization starts using Enhanced Recurring Donations:&lt;br/&gt;
        &lt;ul&gt;&lt;li&gt;Turn on workflows, processes, validation rules and triggers that you disabled prior to conversion.&lt;/li&gt;
        &lt;li&gt;Assign the Enhanced Recurring Donations page layout to all user profiles. You should also remove the old Recurring Donations page layout from all profiles.&lt;/li&gt;
        &lt;li&gt;Adjust field-level security for Recurring Donations fields as necessary for your custom profiles and permission sets.&lt;/li&gt;
        &lt;li&gt;Adjust existing Recurring Donations reports to work with Enhanced Recurring Donations.&lt;/li&gt;
        &lt;li&gt;Educate your staff about Enhanced Recurring Donations.&lt;/li&gt;</value>
    </labels>
    <labels>
        <fullName>RD2_EnablementMigrationErrorMessage</fullName>
        <categories>Settings</categories>
        <language>en_US</language>
        <protected>true</protected>
        <shortDescription>Message displayed on a migration error</shortDescription>
        <value>Your migration run has errors, these will need to be fixed to complete a successful Migration. See the errors by going to NPSP Settings > System Tools > Error Logs. Consult the &lt;a href=&quot;https://powerofus.force.com/s/group/0F91E000000Xd5OSAS/enhanced-recurring-donations-pilot&quot; target=&quot;_blank&quot;&gt;documentation&lt;/a&gt; for help. Fix the errors then return and try again.</value>
    </labels>
    <labels>
        <fullName>RD2_EnablementMigrationIntro</fullName>
        <categories>Settings</categories>
        <language>en_US</language>
        <protected>true</protected>
        <shortDescription>Migration section introduction and guidelines</shortDescription>
        <value>Migrate your existing Recurring Donations data to the Enhanced Recurring Donations data model. This process may take some time. You can leave this page and return later to check the progress.</value>
    </labels>
    <labels>
        <fullName>RD2_EnablementMigrationSkipButton</fullName>
        <categories>Settings</categories>
        <language>en_US</language>
        <protected>true</protected>
        <shortDescription>Button label displayed enabling move back to the validation context</shortDescription>
        <value>Back to Validate</value>
    </labels>
    <labels>
        <fullName>RD2_EnablementMigrationStepDryRun</fullName>
        <categories>Settings</categories>
        <language>en_US</language>
        <protected>true</protected>
        <shortDescription>Migration section validation context guidelines</shortDescription>
        <value>You may validate the data migration again by clicking Validate Migration. If you're all set to run the actual migration, click Skip Validation, then click Run Migration.</value>
    </labels>
    <labels>
        <fullName>RD2_EnablementMigrationStepFinal</fullName>
        <categories>Settings</categories>
        <language>en_US</language>
        <protected>true</protected>
        <shortDescription>Migration section migration context guidelines</shortDescription>
        <value>Click Run Migration to begin the data migration process.</value>
    </labels>
    <labels>
        <fullName>RD2_EnablementMigrationStopButton</fullName>
        <categories>Settings</categories>
        <language>en_US</language>
        <protected>true</protected>
        <shortDescription>Button label displayed when migration can be stopped</shortDescription>
        <value>Stop Migration</value>
    </labels>
    <labels>
        <fullName>RD2_EnablementMigrationTitle</fullName>
        <categories>Settings</categories>
        <language>en_US</language>
        <protected>true</protected>
        <shortDescription>Migration section title</shortDescription>
        <value>Run Data Migration</value>
    </labels>
    <labels>
        <fullName>RD2_EnablementMigrationWarning</fullName>
        <categories>Settings</categories>
        <language>en_US</language>
        <protected>true</protected>
        <shortDescription>Migration section warning</shortDescription>
        <value>&lt;b&gt;WARNING: Run Migration rearranges existing Recurring Donation data to match the Enhanced Recurring Donations model. Backup your database if you haven't already done so.&lt;/b&gt;</value>
    </labels>
    <labels>
        <fullName>RD2_EnablementPrepIntro</fullName>
        <categories>Settings</categories>
        <language>en_US</language>
        <protected>true</protected>
        <shortDescription>Enablement preparation task introduction and guidelines</shortDescription>
        <value>To limit potential errors and to protect your data, perform these preparation tasks before you begin the upgrade to Enhanced Recurring Donations:</value>
    </labels>
    <labels>
        <fullName>RD2_EnablementPrepTasks</fullName>
        <categories>Settings</categories>
        <language>en_US</language>
        <protected>true</protected>
        <shortDescription>Enablement preparation tasks introduction and guidelines</shortDescription>
        <value>&lt;ul&gt;&lt;li&gt;Disable workflows, processes, validation rules and triggers on the Recurring Donations, Opportunity, and Payment objects.&lt;/li&gt;
&lt;li&gt;Backup your database, including all Recurring Donations and their related records.&lt;/li&gt;
&lt;li&gt;Read the Enhanced Recurring Donations &lt;a href=&quot;https://powerofus.force.com/s/group/0F91E000000Xd5OSAS/enhanced-recurring-donations-pilot&quot; target=&quot;_blank&quot;&gt;documentation&lt;/a&gt;.&lt;/li&gt;&lt;/ul&gt;</value>
    </labels>
    <labels>
        <fullName>RD2_EnablementPrepTitle</fullName>
        <categories>Settings</categories>
        <language>en_US</language>
        <protected>true</protected>
        <shortDescription>Enablement preparation tasks title</shortDescription>
        <value>Preparation Tasks</value>
    </labels>
    <labels>
        <fullName>RD2_ErrorDataMigrationJobCannotBeRun</fullName>
        <categories>Recurring-Donations, Error</categories>
        <language>en_US</language>
        <protected>true</protected>
        <shortDescription>The job can only be executed when Enhanced RD is enabled in the org</shortDescription>
        <value>You must enable Enhanced Recurring Donations before you can run the Enhanced Recurring Donations Data Migration job.</value>
    </labels>
    <labels>
        <fullName>RD2_ErrorEnhancedRDBatchJobCannotBeRun</fullName>
        <categories>Recurring-Donations, Error</categories>
        <language>en_US</language>
        <protected>true</protected>
        <shortDescription>The RD2 Batch job can only be executed when Enhanced RD is enabled</shortDescription>
        <value>You must enable Enhanced Recurring Donations before you can run the Enhanced Recurring Donations batch job.</value>
    </labels>
     <labels>
        <fullName>RD2_InstallmentPeriodMustBeValid</fullName>
        <categories>Recurring-Donations, Error</categories>
        <language>en_US</language>
        <protected>true</protected>
        <shortDescription>Validate Recurring Donations data if it is valid install period</shortDescription>
        <value>{0} is not a supported value for Installment Period. Select Daily, Weekly, 1st and 15th, Monthly, or Yearly.</value>
    </labels>
    <labels>
        <fullName>RD2_NumberInstallmentsRequiredWhenFixed</fullName>
        <categories>Recurring-Donations, Error</categories>
        <language>en_US</language>
        <protected>true</protected>
        <shortDescription>Require Planned Installments field on the RD when Recurring Type is Fixed</shortDescription>
        <value>Number of Planned Installments is required when Recurring Type is Fixed.</value>
    </labels>
    <labels>
        <fullName>RD2_NumberInstallmentsNotAllowedWhenOpen</fullName>
        <categories>Recurring-Donations, Error</categories>
        <language>en_US</language>
        <protected>true</protected>
        <shortDescription>Disallow a value in Planned Installments on the RD for Recurring Type is Open</shortDescription>
        <value>Number of Planned Installments is for Fixed Recurring Donations only. Remove the value in Number of Planned Installments or change the Recurring Type to Fixed.</value>
    </labels>
    <labels>
        <fullName>RD2_NumberPlannedInstallmentsCannotBeLessThanPaid</fullName>
        <categories>Recurring-Donations, Error</categories>
        <language>en_US</language>
        <protected>true</protected>
        <shortDescription>Validate Planned Installments field is greater than number of Paid Installments</shortDescription>
        <value>Number of Planned Installments can't be less than the Number of Paid Installments.</value>
    </labels>
    <labels>
        <fullName>RD2_PageNotAvailableHeader</fullName>
        <categories>Settings</categories>
        <language>en_US</language>
        <protected>true</protected>
        <shortDescription>Header displayed indicating data is not available when enhanced RDs are enabled</shortDescription>
        <value>Page Not Available</value>
    </labels>
    <labels>
        <fullName>RD2_PageNotAvailableMessage</fullName>
        <categories>Settings</categories>
        <language>en_US</language>
        <protected>true</protected>
        <shortDescription>Message displayed indicating data is not available when enhanced RDs are enabled</shortDescription>
        <value>This page is not available in Enhanced Recurring Donations. Refresh your browser and return to NPSP Settings.</value>
    </labels>
    <labels>
        <fullName>RD2_ScheduleLWCEndDate</fullName>
        <categories>Recurring-Donations, Component</categories>
        <language>en_US</language>
        <protected>true</protected>
        <shortDescription>The end date of the recurring donation schedule</shortDescription>
        <value>End Date</value>
    </labels>
    <labels>
        <fullName>RD2_ScheduleLWCFutureSchedule</fullName>
        <categories>Recurring-Donations, Component</categories>
        <language>en_US</language>
        <protected>true</protected>
        <shortDescription>Details of a schedule that will take effect at a future date</shortDescription>
        <value>Future Schedule</value>
    </labels>
    <labels>
        <fullName>RD2_ScheduleLWCTitle</fullName>
        <categories>Recurring-Donations, Component</categories>
        <language>en_US</language>
        <protected>true</protected>
        <shortDescription>Title of the Active Schedules Component</shortDescription>
        <value>Active Schedules</value>
    </labels>
    <labels>
        <fullName>RD2_ScheduleVisualizerColumnDate</fullName>
        <categories>Recurring-Donations, Component</categories>
        <language>en_US</language>
        <protected>true</protected>
        <shortDescription>Date Column Header</shortDescription>
        <value>Date</value>
    </labels>
    <labels>
        <fullName>RD2_ScheduleVisualizerErrorEnhancedRDNot</fullName>
        <categories>Recurring-Donations, Error, Component</categories>
        <language>en_US</language>
        <protected>true</protected>
        <shortDescription>Error when Enhanced RD is not enabled</shortDescription>
        <value>This component must be used on a Recurring Donations record page.</value>
    </labels>
    <labels>
        <fullName>RD2_ScheduleVisualizerErrorInvalidUsage</fullName>
        <categories>Recurring-Donations, Error, Component</categories>
        <language>en_US</language>
        <protected>true</protected>
        <shortDescription>Error when the component is used on a Non-Recurring Donations page</shortDescription>
        <value>You must enable Enhanced Recurring Donations to use this component.</value>
    </labels>
    <labels>
        <fullName>RD2_ScheduleVisualizerMessageNoSchedule</fullName>
        <categories>Recurring-Donations, Error, Component</categories>
        <language>en_US</language>
        <protected>true</protected>
        <shortDescription>Message when there is no future schedule to render</shortDescription>
        <value>There are no scheduled installment Opportunities.</value>
    </labels>
    <labels>
        <fullName>RD2_ScheduleVisualizerMessageNoActiveSchedule</fullName>
        <categories>Recurring-Donations, Error, Component</categories>
        <language>en_US</language>
        <protected>true</protected>
        <shortDescription>Message when there is no active schedule to render</shortDescription>
        <value>There is no active schedule for this Recurring Donation.</value>
    </labels>
    <labels>
        <fullName>RD2_ScheduleVisualizerTitle</fullName>
        <categories>Recurring-Donations, Component</categories>
        <language>en_US</language>
        <protected>true</protected>
        <shortDescription>Title of the Schedule Visualizer Component</shortDescription>
        <value>Upcoming Installments</value>
    </labels>
    <labels>
        <fullName>RecurringDonationNameSuffix</fullName>
        <categories>Recurring Donations</categories>
        <language>en_US</language>
        <protected>true</protected>
        <shortDescription>Recurring Donation Name Suffix</shortDescription>
        <value>Recurring</value>
    </labels>
    <labels>
        <fullName>RD_ContactMustBelongToAccount</fullName>
        <categories>Recurring-Donations, Error</categories>
        <language>en_US</language>
        <protected>true</protected>
        <shortDescription>Validate Recurring Donations data if contact is not found with HH Account</shortDescription>
        <value>You must select a Contact associated with this Household Account.</value>
    </labels>
    <labels>
        <fullName>RD_DonorIsRequired</fullName>
        <categories>Recurring-Donations, Error</categories>
        <language>en_US</language>
        <protected>true</protected>
        <shortDescription>Validate Recurring Donations data if contact and account are missing</shortDescription>
        <value>You must select an Account or Contact.</value>
    </labels>
    <labels>
        <fullName>RD_ErrorAddDonationHeaderText</fullName>
        <categories>Recurring-Donations, Error</categories>
        <language>en_US</language>
        <protected>true</protected>
        <shortDescription>Refresh Opportunities</shortDescription>
        <value>Refresh Opportunities</value>
    </labels>
    <labels>
        <fullName>RD_ErrorAddDonationMissingId</fullName>
        <categories>Recurring-Donations, Error</categories>
        <language>en_US</language>
        <protected>true</protected>
        <shortDescription>Recurring Donation ID missing</shortDescription>
        <value>Recurring Donation ID missing. Please select a valid recurring donation record.</value>
    </labels>
    <labels>
        <fullName>RD_ErrorAddDonationPermissionDenied</fullName>
        <categories>Recurring-Donations, Error</categories>
        <language>en_US</language>
        <protected>true</protected>
        <shortDescription>You do not have permission to create a donation record</shortDescription>
        <value>You do not have permission to create a donation record. Please contact your system administrator for more information.</value>
    </labels>
    <labels>
        <fullName>RD_ErrorLegacyBatchJobCannotBeRun</fullName>
        <categories>Recurring-Donations, Error</categories>
        <language>en_US</language>
        <protected>true</protected>
        <shortDescription>The legacy RD Batch job cannot be executed when Enhanced RD is enabled</shortDescription>
        <value>The legacy Recurring Donations batch job cannot be executed because Enhanced Recurring Donations is enabled in this org.</value>
    </labels>
    <labels>
        <fullName>RD_ErrorMoreClosedWonOpportunitiesThanInstallments</fullName>
        <categories>Recurring-Donations, Error</categories>
        <language>en_US</language>
        <protected>true</protected>
        <shortDescription>More ClosedWon donations than Installments</shortDescription>
        <value>There are more Closed Won Opportunities associated with this Recurring Donation than the number of Installments defined.</value>
    </labels>
    <labels>
        <fullName>RD_ErrorNotEnoughClosedValueForFixedLength</fullName>
        <categories>Recurring-Donations, Error</categories>
        <language>en_US</language>
        <protected>true</protected>
        <shortDescription>The total Amount of all Closed Won Opps is not equal to the RD Amount.</shortDescription>
        <value>The combined Amount of all related Closed Won and Pledged Opportunities must match the Amount of a Fixed Length Recurring Donation.</value>
    </labels>
    <labels>
        <fullName>REL_Create_New_Relationship</fullName>
        <categories>Relationships, relationship-viewer</categories>
        <language>en_US</language>
        <protected>false</protected>
        <shortDescription>Relationship Viewer - Create</shortDescription>
        <value>Create New Relationship</value>
    </labels>
    <labels>
        <fullName>REL_Former</fullName>
        <categories>Relationships, relationship-viewer</categories>
        <language>en_US</language>
        <protected>false</protected>
        <shortDescription>Relationship Viewer - Former</shortDescription>
        <value>Former</value>
    </labels>
    <labels>
        <fullName>REL_No_Relationships</fullName>
        <categories>Relationships, relationship-viewer</categories>
        <language>en_US</language>
        <protected>false</protected>
        <shortDescription>Relationship Viewer - No Relationship</shortDescription>
        <value>There are no Relationships for this Contact.</value>
    </labels>
    <labels>
        <fullName>REL_RECenter</fullName>
        <categories>Relationships, relationship-viewer</categories>
        <language>en_US</language>
        <protected>false</protected>
        <shortDescription>Relationship Viewer - Re-center</shortDescription>
        <value>Re-Center on This Contact</value>
    </labels>
    <labels>
        <fullName>REL_Return_to_Contact</fullName>
        <categories>Relationships, relationship-viewer</categories>
        <language>en_US</language>
        <protected>false</protected>
        <shortDescription>Relationship Viewer - Return to Contact</shortDescription>
        <value>Return to Contact</value>
    </labels>
    <labels>
        <fullName>REL_View_Contact_Record</fullName>
        <categories>Relationships, relationship-viewer</categories>
        <language>en_US</language>
        <protected>false</protected>
        <shortDescription>Relationship Viewer - View Contact Record</shortDescription>
        <value>View Contact Record</value>
    </labels>
    <labels>
        <fullName>RP_CustomerJourneyLinkLabel</fullName>
        <language>en_US</language>
        <protected>true</protected>
        <shortDescription>Resources Page - Customer Journey link</shortDescription>
        <value>Salesforce.org Webinars and Events</value>
    </labels>
    <labels>
        <fullName>RP_DeeperParagraph</fullName>
        <language>en_US</language>
        <protected>true</protected>
        <shortDescription>Resources Page - Deeper Paragraph</shortDescription>
        <value>Dive deeper into Salesforce and learn everything you need to be successful.</value>
    </labels>
    <labels>
        <fullName>RP_DeeperSubtitle</fullName>
        <language>en_US</language>
        <protected>true</protected>
        <shortDescription>Resources Page - Deeper Subtitle</shortDescription>
        <value>3. Dive Deeper</value>
    </labels>
    <labels>
        <fullName>RP_GettingStarted</fullName>
        <language>en_US</language>
        <protected>true</protected>
        <shortDescription>Resources Page - Getting Started component title</shortDescription>
        <value>Getting Started</value>
    </labels>
    <labels>
        <fullName>RP_GitHubSubtitle</fullName>
        <language>en_US</language>
        <protected>true</protected>
        <shortDescription>Resources Page - GitHub Subtitle</shortDescription>
        <value>updates are pushed automatically; no installation needed!</value>
    </labels>
    <labels>
        <fullName>RP_GitHubTitle</fullName>
        <language>en_US</language>
        <protected>true</protected>
        <shortDescription>Resources Page - GitHub title</shortDescription>
        <value>Latest Release Notes</value>
    </labels>
    <labels>
        <fullName>RP_NpspLinkLabel</fullName>
        <language>en_US</language>
        <protected>true</protected>
        <shortDescription>Resources Page - Npsp Link</shortDescription>
        <value>Getting Started with Salesforce for Nonprofits</value>
    </labels>
    <labels>
        <fullName>RP_ProductNameLabel</fullName>
        <language>en_US</language>
        <protected>true</protected>
        <shortDescription>Resources Page - Product Name</shortDescription>
        <value>Nonprofit Success Pack (NPSP)</value>
    </labels>
    <labels>
        <fullName>RP_ReleaseGitHub</fullName>
        <language>en_US</language>
        <protected>true</protected>
        <shortDescription>Resources Page - Release GitHub</shortDescription>
        <value>Released:</value>
    </labels>
    <labels>
        <fullName>RP_ReleaseNotesLink</fullName>
        <language>en_US</language>
        <protected>true</protected>
        <shortDescription>Resources Page - Release Notes Link</shortDescription>
        <value>Read full release notes &gt;</value>
    </labels>
    <labels>
        <fullName>RP_Remote_Site_Settings_Deactivated</fullName>
        <language>en_US</language>
        <protected>true</protected>
        <shortDescription>RP Remote Site Settings Deactivated</shortDescription>
        <value>To take advantage of all the new functionality on the Getting Started page, go to Setup, search for Remote Site Settings, and ensure that the SFDOEndpoints site is active. If it isn't, click Edit, check the Active box, and click Save.</value>
    </labels>
    <labels>
        <fullName>RP_SalesforceOrgLinkLabel</fullName>
        <language>en_US</language>
        <protected>true</protected>
        <shortDescription>Resources Page - Salesforce Org Link</shortDescription>
        <value>Hub Community Weekly Office Hours</value>
    </labels>
    <labels>
        <fullName>RP_SubTitle</fullName>
        <language>en_US</language>
        <protected>true</protected>
        <shortDescription>Resources Page - SubTitle</shortDescription>
        <value>You now have access to ALL the powerful features of Salesforce Enterprise Edition PLUS the ability to better manage donors with the Nonprofit Success Pack application. Now let&apos;s get started.</value>
    </labels>
    <labels>
        <fullName>RP_Title</fullName>
        <language>en_US</language>
        <protected>true</protected>
        <shortDescription>Resources Page - Title</shortDescription>
        <value>Welcome to Salesforce and the Nonprofit Success Pack (NPSP)!</value>
    </labels>
    <labels>
        <fullName>RP_TrailheadLinkLabel</fullName>
        <language>en_US</language>
        <protected>true</protected>
        <shortDescription>Resources Page - Trailhead Link</shortDescription>
        <value>Getting Started with Salesforce and NPSP Trailmix</value>
    </labels>
    <labels>
        <fullName>RP_TrailheadParagraph</fullName>
        <language>en_US</language>
        <protected>true</protected>
        <shortDescription>Resources Page - Trailhead Paragraph</shortDescription>
        <value>Get started with the Nonprofit Success Pack by learning the basics of Salesforce and donor and volunteer management.</value>
    </labels>
    <labels>
        <fullName>RP_TrailheadSubtitle</fullName>
        <language>en_US</language>
        <protected>true</protected>
        <shortDescription>Resources Page - Trailhead Subtitle</shortDescription>
        <value>1. Learn with Trailhead</value>
    </labels>
    <labels>
        <fullName>RP_USParagraph</fullName>
        <language>en_US</language>
        <protected>true</protected>
        <shortDescription>Resources Page - Power of Us Paragraph</shortDescription>
        <value>Get help from our active community of fellow NPSP users, or reach out to Salesforce.org.</value>
    </labels>
    <labels>
        <fullName>RP_UsHubLinkLabel</fullName>
        <language>en_US</language>
        <protected>true</protected>
        <shortDescription>Resources Page - Power of Us Hub Link</shortDescription>
        <value>Power of Us HUB</value>
    </labels>
    <labels>
        <fullName>RP_UsSubtitle</fullName>
        <language>en_US</language>
        <protected>true</protected>
        <shortDescription>Resources Page - Power of Us Subtitle</shortDescription>
        <value>2. Join the Community</value>
    </labels>
    <labels>
        <fullName>RP_Videos</fullName>
        <language>en_US</language>
        <protected>true</protected>
        <shortDescription>Nonprofit Success Pack (NPSP) Resources Page - Youtube Videos</shortDescription>
        <value>How-To videos</value>
    </labels>
    <labels>
        <fullName>RP_WebinarLinkLabel</fullName>
        <language>en_US</language>
        <protected>true</protected>
        <shortDescription>Resources Page - Webinar Link</shortDescription>
        <value>NPSP Product Documentation</value>
    </labels>
    <labels>
        <fullName>RP_YoutubeChannel</fullName>
        <language>en_US</language>
        <protected>true</protected>
        <shortDescription>Resources Page - Salesforce Foundation Youtube Channel</shortDescription>
        <value>View more on our youtube channel &gt;</value>
    </labels>
    <labels>
        <fullName>RecurringDonationAccountAndContactError</fullName>
        <categories>Recurring Donations</categories>
        <language>en_US</language>
        <protected>false</protected>
        <shortDescription>RecurringDonationAccountAndContactError</shortDescription>
        <value>You can specify either an Organization or Contact for a Recurring Donation, but not both.</value>
    </labels>
    <labels>
        <fullName>Saved</fullName>
        <language>en_US</language>
        <protected>true</protected>
        <shortDescription>Saved</shortDescription>
        <value>Saved.</value>
    </labels>
    <labels>
        <fullName>Settings_not_Saved</fullName>
        <language>en_US</language>
        <protected>true</protected>
        <shortDescription>Settings not Saved</shortDescription>
        <value>Settings not saved</value>
    </labels>
    <labels>
        <fullName>SmartyStreets_Help_Text</fullName>
        <language>en_US</language>
        <protected>true</protected>
        <shortDescription>SmartyStreets Help Test</shortDescription>
        <value>Make sure you have entered both the Auth ID and Auth Token provided to you by SmartyStreets. You will find them in your SmartyStreets API Keys page.</value>
    </labels>
    <labels>
        <fullName>Zip_Not_Found</fullName>
        <categories>address, verification</categories>
        <language>en_US</language>
        <protected>true</protected>
        <shortDescription>Zip Not Found</shortDescription>
        <value>Zip code not found.</value>
    </labels>
    <labels>
        <fullName>Zipcode_Verification_Limit</fullName>
        <categories>address, verification</categories>
        <language>en_US</language>
        <protected>true</protected>
        <shortDescription>Zipcode Verification Limit</shortDescription>
        <value>You cannot verify more than 100 zipcodes at a time.</value>
    </labels>
    <labels>
        <fullName>adapterException</fullName>
        <language>en_US</language>
        <protected>true</protected>
        <shortDescription>Throw exception to external call</shortDescription>
        <value>Invalid call. This function is reserved for Salesforce use.</value>
    </labels>
    <labels>
        <fullName>addrCiceroMissingAPIKey</fullName>
        <categories>Cicero address verification service</categories>
        <language>en_US</language>
        <protected>true</protected>
        <shortDescription>addrCiceroMissingAPIKey</shortDescription>
        <value>You must specify the Cicero API Key in the Auth Token field for Address Verification. Log into Salesforce and go to People | Addresses on the NPSP Settings page.</value>
    </labels>
    <labels>
        <fullName>addrCopyConAddBtnConfirm</fullName>
        <categories>ADDR_CopyConAddrHHObjBTN</categories>
        <language>en_US</language>
        <protected>true</protected>
        <shortDescription>Message that appears to confirm the address copy action.</shortDescription>
        <value>You are about to copy the Address. Do you want to continue?</value>
    </labels>
    <labels>
        <fullName>addrCopyConAddBtnFls</fullName>
        <categories>ADDR_CopyConAddrHHObjBTN</categories>
        <language>en_US</language>
        <protected>true</protected>
        <shortDescription>Label that appears when user does not pass FLS check to copy the address</shortDescription>
        <value>You don&apos;t have the required field permissions. Contact your system administrator to inquire about getting the necessary permissions.</value>
    </labels>
    <labels>
        <fullName>addrCopyConAddBtnHHObjOnly</fullName>
        <categories>ADDR_CopyConAddrHHObjBTN</categories>
        <language>en_US</language>
        <protected>false</protected>
        <shortDescription>addrCopyConAddBtnHHObjOnly</shortDescription>
        <value>The Copy Address to Household button only works with Contacts associated with a Household object.</value>
    </labels>
    <labels>
        <fullName>addrGeneralSettings</fullName>
        <categories>Address Settings</categories>
        <language>en_US</language>
        <protected>false</protected>
        <shortDescription>addrGeneralSettings</shortDescription>
        <value>General Address Settings</value>
    </labels>
    <labels>
        <fullName>addrHHAccountOnly</fullName>
        <categories>Address Management</categories>
        <language>en_US</language>
        <protected>true</protected>
        <shortDescription>addrHHAccountOnly</shortDescription>
        <value>To use Addresses with non-Household Accounts, you must select Organizational Account Addresses Enabled in NPSP Settings | People | Addresses.</value>
    </labels>
    <labels>
        <fullName>addrHHAddressAlwaysDefault</fullName>
        <categories>Manage Household UI</categories>
        <language>en_US</language>
        <protected>false</protected>
        <shortDescription>addrHHAddressAlwaysDefault</shortDescription>
        <value>The Household Address will be copied to all Contacts that do not have an Address Override.</value>
    </labels>
    <labels>
        <fullName>addrSeasonalOverlap</fullName>
        <categories>Address Management</categories>
        <language>en_US</language>
        <protected>false</protected>
        <shortDescription>addrSeasonalOverlap</shortDescription>
        <value>Seasonal Address dates cannot overlap with any other Seasonal Addresses for this Household.</value>
    </labels>
    <labels>
        <fullName>addrSeasonalPartial</fullName>
        <categories>Address Management</categories>
        <language>en_US</language>
        <protected>false</protected>
        <shortDescription>addrSeasonalPartial</shortDescription>
        <value>In the Seasonal Information section, please select values for all Seasonal fields, or leave them all blank.</value>
    </labels>
    <labels>
        <fullName>alloAddRow</fullName>
        <categories>Allocation</categories>
        <language>en_US</language>
        <protected>false</protected>
        <shortDescription>alloAddRow</shortDescription>
        <value>Add Row</value>
    </labels>
    <labels>
        <fullName>alloAddRowAtPosition</fullName>
        <categories>Allocation</categories>
        <language>en_US</language>
        <protected>false</protected>
        <shortDescription>alloAddRowAtPosition</shortDescription>
        <value>Add Row at Position</value>
    </labels>
    <labels>
        <fullName>alloAmountOrPercent</fullName>
        <categories>Allocation, Error</categories>
        <language>en_US</language>
        <protected>false</protected>
        <shortDescription>alloAmountOrPercent</shortDescription>
        <value>Enter a value in either the Amount field or the Percent field.</value>
    </labels>
    <labels>
        <fullName>alloBatchCreateDefault</fullName>
        <categories>Allocation, Settings</categories>
        <language>en_US</language>
        <protected>false</protected>
        <shortDescription>alloBatchCreateDefault</shortDescription>
        <value>Batch Create Default Allocations</value>
    </labels>
    <labels>
        <fullName>alloBatchDefaultInfo</fullName>
        <categories>Allocation, Settings</categories>
        <language>en_US</language>
        <protected>false</protected>
        <shortDescription>alloBatchDefaultInfo</shortDescription>
        <value>This utility runs a batch process that creates default Allocations for all existing Opportunities, except Opportunities excluded in the GAU Allocations Rollup Settings.
&lt;br/&gt;
&lt;br/&gt;
To run this utility, default Allocations must be enabled and a default General Accounting Unit must be selected. You only need to run this tool once after enabling default Allocations, as all new Opportunities will receive a default Allocation once enabled.
&lt;br/&gt;
&lt;br/&gt;
To check your GAU Allocation settings, go to Donations | GAU Allocations.</value>
    </labels>
    <labels>
        <fullName>alloBtnCancel</fullName>
        <categories>Allocation</categories>
        <language>en_US</language>
        <protected>false</protected>
        <shortDescription>alloBtnCancel</shortDescription>
        <value>Cancel</value>
    </labels>
    <labels>
        <fullName>alloBtnSaveAndClose</fullName>
        <categories>Allocation</categories>
        <language>en_US</language>
        <protected>false</protected>
        <shortDescription>alloBtnSaveAndClose</shortDescription>
        <value>Save</value>
    </labels>
    <labels>
        <fullName>alloCampaignExceedsOppAmount</fullName>
        <categories>Allocation, Error</categories>
        <language>en_US</language>
        <protected>false</protected>
        <shortDescription>alloCampaignExceedsOppAmount</shortDescription>
        <value>Your Campaign Allocations were not created. Campaign Allocations for the Opportunity exceeded the Opportunity amount.</value>
    </labels>
    <labels>
        <fullName>alloCantAllocateNothing</fullName>
        <categories>Allocation, Error</categories>
        <language>en_US</language>
        <protected>false</protected>
        <shortDescription>alloCantAllocateNothing</shortDescription>
        <value>You can't create Allocations for an Opportunity with a blank or zero amount.</value>
    </labels>
    <labels>
        <fullName>alloDefaultGAUMissing</fullName>
        <categories>Allocation, Error</categories>
        <language>en_US</language>
        <protected>false</protected>
        <shortDescription>Default Allocations are enabled, but no default GAU is selected.</shortDescription>
        <value>You've selected Default Allocations Enabled. You also need to select a Default General Accounting Unit.</value>
    </labels>
    <labels>
        <fullName>alloDefaultNotEnabled</fullName>
        <categories>Allocation, Error</categories>
        <language>en_US</language>
        <protected>true</protected>
        <shortDescription>You must enable Default Allocations in order to allocate at the payment level.</shortDescription>
        <value>You must enable Default Allocations in order to allocate at the payment level.</value>
    </labels>
    <labels>
        <fullName>alloDefaultNotPercent</fullName>
        <categories>Allocation, Error</categories>
        <language>en_US</language>
        <protected>false</protected>
        <shortDescription>alloDefaultNotPercent</shortDescription>
        <value>The General Accounting Unit set as default in NPSP Settings can only have amount-based, not percentage-based Allocations.</value>
    </labels>
    <labels>
        <fullName>alloDeleteRow</fullName>
        <categories>Allocation</categories>
        <language>en_US</language>
        <protected>false</protected>
        <shortDescription>alloDeleteRow</shortDescription>
        <value>Delete</value>
    </labels>
    <labels>
        <fullName>alloExceedsOppAmount</fullName>
        <categories>Allocation, Error</categories>
        <language>en_US</language>
        <protected>false</protected>
        <shortDescription>The allocations for this opportunity are greater than the amount of the opportun</shortDescription>
        <value>The Allocation totals for this Opportunity exceed the Opportunity amount. Update your Allocation amounts first, then update the Opportunity amount to match.</value>
    </labels>
    <labels>
        <fullName>alloExceedsPmtAmount</fullName>
        <categories>Allocation, Error</categories>
        <language>en_US</language>
        <protected>true</protected>
        <shortDescription>The Allocations for this Payment are greater than the amount of the Payment.</shortDescription>
        <value>The Allocations for this Payment exceed the Payment amount. Update your Allocation amounts, and then adjust the Payment amount.</value>
    </labels>
    <labels>
        <fullName>alloManageCampaignAllocations</fullName>
        <categories>Allocation</categories>
        <language>en_US</language>
        <protected>false</protected>
        <shortDescription>alloManageCampaignAllocations</shortDescription>
        <value>Manage Campaign Allocations</value>
    </labels>
    <labels>
        <fullName>alloManageOppAllocations</fullName>
        <categories>Allocation</categories>
        <language>en_US</language>
        <protected>false</protected>
        <shortDescription>alloManageOppAllocations</shortDescription>
        <value>Manage Opportunity Allocations</value>
    </labels>
    <labels>
        <fullName>alloManagePaymentAllocations</fullName>
        <categories>Allocation</categories>
        <language>en_US</language>
        <protected>true</protected>
        <shortDescription>alloManagePaymentAllocations</shortDescription>
        <value>Manage Payment Allocations</value>
    </labels>
    <labels>
        <fullName>alloManageRecurringDonationAllocations</fullName>
        <categories>Allocation</categories>
        <language>en_US</language>
        <protected>false</protected>
        <shortDescription>alloManageRecurringDonationAllocations</shortDescription>
        <value>Manage Recurring Donation Allocations</value>
    </labels>
    <labels>
        <fullName>alloModifyCurrency</fullName>
        <categories>Allocation, Error</categories>
        <language>en_US</language>
        <protected>false</protected>
        <shortDescription>alloModifyCurrency</shortDescription>
        <value>You can't modify Allocation currencies directly. NPSP updates Allocation currencies when you update the currency of the parent Opportunity, Campaign, or Recurring Donation.</value>
    </labels>
    <labels>
        <fullName>alloNegativeAmount</fullName>
        <categories>Allocation, Error</categories>
        <language>en_US</language>
        <protected>false</protected>
        <shortDescription>alloNegativeAmount</shortDescription>
        <value>The Amount field can't contain a negative value.</value>
    </labels>
    <labels>
        <fullName>alloNegativePercent</fullName>
        <categories>Allocation, Error</categories>
        <language>en_US</language>
        <protected>false</protected>
        <shortDescription>alloNegativePercent</shortDescription>
        <value>The Percent field can't contain a negative value.</value>
    </labels>
    <labels>
        <fullName>alloObjectUnsupported</fullName>
        <categories>Allocation</categories>
        <language>en_US</language>
        <protected>true</protected>
        <shortDescription>alloObjectUnsupported</shortDescription>
        <value>The Manage Allocations button is only supported from a Campaign, Opportunity, Payment or Recurring Donation record.</value>
    </labels>
    <labels>
        <fullName>alloPaidPmtsExceedsOpp</fullName>
        <categories>Allocation, Error</categories>
        <language>en_US</language>
        <protected>true</protected>
        <shortDescription>alloPaidPmtsExceedsOpp</shortDescription>
        <value>The total allocation of paid payments cannot exceed the opportunity allocation for a GAU.</value>
    </labels>
    <labels>
        <fullName>alloPaymentNotEnabled</fullName>
        <categories>Allocation, Error</categories>
        <language>en_US</language>
        <protected>true</protected>
        <shortDescription>Payment-level allocations are not enabled.</shortDescription>
        <value>Payment-level Allocations aren't enabled for your organization. Try allocating at the Opportunity level instead.</value>
    </labels>
    <labels>
        <fullName>alloPaymentOverallocatedError</fullName>
        <categories>Allocation, Error</categories>
        <language>en_US</language>
        <protected>true</protected>
        <shortDescription>alloPaymentOverallocatedError</shortDescription>
        <value>The amount allocated is more than the amount of the Payment. Please update the Payment Allocation amount(s) so the total equals the Payment Amount. See Opportunity “{0}, Id: {1}”</value>
    </labels>
    <labels>
        <fullName>alloPercentExceed100</fullName>
        <categories>Allocation, Error</categories>
        <language>en_US</language>
        <protected>false</protected>
        <shortDescription>Percent based Allocations cannot exceed 100%.</shortDescription>
        <value>Percent-based Allocations cannot exceed 100%.</value>
    </labels>
    <labels>
        <fullName>alloPmtOppSingleTransaction</fullName>
        <categories>Allocation, Error</categories>
        <language>en_US</language>
        <protected>true</protected>
        <shortDescription>alloPmtOppSingleTransaction</shortDescription>
        <value>Opportunity and Payment Allocations for the same Opportunity record cannot be created or modified at the same time.</value>
    </labels>
    <labels>
        <fullName>alloRemainder</fullName>
        <categories>Allocation</categories>
        <language>en_US</language>
        <protected>false</protected>
        <shortDescription>alloRemainder</shortDescription>
        <value>Remainder:</value>
    </labels>
        <labels>
        <fullName>alloRemoveOppWithPmt</fullName>
        <categories>Allocation, Error</categories>
        <language>en_US</language>
        <protected>true</protected>
        <shortDescription>alloRemoveOppWithPmt</shortDescription>
        <value>You cannot remove an opportunity allocation for a GAU that has paid payment allocations.</value>
    </labels>
    <labels>
        <fullName>alloSignMistmatch</fullName>
        <categories>Allocation, Error</categories>
        <language>en_US</language>
        <protected>true</protected>
        <shortDescription>Sign on Payment and Allocation amount must match(Both positive or both negative)</shortDescription>
        <value>Negative Allocations are only allowed in negative donations and positive Allocations are not allowed in negative donations.</value>
    </labels>
    <labels>
        <fullName>alloSingleParent</fullName>
        <categories>Allocation, Error</categories>
        <language>en_US</language>
        <protected>false</protected>
        <shortDescription>Each Allocation must have a single parent object: Pmt, Opp, Rec Donation, Camp.</shortDescription>
        <value>Ensure that this Allocation has only one parent object: Payment, Opportunity, Recurring Donation, or Campaign.</value>
    </labels>
    <labels>
        <fullName>alloTotalExceedsOppAmt</fullName>
        <categories>Allocation</categories>
        <language>en_US</language>
        <protected>false</protected>
        <shortDescription>Allocations cannot exceed the amount of the related Payment or Opportunity.</shortDescription>
        <value>Allocation totals can't exceed the amount of the related Payment or Opportunity.</value>
    </labels>
    <labels>
        <fullName>alloTotals</fullName>
        <categories>Allocation</categories>
        <language>en_US</language>
        <protected>false</protected>
        <shortDescription>alloTotals</shortDescription>
        <value>Totals:</value>
    </labels>
    <labels>
        <fullName>alloUnallocated</fullName>
        <categories>Allocation</categories>
        <language>en_US</language>
        <protected>false</protected>
        <shortDescription>alloUnallocated</shortDescription>
        <value>unallocated</value>
    </labels>
    <labels>
        <fullName>bdiAccountCustomIdError</fullName>
        <categories>Data Importer</categories>
        <language>en_US</language>
        <protected>false</protected>
        <shortDescription>bdiAccountCustomIdError</shortDescription>
        <value>The Account Custom Unique ID setting field {0} must have matching fields in the NPSP Data Import object whose API Names are {1} and {2}.</value>
    </labels>
    <labels>
        <fullName>bdiAdditionalObjChildNotUpdated</fullName>
        <language>en_US</language>
        <protected>true</protected>
        <shortDescription>bdiAdditionalObjChildNotUpdated</shortDescription>
        <value>Unable to update the child record's lookup field with the parent record's ID. The record could not be updated because of this system error:</value>
    </labels>
    <labels>
        <fullName>bdiAdditionalObjPredNotFound</fullName>
        <categories>Data Importer</categories>
        <language>en_US</language>
        <protected>true</protected>
        <shortDescription>bdiAdditionalObjPredNotFound</shortDescription>
        <value>Error: record not created. This record is dependent on {0} which couldn&apos;&apos;t be found.</value>
    </labels>
    <labels>
        <fullName>bdiAdditionalObjRequiredFieldsNull</fullName>
        <categories>Data Importer</categories>
        <language>en_US</language>
        <protected>true</protected>
        <shortDescription>bdiAdditionalObjRequiredFieldsNull</shortDescription>
        <value>Error: record not created, missing required fields:</value>
    </labels>
    <labels>
        <fullName>bdiBatchException</fullName>
        <categories>Data Importer</categories>
        <language>en_US</language>
        <protected>false</protected>
        <shortDescription>bdiBatchException</shortDescription>
        <value>An error occurred during the process.  The following status was the first reported error:</value>
    </labels>
    <labels>
        <fullName>bdiBehaviorBestMatchOrCreate</fullName>
        <categories>Data Importer</categories>
        <language>en_US</language>
        <protected>true</protected>
        <shortDescription>settings label for BestMatchOrCreate behavior</shortDescription>
        <value>Best Match or Create - Import a record if it matches an existing record; create a new record if no match found.</value>
    </labels>
    <labels>
        <fullName>bdiBehaviorDoNotMatch</fullName>
        <categories>Data Importer</categories>
        <language>en_US</language>
        <protected>false</protected>
        <shortDescription>settings label for DoNotMatch behavior</shortDescription>
        <value>Do Not Match - No matching is attempted; new records are created.</value>
    </labels>
    <labels>
        <fullName>bdiBehaviorExactMatchOrCreate</fullName>
        <categories>Data Importer</categories>
        <language>en_US</language>
        <protected>true</protected>
        <shortDescription>settings label for ExactMatchOrCreate behavior</shortDescription>
        <value>Single Match or Create - Import a record if it matches a single existing record; create a new record if no single match found.</value>
    </labels>
    <labels>
        <fullName>bdiBehaviorRequireBestMatch</fullName>
        <categories>Data Importer</categories>
        <language>en_US</language>
        <protected>true</protected>
        <shortDescription>settings label for RequireBestMatch behavior</shortDescription>
        <value>Best Match - Only import a record when it matches at least 1 existing record, and update the best matched record.</value>
    </labels>
    <labels>
        <fullName>bdiBehaviorRequireExactMatch</fullName>
        <categories>Data Importer</categories>
        <language>en_US</language>
        <protected>true</protected>
        <shortDescription>settings label for RequireExactMatch behavior</shortDescription>
        <value>Single Match - Only import a record if it matches a single existing record.</value>
    </labels>
    <labels>
        <fullName>bdiBehaviorRequireNoMatch</fullName>
        <categories>Data Importer</categories>
        <language>en_US</language>
        <protected>true</protected>
        <shortDescription>settings label for RequireNoMatch behavior</shortDescription>
        <value>No Match - Only import a record if it doesn&apos;t match an existing record.</value>
    </labels>
    <labels>
        <fullName>bdiBtnClose</fullName>
        <categories>Data Importer, Opportunity Send Acknowledgment, Account Conversion</categories>
        <language>en_US</language>
        <protected>false</protected>
        <shortDescription>bdiBtnClose</shortDescription>
        <value>Close</value>
    </labels>
    <labels>
        <fullName>bdiComplete</fullName>
        <categories>Data Importer</categories>
        <language>en_US</language>
        <protected>false</protected>
        <shortDescription>bdiComplete</shortDescription>
        <value>Completed</value>
    </labels>
    <labels>
        <fullName>bdiCompleteWithErrors</fullName>
        <categories>Data Importer</categories>
        <language>en_US</language>
        <protected>false</protected>
        <shortDescription>bdiCompleteWithErrors</shortDescription>
        <value>Errors</value>
    </labels>
    <labels>
        <fullName>bdiContactCustomIdError</fullName>
        <categories>Data Importer</categories>
        <language>en_US</language>
        <protected>false</protected>
        <shortDescription>bdiContactCustomIdError</shortDescription>
        <value>The Contact Custom Unique ID setting field {0} must have matching fields in the NPSP Data Import object whose API Names are {1} and {2}.</value>
    </labels>
    <labels>
        <fullName>bdiContactMatchEmail</fullName>
        <categories>Data Importer</categories>
        <language>en_US</language>
        <protected>false</protected>
        <shortDescription>bdiContactMatchEmail</shortDescription>
        <value>Email only</value>
    </labels>
    <labels>
        <fullName>bdiContactMatchFnameEmail</fullName>
        <categories>Data Importer</categories>
        <language>en_US</language>
        <protected>false</protected>
        <shortDescription>bdiContactMatchFnameEmail</shortDescription>
        <value>First Name and Email</value>
    </labels>
    <labels>
        <fullName>bdiContactMatchFnameLname</fullName>
        <categories>Data Importer</categories>
        <language>en_US</language>
        <protected>false</protected>
        <shortDescription>bdiContactMatchFnameLname</shortDescription>
        <value>First Name and Last Name</value>
    </labels>
    <labels>
        <fullName>bdiContactMatchFnameLnameEmail</fullName>
        <categories>Data Importer</categories>
        <language>en_US</language>
        <protected>false</protected>
        <shortDescription>bdiContactMatchFnameLnameEmail</shortDescription>
        <value>First Name, Last Name, and Email</value>
    </labels>
    <labels>
        <fullName>bdiContactMatchFnameLnamePhone</fullName>
        <categories>Data Importer</categories>
        <language>en_US</language>
        <protected>true</protected>
        <shortDescription>Data Importer Contact matching option for Fname, Lname, Phone</shortDescription>
        <value>First Name, Last Name, and Phone</value>
    </labels>
    <labels>
        <fullName>bdiContactMatchLnameEmail</fullName>
        <categories>Data Importer</categories>
        <language>en_US</language>
        <protected>false</protected>
        <shortDescription>bdiContactMatchLnameEmail</shortDescription>
        <value>Last Name and Email</value>
    </labels>
    <labels>
        <fullName>bdiCreated</fullName>
        <categories>Data Importer</categories>
        <language>en_US</language>
        <protected>false</protected>
        <shortDescription>bdiCreated</shortDescription>
        <value>Created</value>
    </labels>
    <labels>
        <fullName>bdiAdvancedMapping</fullName>
        <categories>Settings</categories>
        <language>en_US</language>
        <protected>true</protected>
        <shortDescription>Data Import Advanced Mapping Summary</shortDescription>
        <value>Data Import Advanced Mapping</value>
    </labels>
    <labels>
        <fullName>bdiDataImporterConfigTitle</fullName>
        <categories>Data Importer</categories>
        <language>en_US</language>
        <protected>false</protected>
        <shortDescription>bdiDataImporterConfigTitle</shortDescription>
        <value>Configuration Options</value>
    </labels>
    <labels>
        <fullName>bdiDataImporterDescription</fullName>
        <categories>Data Importer</categories>
        <language>en_US</language>
        <protected>false</protected>
        <shortDescription>bdiDataImporterDescription</shortDescription>
        <value>The NPSP Data Importer helps you easily import your data into the Nonprofit Success Pack.</value>
    </labels>
    <labels>
        <fullName>bdiDataImporterInfoLine1</fullName>
        <categories>Data Importer</categories>
        <language>en_US</language>
        <protected>true</protected>
        <shortDescription>bdiDataImporterInfoLine1</shortDescription>
        <value>If you're using Advanced Mapping you can map to any Salesforce object and field—standard or custom—that directly relates to Contacts, Accounts, and Opportunities. With Help Text mapping, each import record can contain up to 2 Contacts, up to 2 Organizations, an optional Home Address, and an optional Donation.</value>
    </labels>
    <labels>
        <fullName>bdiDataImporterInfoLine2</fullName>
        <categories>Data Importer</categories>
        <language>en_US</language>
        <protected>false</protected>
        <shortDescription>bdiDataImporterInfoLine2</shortDescription>
        <value>Salesforce will try to match existing Contacts and Organizations, and update their information, rather than creating duplicate records.</value>
    </labels>
    <labels>
        <fullName>bdiDataImporterInfoLine2b</fullName>
        <categories>Data Importer</categories>
        <language>en_US</language>
        <protected>true</protected>
        <shortDescription>bdiDataImporterInfoLine2b</shortDescription>
        <value>In order to avoid reaching service limits, the NPSP Data Importer does not verify addresses through the verification service you may have specified in NPSP Settings.</value>
    </labels>
    <labels>
        <fullName>bdiDataImporterInfoLine3</fullName>
        <categories>Data Importer</categories>
        <language>en_US</language>
        <protected>false</protected>
        <shortDescription>bdiDataImporterInfoLine3</shortDescription>
        <value>Salesforce will track any data import problems on individual import records. After resolving any issues, you can re-import those failed records without having to worry about creating duplicate records.</value>
    </labels>
    <labels>
        <fullName>bdiDataImporterInfoLine4</fullName>
        <categories>Data Importer</categories>
        <language>en_US</language>
        <protected>false</protected>
        <shortDescription>bdiDataImporterInfoLine4</shortDescription>
        <value>The start of the data import may not begin immediately. Its processing depends on Salesforce&apos;s current activity.</value>
    </labels>
    <labels>
        <fullName>bdiDataImporterInfoTitle</fullName>
        <categories>Data Importer</categories>
        <language>en_US</language>
        <protected>false</protected>
        <shortDescription>bdiDataImporterInfoTitle</shortDescription>
        <value>Important Information</value>
    </labels>
    <labels>
        <fullName>bdiDataImporterNumToProcess</fullName>
        <categories>Data Importer</categories>
        <language>en_US</language>
        <protected>false</protected>
        <shortDescription>bdiDataImporterNumToProcess</shortDescription>
        <value>Number of Data Import records to process:</value>
    </labels>
    <labels>
        <fullName>bdiDataImporterTitle</fullName>
        <categories>Data Importer</categories>
        <language>en_US</language>
        <protected>false</protected>
        <shortDescription>bdiDataImporterTitle</shortDescription>
        <value>NPSP Data Import</value>
    </labels>
    <labels>
        <fullName>bdiDeploymentInProgress</fullName>
        <categories>Data Importer</categories>
        <language>en_US</language>
        <protected>true</protected>
        <shortDescription>bdiDeploymentInProgress</shortDescription>
        <value>Help Text mappings are currently being converted to Advanced Mapping.</value>
    </labels>
    <labels>
        <fullName>bdiDonation</fullName>
        <categories>Data Importer</categories>
        <language>en_US</language>
        <protected>false</protected>
        <shortDescription>bdiDonation</shortDescription>
        <value>Donation</value>
    </labels>
    <labels>
        <fullName>bdiDonationMatchingRuleEmpty</fullName>
        <categories>Data Importer</categories>
        <language>en_US</language>
        <protected>true</protected>
        <shortDescription>error displayed in Data Importer if no donation matching rules set</shortDescription>
        <value>When Donation matching is enabled, you must select one or more fields in Donation Matching Rule.</value>
    </labels>
    <labels>
        <fullName>bdiDryRunBeginButton</fullName>
        <categories>Data Importer</categories>
        <language>en_US</language>
        <protected>true</protected>
        <shortDescription>button label for begin Dry Run</shortDescription>
        <value>Begin Dry Run</value>
    </labels>
    <labels>
        <fullName>bdiDryRunMatched</fullName>
        <categories>Data Importer</categories>
        <language>en_US</language>
        <protected>true</protected>
        <shortDescription>DI Object Status that it was matched in Dry Run</shortDescription>
        <value>Dry Run - Matched</value>
    </labels>
    <labels>
        <fullName>bdiDryRunMatchedBest</fullName>
        <categories>Data Importer</categories>
        <language>en_US</language>
        <protected>true</protected>
        <shortDescription>Status on bdi object to specify it was matched from an ambiguous set in Dry Run</shortDescription>
        <value>Dry Run - Best Match Used</value>
    </labels>
    <labels>
        <fullName>bdiDryRunMatchedId</fullName>
        <categories>Data Importer</categories>
        <language>en_US</language>
        <protected>true</protected>
        <shortDescription>BDI status when matching an object by its Salesforce ID in Dry Run</shortDescription>
        <value>Dry Run - Matched by Id</value>
    </labels>
    <labels>
        <fullName>bdiDryRunNoMatch</fullName>
        <categories>Data Importer</categories>
        <language>en_US</language>
        <protected>true</protected>
        <shortDescription>DI Object Status that it was not matched in Dry Run</shortDescription>
        <value>Dry Run - Matched None</value>
    </labels>
    <labels>
        <fullName>bdiDryRunRecordsError</fullName>
        <categories>Data Importer</categories>
        <language>en_US</language>
        <protected>true</protected>
        <shortDescription>progress field label</shortDescription>
        <value>Records with errors:</value>
    </labels>
    <labels>
        <fullName>bdiDryRunRecordsValidated</fullName>
        <categories>Data Importer</categories>
        <language>en_US</language>
        <protected>true</protected>
        <shortDescription>label on progress widget during Dry Run</shortDescription>
        <value>Records validated:</value>
    </labels>
    <labels>
        <fullName>bdiDryRunTitle</fullName>
        <categories>Data Importer</categories>
        <language>en_US</language>
        <protected>true</protected>
        <shortDescription>title on the progress indicator during dry run mode</shortDescription>
        <value>NPSP Data Importer - Dry Run</value>
    </labels>
    <labels>
        <fullName>bdiErrorBatchNameRequired</fullName>
        <categories>Data Importer</categories>
        <language>en_US</language>
        <protected>true</protected>
        <shortDescription>error when a batch is missing a name</shortDescription>
        <value>Batch Name is a required field.</value>
    </labels>
    <labels>
        <fullName>bdiErrorDataImportCustomSettings</fullName>
        <categories>Data Importer</categories>
        <language>en_US</language>
        <protected>true</protected>
        <shortDescription>error when updating data import custom settings</shortDescription>
        <value>There was an error attempting to update the Custom Settings named Data Import Settings.</value>
    </labels>
    <labels>
        <fullName>bdiErrorDeploymentFailed</fullName>
        <categories>Data Importer</categories>
        <language>en_US</language>
        <protected>true</protected>
        <shortDescription>error deploying metadata during migration from help text to metadata mapping</shortDescription>
        <value>There was an error attempting to convert Help Text mapping and enable Advanced Mapping.</value>
    </labels>
    <labels>
        <fullName>bdiErrorDeploymentFailedLink</fullName>
        <categories>Data Importer</categories>
        <language>en_US</language>
        <protected>true</protected>
        <shortDescription>link to the deployment status page</shortDescription>
        <value>&lt;a href=&quot;{0}&quot; target=&quot;_blank&quot;&gt;You can view the deployment status here.&lt;/a&gt;</value>
    </labels>
    <labels>
        <fullName>bdiErrorDonationLookupMatch</fullName>
        <categories>Data Importer</categories>
        <language>en_US</language>
        <protected>true</protected>
        <shortDescription>error on BDI record if DonationImported or PaymentImported lookups are invalid</shortDescription>
        <value>The lookup value provided in Donation Imported, or Payment Imported, is not valid.</value>
    </labels>
    <labels>
        <fullName>bdiErrorDonationMultiMatch</fullName>
        <categories>Data Importer</categories>
        <language>en_US</language>
        <protected>false</protected>
        <shortDescription>error message if the donation matched multiple opps</shortDescription>
        <value>The Donation information matched against multiple Opportunities, so the NPSP Data Importer did not import it. The Donation Possible Matches field contains the Salesforce Ids of the matched Opportunities.</value>
    </labels>
    <labels>
        <fullName>bdiErrorDonationNoMatch</fullName>
        <categories>Data Importer</categories>
        <language>en_US</language>
        <protected>false</protected>
        <shortDescription>error when no matching donation found, and a match is required</shortDescription>
        <value>The NPSP Data Importer found no matching Donations.</value>
    </labels>
    <labels>
        <fullName>bdiErrorDonationRequireNoMatch</fullName>
        <categories>Data Importer</categories>
        <language>en_US</language>
        <protected>false</protected>
        <shortDescription>error message if the donation matched opp(s), but behavior required no match</shortDescription>
        <value>The Donation information matched against one or more Opportunities, but the setting required no matches, so the NPSP Data Importer did not import it. The Donation Possible Matches field contains the Salesforce Ids of the matched Opportunities.</value>
    </labels>
    <labels>
        <fullName>bdiErrorInvalidCampaignName</fullName>
        <categories>Data Importer</categories>
        <language>en_US</language>
        <protected>false</protected>
        <shortDescription>bdiErrorInvalidCampaignName</shortDescription>
        <value>Invalid Donation Campaign Name</value>
    </labels>
    <labels>
        <fullName>bdiErrorInvalidDonor</fullName>
        <categories>Data Importer</categories>
        <language>en_US</language>
        <protected>false</protected>
        <shortDescription>bdiErrorInvalidDonor</shortDescription>
        <value>Invalid Donation Donor</value>
    </labels>
    <labels>
        <fullName>bdiErrorInvalidIMatchDonations</fullName>
        <categories>Data Importer</categories>
        <language>en_US</language>
        <protected>true</protected>
        <shortDescription>error thrown if specified class doesn&apos;t support the given BDI interface</shortDescription>
        <value>Either the NPSP Data Importer could not find the Apex classs {0}, or this class does not support the {1} interface.</value>
    </labels>
    <labels>
        <fullName>bdiErrorInvalidLastname</fullName>
        <categories>Data Importer</categories>
        <language>en_US</language>
        <protected>false</protected>
        <shortDescription>bdiErrorInvalidLastname</shortDescription>
        <value>You must specify Last Name.</value>
    </labels>
    <labels>
        <fullName>bdiErrorInvalidOppRTName</fullName>
        <categories>Data Importer</categories>
        <language>en_US</language>
        <protected>false</protected>
        <shortDescription>bdiErrorInvalidOppRTName</shortDescription>
        <value>Invalid Donation Record Type Name</value>
    </labels>
    <labels>
        <fullName>bdiErrorNonHHAccountContact</fullName>
        <categories>NPSP Data Importer</categories>
        <language>en_US</language>
        <protected>false</protected>
        <shortDescription>bdiErrorNonHHAccountContact</shortDescription>
        <value>This Contact matched an existing Contact that's associated with a non-Household Account. The Data Import Tool can only update Contacts that are part of a Household Account.</value>
    </labels>
    <labels>
        <fullName>bdiErrorNonHHAccountContactWithAdv</fullName>
        <categories>NPSP Data Importer</categories>
        <language>en_US</language>
        <protected>true</protected>
        <shortDescription>bdiErrorNonHHAccountContactWithAdv</shortDescription>
        <value>This Contact matched an existing Contact that's associated with a non-Household, non-Administrative Account. The Gift Entry Tool can only update Contacts that are part of a Household or Administrative Account.</value>
    </labels>
    <labels>
        <fullName>bdiErrorOneToOneMultiContact</fullName>
        <categories>NPSP Data Importer</categories>
        <language>en_US</language>
        <protected>true</protected>
        <shortDescription>bdiErrorOneToOneMultiContact</shortDescription>
        <value>A Data Import for a One-to-one or Administrative Contact cannot be associated with a second Contact.</value>
    </labels>
    <labels>
        <fullName>bdiErrorPaymentMultiMatch</fullName>
        <categories>Data Importer</categories>
        <language>en_US</language>
        <protected>true</protected>
        <shortDescription>error message if the donation matched multiple pmts</shortDescription>
        <value>The Donation information matched against multiple Payments, so the NPSP Data Importer did not import it. The Payment Possible Matches field contains the Salesforce Ids of the matched Payments.</value>
    </labels>
    <labels>
        <fullName>bdiFMUIBackToMapGroup</fullName>
        <categories>Advanced Mapping</categories>
        <language>en_US</language>
        <protected>true</protected>
        <shortDescription>bdiFMUIBackToMapGroup</shortDescription>
        <value>Back to Object Group</value>
    </labels>
    <labels>
        <fullName>bdiFMUIDataType</fullName>
        <categories>Advanced Mapping</categories>
        <language>en_US</language>
        <protected>true</protected>
        <shortDescription>bdiFMUIDataType</shortDescription>
        <value>Data Type</value>
    </labels>
    <labels>
        <fullName>bdiFMUIDatatableMapsTo</fullName>
        <categories>Advanced Mapping</categories>
        <language>en_US</language>
        <protected>true</protected>
        <shortDescription>bdiFMUIDatatableMapsTo</shortDescription>
        <value>Maps To</value>
    </labels>
    <labels>
        <fullName>bdiFMUIDescription1</fullName>
        <categories>Advanced Mapping</categories>
        <language>en_US</language>
        <protected>true</protected>
        <shortDescription>bdiFMUIDescription1</shortDescription>
        <value>
            Connect the field you created on the NPSP Data Import object to the field on your target object in
            the grid below. You can find fields by Field Label or the Field API Name.
        </value>
    </labels>
    <labels>
        <fullName>bdiFMUIDescription2</fullName>
        <categories>Advanced Mapping</categories>
        <language>en_US</language>
        <protected>true</protected>
        <shortDescription>bdiFMUIDescription2</shortDescription>
        <value>
            Fields on the NPSP Data Import object must map to compatible field types on your target object.
            When you select an NPSP Data Import field, only the compatible target fields will be available.
        </value>
    </labels>
    <labels>
        <fullName>bdiFMUIFieldAPIName</fullName>
        <categories>Advanced Mapping</categories>
        <language>en_US</language>
        <protected>true</protected>
        <shortDescription>bdiFMUIFieldAPIName</shortDescription>
        <value>Field API Name</value>
    </labels>
    <labels>
        <fullName>bdiFMUIFieldLabel</fullName>
        <categories>Advanced Mapping</categories>
        <language>en_US</language>
        <protected>true</protected>
        <shortDescription>bdiFMUIFieldLabel</shortDescription>
        <value>Field Label</value>
    </labels>
    <labels>
        <fullName>bdiFMUISourceFieldLabelHelp</fullName>
        <categories>Advanced Mapping</categories>
        <language>en_US</language>
        <protected>true</protected>
        <shortDescription>bdiFMUISourceFieldLabelHelp</shortDescription>
        <value>The NPSP Data Import field you want to map. Search by either Field Label or API Name. If you can’t find the field, confirm you created the field on the NPSP Data Import object.</value>
    </labels>
    <labels>
        <fullName>bdiFMUISourceFieldDataTypeHelp</fullName>
        <categories>Advanced Mapping</categories>
        <language>en_US</language>
        <protected>true</protected>
        <shortDescription>bdiFMUISourceFieldDataTypeHelp</shortDescription>
        <value>The data type of the field you chose on the NPSP Data Import object.</value>
    </labels>
    <labels>
        <fullName>bdiFMUITargetFieldLabelHelp</fullName>
        <categories>Advanced Mapping</categories>
        <language>en_US</language>
        <protected>false</protected>
        <shortDescription>bdiFMUITargetFieldLabelHelp</shortDescription>
        <value>The target field you want to connect to the NPSP Data Import field. Search by either Field Label or API Name. This is filtered to show only fields on your target object that are compatible with the field you chose on the NPSP Data Import object.</value>
    </labels>
    <labels>
        <fullName>bdiFMUITargetFieldDataTypeHelp</fullName>
        <categories>Advanced Mapping</categories>
        <language>en_US</language>
        <protected>true</protected>
        <shortDescription>bdiFMUITargetFieldDataTypeHelp</shortDescription>
        <value>The data type of the field you chose on the target object.</value>
    </labels>
    <labels>
        <fullName>bdiFMUILongDeployment</fullName>
        <categories>Advanced Mapping</categories>
        <language>en_US</language>
        <protected>true</protected>
        <shortDescription>bdiFMUILongDeployment</shortDescription>
        <value>Modifying this Field Mapping is taking longer than expected.</value>
    </labels>
    <labels>
        <fullName>bdiFMUILongDeploymentLink</fullName>
        <categories>Advanced Mapping</categories>
        <language>en_US</language>
        <protected>true</protected>
        <shortDescription>bdiFMUILongDeploymentLink</shortDescription>
        <value>View the deployment status here.</value>
    </labels>
    <labels>
        <fullName>bdiFMUILongDeploymentMessage</fullName>
        <categories>Advanced Mapping</categories>
        <language>en_US</language>
        <protected>true</protected>
        <shortDescription>bdiFMUILongDeploymentMessage</shortDescription>
        <value>It'll continue to process in the background. Please wait.</value>
    </labels>
    <labels>
        <fullName>bdiFMUINewFieldMapping</fullName>
        <categories>Advanced Mapping</categories>
        <language>en_US</language>
        <protected>true</protected>
        <shortDescription>bdiFMUINewFieldMapping</shortDescription>
        <value>Create New Field Mapping</value>
    </labels>
    <labels>
        <fullName>bdiFMUINoFieldMappings</fullName>
        <categories>Advanced Mapping</categories>
        <language>en_US</language>
        <protected>false</protected>
        <shortDescription>bdiFMUINoFieldMappings</shortDescription>
        <value>There are no Field Mappings for this Mapping Group yet, </value>
    </labels>
    <labels>
        <fullName>bdiFMUISearchSourceInputLabel</fullName>
        <categories>Advanced Mapping</categories>
        <language>en_US</language>
        <protected>true</protected>
        <shortDescription>bdiFMUISearchSourceInputLabel</shortDescription>
        <value>Search for the NPSP Data Import object&apos;s field by label or API name.</value>
    </labels>
    <labels>
        <fullName>bdiFMUISearchTargetInputLabel</fullName>
        <categories>Advanced Mapping</categories>
        <language>en_US</language>
        <protected>true</protected>
        <shortDescription>bdiFMUISearchTargetInputLabel</shortDescription>
        <value>Search for the target field by label or API name.</value>
    </labels>
    <labels>
        <fullName>bdiFMUISourceObject</fullName>
        <categories>Advanced Mapping</categories>
        <language>en_US</language>
        <protected>false</protected>
        <shortDescription>bdiFMUISourceObject</shortDescription>
        <value>Source (NPSP Data Import Object)</value>
    </labels>
    <labels>
        <fullName>bdiFMUISuccessful</fullName>
        <categories>Advanced Mapping</categories>
        <language>en_US</language>
        <protected>true</protected>
        <shortDescription>bdiFMUISuccessful</shortDescription>
        <value>successful</value>
    </labels>
    <labels>
        <fullName>bdiFMUITarget</fullName>
        <categories>Advanced Mapping</categories>
        <language>en_US</language>
        <protected>true</protected>
        <shortDescription>bdiFMUITarget</shortDescription>
        <value>Target</value>
    </labels>
    <labels>
        <fullName>bdiFMUITryAgain</fullName>
        <categories>Advanced Mapping</categories>
        <language>en_US</language>
        <protected>true</protected>
        <shortDescription>bdiFMUITryAgain</shortDescription>
        <value>Please try again.</value>
    </labels>
    <labels>
        <fullName>bdiFMUIUnsuccessful</fullName>
        <categories>Advanced Mapping</categories>
        <language>en_US</language>
        <protected>true</protected>
        <shortDescription>bdiFMUIUnsuccessful</shortDescription>
        <value>unsuccessful</value>
    </labels>
    <labels>
        <fullName>bdiFMUIUpdate</fullName>
        <categories>Advanced Mapping</categories>
        <language>en_US</language>
        <protected>true</protected>
        <shortDescription>bdiFMUIUpdate</shortDescription>
        <value>update</value>
    </labels>
    <labels>
        <fullName>bdiFailed</fullName>
        <categories>Data Importer</categories>
        <language>en_US</language>
        <protected>false</protected>
        <shortDescription>bdiFailed</shortDescription>
        <value>Failed</value>
    </labels>
    <labels>
        <fullName>bdiFieldMapping</fullName>
        <categories>Advanced Mapping</categories>
        <language>en_US</language>
        <protected>true</protected>
        <shortDescription>bdiFieldMapping</shortDescription>
        <value>Field Mapping</value>
    </labels>
    <labels>
        <fullName>bdiFieldMappings</fullName>
        <categories>Advanced Mapping</categories>
        <language>en_US</language>
        <protected>true</protected>
        <shortDescription>bdiFieldMappings</shortDescription>
        <value>Field Mappings</value>
    </labels>
    <labels>
        <fullName>bdiHouseholdModelRequired</fullName>
        <categories>NPSP Data Importer</categories>
        <language>en_US</language>
        <protected>false</protected>
        <shortDescription>bdiHouseholdModelRequired</shortDescription>
        <value>The NPSP Data Importer only works with the Household Account model.</value>
    </labels>
    <labels>
        <fullName>bdiIgnored</fullName>
        <categories>Data Importer</categories>
        <language>en_US</language>
        <protected>false</protected>
        <shortDescription>bdiIgnored</shortDescription>
        <value>Ignored</value>
    </labels>
    <labels>
        <fullName>bdiImported</fullName>
        <categories>Data Importer</categories>
        <language>en_US</language>
        <protected>true</protected>
        <shortDescription>bdiImported</shortDescription>
        <value>Imported</value>
    </labels>
    <labels>
        <fullName>bdiInvalidBatchId</fullName>
        <categories>Data Import</categories>
        <language>en_US</language>
        <protected>true</protected>
        <shortDescription>error when the importData() API is given a invalid Batch ID.</shortDescription>
        <value>The NPSP Data Import Batch Id {0} is invalid.</value>
    </labels>
    <labels>
        <fullName>bdiInvalidDonationMatchingBehavior</fullName>
        <categories>Data Importer</categories>
        <language>en_US</language>
        <protected>true</protected>
        <shortDescription>error message if the Donation Matching Behavior is invalid</shortDescription>
        <value>{0} is an invalid Donation Matching Behavior.</value>
    </labels>
    <labels>
        <fullName>bdiMassDelete</fullName>
        <categories>Data Importer</categories>
        <language>en_US</language>
        <protected>true</protected>
        <shortDescription>BDI Confirm Mass Delete Button</shortDescription>
        <value>Mass Delete</value>
    </labels>
    <labels>
        <fullName>bdiMassDeleteWarning</fullName>
        <categories>Data Importer</categories>
        <language>en_US</language>
        <protected>true</protected>
        <shortDescription>Warning for Mass Delete Buttons</shortDescription>
        <value>You are about to delete {0} record(s).
        &lt;br/&gt;
        &lt;br/&gt;&lt;b&gt;IMPORTANT:&lt;/b&gt; If you create gifts in your org using the Batch Gift Entry feature, we don&apos;&apos;t recommend using the Mass Delete button. Please see the NPSP documentation for instructions on deleting records using the data loader.</value>
    </labels>
    <labels>
        <fullName>bdiMatched</fullName>
        <categories>Data Importer</categories>
        <language>en_US</language>
        <protected>false</protected>
        <shortDescription>bdiMatched</shortDescription>
        <value>Matched</value>
    </labels>
    <labels>
        <fullName>bdiMatchedBest</fullName>
        <categories>Data Importer</categories>
        <language>en_US</language>
        <protected>false</protected>
        <shortDescription>Status on a bdi object to specify it was matched from an ambiguous set</shortDescription>
        <value>Best Match Used</value>
    </labels>
    <labels>
        <fullName>bdiMatchedId</fullName>
        <categories>Data Importer</categories>
        <language>en_US</language>
        <protected>false</protected>
        <shortDescription>BDI status when matching an object by its Salesforce ID</shortDescription>
        <value>Matched by Id</value>
    </labels>
    <labels>
        <fullName>bdiMatchedNone</fullName>
        <categories>Data Import</categories>
        <language>en_US</language>
        <protected>false</protected>
        <shortDescription>Status on a bdi object when no matching record found</shortDescription>
        <value>Matched None</value>
    </labels>
    <labels>
        <fullName>bdiMatchedByUser</fullName>
        <categories>Data Import</categories>
        <language>en_US</language>
        <protected>false</protected>
        <shortDescription>Status on a BDI object when user has selected matching record in BGE interface</shortDescription>
        <value>User-Selected Match</value>
    </labels>
    <labels>
        <fullName>bdiMatchedByUserNewOpp</fullName>
        <categories>Data Import</categories>
        <language>en_US</language>
        <protected>false</protected>
        <shortDescription>Status on a BDI object when user chose to create a new Opportunity in BGE</shortDescription>
        <value>User-Selected New Opportunity</value>
    </labels>
    <labels>
        <fullName>bdiMatchedApplyNewPayment</fullName>
        <categories>Data Import</categories>
        <language>en_US</language>
        <protected>false</protected>
        <shortDescription>status on BDI object when user selected opp in BGE interface for new payment</shortDescription>
        <value>Apply New Payment</value>
    </labels>
    <labels>
        <fullName>bdiOMUIChildParentHelp</fullName>
        <categories>Advanced Mapping</categories>
        <language>en_US</language>
        <protected>true</protected>
        <shortDescription>Is Child/Parent Help Text</shortDescription>
        <value>How the target object is related to the other Object Group. For example, a GAU Allocation is a Child of an Opportunity or a Recurring Donation is a Parent of an Opportunity.</value>
    </labels>
    <labels>
        <fullName>bdiOMUIChildParentLabel</fullName>
        <categories>Advanced Mapping</categories>
        <language>en_US</language>
        <protected>true</protected>
        <shortDescription>Is Child/Parent Field Label/Column Name</shortDescription>
        <value>Is Child/Parent</value>
    </labels>
    <labels>
        <fullName>bdiOMUICreateModalTitle</fullName>
        <categories>Advanced Mapping</categories>
        <language>en_US</language>
        <protected>false</protected>
        <shortDescription>Title for the Create Object Group modal.</shortDescription>
        <value>Create Object Group</value>
    </labels>
    <labels>
        <fullName>bdiOMUICreateNewObjectGroup</fullName>
        <categories>Advanced Mapping</categories>
        <language>en_US</language>
        <protected>false</protected>
        <shortDescription>Create New Object Group button</shortDescription>
        <value>Create New Object Group</value>
    </labels>
    <labels>
        <fullName>bdiOMUIEditModalTitle</fullName>
        <categories>Advanced Mapping</categories>
        <language>en_US</language>
        <protected>true</protected>
        <shortDescription>Title for the Edit Object Group modal.</shortDescription>
        <value>Edit Object Group</value>
    </labels>
    <labels>
        <fullName>bdiOMUILongDeployment</fullName>
        <categories>Advanced Mapping</categories>
        <language>en_US</language>
        <protected>false</protected>
        <shortDescription>Error message for long deployment</shortDescription>
        <value>Modifying this Object Group is taking longer than expected.</value>
    </labels>
    <labels>
        <fullName>bdiMigrationLongDeployment</fullName>
        <categories>Advanced Mapping</categories>
        <language>en_US</language>
        <protected>false</protected>
        <shortDescription>Error message for long deployment</shortDescription>
        <value>Converting Help Text mappings to Advanced Mapping is taking longer than expected.</value>
    </labels>
    <labels>
        <fullName>bdiOMUIGroupNameHelp</fullName>
        <categories>Advanced Mapping</categories>
        <language>en_US</language>
        <protected>true</protected>
        <shortDescription>Object Group Name Help Text</shortDescription>
        <value>The name of this Object Group. A common naming convention is [object name] Group.</value>
    </labels>
    <labels>
        <fullName>bdiOMUIGroupNameLabel</fullName>
        <categories>Advanced Mapping</categories>
        <language>en_US</language>
        <protected>true</protected>
        <shortDescription>Object Group Name Label/Column Name</shortDescription>
        <value>Group Name</value>
    </labels>
    <labels>
        <fullName>bdiOMUIImportDetailsTitle</fullName>
        <categories>Advanced Mapping</categories>
        <language>en_US</language>
        <protected>true</protected>
        <shortDescription>Title for the Import Details section of the modal</shortDescription>
        <value>Import Details</value>
    </labels>
    <labels>
        <fullName>bdiOMUIImportStatusHelp</fullName>
        <categories>Advanced Mapping</categories>
        <language>en_US</language>
        <protected>true</protected>
        <shortDescription>Import Status Helptext</shortDescription>
        <value>During Dry Run or when the import processes, the status of the import for the Object Group shows in this field.</value>
    </labels>
    <labels>
        <fullName>bdiOMUIImportStatusLabel</fullName>
        <categories>Advanced Mapping</categories>
        <language>en_US</language>
        <protected>true</protected>
        <shortDescription>Import Status Field Label/Column Name</shortDescription>
        <value>Import Status</value>
    </labels>
    <labels>
        <fullName>bdiOMUILinkToRecordHelp</fullName>
        <categories>Advanced Mapping</categories>
        <language>en_US</language>
        <protected>true</protected>
        <shortDescription>Link to Record Helptext</shortDescription>
        <value>When the import processes, this field will have a link to this Object Group's record or it will display the Salesforce ID of the record.</value>
    </labels>
    <labels>
        <fullName>bdiOMUILinkToRecordLabel</fullName>
        <categories>Advanced Mapping</categories>
        <language>en_US</language>
        <protected>true</protected>
        <shortDescription>Link to Record Label/Column Name</shortDescription>
        <value>Link to Record</value>
    </labels>
    <labels>
        <fullName>bdiOMUIObjectNameHelp</fullName>
        <categories>Advanced Mapping</categories>
        <language>en_US</language>
        <protected>true</protected>
        <shortDescription>Object Name Helptext</shortDescription>
        <value>The target object where these data import records will be created. This is a filtered list of objects; please see the documentation for a full list of available objects.</value>
    </labels>
    <labels>
        <fullName>bdiOMUIObjectNameLabel</fullName>
        <categories>Advanced Mapping</categories>
        <language>en_US</language>
        <protected>true</protected>
        <shortDescription>Object Name Label/Column Name</shortDescription>
        <value>Object Name</value>
    </labels>
    <labels>
        <fullName>bdiOMUIOfGroupHelp</fullName>
        <categories>Advanced Mapping</categories>
        <language>en_US</language>
        <protected>true</protected>
        <shortDescription>Of This Object Group Helptext</shortDescription>
        <value>Your target object's records are related to another Object Group. Choose the related Object Group here.</value>
    </labels>
    <labels>
        <fullName>bdiOMUIOfGroupLabel</fullName>
        <categories>Advanced Mapping</categories>
        <language>en_US</language>
        <protected>true</protected>
        <shortDescription>Of This Object Group Label/Column</shortDescription>
        <value>Of This Object Group</value>
    </labels>
    <labels>
        <fullName>bdiOMUIPageDescriptionPt1</fullName>
        <categories>Advanced Mapping</categories>
        <language>en_US</language>
        <protected>true</protected>
        <shortDescription>Object groups description part 1</shortDescription>
        <value>Each row of this table shows your Object Groups. You'll set up individual field mappings when you click the dropdown icon for an Object Group, then click View Field Mappings.</value>
    </labels>
    <labels>
        <fullName>bdiOMUIPageDescriptionPt2</fullName>
        <categories>Advanced Mapping</categories>
        <language>en_US</language>
        <protected>true</protected>
        <shortDescription>Object groups description part 2</shortDescription>
        <value>Object Groups are collections of field mappings that tell the NPSP Data Import tool what types of records (e.g. Contacts, Opportunities, Payments, etc.) to create or update. NPSP is able to link related records within a single row of your import to one another because fields mappings are bundled in Object Groups in this way.</value>
    </labels>
    <labels>
        <fullName>bdiOMUIPageDescriptionPt3</fullName>
        <categories>Advanced Mapping</categories>
        <language>en_US</language>
        <protected>true</protected>
        <shortDescription>Object groups description part 3</shortDescription>
        <value>Let’s look at the two GAU Allocation 1 and GAU Allocation 2 Object Groups as an example. These object groups link directly to the Opportunity object. At times,
            you may want to assign two GAU Allocations to a single Opportunity. To achieve this, in your import file enter the Opportunity information in the Donations columns,
            then include the first GAU in the GAU Allocations 1 columns and the second GAU Allocation in the GAU Allocations 2 columns. Because of the GAU Allocation 1 and
            GAU Allocation 2 Object Mappings, when you import, the two GAU Allocations are both assigned to the Opportunity.</value>
    </labels>
    <labels>
        <fullName>bdiOMUIObjectGroupsTitle</fullName>
        <categories>Advanced Mapping</categories>
        <language>en_US</language>
        <protected>true</protected>
        <shortDescription>Object Groups Title</shortDescription>
        <value>Object Groups</value>
    </labels>
    <labels>
        <fullName>bdiOMUIThroughFieldHelp</fullName>
        <categories>Advanced Mapping</categories>
        <language>en_US</language>
        <protected>true</protected>
        <shortDescription>Through This Field Helptext</shortDescription>
        <value>The Lookup Relationship or Master-Detail field that connects your target object to the related Object Group.
            If the target object is a child of the related object, this field will be on the target object. Alternatively,
            if the target object is the parent of the related object, this field will be on the related object.</value>
    </labels>
    <labels>
        <fullName>bdiOMUIThroughFieldLabel</fullName>
        <categories>Advanced Mapping</categories>
        <language>en_US</language>
        <protected>true</protected>
        <shortDescription>Through this field Label/Column Name</shortDescription>
        <value>Through This Field</value>
    </labels>
    <labels>
        <fullName>bdiOMUIViewFieldMappingsLabel</fullName>
        <categories>Advanced Mapping</categories>
        <language>en_US</language>
        <protected>true</protected>
        <shortDescription>View Field Mappings action</shortDescription>
        <value>View Field Mappings</value>
    </labels>
    <labels>
        <fullName>bdiOMUIErrorNoValidThroughThisField</fullName>
        <categories>Advanced Mapping</categories>
        <language>en_US</language>
        <protected>true</protected>
        <shortDescription>Error displayed when there are no valid options for "Through This Field"</shortDescription>
        <value>Error: There are no valid fields based on what you selected in "Object Name", "Is Child/Parent", and "Of This Mapping Group"</value>
    </labels>
    <labels>
        <fullName>bdiOMUIErrorDupeName</fullName>
        <categories>Advanced Mapping</categories>
        <language>en_US</language>
        <protected>true</protected>
        <shortDescription>Error displayed when Group name is duplicate</shortDescription>
        <value>Error: This name is already in use, please choose another.</value>
    </labels>
    <labels>
        <fullName>bdiOMUIErrorInvalidValues</fullName>
        <categories>Advanced Mapping</categories>
        <language>en_US</language>
        <protected>true</protected>
        <shortDescription>Basic error which any modal field is missing or invalid.</shortDescription>
        <value>Blank or invalid values in one or more fields.</value>
    </labels>
    <labels>
        <fullName>bdiOMUIErrorLabelNameTooLong</fullName>
        <categories>Advanced Mapping</categories>
        <language>en_US</language>
        <protected>true</protected>
        <shortDescription>Error displayed when Group Name is too long.</shortDescription>
        <value>Error: Group Name is too long, please shorten to 40 characters or fewer.</value>
    </labels>
    <labels>
        <fullName>bdiOMUIErrorNoUnmappedFieldsPt1</fullName>
        <categories>Advanced Mapping</categories>
        <language>en_US</language>
        <protected>true</protected>
        <shortDescription>First part of error displayed when there are no unmapped fields.</shortDescription>
        <value>Error: There are no unmapped fields on the NPSP Data Import object to use for the </value>
    </labels>
    <labels>
        <fullName>bdiOMUIErrorNoUnmappedFieldsPt2</fullName>
        <categories>Advanced Mapping</categories>
        <language>en_US</language>
        <protected>true</protected>
        <shortDescription>Second part of error displayed when there are no unmapped fields.</shortDescription>
        <value>. Create new fields on the NPSP Data Import object if needed.</value>
    </labels>
    <labels>
        <fullName>bdiPositiveNumber</fullName>
        <categories>Data Importer</categories>
        <language>en_US</language>
        <protected>true</protected>
        <shortDescription>error when numeric settings set to negative number</shortDescription>
        <value>{0} must be a positive number.</value>
    </labels>
    <labels>
        <fullName>bdiRecordsFailed</fullName>
        <categories>Data Importer</categories>
        <language>en_US</language>
        <protected>false</protected>
        <shortDescription>bdiRecordsFailed</shortDescription>
        <value>Records failed:</value>
    </labels>
    <labels>
        <fullName>bdiRecordsImported</fullName>
        <categories>Data Importer</categories>
        <language>en_US</language>
        <protected>false</protected>
        <shortDescription>bdiRecordsImported</shortDescription>
        <value>Records imported:</value>
    </labels>
    <labels>
        <fullName>bdiRecordsProcessed</fullName>
        <categories>Data Importer</categories>
        <language>en_US</language>
        <protected>false</protected>
        <shortDescription>bdiRecordsProcessed</shortDescription>
        <value>Records processed:</value>
    </labels>
    <labels>
        <fullName>bdiRunBtn</fullName>
        <categories>Data Importer</categories>
        <language>en_US</language>
        <protected>false</protected>
        <shortDescription>bdiRunBtn</shortDescription>
        <value>Begin Data Import Process</value>
    </labels>
    <labels>
        <fullName>bdiSettingsSectionContactMatching</fullName>
        <categories>Batch Data Import</categories>
        <language>en_US</language>
        <protected>true</protected>
        <shortDescription>section label for contact matching rules in bDI</shortDescription>
        <value>Contact &amp; Account Matching</value>
    </labels>
    <labels>
        <fullName>bdiSettingsSectionDonationMatching</fullName>
        <categories>Batch Data Import</categories>
        <language>en_US</language>
        <protected>true</protected>
        <shortDescription>section label for Donation Matching in BDI Settings</shortDescription>
        <value>Donation Matching</value>
    </labels>
    <labels>
        <fullName>bdiSettingsSectionExtensibility</fullName>
        <categories>Batch Data Import</categories>
        <language>en_US</language>
        <protected>true</protected>
        <shortDescription>section label for Extensibility in BDI Settings</shortDescription>
        <value>Extensibility</value>
    </labels>
    <labels>
        <fullName>bdiStatus</fullName>
        <categories>Data Importer</categories>
        <language>en_US</language>
        <protected>false</protected>
        <shortDescription>bdiStatus</shortDescription>
        <value>Current Status:</value>
    </labels>
    <labels>
        <fullName>bdiStatusProcessed</fullName>
        <categories>Data Importer</categories>
        <language>en_US</language>
        <protected>false</protected>
        <shortDescription>bdiStatusProcessed</shortDescription>
        <value>processed {0} of {1} total batches.</value>
    </labels>
    <labels>
        <fullName>bdiStatusProcessing</fullName>
        <categories>Data Importer</categories>
        <language>en_US</language>
        <protected>false</protected>
        <shortDescription>bdiStatusProcessing</shortDescription>
        <value>is currently processing batch {0} of {1} total batches.</value>
    </labels>
    <labels>
        <fullName>bdiTime</fullName>
        <categories>Data Importer</categories>
        <language>en_US</language>
        <protected>false</protected>
        <shortDescription>bdiTime</shortDescription>
        <value>Time:</value>
    </labels>
    <labels>
        <fullName>bdiUpdated</fullName>
        <categories>Data Importer</categories>
        <language>en_US</language>
        <protected>true</protected>
        <shortDescription>bdiUpdated</shortDescription>
        <value>Updated</value>
    </labels>
    <labels>
        <fullName>bgeActionDelete</fullName>
        <language>en_US</language>
        <protected>true</protected>
        <shortDescription>Delete action for Batch Gift Entry</shortDescription>
        <value>Delete</value>
    </labels>
    <labels>
        <fullName>bgeActionView</fullName>
        <language>en_US</language>
        <protected>true</protected>
        <shortDescription>View action for Batch Gift Entry</shortDescription>
        <value>View</value>
    </labels>
    <labels>
        <fullName>bgeBatchSelectedFields</fullName>
        <language>en_US</language>
        <protected>true</protected>
        <shortDescription>bgeBatchActiveFields</shortDescription>
        <value>Selected Fields</value>
    </labels>
    <labels>
        <fullName>bgeBatchAvailableFields</fullName>
        <language>en_US</language>
        <protected>true</protected>
        <shortDescription>bgeBatchAvailableFields</shortDescription>
        <value>Available Fields</value>
    </labels>
    <labels>
        <fullName>bgeBatchBatchProcessSizeHelp</fullName>
        <language>en_US</language>
        <protected>true</protected>
        <shortDescription>Used as field help text since help text is not upgradeable.</shortDescription>
        <value>The number of records to process at a time in each batch.</value>
    </labels>
    <labels>
        <fullName>bgeBatchDonationDateRangeHelp</fullName>
        <language>en_US</language>
        <protected>true</protected>
        <shortDescription>Used as field help text since help text is not upgradeable.</shortDescription>
        <value>Enter the number of days from the Donation Date to consider when looking for a matching Opportunity or Payment. NPSP will choose the matching Opp or Payment whose date falls within the number of days AND is closest to the Donation Date.</value>
    </labels>
    <labels>
        <fullName>bgeBatchDonationMatchingBehaviorHelp</fullName>
        <language>en_US</language>
        <protected>true</protected>
        <shortDescription>Used as field help text since help text is not upgradeable.</shortDescription>
        <value>Defines how NPSP should handle matching Donations.</value>
    </labels>
    <labels>
        <fullName>bgeBatchDonationMatchingClassHelp</fullName>
        <language>en_US</language>
        <protected>true</protected>
        <shortDescription>Used as field help text since help text is not upgradeable.</shortDescription>
        <value>The developer name of an Apex class that implements the BDI_IMatching interface for Donations. Leave blank to let NPSP handle matching.</value>
    </labels>
    <labels>
        <fullName>bgeBatchDonationMatchingRuleHelp</fullName>
        <language>en_US</language>
        <protected>true</protected>
        <shortDescription>Used as field help text since help text is not upgradeable.</shortDescription>
        <value>You can match against any of the Opportunity or Payment fields that you chose to include in this batch.</value>
    </labels>
    <labels>
        <fullName>bgeBatchDonorLookupInfo</fullName>
        <language>en_US</language>
        <protected>true</protected>
        <shortDescription>Explanation text for hidden lookup fields.</shortDescription>
        <value>Select the fields to use for entering gifts in this batch. Donor Type and an Account or Contact lookup will always appear. You will only see fields that you have access to.</value>
    </labels>
    <labels>
        <fullName>bgeBatchErrorRequiredFields</fullName>
        <language>en_US</language>
        <protected>true</protected>
        <shortDescription>Error shown when required fields are missing.</shortDescription>
        <value>The following fields are required because other fields from their object are selected. Select them before proceeding:</value>
    </labels>
    <labels>
        <fullName>bgeBatchInfoWizard</fullName>
        <language>en_US</language>
        <protected>true</protected>
        <shortDescription>Header for Batch Info in Wizard prompting user entry</shortDescription>
        <value>Enter Batch Info</value>
    </labels>
    <labels>
        <fullName>bgeBatchOverviewWizard</fullName>
        <language>en_US</language>
        <protected>true</protected>
        <shortDescription>Header for Batch Info in Wizard</shortDescription>
        <value>Enter Batch Info</value>
    </labels>
    <labels>
        <fullName>bgeBatchPostProcessClassHelp</fullName>
        <language>en_US</language>
        <protected>true</protected>
        <shortDescription>Used as field help text since help text is not upgradeable.</shortDescription>
        <value>The developer name of an Apex class that implements the BDI_IPostProcess interface for NPSP batch records.
        </value>
    </labels>
    <labels>
        <fullName>bgeBatchProcessUsingScheduledJobHelp</fullName>
        <language>en_US</language>
        <protected>true</protected>
        <shortDescription>Used as field help text since help text is not upgradeable.</shortDescription>
        <value>When checked, the batch will be automatically processed based on the schedule for the associated job.</value>
    </labels>
    <labels>
        <fullName>bgeBatchRunOpportunityRollupsWhileProcessingHelp</fullName>
        <language>en_US</language>
        <protected>true</protected>
        <shortDescription>Used as field help text since help text is not upgradeable.</shortDescription>
        <value>When checked, NPSP calculates donor rollups when donations are processed. If unchecked, donor rollups are calculated during the default nightly Scheduled Job. Note that selecting this checkbox may slow down processing of this batch.</value>
    </labels>
    <labels>
        <fullName>bgeBatchOverview</fullName>
        <language>en_US</language>
        <protected>true</protected>
        <shortDescription>Header for Batch Info in View Mode</shortDescription>
        <value>Batch Info</value>
    </labels>
    <labels>
        <fullName>bgeBatchSelectFields</fullName>
        <language>en_US</language>
        <protected>true</protected>
        <shortDescription>Header and text for Field Selection</shortDescription>
        <value>Select Fields</value>
    </labels>
    <labels>
        <fullName>bgeBatchSetBatchOptions</fullName>
        <language>en_US</language>
        <protected>true</protected>
        <shortDescription>Header for Batch Options</shortDescription>
        <value>Set Batch Options</value>
    </labels>
    <labels>
        <fullName>bgeBatchSetFieldOptions</fullName>
        <language>en_US</language>
        <protected>true</protected>
        <shortDescription>Header for Batch Field Options</shortDescription>
        <value>Set Field Options</value>
    </labels>
    <labels>
        <fullName>bgeCopyBatchSetupButton</fullName>
        <language>en_US</language>
        <protected>true</protected>
        <shortDescription>Button text for copying existing Batch setup to a new Batch.</shortDescription>
        <value>Copy Batch Setup</value>
    </labels>
    <labels>
        <fullName>bgeCopyBatchSetupBatchNameAppend</fullName>
        <language>en_US</language>
        <protected>true</protected>
        <shortDescription>Button text for copying existing Batch setup to a new Batch.</shortDescription>
        <value>COPY</value>
    </labels>
    <labels>
        <fullName>bgeDryRunComplete</fullName>
        <language>en_US</language>
        <protected>true</protected>
        <shortDescription>Success message when batch dry run completes in BGE.</shortDescription>
        <value>Batch Dry Run Complete</value>
    </labels>
    <labels>
        <fullName>bgeDonationSelectorHelp</fullName>
        <language>en_US</language>
        <protected>true</protected>
        <shortDescription>Help text to appear in Donation Selector modal in BGE.</shortDescription>
        <value>This screen displays unpaid Payments and open Opportunities that have no unpaid Payments.</value>
    </labels>
    <labels>
        <fullName>bgeEditBatchFieldOptionsWarning</fullName>
        <language>en_US</language>
        <protected>true</protected>
        <shortDescription>Warning message for Field Options step of BGE Config Wizard</shortDescription>
        <value>WARNING: There are records saved to this batch. Any changes you make won&apos;t affect existing records.</value>
    </labels>
    <labels>
        <fullName>bgeEditBatchFieldSelectionWarning</fullName>
        <language>en_US</language>
        <protected>true</protected>
        <shortDescription>Warning message for Select Fields step of BGE Config Wizard</shortDescription>
        <value>WARNING: There are records saved to this batch. Any changes you make won&apos;t affect existing records. If you remove fields, those fields no longer appear on the gift entry screen, but data isn&apos;t deleted from those fields on existing records. Therefore, we recommend that you do not remove fields.</value>
    </labels>
    <labels>
        <fullName>bgeEditBatchOptionsWarning</fullName>
        <language>en_US</language>
        <protected>true</protected>
        <shortDescription>Warning message for Batch Options step of BGE Config Wizard</shortDescription>
        <value>WARNING: There are records saved to this batch. Any changes you make won&apos;t affect existing records. We will not attempt to match existing records using updated donation matching rule settings, unless those records are edited.</value>
    </labels>
    <labels>
        <fullName>bgeFLSError</fullName>
        <language>en_US</language>
        <protected>true</protected>
        <shortDescription>Label that appears when user does not pass FLS check in BGE</shortDescription>
        <value>You don&apos;t have the required field permissions. Contact your system administrator to inquire about getting the necessary permissions.</value>
    </labels>
    <labels>
        <fullName>bgeFormMatchingModalText</fullName>
        <language>en_US</language>
        <protected>true</protected>
        <shortDescription>Header text to prompt user to select a donation to update</shortDescription>
        <value>Select the record you want to update.</value>
    </labels>
    <labels>
        <fullName>bgeFormNewDonationHelptext</fullName>
        <language>en_US</language>
        <protected>true</protected>
        <shortDescription>Help text to indicate user is creating a new opportunity</shortDescription>
        <value>You are currently creating a new Opportunity.</value>
    </labels>
    <labels>
        <fullName>bgeFormNewPaymentHelptext</fullName>
        <language>en_US</language>
        <protected>true</protected>
        <shortDescription>Help text to indicate user is applying a new payment to an opportunity</shortDescription>
        <value>You are currently applying a new Payment to Opportunity:</value>
    </labels>
    <labels>
        <fullName>bgeFormNoneLink</fullName>
        <language>en_US</language>
        <protected>true</protected>
        <shortDescription>Link to create a new opportunity</shortDescription>
        <value>Alternatively, create a new Opportunity.</value>
    </labels>
    <labels>
        <fullName>bgeFormSelectedOpportunityApplyNewPayment</fullName>
        <language>en_US</language>
        <protected>true</protected>
        <shortDescription>Denotes donation selected in the BGE UI entry form will receive a new payment.</shortDescription>
        <value>Applying New Payment</value>
    </labels>
    <labels>
        <fullName>bgeFormSelectedOpportunity</fullName>
        <language>en_US</language>
        <protected>true</protected>
        <shortDescription>Denotes donation selected in the BGE UI entry form.</shortDescription>
        <value>Updating this Opportunity</value>
    </labels>
    <labels>
        <fullName>bgeFormSelectedPayment</fullName>
        <language>en_US</language>
        <protected>true</protected>
        <shortDescription>Denotes donation selected in the BGE UI entry form.</shortDescription>
        <value>Selected Payment</value>
    </labels>
    <labels>
        <fullName>bgeFormUpdateDonation</fullName>
        <language>en_US</language>
        <protected>true</protected>
        <shortDescription>Link text to change selected donation</shortDescription>
        <value>Update your donation selection</value>
    </labels>
    <labels>
        <fullName>bgeFormUpdateHelptext</fullName>
        <language>en_US</language>
        <protected>true</protected>
        <shortDescription>Help text to indicate that user has selected a donation</shortDescription>
        <value>You are currently updating:</value>
    </labels>
    <labels>
        <fullName>bgeFormUpdateOpportunity</fullName>
        <language>en_US</language>
        <protected>true</protected>
        <shortDescription>Button text to select an opportunity to update in BGE</shortDescription>
        <value>Update this Opportunity</value>
    </labels>
    <labels>
        <fullName>bgeFormUpdatePayment</fullName>
        <language>en_US</language>
        <protected>true</protected>
        <shortDescription>Button text to select a payment to update in BGE</shortDescription>
        <value>Update this Payment</value>
    </labels>
    <labels>
        <fullName>bgeGridAllGifts</fullName>
        <language>en_US</language>
        <protected>true</protected>
        <shortDescription>Label for Gift Entry Grid</shortDescription>
        <value>All Gifts</value>
    </labels>
    <labels>
        <fullName>bgeGridDonorType</fullName>
        <language>en_US</language>
        <protected>true</protected>
        <shortDescription>Label for Donor Type picklist</shortDescription>
        <value>Donor Type</value>
    </labels>
    <labels>
        <fullName>bgeGridErrorFromDryRun</fullName>
        <language>en_US</language>
        <protected>true</protected>
        <shortDescription>Message preventing user from processing batch if there are errors.</shortDescription>
        <value>There are errors on one or more entries. You must resolve all errors before you can process this batch.</value>
    </labels>
    <labels>
        <fullName>bgeGridErrorConflictingGifts</fullName>
        <language>en_US</language>
        <protected>true</protected>
        <shortDescription>Message preventing user from processing batch if there are conflicting gifts.</shortDescription>
        <value>There are conflicting gifts in this batch. You will need to resolve these conflicts before you're able to process this batch.</value>
    </labels>
    <labels>
        <fullName>bgeGridErrorRequiredTotalsExpected</fullName>
        <language>en_US</language>
        <protected>true</protected>
        <shortDescription>Message preventing user from processing batch if totals don&apos;t match expected</shortDescription>
        <value>Either the count of gifts or the total gifts doesn&apos;t match the expected values for this batch. These values must match before you can process the batch.</value>
    </labels>
    <labels>
        <fullName>bgeGridGiftCountHeader</fullName>
        <language>en_US</language>
        <protected>true</protected>
        <shortDescription>Label to give context to the progress bar.</shortDescription>
        <value>Gifts Entered</value>
    </labels>
    <labels>
        <fullName>bgeGridGiftDeleted</fullName>
        <language>en_US</language>
        <protected>true</protected>
        <shortDescription>Success message when gift is deleted.</shortDescription>
        <value>Gift successfully deleted.</value>
    </labels>
    <labels>
        <fullName>bgeGridGiftSaved</fullName>
        <language>en_US</language>
        <protected>true</protected>
        <shortDescription>Success message when gift is saved.</shortDescription>
        <value>New gift has been added to the batch.</value>
    </labels>
    <labels>
        <fullName>bgeGridGiftUpdated</fullName>
        <language>en_US</language>
        <protected>true</protected>
        <shortDescription>Success message when gift is updated.</shortDescription>
        <value>Gifts successfully updated.</value>
    </labels>
    <labels>
        <fullName>bgeGridNoGiftsHeader</fullName>
        <language>en_US</language>
        <protected>true</protected>
        <shortDescription>Header message when no gifts are associated with batch.</shortDescription>
        <value>Looks like you haven't entered any gifts yet!</value>
    </labels>
    <labels>
        <fullName>bgeGridNoGiftsBody</fullName>
        <language>en_US</language>
        <protected>true</protected>
        <shortDescription>Body message when no gifts are associated with batch.</shortDescription>
        <value>Enter a new gift and it will appear here.</value>
    </labels>
    <labels>
        <fullName>bgeGridTotalAmount</fullName>
        <language>en_US</language>
        <protected>true</protected>
        <shortDescription>Total amount matching expected amount.</shortDescription>
        <value>Total Amount:</value>
    </labels>
    <labels>
        <fullName>bgeGridTotalCount</fullName>
        <language>en_US</language>
        <protected>true</protected>
        <shortDescription>Total count versus expected count.</shortDescription>
        <value>Total Count:</value>
    </labels>
    <labels>
        <fullName>bgeGridWarningRequiredTotalsExpected</fullName>
        <language>en_US</language>
        <protected>true</protected>
        <shortDescription>Message warning user if totals don&apos;t match expected</shortDescription>
        <value>Require Expected Totals Match is selected but the Expected Count of Gifts and Expected Total Batch Amount fields are blank. Edit the batch details and either uncheck Require Expected Totals Match or add values in the related fields.</value>
    </labels>
    <labels>
        <fullName>bgeBatchDryRun</fullName>
        <language>en_US</language>
        <protected>true</protected>
        <shortDescription>Text for batch dry run in BGE.</shortDescription>
        <value>Batch Dry Run</value>
    </labels>
    <labels>
        <fullName>bgeMatchingAlert</fullName>
        <language>en_US</language>
        <protected>true</protected>
        <shortDescription>Alerts user that there are matched donations</shortDescription>
        <value>This donor has pending donations.</value>
    </labels>
    <labels>
        <fullName>bgeMatchingSelect</fullName>
        <language>en_US</language>
        <protected>true</protected>
        <shortDescription>Label for Select Open Donation text and modal header</shortDescription>
        <value>Review Donations</value>
    </labels>
    <labels>
        <fullName>bgeNewBatch</fullName>
        <language>en_US</language>
        <protected>true</protected>
        <shortDescription>Button to create a new batch.</shortDescription>
        <value>New Batch</value>
    </labels>
    <labels>
        <fullName>bgeNewGift</fullName>
        <language>en_US</language>
        <protected>true</protected>
        <shortDescription>Label for Gift Entry Form</shortDescription>
        <value>New Gift</value>
    </labels>
    <labels>
        <fullName>bgeProcessBatch</fullName>
        <language>en_US</language>
        <protected>true</protected>
        <shortDescription>Button to process a batch.</shortDescription>
        <value>Process Batch</value>
    </labels>
    <labels>
        <fullName>bgeTabHeader</fullName>
        <language>en_US</language>
        <protected>true</protected>
        <shortDescription>Header used for Batch Gift Entry tab</shortDescription>
        <value>Batch Gift Entry</value>
    </labels>
    <labels>
        <fullName>bgeUnmappedFieldsNoticeHeader</fullName>
        <language>en_US</language>
        <protected>true</protected>
        <shortDescription>Header used for the Batch Gift Entry tab unmapped fields notice.</shortDescription>
        <value>Field Mapping Changed</value>
    </labels>
    <labels>
        <fullName>bgeUnmappedFieldsNoticeTitle</fullName>
        <language>en_US</language>
        <protected>true</protected>
        <shortDescription>Title used for the Batch Gift Entry tab unmapped fields notice.</shortDescription>
        <value>Batch Includes Unmapped Fields</value>
    </labels>
    <labels>
        <fullName>bgeUnmappedFieldsNoticeMessageAdvancedMapping</fullName>
        <language>en_US</language>
        <protected>true</protected>
        <shortDescription>Message for Batch Gift Entry unmapped fields when Advanced Mapping enabled.</shortDescription>
        <value>The following fields are included in this Batch, but their Field Mappings were deleted: {0}. To fix this, go to Advanced Mapping in NPSP Settings and map the fields again.</value>
    </labels>
    <labels>
        <fullName>bgeUnmappedFieldsNoticeMessageHelpTextMapping</fullName>
        <language>en_US</language>
        <protected>true</protected>
        <shortDescription>Message for Batch Gift Entry unmapped fields when Advanced Mapping disabled.</shortDescription>
        <value>The following fields are included in this Batch, but their Field Mappings were deleted: {0}. To fix this, go to the NPSP Data Import object and map the fields again using Help Text.</value>
    </labels>
    <labels>
        <fullName>bgeWizardShowAdvancedOptions</fullName>
        <language>en_US</language>
        <protected>true</protected>
        <shortDescription>Label for link to show advanced options in the Wizard</shortDescription>
        <value>Show Advanced Options</value>
    </labels>
    <labels>
        <fullName>bgeWizardHideAdvancedOptions</fullName>
        <language>en_US</language>
        <protected>true</protected>
        <shortDescription>Label for link to hide advanced options in the Wizard</shortDescription>
        <value>Hide Advanced Options</value>
    </labels>
    <labels>
        <fullName>btnContinue</fullName>
        <language>en_US</language>
        <protected>true</protected>
        <shortDescription>button label to Continue an action</shortDescription>
        <value>Continue</value>
    </labels>
    <labels>
        <fullName>btnRemove</fullName>
        <categories>Manage Household UI</categories>
        <language>en_US</language>
        <protected>false</protected>
        <shortDescription>button label on the Remove Contact popup</shortDescription>
        <value>Remove</value>
    </labels>
    <labels>
        <fullName>campaignMemberStatusDefault</fullName>
        <categories>Campaign Member</categories>
        <language>en_US</language>
        <protected>false</protected>
        <shortDescription>campaignMemberStatusDefault</shortDescription>
        <value>campaignMemberStatusDefault</value>
    </labels>
    <labels>
        <fullName>campaignMemberStatusNonResponded</fullName>
        <categories>Opportunity, Campaign Member</categories>
        <language>en_US</language>
        <protected>false</protected>
        <shortDescription>campaignMemberStatusNonResponded</shortDescription>
        <value>campaignMemberStatusNonResponded</value>
    </labels>
    <labels>
        <fullName>campaignMemberStatusResponded</fullName>
        <categories>Opportunity, Campaign Member</categories>
        <language>en_US</language>
        <protected>false</protected>
        <shortDescription>campaignMemberStatusResponded</shortDescription>
        <value>campaignMemberStatusResponded</value>
    </labels>
    <labels>
        <fullName>CallableApiMethodNotImplemented</fullName>
        <categories>API</categories>
        <language>en_US</language>
        <protected>true</protected>
        <shortDescription>CallableApi Method Not Implemented</shortDescription>
        <value>{0} is not implemented</value>
    </labels>
    <labels>
        <fullName>CallableApiParameterError</fullName>
        <categories>API</categories>
        <language>en_US</language>
        <protected>true</protected>
        <shortDescription>Error parsing/type casting a parameter</shortDescription>
        <value>Error parsing {0} parameter: {1}</value>
    </labels>
    <labels>
        <fullName>CallableApiProcessingError</fullName>
        <categories>API</categories>
        <language>en_US</language>
        <protected>true</protected>
        <shortDescription>Error completing the specified API call</shortDescription>
        <value>Error completing the {0} api: {1}</value>
    </labels>
    <labels>
        <fullName>conFailedAccountCreate</fullName>
        <categories>Data Import, Contacts</categories>
        <language>en_US</language>
        <protected>true</protected>
        <shortDescription>Used when NPSP hits an error trying to create an account for a contact</shortDescription>
        <value>Failed to create Account for Contact {0} {1}. {2}</value>
    </labels>
    <labels>
        <fullName>conMergeBtnLabel</fullName>
        <categories>Contact Merge</categories>
        <language>en_US</language>
        <protected>true</protected>
        <shortDescription>conMergeBtnLabel</shortDescription>
        <value>Merge</value>
    </labels>
     <labels>
        <fullName>conMergeErrorNoDeleteObjPermission</fullName>
        <categories>Contact Merge</categories>
        <language>en_US</language>
        <protected>true</protected>
        <shortDescription>Delete permission on the Contact object is required to for merging</shortDescription>
        <value>You must have Delete permissions on Contacts in order to merge Contacts.</value>
    </labels>
     <labels>
        <fullName>conMergeErrorNoDeleteRecAccess</fullName>
        <categories>Contact Merge</categories>
        <language>en_US</language>
        <protected>true</protected>
        <shortDescription>Record sharing permission on the Contact object is required to for merging</shortDescription>
        <value>You don&apos;t have the record sharing permissions to merge these Contacts. Select other Contact records or your system administrator may need to adjust sharing permissions.</value>
    </labels>
    <labels>
        <fullName>conMergeErrNoPersonAccounts</fullName>
        <categories>Contact Merge</categories>
        <language>en_US</language>
        <protected>false</protected>
        <shortDescription>conMergeErrNoPersonAccounts</shortDescription>
        <value>Person accounts are not supported.</value>
    </labels>
    <labels>
        <fullName>conMergeFoundContacts</fullName>
        <categories>Contact Merge</categories>
        <language>en_US</language>
        <protected>true</protected>
        <shortDescription>conMergeFoundContacts</shortDescription>
        <value>Found Contacts</value>
    </labels>
    <labels>
        <fullName>conMergePageTitle</fullName>
        <categories>Contact Merge</categories>
        <language>en_US</language>
        <protected>true</protected>
        <shortDescription>conMergePageTitle</shortDescription>
        <value>Contact Merge</value>
    </labels>
    <labels>
        <fullName>conMergePageTitleDetail</fullName>
        <categories>Contact Merge</categories>
        <language>en_US</language>
        <protected>true</protected>
        <shortDescription>conMergePageTitleDetail</shortDescription>
        <value>Merge Duplicate Contact Records</value>
    </labels>
    <labels>
        <fullName>conMergePortalUser</fullName>
        <categories>Contact Merge</categories>
        <language>en_US</language>
        <protected>true</protected>
        <shortDescription>Label for Is Portal/Community User</shortDescription>
        <value>Is a Portal/Community User</value>
    </labels>
    <labels>
        <fullName>conMergeSearchPlaceholder</fullName>
        <categories>Contact Merge</categories>
        <language>en_US</language>
        <protected>true</protected>
        <shortDescription>conMergeSearchPlaceholder</shortDescription>
        <value>Search Contacts</value>
    </labels>
    <labels>
        <fullName>conMergeSelectAll</fullName>
        <categories>Contact Merge</categories>
        <language>en_US</language>
        <protected>true</protected>
        <shortDescription>conMergeSelectAll</shortDescription>
        <value>Select All</value>
    </labels>
    <labels>
        <fullName>conMergeSelectContact</fullName>
        <categories>Contact Merge</categories>
        <language>en_US</language>
        <protected>true</protected>
        <shortDescription>conMergeSelectContact</shortDescription>
        <value>Select Contact</value>
    </labels>
    <labels>
        <fullName>conMergeSelectedContacts</fullName>
        <categories>Contact Merge</categories>
        <language>en_US</language>
        <protected>true</protected>
        <shortDescription>conMergeSelectedContacts</shortDescription>
        <value>Selected Contacts</value>
    </labels>
    <labels>
        <fullName>conMergeStageComplete</fullName>
        <categories>Contact Merge</categories>
        <language>en_US</language>
        <protected>true</protected>
        <shortDescription>conMergeStageComplete</shortDescription>
        <value>Stage Complete</value>
    </labels>
    <labels>
        <fullName>conMergeWinnerAsstText</fullName>
        <categories>Contact Merge</categories>
        <language>en_US</language>
        <protected>true</protected>
        <shortDescription>conMergeWinnerAsstText</shortDescription>
        <value>Choose this column as the master record</value>
    </labels>
    <labels>
        <fullName>engagementPlanCantEdit</fullName>
        <categories>Engagement Plans</categories>
        <language>en_US</language>
        <protected>false</protected>
        <shortDescription>engagementPlanCantEdit</shortDescription>
        <value>You can't change the Account, Contact, Campaign, Case, Opportunity, or Recurring Donation for an Engagement Plan. Create a new Engagement Plan instead.</value>
    </labels>
    <labels>
        <fullName>engagementPlanMissingField</fullName>
        <categories>Engagement Plans</categories>
        <language>en_US</language>
        <protected>true</protected>
        <shortDescription>engagementPlanMissingField</shortDescription>
        <value>Unable to create an Engagement Plan while applying a Level. Engagement Plan is missing the field</value>
    </labels>
    <labels>
        <fullName>engagementPlanNoLookups</fullName>
        <categories>Engagement Plans</categories>
        <language>en_US</language>
        <protected>false</protected>
        <shortDescription>engagementPlanNoLookups</shortDescription>
        <value>You must enter either an Account, Contact, Campaign, Case, Opportunity, or Recurring Donation for this Engagement Plan.</value>
    </labels>
    <labels>
        <fullName>engagementPlanTwoLookups</fullName>
        <categories>Engagement Plans</categories>
        <language>en_US</language>
        <protected>false</protected>
        <shortDescription>engagementPlanTwoLookups</shortDescription>
        <value>You can enter a value for only one of the following fields: Account, Contact, Campaign, Case, Opportunity, or Recurring Donation.</value>
    </labels>
    <!-- err Prefix designates Labels used in the ERR_ classes.  -->
    <labels>
        <fullName>errErrorNoContext</fullName>
        <categories>Error</categories>
        <language>en_US</language>
        <protected>true</protected>
        <shortDescription>errErrorNoContext</shortDescription>
        <value>No process context supplied to constructor</value>
    </labels>
    <labels>
        <fullName>errErrorTypeOther</fullName>
        <categories>Error</categories>
        <language>en_US</language>
        <protected>true</protected>
        <shortDescription>errErrorTypeOther</shortDescription>
        <value>Other</value>
    </labels>
    <labels>
        <fullName>errErrorTypeRequiredFieldMissing</fullName>
        <categories>Error</categories>
        <language>en_US</language>
        <protected>true</protected>
        <shortDescription>errErrorTypeRequiredFieldMissing</shortDescription>
        <value>Required Field Missing</value>
    </labels>
    <labels>
        <fullName>errErrorTypeValidationFailed</fullName>
        <categories>Error</categories>
        <language>en_US</language>
        <protected>true</protected>
        <shortDescription>errErrorTypeValidationFailed</shortDescription>
        <value>Custom Validation Rule Failed</value>
    </labels>
    <labels>
        <fullName>errErrorUnsupportedDMLType</fullName>
        <categories>Error</categories>
        <language>en_US</language>
        <protected>true</protected>
        <shortDescription>errErrorUnsupportedDMLType</shortDescription>
        <value>Unsupported Operation: Unable to log an Error for this type of DML operation.</value>
    </labels>
    <labels>
        <fullName>exceptionDeletePermission</fullName>
        <categories>Error</categories>
        <language>en_US</language>
        <protected>true</protected>
        <shortDescription>exceptionDeletePermission</shortDescription>
        <value>You don&apos;&apos;t have the permissions required to delete {0} records.</value>
    </labels>
    <labels>
        <fullName>exceptionRequiredField</fullName>
        <categories>Error</categories>
        <language>en_US</language>
        <protected>false</protected>
        <shortDescription>exceptionRequiredField</shortDescription>
        <value>Required fields are missing:</value>
    </labels>
    <labels>
        <fullName>exceptionValidationRule</fullName>
        <categories>Error</categories>
        <language>en_US</language>
        <protected>false</protected>
        <shortDescription>exceptionValidationRule</shortDescription>
        <value>A validation rule is preventing the record from saving:</value>
    </labels>
    <labels>
        <fullName>flsError</fullName>
        <categories>Batch Data Import</categories>
        <language>en_US</language>
        <protected>false</protected>
        <shortDescription>flsError</shortDescription>
        <value>You do not have permissions to modify {0}.</value>
    </labels>
    <labels>
        <fullName>flsReadAccessError</fullName>
        <categories>Batch Data Import</categories>
        <language>en_US</language>
        <protected>false</protected>
        <shortDescription>flsReadAccessError</shortDescription>
        <value>You do not have permissions to access {0}.</value>
    </labels>
    <labels>
        <fullName>giftProcessingAccountException</fullName>
        <language>en_US</language>
        <protected>true</protected>
        <shortDescription>Gift Processing account model error</shortDescription>
        <value>Gift Processing doesn&apos;t support the Individual (&quot;Bucket&quot;) account model.</value>
    </labels>
    <labels>
        <fullName>giftProcessingConfigException</fullName>
        <language>en_US</language>
        <protected>true</protected>
        <shortDescription>Gift Processing configuration error</shortDescription>
        <value>Your org is missing required configuration for Gift Processing. Contact your admin for help.</value>
    </labels>
    <labels>
        <fullName>healthButtonRun</fullName>
        <categories>Health Check</categories>
        <language>en_US</language>
        <protected>false</protected>
        <shortDescription>healthButtonRun</shortDescription>
        <value>Run Health Check</value>
    </labels>
    <labels>
        <fullName>healthDetailsAccOne2OneNoContacts</fullName>
        <categories>Health Check</categories>
        <language>en_US</language>
        <protected>false</protected>
        <shortDescription>healthDetailsAccOne2OneNoContacts</shortDescription>
        <value>There are {0} One-to-One Accounts that have no Contacts.</value>
    </labels>
    <labels>
        <fullName>healthDetailsAccountDefaultRTInvalid</fullName>
        <categories>Health Check</categories>
        <language>en_US</language>
        <protected>true</protected>
        <shortDescription>healthDetailsAccountDefaultRTInvalid</shortDescription>
        <value>The Account Model record type isn't valid.</value>
    </labels>
    <labels>
        <fullName>healthDetailsAccountDefaultRTIssue</fullName>
        <categories>Health Check</categories>
        <language>en_US</language>
        <protected>true</protected>
        <shortDescription>healthDetailsAccountDefaultRTIssue</shortDescription>
        <value>The Account Model record type, {0} (set in NPSP Settings) is currently set as your Profile's default Account record type.</value>
    </labels>
    <labels>
        <fullName>healthDetailsAccountModel</fullName>
        <categories>Health Check</categories>
        <language>en_US</language>
        <protected>false</protected>
        <shortDescription>healthDetailsAccountModel</shortDescription>
        <value>There is no valid Account Model specified.</value>
    </labels>
    <labels>
        <fullName>healthDetailsAccountProcessor</fullName>
        <categories>HealthCheck</categories>
        <language>en_US</language>
        <protected>false</protected>
        <shortDescription>healthDetailsAccountProcessor</shortDescription>
        <value>The Account Model is set to {0}, but Health Check has found that you&apos;re using a mixture of Account types.</value>
    </labels>
    <labels>
        <fullName>healthDetailsAccountRTIssue</fullName>
        <categories>Health Check</categories>
        <language>en_US</language>
        <protected>false</protected>
        <shortDescription>healthDetailsAccountRTIssue</shortDescription>
        <value>{0} Account records using the {1} record type do not have their System fields correctly set.</value>
    </labels>
    <labels>
        <fullName>healthDetailsAutoRelCampaignTypeMissing</fullName>
        <categories>Health Check</categories>
        <language>en_US</language>
        <protected>true</protected>
        <shortDescription>healthDetailsAutoRelCampaignTypeMissing</shortDescription>
        <value>You must specify a Campaign Type for Relationship Autocreation records with Campaign Members.</value>
    </labels>
    <labels>
        <fullName>healthDetailsAutoRelFieldsMissing</fullName>
        <categories>Health Check</categories>
        <language>en_US</language>
        <protected>false</protected>
        <shortDescription>healthDetailsAutoRelFieldsMissing</shortDescription>
        <value>You must specify a valid Object, Field, and Relationship Type.</value>
    </labels>
    <labels>
        <fullName>healthDetailsAutoRelInvalidLookupField</fullName>
        <language>en_US</language>
        <protected>false</protected>
        <shortDescription>healthDetailsAutoRelInvalidLookupField</shortDescription>
        <value>Field {0} is not a lookup field.</value>
    </labels>
    <labels>
        <fullName>healthDetailsBadRDField</fullName>
        <categories>Health Check</categories>
        <language>en_US</language>
        <protected>false</protected>
        <shortDescription>healthDetailsBadRDField</shortDescription>
        <value>Recurring Donation field {0} does not exist.</value>
    </labels>
    <labels>
        <fullName>healthDetailsBadReportId</fullName>
        <categories>Health Check</categories>
        <language>en_US</language>
        <protected>false</protected>
        <shortDescription>healthDetailsBadReportId</shortDescription>
        <value>Invalid Report {0} specified.</value>
    </labels>
    <labels>
        <fullName>healthDetailsContactData</fullName>
        <categories>Health Check</categories>
        <language>en_US</language>
        <protected>false</protected>
        <shortDescription>healthDetailsContactData</shortDescription>
        <value>There are {0} Contacts that have no Account. Contacts with no Account are private to the User who created them and can't be seen by other Users.</value>
    </labels>
    <labels>
        <fullName>healthDetailsDuplicateAcctRT</fullName>
        <categories>Health Check</categories>
        <language>en_US</language>
        <protected>false</protected>
        <shortDescription>healthDetailsDuplicateAcctRT</shortDescription>
        <value>You cannot specify the same Account record type for the Household Account record type and the One-to-One record type.</value>
    </labels>
    <labels>
        <fullName>healthDetailsGenderField</fullName>
        <categories>Health Check</categories>
        <language>en_US</language>
        <protected>false</protected>
        <shortDescription>healthDetailsGenderField</shortDescription>
        <value>Gender field {0} does not exist on Contact.</value>
    </labels>
    <labels>
        <fullName>healthDetailsHHAccountModel</fullName>
        <categories>Health Check</categories>
        <language>en_US</language>
        <protected>false</protected>
        <shortDescription>healthDetailsHHAccountModel</shortDescription>
        <value>When using the Household Account Model, you must set Household Object Rules to "No Contacts". You can set the Household Object Rules field on the NPSP Settings Page under People | Households.</value>
    </labels>
    <labels>
        <fullName>healthDetailsHHActNoContacts</fullName>
        <categories>Health Check</categories>
        <language>en_US</language>
        <protected>false</protected>
        <shortDescription>healthDetailsHHActNoContacts</shortDescription>
        <value>There are {0} Household Accounts that have no Contacts.</value>
    </labels>
    <labels>
        <fullName>healthDetailsHHObNoContacts</fullName>
        <categories>Health Check</categories>
        <language>en_US</language>
        <protected>false</protected>
        <shortDescription>healthDetailsHHObNoContacts</shortDescription>
        <value>There are {0} Household object records that have no Contacts.</value>
    </labels>
    <labels>
        <fullName>healthDetailsInvalidCMField</fullName>
        <categories>Health Check</categories>
        <language>en_US</language>
        <protected>false</protected>
        <shortDescription>healthDetailsInvalidCMField</shortDescription>
        <value>Campaign Member field {0} does not exist.</value>
    </labels>
    <labels>
        <fullName>healthDetailsInvalidContactField</fullName>
        <categories>Health Check</categories>
        <language>en_US</language>
        <protected>false</protected>
        <shortDescription>healthDetailsInvalidContactField</shortDescription>
        <value>Contact field {0} does not exist.</value>
    </labels>
    <labels>
        <fullName>healthDetailsInvalidErrorChatterGroup</fullName>
        <categories>Health Check</categories>
        <language>en_US</language>
        <protected>false</protected>
        <shortDescription>healthDetailsInvalidErrorChatterGroup</shortDescription>
        <value>Invalid Chatter Group {0}.</value>
    </labels>
    <labels>
        <fullName>healthDetailsInvalidErrorRecipient</fullName>
        <categories>Health Check</categories>
        <language>en_US</language>
        <protected>false</protected>
        <shortDescription>healthDetailsInvalidErrorRecipient</shortDescription>
        <value>Invalid Error Notification recipient.</value>
    </labels>
    <labels>
        <fullName>healthDetailsInvalidErrorUser</fullName>
        <categories>Health Check</categories>
        <language>en_US</language>
        <protected>false</protected>
        <shortDescription>healthDetailsInvalidErrorUser</shortDescription>
        <value>Invalid User {0}.</value>
    </labels>
    <labels>
        <fullName>healthDetailsInvalidFieldNumeric</fullName>
        <categories>Health Check</categories>
        <language>en_US</language>
        <protected>false</protected>
        <shortDescription>Health Check error if a Level refers to an invalid field</shortDescription>
        <value>Level {0} refers to an invalid numeric field {1} on {2}.</value>
    </labels>
    <labels>
        <fullName>healthDetailsInvalidFiscalYears</fullName>
        <categories>Health Check</categories>
        <language>en_US</language>
        <protected>false</protected>
        <shortDescription>healthDetailsInvalidFiscalYears</shortDescription>
        <value>Your organization is using Custom Fiscal Years. NPSP does not support Fiscal Year Rollups with Custom Fiscal Years.</value>
    </labels>
    <labels>
        <fullName>healthDetailsInvalidLevelField</fullName>
        <categories>Health Check</categories>
        <language>en_US</language>
        <protected>false</protected>
        <shortDescription>Health Check error if a Level refers to an invalid field</shortDescription>
        <value>Level {0} refers to an invalid field {1} on {2}.</value>
    </labels>
    <labels>
        <fullName>healthDetailsInvalidLevelFieldReference</fullName>
        <categories>Health Check</categories>
        <language>en_US</language>
        <protected>false</protected>
        <shortDescription>Health Check error if a Level refers to an invalid field</shortDescription>
        <value>Level {0} refers to an invalid Level Lookup field {1} on {2}.</value>
    </labels>
    <labels>
        <fullName>healthDetailsInvalidObjectField</fullName>
        <categories>Health Check</categories>
        <language>en_US</language>
        <protected>false</protected>
        <shortDescription>healthDetailsInvalidObjectField</shortDescription>
        <value>{0} field {1} does not exist.</value>
    </labels>
    <labels>
        <fullName>healthDetailsInvalidOppField</fullName>
        <categories>Health Check</categories>
        <language>en_US</language>
        <protected>false</protected>
        <shortDescription>healthDetailsInvalidOppField</shortDescription>
        <value>Opportunity field {0} does not exist.</value>
    </labels>
    <labels>
        <fullName>healthDetailsInvalidOppStage</fullName>
        <categories>Health Check</categories>
        <language>en_US</language>
        <protected>false</protected>
        <shortDescription>healthDetailsInvalidOppStage</shortDescription>
        <value>The Opportunity stage {0} does not exist or is not active.</value>
    </labels>
    <labels>
        <fullName>healthDetailsInvalidPaymentField</fullName>
        <categories>Health Check</categories>
        <language>en_US</language>
        <protected>false</protected>
        <shortDescription>healthDetailsInvalidPaymentField</shortDescription>
        <value>Payment field {0} does not exist.</value>
    </labels>
    <labels>
        <fullName>healthDetailsInvalidRDCustomPeriod</fullName>
        <categories>Health Check</categories>
        <language>en_US</language>
        <protected>true</protected>
        <shortDescription>healthDetailsInvalidRDCustomPeriod</shortDescription>
        <value>Custom Installment Period {0} is not included in the picklist values for Recurring Donation field Installment Period.</value>
    </labels>
    <labels>
        <fullName>healthDetailsInvalidRDCustomPeriodPIcklist</fullName>
        <categories>Health Check</categories>
        <language>en_US</language>
        <protected>true</protected>
        <shortDescription>healthDetailsInvalidRDCustomPeriodPIcklist</shortDescription>
        <value>Recurring Donation Installment Period picklist value {0} is not a valid Custom Installment Period.</value>
    </labels>
    <labels>
        <fullName>healthDetailsInvalidPicklistValue</fullName>
        <categories>Health Check</categories>
        <language>en_US</language>
        <protected>true</protected>
        <shortDescription>The picklist value is not supported</shortDescription>
        <value>The picklist value &quot;{0}&quot; is not supported.</value>
    </labels>
    <labels>
        <fullName>healthDetailsInvalidRecordtypeId</fullName>
        <categories>Health Check</categories>
        <language>en_US</language>
        <protected>false</protected>
        <shortDescription>healthDetailsInvalidRecordtypeId</shortDescription>
        <value>Recordtype Id {0} is invalid.</value>
    </labels>
    <labels>
        <fullName>healthDetailsInvalidRecordtypeName</fullName>
        <categories>Health Check</categories>
        <language>en_US</language>
        <protected>false</protected>
        <shortDescription>healthDetailsInvalidRecordtypeName</shortDescription>
        <value>Recordtype Name {0} is invalid.</value>
    </labels>
    <labels>
        <fullName>healthDetailsInvalidScheduledJob</fullName>
        <categories>Health Check</categories>
        <language>en_US</language>
        <protected>false</protected>
        <shortDescription>healthDetailsInvalidScheduledJob</shortDescription>
        <value>The record {0} in the Schedulable__c object is not valid.</value>
    </labels>
    <labels>
        <fullName>healthDetailsMailingListReportMissing</fullName>
        <categories>Health Check</categories>
        <language>en_US</language>
        <protected>false</protected>
        <shortDescription>healthDetailsMailingListReportMissing</shortDescription>
        <value>The NPSP Campaign Household Mailing List Report is missing. This report is run when you click the Household Mailing List button from a Campaign record.</value>
    </labels>
    <labels>
        <fullName>healthDetailsMissingOppPayments</fullName>
        <categories>Health Check</categories>
        <language>en_US</language>
        <protected>false</protected>
        <shortDescription>healthDetailsMissingOppPayments</shortDescription>
        <value>{0} Opportunities that should have Payments are missing those Payments.</value>
    </labels>
    <labels>
        <fullName>healthDetailsMissingRequiredPicklistValue</fullName>
        <categories>Health Check</categories>
        <language>en_US</language>
        <protected>true</protected>
        <shortDescription>The picklist value is not supported</shortDescription>
        <value>The required picklist value &quot;{0}&quot; is missing.</value>
    </labels>
    <labels>
        <fullName>healthDetailsNothingScheduled</fullName>
        <categories>Health Check</categories>
        <language>en_US</language>
        <protected>false</protected>
        <shortDescription>healthDetailsNothingScheduled</shortDescription>
        <value>The NPSP default jobs are not scheduled. Scheduled jobs update summary fields on records every night.</value>
    </labels>
    <labels>
        <fullName>healthDetailsOCR</fullName>
        <categories>Health Check</categories>
        <language>en_US</language>
        <protected>true</protected>
        <shortDescription>healthDetailsOCR</shortDescription>
        <value>{0} and {1} cannot use the same Role value.</value>
    </labels>
    <labels>
        <fullName>healthDetailsOCRDupPrimary</fullName>
        <categories>Health Check</categories>
        <language>en_US</language>
        <protected>false</protected>
        <shortDescription>healthDetailsOCRDupPrimary</shortDescription>
        <value>Health Check found {0} Opportunities that had more than one Opportunity Contact Role marked as Primary.</value>
    </labels>
    <labels>
        <fullName>healthDetailsOCRDupPrimaryValid</fullName>
        <categories>Health Check</categories>
        <language>en_US</language>
        <protected>false</protected>
        <shortDescription>healthDetailsOCRDupPrimaryValid</shortDescription>
        <value>No Opportunities were found with multiple Primary Opportunity Contact Roles.</value>
    </labels>
    <labels>
        <fullName>healthDetailsOCRSettingsResolution</fullName>
        <categories>Health Check</categories>
        <language>en_US</language>
        <protected>true</protected>
        <shortDescription>healthDetailsOCRSettingsResolution</shortDescription>
        <value>On the NPSP Settings tab, click Donations | Contact Roles, and edit the values of the above settings.</value>
    </labels>
    <labels>
        <fullName>healthDetailsOCRSettingsValid</fullName>
        <categories>Health Check</categories>
        <language>en_US</language>
        <protected>true</protected>
        <shortDescription>healthDetailsOCRSettingsValid</shortDescription>
        <value>NPSP Opportunity Contact Roles settings are valid.</value>
    </labels>
    <labels>
        <fullName>healthDetailsPaymentMappingBadDataTypes</fullName>
        <categories>Health Check</categories>
        <language>en_US</language>
        <protected>false</protected>
        <shortDescription>healthDetailsPaymentMappingBadDataTypes</shortDescription>
        <value>Payment field {0} and Opportunity field {1} are not of compatible data types.</value>
    </labels>
    <labels>
        <fullName>healthDetailsRDFieldsBadDatatypes</fullName>
        <categories>Health Check</categories>
        <language>en_US</language>
        <protected>false</protected>
        <shortDescription>healthDetailsRDFieldsBadDatatypes</shortDescription>
        <value>Recurring Donation field {0} and Opportunity field {1} are not of compatible data types.</value>
    </labels>
    <labels>
        <fullName>healthDetailsRelReciprocalInvalid</fullName>
        <categories>Health Check</categories>
        <language>en_US</language>
        <protected>false</protected>
        <shortDescription>healthDetailsRelReciprocalInvalid</shortDescription>
        <value>Reciprocal Relationship {0} should have a value in at least one of the fields for Male, Female, or Neutral.</value>
    </labels>
    <labels>
        <fullName>healthDetailsSaveAcctFailed</fullName>
        <categories>Health Check</categories>
        <language>en_US</language>
        <protected>false</protected>
        <shortDescription>healthDetailsSaveAcctFailed</shortDescription>
        <value>Unable to create a new Account.</value>
    </labels>
    <labels>
        <fullName>healthDetailsSaveOppsFailed</fullName>
        <categories>Health Check</categories>
        <language>en_US</language>
        <protected>false</protected>
        <shortDescription>healthDetailsSaveOppsFailed</shortDescription>
        <value>Unable to create new Opportunities.</value>
    </labels>
    <labels>
        <fullName>healthDetailsScheduleJobs</fullName>
        <categories>Health Check</categories>
        <language>en_US</language>
        <protected>false</protected>
        <shortDescription>healthDetailsScheduleJobs</shortDescription>
        <value>One or more of the Opportunity Rollup, Recurring Donation, and Seasonal Address jobs are missing from the Schedulable__c object.</value>
    </labels>
    <labels>
        <fullName>healthDetailsTriggerHandlerDuplicate</fullName>
        <categories>Health Check</categories>
        <language>en_US</language>
        <protected>false</protected>
        <shortDescription>healthDetailsTriggerHandlerDuplicate</shortDescription>
        <value>Health Check found more than one Trigger Handler {0} on object {1} with the same field values. Duplicate Trigger Handlers will affect NPSP behavior.</value>
    </labels>
    <labels>
        <fullName>healthDetailsTriggerHandlerMismatch</fullName>
        <categories>Health Check</categories>
        <language>en_US</language>
        <protected>false</protected>
        <shortDescription>healthDetailsTriggerHandlerMismatch</shortDescription>
        <value>Trigger Handler {0} on object {1} does not match the default NPSP configuration.</value>
    </labels>
    <labels>
        <fullName>healthDetailsTriggerHandlerMissing</fullName>
        <categories>Health Check</categories>
        <language>en_US</language>
        <protected>false</protected>
        <shortDescription>healthDetailsTriggerHandlerMissing</shortDescription>
        <value>Trigger Handler {0} on object {1} is missing and will affect NPSP behavior.</value>
    </labels>
    <labels>
        <fullName>healthDetailsUDFBadDatatypes</fullName>
        <categories>Health Check</categories>
        <language>en_US</language>
        <protected>false</protected>
        <shortDescription>healthDetailsUDFBadDatatypes</shortDescription>
        <value>Opportunity field {0} and {1} field {2} are not of compatible data types.</value>
    </labels>
    <labels>
        <fullName>healthDetailsValidRDCustomPeriod</fullName>
        <categories>Health Check</categories>
        <language>en_US</language>
        <protected>true</protected>
        <shortDescription>healthDetailsValidRDCustomPeriod</shortDescription>
        <value>Recurring Donation Custom Installment Periods are valid.</value>
    </labels>
    <labels>
        <fullName>healthLabelAccountData</fullName>
        <categories>Health Check</categories>
        <language>en_US</language>
        <protected>false</protected>
        <shortDescription>healthLabelAccountData</shortDescription>
        <value>Account Data</value>
    </labels>
    <labels>
        <fullName>healthLabelAccountDefaultRT</fullName>
        <categories>Health Check</categories>
        <language>en_US</language>
        <protected>true</protected>
        <shortDescription>healthLabelAccountDefaultRT</shortDescription>
        <value>Account Model Record Type</value>
    </labels>
    <labels>
        <fullName>healthLabelAccountModelData</fullName>
        <categories>Health Check</categories>
        <language>en_US</language>
        <protected>false</protected>
        <shortDescription>healthLabelAccountModelData</shortDescription>
        <value>Account Model Data</value>
    </labels>
    <labels>
        <fullName>healthLabelAccountRTIssueValid</fullName>
        <categories>Health Check</categories>
        <language>en_US</language>
        <protected>false</protected>
        <shortDescription>healthLabelAccountRTIssueValid</shortDescription>
        <value>Account system fields for any Household Accounts and One-to-One Accounts are set correctly.</value>
    </labels>
    <labels>
        <fullName>healthLabelAllTestsPassed</fullName>
        <categories>Health Check</categories>
        <language>en_US</language>
        <protected>false</protected>
        <shortDescription>healthLabelAllTestsPassed</shortDescription>
        <value>All Health Check tests have successfully passed.</value>
    </labels>
    <labels>
        <fullName>healthLabelAutoRelValid</fullName>
        <categories>Health Check</categories>
        <language>en_US</language>
        <protected>false</protected>
        <shortDescription>healthLabelAutoRelValid</shortDescription>
        <value>Automatic Relationships are valid.</value>
    </labels>
    <labels>
        <fullName>healthLabelContactData</fullName>
        <categories>Health Check</categories>
        <language>en_US</language>
        <protected>false</protected>
        <shortDescription>healthLabelContactData</shortDescription>
        <value>Contact Data</value>
    </labels>
    <labels>
        <fullName>healthLabelErrorRecipientValid</fullName>
        <categories>Health Check</categories>
        <language>en_US</language>
        <protected>false</protected>
        <shortDescription>healthLabelErrorRecipientValid</shortDescription>
        <value>The Error Notification recipient is valid.</value>
    </labels>
    <labels>
        <fullName>healthLabelFailed</fullName>
        <categories>Health Check</categories>
        <language>en_US</language>
        <protected>false</protected>
        <shortDescription>healthLabelFailed</shortDescription>
        <value>Failed</value>
    </labels>
    <labels>
        <fullName>healthLabelFiscalYearsValid</fullName>
        <categories>Health Check</categories>
        <language>en_US</language>
        <protected>false</protected>
        <shortDescription>healthLabelFiscalYearsValid</shortDescription>
        <value>Your organization is not using Custom Fiscal Years.</value>
    </labels>
    <labels>
        <fullName>healthLabelHHAccData</fullName>
        <categories>Health Check</categories>
        <language>en_US</language>
        <protected>false</protected>
        <shortDescription>healthLabelHHAccData</shortDescription>
        <value>Household Account Data</value>
    </labels>
    <labels>
        <fullName>healthLabelHHData</fullName>
        <categories>Health Check</categories>
        <language>en_US</language>
        <protected>false</protected>
        <shortDescription>healthLabelHHData</shortDescription>
        <value>Household Data</value>
    </labels>
    <labels>
        <fullName>healthLabelHHObjData</fullName>
        <categories>Health Check</categories>
        <language>en_US</language>
        <protected>false</protected>
        <shortDescription>healthLabelHHObjData</shortDescription>
        <value>Household Object Data</value>
    </labels>
    <labels>
        <fullName>healthLabelIntro</fullName>
        <categories>Health Check</categories>
        <language>en_US</language>
        <protected>false</protected>
        <shortDescription>healthLabelIntro</shortDescription>
        <value>Health Check verifies that all of your NPSP Settings are valid and looks for problems in your Account-related data. When complete, you can view the results below, including detailed information for any failures.</value>
    </labels>
    <labels>
        <fullName>healthLabelLastRun</fullName>
        <categories>Health Check</categories>
        <language>en_US</language>
        <protected>false</protected>
        <shortDescription>healthLabelLastRun</shortDescription>
        <value>Last run: {0}</value>
    </labels>
    <labels>
        <fullName>healthLabelNoMissingOppPayments</fullName>
        <categories>Health Check</categories>
        <language>en_US</language>
        <protected>false</protected>
        <shortDescription>healthLabelNoMissingOppPayments</shortDescription>
        <value>All Opportunities with Payments have expected Payments.</value>
    </labels>
    <labels>
        <fullName>healthLabelNone</fullName>
        <categories>Health Check</categories>
        <language>en_US</language>
        <protected>false</protected>
        <shortDescription>healthLabelNone</shortDescription>
        <value>(none)</value>
    </labels>
    <labels>
        <fullName>healthLabelOCRCheck</fullName>
        <categories>Health Check</categories>
        <language>en_US</language>
        <protected>false</protected>
        <shortDescription>healthLabelOCRCheck</shortDescription>
        <value>Opportunity Contact Roles</value>
    </labels>
    <labels>
        <fullName>healthLabelOCRSettings</fullName>
        <categories>Health Check</categories>
        <language>en_US</language>
        <protected>true</protected>
        <shortDescription>healthLabelOCRSettings</shortDescription>
        <value>Opportunity Contact Roles Settings</value>
    </labels>
    <labels>
        <fullName>healthLabelOppPayments</fullName>
        <categories>Health Check</categories>
        <language>en_US</language>
        <protected>false</protected>
        <shortDescription>healthLabelOppPayments</shortDescription>
        <value>Opportunity Payments</value>
    </labels>
    <labels>
        <fullName>healthLabelPassed</fullName>
        <categories>Health Check</categories>
        <language>en_US</language>
        <protected>false</protected>
        <shortDescription>healthLabelPassed</shortDescription>
        <value>Passed</value>
    </labels>
    <labels>
        <fullName>healthLabelPaymentMappingsValid</fullName>
        <categories>Health Check</categories>
        <language>en_US</language>
        <protected>false</protected>
        <shortDescription>healthLabelPaymentMappingsValid</shortDescription>
        <value>Payment Mappings are valid.</value>
    </labels>
    <labels>
        <fullName>healthLabelRDOppsValid</fullName>
        <categories>Health Check</categories>
        <language>en_US</language>
        <protected>false</protected>
        <shortDescription>healthLabelRDOppsValid</shortDescription>
        <value>New Opportunities can be saved.</value>
    </labels>
    <labels>
        <fullName>healthLabelRDValid</fullName>
        <categories>Health Check</categories>
        <language>en_US</language>
        <protected>false</protected>
        <shortDescription>healthLabelRDValid</shortDescription>
        <value>Recurring Donation Field Mappings are valid.</value>
    </labels>
    <labels>
        <fullName>healthLabelRelReciprocalValid</fullName>
        <categories>Health Check</categories>
        <language>en_US</language>
        <protected>false</protected>
        <shortDescription>healthLabelRelReciprocalValid</shortDescription>
        <value>Reciprocal Relationships are valid.</value>
    </labels>
    <labels>
        <fullName>healthLabelScheduler</fullName>
        <categories>Health Check</categories>
        <language>en_US</language>
        <protected>false</protected>
        <shortDescription>healthLabelScheduler</shortDescription>
        <value>NPSP Default Scheduler</value>
    </labels>
    <labels>
        <fullName>healthLabelSchedulerValid</fullName>
        <categories>Health Check</categories>
        <language>en_US</language>
        <protected>false</protected>
        <shortDescription>healthLabelSchedulerValid</shortDescription>
        <value>NPSP Recurring Jobs are scheduled.</value>
    </labels>
    <labels>
        <fullName>healthLabelShowPassedTests</fullName>
        <categories>Health Check</categories>
        <language>en_US</language>
        <protected>false</protected>
        <shortDescription>healthLabelShowPassedTests</shortDescription>
        <value>Show Passed Tests</value>
    </labels>
    <labels>
        <fullName>healthLabelTime</fullName>
        <categories>Health Check</categories>
        <language>en_US</language>
        <protected>false</protected>
        <shortDescription>healthLabelTime</shortDescription>
        <value>Detection time in seconds: {0}</value>
    </labels>
    <labels>
        <fullName>healthLabelTriggerHandlerCheck</fullName>
        <categories>Health Check</categories>
        <language>en_US</language>
        <protected>false</protected>
        <shortDescription>healthLabelTriggerHandlerCheck</shortDescription>
        <value>Trigger Configuration</value>
    </labels>
    <labels>
        <fullName>healthLabelTriggerHandlersValid</fullName>
        <categories>Health Check</categories>
        <language>en_US</language>
        <protected>false</protected>
        <shortDescription>healthLabelTriggerHandlersValid</shortDescription>
        <value>Triggers are configured for NPSP default triggers.</value>
    </labels>
    <labels>
        <fullName>healthLabelUDFValid</fullName>
        <categories>Health Check</categories>
        <language>en_US</language>
        <protected>false</protected>
        <shortDescription>healthLabelUDFValid</shortDescription>
        <value>User Defined Rollups are valid.</value>
    </labels>
    <labels>
        <fullName>healthLabelVerifyLevels</fullName>
        <categories>Health Check</categories>
        <language>en_US</language>
        <protected>false</protected>
        <shortDescription>Health Check title for Levels</shortDescription>
        <value>Levels</value>
    </labels>
    <labels>
        <fullName>healthLabelVerifyLevelsSuccess</fullName>
        <categories>Health Check</categories>
        <language>en_US</language>
        <protected>false</protected>
        <shortDescription>Health Check message when all Levels verify ok</shortDescription>
        <value>All field references on all Levels are valid.</value>
    </labels>
    <labels>
        <fullName>healthLabelWarning</fullName>
        <categories>Health Check</categories>
        <language>en_US</language>
        <protected>false</protected>
        <shortDescription>healthLabelWarning</shortDescription>
        <value>Warning</value>
    </labels>
    <labels>
        <fullName>healthPaymentAutoCloseStageInvalid</fullName>
        <categories>Health Check</categories>
        <language>en_US</language>
        <protected>true</protected>
        <shortDescription>healthPaymentAutoCloseStageInvalid</shortDescription>
        <value>Select an active Closed/Won stage in the Opportunity stage to be transitioned to when all Payments are Paid setting.</value>
    </labels>
    <labels>
        <fullName>healthPaymentAutoCloseStageMustBeActiveClosedWonOrBlank</fullName>
        <categories>Health Check</categories>
        <language>en_US</language>
        <protected>true</protected>
        <shortDescription>healthPaymentAutoCloseStageMustBeActiveClosedWonOrBlank</shortDescription>
        <value>Select an active Closed/Won stage in the Opportunity Stage for When Fully Paid setting. You can also leave the value blank, which prevents NPSP from automatically updating the Opportunity stage when all Payments are received.</value>
    </labels>
    <labels>
        <fullName>healthPaymentAutoCloseStageValid</fullName>
        <categories>Health Check</categories>
        <language>en_US</language>
        <protected>true</protected>
        <shortDescription>healthPaymentAutoCloseStageValid</shortDescription>
        <value>The selected value in the Opportunity Stage for When Fully Paid setting is valid. This value is either an active Closed/Won stage, or blank.</value>
    </labels>
    <labels>
        <fullName>healthSolutionAccOne2OneNoContacts</fullName>
        <categories>Health Check</categories>
        <language>en_US</language>
        <protected>false</protected>
        <shortDescription>healthSolutionAccOne2OneNoContacts</shortDescription>
        <value>Consider deleting these unused One-to-One Accounts to save storage space.</value>
    </labels>
    <labels>
        <fullName>healthSolutionAccountDefaultRTInvalid</fullName>
        <categories>Health Check</categories>
        <language>en_US</language>
        <protected>true</protected>
        <shortDescription>healthSolutionAccountDefaultRTInvalid</shortDescription>
        <value>Go to &lt;b&gt;People | Account Model&lt;/b&gt; and select a valid record type.</value>
    </labels>
    <labels>
        <fullName>healthSolutionAccountDefaultRTIssue</fullName>
        <categories>Health Check</categories>
        <language>en_US</language>
        <protected>true</protected>
        <shortDescription>healthSolutionAccountDefaultRTIssue</shortDescription>
        <value>The record type selected for the Account Model should not be used as the default Account record type for any Profile. Doing so can cause various data issues.</value>
    </labels>
    <labels>
        <fullName>healthSolutionAccountModel</fullName>
        <categories>Health Check</categories>
        <language>en_US</language>
        <protected>false</protected>
        <shortDescription>healthSolutionAccountModel</shortDescription>
        <value>All of your Accounts should use the same Account Model. View all of your Accounts and their types by running the &lt;b&gt;Individual Accounts by Account Type&lt;/b&gt; report in the NPSP Health Check reports folder.</value>
    </labels>
    <labels>
        <fullName>healthSolutionAccountRTIssue</fullName>
        <categories>Health Check</categories>
        <language>en_US</language>
        <protected>false</protected>
        <shortDescription>healthSolutionAccountRTIssue</shortDescription>
        <value>For Household Accounts, make sure npe01__SYSTEM_AccountType__c is &apos;Household Account&apos;. For One-to-One Accounts, make sure npe01__SYSTEM_AccountType__c is &apos;One-to-One Individual&apos;. Also make sure for both, npe01__SYSTEMISINDIVIDUAL__c is true.</value>
    </labels>
    <labels>
        <fullName>healthSolutionAutoRelFieldsMissing</fullName>
        <categories>Health Check</categories>
        <language>en_US</language>
        <protected>false</protected>
        <shortDescription>healthSolutionAutoRelFieldsMissing</shortDescription>
        <value>Click {0} | {1} on the NPSP Settings tab, and delete the invalid Relationships Autocreation record.</value>
    </labels>
    <labels>
        <fullName>healthSolutionAutoRelInvalidCMField</fullName>
        <categories>Health Check</categories>
        <language>en_US</language>
        <protected>false</protected>
        <shortDescription>healthSolutionAutoRelInvalidCMField</shortDescription>
        <value>Click {0} | {1} on the NPSP Settings tab and delete the Relationships Autocreation record that references this field.</value>
    </labels>
    <labels>
        <fullName>healthSolutionAutoRelInvalidContactField</fullName>
        <language>en_US</language>
        <protected>false</protected>
        <shortDescription>healthSolutionAutoRelInvalidContactField</shortDescription>
        <value>Click {0} | {1} on the NPSP Settings tab and delete the Relationships Autocreation record that references this field.</value>
    </labels>
    <labels>
        <fullName>healthSolutionAutoRelInvalidLookupField</fullName>
        <categories>Health Check</categories>
        <language>en_US</language>
        <protected>false</protected>
        <shortDescription>healthSolutionAutoRelInvalidLookupField</shortDescription>
        <value>Click {0} | {1} on the NPSP Settings tab and delete the Relationships Autocreation record that references this field.</value>
    </labels>
    <labels>
        <fullName>healthSolutionBadRDField</fullName>
        <categories>Health Check</categories>
        <language>en_US</language>
        <protected>false</protected>
        <shortDescription>healthSolutionBadRDField</shortDescription>
        <value>On the NPSP Settings tab, click {0} | {1}, and delete the Recurring Donation Field Mapping record that references this field.</value>
    </labels>
    <labels>
        <fullName>healthSolutionContactData</fullName>
        <categories>Health Check</categories>
        <language>en_US</language>
        <protected>false</protected>
        <shortDescription>healthSolutionContactData</shortDescription>
        <value>View these Contacts by running the &lt;b&gt;Contacts without Accounts&lt;/b&gt; report in the NPSP Health Check reports folder.</value>
    </labels>
    <labels>
        <fullName>healthSolutionEditSetting</fullName>
        <categories>Health Check</categories>
        <language>en_US</language>
        <protected>false</protected>
        <shortDescription>healthSolutionEditSetting</shortDescription>
        <value>On the NPSP Settings tab, click {1} | {2}, and edit the {0} setting.</value>
    </labels>
    <labels>
        <fullName>healthSolutionHHAccNoContacts</fullName>
        <categories>Health Check</categories>
        <language>en_US</language>
        <protected>false</protected>
        <shortDescription>healthSolutionHHAccNoContacts</shortDescription>
        <value>Consider deleting these unused Household Account records to save space. View these Household Account records by running the &lt;b&gt;Empty Household Accounts&lt;/b&gt; report in the NPSP Health Check reports folder.</value>
    </labels>
    <labels>
        <fullName>healthSolutionHHObjNoContacts</fullName>
        <categories>Health Check</categories>
        <language>en_US</language>
        <protected>false</protected>
        <shortDescription>healthSolutionHHObjNoContacts</shortDescription>
        <value>Consider deleting these unused Household objects to save space. If you have completed a conversion to the Household Account model and no longer need the data on the Household object records they can be deleted.  View these Household objects by running the &lt;b&gt;Empty Household Objects&lt;/b&gt; report in the NPSP Health Check reports folder.</value>
    </labels>
    <labels>
        <fullName>healthSolutionInvalidFiscalYears</fullName>
        <categories>Health Check</categories>
        <language>en_US</language>
        <protected>false</protected>
        <shortDescription>healthSolutionInvalidFiscalYears</shortDescription>
        <value>Since Salesforce does not support turning off Custom Fiscal Years, NPSP Rollups will default to Calendar Year.</value>
    </labels>
    <labels>
        <fullName>healthSolutionInvalidLevelField</fullName>
        <categories>Health Check</categories>
        <language>en_US</language>
        <protected>false</protected>
        <shortDescription>Health Check Solution for an invalid Level field</shortDescription>
        <value>Go to the Levels Tab, and update the invalid field reference on Level {0}.</value>
    </labels>
    <labels>
        <fullName>healthSolutionInvalidOppField</fullName>
        <categories>Health Check</categories>
        <language>en_US</language>
        <protected>false</protected>
        <shortDescription>healthSolutionInvalidOppField</shortDescription>
        <value>On the NPSP Settings tab, click {0} | {1}, and delete the Payment Mapping record that references this field.</value>
    </labels>
    <labels>
        <fullName>healthSolutionInvalidOppStage</fullName>
        <categories>Health Check</categories>
        <language>en_US</language>
        <protected>false</protected>
        <shortDescription>healthSolutionInvalidOppStage</shortDescription>
        <value>Add this Opportunity Stage value in Salesforce Setup.</value>
    </labels>
    <labels>
        <fullName>healthSolutionInvalidPaymentField</fullName>
        <categories>Health Check</categories>
        <language>en_US</language>
        <protected>false</protected>
        <shortDescription>healthSolutionInvalidPaymentField</shortDescription>
        <value>On the NPSP Settings tab click {0} | {1}, and delete the Payment Mapping record that references this field.</value>
    </labels>
    <labels>
        <fullName>healthSolutionInvalidRDCustomPeriod</fullName>
        <categories>Health Check</categories>
        <language>en_US</language>
        <protected>true</protected>
        <shortDescription>healthSolutionInvalidRDCustomPeriod</shortDescription>
        <value>Add this Recurring Donation Installment Period picklist value in Salesforce Setup.</value>
    </labels>
    <labels>
        <fullName>healthSolutionInvalidRDCustomPeriodPicklist</fullName>
        <categories>Health Check</categories>
        <language>en_US</language>
        <protected>true</protected>
        <shortDescription>healthSolutionInvalidRDCustomPeriodPicklist</shortDescription>
        <value>On the NPSP Settings tab, click {0} | {1}, and add the missing Recurring Donation Custom Installment Period, or delete the picklist value from the Installment Period field.</value>
    </labels>
    <labels>
        <fullName>healthSolutionInvalidScheduledJob</fullName>
        <categories>Health Check</categories>
        <language>en_US</language>
        <protected>false</protected>
        <shortDescription>healthSolutionInvalidScheduledJob</shortDescription>
        <value>You must update the record to have a valid Class the implements the UTIL_MasterSchedulableHelper.UTIL_IRecurring interface.</value>
    </labels>
    <labels>
        <fullName>healthSolutionInvalidUDFObjectField</fullName>
        <categories>Health Check</categories>
        <language>en_US</language>
        <protected>false</protected>
        <shortDescription>healthSolutionInvalidUDFObjectField</shortDescription>
        <value>On the NPSP Settings tab, click {0} | {1} and delete the User Rollup record that references this field.</value>
    </labels>
    <labels>
        <fullName>healthSolutionMailingListReportMissing</fullName>
        <categories>Health Check</categories>
        <language>en_US</language>
        <protected>false</protected>
        <shortDescription>healthSolutionMailingListReportMissing</shortDescription>
        <value>Create a Campaigns with Contacts report, and add a filter for Member Status does not contain "Duplicate". Then specify this report on the {0} | {1} tab in NPSP Settings.</value>
    </labels>
    <labels>
        <fullName>healthSolutionMissingOppPayments</fullName>
        <categories>Health Check</categories>
        <language>en_US</language>
        <protected>false</protected>
        <shortDescription>healthSolutionMissingOppPayments</shortDescription>
        <value>View these Opportunities by running the &lt;b&gt;Opportunities without Payments&lt;/b&gt; report in the NPSP Health Check reports folder. Note that you should add filter criteria on the report to exclude any Opportunity types and Opportunity record types you&apos;ve excluded in NPSP Payments Settings. You can create the missing Payment records using the Create Missing Payments button on NPSP Settings | Bulk Data Processes | Create Missing Payments.</value>
    </labels>
    <labels>
        <fullName>healthSolutionMissingPicklistValue</fullName>
        <categories>Health Check</categories>
        <language>en_US</language>
        <protected>true</protected>
        <shortDescription>A Required picklist value is missing for this specific field</shortDescription>
        <value>Add the required picklist value &quot;{0}&quot; on the &quot;{1}&quot; field.</value>
    </labels>
    <labels>
        <fullName>healthSolutionNothingScheduled</fullName>
        <categories>Health Check</categories>
        <language>en_US</language>
        <protected>false</protected>
        <shortDescription>healthSolutionNothingScheduled</shortDescription>
        <value>To reschedule the default NPSP jobs, go to NPSP Settings | Bulk Data Processes | Process Scheduler. Click Edit. Make sure Don't Enable Auto Schedule Default NPSP Job is not selected. Click Save. See Edit or Reschedule NPSP Jobs in the Power of Us Hub for more information: https://powerofus.force.com/articles/Resource/NPSP-Edit-or-Reschedule-NPSP-Scheduled-Jobs</value>
    </labels>
    <labels>
        <fullName>healthSolutionOCRDupPrimary</fullName>
        <categories>Health Check</categories>
        <language>en_US</language>
        <protected>false</protected>
        <shortDescription>healthSolutionOCRDupPrimary</shortDescription>
        <value>If you have more than one Opportunity Contact Role marked Primary, it can cause NPSP to incorrectly calculate Opportunity Rollups, such as Total Gifts. To see which Opportunities have more than one Opportunity Contact Role marked Primary, run the &lt;b&gt;Opportunities with Primary Contact Roles&lt;/b&gt; report in the NPSP Health Checks report folder.</value>
    </labels>
    <labels>
        <fullName>healthSolutionOCRException</fullName>
        <categories>Health Check</categories>
        <language>en_US</language>
        <protected>false</protected>
        <shortDescription>healthSolutionOCRException</shortDescription>
        <value>If you have more than 50,000 Opportunities and Opportunity Contact Roles, you can safely ignore any errors dealing with SOQL limits.</value>
    </labels>
    <labels>
        <fullName>healthSolutionPaymentMappingBadDataTypes</fullName>
        <language>en_US</language>
        <protected>false</protected>
        <shortDescription>healthSolutionPaymentMappingBadDataTypes</shortDescription>
        <value>On the NPSP Settings tab, click {0} | {1}, and delete the Payment Mapping record that references these fields.</value>
    </labels>
    <labels>
        <fullName>healthSolutionRDBadOppField</fullName>
        <categories>Health Check</categories>
        <language>en_US</language>
        <protected>false</protected>
        <shortDescription>healthSolutionRDBadOppField</shortDescription>
        <value>On the NPSP Settings tab, click {0} | {1}, and  delete the Recurring Donation Field Mapping record that references this field.</value>
    </labels>
    <labels>
        <fullName>healthSolutionRDFieldsBadDatatypes</fullName>
        <categories>Health Check</categories>
        <language>en_US</language>
        <protected>false</protected>
        <shortDescription>healthSolutionRDFieldsBadDatatypes</shortDescription>
        <value>On the NPSP Settings tab, click {0} | {1}, and delete the Recurring Donation Field Mapping record that references these fields.</value>
    </labels>
    <labels>
        <fullName>healthSolutionRelReciprocalInvalid</fullName>
        <categories>Health Check</categories>
        <language>en_US</language>
        <protected>false</protected>
        <shortDescription>healthSolutionRelReciprocalInvalid</shortDescription>
        <value>On the NPSP Settings tab, click {0} | {1}, and delete the Reciprocal Relationship record. Then create a new one with the required information.</value>
    </labels>
    <labels>
        <fullName>healthSolutionSaveOppsFailed</fullName>
        <categories>Health Check</categories>
        <language>en_US</language>
        <protected>false</protected>
        <shortDescription>healthSolutionSaveOppsFailed</shortDescription>
        <value>Make sure you have no Validation Rules, Required Fields, or Workflow Rules that would prevent an Opportunity or Account from being saved.</value>
    </labels>
    <labels>
        <fullName>healthSolutionScheduleJobs</fullName>
        <categories>Health Check</categories>
        <language>en_US</language>
        <protected>false</protected>
        <shortDescription>healthSolutionScheduleJobs</shortDescription>
        <value>All NPSP scheduled classes should have records in Schedulable__c in order for these features to work correctly.</value>
    </labels>
    <labels>
        <fullName>healthSolutionTriggerHandlerMismatch</fullName>
        <categories>Health Check</categories>
        <language>en_US</language>
        <protected>false</protected>
        <shortDescription>healthSolutionTriggerHandlerMismatch</shortDescription>
        <value>Changes to triggers can affect core NPSP functionality in unexpected ways, and should be thoroughly tested before deployment to production. If these changes were unintentional, you should reset your Trigger Handlers to match the default NPSP configuration. See the Manage Trigger Handlers article in the Power Of Us Hub for more information: https://powerofus.force.com/articles/Resource/NPSP-Manage-Trigger-Handlers</value>
    </labels>
    <labels>
        <fullName>healthSolutionUnsupportedPicklistValue</fullName>
        <categories>Health Check</categories>
        <language>en_US</language>
        <protected>true</protected>
        <shortDescription>The picklist value is not supported in this specific field</shortDescription>
        <value>Deactivate or delete the picklist value &quot;{0}&quot; on the &quot;{1}&quot; field.</value>
    </labels>
    <labels>
        <fullName>healthSolutionUDFBadDatatypes</fullName>
        <categories>Health Check</categories>
        <language>en_US</language>
        <protected>false</protected>
        <shortDescription>healthSolutionUDFBadDatatypes</shortDescription>
        <value>On the NPSP Settings tab, click {0} | {1}, and delete the User Rollup record that references these two fields.</value>
    </labels>
    <labels>
        <fullName>healthSolutionUDFOppField</fullName>
        <categories>Health Check</categories>
        <language>en_US</language>
        <protected>false</protected>
        <shortDescription>healthSolutionUDFOppField</shortDescription>
        <value>On the NPSP Settings tab, click {0} | {1}, and delete the User Rollup record that references this field.</value>
    </labels>
    <labels>
        <fullName>hhCmpDedupLabelReturnToCmp</fullName>
        <categories>Household Campaign Dedupe</categories>
        <language>en_US</language>
        <protected>false</protected>
        <shortDescription>hhCmpDedupLabelReturnToCmp</shortDescription>
        <value>Return to Campaign</value>
    </labels>
    <labels>
        <fullName>hhCmpDedupeBatchMessage</fullName>
        <categories>Household Campaign Dedupe</categories>
        <language>en_US</language>
        <protected>false</protected>
        <shortDescription>hhCmpDedupeBatchMessage</shortDescription>
        <value>Due to the large number of Campaign Members on this Campaign, NPSP is using a batch process to identify Household Members, which may take several minutes to complete. When it's done, you can view the Household Mailing report by clicking on the Household Mailing Report link.</value>
    </labels>
    <labels>
        <fullName>hhCmpDedupeBatchProgressTitle</fullName>
        <categories>Household Campaign Dedupe</categories>
        <language>en_US</language>
        <protected>false</protected>
        <shortDescription>hhCmpDedupeBatchProgressTitle</shortDescription>
        <value>Campaign Household Deduplication</value>
    </labels>
    <labels>
        <fullName>hhCmpDedupeLabelOpenReport</fullName>
        <categories>Household Campaign Dedupe</categories>
        <language>en_US</language>
        <protected>false</protected>
        <shortDescription>hhCmpDedupeLabelOpenReport</shortDescription>
        <value>Open Report</value>
    </labels>
    <labels>
        <fullName>hhCmpDedupeNoReport</fullName>
        <categories>Household Campaign Dedupe</categories>
        <language>en_US</language>
        <protected>false</protected>
        <shortDescription>hhCmpDedupeNoReport</shortDescription>
        <value>Could not find the report. Create a report and save it with the Report Unique Name of &apos;NPSP_Campaign_Household_Mailing_List_V2&apos;. Use the Campaigns with Contacts report type and add filters for CampaignId equals blank and Member Status does not contain &apos;Duplicate&apos;.</value>
    </labels>
    <labels>
        <fullName>hhCmpDedupeStatus</fullName>
        <categories>Household Campaign Dedupe</categories>
        <language>en_US</language>
        <protected>false</protected>
        <shortDescription>hhCmpDedupeStatus</shortDescription>
        <value>- Household Duplicate</value>
    </labels>
    <labels>
        <fullName>isARequiredField</fullName>
        <language>en_US</language>
        <protected>false</protected>
        <shortDescription>isARequiredField</shortDescription>
        <value>is a required field.</value>
    </labels>
    <labels>
        <fullName>labelListViewFirst</fullName>
        <categories>SoqlListView</categories>
        <language>en_US</language>
        <protected>false</protected>
        <shortDescription>label for First link in list view</shortDescription>
        <value>First</value>
    </labels>
    <labels>
        <fullName>labelListViewLast</fullName>
        <categories>SoqlListView</categories>
        <language>en_US</language>
        <protected>false</protected>
        <shortDescription>label for Last link in list view</shortDescription>
        <value>Last</value>
    </labels>
    <labels>
        <fullName>labelListViewNext</fullName>
        <categories>SoqlListView</categories>
        <language>en_US</language>
        <protected>false</protected>
        <shortDescription>label for Next link in list view</shortDescription>
        <value>Next</value>
    </labels>
    <labels>
        <fullName>labelListViewPageInfo</fullName>
        <categories>SoqlListView</categories>
        <language>en_US</language>
        <protected>false</protected>
        <shortDescription>label for page info in list view</shortDescription>
        <value>&amp;nbsp;&amp;nbsp;&amp;nbsp;Page {0} of {1} &amp;nbsp;&amp;nbsp;({2} records)</value>
    </labels>
    <labels>
        <fullName>labelListViewPrevious</fullName>
        <categories>SoqlListView</categories>
        <language>en_US</language>
        <protected>false</protected>
        <shortDescription>label for Previous link in list view</shortDescription>
        <value>Previous</value>
    </labels>
    <labels>
        <fullName>labelMessageLoading</fullName>
        <categories>SoqlListView, Settings</categories>
        <language>en_US</language>
        <protected>false</protected>
        <shortDescription>label for the loading... message used in some pages</shortDescription>
        <value>Loading...</value>
    </labels>
    <labels>
        <fullName>labelShowMore</fullName>
        <categories>SoqlListView</categories>
        <language>en_US</language>
        <protected>false</protected>
        <shortDescription>label for Show More on list views</shortDescription>
        <value>Show more</value>
    </labels>
    <labels>
        <fullName>lblAddressOverride</fullName>
        <categories>Manage Household UI</categories>
        <language>en_US</language>
        <protected>false</protected>
        <shortDescription>lblAddressOverride</shortDescription>
        <value>(address override)</value>
    </labels>
    <labels>
        <fullName>lblBtnAddAllHHMembers</fullName>
        <categories>Manage Household UI</categories>
        <language>en_US</language>
        <protected>false</protected>
        <shortDescription>lblBtnAddAllHHMembers</shortDescription>
        <value>Add All Members</value>
    </labels>
    <labels>
        <fullName>lblBtnAddContact</fullName>
        <categories>Manage Household UI</categories>
        <language>en_US</language>
        <protected>false</protected>
        <shortDescription>lblBtnAddContact</shortDescription>
        <value>Add {0}</value>
    </labels>
    <labels>
        <fullName>lblCCardExcludeFrom</fullName>
        <categories>Manage Household UI</categories>
        <language>en_US</language>
        <protected>false</protected>
        <shortDescription>lblCCardExcludeFrom</shortDescription>
        <value>Exclude from:</value>
    </labels>
    <labels>
        <fullName>lblCity</fullName>
        <categories>Manage Household UI</categories>
        <language>en_US</language>
        <protected>false</protected>
        <shortDescription>lblCity</shortDescription>
        <value>City</value>
    </labels>
    <labels>
        <fullName>lblCloned</fullName>
        <language>en_US</language>
        <protected>false</protected>
        <shortDescription>lblCloned</shortDescription>
        <value>Cloned</value>
    </labels>
    <labels>
        <fullName>lblCountry</fullName>
        <categories>Manage Household UI</categories>
        <language>en_US</language>
        <protected>false</protected>
        <shortDescription>lblCountry</shortDescription>
        <value>Country</value>
    </labels>
    <labels>
        <fullName>lblDeleteContact</fullName>
        <categories>Manage Household UI</categories>
        <language>en_US</language>
        <protected>false</protected>
        <shortDescription>caption of Remove Contact popup</shortDescription>
        <value>Remove Contact</value>
    </labels>
    <labels>
        <fullName>lblDeleteContactPrompt</fullName>
        <categories>Manage Household UI</categories>
        <language>en_US</language>
        <protected>false</protected>
        <shortDescription>prompt for the Remove Contact Popup</shortDescription>
        <value>Do you want to remove this Contact from this Household on Save?</value>
    </labels>
    <labels>
        <fullName>lblDeprecated</fullName>
        <language>en_US</language>
        <protected>true</protected>
        <shortDescription>Notify user component has been deprecated.</shortDescription>
        <value>This component has been deprecated.</value>
    </labels>
    <labels>
        <fullName>lblExtendedStatus</fullName>
        <categories>UTIL_JobProgressLightning</categories>
        <language>en_US</language>
        <protected>true</protected>
        <shortDescription>lblExtendedStatus</shortDescription>
        <value>Extended Status</value>
    </labels>
    <labels>
        <fullName>lblFindInContacts</fullName>
        <categories>Manage Household UI</categories>
        <language>en_US</language>
        <protected>false</protected>
        <shortDescription>autocomplete&apos;s label for &quot;smith in Contacts&quot;</shortDescription>
        <value>in Contacts</value>
    </labels>
    <labels>
        <fullName>lblFindOrAddContact</fullName>
        <categories>Manage Household UI</categories>
        <language>en_US</language>
        <protected>false</protected>
        <shortDescription>string displayed in the autocomplete control when empty</shortDescription>
        <value>Find a Contact or add a new Contact to the Household.</value>
    </labels>
    <labels>
        <fullName>lblFirstName</fullName>
        <categories>Manage Household UI</categories>
        <language>en_US</language>
        <protected>false</protected>
        <shortDescription>lblFirstName</shortDescription>
        <value>First Name</value>
    </labels>
    <labels>
        <fullName>lblFormalGreeting</fullName>
        <categories>Manage Household UI</categories>
        <language>en_US</language>
        <protected>false</protected>
        <shortDescription>lblFormalGreeting</shortDescription>
        <value>Formal Greeting</value>
    </labels>
    <labels>
        <fullName>lblHousehold</fullName>
        <categories>Manage Household UI</categories>
        <language>en_US</language>
        <protected>false</protected>
        <shortDescription>lblHousehold</shortDescription>
        <value>Household</value>
    </labels>
    <labels>
        <fullName>lblHouseholdName</fullName>
        <categories>Manage Household UI</categories>
        <language>en_US</language>
        <protected>false</protected>
        <shortDescription>lblHouseholdName</shortDescription>
        <value>Household Name</value>
    </labels>
    <labels>
        <fullName>lblInformalGreeting</fullName>
        <categories>Manage Household UI</categories>
        <language>en_US</language>
        <protected>false</protected>
        <shortDescription>lblInformalGreeting</shortDescription>
        <value>Informal Greeting</value>
    </labels>
    <labels>
        <fullName>lblLastName</fullName>
        <categories>Manage Household UI</categories>
        <language>en_US</language>
        <protected>false</protected>
        <shortDescription>lblLastName</shortDescription>
        <value>Last Name</value>
    </labels>
    <labels>
        <fullName>lblMergeHHPrompt</fullName>
        <categories>Manage Household UI</categories>
        <language>en_US</language>
        <protected>false</protected>
        <shortDescription>lblMergeHHPrompt</shortDescription>
        <value>{0} is in a Household with other members.  Do you want to just add {0}, or add all members from the Household?</value>
    </labels>
    <labels>
        <fullName>lblMergeHHTitle</fullName>
        <categories>Manage Household UI</categories>
        <language>en_US</language>
        <protected>false</protected>
        <shortDescription>lblMergeHHTitle</shortDescription>
        <value>Merge Households</value>
    </labels>
    <labels>
        <fullName>lblNPSPSettings</fullName>
        <categories>Payment Wizard</categories>
        <language>en_US</language>
        <protected>false</protected>
        <shortDescription>lblNPSPSettings</shortDescription>
        <value>NPSP Settings</value>
    </labels>
    <labels>
        <fullName>lblNoHHMergePermissions</fullName>
        <categories>Manage Household UI</categories>
        <language>en_US</language>
        <protected>false</protected>
        <shortDescription>error displayed when required perms missing to add a contact and its household</shortDescription>
        <value>You must have Edit and Delete permissions on Households (Accounts) in order to add an existing Contact to the Household.</value>
    </labels>
    <labels>
        <fullName>lblPostalCode</fullName>
        <categories>Manage Household UI</categories>
        <language>en_US</language>
        <protected>false</protected>
        <shortDescription>lblPostalCode</shortDescription>
        <value>Postal Code</value>
    </labels>
    <labels>
        <fullName>lblProgress</fullName>
        <categories>UTIL_JobProgressLightning</categories>
        <language>en_US</language>
        <protected>true</protected>
        <shortDescription>lblProgress</shortDescription>
        <value>Progress</value>
    </labels>
    <labels>
        <fullName>lblRequired</fullName>
        <categories>Engagement Plan, UTIL_FormField</categories>
        <language>en_US</language>
        <protected>true</protected>
        <shortDescription>lblRequired</shortDescription>
        <value>Required</value>
    </labels>
    <labels>
        <fullName>lblSalutation</fullName>
        <categories>Manage Household UI</categories>
        <language>en_US</language>
        <protected>false</protected>
        <shortDescription>lblSalutation</shortDescription>
        <value>Salutation</value>
    </labels>
    <labels>
        <fullName>lblState</fullName>
        <categories>Manage Household UI</categories>
        <language>en_US</language>
        <protected>false</protected>
        <shortDescription>lblState</shortDescription>
        <value>State</value>
    </labels>
    <labels>
        <fullName>lblStatus</fullName>
        <categories>UTIL_JobProgressLightning</categories>
        <language>en_US</language>
        <protected>true</protected>
        <shortDescription>lblStatus</shortDescription>
        <value>Status</value>
    </labels>
    <labels>
        <fullName>lblStreet</fullName>
        <categories>Manage Household UI</categories>
        <language>en_US</language>
        <protected>false</protected>
        <shortDescription>lblStreet</shortDescription>
        <value>Street</value>
    </labels>
    <labels>
        <fullName>lblToday</fullName>
        <categories>UTIL_InputField</categories>
        <language>en_US</language>
        <protected>true</protected>
        <shortDescription>lblToday</shortDescription>
        <value>Today</value>
    </labels>
    <labels>
        <fullName>lblYouAreHere</fullName>
        <categories>UTIL_PageHeader</categories>
        <language>en_US</language>
        <protected>true</protected>
        <shortDescription>lblYouAreHere</shortDescription>
        <value>You are here:</value>
    </labels>
    <labels>
        <fullName>leadConvertAccountName</fullName>
        <categories>Lead Converter</categories>
        <language>en_US</language>
        <protected>false</protected>
        <shortDescription>leadConvertAccountName</shortDescription>
        <value>Account</value>
    </labels>
    <labels>
        <fullName>leadConvertAffilationName</fullName>
        <categories>Lead Converter</categories>
        <language>en_US</language>
        <protected>false</protected>
        <shortDescription>leadConvertAffilationName</shortDescription>
        <value>Affiliated Account</value>
    </labels>
    <labels>
        <fullName>leadConvertAffiliateExistingAccount</fullName>
        <categories>Lead Convert</categories>
        <language>en_US</language>
        <protected>false</protected>
        <shortDescription>leadConvertAffiliateExistingAccount</shortDescription>
        <value>Affiliate with Existing Account:</value>
    </labels>
    <labels>
        <fullName>leadConvertAffiliateNewAccount</fullName>
        <categories>Lead Convert</categories>
        <language>en_US</language>
        <protected>false</protected>
        <shortDescription>leadConvertAffiliateNewAccount</shortDescription>
        <value>Affiliate with New Account:</value>
    </labels>
    <labels>
        <fullName>leadConvertAffiliatedAccount</fullName>
        <categories>Lead Convert</categories>
        <language>en_US</language>
        <protected>false</protected>
        <shortDescription>leadConvertAffiliatedAccount</shortDescription>
        <value>Affiliated Account</value>
    </labels>
    <labels>
        <fullName>leadConvertAttachBucketAccount</fullName>
        <categories>Lead Converter</categories>
        <language>en_US</language>
        <protected>false</protected>
        <shortDescription>leadConvertAttachBucketAccount</shortDescription>
        <value>Attach to Individual Bucket Account</value>
    </labels>
    <labels>
        <fullName>leadConvertAttachExistingAccount</fullName>
        <categories>Lead Converter</categories>
        <language>en_US</language>
        <protected>false</protected>
        <shortDescription>leadConvertAttachExistingAccount</shortDescription>
        <value>Attach with Existing Account:</value>
    </labels>
    <labels>
        <fullName>leadConvertAutocreateHHAccount</fullName>
        <categories>Lead Converter</categories>
        <language>en_US</language>
        <protected>false</protected>
        <shortDescription>leadConvertAutocreateHHAccount</shortDescription>
        <value>Create Household Account</value>
    </labels>
    <labels>
        <fullName>leadConvertAutocreateOne2OneAccount</fullName>
        <categories>Lead Converter</categories>
        <language>en_US</language>
        <protected>false</protected>
        <shortDescription>leadConvertAutocreateOne2OneAccount</shortDescription>
        <value>Create One-to-One Account</value>
    </labels>
    <labels>
        <fullName>leadConvertBtnCancel</fullName>
        <categories>Lead Converter</categories>
        <language>en_US</language>
        <protected>false</protected>
        <shortDescription>leadConvertBtnCancel</shortDescription>
        <value>Cancel</value>
    </labels>
    <labels>
        <fullName>leadConvertBtnConvert</fullName>
        <categories>Lead Converter</categories>
        <language>en_US</language>
        <protected>false</protected>
        <shortDescription>leadConvertBtnConvert</shortDescription>
        <value>Convert</value>
    </labels>
    <labels>
        <fullName>leadConvertContactAccount</fullName>
        <categories>Lead Convert</categories>
        <language>en_US</language>
        <protected>false</protected>
        <shortDescription>leadConvertContactAccount</shortDescription>
        <value>Contact Account</value>
    </labels>
    <labels>
        <fullName>leadConvertContactSelection</fullName>
        <categories>Lead Converter</categories>
        <language>en_US</language>
        <protected>true</protected>
        <shortDescription>leadConvertContactSelection</shortDescription>
        <value>You must select an option for Contact.</value>
    </labels>
    <labels>
        <fullName>leadConvertCreateAccount</fullName>
        <categories>Lead Converter</categories>
        <language>en_US</language>
        <protected>false</protected>
        <shortDescription>leadConvertCreateAccount</shortDescription>
        <value>Create New Account:</value>
    </labels>
    <labels>
        <fullName>leadConvertCreateNewContact</fullName>
        <categories>Lead Converter</categories>
        <language>en_US</language>
        <protected>false</protected>
        <shortDescription>leadConvertCreateNewContact</shortDescription>
        <value>Create New:</value>
    </labels>
    <labels>
        <fullName>leadConvertMergeExistingContact</fullName>
        <categories>Lead Converter</categories>
        <language>en_US</language>
        <protected>false</protected>
        <shortDescription>leadConvertMergeExistingContact</shortDescription>
        <value>Merge with Existing:</value>
    </labels>
    <labels>
        <fullName>leadConvertNewOpp</fullName>
        <categories>Lead Converter</categories>
        <language>en_US</language>
        <protected>false</protected>
        <shortDescription>leadConvertNewOpp</shortDescription>
        <value>Do not create a new {0} upon conversion.</value>
    </labels>
    <labels>
        <fullName>leadConvertOwner</fullName>
        <categories>Lead Converter</categories>
        <language>en_US</language>
        <protected>false</protected>
        <shortDescription>leadConvertOwner</shortDescription>
        <value>Record Owner</value>
    </labels>
    <labels>
        <fullName>leadConvertPageTitle</fullName>
        <categories>Lead Converter</categories>
        <language>en_US</language>
        <protected>false</protected>
        <shortDescription>leadConvertPageTitle</shortDescription>
        <value>Convert Lead:</value>
    </labels>
    <labels>
        <fullName>leadConvertRecordTypeWarning</fullName>
        <categories>Lead Converter</categories>
        <language>en_US</language>
        <protected>true</protected>
        <shortDescription>leadConvertRecordTypeWarning</shortDescription>
        <value>The default Account Record Type for your Profile is the same Record Type set as the Account Model in NPSP Settings, which could cause various data issues. We recommend changing the Account Record Type default to a different value for all profile(s).</value>
    </labels>
    <labels>
        <fullName>leadConvertSectionTitle</fullName>
        <categories>Lead Converter</categories>
        <language>en_US</language>
        <protected>false</protected>
        <shortDescription>leadConvertSectionTitle</shortDescription>
        <value>Convert Lead</value>
    </labels>
    <labels>
        <fullName>leadConvertSendEmail</fullName>
        <categories>Lead Converter</categories>
        <language>en_US</language>
        <protected>false</protected>
        <shortDescription>leadConvertSendEmail</shortDescription>
        <value>Send Email to the Owner</value>
    </labels>
    <labels>
        <fullName>leadConvertStatus</fullName>
        <categories>Lead Converter</categories>
        <language>en_US</language>
        <protected>false</protected>
        <shortDescription>leadConvertStatus</shortDescription>
        <value>Converted Status</value>
    </labels>
    <labels>
        <fullName>leadConvertViewContactError</fullName>
        <categories>Lead Converter</categories>
        <language>en_US</language>
        <protected>false</protected>
        <shortDescription>leadConvertViewContactError</shortDescription>
        <value>You can only view existing Contacts.</value>
    </labels>
    <labels>
        <fullName>lvlBtnSaveAndNew</fullName>
        <categories>UTIL_PageHeader</categories>
        <language>en_US</language>
        <protected>true</protected>
        <shortDescription>Save &amp; New button on the Level Edit page</shortDescription>
        <value>Save &amp; New</value>
    </labels>
    <labels>
        <fullName>lvlErrorDuplicateLookups</fullName>
        <categories>Levels</categories>
        <language>en_US</language>
        <protected>true</protected>
        <shortDescription>Error when the Level has the same lookup field  specified for level and previous</shortDescription>
        <value>You must specify different values for Level Field and Previous Level Field.</value>
    </labels>
    <labels>
        <fullName>lvlErrorDuplicateName</fullName>
        <categories>Levels</categories>
        <language>en_US</language>
        <protected>false</protected>
        <shortDescription>error when a name of a level is duplicated</shortDescription>
        <value>Level name {0} already exists.  Names for the same Target and Level Field must be unique.</value>
    </labels>
    <labels>
        <fullName>lvlErrorInvalidLookupField</fullName>
        <categories>Levels</categories>
        <language>en_US</language>
        <protected>false</protected>
        <shortDescription>error when Level Assignment fails to save its current or previous level</shortDescription>
        <value>Field {0} specified in Level {1} is not a valid lookup to a Level object.</value>
    </labels>
    <labels>
        <fullName>lvlErrorInvalidSourceField</fullName>
        <categories>Levels</categories>
        <language>en_US</language>
        <protected>false</protected>
        <shortDescription>error if level&apos;s source field isn&apos;t valid</shortDescription>
        <value>Field {0} specified in Level {1} is not a valid number field.</value>
    </labels>
    <labels>
        <fullName>lvlErrorMinGTMax</fullName>
        <categories>Levels</categories>
        <language>en_US</language>
        <protected>true</protected>
        <shortDescription>error if the Level Minimum is &gt; than Level Maximum</shortDescription>
        <value>The Minimum Amount must be less than the Maximum Amount on level {0}.</value>
    </labels>
    <labels>
        <fullName>lvlErrorMinOverlap</fullName>
        <categories>Levels</categories>
        <language>en_US</language>
        <protected>true</protected>
        <shortDescription>error when we detect the minimum amount overlaps another level</shortDescription>
        <value>The Minimum Amount to Maximum Amount range on Level {0} overlaps with the Minimum Amount to Maximum Amount range on Level {1}</value>
    </labels>
    <labels>
        <fullName>lvlErrorNoMinMax</fullName>
        <categories>Levels</categories>
        <language>en_US</language>
        <protected>true</protected>
        <shortDescription>error if both min and max are empty on a level</shortDescription>
        <value>The {0} level must have either a Minimum Amount or a Maximum Amount.</value>
    </labels>
    <labels>
        <fullName>mtchBtnSearch</fullName>
        <categories>Find Matched Gifts</categories>
        <language>en_US</language>
        <protected>false</protected>
        <shortDescription>mtchBtnSearch</shortDescription>
        <value>Search</value>
    </labels>
    <labels>
        <fullName>mtchCloseDateEnd</fullName>
        <categories>Find Matched Gifts</categories>
        <language>en_US</language>
        <protected>false</protected>
        <shortDescription>mtchCloseDateEnd</shortDescription>
        <value>Close Date End</value>
    </labels>
    <labels>
        <fullName>mtchCloseDateStart</fullName>
        <categories>Find Matched Gifts</categories>
        <language>en_US</language>
        <protected>false</protected>
        <shortDescription>mtchCloseDateStart</shortDescription>
        <value>Close Date Start</value>
    </labels>
    <labels>
        <fullName>mtchFindMatchedGiftsSectionHeader</fullName>
        <categories>Find Matched Gifts</categories>
        <language>en_US</language>
        <protected>false</protected>
        <shortDescription>mtchFindMatchedGiftsSectionHeader</shortDescription>
        <value>Find Matched Gifts</value>
    </labels>
    <labels>
        <fullName>mtchFindMoreGifts</fullName>
        <categories>Find Matched Gifts</categories>
        <language>en_US</language>
        <protected>false</protected>
        <shortDescription>mtchFindMoreGifts</shortDescription>
        <value>Find More Gifts</value>
    </labels>
    <labels>
        <fullName>mtchFindMoreGiftsInfo</fullName>
        <categories>Find Matched Gifts</categories>
        <language>en_US</language>
        <protected>false</protected>
        <shortDescription>mtchFindMoreGiftsInfo</shortDescription>
        <value>Enter your search criteria and click Search.</value>
    </labels>
    <labels>
        <fullName>mtchItems</fullName>
        <categories>Find Matching Gifts, Manage Soft Credits</categories>
        <language>en_US</language>
        <protected>false</protected>
        <shortDescription>mtchItems</shortDescription>
        <value>{0} items</value>
    </labels>
    <labels>
        <fullName>mtchSearchCriteriaEmpty</fullName>
        <categories>Find Matching Gifts</categories>
        <language>en_US</language>
        <protected>false</protected>
        <shortDescription>mtchSearchCriteriaEmpty</shortDescription>
        <value>Please enter a value for at least one of the search criteria fields.</value>
    </labels>
    <labels>
        <fullName>mtchSelectCbxTitle</fullName>
        <categories>Find Matched Gifts</categories>
        <language>en_US</language>
        <protected>false</protected>
        <shortDescription>mtchSelectCbxTitle</shortDescription>
        <value>Select</value>
    </labels>
    <labels>
        <fullName>mtchTotalMatchingGift</fullName>
        <categories>Find Matched Gifts</categories>
        <language>en_US</language>
        <protected>false</protected>
        <shortDescription>mtchTotalMatchingGift</shortDescription>
        <value>Total Matching Gift</value>
    </labels>
    <labels>
        <fullName>mtchTotalSelected</fullName>
        <categories>Find Matched Gifts</categories>
        <language>en_US</language>
        <protected>false</protected>
        <shortDescription>mtchTotalSelected</shortDescription>
        <value>Total Selected</value>
    </labels>
    <labels>
        <fullName>mtchTotalUnaccounted</fullName>
        <categories>Find Matched Gifts</categories>
        <language>en_US</language>
        <protected>false</protected>
        <shortDescription>mtchTotalUnaccounted</shortDescription>
        <value>Total Unaccounted</value>
    </labels>
    <labels>
        <fullName>oppInstallmentsOf</fullName>
        <categories>OppNaming</categories>
        <language>en_US</language>
        <protected>false</protected>
        <shortDescription>oppInstallmentsOf</shortDescription>
        <value>of</value>
    </labels>
    <labels>
        <fullName>oppNamingBoth</fullName>
        <categories>OppNaming</categories>
        <language>en_US</language>
        <protected>false</protected>
        <shortDescription>oppNamingBoth</shortDescription>
        <value>Both</value>
    </labels>
    <labels>
        <fullName>oppNamingIndividual</fullName>
        <categories>OppNaming</categories>
        <language>en_US</language>
        <protected>false</protected>
        <shortDescription>oppNamingIndividual</shortDescription>
        <value>Contact Donations</value>
    </labels>
    <labels>
        <fullName>oppNamingOrganizational</fullName>
        <categories>OppNaming</categories>
        <language>en_US</language>
        <protected>false</protected>
        <shortDescription>oppNamingOrganizational</shortDescription>
        <value>Organization Donations</value>
    </labels>
    <labels>
        <fullName>pmtModifyCurrency</fullName>
        <categories>Payment, Error</categories>
        <language>en_US</language>
        <protected>true</protected>
        <shortDescription>pmtModifyCurrency</shortDescription>
        <value>You can't modify Payment currencies directly. Update the parent Opportunity's currency, and NPSP will automatically update the currency of all related Payment records.</value>
    </labels>
    <labels>
        <fullName>pmtPaidPaymentDateRequired</fullName>
        <categories>Payment, Accounting Data Consistency</categories>
        <language>en_US</language>
        <protected>true</protected>
        <shortDescription>pmtPaidPaymentDateRequired</shortDescription>
        <value>A paid Payment must have a Payment Date.</value>
    </labels>
    <labels>
        <fullName>pmtUnpaidPaymentScheduledDateRequired</fullName>
        <categories>Payment, Accounting Data Consistency</categories>
        <language>en_US</language>
        <protected>true</protected>
        <shortDescription>pmtUnpaidPaymentScheduledDateRequired</shortDescription>
        <value>An unpaid Payment must have a Scheduled Date.</value>
    </labels>
    <labels>
        <fullName>pmtWriteOffPaidPayment</fullName>
        <categories>Payment, Error</categories>
        <language>en_US</language>
        <protected>true</protected>
        <shortDescription>pmtWriteOffPaidPayment</shortDescription>
        <value>A Payment can't be both paid and written off. You must deselect one or both checkboxes.</value>
    </labels>
    <labels>
        <fullName>pmtWizardBtnCalcPayments</fullName>
        <categories>Payment Wizard</categories>
        <language>en_US</language>
        <protected>false</protected>
        <shortDescription>pmtWizardBtnCalcPayments</shortDescription>
        <value>Calculate Payments</value>
    </labels>
    <labels>
        <fullName>pmtWizardBtnCreatePayments</fullName>
        <categories>Payment Wizard</categories>
        <language>en_US</language>
        <protected>false</protected>
        <shortDescription>pmtWizardBtnCreatePayments</shortDescription>
        <value>Create Payments</value>
    </labels>
    <labels>
        <fullName>pmtWizardBtnRemovePaidPayments</fullName>
        <categories>Payment Wizard</categories>
        <language>en_US</language>
        <protected>false</protected>
        <shortDescription>pmtWizardBtnRemovePaidPayments</shortDescription>
        <value>Remove Paid and Written Off Payments</value>
    </labels>
    <labels>
        <fullName>pmtWizardClosedLost</fullName>
        <categories>Payment Wizard</categories>
        <language>en_US</language>
        <protected>false</protected>
        <shortDescription>pmtWizardClosedLost</shortDescription>
        <value>NOTE: This Opportunity is marked Closed/Lost. To create Payments, first edit the Opportunity record and change the stage to an open or Closed/Won stage.</value>
    </labels>
    <labels>
        <fullName>pmtWizardCreateSchedule</fullName>
        <categories>Payment Wizard</categories>
        <language>en_US</language>
        <protected>false</protected>
        <shortDescription>pmtWizardCreateSchedule</shortDescription>
        <value>Create a Payment Schedule</value>
    </labels>
    <labels>
        <fullName>pmtWizardFirstPaymentDate</fullName>
        <categories>Payment Wizard</categories>
        <language>en_US</language>
        <protected>false</protected>
        <shortDescription>pmtWizardFirstPaymentDate</shortDescription>
        <value>Date of First Payment</value>
    </labels>
    <labels>
        <fullName>pmtWizardInterval</fullName>
        <categories>Payment Wizard</categories>
        <language>en_US</language>
        <protected>false</protected>
        <shortDescription>pmtWizardInterval</shortDescription>
        <value>Interval</value>
    </labels>
    <labels>
        <fullName>pmtWizardIntervalNumber</fullName>
        <categories>Payment Wizard</categories>
        <language>en_US</language>
        <protected>true</protected>
        <shortDescription>pmtWizardIntervalNumber</shortDescription>
        <value>Number</value>
    </labels>
    <labels>
        <fullName>pmtWizardIntervalPeriod</fullName>
        <categories>Payment Wizard</categories>
        <language>en_US</language>
        <protected>true</protected>
        <shortDescription>pmtWizardIntervalPeriod</shortDescription>
        <value>Period</value>
    </labels>
    <labels>
        <fullName>pmtWizardMonth</fullName>
        <categories>Payment Wizard</categories>
        <language>en_US</language>
        <protected>true</protected>
        <shortDescription>pmtWizardMonth</shortDescription>
        <value>Month</value>
    </labels>
    <labels>
        <fullName>pmtWizardMsgNoOppFound</fullName>
        <categories>Payment Wizard</categories>
        <language>en_US</language>
        <protected>false</protected>
        <shortDescription>pmtWizardMsgNoOppFound</shortDescription>
        <value>No opportunity found.</value>
    </labels>
    <labels>
        <fullName>pmtWizardInvalidRecords</fullName>
        <categories>Payment Wizard</categories>
        <language>en_US</language>
        <protected>true</protected>
        <shortDescription>pmtWizardInvalidRecords</shortDescription>
        <value>NOTE: This Opportunity has payment record(s) that are both Paid and Written Off. You must deselect one or both checkboxes.</value>
    </labels>
    <labels>
        <fullName>pmtWizardScheduleInvalidRecords</fullName>
        <categories>Payment Wizard</categories>
        <language>en_US</language>
        <protected>true</protected>
        <shortDescription>pmtWizardScheduleInvalidRecords</shortDescription>
        <value>One or more existing Payment records are both paid and written off. To create a new Payment schedule, you must first deselect one or both checkboxes for these Payments.</value>
    </labels>
    <labels>
        <fullName>pmtWizardScheduleNoAmount</fullName>
        <categories>Payment Wizard</categories>
        <language>en_US</language>
        <protected>true</protected>
        <shortDescription>pmtWizardNoAmount</shortDescription>
        <value>NOTE: This Opportunity has no Amount. You must enter an Amount before you can schedule Payments.</value>
    </labels>
    <labels>
        <fullName>pmtWizardWriteOffNoAmount</fullName>
        <categories>Payment Wizard</categories>
        <language>en_US</language>
        <protected>true</protected>
        <shortDescription>pmtWizardNoAmount</shortDescription>
        <value>NOTE: This Opportunity has no Amount. You must enter an Amount before you can write off Payments.</value>
    </labels>
    <labels>
        <fullName>pmtWizardWriteOffInvalidRecords</fullName>
        <categories>Payment Wizard</categories>
        <language>en_US</language>
        <protected>true</protected>
        <shortDescription>pmtWizardWriteOffInvalidRecords</shortDescription>
        <value>One or more existing Payment records are both paid and written off. To write off Payments, you must first deselect one or both checkboxes for these Payments.</value>
    </labels>
    <labels>
        <fullName>pmtWizardNoUnpaidAmount</fullName>
        <categories>Payment Wizard</categories>
        <language>en_US</language>
        <protected>false</protected>
        <shortDescription>pmtWizardNoUnpaidAmount</shortDescription>
        <value>All Payments for this Opportunity are either paid or written off. To create a new Payment schedule, click Delete Paid and Written Off Payments.</value>
    </labels>
    <labels>
        <fullName>pmtWizardNoWriteoffAmount</fullName>
        <categories>Payment Wizard</categories>
        <language>en_US</language>
        <protected>false</protected>
        <shortDescription>pmtWizardNoWriteoffAmount</shortDescription>
        <value>All Payments for this Opportunity are either paid or written off. If you need to make changes to the Payment records, edit them directly.</value>
    </labels>
    <labels>
        <fullName>pmtWizardNumberOfPayments</fullName>
        <categories>Payment Wizard</categories>
        <language>en_US</language>
        <protected>false</protected>
        <shortDescription>pmtWizardNumberOfPayments</shortDescription>
        <value># of Payments</value>
    </labels>
    <labels>
        <fullName>pmtWizardPaymentNumber</fullName>
        <categories>Payment Wizard</categories>
        <language>en_US</language>
        <protected>false</protected>
        <shortDescription>pmtWizardPaymentNumber</shortDescription>
        <value>Payment Number</value>
    </labels>
    <labels>
        <fullName>pmtWizardPaymentsDisabled</fullName>
        <categories>Payment Wizard</categories>
        <language>en_US</language>
        <protected>false</protected>
        <shortDescription>pmtWizardPaymentsDisabled</shortDescription>
        <value>You do not have NPSP Payments Enabled. To use the Payment Scheduling Wizard, please enable Payments on the NPSP Settings page under Donations | Payments.</value>
    </labels>
    <labels>
        <fullName>pmtWizardPaymentsDisabledTitle</fullName>
        <categories>Payment Wizard</categories>
        <language>en_US</language>
        <protected>false</protected>
        <shortDescription>pmtWizardPaymentsDisabledTitle</shortDescription>
        <value>NPSP Payments Not Enabled</value>
    </labels>
    <labels>
        <fullName>pmtWizardPaymentsNoAccessMessage</fullName>
        <categories>Payment Wizard</categories>
        <language>en_US</language>
        <protected>true</protected>
        <shortDescription>Message displayed when the user has no permission to manage payments</shortDescription>
        <value>You do not have permissions to manage Payments.</value>
    </labels>
    <labels>
        <fullName>pmtWizardSectionTitle</fullName>
        <categories>Payment Wizard</categories>
        <language>en_US</language>
        <protected>false</protected>
        <shortDescription>pmtWizardSectionTitle</shortDescription>
        <value>Current Opportunity Info</value>
    </labels>
    <labels>
        <fullName>pmtWizardSectionWriteoff</fullName>
        <categories>Payment Wizard</categories>
        <language>en_US</language>
        <protected>false</protected>
        <shortDescription>pmtWizardSectionWriteoff</shortDescription>
        <value>Write Off Remaining Balance</value>
    </labels>
    <labels>
        <fullName>pmtWizardSectionWriteoffPayments</fullName>
        <categories>Payment Wizard</categories>
        <language>en_US</language>
        <protected>false</protected>
        <shortDescription>pmtWizardSectionWriteoffPayments</shortDescription>
        <value>Write Off Payments</value>
    </labels>
    <labels>
        <fullName>pmtWizardSubtitle</fullName>
        <categories>Payment Wizard</categories>
        <language>en_US</language>
        <protected>false</protected>
        <shortDescription>pmtWizardSubtitle</shortDescription>
        <value>Create one or more Payments for this Opportunity</value>
    </labels>
    <labels>
        <fullName>pmtWizardToBeCreated</fullName>
        <categories>Payment Wizard</categories>
        <language>en_US</language>
        <protected>false</protected>
        <shortDescription>pmtWizardToBeCreated</shortDescription>
        <value>Payments to be Created</value>
    </labels>
    <labels>
        <fullName>pmtWizardWarning</fullName>
        <categories>Payment Wizard</categories>
        <language>en_US</language>
        <protected>false</protected>
        <shortDescription>pmtWizardWarning</shortDescription>
        <value>Warning</value>
    </labels>
    <labels>
        <fullName>pmtWizardWeek</fullName>
        <categories>Payment Wizard</categories>
        <language>en_US</language>
        <protected>true</protected>
        <shortDescription>pmtWizardWeek</shortDescription>
        <value>Week</value>
    </labels>
    <labels>
        <fullName>pmtWizardWriteoffDate</fullName>
        <categories>Payment Wizard</categories>
        <language>en_US</language>
        <protected>false</protected>
        <shortDescription>pmtWizardWriteoffDate</shortDescription>
        <value>Which date would you like to use?</value>
    </labels>
    <labels>
        <fullName>pmtWizardWriteoffMessage</fullName>
        <categories>Payment Wizard</categories>
        <language>en_US</language>
        <protected>false</protected>
        <shortDescription>pmtWizardWriteoffMessage</shortDescription>
        <value>You are preparing to write off {0} Payment(s) totaling {1}</value>
    </labels>
    <labels>
        <fullName>pmtWizardWriteoffNoAccessMessage</fullName>
        <categories>Payment Wizard</categories>
        <language>en_US</language>
        <protected>true</protected>
        <shortDescription>Message displayed when the user has no permission to apply the Write Off</shortDescription>
        <value>You do not have permissions to Write Off Payments.</value>
    </labels>
    <labels>
        <fullName>pmtWizardYear</fullName>
        <categories>Payment Wizard</categories>
        <language>en_US</language>
        <protected>true</protected>
        <shortDescription>pmtWizardYear</shortDescription>
        <value>Year</value>
    </labels>
    <labels>
        <fullName>pmtWrittenOffPaymentDateRequired</fullName>
        <categories>Payment, Accounting Data Consistency</categories>
        <language>en_US</language>
        <protected>true</protected>
        <shortDescription>pmtWrittenOffPaymentDateRequired</shortDescription>
        <value>A written off Payment must have a Payment Date.</value>
    </labels>
    <labels>
        <fullName>ProgressMarkerAssistiveTextProgress</fullName>
        <categories>AlternativeText</categories>
        <language>en_US</language>
        <protected>true</protected>
        <shortDescription>ProgressMarkerAssistiveTextProgress</shortDescription>
        <value>Progress:</value>
    </labels>
    <labels>
        <fullName>pscDeleteRow</fullName>
        <categories>Manage Soft Credits</categories>
        <language>en_US</language>
        <protected>true</protected>
        <shortDescription>pscDeleteRow</shortDescription>
        <value>Delete Row</value>
    </labels>
    <labels>
        <fullName>pscManageSoftCreditsAdd</fullName>
        <categories>Manage Soft Credits</categories>
        <language>en_US</language>
        <protected>false</protected>
        <shortDescription>pscManageSoftCreditsAdd</shortDescription>
        <value>Add another soft credit</value>
    </labels>
    <labels>
        <fullName>pscManageSoftCreditsAmount</fullName>
        <categories>Manage Soft Credits</categories>
        <language>en_US</language>
        <protected>false</protected>
        <shortDescription>pscManageSoftCreditsAmount</shortDescription>
        <value>Amount</value>
    </labels>
    <labels>
        <fullName>pscManageSoftCreditsAmountMissing</fullName>
        <categories>Manage Soft Credits</categories>
        <language>en_US</language>
        <protected>false</protected>
        <shortDescription>pscManageSoftCreditsAmountMissing</shortDescription>
        <value>Please enter an amount or percent for each soft credit.</value>
    </labels>
    <labels>
        <fullName>pscManageSoftCreditsContactMissing</fullName>
        <categories>Manage Soft Credits</categories>
        <language>en_US</language>
        <protected>false</protected>
        <shortDescription>pscManageSoftCreditsContactMissing</shortDescription>
        <value>You must enter a Contact for each soft credit.</value>
    </labels>
    <labels>
        <fullName>pscManageSoftCreditsAmountOrPercent</fullName>
        <categories>Manage Soft Credits</categories>
        <language>en_US</language>
        <protected>false</protected>
        <shortDescription>pscManageSoftCreditsAmountOrPercent</shortDescription>
        <value>Amount or Percent</value>
    </labels>
    <labels>
        <fullName>pscManageSoftCreditsCantChangeCurrency</fullName>
        <categories>Manage Soft Credits</categories>
        <language>en_US</language>
        <protected>false</protected>
        <shortDescription>pscManageSoftCreditsCantChangeCurrency</shortDescription>
        <value>You can&apos;t modify soft credit currencies directly. Update the parent Opportunity&apos;s currency, and NPSP will automatically update the currency of all related soft credits.</value>
    </labels>
    <labels>
        <fullName>pscManageSoftCreditsPermissionDenied</fullName>
        <categories>Manage Soft Credits, Error</categories>
        <language>en_US</language>
        <protected>true</protected>
        <shortDescription>You do not have permission to manage soft credits</shortDescription>
        <value>You do not have permissions to manage Partial Soft Credits. Please contact your system administrator for more information.</value>
    </labels>
    <labels>
        <fullName>pscManageSoftCreditsFull</fullName>
        <categories>Manage Soft Credits</categories>
        <language>en_US</language>
        <protected>false</protected>
        <shortDescription>pscManageSoftCreditsFull</shortDescription>
        <value>Full</value>
    </labels>
    <labels>
        <fullName>pscManageSoftCreditsInvalidContact</fullName>
        <categories>Manage Soft Credits</categories>
        <language>en_US</language>
        <protected>false</protected>
        <shortDescription>pscManageSoftCreditsInvalidContact</shortDescription>
        <value>{0} is the Primary Contact for this Opportunity. You can't add soft credit to this Contact.</value>
    </labels>
    <labels>
        <fullName>pscManageSoftCreditsNoRoles</fullName>
        <categories>Manage Soft Credits</categories>
        <language>en_US</language>
        <protected>false</protected>
        <shortDescription>pscManageSoftCreditsNoRoles</shortDescription>
        <value>You have no Roles specified as Soft Credit Roles. In NPSP Settings under Donations | Contact Roles, select at least one Role in the Soft Credit Roles setting.</value>
    </labels>
    <labels>
        <fullName>pscManageSoftCreditsOppAmount</fullName>
        <categories>Manage Soft Credits</categories>
        <language>en_US</language>
        <protected>false</protected>
        <shortDescription>pscManageSoftCreditsOppAmount</shortDescription>
        <value>Total Amount</value>
    </labels>
    <labels>
        <fullName>pscManageSoftCreditsPSCAmount</fullName>
        <categories>Manage Soft Credits</categories>
        <language>en_US</language>
        <protected>false</protected>
        <shortDescription>pscManageSoftCreditsPSCAmount</shortDescription>
        <value>Soft Credit Amount</value>
    </labels>
    <labels>
        <fullName>pscManageSoftCreditsPartial</fullName>
        <categories>Manage Soft Credits</categories>
        <language>en_US</language>
        <protected>false</protected>
        <shortDescription>pscManageSoftCreditsPartial</shortDescription>
        <value>Partial</value>
    </labels>
    <labels>
        <fullName>pscManageSoftCreditsPercent</fullName>
        <categories>Manage Soft Credits</categories>
        <language>en_US</language>
        <protected>false</protected>
        <shortDescription>pscManageSoftCreditsPercent</shortDescription>
        <value>Percent</value>
    </labels>
    <labels>
        <fullName>pscManageSoftCreditsPrimaryDonor</fullName>
        <categories>Manage Soft Credits</categories>
        <language>en_US</language>
        <protected>false</protected>
        <shortDescription>pscManageSoftCreditsPrimaryDonor</shortDescription>
        <value>Primary Donor</value>
    </labels>
    <labels>
        <fullName>pscManageSoftCreditsReconcileFail</fullName>
        <categories>Manage Soft Credits</categories>
        <language>en_US</language>
        <protected>false</protected>
        <shortDescription>pscManageSoftCreditsReconcileFail</shortDescription>
        <value>The total Soft Credit Amount can't exceed the Opportunity Amount. Select Allow Soft Credit Amount more than Total Amount to override this restriction.</value>
    </labels>
    <labels>
        <fullName>pscManageSoftCreditsRestrictions</fullName>
        <categories>Manage Soft Creditds</categories>
        <language>en_US</language>
        <protected>false</protected>
        <shortDescription>pscManageSoftCreditsRestrictions</shortDescription>
        <value>Soft Credit Restrictions</value>
    </labels>
    <labels>
        <fullName>pscManageSoftCreditsRoleMissing</fullName>
        <categories>Manage Soft Credits</categories>
        <language>en_US</language>
        <protected>false</protected>
        <shortDescription>pscManageSoftCreditsRoleMissing</shortDescription>
        <value>You must specify a Role Name for all soft credits.</value>
    </labels>
    <labels>
        <fullName>pscManageSoftCreditsTitle</fullName>
        <categories>Manage Soft Credits</categories>
        <language>en_US</language>
        <protected>false</protected>
        <shortDescription>pscManageSoftCreditsTitle</shortDescription>
        <value>Manage Soft Credits</value>
    </labels>
    <labels>
        <fullName>pscManageSoftCreditsType</fullName>
        <categories>Manage Soft Credits</categories>
        <language>en_US</language>
        <protected>false</protected>
        <shortDescription>pscManageSoftCreditsType</shortDescription>
        <value>Type</value>
    </labels>
    <labels>
        <fullName>pscManageSoftCreditsUnaccounted</fullName>
        <categories>Manage Soft Credits</categories>
        <language>en_US</language>
        <protected>false</protected>
        <shortDescription>pscManageSoftCreditsUnaccounted</shortDescription>
        <value>Total Unaccounted</value>
    </labels>
    <labels>
        <fullName>pscManageSoftCreditsValidateTotals</fullName>
        <categories>Manage Soft Credits</categories>
        <language>en_US</language>
        <protected>false</protected>
        <shortDescription>pscManageSoftCreditsValidateTotals</shortDescription>
        <value>Allow Soft Credit Amount more than Total Amount</value>
    </labels>
    <labels>
        <fullName>sendAcknowledgmentFailedStatus</fullName>
        <categories>Send Acknowledgment button</categories>
        <language>en_US</language>
        <protected>false</protected>
        <shortDescription>sendAcknowledgmentFailedStatus</shortDescription>
        <value>Email Acknowledgment Not Sent</value>
    </labels>
    <labels>
        <fullName>sendAcknowledgmentFailureReasons</fullName>
        <categories>Send Acknowledgment Button</categories>
        <language>en_US</language>
        <protected>false</protected>
        <shortDescription>sendAcknowledgmentFailureReasons</shortDescription>
        <value>NPSP did not send acknowledgements for the following records. Acknowledgements can fail if there is no workflow rule (Acknowledgement Status EQUALS &apos;Send Acknowledgement&apos;) activated to send the acknowledgement, or if the records did not meet additional criteria to trigger the workflow rule. For example, if Primary Contact is not set, or if the Primary Contact&apos;s email field is empty or invalid.</value>
    </labels>
    <labels>
        <fullName>sendAcknowledgmentFireStatus</fullName>
        <categories>Send Acknowledgment Button</categories>
        <language>en_US</language>
        <protected>false</protected>
        <shortDescription>sendAcknowledgmentFireStatus</shortDescription>
        <value>Email Acknowledgment Now</value>
    </labels>
    <labels>
        <fullName>sendAcknowledgmentNoneSelected</fullName>
        <categories>Send Acknowledgment button</categories>
        <language>en_US</language>
        <protected>false</protected>
        <shortDescription>sendAcknowledgmentNoneSelected</shortDescription>
        <value>You must select one or more Opportunities before clicking Email Acknowledgments.</value>
    </labels>
    <labels>
        <fullName>sendAcknowledgmentNumberNoEmail</fullName>
        <categories>Send Acknowledgment Button</categories>
        <language>en_US</language>
        <protected>false</protected>
        <shortDescription>sendAcknowledgmentNumberNoEmail</shortDescription>
        <value>NPSP failed to send {0} acknowledgement(s).</value>
    </labels>
    <labels>
        <fullName>sendAcknowledgmentNumberSent</fullName>
        <categories>Send Acknowledgment Button</categories>
        <language>en_US</language>
        <protected>false</protected>
        <shortDescription>sendAcknowledgmentNumberSent</shortDescription>
        <value>{0} acknowledgment(s) sent.</value>
    </labels>
    <labels>
        <fullName>sendAcknowledgmentNumberAlreadySent</fullName>
        <categories>Send Acknowledgment Button</categories>
        <language>en_US</language>
        <protected>true</protected>
        <shortDescription>sendAcknowledgmentNumberAlreadySent</shortDescription>
        <value>{0} acknowledgment(s) already sent.</value>
    </labels>
    <labels>
        <fullName>sendAcknowledgmentPageTitle</fullName>
        <categories>Send Acknowledgment Button</categories>
        <language>en_US</language>
        <protected>false</protected>
        <shortDescription>sendAcknowledgmentPageTitle</shortDescription>
        <value>Email Acknowledgments</value>
    </labels>
    <labels>
        <fullName>sendAcknowledgmentReturnLinkLabel</fullName>
        <categories>Send Acknowledgment Button</categories>
        <language>en_US</language>
        <protected>false</protected>
        <shortDescription>sendAcknowledgmentReturnLinkLabel</shortDescription>
        <value>Return to Opportunity</value>
    </labels>
    <labels>
        <fullName>sendAcknowledgmentSucceeded</fullName>
        <categories>Send Acknowledgment button</categories>
        <language>en_US</language>
        <protected>false</protected>
        <shortDescription>sendAcknowledgmentSucceeded</shortDescription>
        <value>Acknowledged</value>
    </labels>
    <labels>
        <fullName>statusCompleted</fullName>
        <categories>Status</categories>
        <language>en_US</language>
        <protected>false</protected>
        <shortDescription>statusCompleted</shortDescription>
        <value>Completed</value>
    </labels>
    <labels>
        <fullName>statusInProgress</fullName>
        <categories>Status</categories>
        <language>en_US</language>
        <protected>false</protected>
        <shortDescription>statusInProgress</shortDescription>
        <value>In Progress</value>
    </labels>
    <labels>
        <fullName>statusNotStarted</fullName>
        <categories>Status</categories>
        <language>en_US</language>
        <protected>false</protected>
        <shortDescription>statusNotStarted</shortDescription>
        <value>Not Started</value>
    </labels>
    <labels>
        <fullName>stgActive</fullName>
        <categories>Settings</categories>
        <language>en_US</language>
        <protected>true</protected>
        <shortDescription>stgActive</shortDescription>
        <value>Active</value>
    </labels>
    <labels>
        <fullName>stgAdd</fullName>
        <categories>Settings</categories>
        <language>en_US</language>
        <protected>true</protected>
        <shortDescription>To add to a list</shortDescription>
        <value>Add</value>
    </labels>
    <labels>
        <fullName>stgAddrGeneralSettingsIntro</fullName>
        <categories>Settings, address</categories>
        <language>en_US</language>
        <protected>false</protected>
        <shortDescription>stgAddrGeneralSettingsIntro</shortDescription>
        <value>Household and Organization Account Management lets you add multiple Addresses to an Account, specify default Addresses, and specify seasonal Addresses. Address Management is only available in NPSP3 and later with the Household Account model.</value>
    </labels>
    <labels>
        <fullName>stgAddrMustChooseClass</fullName>
        <categories>Settings, address</categories>
        <language>en_US</language>
        <protected>false</protected>
        <shortDescription>stgAddrMustChooseClass</shortDescription>
        <value>You must choose a verification service in order to enable automatic verification.</value>
    </labels>
    <labels>
        <fullName>stgAddrPermissionDenied</fullName>
        <categories>Settings, address</categories>
        <language>en_US</language>
        <protected>true</protected>
        <shortDescription>Permission Denied on Address Verification Panel</shortDescription>
        <value>You do not have permissions to manage Address settings. Please contact your system administrator for more information.</value>
    </labels>
    <labels>
        <fullName>stgAllocationLevel</fullName>
        <categories>Settings</categories>
        <language>en_US</language>
        <protected>true</protected>
        <shortDescription>stgAllocationLevel</shortDescription>
        <value>Allocation Type</value>
    </labels>
    <labels>
        <fullName>stgBDIGoToSetup</fullName>
        <categories>Settings</categories>
        <language>en_US</language>
        <protected>true</protected>
        <shortDescription>stgBDIGoToSetup</shortDescription>
        <value>Configure Advanced Mapping</value>
    </labels>
    <labels>
        <fullName>stgBtnBack</fullName>
        <categories>Settings</categories>
        <language>en_US</language>
        <protected>true</protected>
        <shortDescription>Button to go back to a previous page</shortDescription>
        <value>Back</value>
    </labels>
    <labels>
        <fullName>stgBtnCancel</fullName>
        <categories>Settings, UTIL_PageHeader</categories>
        <language>en_US</language>
        <protected>false</protected>
        <shortDescription>stgBtnCancel</shortDescription>
        <value>Cancel</value>
    </labels>
    <labels>
        <fullName>stgBtnClearErrorLog</fullName>
        <categories>Settings</categories>
        <language>en_US</language>
        <protected>false</protected>
        <shortDescription>stgBtnClearErrorLog</shortDescription>
        <value>Clear Error Log</value>
    </labels>
    <labels>
        <fullName>stgBtnClone</fullName>
        <categories>Settings</categories>
        <language>en_US</language>
        <protected>true</protected>
        <shortDescription>stgBtnClone</shortDescription>
        <value>Clone</value>
    </labels>
    <labels>
        <fullName>stgBtnCreateAutoRel</fullName>
        <categories>Settings</categories>
        <language>en_US</language>
        <protected>false</protected>
        <shortDescription>stgBtnCreateAutoRel</shortDescription>
        <value>Create Automatic Relationship</value>
    </labels>
    <labels>
        <fullName>stgBtnCreateMapping</fullName>
        <categories>Settings</categories>
        <language>en_US</language>
        <protected>false</protected>
        <shortDescription>stgBtnCreateMapping</shortDescription>
        <value>Create Custom Mapping</value>
    </labels>
    <labels>
        <fullName>stgBtnCreateRDPeriod</fullName>
        <categories>Settings</categories>
        <language>en_US</language>
        <protected>false</protected>
        <shortDescription>stgBtnCreateRDPeriod</shortDescription>
        <value>Create Custom Installment Period</value>
    </labels>
    <labels>
        <fullName>stgBtnCreateRelReciprocal</fullName>
        <categories>Settings</categories>
        <language>en_US</language>
        <protected>false</protected>
        <shortDescription>stgBtnCreateRelReciprocal</shortDescription>
        <value>Create Reciprocal Relationship</value>
    </labels>
    <labels>
        <fullName>stgBtnCreateTH</fullName>
        <categories>Settings</categories>
        <language>en_US</language>
        <protected>false</protected>
        <shortDescription>stgBtnCreateTH</shortDescription>
        <value>Create Trigger Handler</value>
    </labels>
    <labels>
        <fullName>stgBtnCreateUDR</fullName>
        <categories>Settings</categories>
        <language>en_US</language>
        <protected>false</protected>
        <shortDescription>stgBtnCreateUDR</shortDescription>
        <value>Create Rollup</value>
    </labels>
    <labels>
        <fullName>stgBtnEdit</fullName>
        <categories>Settings</categories>
        <language>en_US</language>
        <protected>false</protected>
        <shortDescription>stgBtnEdit</shortDescription>
        <value>Edit</value>
    </labels>
    <labels>
        <fullName>stgBtnHHAutoName</fullName>
        <categories>Settings</categories>
        <language>en_US</language>
        <protected>false</protected>
        <shortDescription>stgBtnHHAutoName</shortDescription>
        <value>Refresh All Household Names</value>
    </labels>
    <labels>
        <fullName>stgBtnNew</fullName>
        <categories>Settings</categories>
        <language>en_US</language>
        <protected>false</protected>
        <shortDescription>stgBtnNew</shortDescription>
        <value>New</value>
    </labels>
    <labels>
        <fullName>stgBtnNewAutoRel</fullName>
        <categories>Settings</categories>
        <language>en_US</language>
        <protected>false</protected>
        <shortDescription>stgBtnNewAutoRel</shortDescription>
        <value>New Automatic Relationship</value>
    </labels>
    <labels>
        <fullName>stgBtnNewONS</fullName>
        <categories>Settings</categories>
        <language>en_US</language>
        <protected>false</protected>
        <shortDescription>stgBtnNewONS</shortDescription>
        <value>New Opportunity Name</value>
    </labels>
    <labels>
        <fullName>stgBtnNewPaymentMap</fullName>
        <categories>Settings</categories>
        <language>en_US</language>
        <protected>false</protected>
        <shortDescription>stgBtnNewPaymentMap</shortDescription>
        <value>New Payment Field Mapping</value>
    </labels>
    <labels>
        <fullName>stgBtnNewRDFieldMap</fullName>
        <categories>Settings</categories>
        <language>en_US</language>
        <protected>false</protected>
        <shortDescription>stgBtnNewRDFieldMap</shortDescription>
        <value>New Custom Field Mapping</value>
    </labels>
    <labels>
        <fullName>stgBtnNewRDPeriod</fullName>
        <categories>Settings</categories>
        <language>en_US</language>
        <protected>false</protected>
        <shortDescription>stgBtnNewRDPeriod</shortDescription>
        <value>New Custom Installment Period</value>
    </labels>
    <labels>
        <fullName>stgBtnNewRelReciprocal</fullName>
        <categories>Settings</categories>
        <language>en_US</language>
        <protected>false</protected>
        <shortDescription>stgBtnNewRelReciprocal</shortDescription>
        <value>New Reciprocal Relationship</value>
    </labels>
    <labels>
        <fullName>stgBtnNewTH</fullName>
        <categories>Settings</categories>
        <language>en_US</language>
        <protected>false</protected>
        <shortDescription>stgBtnNewTH</shortDescription>
        <value>New Trigger Handler</value>
    </labels>
    <labels>
        <fullName>stgBtnNewUDR</fullName>
        <categories>Settings</categories>
        <language>en_US</language>
        <protected>false</protected>
        <shortDescription>stgBtnNewUDR</shortDescription>
        <value>New User Defined Rollup</value>
    </labels>
    <labels>
        <fullName>stgBtnRDCreateNewMap</fullName>
        <categories>Settings</categories>
        <language>en_US</language>
        <protected>false</protected>
        <shortDescription>stgBtnRDCreateNewMap</shortDescription>
        <value>Create Custom Field Mapping</value>
    </labels>
    <labels>
        <fullName>stgBtnRefreshOpportunityNames</fullName>
        <categories>Settings</categories>
        <language>en_US</language>
        <protected>false</protected>
        <shortDescription>stgBtnRefreshOpportunityNames</shortDescription>
        <value>Refresh All Opportunity Names</value>
    </labels>
    <labels>
        <fullName>stgBtnRefreshPrimaryContacts</fullName>
        <categories>Settings</categories>
        <language>en_US</language>
        <protected>false</protected>
        <shortDescription>stgBtnRefreshPrimaryContacts</shortDescription>
        <value>Refresh All Opportunity Primary Contacts</value>
    </labels>
    <labels>
        <fullName>stgBtnRunBatch</fullName>
        <categories>Settings</categories>
        <language>en_US</language>
        <protected>false</protected>
        <shortDescription>stgBtnRunBatch</shortDescription>
        <value>Run Batch</value>
    </labels>
    <labels>
        <fullName>stgBtnSave</fullName>
        <categories>Settings, UTIL_PageHeader</categories>
        <language>en_US</language>
        <protected>false</protected>
        <shortDescription>stgBtnSave</shortDescription>
        <value>Save</value>
    </labels>
    <labels>
        <fullName>stgCheckboxTrue</fullName>
        <categories>Settings</categories>
        <language>en_US</language>
        <protected>true</protected>
        <shortDescription>For alternative text when a boolean is selected.</shortDescription>
        <value>Selected</value>
    </labels>
    <labels>
        <fullName>stgCheckboxFalse</fullName>
        <categories>Settings</categories>
        <language>en_US</language>
        <protected>true</protected>
        <shortDescription>For alternative text when a boolean is not selected.</shortDescription>
        <value>Not Selected</value>
    </labels>
    <labels>
        <fullName>stgClearErrors</fullName>
        <language>en_US</language>
        <protected>true</protected>
        <shortDescription>Error shown when errors must be removed before something else can occur.</shortDescription>
        <value>Clear errors before proceeding.</value>
    </labels>
    <labels>
        <fullName>stgCountOf</fullName>
        <categories>Settings</categories>
        <language>en_US</language>
        <protected>false</protected>
        <shortDescription>stgCountOf</shortDescription>
        <value>Count of</value>
    </labels>
    <labels>
        <fullName>stgCreatedBy</fullName>
        <categories>Settings</categories>
        <language>en_US</language>
        <protected>false</protected>
        <shortDescription>stgCreatedBy</shortDescription>
        <value>Created By</value>
    </labels>
    <labels>
        <fullName>stgCRLPHouseholdAccountError</fullName>
        <categories>Settings</categories>
        <language>en_US</language>
        <protected>true</protected>
        <shortDescription>stgCRLPHouseholdAccountError</shortDescription>
        <value>You must be using the Household Account Model in order to use Customizable Rollups.</value>
    </labels>
    <labels>
        <fullName>stgCRLPInfoOnUDRBody</fullName>
        <categories>Settings</categories>
        <language>en_US</language>
        <protected>true</protected>
        <shortDescription>stgCRLPInfoOnUDRBody</shortDescription>
        <value>Customizable Rollups offer all the functionality of User Defined Rollups and so much more:&lt;br/&gt;
            &lt;br/&gt;
            ● Roll up Payments in addition to Opportunities&lt;br/&gt;
            ● Use filters to easily exclude certain records or data&lt;br/&gt;
            ● Roll up data for more than 2 years back&lt;br/&gt;
            &lt;br/&gt;
            Go to NPSP Settings | Donations | Customizable Rollups to enable Customizable Rollups and get started using them!
        </value>
    </labels>
    <labels>
        <fullName>stgCRLPInfoOnUDRHeading</fullName>
        <categories>Settings</categories>
        <language>en_US</language>
        <protected>true</protected>
        <shortDescription>stgCRLPInfoOnUDRHeading</shortDescription>
        <value>Why not try Customizable Rollups instead?</value>
    </labels>
    <labels>
        <fullName>stgCRLPNonAdminError</fullName>
        <categories>Settings</categories>
        <language>en_US</language>
        <protected>true</protected>
        <shortDescription>stgCRLPNonAdminError</shortDescription>
        <value>Only System Administrators can enable or disable Customizable Rollups.</value>
    </labels>
    <labels>
        <fullName>stgCRLPGoToSetup</fullName>
        <categories>Settings</categories>
        <language>en_US</language>
        <protected>true</protected>
        <shortDescription>stgCRLPGoToSetup</shortDescription>
        <value>Configure Customizable Rollups</value>
    </labels>
    <labels>
        <fullName>stgCRLPReset</fullName>
        <categories>Settings</categories>
        <language>en_US</language>
        <protected>true</protected>
        <shortDescription>stgCRLPReset</shortDescription>
        <value>Reset to Defaults</value>
    </labels>
    <labels>
        <fullName>stgDefaultValue</fullName>
        <categories>Settings</categories>
        <language>en_US</language>
        <protected>false</protected>
        <shortDescription>stgDefaultValue</shortDescription>
        <value>Default Value</value>
    </labels>
    <labels>
        <fullName>stgDIFMNonAdminError</fullName>
        <categories>Settings</categories>
        <language>en_US</language>
        <protected>true</protected>
        <shortDescription>stgDIFMNonAdminError</shortDescription>
        <value>Only System Administrators can enable or disable Data Import Advanced Mapping.</value>
    </labels>
    <labels>
        <fullName>stgDocumentation</fullName>
        <categories>Settings</categories>
        <language>en_US</language>
        <protected>false</protected>
        <shortDescription>stgDocumentation</shortDescription>
        <value>Documentation</value>
    </labels>
    <labels>
        <fullName>stgDeploymentCustomMetadataMappingEnabled</fullName>
        <categories>Settings</categories>
        <language>en_US</language>
        <protected>true</protected>
        <shortDescription>stgDeploymentCustomMetadataMappingEnabled</shortDescription>
        <value>Advanced Mapping is enabled.</value>
    </labels>
    <labels>
        <fullName>stgDeploymentHasInvalidHelpTextMappings</fullName>
        <categories>Settings</categories>
        <language>en_US</language>
        <protected>true</protected>
        <shortDescription>stgDeploymentHasInvalidHelpTextMappings</shortDescription>
        <value>Advanced Mapping is enabled, but we found some invalid Help Text mappings that couldn't be migrated. &lt;b&gt;Take a screenshot of the table below; it will not be displayed again after you leave this page.&lt;/b&gt;</value>
    </labels>
    <labels>
        <fullName>stgDeploymentHelpTextMappingEnabled</fullName>
        <categories>Settings</categories>
        <language>en_US</language>
        <protected>true</protected>
        <shortDescription>stgDeploymentHelpTextMappingEnabled</shortDescription>
        <value>Help Text mapping is enabled.</value>
    </labels>
    <labels>
        <fullName>stgDeploymentInProgress</fullName>
        <categories>Settings</categories>
        <language>en_US</language>
        <protected>true</protected>
        <shortDescription>stgDeploymentInProgress</shortDescription>
        <value>Deployment in progress. You can leave this page. The page will reload when deployment is finished.</value>
    </labels>
    <labels>
        <fullName>stgDeploymentTimedOut</fullName>
        <categories>Settings</categories>
        <language>en_US</language>
        <protected>true</protected>
        <shortDescription>stgDeploymentInProgress</shortDescription>
        <value>Page timed out.</value>
    </labels>
    <labels>
        <fullName>stgDeploymentTryAgain</fullName>
        <categories>Settings</categories>
        <language>en_US</language>
        <protected>true</protected>
        <shortDescription>stgDeploymentTryAgain</shortDescription>
        <value>You can try again immediately.</value>
    </labels>
    <labels>
        <fullName>stgDontAutoScheduleHelpText</fullName>
        <categories>Settings</categories>
        <language>en_US</language>
        <protected>false</protected>
        <shortDescription>stgDontAutoScheduleHelpText</shortDescription>
        <value>NPSP has a number of Scheduled Jobs that calculate rollups, update Recurring Donations and Seasonal Addresses, and perform error handling.
&lt;br/&gt;
&lt;br/&gt;
When Don't Auto Schedule Default NPSP Jobs is not selected, whenever you load the NPSP Settings page, NPSP checks that all the default NPSP Jobs are scheduled. If they're not scheduled, NPSP reschedules them. NPSP will reschedule only missing NPSP Jobs; it will not overwrite Jobs that have been updated.
&lt;br/&gt;
&lt;br/&gt;
To view these Jobs, search for Scheduled Jobs in Salesforce Setup.
&lt;br/&gt;
&lt;br/&gt;
Selecting Don't Auto Schedule Default NPSP Jobs tells NPSP not to check for or reschedule the default Jobs.</value>
    </labels>
    <labels>
        <fullName>stgErrorINaming</fullName>
        <categories>Settings</categories>
        <language>en_US</language>
        <protected>false</protected>
        <shortDescription>stgErrorINaming</shortDescription>
        <value>The Apex class you selected in the Implementing Class field does not implement the HH_INaming interface. Select a different Apex class, or use the default NPSP class HH_NameSpec.</value>
    </labels>
    <labels>
        <fullName>stgErrorInvalidClass</fullName>
        <categories>Settings</categories>
        <language>en_US</language>
        <protected>false</protected>
        <shortDescription>stgErrorInvalidClass</shortDescription>
        <value>Invalid Implementing Class.</value>
    </labels>
    <labels>
        <fullName>stgErrorInvalidNameFormat</fullName>
        <categories>Settings</categories>
        <language>en_US</language>
        <protected>false</protected>
        <shortDescription>stgErrorInvalidNameFormat</shortDescription>
        <value>Error in {0}: {1}</value>
    </labels>
    <labels>
        <fullName>stgErrorMissingDefaultGauRecordWithPmtAllocEnabled</fullName>
        <categories>Validation Error</categories>
        <language>en_US</language>
        <protected>true</protected>
        <shortDescription>stgErrorMissingDefaultGauRecordWithPmtAllocEnabled</shortDescription>
        <value>The previously configured Default General Accounting Unit no longer exists and has been removed. You must re-enable Default Allocations and select a Default General Accounting Unit in order to use payment allocations. Open the GAU Allocations page in NPSP Settings to update the Default Allocation Settings.</value>
    </labels>
    <labels>
        <fullName>stgErrorMissingDefaultGauRecord</fullName>
        <categories>Validation Error</categories>
        <language>en_US</language>
        <protected>true</protected>
        <shortDescription>stgErrorMissingDefaultGauRecord</shortDescription>
        <value>The previously configured Default General Accounting Unit no longer exists and has been removed. To re-enable Default Allocations, open the GAU Allocations page in NPSP Settings.</value>
    </labels>
    <labels>
        <fullName>stgHHNameRefreshTitle</fullName>
        <categories>Settings</categories>
        <language>en_US</language>
        <protected>false</protected>
        <shortDescription>stgHHNameRefreshTitle</shortDescription>
        <value>Refresh Household Names</value>
    </labels>
    <labels>
        <fullName>stgHelpAccountModel</fullName>
        <categories>Settings</categories>
        <language>en_US</language>
        <protected>false</protected>
        <shortDescription>stgHelpAccountModel</shortDescription>
        <value>The Account model used by the Nonprofit Success Pack. This option controls what happens when you create a Contact with a blank Account field value. WARNING: You should not use the Account Model record type you select as the default Account record type for any Profile. Doing so can cause various data issues.</value>
    </labels>
    <labels>
        <fullName>stgHelpAdvancedMapping1</fullName>
        <categories>Settings</categories>
        <language>en_US</language>
        <protected>false</protected>
        <shortDescription>stgHelpAdvancedMapping1</shortDescription>
        <value>When you enable Advanced Mapping, we convert your existing Help Text field mappings to Advanced Mapping. Once enabled, you'll edit mappings and create new ones on this page.</value>
    </labels>
    <labels>
        <fullName>stgHelpAdvancedMapping2</fullName>
        <categories>Settings</categories>
        <language>en_US</language>
        <protected>false</protected>
        <shortDescription>stgHelpAdvancedMapping2</shortDescription>
        <value>You can disable Advanced Mapping and go back to Help Text mapping, but any changes you made with Advanced Mapping will be lost.</value>
    </labels>
    <labels>
        <fullName>stgHelpAdvancedMapping3</fullName>
        <categories>Settings</categories>
        <language>en_US</language>
        <protected>false</protected>
        <shortDescription>stgHelpAdvancedMapping3</shortDescription>
        <value>Find complete Advanced Mapping setup documentation &lt;a href=&quot;https://powerofus.force.com/NPSP_Advanced_Mapping&quot; target=&quot;_blank&quot;&gt;here&lt;/a&gt;.</value>
    </labels>
    <labels>
        <fullName>stgHelpAdvancedMapping4</fullName>
        <categories>Settings</categories>
        <language>en_US</language>
        <protected>false</protected>
        <shortDescription>stgHelpAdvancedMapping4</shortDescription>
        <value>
            &lt;b&gt;This message won't be displayed if you leave this page! Take a screenshot of this page or copy the information in the table below to track the Help Text mappings you need correct. &lt;/b&gt;
            &lt;br/&gt;
            &lt;br/&gt;
            We couldn't convert some of your existing Help Text mappings because they're invalid. &lt;a href=&quot;https://powerofus.force.com//NPSP_Help_Text_Mapping&quot; target=&quot;_blank&quot;&gt;Read more about common Help Text mapping issues&lt;/a&gt;. We recommend disabling Advanced Mapping, correcting the invalid Help Text mappings, then re-enabling Advanced Mapping. Alternatively, you could add these mappings when you configure Advanced Mapping on the next screen, but these additional mappings will revert to the original invalid Help Text if you disable Advanced Mapping.
        </value>
    </labels>
    <labels>
        <fullName>stgHelpAdvancedMappingInvalidHelpText</fullName>
        <categories>Settings</categories>
        <language>en_US</language>
        <protected>false</protected>
        <shortDescription>stgHelpAdvancedMappingInvalidHelpText</shortDescription>
        <value>Invalid Help Text Mappings</value>
    </labels>
    <labels>
        <fullName>stgHelpAdvancedMappingTableHeader1</fullName>
        <categories>Settings</categories>
        <language>en_US</language>
        <protected>false</protected>
        <shortDescription>stgHelpAdvancedMappingTableHeader1</shortDescription>
        <value>NPSP Data Import Field</value>
    </labels>
    <labels>
        <fullName>stgHelpAdvancedMappingTableHeader2</fullName>
        <categories>Settings</categories>
        <language>en_US</language>
        <protected>false</protected>
        <shortDescription>stgHelpAdvancedMappingTableHeader2</shortDescription>
        <value>Current Help Text Value</value>
    </labels>
    <labels>
        <fullName>stgHelpAlloFiscalYearRollups</fullName>
        <categories>Allocation, Settings</categories>
        <language>en_US</language>
        <protected>false</protected>
        <shortDescription>stgHelpAlloFiscalYearRollups</shortDescription>
        <value>When selected, this option enables fiscal year settings, rather than calendar year settings, for Allocation rollup totals. To set Fiscal Year information, go to Setup and search for Fiscal Year. NOTE: Nonprofit Success Pack does not support custom fiscal year settings.</value>
    </labels>
    <labels>
        <fullName>stgHelpAlloNDayValue</fullName>
        <categories>Allocation, Settings</categories>
        <language>en_US</language>
        <protected>false</protected>
        <shortDescription>stgHelpAlloNDayValue</shortDescription>
        <value>Sets the value for 'N day' rollups, where 'N' is the number of days from today into the past. This value defaults to roll up GAU Allocations over the past 365 days.</value>
    </labels>
    <labels>
        <fullName>stgHelpAllocationLevel</fullName>
        <categories>Settings</categories>
        <language>en_US</language>
        <protected>true</protected>
        <shortDescription>stgHelpAllocationLevel</shortDescription>
        <value>An allocation is the specific amount of a gift that goes to a designated General Accounting Unit (GAU). This setting determines whether funds are allocated based on the Amount on the Opportunity or the Amount on the Payment.&lt;br/&gt;&lt;br/&gt;

&lt;b&gt;WARNING:&lt;/b&gt; Choosing to use Payment Allocations changes the way Opportunity Allocations work in your org. It's important that you understand these changes and the additional requirements that exist before enabling them.&lt;br/&gt;&lt;br/&gt;

If you enable and start using Payment Allocations and then disable them, you will need to manually reconcile your data and update Opportunity Allocation records to reflect the information previously assigned in Payment Allocations. Review the Payment Allocations documentation to better understand the potential impact.&lt;br/&gt;&lt;br/&gt;

When you enable Payment Allocations, existing rollups remain the same. We do not modify rollups or create new Custom Rollups. You can create new rollups based only on Payments, if you want to.</value>
    </labels>
    <labels>
        <fullName>stgHelpAutoAffil</fullName>
        <categories>Settings</categories>
        <language>en_US</language>
        <protected>false</protected>
        <shortDescription>stgHelpAutoAffil</shortDescription>
        <value>When selected, this option tells Salesforce to create or update Affiliations for Contacts connected to Organization Accounts whenever the Contact's Account field or Primary Affiliation field changes. Organizations Accounts include all Record Types except those defined as Household or One-to-One Account Record Types.</value>
    </labels>
    <labels>
        <fullName>stgHelpAutoRelCampaignRT</fullName>
        <categories>Settings</categories>
        <language>en_US</language>
        <protected>false</protected>
        <shortDescription>stgHelpAutoRelCampaignRT</shortDescription>
        <value>Select the Campaign Type(s) you'd like this Automatic Relationship to be created for.</value>
    </labels>
    <labels>
        <fullName>stgHelpAutoRelField</fullName>
        <categories>Settings</categories>
        <language>en_US</language>
        <protected>false</protected>
        <shortDescription>stgHelpAutoRelField</shortDescription>
        <value>The field that triggers the auto-creation of the Relationship.</value>
    </labels>
    <labels>
        <fullName>stgHelpAutoRelObject</fullName>
        <categories>Settings</categories>
        <language>en_US</language>
        <protected>false</protected>
        <shortDescription>stgHelpAutoRelObject</shortDescription>
        <value>The Salesforce object associated with this auto-created Relationship..</value>
    </labels>
    <labels>
        <fullName>stgHelpAutoRelType</fullName>
        <categories>Settings</categories>
        <language>en_US</language>
        <protected>false</protected>
        <shortDescription>stgHelpAutoRelType</shortDescription>
        <value>The Relationship Type that you want to create between the base Contact or Campaign Member, and the corresponding Contact or Campaign Member. The corresponding Contact or Campaign Member will receive a Reciprocal Relationship value, if one is available.</value>
    </labels>
    <labels>
        <fullName>stgHelpBDEAllowBlankOppNames</fullName>
        <categories>Settings</categories>
        <language>en_US</language>
        <protected>false</protected>
        <shortDescription>stgHelpBDEAllowBlankOppNames</shortDescription>
        <value>If selected, Batch Data Entry will not name Opportunities, even if you leave the Name field blank on the Batch Data Entry page.</value>
    </labels>
    <labels>
        <fullName>stgHelpBDEOppNaming</fullName>
        <categories>Settings</categories>
        <language>en_US</language>
        <protected>false</protected>
        <shortDescription>stgHelpBDEOppNaming</shortDescription>
        <value>When selected, NPSP uses the default naming convention for batch-entered Opportunities, regardless of the value you enter in the Name field of the batch entry screen. NOTE: This setting has no effect if custom Opportunity Names are configured.</value>
    </labels>
    <labels>
        <fullName>stgHelpBatchAlloRollup</fullName>
        <categories>Allocation, Settings</categories>
        <language>en_US</language>
        <protected>false</protected>
        <shortDescription>stgHelpBatchAlloRollup</shortDescription>
        <value>This utility calculates rollup totals for all Closed Opportunities with Allocations and updates the relevant General Accounting Unit (GAU) records.
This process may take some time, but you can safely close this page and the process will continue in the background.</value>
    </labels>
    <labels>
        <fullName>stgHelpBatchCreateDefault</fullName>
        <categories>Allocation, Settings</categories>
        <language>en_US</language>
        <protected>false</protected>
        <shortDescription>stgHelpBatchCreateDefault</shortDescription>
        <value>Clicking this button starts a batch process that creates default allocations for all existing opportunities, except opportunities excluded in the Allocations Rollup Settings. Default allocations must be enabled and a default General Accounting Unit selected to run this tool.</value>
    </labels>
    <labels>
        <fullName>stgHelpBatchOppRollup</fullName>
        <categories>Settings</categories>
        <language>en_US</language>
        <protected>false</protected>
        <shortDescription>stgHelpBatchOppRollup</shortDescription>
        <value>This utility calculates rollup totals for all Closed Opportunities and updates the relevant Contacts, Households, and Accounts.
This process may take some time, but you can safely close this page and the process will continue in the background.</value>
    </labels>
    <labels>
        <fullName>stgHelpBtnHHNaming</fullName>
        <categories>Settings</categories>
        <language>en_US</language>
        <protected>false</protected>
        <shortDescription>stgHelpBtnHHNaming</shortDescription>
        <value>&lt;b&gt;WARNING:&lt;/b&gt; Clicking this button will activate Automatic Household Naming, and populate your existing Household Names, Formal Greetings, and Informal Greetings with new names, according to the formats you&apos;ve chosen. Every single Household Account (or Household object) in your Salesforce organization will be renamed (except those Households that do not have automatic naming enabled.)&lt;br/&gt;&lt;br/&gt;

&lt;b&gt;This is an irreversible process.&lt;/b&gt; While you can deactivate Automatic Household Naming at any time, all newly populated names will remain. &lt;br/&gt;&lt;br/&gt;

Before starting this process, we recommend disabling the following when they affect Households:
&lt;br/&gt;
&lt;br/&gt;
● Custom Validation Rules&lt;br/&gt;
● Workflow Rules&lt;br/&gt;
● Process Builder&lt;br/&gt;
● Visual Workflows&lt;br/&gt;
● Custom Triggers&lt;br/&gt;

&lt;br/&gt;
Once the process is 100% complete, you can safely leave or refresh this page.</value>
    </labels>
    <labels>
        <fullName>stgHelpBtnOppNaming</fullName>
        <categories>Settings</categories>
        <language>en_US</language>
        <protected>false</protected>
        <shortDescription>stgHelpBtnOppNaming</shortDescription>
        <value>&lt;b&gt;WARNING:&lt;/b&gt; Clicking this button will activate batch Opportunity renaming, and refresh all Opportunity Names according to the formats you've chosen. Salesforce will rename every Opportunity in your organization except those Opportunities whose Opportunity Name Formats you've specified as &quot;Do Not Rename.&quot;&lt;br/&gt;&lt;br/&gt;

&lt;b&gt;This is an irreversible process.&lt;/b&gt;
Before starting this process, we recommend that you back up your data. We also recommend disabling the following when they affect Opportunities:
&lt;br/&gt;
&lt;br/&gt;
● Custom Validation Rules&lt;br/&gt;
● Workflow Rules&lt;br/&gt;
● Process Builder&lt;br/&gt;
● Visual Workflows&lt;br/&gt;
● Custom Triggers&lt;br/&gt;&lt;br/&gt;
Once the process is 100% complete, you can safely leave or refresh this page.</value>
    </labels>
    <labels>
        <fullName>stgHelpChatterGroup</fullName>
        <categories>Settings</categories>
        <language>en_US</language>
        <protected>false</protected>
        <shortDescription>stgHelpChatterGroup</shortDescription>
        <value>Chatter group where error notifications will be posted.</value>
    </labels>
    <labels>
        <fullName>stgHelpCiceroAddrVerification</fullName>
        <categories>Address Verification Settings page</categories>
        <language>en_US</language>
        <protected>true</protected>
        <shortDescription>stgHelpCiceroAddrVerification</shortDescription>
        <value>Make sure you enter your Cicero API Key in the Auth Token settings field. You will find your API Key on your Cicero My Profile page at cicero.azavea.com</value>
    </labels>
    <labels>
        <fullName>stgHelpContactRTExcluded</fullName>
        <categories>Settings</categories>
        <language>en_US</language>
        <protected>false</protected>
        <shortDescription>stgHelpContactRTExcluded</shortDescription>
        <value>The Contact Record Types you want to exclude from automatic Household Member Contact Role creation. For example, you might want to create a &quot;child&quot; record type for children Contacts in the Household, and enter it here. Salesforce would then exclude those Contacts from receiving the Household Member Contact Role when the Opportunity is created.</value>
    </labels>
    <labels>
        <fullName>stgHelpCreateMissingPayments</fullName>
        <categories>Settings</categories>
        <language>en_US</language>
        <protected>false</protected>
        <shortDescription>stgHelpCreateMissingPayments</shortDescription>
        <value>&lt;b&gt;WARNING:&lt;/b&gt; Clicking this button will activate batch Payment creation. NPSP will create a Payment for each Opportunity without Payments that:
&lt;br/&gt;
&lt;br/&gt;
● has an amount greater than zero&lt;br/&gt;
● is not marked Do Not Automatically Create Payment&lt;br/&gt;
● is not excluded in the Donations | Payments settings&lt;br/&gt;
&lt;br/&gt;

&lt;b&gt;This is an irreversible process.&lt;/b&gt;
Before starting this process, we recommend disabling the following when they affect Payments:
&lt;br/&gt;
&lt;br/&gt;
● Custom Validation Rules&lt;br/&gt;
● Workflow Rules&lt;br/&gt;
● Process Builder&lt;br/&gt;
● Visual Workflows&lt;br/&gt;
● Custom Triggers&lt;br/&gt;

&lt;br/&gt;
Once the process is 100% complete, you can safely leave or refresh this page.</value>
    </labels>
    <labels>
        <fullName>stgHelpCustomizableRollupsEnable1</fullName>
        <categories>Settings</categories>
        <language>en_US</language>
        <protected>true</protected>
        <shortDescription>stgHelpCustomizableRollupsEnable1</shortDescription>
        <value>
            You can find complete Customizable Rollups documentation &lt;a href=&quot;https://powerofus.force.com/NPSP_Customizable_Rollups_Overview&quot; target=&quot;_blank&quot;&gt;here&lt;/a&gt;.
        </value>
    </labels>
    <labels>
        <fullName>stgHelpCustomizableRollupsEnable2</fullName>
        <categories>Settings</categories>
        <language>en_US</language>
        <protected>true</protected>
        <shortDescription>stgHelpCustomizableRollupsEnable2</shortDescription>
        <value>
            When you enable Customizable Rollups for the first time, we will automatically convert your existing rollups and the 87 out-of-box NPSP rollups into Customizable Rollups. For complete details, see &lt;a href=&quot;https://powerofus.force.com/NPSP_Customizable_Rollups_Considerations&quot; target=&quot;_blank&quot;&gt;this doc&lt;/a&gt;.
            &lt;br/&gt;&lt;br/&gt;
            You can disable and go back to legacy rollups, but any new rollups or rollup/filter changes made in Customizable Rollups won't be applied to your legacy rollup settings.
        </value>
    </labels>
    <labels>
        <fullName>stgHelpCustomizableRollupsEnable3</fullName>
        <categories>Settings</categories>
        <language>en_US</language>
        <protected>true</protected>
        <shortDescription>stgHelpCustomizableRollupsEnable</shortDescription>
        <value>
            Removes any new rollups, filter groups, and filter rules you created while using Customizable Rollups AND resets all NPSP legacy rollups back to their default behavior.
        </value>
    </labels>
    <labels>
        <fullName>stgHelpDefaultAllocationsEnabled</fullName>
        <categories>Allocation, Settings</categories>
        <language>en_US</language>
        <protected>false</protected>
        <shortDescription>stgHelpDefaultAllocationsEnabled</shortDescription>
        <value>When selected, NPSP automatically creates GAU Allocation records allocated to the General Accounting Unit specified in the Default General Accounting Unit field below. This feature enables better reporting on the Default General Accounting Unit, but uses more data storage.</value>
    </labels>
    <labels>
        <fullName>stgHelpDefaultGAU</fullName>
        <categories>Settings</categories>
        <language>en_US</language>
        <protected>false</protected>
        <shortDescription>stgHelpDefaultGAU</shortDescription>
        <value>When Default Allocations Enabled is selected, NPSP creates a GAU Allocation for all new Opportunities not excluded in GAU Allocations Rollup Settings, and assigns them to this General Accounting Unit. NOTE: This doesn't include existing unallocated Opportunities. You can allocate them to the default General Accounting Unit in NPSP Settings under Bulk Data Processes | Batch Create Default Allocations.</value>
    </labels>
    <labels>
        <fullName>stgHelpDisableHHAccountAddr</fullName>
        <categories>Settings</categories>
        <language>en_US</language>
        <protected>false</protected>
        <shortDescription>stgHelpDisableHHAccountAddr</shortDescription>
        <value>Disables Address management for Household Accounts when selected.</value>
    </labels>
    <labels>
        <fullName>stgHelpEnableSoftCreditRollups</fullName>
        <categories>Settings</categories>
        <language>en_US</language>
        <protected>false</protected>
        <shortDescription>stgHelpEnableSoftCreditRollups</shortDescription>
        <value>When selected, rolls up Closed/Won Opportunity totals to Contact records based on assigned Opportunity Contact Roles. Soft credit rollups only happen in nightly batches, but you can run them manually from the Rollup Donations Batch settings.</value>
    </labels>
    <labels>
        <fullName>stgHelpErrorLog</fullName>
        <categories>Settings</categories>
        <language>en_US</language>
        <protected>false</protected>
        <shortDescription>stgHelpErrorLog</shortDescription>
        <value>The Error Log shows a detailed list of errors for debugging purposes. Errors are logged only if Error Handling and the Store Errors options are enabled in System Tools | Error Notifications.</value>
    </labels>
    <labels>
        <fullName>stgHelpErrorNotifyOn</fullName>
        <categories>Settings</categories>
        <language>en_US</language>
        <protected>false</protected>
        <shortDescription>stgHelpErrorNotifyOn</shortDescription>
        <value>When selected, NPSP will display notifications for certain types of errors.</value>
    </labels>
    <labels>
        <fullName>stgHelpErrorNotifyTo</fullName>
        <categories>Settings</categories>
        <language>en_US</language>
        <protected>false</protected>
        <shortDescription>stgHelpErrorNotifyTo</shortDescription>
        <value>Select the type of user to send notifications to.</value>
    </labels>
    <labels>
        <fullName>stgHelpExampleHHNames</fullName>
        <categories>NPSP Settings</categories>
        <language>en_US</language>
        <protected>true</protected>
        <shortDescription>displayed in the Example household names box</shortDescription>
        <value>&lt;b&gt;NOTE:&lt;/b&gt; The above preview examples cannot preview information for fields other than First Name, Last Name, or Salutation. (For example, if you&apos;ve created a custom field for nickname that you want to use in the Informal Greeting, that custom field would not show up here.) Fields other than First Name, Last Name, and Salutation don&apos;t show up in the greetings fields of the Manage Household page either, but when you save Contact information from the Manage Household page, your Household naming conventions will appear correctly.</value>
    </labels>
    <labels>
        <fullName>stgHelpFGFormat</fullName>
        <categories>Settings</categories>
        <language>en_US</language>
        <protected>false</protected>
        <shortDescription>stgHelpFGFormat</shortDescription>
        <value>The format Salesforce uses for the Formal Greeting.</value>
    </labels>
    <labels>
        <fullName>stgHelpFiscalYearRollups</fullName>
        <categories>Settings</categories>
        <language>en_US</language>
        <protected>false</protected>
        <shortDescription>stgHelpFiscalYearRollups</shortDescription>
        <value>When checked, this option enables fiscal year settings, rather than calendar year settings, for Opportunity rollup totals. To set fiscal year information, go to Setup | Company Profile | Fiscal Year. NOTE: The Nonprofit Success Pack does not support custom fiscal year settings.</value>
    </labels>
    <labels>
        <fullName>stgHelpHHAccountRTID</fullName>
        <categories>Settings</categories>
        <language>en_US</language>
        <protected>false</protected>
        <shortDescription>stgHelpHHAccountRTID</shortDescription>
        <value>The Account record type you want to use for new Accounts if you&apos;ve selected the Household Account model above. You can select the default Household Account record type, or your own record type. If you select --None--, then Salesforce will use the default Account record type for the user who&apos;s creating the new Contact (and associated Account).</value>
    </labels>
    <labels>
        <fullName>stgHelpHHExcludedRT</fullName>
        <categories>Settings</categories>
        <language>en_US</language>
        <protected>false</protected>
        <shortDescription>stgHelpHHExcludedRT</shortDescription>
        <value>Specifies which Contact record types Salesforce will exclude from Household object creation. (Applies to One-to-One or Individual Account Models only.)</value>
    </labels>
    <labels>
        <fullName>stgHelpHHMailingListReport</fullName>
        <categories>Settings</categories>
        <language>en_US</language>
        <protected>false</protected>
        <shortDescription>stgHelpHHMailingListReport</shortDescription>
        <value>The Household Mailing List Report deduplicates a Campaign that contains multiple Contacts from the same household in order to help prevent sending multiples of the same mailing to the same address. NPSP includes a report you can select called "NPSP Campaign Household Mailing List V2". If that report has been renamed or deleted, select a report that uses the Campaigns with Contacts report type, with filters for Member Status does not contain "Duplicate", and Campaign Id = blank.</value>
    </labels>
    <labels>
        <fullName>stgHelpHHNameFormat</fullName>
        <categories>Settings</categories>
        <language>en_US</language>
        <protected>false</protected>
        <shortDescription>stgHelpHHNameFormat</shortDescription>
        <value>The format Salesforce uses for the Household Name.</value>
    </labels>
    <labels>
        <fullName>stgHelpHHNaming</fullName>
        <categories>Settings</categories>
        <language>en_US</language>
        <protected>false</protected>
        <shortDescription>stgHelpHHNaming</shortDescription>
        <value>If selected, Salesforce automatically creates a name for the Household Account (or Household object), based on the name of the Contacts in the Household. Salesforce also automatically generates formal and informal greetings.</value>
    </labels>
    <labels>
        <fullName>stgHelpHHOCROn</fullName>
        <categories>Settings</categories>
        <language>en_US</language>
        <protected>false</protected>
        <shortDescription>stgHelpHHOCROn</shortDescription>
        <value>When selected, NPSP automatically creates Contact Roles on Individual gifts for Household members of the Opportunity's Primary Contact.</value>
    </labels>
    <labels>
        <fullName>stgHelpHHObjectOverview</fullName>
        <categories>Settings</categories>
        <language>en_US</language>
        <protected>false</protected>
        <shortDescription>stgHelpHHObjectOverview</shortDescription>
        <value>To learn more about the recommended Household Account model, see the &lt;a href=&quot;https://powerofus.force.com/NPSP_Account_Model&quot; target=&quot;_blank&quot;&gt;NPSP Documentation&lt;/a&gt;.</value>
    </labels>
    <labels>
        <fullName>stgHelpHHRules</fullName>
        <categories>Settings</categories>
        <language>en_US</language>
        <protected>false</protected>
        <shortDescription>stgHelpHHRules</shortDescription>
        <value>Specifies for which Contacts Salesforce will automatically create separate Household objects. (Applies to One-to-One or Individual Account Models only.)</value>
    </labels>
    <labels>
        <fullName>stgHelpHealthCheck</fullName>
        <categories>Settings</categories>
        <language>en_US</language>
        <protected>false</protected>
        <shortDescription>stgHelpHealthCheck</shortDescription>
        <value>Use &lt;a href=&quot;#&quot; onclick=&quot;ShowPanel(&apos;idPanelHealthCheck&apos;);return false;&quot;&gt;Health Check&lt;/a&gt; to verify your NPSP configuration!</value>
    </labels>
    <labels>
        <fullName>stgHelpIGFormat</fullName>
        <categories>Settings</categories>
        <language>en_US</language>
        <protected>false</protected>
        <shortDescription>stgHelpIGFormat</shortDescription>
        <value>The format Salesforce uses for the Informal Greeting.</value>
    </labels>
    <labels>
        <fullName>stgHelpINamingClass</fullName>
        <categories>Settings</categories>
        <language>en_US</language>
        <protected>false</protected>
        <shortDescription>stgHelpINamingClass</shortDescription>
        <value>The Apex Class that implements the HH_INaming interface for Household naming.</value>
    </labels>
    <labels>
        <fullName>stgHelpLeadConvert</fullName>
        <categories>Settings</categories>
        <language>en_US</language>
        <protected>false</protected>
        <shortDescription>stgHelpLeadConvert</shortDescription>
        <value>Specifies the default behavior for Opportunity creation when you convert a Lead to a Contact. If left unselected, Salesforce will NOT automatically create an Opportunity when you convert Leads to Contacts. For more information, see the &lt;a href=&quot;https://powerofus.force.com/NPSP_Leads&quot; target=&quot;_blank&quot;&gt;NPSP Documentation&lt;/a&gt;.</value>
    </labels>
    <labels>
        <fullName>stgHelpLvlAssignBatch</fullName>
        <categories>NPSP Settings</categories>
        <language>en_US</language>
        <protected>true</protected>
        <shortDescription>help text displayed on the Level Assignment Batch page</shortDescription>
        <value>This utility calculates Level Assignments for all Salesforce objects (typically Accounts and Contacts, but also any custom objects) that have Levels assigned to them. This process may take some time, but you can safely close this page and the process will continue in the background.
&lt;br/&gt;&lt;br/&gt;

&lt;b&gt;IMPORTANT:&lt;/b&gt; Since Salesforce is often evaluating Levels against updated fields from other bulk data processes, you may want to run those processes first.</value>
    </labels>
    <labels>
        <fullName>stgHelpMatchedDonorRole</fullName>
        <categories>Settings</categories>
        <language>en_US</language>
        <protected>false</protected>
        <shortDescription>stgHelpMatchedDonorRole</shortDescription>
        <value>The Contact Role you want to use for matched donors. We recommend using &quot;Matched Donor.&quot;</value>
    </labels>
    <labels>
        <fullName>stgHelpMaxPayments</fullName>
        <categories>Settings</categories>
        <language>en_US</language>
        <protected>true</protected>
        <shortDescription>stgHelpMaxPayments</shortDescription>
        <value>Sets the maximum number of Payments allowed when scheduling Payments for an Opportunity. If no value is entered, the default is 12.</value>
    </labels>
    <labels>
        <fullName>stgHelpMembershipGracePeriod</fullName>
        <categories>Settings</categories>
        <language>en_US</language>
        <protected>false</protected>
        <shortDescription>stgHelpMembershipGracePeriod</shortDescription>
        <value>After a Membership ends, the length of the grace period (in days) before the Membership Status on the Account moves from Grace Period to Expired. Defaults to 30 days.</value>
    </labels>
    <labels>
        <fullName>stgHelpMembershipRT</fullName>
        <categories>Settings</categories>
        <language>en_US</language>
        <protected>false</protected>
        <shortDescription>stgHelpMembershipRT</shortDescription>
        <value>The Record Type used when creating Opportunities that track Membership Donations. We recommend using Membership. Opportunities with this record type roll up separately from other Opportunity Record Types.</value>
    </labels>
    <labels>
        <fullName>stgHelpNPSPDoc</fullName>
        <categories>Settings</categories>
        <language>en_US</language>
        <protected>false</protected>
        <shortDescription>stgHelpNPSPDoc</shortDescription>
        <value>NPSP Documentation</value>
    </labels>
    <labels>
        <fullName>stgHelpNPSPSettings</fullName>
        <categories>Settings</categories>
        <language>en_US</language>
        <protected>false</protected>
        <shortDescription>stgHelpNPSPSettings</shortDescription>
        <value>Configure the Nonprofit Success Pack to meet your organization&apos;s needs. You can also monitor the health of your Salesforce organization, or run batch processes to update data.</value>
    </labels>
    <labels>
        <fullName>stgHelpNameConnector</fullName>
        <categories>Settings</categories>
        <language>en_US</language>
        <protected>false</protected>
        <shortDescription>stgHelpNameConnector</shortDescription>
        <value>Specifies the name or character (such as &amp;) that Salesforce uses to connect pairs in a name.</value>
    </labels>
    <labels>
        <fullName>stgHelpNameOverrun</fullName>
        <categories>Settings</categories>
        <language>en_US</language>
        <protected>false</protected>
        <shortDescription>stgHelpNameOverrun</shortDescription>
        <value>Specifies the text Salesforce uses to replace longer lists of names.</value>
    </labels>
    <labels>
        <fullName>stgHelpNewRDFieldMap</fullName>
        <categories>Settings</categories>
        <language>en_US</language>
        <protected>false</protected>
        <shortDescription>stgHelpNewRDFieldMap</shortDescription>
        <value>Select the Recurring Donation field you want to map, and the Opportunity field you want to map it to. NPSP will copy the value of the Recurring Donation field you select to your selected Opportunity field on all child Opportunities for the Recurring Donation.
IMPORTANT: Both of these fields must have the same data type.</value>
    </labels>
    <labels>
        <fullName>stgHelpNewUDR</fullName>
        <categories>Settings</categories>
        <language>en_US</language>
        <protected>false</protected>
        <shortDescription>stgHelpNewUDR</shortDescription>
        <value>Select the Opportunity field and corresponding rollup operation, then select the object and field to roll up to.</value>
    </labels>
    <labels>
        <fullName>stgHelpNoUDR</fullName>
        <categories>Settings</categories>
        <language>en_US</language>
        <protected>false</protected>
        <shortDescription>stgHelpNoUDR</shortDescription>
        <value>No User Defined Rollups Have Been Defined</value>
    </labels>
    <labels>
        <fullName>stgHelpOCR</fullName>
        <categories>Settings</categories>
        <language>en_US</language>
        <protected>false</protected>
        <shortDescription>stgHelpOCR</shortDescription>
        <value>Soft Credits, Contact Roles, and Matching Gifts relate to each other in important ways. If you&apos;re not familiar with these concepts and how they interact, you should read through the &lt;a href=&quot;https://powerofus.force.com/NPSP_SCMG&quot; target=&quot;_blank&quot;&gt;NPSP Documentation&lt;/a&gt; before making any adjustments to these settings.</value>
    </labels>
    <labels>
        <fullName>stgHelpOCRDefaultRole</fullName>
        <categories>Settings</categories>
        <language>en_US</language>
        <protected>false</protected>
        <shortDescription>stgHelpOCRDefaultRole</shortDescription>
        <value>The default Contact Role automatically assigned to the Primary Contact when the Opportunity Account is a Household, One-to-One, or Individual Account.</value>
    </labels>
    <labels>
        <fullName>stgHelpOrgOCRDefaultRole</fullName>
        <categories>Settings</categories>
        <language>en_US</language>
        <protected>false</protected>
        <shortDescription>Help text for Contact Role for Organizational Opps</shortDescription>
        <value>The default Contact Role automatically assigned to the Opportunity&apos;s Primary Contact when the Opportunity&apos;s Account is NOT a Household, One-to-One, or Individual Account.</value>
    </labels>
    <labels>
        <fullName>stgHelpOCRRoleForHH</fullName>
        <categories>Settings</categories>
        <language>en_US</language>
        <protected>false</protected>
        <shortDescription>stgHelpOCRRoleForHH</shortDescription>
        <value>The Contact Role you want to use for Household Members.</value>
    </labels>
    <labels>
        <fullName>stgHelpOneToOneRTID</fullName>
        <categories>Settings</categories>
        <language>en_US</language>
        <protected>false</protected>
        <shortDescription>stgHelpOneToOneRTID</shortDescription>
        <value>The Account record type you want to use for new Accounts if you&apos;ve selected the One-to-One Account model above. NPSP does not come with a default record type for One-to-One Accounts, so you should create one (such as &quot;Individual&quot;) before selecting this model. If you select --None--, then Salesforce will use the default Account record type for the user who&apos;s creating the new Contact (and associated One-to-One Account).</value>
    </labels>
    <labels>
        <fullName>stgHelpOppNamingAttribution</fullName>
        <categories>Settings</categories>
        <language>en_US</language>
        <protected>false</protected>
        <shortDescription>stgHelpOppNamingAttribution</shortDescription>
        <value>Specifies whether you want to apply these settings to Contact Donations (i.e. Opportunities associated with Household, 1-to-1, or Individual "Bucket" Accounts), Organization Donations, or both Contact and Organization Donations.</value>
    </labels>
    <labels>
        <fullName>stgHelpOppNamingDateFormat</fullName>
        <categories>Settings</categories>
        <language>en_US</language>
        <protected>false</protected>
        <shortDescription>stgHelpOppNamingDateFormat</shortDescription>
        <value>The date format used for any Date or DateTime fields referenced in the Opportunity Name Format. Choose a format, or choose &quot;other&quot; to create your own custom format following the Java SimpleDateFormat specification.</value>
    </labels>
    <labels>
        <fullName>stgHelpOppNamingFormat</fullName>
        <categories>Settings</categories>
        <language>en_US</language>
        <protected>false</protected>
        <shortDescription>stgHelpOppNamingFormat</shortDescription>
        <value>The Opportunity Name format. Choose &quot;other&quot; to create your own. See the &lt;a href=&quot;https://powerofus.force.com/NPSP_Opp_Names&quot; target=&quot;_blank&quot;&gt;NPSP Documentation&lt;/a&gt; for details.</value>
    </labels>
    <labels>
        <fullName>stgHelpOppNamingRecTypes</fullName>
        <categories>Settings</categories>
        <language>en_US</language>
        <protected>false</protected>
        <shortDescription>stgHelpOppNamingRecTypes</shortDescription>
        <value>The Opportunity record type(s) to which you want to apply this Opportunity Name. Control or Command click to select more than one record type. &quot;--None--&quot; applies the new naming to ALL record types.</value>
    </labels>
    <labels>
        <fullName>stgHelpOppRecTypesNoPayments</fullName>
        <categories>Settings</categories>
        <language>en_US</language>
        <protected>false</protected>
        <shortDescription>stgHelpOppRecTypesNoPayments</shortDescription>
        <value>Salesforce won&apos;t automatically create Payments for the selected Opportunity record types. Control or Command click to select more than one record type.</value>
    </labels>
    <labels>
        <fullName>stgHelpOppTypesNoPayments</fullName>
        <categories>Settings</categories>
        <language>en_US</language>
        <protected>false</protected>
        <shortDescription>stgHelpOppTypesNoPayments</shortDescription>
        <value>Salesforce won&apos;t automatically create Payments for Opportunities that have this value in the Type picklist.</value>
    </labels>
    <labels>
        <fullName>stgHelpOrgAccountAddressMgmt</fullName>
        <categories>Settings</categories>
        <language>en_US</language>
        <protected>false</protected>
        <shortDescription>stgHelpOrgAccountAddressMgmt</shortDescription>
        <value>When selected, enables Address Management for non-Household Accounts such as Organizational Accounts.</value>
    </labels>
    <labels>
        <fullName>stgHelpOverrunCount</fullName>
        <categories>Settings</categories>
        <language>en_US</language>
        <protected>false</protected>
        <shortDescription>stgHelpOverrunCount</shortDescription>
        <value>The number of Contacts Salesforce will explicitly name in Household names and greetings. After this number, Salesforce substitutes the Name Overrun value for names.</value>
    </labels>
    <labels>
        <fullName>stgHelpPaymentMapOppField</fullName>
        <categories>Settings</categories>
        <language>en_US</language>
        <protected>false</protected>
        <shortDescription>stgHelpPaymentMapOppField</shortDescription>
        <value>The Opportunity field to copy from.</value>
    </labels>
    <labels>
        <fullName>stgHelpPaymentMapPaymentField</fullName>
        <categories>Settings</categories>
        <language>en_US</language>
        <protected>false</protected>
        <shortDescription>stgHelpPaymentMapPaymentField</shortDescription>
        <value>The Payment field to copy to.</value>
    </labels>
    <labels>
        <fullName>stgHelpPaymentMapping</fullName>
        <categories>Settings</categories>
        <language>en_US</language>
        <protected>false</protected>
        <shortDescription>stgHelpPaymentMapping</shortDescription>
        <value>Set up a mapping by selecting an Opportunity field, and then selecting the Payment field it maps to. NOTE: Payment mapping requires that you have two fields (one on Opportunity, one on Payment) of a matching data type.</value>
    </labels>
    <labels>
        <fullName>stgHelpPaymentMappings</fullName>
        <categories>Settings</categories>
        <language>en_US</language>
        <protected>false</protected>
        <shortDescription>stgHelpPaymentMappings</shortDescription>
        <value>Map fields so that values from the Opportunity are automatically copied to the Payment. Mapping applies for auto-created Payments or Payments created through the Payment scheduler.</value>
    </labels>
    <labels>
        <fullName>stgHelpPaymentsEnabled</fullName>
        <categories>Settings</categories>
        <language>en_US</language>
        <protected>false</protected>
        <shortDescription>stgHelpPaymentsEnabled</shortDescription>
        <value>If enabled, Salesforce automatically creates Payments for new Opportunities (Donations).</value>
    </labels>
    <labels>
        <fullName>stgHelpPowerOfUsHub</fullName>
        <categories>Settings</categories>
        <language>en_US</language>
        <protected>false</protected>
        <shortDescription>stgHelpPowerOfUsHub</shortDescription>
        <value>Got questions? The Hub has answers! Try the &lt;a href=&quot;https://powerofus.force.com/HUB_NPSP_Group&quot; target=&quot;_blank&quot;&gt;Nonprofit Success Pack&lt;/a&gt; group for questions about NPSP and the &lt;a href=&quot;https://powerofus.force.com/HUB_System_Admin_Group&quot; target=&quot;_blank&quot;&gt;System Administrators&lt;/a&gt; group for questions about Salesforce administration and cofiguration.&lt;br/&gt;&lt;br/&gt;Keep up with the latest NPSP release notes in the &lt;a href=&quot;https://powerofus.force.com/HUB_NPSP_Release_Group&quot; target=&quot;_blank&quot;&gt;NPSP Release Announcements&lt;/a&gt; group.</value>
    </labels>
    <labels>
        <fullName>stgHelpPrimaryContactBatch</fullName>
        <categories>Settings</categories>
        <language>en_US</language>
        <protected>false</protected>
        <shortDescription>stgHelpPrimaryContactBatch</shortDescription>
        <value>&lt;b&gt;WARNING:&lt;/b&gt; Clicking this button will activate a batch Opportunity update to refresh the Primary Contact field. Salesforce will update Opportunity records where the Primary Contact field isn&apos;t the same value as the  Opportunity Contact Role record marked Primary.&lt;br/&gt;&lt;br/&gt;

&lt;b&gt;This is an irreversible process.&lt;/b&gt;
This change updates Opportunity records. Before starting this process, we recommend that you back up your data. We also recommend disabling the following when they affect Opportunities:
&lt;br/&gt;
&lt;br/&gt;
● Custom Validation Rules&lt;br/&gt;
● Workflow Rules&lt;br/&gt;
● Process Builder&lt;br/&gt;
● Visual Workflows&lt;br/&gt;
● Custom Triggers&lt;br/&gt;&lt;br/&gt;
Once the process is 100% complete, you can safely leave or refresh this page.</value>
    </labels>
    <labels>
        <fullName>stgHelpPrimaryContactRoleMergeBatch</fullName>
        <categories>NPSP Settings</categories>
        <language>en_US</language>
        <protected>true</protected>
        <shortDescription>Content of the &quot;Bulk Data Processes - Remove Duplicate Primary OCRs&quot; page</shortDescription>
        <value>&lt;b&gt;WARNING:&lt;/b&gt; Clicking this button will activate a batch that permanently removes any duplicate Primary Opportunity Contact Roles that exist in your org. These records won&apos;t be recoverable in the recycle bin, so be careful to review expected changes in advance.&lt;br/&gt;&lt;br/&gt;

&lt;b&gt;This is an irreversible process.&lt;/b&gt;
This change updates Opportunity Contact Role records. Before starting this process, we recommend that you back up your data. We also recommend disabling the following when they affect Opportunities:
&lt;br/&gt;
&lt;br/&gt;
● Custom Validation Rules&lt;br/&gt;
● Workflow Rules&lt;br/&gt;
● Process Builder&lt;br/&gt;
● Visual Workflows&lt;br/&gt;
● Custom Triggers&lt;br/&gt;&lt;br/&gt;
Once the process is 100% complete, you can safely leave or refresh this page.</value>
    </labels>
    <labels>
        <fullName>stgHelpRDAddCampaign</fullName>
        <categories>Settings</categories>
        <language>en_US</language>
        <protected>false</protected>
        <shortDescription>stgHelpRDAddCampaign</shortDescription>
        <value>When selected, NPSP copies the Campaign you specified on the Recurring Donation to its installment Opportunities.</value>
    </labels>
    <labels>
        <fullName>stgHelpRDBatch</fullName>
        <categories>Settings</categories>
        <language>en_US</language>
        <protected>false</protected>
        <shortDescription>stgHelpRDBatch</shortDescription>
        <value>This utility runs a batch process for all open-ended Recurring Donations, and based on the number of Opportunity Forecast Months:
&lt;br/&gt;
&lt;br/&gt;
● creates new opportunities&lt;br/&gt;
● updates the number of Installments and Paid Amount&lt;br/&gt;
&lt;br/&gt;
This process may take some time, but you can close this page and the process will continue in the background.</value>
    </labels>
    <labels>
        <fullName>stgHelpRDBatchSize</fullName>
        <categories>Settings</categories>
        <language>en_US</language>
        <protected>true</protected>
        <shortDescription>RD Batch Size Settings Help Text</shortDescription>
        <value>The number of records to process at a time when running the Recurring Donations batch job. The default size is 50. Reduce to a smaller number if the batch job is failing due to system limits.</value>
    </labels>
    <labels>
        <fullName>stgHelpRDDisableScheduling</fullName>
        <categories>Settings</categories>
        <language>en_US</language>
        <protected>false</protected>
        <shortDescription>stgHelpRDDisableScheduling</shortDescription>
        <value>Prevents the scheduling of the nightly update to Recurring Donations.</value>
    </labels>
    <labels>
        <fullName>stgHelpRDFailures</fullName>
        <categories>Settings</categories>
        <language>en_US</language>
        <protected>false</protected>
        <shortDescription>stgHelpRDFailures</shortDescription>
        <value>The number of Recurring Donations that failed to update in the last batch operation.</value>
    </labels>
    <labels>
        <fullName>stgHelpRDFieldMap</fullName>
        <categories>Settings</categories>
        <language>en_US</language>
        <protected>false</protected>
        <shortDescription>stgHelpRDFieldMap</shortDescription>
        <value>This setting lets you map fields from the Recurring Donation record to the Recurring Donation&apos;s child Opportunities.</value>
    </labels>
    <labels>
        <fullName>stgHelpRDFieldMapOppField</fullName>
        <categories>Settings</categories>
        <language>en_US</language>
        <protected>false</protected>
        <shortDescription>stgHelpRDFieldMapOppField</shortDescription>
        <value>no longer used.</value>
    </labels>
    <labels>
        <fullName>stgHelpRDFieldMapRDField</fullName>
        <categories>Settings</categories>
        <language>en_US</language>
        <protected>false</protected>
        <shortDescription>stgHelpRDFieldMapRDField</shortDescription>
        <value>no longer used.</value>
    </labels>
    <labels>
        <fullName>stgHelpRDLastRun</fullName>
        <categories>Settings</categories>
        <language>en_US</language>
        <protected>false</protected>
        <shortDescription>stgHelpRDLastRun</shortDescription>
        <value>The date and time of the last batch update of Recurring Donations.</value>
    </labels>
    <labels>
        <fullName>stgHelpRDMaxDonations</fullName>
        <categories>Settings</categories>
        <language>en_US</language>
        <protected>false</protected>
        <shortDescription>stgHelpRDMaxDonations</shortDescription>
        <value>Restricts the total number of Donations (installments) for Fixed-Length Recurring Donations. The default is 50.</value>
    </labels>
    <labels>
        <fullName>stgHelpRDOpenOppBehavior</fullName>
        <categories>Settings</categories>
        <language>en_US</language>
        <protected>false</protected>
        <shortDescription>stgHelpRDOpenOppBehavior</shortDescription>
        <value>Tells NPSP what to do with any remaining open Opportunities when you mark the status of an Open-Ended Recurring Donation as Closed.</value>
    </labels>
    <labels>
        <fullName>stgHelpRDOppForecastMonths</fullName>
        <categories>Settings</categories>
        <language>en_US</language>
        <protected>false</protected>
        <shortDescription>stgHelpRDOppForecastMonths</shortDescription>
        <value>Number of months' worth of open Opportunities that NPSP maintains on Open-Ended Recurring Donations. NPSP makes sure there are always this many months' worth of Opportunities by creating the appropriate number of new Opportunities every month.</value>
    </labels>
    <labels>
        <fullName>stgHelpRDOppRT</fullName>
        <categories>Settings</categories>
        <language>en_US</language>
        <protected>false</protected>
        <shortDescription>stgHelpRDOppRT</shortDescription>
        <value>The Opportunity record type assigned to the Recurring Donation&apos;s installment Opportunities.</value>
    </labels>
    <labels>
        <fullName>stgHelpRDInstallmentCreateOptionMessage</fullName>
        <categories>Settings</categories>
        <language>en_US</language>
        <protected>true</protected>
        <shortDescription>Help Text for Recurring Donation Setting Installment Opportunity Auto-Creation</shortDescription>
        <value>Specifies when NPSP will create installment Opportunities for Recurring Donations. The default is Always Create Next Installment.</value>
    </labels>
    <labels>
        <fullName>stgHelpRDPeriodFrequency</fullName>
        <categories>Settings</categories>
        <language>en_US</language>
        <protected>false</protected>
        <shortDescription>stgHelpRDPeriodFrequency</shortDescription>
        <value>The amount of time the Custom Installment Period covers.</value>
    </labels>
    <labels>
        <fullName>stgHelpRDPeriodName</fullName>
        <categories>Settings</categories>
        <language>en_US</language>
        <protected>false</protected>
        <shortDescription>stgHelpRDPeriodName</shortDescription>
        <value>The name of the new Custom Installment Period.</value>
    </labels>
    <labels>
        <fullName>stgHelpRDPeriodType</fullName>
        <categories>Settings</categories>
        <language>en_US</language>
        <protected>false</protected>
        <shortDescription>stgHelpRDPeriodType</shortDescription>
        <value>The unit of time (days, weeks, months, years) for the Custom Installment Period.</value>
    </labels>
    <labels>
        <fullName>stgHelpRDSuccesses</fullName>
        <categories>Settings</categories>
        <language>en_US</language>
        <protected>false</protected>
        <shortDescription>stgHelpRDSuccesses</shortDescription>
        <value>Number of Recurring Donations successfully updated in the last batch run.</value>
    </labels>
    <labels>
        <fullName>stgHelpRecDon</fullName>
        <categories>Settings</categories>
        <language>en_US</language>
        <protected>false</protected>
        <shortDescription>stgHelpRecDon</shortDescription>
        <value>This setting lets you create Custom Installment Periods for Recurring Donations, different from the default Installment Periods (monthly, quarterly, yearly, and so on) that come with NPSP.</value>
    </labels>
    <labels>
        <fullName>stgHelpRelAutoCreatedDup</fullName>
        <categories>Settings</categories>
        <language>en_US</language>
        <protected>false</protected>
        <shortDescription>stgHelpRelAutoCreatedDup</shortDescription>
        <value>NPSP deduplicates auto-created Relationships. Select this option if you want to disable automatic deduplication, and allow multiple Relationships of the same Type to exist between two Contacts.</value>
    </labels>
    <labels>
        <fullName>stgHelpRelFieldSyncToggle</fullName>
        <categories>Settings</categories>
        <language>en_US</language>
        <protected>true</protected>
        <shortDescription>stgHelpRelFieldSyncToggle</shortDescription>
        <value>Select this option to sync custom Relationships fields between the two Contacts in a relationship pair.</value>
    </labels>
    <labels>
        <fullName>stgHelpRelGenderField</fullName>
        <categories>Settings</categories>
        <language>en_US</language>
        <protected>false</protected>
        <shortDescription>stgHelpRelGenderField</shortDescription>
        <value>Custom field that specifies the gender of a Contact. Salesforce uses the value in this field to determine reciprocal relationships.</value>
    </labels>
    <labels>
        <fullName>stgHelpRelReciprocalFemale</fullName>
        <categories>Settings</categories>
        <language>en_US</language>
        <protected>false</protected>
        <shortDescription>stgHelpRelReciprocalFemale</shortDescription>
        <value>The value Salesforce uses if the Contact&apos;s Gender field value is Female, or if the Contact&apos;s Salutation indicates gender.</value>
    </labels>
    <labels>
        <fullName>stgHelpRelReciprocalMale</fullName>
        <categories>Settings</categories>
        <language>en_US</language>
        <protected>false</protected>
        <shortDescription>stgHelpRelReciprocalMale</shortDescription>
        <value>The value Salesforce uses if the Contact&apos;s Gender field value is Male, or if the Contact&apos;s Salutation indicates gender.</value>
    </labels>
    <labels>
        <fullName>stgHelpRelReciprocalMethod</fullName>
        <categories>Settings</categories>
        <language>en_US</language>
        <protected>false</protected>
        <shortDescription>stgHelpRelReciprocalMethod</shortDescription>
        <value>Specifies the method used for generating reciprocal relationships. See the &lt;a href=&quot;https://powerofus.force.com/NPSP_Relationships_Settings&quot; target=&quot;_blank&quot;&gt;NPSP Documentation&lt;/a&gt; for more information.</value>
    </labels>
    <labels>
        <fullName>stgHelpRelReciprocalName</fullName>
        <categories>Settings</categories>
        <language>en_US</language>
        <protected>false</protected>
        <shortDescription>stgHelpRelReciprocalName</shortDescription>
        <value>The name of the Relationship. The name will be an option Users can select in the Type picklist when creating a Relationship between Contacts.</value>
    </labels>
    <labels>
        <fullName>stgHelpRelReciprocalNeutral</fullName>
        <categories>Settings</categories>
        <language>en_US</language>
        <protected>false</protected>
        <shortDescription>stgHelpRelReciprocalNeutral</shortDescription>
        <value>The value Salesforce uses if it cannot determine the Contact&apos;s gender based on Gender field value or Salutation.</value>
    </labels>
    <labels>
        <fullName>stgHelpRelSyncFields</fullName>
        <categories>Settings</categories>
        <language>en_US</language>
        <protected>true</protected>
        <shortDescription>stgHelpRelSyncFields</shortDescription>
        <value>Select the custom Relationship fields you do not want synchronized between the two Contacts in a Relationship pair. Control or command click to select more than one field.</value>
    </labels>
    <labels>
        <fullName>stgHelpRespectDuplicateRuleSettings</fullName>
        <categories>Settings</categories>
        <language>en_US</language>
        <protected>true</protected>
        <shortDescription>Respect the settings on a Duplicate Rule that control allowing duplicates.</shortDescription>
        <value>Respect the settings on a Duplicate Rule that control whether duplicate records are allowed.
To check your existing settings, go to Duplicate Rules under Setup. For any rule, when the Action On Create or Action On Edit fields are set to &quot;Allow,&quot; duplicates will be saved.</value>
    </labels>
    <labels>
        <fullName>stgHelpReviewErrorLog</fullName>
        <categories>Settings</categories>
        <language>en_US</language>
        <protected>false</protected>
        <shortDescription>stgHelpReviewErrorLog</shortDescription>
        <value>Review &lt;a href=&quot;#&quot; onclick=&quot;ShowPanel(&apos;idPanelErrorLog&apos;);return false;&quot;&gt;Error Logs&lt;/a&gt; to see if there are issues.</value>
    </labels>
    <labels>
        <fullName>stgHelpRollupBatchSize</fullName>
        <categories>Settings</categories>
        <language>en_US</language>
        <protected>false</protected>
        <shortDescription>stgHelpRollupBatchSize</shortDescription>
        <value>The number of records processed at a time when calculating donor statistics. The default size is 200. Reduce to a smaller number if the Opportunity Rollups are failing due to system limits.</value>
    </labels>
    <labels>
        <fullName>stgHelpRollupExcludeAccountOppRT</fullName>
        <categories>Settings</categories>
        <language>en_US</language>
        <protected>false</protected>
        <shortDescription>stgHelpRollupExcludeAccountOppRT</shortDescription>
        <value>Opportunities with the selected record types won&apos;t be included in rollups to the Account. Control or Command click to select more than one record type.</value>
    </labels>
    <labels>
        <fullName>stgHelpRollupExcludeAccountOppType</fullName>
        <categories>Settings</categories>
        <language>en_US</language>
        <protected>false</protected>
        <shortDescription>stgHelpRollupExcludeAccountOppType</shortDescription>
        <value>Opportunities that have this value in the Type picklist won&apos;t be included in rollups to the Account.</value>
    </labels>
    <labels>
        <fullName>stgHelpRollupExcludeAlloOppRecType</fullName>
        <categories>Allocation, Settings</categories>
        <language>en_US</language>
        <protected>false</protected>
        <shortDescription>stgHelpRollupExcludeAlloOppRecType</shortDescription>
        <value>GAU Allocations from Opportunities with the selected record types won&apos;t be included when rolling up to the General Accounting Unit record.</value>
    </labels>
    <labels>
        <fullName>stgHelpRollupExcludeAlloOppType</fullName>
        <categories>Allocation, Settings</categories>
        <language>en_US</language>
        <protected>false</protected>
        <shortDescription>stgHelpRollupExcludeAlloOppType</shortDescription>
        <value>GAU Allocations from Opportunities that have this value in the Type picklist won&apos;t be included when rolling up to the General Accounting Unit record.</value>
    </labels>
    <labels>
        <fullName>stgHelpRollupExcludeContactOppRT</fullName>
        <categories>Settings</categories>
        <language>en_US</language>
        <protected>false</protected>
        <shortDescription>stgHelpRollupExcludeContactOppRT</shortDescription>
        <value>Opportunities with the selected record types won&apos;t be included in rollups to the Contact. Control or Command click to select more than one record type.</value>
    </labels>
    <labels>
        <fullName>stgHelpRollupExcludeContactOppType</fullName>
        <categories>Settings</categories>
        <language>en_US</language>
        <protected>false</protected>
        <shortDescription>stgHelpRollupExcludeContactOppType</shortDescription>
        <value>Opportunities that have this value in the Type picklist won&apos;t be included in rollups to the Contact.</value>
    </labels>
    <labels>
        <fullName>stgHelpRollupNDayValue</fullName>
        <categories>Settings</categories>
        <language>en_US</language>
        <protected>false</protected>
        <shortDescription>stgHelpRollupNDayValue</shortDescription>
        <value>Sets the value for &apos;N day&apos; rollups, where &apos;N&apos; is the number of days from today into the past. This value defaults to rollup over the past 365 days.</value>
    </labels>
    <labels>
        <fullName>stgHelpRollupPrimaryContact</fullName>
        <categories>Settings</categories>
        <language>en_US</language>
        <protected>false</protected>
        <shortDescription>stgHelpRollupPrimaryContact</shortDescription>
        <value>When this option is selected, Salesforce will ALWAYS roll up donor data to the Opportunity&apos;s Primary Contact. Note that only the Account on the Opportunity will receive hard credit. So, if the Account Name on the Opportunity is an Organization, that Organization and the Primary Contact will receive hard credit; the Contact&apos;s Household or 1:1 Account will NOT receive hard credit. If left unselected, and the Opportunity&apos;s Account is an Organization, only the Organization will receive credit for the Opportunity.</value>
    </labels>
    <labels>
        <fullName>stgHelpRollupSkewLimit</fullName>
        <categories>Settings</categories>
        <language>en_US</language>
        <protected>false</protected>
        <shortDescription>stgHelpRollupSkewLimit</shortDescription>
        <value>The maximum number of related Opportunities on an Account or Contact allowed in the non-Skew Mode Rollup Batch Jobs. An Account or Contact with more than this number of related Opportunities will always be rolled up using Skew Mode.</value>
    </labels>
    <labels>
        <fullName>stgHelpSalesforceSetup</fullName>
        <categories>Settings</categories>
        <language>en_US</language>
        <protected>false</protected>
        <shortDescription>stgHelpSalesforceSetup</shortDescription>
        <value>Looking to customize page layouts, add fields, or add users?  Try the &lt;a href=&quot;/setup/forcecomHomepage.apexp?setupid=ForceCom&quot; target=&quot;_blank&quot;&gt;Salesforce Setup&lt;/a&gt; pages.</value>
    </labels>
    <labels>
        <fullName>stgHelpSimpleAddrChangeIsUpdate</fullName>
        <categories>NPSP Settings</categories>
        <language>en_US</language>
        <protected>false</protected>
        <shortDescription>stgHelpSimpleAddrChangeIsUpdate</shortDescription>
        <value>A simple address change is a change (such as correcting a typo, or deleting white space) to a single Contact or Account address field. When this option is selected, Salesforce treats these changes as updates to the existing address (i.e., no new Address object is created).</value>
    </labels>
    <labels>
        <fullName>stgHelpSoftCreditRoles</fullName>
        <categories>Settings</categories>
        <language>en_US</language>
        <protected>false</protected>
        <shortDescription>stgHelpSoftCreditRoles</shortDescription>
        <value>Opportunity Contact Roles you want to include in Soft Credit rollups. Control or Command click to select multiple roles.</value>
    </labels>
    <labels>
        <fullName>stgHelpStoreErrorsOn</fullName>
        <categories>Settings</categories>
        <language>en_US</language>
        <protected>false</protected>
        <shortDescription>stgHelpStoreErrorsOn</shortDescription>
        <value>When selected, NPSP will store errors. You can view stored errors in System Tools | Error Log on the NPSP Settings page.</value>
    </labels>
    <labels>
        <fullName>stgHelpTDTM</fullName>
        <categories>Settings</categories>
        <language>en_US</language>
        <protected>false</protected>
        <shortDescription>stgHelpTDTM</shortDescription>
        <value>Trigger Handlers contain the actual business logic that needs to be executed for a particular trigger event.</value>
    </labels>
    <labels>
        <fullName>stgHelpTHActive</fullName>
        <categories>Settings</categories>
        <language>en_US</language>
        <protected>false</protected>
        <shortDescription>stgHelpTHActive</shortDescription>
        <value>Indicates that this Trigger Handler is active and will run when Trigger Action criteria is met.</value>
    </labels>
    <labels>
        <fullName>stgHelpTHAsync</fullName>
        <categories>Settings</categories>
        <language>en_US</language>
        <protected>false</protected>
        <shortDescription>stgHelpTHAsync</shortDescription>
        <value>Indicates that this trigger handler&apos;s After Events should run asynchronously. WARNING: If the specified Apex Class doesn&apos;t support asynchronous processing and you select this checkbox, the class may not work properly.</value>
    </labels>
    <labels>
        <fullName>stgHelpTHClass</fullName>
        <categories>Settings</categories>
        <language>en_US</language>
        <protected>false</protected>
        <shortDescription>stgHelpTHClass</shortDescription>
        <value>The Apex class to run.</value>
    </labels>
    <labels>
        <fullName>stgHelpTHLoadOrder</fullName>
        <categories>Settings</categories>
        <language>en_US</language>
        <protected>false</protected>
        <shortDescription>stgHelpTHLoadOrder</shortDescription>
        <value>Order in which this trigger should be run. If the records that this trigger handler processes have related records, the load order ensures that they&apos;re created or updated in the correct order.</value>
    </labels>
    <labels>
        <fullName>stgHelpTHObject</fullName>
        <categories>Settings</categories>
        <language>en_US</language>
        <protected>false</protected>
        <shortDescription>stgHelpTHObject</shortDescription>
        <value>The object related to this trigger handler.</value>
    </labels>
    <labels>
        <fullName>stgHelpTHTriggerAction</fullName>
        <categories>Settings</categories>
        <language>en_US</language>
        <protected>false</protected>
        <shortDescription>stgHelpTHTriggerAction</shortDescription>
        <value>Actions that fire this trigger. Ctrl and Command click to select more than one action.</value>
    </labels>
    <labels>
        <fullName>stgHelpTriggerHandlers</fullName>
        <categories>Settings</categories>
        <language>en_US</language>
        <protected>false</protected>
        <shortDescription>stgHelpTriggerHandlers</shortDescription>
        <value>These triggers control core functionality in the Nonprofit Success Pack, so please exercise extreme caution when creating or modifying them.</value>
    </labels>
    <labels>
        <fullName>stgHelpTriggerHandlersAsync</fullName>
        <categories>Health Check</categories>
        <language>en_US</language>
        <protected>false</protected>
        <shortDescription>stgHelpTriggerHandlersAsync</shortDescription>
        <value>If you select the Asynchronous After Events option for a Trigger Handler, it can have unintended consequences. You should test the Trigger Handler thoroughly in a sandbox environment before deploying it to production.</value>
    </labels>
    <labels>
        <fullName>stgHelpUDROperation</fullName>
        <categories>Settings</categories>
        <language>en_US</language>
        <protected>false</protected>
        <shortDescription>stgHelpUDROperation</shortDescription>
        <value>Determines how the field should roll up. Only operations that are valid for the selected Opportunity field are listed.</value>
    </labels>
    <labels>
        <fullName>stgHelpUDROppField</fullName>
        <categories>Settings</categories>
        <language>en_US</language>
        <protected>false</protected>
        <shortDescription>stgHelpUDROppField</shortDescription>
        <value>The Opportunity field to roll up.</value>
    </labels>
    <labels>
        <fullName>stgHelpUDRTargetObject</fullName>
        <categories>Settings</categories>
        <language>en_US</language>
        <protected>false</protected>
        <shortDescription>stgHelpUDRTargetObject</shortDescription>
        <value>The object on which the rollup information will appear.</value>
    </labels>
    <labels>
        <fullName>stgHelpUseDatedConvRates</fullName>
        <categories>Settings</categories>
        <language>en_US</language>
        <protected>false</protected>
        <shortDescription>stgHelpUseDatedConvRates</shortDescription>
        <value>When checked, Dated Exchange Rates are used for currency conversion. If unchecked, the standard exchange rate is used even if Advanced Currency Management is enabled.</value>
    </labels>
    <labels>
        <fullName>stgInstallmentOppDisableAll</fullName>
        <categories>Settings</categories>
        <language>en_US</language>
        <protected>true</protected>
        <shortDescription>Disable Installments Auto-Creation process</shortDescription>
        <value>Disable All Installments</value>
    </labels>
    <labels>
        <fullName>stgInstallmentOppDisableFirst</fullName>
        <categories>Settings</categories>
        <language>en_US</language>
        <protected>true</protected>
        <shortDescription>Disable First Installment Auto-Creation on Create</shortDescription>
        <value>Disable First Installment on Create</value>
    </labels>
    <labels>
        <fullName>stgInstallmentOppEnableAll</fullName>
        <categories>Settings</categories>
        <language>en_US</language>
        <protected>true</protected>
        <shortDescription>Always Create Next Installment</shortDescription>
        <value>Always Create Next Installment</value>
    </labels>
    <labels>
        <fullName>stgInstallScriptError</fullName>
        <language>en_US</language>
        <protected>true</protected>
        <shortDescription>stgInstallScriptError</shortDescription>
        <value>Your installation was successful, but we detected a slight problem. To fix the problem, simply load the NPSP Settings page in Salesforce.

Note: The NPSP Settings tab is visible in the Nonprofit Success Pack application. If you don&apos;t see the tab, select Nonprofit Success Pack from the app menu in the upper-right corner.</value>
    </labels>
    <labels>
        <fullName>stgLabelActionColumn</fullName>
        <categories>Settings</categories>
        <language>en_US</language>
        <protected>false</protected>
        <shortDescription>stgLabelActionColumn</shortDescription>
        <value>Action</value>
    </labels>
    <labels>
        <fullName>stgLabelAddressVerification</fullName>
        <categories>Settings</categories>
        <language>en_US</language>
        <protected>false</protected>
        <shortDescription>stgLabelAddressVerification</shortDescription>
        <value>Address Settings</value>
    </labels>
    <labels>
        <fullName>stgLabelAfflSettings</fullName>
        <categories>Settings</categories>
        <language>en_US</language>
        <protected>false</protected>
        <shortDescription>stgLabelAfflSettings</shortDescription>
        <value>Affiliations Settings</value>
    </labels>
    <labels>
        <fullName>stgLabelAllRecordTypes</fullName>
        <categories>Settings</categories>
        <language>en_US</language>
        <protected>false</protected>
        <shortDescription>stgLabelAllRecordTypes</shortDescription>
        <value>- all record types -</value>
    </labels>
    <labels>
        <fullName>stgLabelAlloBatchProgress</fullName>
        <categories>Allocation, Settings</categories>
        <language>en_US</language>
        <protected>false</protected>
        <shortDescription>stgLabelAlloBatchProgress</shortDescription>
        <value>Rollup Allocations Batch Progress</value>
    </labels>
    <labels>
        <fullName>stgLabelAllocationBehaviorSettings</fullName>
        <categories>Allocation, Settings</categories>
        <language>en_US</language>
        <protected>true</protected>
        <shortDescription>stgLabelAllocationsRollupSettings</shortDescription>
        <value>Allocation Behavior Settings</value>
    </labels>
    <labels>
        <fullName>stgLabelAllocationsRollupSettings</fullName>
        <categories>Allocation, Settings</categories>
        <language>en_US</language>
        <protected>false</protected>
        <shortDescription>stgLabelAllocationsRollupSettings</shortDescription>
        <value>GAU Allocations Rollup Settings</value>
    </labels>
    <labels>
        <fullName>stgLabelAllocationsSettings</fullName>
        <categories>Allocation, Settings</categories>
        <language>en_US</language>
        <protected>false</protected>
        <shortDescription>stgLabelAllocationsSettings</shortDescription>
        <value>Default Allocations Settings</value>
    </labels>
    <labels>
        <fullName>stgLabelAreYouSure</fullName>
        <categories>Settings</categories>
        <language>en_US</language>
        <protected>false</protected>
        <shortDescription>stgLabelAreYouSure</shortDescription>
        <value>Are you sure?</value>
    </labels>
    <labels>
        <fullName>stgLabelAutoContactRoles</fullName>
        <categories>Settings</categories>
        <language>en_US</language>
        <protected>false</protected>
        <shortDescription>stgLabelAutoContactRoles</shortDescription>
        <value>Default Contact Roles</value>
    </labels>
    <labels>
        <fullName>stgLabelBatchJobSizes</fullName>
        <categories>Settings</categories>
        <language>en_US</language>
        <protected>false</protected>
        <shortDescription>stgLabelBatchJobSizes</shortDescription>
        <value>Rollup Batch Job Sizes</value>
    </labels>
    <labels>
        <fullName>stgLabelBatchJobRollupSkewSizes</fullName>
        <categories>Settings</categories>
        <language>en_US</language>
        <protected>false</protected>
        <shortDescription>stgLabelBatchJobRollupSkewSizes</shortDescription>
        <value>Rollup Batch Job Skew Mode Sizes</value>
    </labels>
    <labels>
        <fullName>stgLabelBatchProcessingOptions</fullName>
        <categories>Settings</categories>
        <language>en_US</language>
        <protected>true</protected>
        <shortDescription>stgLabelBatchProcessingOptions</shortDescription>
        <value>Batch Processing Options</value>
    </labels>
    <labels>
        <fullName>stgLabelBDESettings</fullName>
        <categories>Settings</categories>
        <language>en_US</language>
        <protected>false</protected>
        <shortDescription>stgLabelBDESettings</shortDescription>
        <value>Batch Data Entry Settings</value>
    </labels>
    <labels>
        <fullName>stgLabelBatchStatus</fullName>
        <categories>Settings</categories>
        <language>en_US</language>
        <protected>false</protected>
        <shortDescription>stgLabelBatchStatus</shortDescription>
        <value>Batch Status</value>
    </labels>
    <labels>
        <fullName>stgLabelCreateMissingPayments</fullName>
        <categories>Settings</categories>
        <language>en_US</language>
        <protected>false</protected>
        <shortDescription>stgLabelCreateMissingPayments</shortDescription>
        <value>Create Missing Payments</value>
    </labels>
    <labels>
        <fullName>stgLabelCurrentUDR</fullName>
        <categories>Settings</categories>
        <language>en_US</language>
        <protected>false</protected>
        <shortDescription>stgLabelCurrentUDR</shortDescription>
        <value>Current User Defined Rollups</value>
    </labels>
    <labels>
        <fullName>stgLabelDoNotRename</fullName>
        <categories>Settings</categories>
        <language>en_US</language>
        <protected>false</protected>
        <shortDescription>stgLabelDoNotRename</shortDescription>
        <value>- do not rename -</value>
    </labels>
    <labels>
        <fullName>stgLabelErrorNotify</fullName>
        <categories>Settings</categories>
        <language>en_US</language>
        <protected>false</protected>
        <shortDescription>stgLabelErrorNotify</shortDescription>
        <value>Error Notification Settings</value>
    </labels>
    <labels>
        <fullName>stgLabelExamplesFGFormat</fullName>
        <categories>Settings</categories>
        <language>en_US</language>
        <protected>false</protected>
        <shortDescription>stgLabelExamplesFGFormat</shortDescription>
        <value>Examples for Formal Greeting Format</value>
    </labels>
    <labels>
        <fullName>stgLabelExamplesHHNameFOrmat</fullName>
        <categories>Settings</categories>
        <language>en_US</language>
        <protected>false</protected>
        <shortDescription>stgLabelExamplesHHNameFOrmat</shortDescription>
        <value>Examples for Household Name Format</value>
    </labels>
    <labels>
        <fullName>stgLabelExamplesIGFormat</fullName>
        <categories>Settings</categories>
        <language>en_US</language>
        <protected>false</protected>
        <shortDescription>stgLabelExamplesIGFormat</shortDescription>
        <value>Examples for Informal Greeting Format</value>
    </labels>
    <labels>
        <fullName>stgLabelField</fullName>
        <categories>Settings</categories>
        <language>en_US</language>
        <protected>false</protected>
        <shortDescription>stgLabelField</shortDescription>
        <value>Field</value>
    </labels>
    <labels>
        <fullName>stgLabelFieldValueNone</fullName>
        <categories>Recurring-Donations, Component</categories>
        <language>en_US</language>
        <protected>true</protected>
        <shortDescription>Display the value None</shortDescription>
        <value>None</value>
    </labels>
    <labels>
        <fullName>stgLabelHHGeneral</fullName>
        <categories>Settings</categories>
        <language>en_US</language>
        <protected>false</protected>
        <shortDescription>stgLabelHHGeneral</shortDescription>
        <value>General Settings</value>
    </labels>
    <labels>
        <fullName>stgLabelHHNaming</fullName>
        <categories>Settings</categories>
        <language>en_US</language>
        <protected>false</protected>
        <shortDescription>stgLabelHHNaming</shortDescription>
        <value>Household Name Settings</value>
    </labels>
    <labels>
        <fullName>stgLabelHHNamingProgress</fullName>
        <categories>Settings</categories>
        <language>en_US</language>
        <protected>false</protected>
        <shortDescription>stgLabelHHNamingProgress</shortDescription>
        <value>Naming Activation Progress</value>
    </labels>
    <labels>
        <fullName>stgLabelHHOCR</fullName>
        <categories>Settings</categories>
        <language>en_US</language>
        <protected>false</protected>
        <shortDescription>stgLabelHHOCR</shortDescription>
        <value>Household Opportunity Contact Roles</value>
    </labels>
    <labels>
        <fullName>stgLabelHHObject</fullName>
        <categories>Settings</categories>
        <language>en_US</language>
        <protected>false</protected>
        <shortDescription>stgLabelHHObject</shortDescription>
        <value>Household Object</value>
    </labels>
    <labels>
        <fullName>stgLabelHHSettings</fullName>
        <categories>Settings</categories>
        <language>en_US</language>
        <protected>false</protected>
        <shortDescription>stgLabelHHSettings</shortDescription>
        <value>Household Settings</value>
    </labels>
    <labels>
        <fullName>stgLabelHidden</fullName>
        <categories>Settings</categories>
        <language>en_US</language>
        <protected>true</protected>
        <shortDescription>stgLabelHidden</shortDescription>
        <value>Hidden</value>
    </labels>
    <labels>
        <fullName>stgLabelHonoreeNotificationHelpText</fullName>
        <categories>Settings</categories>
        <language>en_US</language>
        <protected>false</protected>
        <shortDescription>stgLabelHonoreeNotificationHelpText</shortDescription>
        <value>Auto-create Opportunity Contact Roles for Honoree and Notification Recipient Contacts.</value>
    </labels>
    <labels>
        <fullName>stgLabelHonoreeNotificationOCR</fullName>
        <categories>Settings</categories>
        <language>en_US</language>
        <protected>false</protected>
        <shortDescription>stgLabelHonoreeNotificationOCR</shortDescription>
        <value>Honoree and Notification Recipient Opportunity Contact Roles</value>
    </labels>
    <labels>
        <fullName>stgLabelLeadSettings</fullName>
        <categories>Settings</categories>
        <language>en_US</language>
        <protected>false</protected>
        <shortDescription>stgLabelLeadSettings</shortDescription>
        <value>Lead Settings</value>
    </labels>
    <labels>
        <fullName>stgLabelLvlAssignBatchTitle</fullName>
        <categories>NPSP Settings</categories>
        <language>en_US</language>
        <protected>true</protected>
        <shortDescription>menu title for the Level Assignment Batch in NPSP Settings</shortDescription>
        <value>Level Assignment Batch</value>
    </labels>
    <labels>
        <fullName>stgLabelMembershipSettings</fullName>
        <categories>Settings</categories>
        <language>en_US</language>
        <protected>false</protected>
        <shortDescription>stgLabelMembershipSettings</shortDescription>
        <value>Membership Settings</value>
    </labels>
    <labels>
        <fullName>stgLabelName</fullName>
        <categories>Settings</categories>
        <language>en_US</language>
        <protected>false</protected>
        <shortDescription>Intended for the name of a metadata record and not a person.</shortDescription>
        <value>Name</value>
    </labels>
    <labels>
        <fullName>stgLabelNewAutoRel</fullName>
        <categories>Settings</categories>
        <language>en_US</language>
        <protected>false</protected>
        <shortDescription>stgLabelNewAutoRel</shortDescription>
        <value>New Automatic Relationship</value>
    </labels>
    <labels>
        <fullName>stgLabelNewPaymentMapping</fullName>
        <categories>Settings</categories>
        <language>en_US</language>
        <protected>false</protected>
        <shortDescription>stgLabelNewPaymentMapping</shortDescription>
        <value>New Payment Field Mapping</value>
    </labels>
    <labels>
        <fullName>stgLabelNewRDFieldMap</fullName>
        <categories>Settings</categories>
        <language>en_US</language>
        <protected>false</protected>
        <shortDescription>stgLabelNewRDFieldMap</shortDescription>
        <value>New Custom Field Mapping</value>
    </labels>
    <labels>
        <fullName>stgLabelNewRelReciprocal</fullName>
        <categories>Settings</categories>
        <language>en_US</language>
        <protected>false</protected>
        <shortDescription>stgLabelNewRelReciprocal</shortDescription>
        <value>New Reciprocal Relationship</value>
    </labels>
    <labels>
        <fullName>stgLabelNewTH</fullName>
        <categories>Settings</categories>
        <language>en_US</language>
        <protected>false</protected>
        <shortDescription>stgLabelNewTH</shortDescription>
        <value>New Trigger Handler</value>
    </labels>
    <labels>
        <fullName>stgLabelNewUDR</fullName>
        <categories>Settings</categories>
        <language>en_US</language>
        <protected>false</protected>
        <shortDescription>stgLabelNewUDR</shortDescription>
        <value>New User Defined Rollup</value>
    </labels>
    <labels>
        <fullName>stgLabelNone</fullName>
        <categories>Settings</categories>
        <language>en_US</language>
        <protected>true</protected>
        <shortDescription>stgLabelNone</shortDescription>
        <value>--None--</value>
    </labels>
    <labels>
        <fullName>stgLabelObject</fullName>
        <categories>Settings</categories>
        <language>en_US</language>
        <protected>false</protected>
        <shortDescription>stgLabelObject</shortDescription>
        <value>Object</value>
    </labels>
    <labels>
        <fullName>stgLabelONS</fullName>
        <categories>Settings</categories>
        <language>en_US</language>
        <protected>false</protected>
        <shortDescription>stgLabelONS</shortDescription>
        <value>Opportunity Name Settings</value>
    </labels>
    <labels>
        <fullName>stgLabelOK</fullName>
        <categories>Settings</categories>
        <language>en_US</language>
        <protected>false</protected>
        <shortDescription>stgLabelOK</shortDescription>
        <value>OK</value>
    </labels>
    <labels>
        <fullName>stgLabelOppBatchProgress</fullName>
        <categories>Settings</categories>
        <language>en_US</language>
        <protected>false</protected>
        <shortDescription>stgLabelOppBatchProgress</shortDescription>
        <value>Rollup Donations Batch Progress</value>
    </labels>
    <labels>
        <fullName>stgLabelOppCampMembers</fullName>
        <categories>Settings</categories>
        <language>en_US</language>
        <protected>false</protected>
        <shortDescription>stgLabelOppCampMembers</shortDescription>
        <value>Campaign Members</value>
    </labels>
    <labels>
        <fullName>stgLabelOppNamingRefreshTitle</fullName>
        <categories>Settings</categories>
        <language>en_US</language>
        <protected>false</protected>
        <shortDescription>stgLabelOppNamingRefreshTitle</shortDescription>
        <value>Refresh Opportunity Names</value>
    </labels>
    <labels>
        <fullName>stgLabelOppNamingSettings</fullName>
        <categories>Settings</categories>
        <language>en_US</language>
        <protected>false</protected>
        <shortDescription>stgLabelOppNamingSettings</shortDescription>
        <value>Opportunity Names</value>
    </labels>
    <labels>
        <fullName>stgLabelOppPrimaryContactTitle</fullName>
        <categories>Settings</categories>
        <language>en_US</language>
        <protected>false</protected>
        <shortDescription>stgLabelOppPrimaryContactTitle</shortDescription>
        <value>Refresh Opportunity Primary Contact</value>
    </labels>
    <labels>
        <fullName>stgLabelOppRollupRT</fullName>
        <categories>Settings</categories>
        <language>en_US</language>
        <protected>false</protected>
        <shortDescription>stgLabelOppRollupRT</shortDescription>
        <value>Opportunity Rollup Record Types</value>
    </labels>
    <labels>
        <fullName>stgLabelOppRollups</fullName>
        <categories>Settings</categories>
        <language>en_US</language>
        <protected>false</protected>
        <shortDescription>stgLabelOppRollups</shortDescription>
        <value>Opportunity Rollups</value>
    </labels>
    <labels>
        <fullName>stgLabelOppUpdatePrimaryContact</fullName>
        <categories>Settings</categories>
        <language>en_US</language>
        <protected>false</protected>
        <shortDescription>stgLabelOppUpdatePrimaryContact</shortDescription>
        <value>Batch Update Primary Contact</value>
    </labels>
    <labels>
        <fullName>stgLabelOther</fullName>
        <categories>Settings</categories>
        <language>en_US</language>
        <protected>false</protected>
        <shortDescription>stgLabelOther</shortDescription>
        <value>other</value>
    </labels>
    <labels>
        <fullName>stgLabelOtherDateFormat</fullName>
        <categories>Settings</categories>
        <language>en_US</language>
        <protected>false</protected>
        <shortDescription>stgLabelOtherDateFormat</shortDescription>
        <value>Other Date Format</value>
    </labels>
    <labels>
        <fullName>stgLabelOtherFormalGreetingFormat</fullName>
        <categories>Settings</categories>
        <language>en_US</language>
        <protected>false</protected>
        <shortDescription>stgLabelOtherFormalGreetingFormat</shortDescription>
        <value>Other Formal Greeting Format</value>
    </labels>
    <labels>
        <fullName>stgLabelOtherHHNameFormat</fullName>
        <categories>Settings</categories>
        <language>en_US</language>
        <protected>true</protected>
        <shortDescription>stgLabelOtherHHNameFormat</shortDescription>
        <value>Other Household Name Format</value>
    </labels>
    <labels>
        <fullName>stgLabelOtherInformalGreetingFormat</fullName>
        <categories>Settings</categories>
        <language>en_US</language>
        <protected>false</protected>
        <shortDescription>stgLabelOtherInformalGreetingFormat</shortDescription>
        <value>Other Informal Greeting Format</value>
    </labels>
    <labels>
        <fullName>stgLabelOtherOpportunigyNamingFormat</fullName>
        <categories>Settings</categories>
        <language>en_US</language>
        <protected>false</protected>
        <shortDescription>stgLabelOtherOpportunigyNamingFormat</shortDescription>
        <value>Other Opportunigy Naming Format</value>
    </labels>
    <labels>
        <fullName>stgLabelPaymentMapNoValidFields</fullName>
        <categories>Settings</categories>
        <language>en_US</language>
        <protected>false</protected>
        <shortDescription>stgLabelPaymentMapNoValidFields</shortDescription>
        <value>No Valid Field Available</value>
    </labels>
    <labels>
        <fullName>stgLabelPaymentSettings</fullName>
        <categories>Settings</categories>
        <language>en_US</language>
        <protected>false</protected>
        <shortDescription>stgLabelPaymentSettings</shortDescription>
        <value>Payment Settings</value>
    </labels>
    <labels>
        <fullName>stgLabelPrimaryContactRoleMergeBatch</fullName>
        <categories>NPSP Settings</categories>
        <language>en_US</language>
        <protected>true</protected>
        <shortDescription>Menu title for the Duplicate Primary OCRs in NPSP Settings</shortDescription>
        <value>Remove Duplicate Primary OCRs</value>
    </labels>
    <labels>
        <fullName>stgLabelRDFieldMap</fullName>
        <categories>Settings</categories>
        <language>en_US</language>
        <protected>false</protected>
        <shortDescription>stgLabelRDFieldMap</shortDescription>
        <value>Custom Field Mappings</value>
    </labels>
    <labels>
        <fullName>stgLabelRDNewPeriod</fullName>
        <categories>Settings</categories>
        <language>en_US</language>
        <protected>false</protected>
        <shortDescription>stgLabelRDNewPeriod</shortDescription>
        <value>New Installment Period</value>
    </labels>
    <labels>
        <fullName>stgLabelRDPeriod</fullName>
        <categories>Settings</categories>
        <language>en_US</language>
        <protected>false</protected>
        <shortDescription>stgLabelRDPeriod</shortDescription>
        <value>Custom Installment Periods</value>
    </labels>
    <labels>
        <fullName>stgLabelRDSettings</fullName>
        <categories>Settings</categories>
        <language>en_US</language>
        <protected>false</protected>
        <shortDescription>stgLabelRDSettings</shortDescription>
        <value>Recurring Donation Settings</value>
    </labels>
    <labels>
        <fullName>stgLabelRDStatus</fullName>
        <categories>Settings</categories>
        <language>en_US</language>
        <protected>false</protected>
        <shortDescription>stgLabelRDStatus</shortDescription>
        <value>Updating Recurring Donation Opportunities</value>
    </labels>
    <labels>
        <fullName>stgLabelRelSettings</fullName>
        <categories>Settings</categories>
        <language>en_US</language>
        <protected>false</protected>
        <shortDescription>stgLabelRelSettings</shortDescription>
        <value>General Settings</value>
    </labels>
    <labels>
        <fullName>stgLabelRelationshipSyncNoValidFields</fullName>
        <categories>Settings</categories>
        <language>en_US</language>
        <protected>true</protected>
        <shortDescription>stgLabelRelationshipSyncNoValidFields</shortDescription>
        <value>No Valid Field Available</value>
    </labels>
    <labels>
        <fullName>stgLabelSelectChatterGroup</fullName>
        <categories>Settings</categories>
        <language>en_US</language>
        <protected>false</protected>
        <shortDescription>stgLabelSelectChatterGroup</shortDescription>
        <value>Select Chatter Group</value>
    </labels>
    <labels>
        <fullName>stgLabelSoftCredit</fullName>
        <categories>Settings</categories>
        <language>en_US</language>
        <protected>false</protected>
        <shortDescription>stgLabelSoftCredit</shortDescription>
        <value>Soft Credit Settings</value>
    </labels>
    <labels>
        <fullName>stgLabelTriggerHandlers</fullName>
        <categories>Settings</categories>
        <language>en_US</language>
        <protected>false</protected>
        <shortDescription>stgLabelTriggerHandlers</shortDescription>
        <value>Trigger Handlers</value>
    </labels>
    <labels>
        <fullName>stgLabelTypeAhead</fullName>
        <categories>Settings</categories>
        <language>en_US</language>
        <protected>false</protected>
        <shortDescription>stgLabelTypeAhead</shortDescription>
        <value>Start typing...</value>
    </labels>
    <labels>
        <fullName>stgLabelUDRNoOppFields</fullName>
        <categories>Settings</categories>
        <language>en_US</language>
        <protected>false</protected>
        <shortDescription>stgLabelUDRNoOppFields</shortDescription>
        <value>No valid Opportunity fields found.</value>
    </labels>
    <labels>
        <fullName>stgLabelUDROp</fullName>
        <categories>Settings</categories>
        <language>en_US</language>
        <protected>false</protected>
        <shortDescription>stgLabelUDROp</shortDescription>
        <value>Rollup Operation</value>
    </labels>
    <labels>
        <fullName>stgLabelUDROppField</fullName>
        <categories>Settings</categories>
        <language>en_US</language>
        <protected>false</protected>
        <shortDescription>stgLabelUDROppField</shortDescription>
        <value>Opportunity Field</value>
    </labels>
    <labels>
        <fullName>stgLabelUDRTargetField</fullName>
        <categories>Settings</categories>
        <language>en_US</language>
        <protected>false</protected>
        <shortDescription>stgLabelUDRTargetField</shortDescription>
        <value>Target Field</value>
    </labels>
    <labels>
        <fullName>stgLabelUDRTargetFieldHelp</fullName>
        <categories>Settings</categories>
        <language>en_US</language>
        <protected>true</protected>
        <shortDescription>stgLabelUDRTargetFieldHelp</shortDescription>
        <value>The custom field on the target object that will display your custom rollup summary. This field must be of the same type as the Opportunity field you&apos;re rolling up.</value>
    </labels>
    <labels>
        <fullName>stgLabelUDRTargetObject</fullName>
        <categories>Settings</categories>
        <language>en_US</language>
        <protected>false</protected>
        <shortDescription>stgLabelUDRTargetObject</shortDescription>
        <value>Target Object</value>
    </labels>
    <labels>
        <fullName>stgLabelView</fullName>
        <categories>Settings</categories>
        <language>en_US</language>
        <protected>false</protected>
        <shortDescription>stgLabelView</shortDescription>
        <value>View</value>
    </labels>
    <labels>
        <fullName>stgLabelYearPicklistLastYear</fullName>
        <categories>Settings</categories>
        <language>en_US</language>
        <protected>true</protected>
        <shortDescription>Label for previous year</shortDescription>
        <value>Last Year</value>
    </labels>
    <labels>
        <fullName>stgLabelYearPicklistThisYear</fullName>
        <categories>Settings</categories>
        <language>en_US</language>
        <protected>true</protected>
        <shortDescription>Label for current year</shortDescription>
        <value>This Year</value>
    </labels>
    <labels>
        <fullName>stgLabelYearPicklistYearsAgo</fullName>
        <categories>Settings</categories>
        <language>en_US</language>
        <protected>true</protected>
        <shortDescription>Label for dynamic number of years ago</shortDescription>
        <value>{0} Years Ago</value>
    </labels>
    <labels>
        <fullName>stgLastModifiedBy</fullName>
        <categories>Settings</categories>
        <language>en_US</language>
        <protected>true</protected>
        <shortDescription>Last Modified By</shortDescription>
        <value>Last Modified By</value>
    </labels>
    <labels>
        <fullName>stgLinkDelete</fullName>
        <categories>Settings</categories>
        <language>en_US</language>
        <protected>false</protected>
        <shortDescription>stgLinkDelete</shortDescription>
        <value>Del</value>
    </labels>
    <labels>
        <fullName>stgNoObjectsFound</fullName>
        <categories>Settings</categories>
        <language>en_US</language>
        <protected>true</protected>
        <shortDescription>No records of an object found. Pass in the object's plural label.</shortDescription>
        <value>No {0} found.</value>
    </labels>
    <labels>
        <fullName>stgNPSPGuideImportData</fullName>
        <categories>Settings</categories>
        <language>en_US</language>
        <protected>false</protected>
        <shortDescription>stgNPSPGuideImportData</shortDescription>
        <value>NPSP Guide to Importing Data</value>
    </labels>
    <labels>
        <fullName>stgNPSPSettings</fullName>
        <categories>Settings</categories>
        <language>en_US</language>
        <protected>false</protected>
        <shortDescription>stgNPSPSettings</shortDescription>
        <value>Nonprofit Success Pack Application Settings</value>
    </labels>
    <labels>
        <fullName>stgNPSPSettingsTitle</fullName>
        <categories>Settings</categories>
        <language>en_US</language>
        <protected>false</protected>
        <shortDescription>stgNPSPSettingsTitle</shortDescription>
        <value>Nonprofit Success Pack Settings</value>
    </labels>
    <labels>
        <fullName>stgNPSPWorkbook</fullName>
        <categories>Settings</categories>
        <language>en_US</language>
        <protected>false</protected>
        <shortDescription>stgNPSPWorkbook</shortDescription>
        <value>NPSP Fundraising Trail</value>
    </labels>
    <labels>
        <fullName>stgNavAccountModel</fullName>
        <categories>Settings</categories>
        <language>en_US</language>
        <protected>false</protected>
        <shortDescription>stgNavAccountModel</shortDescription>
        <value>Account Model</value>
    </labels>
    <labels>
        <fullName>stgNavAddressVerification</fullName>
        <categories>Settings</categories>
        <language>en_US</language>
        <protected>false</protected>
        <shortDescription>stgNavAddressVerification</shortDescription>
        <value>Addresses</value>
    </labels>
    <labels>
        <fullName>stgNavAffiliations</fullName>
        <categories>Settings</categories>
        <language>en_US</language>
        <protected>false</protected>
        <shortDescription>stgNavAffiliations</shortDescription>
        <value>Affiliations</value>
    </labels>
    <labels>
        <fullName>stgNavAllocations</fullName>
        <categories>Allocation, Settings</categories>
        <language>en_US</language>
        <protected>false</protected>
        <shortDescription>stgNavAllocations</shortDescription>
        <value>GAU Allocations</value>
    </labels>
    <labels>
        <fullName>stgNavBatchProcessSettings</fullName>
        <categories>Settings</categories>
        <language>en_US</language>
        <protected>false</protected>
        <shortDescription>stgNavBatchProcessSettings</shortDescription>
        <value>Batch Process Settings</value>
    </labels>
    <labels>
        <fullName>stgNavBDE</fullName>
        <categories>Settings</categories>
        <language>en_US</language>
        <protected>false</protected>
        <shortDescription>stgNavBDE</shortDescription>
        <value>Batch Data Entry</value>
    </labels>
    <labels>
        <fullName>stgNavBulkProcesses</fullName>
        <categories>Settings</categories>
        <language>en_US</language>
        <protected>false</protected>
        <shortDescription>stgNavBulkProcesses</shortDescription>
        <value>Bulk Data Processes</value>
    </labels>
    <labels>
        <fullName>stgNavConnections</fullName>
        <categories>Settings</categories>
        <language>en_US</language>
        <protected>false</protected>
        <shortDescription>stgNavConnections</shortDescription>
        <value>Connections</value>
    </labels>
    <labels>
        <fullName>stgNavContactRoles</fullName>
        <categories>Settings</categories>
        <language>en_US</language>
        <protected>false</protected>
        <shortDescription>stgNavContactRoles</shortDescription>
        <value>Contact Roles</value>
    </labels>
    <labels>
        <fullName>stgNavContacts</fullName>
        <categories>Settings</categories>
        <language>en_US</language>
        <protected>false</protected>
        <shortDescription>stgNavContacts</shortDescription>
        <value>Contacts</value>
    </labels>
    <labels>
        <fullName>stgNavDonations</fullName>
        <categories>Settings</categories>
        <language>en_US</language>
        <protected>false</protected>
        <shortDescription>stgNavDonations</shortDescription>
        <value>Donations</value>
    </labels>
    <labels>
        <fullName>stgNavDonorStatistics</fullName>
        <categories>Settings</categories>
        <language>en_US</language>
        <protected>false</protected>
        <shortDescription>stgNavDonorStatistics</shortDescription>
        <value>Donor Statistics</value>
    </labels>
    <labels>
        <fullName>stgNavErrorLog</fullName>
        <categories>Settings</categories>
        <language>en_US</language>
        <protected>false</protected>
        <shortDescription>stgNavErrorLog</shortDescription>
        <value>Error Log</value>
    </labels>
    <labels>
        <fullName>stgNavErrorNotify</fullName>
        <categories>Settings</categories>
        <language>en_US</language>
        <protected>false</protected>
        <shortDescription>stgNavErrorNotify</shortDescription>
        <value>Error Notifications</value>
    </labels>
    <labels>
        <fullName>stgNavHealthCheck</fullName>
        <categories>Settings</categories>
        <language>en_US</language>
        <protected>false</protected>
        <shortDescription>stgNavHealthCheck</shortDescription>
        <value>Health Check</value>
    </labels>
    <labels>
        <fullName>stgNavHouseholds</fullName>
        <categories>Settings</categories>
        <language>en_US</language>
        <protected>false</protected>
        <shortDescription>stgNavHouseholds</shortDescription>
        <value>Households</value>
    </labels>
    <labels>
        <fullName>stgNavLeads</fullName>
        <categories>Settings</categories>
        <language>en_US</language>
        <protected>false</protected>
        <shortDescription>stgNavLeads</shortDescription>
        <value>Leads</value>
    </labels>
    <labels>
        <fullName>stgNavMembership</fullName>
        <categories>Settings</categories>
        <language>en_US</language>
        <protected>false</protected>
        <shortDescription>stgNavMembership</shortDescription>
        <value>Membership</value>
    </labels>
    <labels>
        <fullName>stgNavPaymentMappings</fullName>
        <categories>Settings</categories>
        <language>en_US</language>
        <protected>false</protected>
        <shortDescription>stgNavPaymentMappings</shortDescription>
        <value>Payment Mappings</value>
    </labels>
    <labels>
        <fullName>stgNavPayments</fullName>
        <categories>Settings</categories>
        <language>en_US</language>
        <protected>false</protected>
        <shortDescription>stgNavPayments</shortDescription>
        <value>Payments</value>
    </labels>
    <labels>
        <fullName>stgNavPeople</fullName>
        <categories>Settings</categories>
        <language>en_US</language>
        <protected>false</protected>
        <shortDescription>stgNavPeople</shortDescription>
        <value>People</value>
    </labels>
    <labels>
        <fullName>stgNavRD2Enablement</fullName>
        <categories>Settings</categories>
        <language>en_US</language>
        <protected>true</protected>
        <shortDescription>stgNavRD2Enablement</shortDescription>
        <value>Upgrade to Enhanced Recurring Donations</value>
    </labels>
    <labels>
        <fullName>stgNavRDBatch</fullName>
        <categories>Settings</categories>
        <language>en_US</language>
        <protected>false</protected>
        <shortDescription>stgNavRDBatch</shortDescription>
        <value>Recurring Donations Batch</value>
    </labels>
    <labels>
        <fullName>stgNavRDFieldMap</fullName>
        <categories>Settings</categories>
        <language>en_US</language>
        <protected>false</protected>
        <shortDescription>stgNavRDFieldMap</shortDescription>
        <value>Recurring Donation Custom Field Mappings</value>
    </labels>
    <labels>
        <fullName>stgNavRDInstallmentPeriods</fullName>
        <categories>Settings</categories>
        <language>en_US</language>
        <protected>false</protected>
        <shortDescription>stgNavRDInstallmentPeriods</shortDescription>
        <value>Recurring Donation Custom Installment Periods</value>
    </labels>
    <labels>
        <fullName>stgNavRecurringDonations</fullName>
        <categories>Settings</categories>
        <language>en_US</language>
        <protected>false</protected>
        <shortDescription>stgNavRecurringDonations</shortDescription>
        <value>Recurring Donations</value>
    </labels>
    <labels>
        <fullName>stgNavRelAutoCreate</fullName>
        <categories>Settings</categories>
        <language>en_US</language>
        <protected>false</protected>
        <shortDescription>stgNavRelAutoCreate</shortDescription>
        <value>Relationships Autocreation</value>
    </labels>
    <labels>
        <fullName>stgNavRelReciprocal</fullName>
        <categories>Settings</categories>
        <language>en_US</language>
        <protected>false</protected>
        <shortDescription>stgNavRelReciprocal</shortDescription>
        <value>Relationship Reciprocal Settings</value>
    </labels>
    <labels>
        <fullName>stgNavRelationships</fullName>
        <categories>Settings</categories>
        <language>en_US</language>
        <protected>false</protected>
        <shortDescription>stgNavRelationships</shortDescription>
        <value>Relationships</value>
    </labels>
    <labels>
        <fullName>stgNavRollupAlloBatch</fullName>
        <categories>Allocation, Settings</categories>
        <language>en_US</language>
        <protected>false</protected>
        <shortDescription>stgNavRollupAlloBatch</shortDescription>
        <value>Rollup Allocations Batch</value>
    </labels>
    <labels>
        <fullName>stgNavRollupBatch</fullName>
        <categories>Settings</categories>
        <language>en_US</language>
        <protected>false</protected>
        <shortDescription>stgNavRollupBatch</shortDescription>
        <value>Rollup Donations Batch</value>
    </labels>
    <labels>
        <fullName>stgNavRollups</fullName>
        <categories>Settings</categories>
        <language>en_US</language>
        <protected>true</protected>
        <shortDescription>stgNavRollups</shortDescription>
        <value>Rollups</value>
    </labels>
    <labels>
        <fullName>stgNavSchedule</fullName>
        <categories>Settings</categories>
        <language>en_US</language>
        <protected>false</protected>
        <shortDescription>stgNavSchedule</shortDescription>
        <value>Process Scheduler</value>
    </labels>
    <labels>
        <fullName>stgNavSystem</fullName>
        <categories>Settings</categories>
        <language>en_US</language>
        <protected>false</protected>
        <shortDescription>stgNavSystem</shortDescription>
        <value>System Tools</value>
    </labels>
    <labels>
        <fullName>stgNavTriggerConfig</fullName>
        <categories>Settings</categories>
        <language>en_US</language>
        <protected>false</protected>
        <shortDescription>stgNavTriggerConfig</shortDescription>
        <value>Trigger Configuration</value>
    </labels>
    <labels>
        <fullName>stgNavUserDefinedRollups</fullName>
        <categories>Settings</categories>
        <language>en_US</language>
        <protected>false</protected>
        <shortDescription>stgNavUserDefinedRollups</shortDescription>
        <value>User Defined Rollups</value>
    </labels>
    <labels>
        <fullName>stgNotApplicable</fullName>
        <categories>Settings</categories>
        <language>en_US</language>
        <protected>false</protected>
        <shortDescription>stgNotApplicable</shortDescription>
        <value>N/A</value>
    </labels>
    <labels>
        <fullName>stgOppNamingDescription</fullName>
        <categories>Settings, OppNaming</categories>
        <language>en_US</language>
        <protected>false</protected>
        <shortDescription>stgOppNamingDescription</shortDescription>
        <value>When you create an Opportunity, the Name is automatically populated using a default naming convention. You can customize the naming convention by creating custom Opportunity Names.</value>
    </labels>
    <labels>
        <fullName>stgPowerOfUsHub</fullName>
        <categories>Settings</categories>
        <language>en_US</language>
        <protected>false</protected>
        <shortDescription>stgPowerOfUsHub</shortDescription>
        <value>Power of Us Hub</value>
    </labels>
    <labels>
        <fullName>stgReset</fullName>
        <categories>Settings</categories>
        <language>en_US</language>
        <protected>true</protected>
        <shortDescription>stgReset</shortDescription>
        <value>Reset</value>
    </labels>
    <labels>
        <fullName>stgSelectOne</fullName>
        <categories>Settings</categories>
        <language>en_US</language>
        <protected>false</protected>
        <shortDescription>stgSelectOne</shortDescription>
        <value>Select one</value>
    </labels>
    <labels>
        <fullName>stgStatusDisabled</fullName>
        <categories>Settings</categories>
        <language>en_US</language>
        <protected>true</protected>
        <shortDescription>stgStatusDisabled</shortDescription>
        <value>Disabled</value>
    </labels>
    <labels>
        <fullName>stgStatusEnabled</fullName>
        <categories>Settings</categories>
        <language>en_US</language>
        <protected>true</protected>
        <shortDescription>stgStatusEnabled</shortDescription>
        <value>Enabled</value>
    </labels>
    <labels>
        <fullName>stgTools</fullName>
        <categories>Settings</categories>
        <language>en_US</language>
        <protected>false</protected>
        <shortDescription>stgTools</shortDescription>
        <value>Tools</value>
    </labels>
    <labels>
        <fullName>stgUnknownError</fullName>
        <categories>Settings</categories>
        <language>en_US</language>
        <protected>true</protected>
        <shortDescription>stgUnknownError</shortDescription>
        <value>Unknown error. Please try again.</value>
    </labels>
    <labels>
        <fullName>stgValidationHHAccountHHRules</fullName>
        <categories>Settings</categories>
        <language>en_US</language>
        <protected>false</protected>
        <shortDescription>stgValidationHHAccountHHRules</shortDescription>
        <value>The Account Model is set to &apos;Household Account&apos;, which requires Household Rules to be set to &apos;No Contacts&apos;.   When using Household Accounts, there is no need to have an additional Household Object.</value>
    </labels>
</CustomLabels><|MERGE_RESOLUTION|>--- conflicted
+++ resolved
@@ -1511,19 +1511,7 @@
         <value>You can&apos;t change the Household Account or Contact on a Recurring Donation that has Closed Opportunities.</value>
     </labels>
     <labels>
-<<<<<<< HEAD
-        <fullName>RD2_ScheduleLWCTitle</fullName>
-        <categories>Recurring-Donations, Component</categories>
-        <language>en_US</language>
-        <protected>true</protected>
-        <shortDescription>Title of the Active Schedules Component</shortDescription>
-        <value>Active Schedules</value>
-    </labels>
-    <labels>
-        <fullName>RD2_AmountMustBeValid</fullName>
-=======
         <fullName>RD2_CurrencyChangeIsRestrictedOnOpp</fullName>
->>>>>>> e97bf911
         <categories>Recurring-Donations, Error</categories>
         <language>en_US</language>
         <protected>true</protected>
