--- conflicted
+++ resolved
@@ -3658,11 +3658,7 @@
         <fullName>pmtWizardMonth</fullName>
         <categories>Payment Wizard</categories>
         <language>en_US</language>
-<<<<<<< HEAD
-        <protected>false</protected>
-=======
-        <protected>true</protected>
->>>>>>> a13916aa
+        <protected>true</protected>
         <shortDescription>pmtWizardMonth</shortDescription>
         <value>Month</value>
     </labels>
@@ -3774,11 +3770,7 @@
         <fullName>pmtWizardWeek</fullName>
         <categories>Payment Wizard</categories>
         <language>en_US</language>
-<<<<<<< HEAD
-        <protected>false</protected>
-=======
-        <protected>true</protected>
->>>>>>> a13916aa
+        <protected>true</protected>
         <shortDescription>pmtWizardWeek</shortDescription>
         <value>Week</value>
     </labels>
@@ -3802,11 +3794,7 @@
         <fullName>pmtWizardYear</fullName>
         <categories>Payment Wizard</categories>
         <language>en_US</language>
-<<<<<<< HEAD
-        <protected>false</protected>
-=======
-        <protected>true</protected>
->>>>>>> a13916aa
+        <protected>true</protected>
         <shortDescription>pmtWizardYear</shortDescription>
         <value>Year</value>
     </labels>
