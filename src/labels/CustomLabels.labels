<?xml version="1.0" encoding="UTF-8"?>
<CustomLabels xmlns="http://soap.sforce.com/2006/04/metadata">
    <labels>
<<<<<<< HEAD
=======
        <fullName>Addr_Id_Error</fullName>
        <language>en_US</language>
        <protected>true</protected>
        <shortDescription>Addr Id Error</shortDescription>
        <value>Auth ID cannot be blank.</value>
    </labels>
    <labels>
        <fullName>Addr_No_Batch</fullName>
        <categories>address, error</categories>
        <language>en_US</language>
        <protected>true</protected>
        <shortDescription>Batch Address Verification Not Supported</shortDescription>
        <value>The specified service does not support batch address verification.</value>
    </labels>
    <labels>
        <fullName>Addr_Settings_API_Body</fullName>
        <categories>address, settings</categories>
        <language>en_US</language>
        <protected>true</protected>
        <shortDescription>DEPRECATED - Addr Settings API Title</shortDescription>
        <value>DEPRECATED - API Account Settings</value>
    </labels>
    <labels>
>>>>>>> 0232df40
        <fullName>Addr_Settings_API_Title</fullName>
        <categories>address, settings</categories>
        <language>en_US</language>
        <protected>true</protected>
        <shortDescription>Addr Settings API Title</shortDescription>
        <value>API Account Settings</value>
    </labels>
    <labels>
<<<<<<< HEAD
=======
        <fullName>Addr_Settings_Intro_Body</fullName>
        <categories>address, settings</categories>
        <language>en_US</language>
        <protected>true</protected>
        <shortDescription>DEPRECATED - Addr Settings Intro Body</shortDescription>
        <value>DEPRECATED</value>
    </labels>
    <labels>
>>>>>>> 0232df40
        <fullName>Addr_Settings_Intro_Body1</fullName>
        <categories>address, settings</categories>
        <language>en_US</language>
        <protected>true</protected>
        <shortDescription>Addr Settings Intro Body</shortDescription>
        <value>The Address Verification API lets you verify addresses as you add them to Salesforce. The API also lets you standardize addresses when you save them (for example, it converts any instance of Street to St in the saved record).</value>
    </labels>
    <labels>
        <fullName>Addr_Settings_Intro_Body2</fullName>
        <categories>address, settings</categories>
        <language>en_US</language>
        <protected>true</protected>
        <shortDescription>Addr Settings Intro Body</shortDescription>
<<<<<<< HEAD
        <value>To get started using SmartyStreets:

&lt;ol&gt;
&lt;li&gt;Open a free &lt;a href=&quot;https://smartystreets.com&quot; target=&quot;_blank&quot;&gt;SmartyStreets.com&lt;/a&gt; account.&lt;/li&gt;

&lt;li&gt;In SmartyStreets, go to the API Keys section of the website, and create a Secret Key Pair by giving it a label and clicking Add. &lt;br/&gt;Once created, the Secret Key Pair will include an Auth ID and an Auth Token.&lt;/li&gt;

&lt;li&gt;Return to this tab, click the Edit button below, and paste the Auth ID and the Auth Token into the appropriate fields.&lt;/li&gt;

&lt;li&gt;Accept the rest of the default settings and click Save.&lt;/li&gt;</value>
=======
        <value>&lt;br/&gt;To get started:

&lt;ol&gt;
&lt;li&gt;Open a third-party address verification account. (Some are free for nonprofits.)&lt;/li&gt;

&lt;li&gt;In your address verification service, create the required authentication ID and/or token.&lt;/li&gt;

&lt;li&gt;Return to this settings page, click the Edit button below, and paste the ID and/or token into the appropriate fields.&lt;/li&gt;

&lt;li&gt;Complete the remaining fields and click Save. The help text for each field provides more information.&lt;/li&gt;</value>
>>>>>>> 0232df40
    </labels>
    <labels>
        <fullName>Addr_Settings_Intro_Title</fullName>
        <categories>address, settings</categories>
        <language>en_US</language>
        <protected>true</protected>
        <shortDescription>Addr Settings Intro Title</shortDescription>
        <value>Introduction</value>
    </labels>
    <labels>
        <fullName>Addr_Settings_Notice</fullName>
        <categories>address, settings</categories>
        <language>en_US</language>
        <protected>true</protected>
        <shortDescription>Addr Settings Notice</shortDescription>
        <value>Address verification will only work for records you create from this point on. Verification does not apply to contact information that you&apos;ve already entered in Salesforce.</value>
    </labels>
    <labels>
        <fullName>Addr_Settings_Test_Body</fullName>
        <categories>address, settings</categories>
        <language>en_US</language>
        <protected>true</protected>
        <shortDescription>Addr Settings Test Body</shortDescription>
        <value>To test your Secret Key Pair, enter any US Zip Code:</value>
    </labels>
    <labels>
        <fullName>Addr_Settings_Test_Response_Title</fullName>
        <categories>address, settings</categories>
        <language>en_US</language>
        <protected>true</protected>
        <shortDescription>Addr Settings Test Response Title</shortDescription>
        <value>API Response</value>
    </labels>
    <labels>
        <fullName>Addr_Settings_Test_Title</fullName>
        <categories>address, settings</categories>
        <language>en_US</language>
        <protected>true</protected>
        <shortDescription>Addr Settings Test Title</shortDescription>
        <value>Test My Settings</value>
    </labels>
    <labels>
        <fullName>Addr_Skip_Verified</fullName>
        <categories>address, verification</categories>
        <language>en_US</language>
        <protected>true</protected>
        <shortDescription>Addr Skip Verified</shortDescription>
        <value>Skip previously verified records</value>
    </labels>
    <labels>
        <fullName>Addr_Token_Error</fullName>
        <language>en_US</language>
        <protected>true</protected>
        <shortDescription>Addr Token Error</shortDescription>
        <value>Auth Token cannot be blank.</value>
    </labels>
    <labels>
        <fullName>Addr_Unauthorized_Endpoint</fullName>
        <language>en_US</language>
        <protected>true</protected>
        <shortDescription>Addr Unauthorized Endpoint</shortDescription>
        <value>Unauthorized endpoint. Please add endpoint URL to your list of authorized Remote Sites, under Setup &gt; Security &gt; Remote Site.</value>
    </labels>
    <labels>
        <fullName>Addr_Valid_Key_Pair</fullName>
        <language>en_US</language>
        <protected>true</protected>
        <shortDescription>Addr Valid Key Pair</shortDescription>
        <value>Your Secret Key Pair is valid.</value>
    </labels>
    <labels>
        <fullName>Addr_Verification_Batch_Body</fullName>
        <categories>address, verification</categories>
        <language>en_US</language>
        <protected>true</protected>
        <shortDescription>Addr Verification Batch Body</shortDescription>
<<<<<<< HEAD
        <value>&lt;p&gt;Click Verify All Addresses to verify and standardize all addresses in your organization. The mass verification process uses the settings from above.&lt;/p&gt;

&lt;p&gt;NOTE: Address Verifications consume credits from your SmartyStreets account.&lt;/p&gt;

=======
        <value>&lt;p&gt;Click Verify All Addresses to verify and standardize all addresses in your organization. 
        The mass verification process uses the settings from above.&lt;/p&gt;
>>>>>>> 0232df40
 &lt;br/&gt;</value>
    </labels>
    <labels>
        <fullName>Addr_Verification_Batch_Status</fullName>
        <categories>address, verification</categories>
        <language>en_US</language>
        <protected>true</protected>
        <shortDescription>Addr Verification Batch Status</shortDescription>
        <value>Mass Verification Status</value>
    </labels>
    <labels>
        <fullName>Addr_Verification_Batch_Not_Supported</fullName>
        <categories>address, verification</categories>
        <language>en_US</language>
        <protected>true</protected>
        <shortDescription>No Batch Support</shortDescription>
        <value>The selected service does not support Batch Address Validation.</value>
    </labels>
    <labels>
        <fullName>Addr_Verification_Batch_SmartyStreets_Message</fullName>
        <categories>address, verification</categories>
        <language>en_US</language>
        <protected>true</protected>
        <shortDescription>Batches of 100</shortDescription>
        <value>SmartyStreets will verify addresses in batches of 100.</value>
    </labels>
    <labels>
        <fullName>Addr_Verification_Batch_Title</fullName>
        <categories>address, verification</categories>
        <language>en_US</language>
        <protected>true</protected>
        <shortDescription>Addr Verification Batch Title</shortDescription>
        <value>Mass Verify Existing Addresses</value>
    </labels>
    <labels>
        <fullName>Addr_Verify_Endpoint</fullName>
        <language>en_US</language>
        <protected>true</protected>
        <shortDescription>Addr Verify Endpoint</shortDescription>
        <value>Please enter the endpoint URL.</value>
    </labels>
    <labels>
        <fullName>Addr_Verify_Google_Help</fullName>
        <language>en_US</language>
        <protected>true</protected>
        <shortDescription>Google API Helpt Text</shortDescription>
        <value>The Google Geocoding API requires a value for Authentication Token only.  This can be found by going to Visit the APIs console at https://code.google.com/apis/console and log in with your Google Account. Click the Services link from the left-hand menu in the APIs Console, then activate the Geocoding API service. Once the service has been activated, your API key is available from the API Access page, in the Simple API Access section. More information on this service and what it provides can be found here: https://developers.google.com/maps/documentation/geocoding/.</value>
    </labels>
    <labels>
        <fullName>Addr_Verify_Settings</fullName>
        <language>en_US</language>
        <protected>true</protected>
        <shortDescription>Addr Verify Settings</shortDescription>
        <value>Please verify you have entered your credentials.</value>
    </labels>
    <labels>
        <fullName>Addr_Verifying</fullName>
        <language>en_US</language>
        <protected>true</protected>
        <shortDescription>Addr Verifying</shortDescription>
        <value>Verifying addresses.</value>
    </labels>
    <labels>
        <fullName>Address_Not_Found</fullName>
        <categories>address, error</categories>
        <language>en_US</language>
        <protected>true</protected>
        <shortDescription>Address Not Found</shortDescription>
        <value>Address not found.</value>
    </labels>
    <labels>
        <fullName>Address_Verification_Limit</fullName>
        <categories>address, verification</categories>
        <language>en_US</language>
        <protected>true</protected>
        <shortDescription>Address Verification Limit</shortDescription>
        <value>You cannot verify more than 100 addresses at a time.</value>
    </labels>
    <labels>
        <fullName>HiddenForSecurity</fullName>
        <categories>settings</categories>
        <language>en_US</language>
        <protected>false</protected>
        <shortDescription>HiddenForSecurity</shortDescription>
        <value>Hidden for security</value>
    </labels>
    <labels>
        <fullName>RecurringDonationAccountAndContactError</fullName>
        <categories>Recurring Donations</categories>
        <language>en_US</language>
        <protected>false</protected>
        <shortDescription>RecurringDonationAccountAndContactError</shortDescription>
        <value>Recurring Donations can only have an Organization or Contact specified, but not both.</value>
    </labels>
    <labels>
        <fullName>Saved</fullName>
        <language>en_US</language>
        <protected>true</protected>
        <shortDescription>Saved</shortDescription>
        <value>Saved.</value>
    </labels>
    <labels>
        <fullName>Settings_not_Saved</fullName>
        <language>en_US</language>
        <protected>true</protected>
        <shortDescription>Settings not Saved</shortDescription>
        <value>Settings not saved</value>
    </labels>
    <labels>
        <fullName>SmartyStreets_Help_Text</fullName>
        <language>en_US</language>
        <protected>true</protected>
        <shortDescription>SmartyStreets Help Test</shortDescription>
        <value>Make sure you have entered both the Auth ID and Auth Token provided to you by SmartyStreets. You will find them in your SmartyStreets API Keys page.</value>
    </labels>
    <labels>
        <fullName>Zip_Not_Found</fullName>
        <categories>address, verification</categories>
        <language>en_US</language>
        <protected>true</protected>
        <shortDescription>Zip Not Found</shortDescription>
        <value>Zip code not found.</value>
    </labels>
    <labels>
        <fullName>Zipcode_Verification_Limit</fullName>
        <categories>address, verification</categories>
        <language>en_US</language>
        <protected>true</protected>
        <shortDescription>Zipcode Verification Limit</shortDescription>
        <value>You cannot verify more than 100 zipcodes at a time.</value>
    </labels>
    <labels>
        <fullName>addrCiceroMissingAPIKey</fullName>
        <categories>Cicero address verification service</categories>
        <language>en_US</language>
        <protected>true</protected>
        <shortDescription>addrCiceroMissingAPIKey</shortDescription>
        <value>The Cicero API Key must be specified in the Auth Token setting in the Address Verification Settings.</value>
    </labels>
    <labels>
        <fullName>addrCopyConAddBtnHHObjOnly</fullName>
        <categories>ADDR_CopyConAddrHHObjBTN</categories>
        <language>en_US</language>
        <protected>false</protected>
        <shortDescription>addrCopyConAddBtnHHObjOnly</shortDescription>
        <value>This button only supports Contacts with Household objects, not Household Accounts.</value>
    </labels>
    <labels>
        <fullName>addrHHAccountOnly</fullName>
        <categories>Address Management</categories>
        <language>en_US</language>
        <protected>true</protected>
        <shortDescription>addrHHAccountOnly</shortDescription>
        <value>Address objects are only supported on Household Accounts.</value>
    </labels>
    <labels>
        <fullName>addrHHAddressAlwaysDefault</fullName>
        <categories>Manage Household UI</categories>
        <language>en_US</language>
        <protected>false</protected>
        <shortDescription>addrHHAddressAlwaysDefault</shortDescription>
        <value>The Household Address will be copied to all Contacts that do not have an Address Override.</value>
    </labels>
    <labels>
        <fullName>addrSeasonalOverlap</fullName>
        <categories>Address Management</categories>
        <language>en_US</language>
        <protected>false</protected>
        <shortDescription>addrSeasonalOverlap</shortDescription>
        <value>Seasonal addresses cannot overlap with any other seasonal address in the Household.</value>
    </labels>
    <labels>
        <fullName>addrSeasonalPartial</fullName>
        <categories>Address Management</categories>
        <language>en_US</language>
        <protected>false</protected>
        <shortDescription>addrSeasonalPartial</shortDescription>
        <value>An address must have all or none of its Seasonal fields set.</value>
    </labels>
    <labels>
        <fullName>alloAmountOrPercent</fullName>
        <categories>Allocation, Error</categories>
        <language>en_US</language>
        <protected>false</protected>
        <shortDescription>alloAmountOrPercent</shortDescription>
        <value>Each allocation must have either an assigned amount or percent.</value>
    </labels>
    <labels>
        <fullName>alloBtnCancel</fullName>
        <categories>Allocation</categories>
        <language>en_US</language>
        <protected>false</protected>
        <shortDescription>alloBtnCancel</shortDescription>
        <value>Cancel</value>
    </labels>
    <labels>
        <fullName>alloBtnSaveAndClose</fullName>
        <categories>Allocation</categories>
        <language>en_US</language>
        <protected>false</protected>
        <shortDescription>alloBtnSaveAndClose</shortDescription>
        <value>Save &amp; Close</value>
    </labels>
    <labels>
        <fullName>alloDefaultEqual100</fullName>
        <categories>Allocation, Error</categories>
        <language>en_US</language>
        <protected>false</protected>
        <shortDescription>alloDefaultEqual100</shortDescription>
        <value>If you&apos;ve enabled default allocations, your allocations must equal 100% of the opportunity amount.</value>
    </labels>
    <labels>
        <fullName>alloDefaultGAUMissing</fullName>
        <categories>Allocation, Error</categories>
        <language>en_US</language>
        <protected>false</protected>
        <shortDescription>Default Allocations are enabled, but no default GAU is selected.</shortDescription>
        <value>You&apos;ve enabled Default Allocations. You also need to select a default General Accounting Unit.</value>
    </labels>
    <labels>
        <fullName>alloDefaultNotPercent</fullName>
        <categories>Allocation, Error</categories>
        <language>en_US</language>
        <protected>false</protected>
        <shortDescription>alloDefaultNotPercent</shortDescription>
        <value>The default allocation cannot be percentage-based.</value>
    </labels>
    <labels>
        <fullName>alloExceedsOppAmount</fullName>
        <categories>Allocation, Error</categories>
        <language>en_US</language>
        <protected>false</protected>
        <shortDescription>The allocations for this opportunity are greater than the amount of the opportun</shortDescription>
        <value>You need to update your allocations before you can reduce the amount of an opportunity. The allocations for this opportunity are currently greater than the opportunity amount.</value>
    </labels>
    <labels>
        <fullName>alloManageCampaignAllocations</fullName>
        <categories>Allocation</categories>
        <language>en_US</language>
        <protected>false</protected>
        <shortDescription>alloManageCampaignAllocations</shortDescription>
        <value>Manage Campaign Allocations</value>
    </labels>
    <labels>
        <fullName>alloManageOppAllocations</fullName>
        <categories>Allocation</categories>
        <language>en_US</language>
        <protected>false</protected>
        <shortDescription>alloManageOppAllocations</shortDescription>
        <value>Manage Opportunity Allocations</value>
    </labels>
    <labels>
        <fullName>alloManageRecurringDonationAllocations</fullName>
        <categories>Allocation</categories>
        <language>en_US</language>
        <protected>false</protected>
        <shortDescription>alloManageRecurringDonationAllocations</shortDescription>
        <value>Manage Recurring Donation Allocations</value>
    </labels>
    <labels>
        <fullName>alloPercentExceed100</fullName>
        <categories>Allocation, Error</categories>
        <language>en_US</language>
        <protected>false</protected>
        <shortDescription>Percent based Allocations cannot exceed 100%.</shortDescription>
        <value>Percent-based allocations cannot exceed 100%.</value>
    </labels>
    <labels>
        <fullName>alloSingleParent</fullName>
        <categories>Allocation, Error</categories>
        <language>en_US</language>
        <protected>false</protected>
        <shortDescription>Each Allocation must have a single parent object: Opportunity, Recurring Donatio</shortDescription>
        <value>Each allocation must have a single parent object: Opportunity, Recurring Donation, or Campaign.</value>
    </labels>
    <labels>
        <fullName>alloTotalExceedsOppAmt</fullName>
        <categories>Allocation</categories>
        <language>en_US</language>
        <protected>false</protected>
        <shortDescription>Opportunity Allocation totals must not exceed the amount of the Opportunity.</shortDescription>
        <value>Opportunity allocation totals cannot exceed the amount of the opportunity.</value>
    </labels>
    <labels>
        <fullName>alloTotals</fullName>
        <categories>Allocation</categories>
        <language>en_US</language>
        <protected>false</protected>
        <shortDescription>alloTotals</shortDescription>
        <value>Totals:</value>
    </labels>
    <labels>
        <fullName>alloUnallocated</fullName>
        <categories>Allocation</categories>
        <language>en_US</language>
        <protected>false</protected>
        <shortDescription>alloUnallocated</shortDescription>
        <value>unallocated</value>
    </labels>
    <labels>
        <fullName>healthButtonRun</fullName>
        <categories>Health Check</categories>
        <language>en_US</language>
        <protected>false</protected>
        <shortDescription>healthButtonRun</shortDescription>
        <value>Run Health Check</value>
    </labels>
    <labels>
        <fullName>healthDetailsAccOne2OneNoContacts</fullName>
        <categories>Health Check</categories>
        <language>en_US</language>
        <protected>false</protected>
        <shortDescription>healthDetailsAccOne2OneNoContacts</shortDescription>
        <value>There are {0} One-to-One Accounts who have no Contacts.</value>
    </labels>
    <labels>
        <fullName>healthDetailsAccountModel</fullName>
        <categories>Health Check</categories>
        <language>en_US</language>
        <protected>false</protected>
        <shortDescription>healthDetailsAccountModel</shortDescription>
        <value>There is no valid Account Model specified.</value>
    </labels>
    <labels>
        <fullName>healthDetailsAccountProcessor</fullName>
        <categories>HealthCheck</categories>
        <language>en_US</language>
        <protected>false</protected>
        <shortDescription>healthDetailsAccountProcessor</shortDescription>
        <value>The Account Model is set to {0}, but there are a mixture of Account types being used.</value>
    </labels>
    <labels>
        <fullName>healthDetailsAccountRTIssue</fullName>
        <categories>Health Check</categories>
        <language>en_US</language>
        <protected>false</protected>
        <shortDescription>healthDetailsAccountRTIssue</shortDescription>
        <value>{0} Account records using the {1} record type do not have their System fields correctly set.</value>
    </labels>
    <labels>
        <fullName>healthDetailsAutoRelCampaignTypeMissing</fullName>
        <categories>Health Check</categories>
        <language>en_US</language>
        <protected>true</protected>
        <shortDescription>healthDetailsAutoRelCampaignTypeMissing</shortDescription>
        <value>Campaign Type must be specified for Relationship Autocreation from CampaignMembers.</value>
    </labels>
    <labels>
        <fullName>healthDetailsAutoRelFieldsMissing</fullName>
        <categories>Health Check</categories>
        <language>en_US</language>
        <protected>false</protected>
        <shortDescription>healthDetailsAutoRelFieldsMissing</shortDescription>
        <value>Relationship Autocreation requires a valid Object, Field and Relationship Type specified.</value>
    </labels>
    <labels>
        <fullName>healthDetailsAutoRelInvalidLookupField</fullName>
        <language>en_US</language>
        <protected>false</protected>
        <shortDescription>healthDetailsAutoRelInvalidLookupField</shortDescription>
        <value>Field {0} is not a lookup field.</value>
    </labels>
    <labels>
        <fullName>healthDetailsBadRDField</fullName>
        <categories>Health Check</categories>
        <language>en_US</language>
        <protected>false</protected>
        <shortDescription>healthDetailsBadRDField</shortDescription>
        <value>Recurring Donation field {0} does not exist.</value>
    </labels>
    <labels>
        <fullName>healthDetailsBadReportId</fullName>
        <categories>Health Check</categories>
        <language>en_US</language>
        <protected>false</protected>
        <shortDescription>healthDetailsBadReportId</shortDescription>
        <value>Invalid Report {0} specified.</value>
    </labels>
    <labels>
        <fullName>healthDetailsContactData</fullName>
        <categories>Health Check</categories>
        <language>en_US</language>
        <protected>false</protected>
        <shortDescription>healthDetailsContactData</shortDescription>
        <value>There are {0} Contacts who have no Account.  These Contacts will be private to the user who created them.</value>
    </labels>
    <labels>
        <fullName>healthDetailsGenderField</fullName>
        <categories>Health Check</categories>
        <language>en_US</language>
        <protected>false</protected>
        <shortDescription>healthDetailsGenderField</shortDescription>
        <value>Gender field {0} does not exist on Contact.</value>
    </labels>
    <labels>
        <fullName>healthDetailsHHAccountModel</fullName>
        <categories>Health Check</categories>
        <language>en_US</language>
        <protected>false</protected>
        <shortDescription>healthDetailsHHAccountModel</shortDescription>
        <value>When using the Household Account Model, Household Rules must be set to No Contacts.</value>
    </labels>
    <labels>
        <fullName>healthDetailsHHActNoContacts</fullName>
        <categories>Health Check</categories>
        <language>en_US</language>
        <protected>false</protected>
        <shortDescription>healthDetailsHHActNoContacts</shortDescription>
        <value>There are {0} Household Accounts who have no Contacts.</value>
    </labels>
    <labels>
        <fullName>healthDetailsHHObNoContacts</fullName>
        <categories>Health Check</categories>
        <language>en_US</language>
        <protected>false</protected>
        <shortDescription>healthDetailsHHObNoContacts</shortDescription>
        <value>There are {0} Household objects who have no Contacts.</value>
    </labels>
    <labels>
        <fullName>healthDetailsInvalidCMField</fullName>
        <categories>Health Check</categories>
        <language>en_US</language>
        <protected>false</protected>
        <shortDescription>healthDetailsInvalidCMField</shortDescription>
        <value>CampaignMember field {0} does not exist.</value>
    </labels>
    <labels>
        <fullName>healthDetailsInvalidContactField</fullName>
        <categories>Health Check</categories>
        <language>en_US</language>
        <protected>false</protected>
        <shortDescription>healthDetailsInvalidContactField</shortDescription>
        <value>Contact field {0} does not exist.</value>
    </labels>
    <labels>
        <fullName>healthDetailsInvalidErrorChatterGroup</fullName>
        <categories>Health Check</categories>
        <language>en_US</language>
        <protected>false</protected>
        <shortDescription>healthDetailsInvalidErrorChatterGroup</shortDescription>
        <value>Invalid Chatter Group {0}.</value>
    </labels>
    <labels>
        <fullName>healthDetailsInvalidErrorRecipient</fullName>
        <categories>Health Check</categories>
        <language>en_US</language>
        <protected>false</protected>
        <shortDescription>healthDetailsInvalidErrorRecipient</shortDescription>
        <value>Invalid Error Notification recipient.</value>
    </labels>
    <labels>
        <fullName>healthDetailsInvalidErrorUser</fullName>
        <categories>Health Check</categories>
        <language>en_US</language>
        <protected>false</protected>
        <shortDescription>healthDetailsInvalidErrorUser</shortDescription>
        <value>Invalid User {0}.</value>
    </labels>
    <labels>
        <fullName>healthDetailsInvalidFiscalYears</fullName>
        <categories>Health Check</categories>
        <language>en_US</language>
        <protected>false</protected>
        <shortDescription>healthDetailsInvalidFiscalYears</shortDescription>
        <value>Fiscal Year Rollups are not supported when the organization is using Custom Fiscal Years.</value>
    </labels>
    <labels>
        <fullName>healthDetailsInvalidObjectField</fullName>
        <categories>Health Check</categories>
        <language>en_US</language>
        <protected>false</protected>
        <shortDescription>healthDetailsInvalidObjectField</shortDescription>
        <value>{0} field {1} does not exist.</value>
    </labels>
    <labels>
        <fullName>healthDetailsInvalidOppField</fullName>
        <categories>Health Check</categories>
        <language>en_US</language>
        <protected>false</protected>
        <shortDescription>healthDetailsInvalidOppField</shortDescription>
        <value>Opportunity field {0} does not exist.</value>
    </labels>
    <labels>
        <fullName>healthDetailsInvalidOppStage</fullName>
        <categories>Health Check</categories>
        <language>en_US</language>
        <protected>false</protected>
        <shortDescription>healthDetailsInvalidOppStage</shortDescription>
        <value>The Opportunity stage {0} does not exist or is not active.</value>
    </labels>
    <labels>
        <fullName>healthDetailsInvalidPaymentField</fullName>
        <categories>Health Check</categories>
        <language>en_US</language>
        <protected>false</protected>
        <shortDescription>healthDetailsInvalidPaymentField</shortDescription>
        <value>Payment field {0} does not exist.</value>
    </labels>
    <labels>
        <fullName>healthDetailsInvalidRDCustomPeriod</fullName>
        <categories>Health Check</categories>
        <language>en_US</language>
        <protected>true</protected>
        <shortDescription>healthDetailsInvalidRDCustomPeriod</shortDescription>
        <value>Custom Installment Period {0} is not included in the picklist values for Recurring Donation field Installment Period.</value>
    </labels>
    <labels>
        <fullName>healthDetailsInvalidRDCustomPeriodPIcklist</fullName>
        <categories>Health Check</categories>
        <language>en_US</language>
        <protected>true</protected>
        <shortDescription>healthDetailsInvalidRDCustomPeriodPIcklist</shortDescription>
        <value>Recurring Donation Installment Period picklist value {0} is not a valid Custom Installment Period.</value>
    </labels>
    <labels>
        <fullName>healthDetailsInvalidRecordtypeId</fullName>
        <categories>Health Check</categories>
        <language>en_US</language>
        <protected>false</protected>
        <shortDescription>healthDetailsInvalidRecordtypeId</shortDescription>
        <value>Recordtype Id {0} is invalid.</value>
    </labels>
    <labels>
        <fullName>healthDetailsInvalidRecordtypeName</fullName>
        <categories>Health Check</categories>
        <language>en_US</language>
        <protected>false</protected>
        <shortDescription>healthDetailsInvalidRecordtypeName</shortDescription>
        <value>Recordtype Name {0} is invalid.</value>
    </labels>
    <labels>
        <fullName>healthDetailsInvalidScheduledJob</fullName>
        <categories>Health Check</categories>
        <language>en_US</language>
        <protected>false</protected>
        <shortDescription>healthDetailsInvalidScheduledJob</shortDescription>
        <value>The record {0} in the Schedulable__c object is not valid.</value>
    </labels>
    <labels>
        <fullName>healthDetailsMailingListReportMissing</fullName>
        <categories>Health Check</categories>
        <language>en_US</language>
        <protected>false</protected>
        <shortDescription>healthDetailsMailingListReportMissing</shortDescription>
        <value>The NPSP_Campaign_Household_Mailing_List report is missing which is used by the Household Mailing List button.</value>
    </labels>
    <labels>
        <fullName>healthDetailsNothingScheduled</fullName>
        <categories>Health Check</categories>
        <language>en_US</language>
        <protected>false</protected>
        <shortDescription>healthDetailsNothingScheduled</shortDescription>
        <value>The NPSP Global Scheduled class is not scheduled.</value>
    </labels>
    <labels>
        <fullName>healthDetailsPaymentMappingBadDataTypes</fullName>
        <categories>Health Check</categories>
        <language>en_US</language>
        <protected>false</protected>
        <shortDescription>healthDetailsPaymentMappingBadDataTypes</shortDescription>
        <value>Payment field {0} and Opportunity field {1} are not of compatible data types.</value>
    </labels>
    <labels>
        <fullName>healthDetailsRDFieldsBadDatatypes</fullName>
        <categories>Health Check</categories>
        <language>en_US</language>
        <protected>false</protected>
        <shortDescription>healthDetailsRDFieldsBadDatatypes</shortDescription>
        <value>Recurring Donation field {0} and Opportunity field {1} are not of compatible data types.</value>
    </labels>
    <labels>
        <fullName>healthDetailsRelReciprocalInvalid</fullName>
        <categories>Health Check</categories>
        <language>en_US</language>
        <protected>false</protected>
        <shortDescription>healthDetailsRelReciprocalInvalid</shortDescription>
        <value>Reciprocal Relationship {0} should have a value in at least one of the fields for Male, Female, or Neutral.</value>
    </labels>
    <labels>
        <fullName>healthDetailsScheduleJobs</fullName>
        <categories>Health Check</categories>
        <language>en_US</language>
        <protected>false</protected>
        <shortDescription>healthDetailsScheduleJobs</shortDescription>
        <value>One or more of the Opportunity Rollup, Recurring Donation, and Seasonal Address jobs are missing from the Schedulable__c object.</value>
    </labels>
    <labels>
        <fullName>healthDetailsUDFBadDatatypes</fullName>
        <categories>Health Check</categories>
        <language>en_US</language>
        <protected>false</protected>
        <shortDescription>healthDetailsUDFBadDatatypes</shortDescription>
        <value>Opportunity field {0} and {1} field {2} are not of compatible data types.</value>
    </labels>
    <labels>
        <fullName>healthDetailsValidRDCustomPeriod</fullName>
        <categories>Health Check</categories>
        <language>en_US</language>
        <protected>true</protected>
        <shortDescription>healthDetailsValidRDCustomPeriod</shortDescription>
        <value>Recurring Donation Custom Installment Periods are valid.</value>
    </labels>
    <labels>
        <fullName>healthLabelAccountData</fullName>
        <categories>Health Check</categories>
        <language>en_US</language>
        <protected>false</protected>
        <shortDescription>healthLabelAccountData</shortDescription>
        <value>Account Data</value>
    </labels>
    <labels>
        <fullName>healthLabelAccountModelData</fullName>
        <categories>Health Check</categories>
        <language>en_US</language>
        <protected>false</protected>
        <shortDescription>healthLabelAccountModelData</shortDescription>
        <value>Account Model Data</value>
    </labels>
    <labels>
        <fullName>healthLabelAccountRTIssueValid</fullName>
        <categories>Health Check</categories>
        <language>en_US</language>
        <protected>false</protected>
        <shortDescription>healthLabelAccountRTIssueValid</shortDescription>
        <value>Account system fields for any Household Accounts and One-to-One Accounts are set correctly.</value>
    </labels>
    <labels>
        <fullName>healthLabelAutoRelValid</fullName>
        <categories>Health Check</categories>
        <language>en_US</language>
        <protected>false</protected>
        <shortDescription>healthLabelAutoRelValid</shortDescription>
        <value>Automatic Relationships valid.</value>
    </labels>
    <labels>
        <fullName>healthLabelContactData</fullName>
        <categories>Health Check</categories>
        <language>en_US</language>
        <protected>false</protected>
        <shortDescription>healthLabelContactData</shortDescription>
        <value>Contact Data</value>
    </labels>
    <labels>
        <fullName>healthLabelErrorRecipientValid</fullName>
        <categories>Health Check</categories>
        <language>en_US</language>
        <protected>false</protected>
        <shortDescription>healthLabelErrorRecipientValid</shortDescription>
        <value>Error Notification recipient valid.</value>
    </labels>
    <labels>
        <fullName>healthLabelFailed</fullName>
        <categories>Health Check</categories>
        <language>en_US</language>
        <protected>false</protected>
        <shortDescription>healthLabelFailed</shortDescription>
        <value>Failed</value>
    </labels>
    <labels>
        <fullName>healthLabelFiscalYearsValid</fullName>
        <categories>Health Check</categories>
        <language>en_US</language>
        <protected>false</protected>
        <shortDescription>healthLabelFiscalYearsValid</shortDescription>
        <value>Custom Fiscal Years are not in use.</value>
    </labels>
    <labels>
        <fullName>healthLabelHHAccData</fullName>
        <categories>Health Check</categories>
        <language>en_US</language>
        <protected>false</protected>
        <shortDescription>healthLabelHHAccData</shortDescription>
        <value>Household Account Data</value>
    </labels>
    <labels>
        <fullName>healthLabelHHData</fullName>
        <categories>Health Check</categories>
        <language>en_US</language>
        <protected>false</protected>
        <shortDescription>healthLabelHHData</shortDescription>
        <value>Household Data</value>
    </labels>
    <labels>
        <fullName>healthLabelHHObjData</fullName>
        <categories>Health Check</categories>
        <language>en_US</language>
        <protected>false</protected>
        <shortDescription>healthLabelHHObjData</shortDescription>
        <value>Household Object Data</value>
    </labels>
    <labels>
        <fullName>healthLabelIntro</fullName>
        <categories>Health Check</categories>
        <language>en_US</language>
        <protected>false</protected>
        <shortDescription>healthLabelIntro</shortDescription>
        <value>Health Check will verify that all of your settings are valid, and look for problems in your account related data.</value>
    </labels>
    <labels>
        <fullName>healthLabelLastRun</fullName>
        <categories>Health Check</categories>
        <language>en_US</language>
        <protected>false</protected>
        <shortDescription>healthLabelLastRun</shortDescription>
        <value>Last run: {0}</value>
    </labels>
    <labels>
        <fullName>healthLabelNone</fullName>
        <categories>Health Check</categories>
        <language>en_US</language>
        <protected>false</protected>
        <shortDescription>healthLabelNone</shortDescription>
        <value>(none)</value>
    </labels>
    <labels>
        <fullName>healthLabelPassed</fullName>
        <categories>Health Check</categories>
        <language>en_US</language>
        <protected>false</protected>
        <shortDescription>healthLabelPassed</shortDescription>
        <value>Passed</value>
    </labels>
    <labels>
        <fullName>healthLabelPaymentMappingsValid</fullName>
        <categories>Health Check</categories>
        <language>en_US</language>
        <protected>false</protected>
        <shortDescription>healthLabelPaymentMappingsValid</shortDescription>
        <value>Payment Mappings valid.</value>
    </labels>
    <labels>
        <fullName>healthLabelRDOppsValid</fullName>
        <categories>Health Check</categories>
        <language>en_US</language>
        <protected>false</protected>
        <shortDescription>healthLabelRDOppsValid</shortDescription>
        <value>Recurring Donation Opportunities can be saved.</value>
    </labels>
    <labels>
        <fullName>healthLabelRDValid</fullName>
        <categories>Health Check</categories>
        <language>en_US</language>
        <protected>false</protected>
        <shortDescription>healthLabelRDValid</shortDescription>
        <value>Recurring Donation Field Mappings valid.</value>
    </labels>
    <labels>
        <fullName>healthLabelRelReciprocalValid</fullName>
        <categories>Health Check</categories>
        <language>en_US</language>
        <protected>false</protected>
        <shortDescription>healthLabelRelReciprocalValid</shortDescription>
        <value>Reciprocal Relationships valid.</value>
    </labels>
    <labels>
        <fullName>healthLabelScheduler</fullName>
        <categories>Health Check</categories>
        <language>en_US</language>
        <protected>false</protected>
        <shortDescription>healthLabelScheduler</shortDescription>
        <value>NPSP Global Scheduler</value>
    </labels>
    <labels>
        <fullName>healthLabelSchedulerValid</fullName>
        <categories>Health Check</categories>
        <language>en_US</language>
        <protected>false</protected>
        <shortDescription>healthLabelSchedulerValid</shortDescription>
        <value>NPSP Global Scheduler job scheduled.</value>
    </labels>
    <labels>
        <fullName>healthLabelShowPassedTests</fullName>
        <categories>Health Check</categories>
        <language>en_US</language>
        <protected>false</protected>
        <shortDescription>healthLabelShowPassedTests</shortDescription>
        <value>Show Passed Tests</value>
    </labels>
    <labels>
        <fullName>healthLabelTime</fullName>
        <categories>Health Check</categories>
        <language>en_US</language>
        <protected>false</protected>
        <shortDescription>healthLabelTime</shortDescription>
        <value>Detection time in seconds: {0}</value>
    </labels>
    <labels>
        <fullName>healthLabelUDFValid</fullName>
        <categories>Health Check</categories>
        <language>en_US</language>
        <protected>false</protected>
        <shortDescription>healthLabelUDFValid</shortDescription>
        <value>User Defined Rollups valid.</value>
    </labels>
    <labels>
        <fullName>healthSolutionAccOne2OneNoContacts</fullName>
        <categories>Health Check</categories>
        <language>en_US</language>
        <protected>false</protected>
        <shortDescription>healthSolutionAccOne2OneNoContacts</shortDescription>
        <value>Consider deleting these unused One-to-One Accounts to save space.</value>
    </labels>
    <labels>
        <fullName>healthSolutionAccountRTIssue</fullName>
        <categories>Health Check</categories>
        <language>en_US</language>
        <protected>false</protected>
        <shortDescription>healthSolutionAccountRTIssue</shortDescription>
        <value>For Household Accounts, make sure npe01__SYSTEM_AccountType__c is &apos;Household Account&apos;. For One-to-One Accounts, make sure npe01__SYSTEM_AccountType__c is &apos;One-to-One Individual&apos;. Also make sure for both, npe01__SYSTEMISINDIVIDUAL__c is true.</value>
    </labels>
    <labels>
        <fullName>healthSolutionAutoRelFieldsMissing</fullName>
        <categories>Health Check</categories>
        <language>en_US</language>
        <protected>false</protected>
        <shortDescription>healthSolutionAutoRelFieldsMissing</shortDescription>
        <value>On the NPSP Settings tab, click {0} | {1}, and delete the invalid Relationship Autocreation record.</value>
    </labels>
    <labels>
        <fullName>healthSolutionAutoRelInvalidCMField</fullName>
        <categories>Health Check</categories>
        <language>en_US</language>
        <protected>false</protected>
        <shortDescription>healthSolutionAutoRelInvalidCMField</shortDescription>
        <value>On the NPSP Settings tab, click {0} | {1}, and add the missing CampaignMember field, or delete the Relationships Autocreate record.</value>
    </labels>
    <labels>
        <fullName>healthSolutionAutoRelInvalidContactField</fullName>
        <language>en_US</language>
        <protected>false</protected>
        <shortDescription>healthSolutionAutoRelInvalidContactField</shortDescription>
        <value>On the NPSP Settings tab, click {0} | {1}, and add the missing Contact field, or delete the Relationships Autocreation record.</value>
    </labels>
    <labels>
        <fullName>healthSolutionAutoRelInvalidLookupField</fullName>
        <categories>Health Check</categories>
        <language>en_US</language>
        <protected>false</protected>
        <shortDescription>healthSolutionAutoRelInvalidLookupField</shortDescription>
        <value>On the NPSP Settings tab, click {0} | {1}, and delete the Relationship Autocreation record.</value>
    </labels>
    <labels>
        <fullName>healthSolutionBadRDField</fullName>
        <categories>Health Check</categories>
        <language>en_US</language>
        <protected>false</protected>
        <shortDescription>healthSolutionBadRDField</shortDescription>
        <value>On the NPSP Settings tab, click {0} | {1}, and add the missing Recurring Donation field, or delete the Recurring Donation Field Mapping record.</value>
    </labels>
    <labels>
        <fullName>healthSolutionEditSetting</fullName>
        <categories>Health Check</categories>
        <language>en_US</language>
        <protected>false</protected>
        <shortDescription>healthSolutionEditSetting</shortDescription>
        <value>On the NPSP Settings tab, click {1} | {2}, and edit the {0} setting.</value>
    </labels>
    <labels>
        <fullName>healthSolutionHHAccNoContacts</fullName>
        <categories>Health Check</categories>
        <language>en_US</language>
        <protected>false</protected>
        <shortDescription>healthSolutionHHAccNoContacts</shortDescription>
        <value>Consider deleting these unused Household Accounts to save space.</value>
    </labels>
    <labels>
        <fullName>healthSolutionHHObjNoContacts</fullName>
        <categories>Health Check</categories>
        <language>en_US</language>
        <protected>false</protected>
        <shortDescription>healthSolutionHHObjNoContacts</shortDescription>
        <value>Consider deleting these unused Household objects to save space.</value>
    </labels>
    <labels>
        <fullName>healthSolutionInvalidFiscalYears</fullName>
        <categories>Health Check</categories>
        <language>en_US</language>
        <protected>false</protected>
        <shortDescription>healthSolutionInvalidFiscalYears</shortDescription>
        <value>Since Salesforce does not support turning off Custom Fiscal Years, NPSP Rollups will default to Calendar Year.</value>
    </labels>
    <labels>
        <fullName>healthSolutionInvalidOppField</fullName>
        <categories>Health Check</categories>
        <language>en_US</language>
        <protected>false</protected>
        <shortDescription>healthSolutionInvalidOppField</shortDescription>
        <value>On the NPSP Settings tab, click {0} | {1}, and add the missing Opportunity field, or delete the Payment Mapping record.</value>
    </labels>
    <labels>
        <fullName>healthSolutionInvalidOppStage</fullName>
        <categories>Health Check</categories>
        <language>en_US</language>
        <protected>false</protected>
        <shortDescription>healthSolutionInvalidOppStage</shortDescription>
        <value>Add this Opportunity Stage value in Salesforce Setup.</value>
    </labels>
    <labels>
        <fullName>healthSolutionInvalidPaymentField</fullName>
        <categories>Health Check</categories>
        <language>en_US</language>
        <protected>false</protected>
        <shortDescription>healthSolutionInvalidPaymentField</shortDescription>
        <value>On the NPSP Settings tab, click {0} | {1}, and add the missing Payment field, or delete the Payment Mapping record.</value>
    </labels>
    <labels>
        <fullName>healthSolutionInvalidRDCustomPeriod</fullName>
        <categories>Health Check</categories>
        <language>en_US</language>
        <protected>true</protected>
        <shortDescription>healthSolutionInvalidRDCustomPeriod</shortDescription>
        <value>Add this Recurring Donation Installment Period picklist value in Salesforce Setup.</value>
    </labels>
    <labels>
        <fullName>healthSolutionInvalidRDCustomPeriodPicklist</fullName>
        <categories>Health Check</categories>
        <language>en_US</language>
        <protected>true</protected>
        <shortDescription>healthSolutionInvalidRDCustomPeriodPicklist</shortDescription>
        <value>On the NPSP Settings tab, click {0} | {1}, and add the missing Recurring Donation Custom Installment Period, or delete the picklist value from the Installment Period field.</value>
    </labels>
    <labels>
        <fullName>healthSolutionInvalidScheduledJob</fullName>
        <categories>Health Check</categories>
        <language>en_US</language>
        <protected>false</protected>
        <shortDescription>healthSolutionInvalidScheduledJob</shortDescription>
        <value>You must update the record to have a valid Class the implements the UTIL_MasterSchedulableHelper.UTIL_IRecurring interface.</value>
    </labels>
    <labels>
        <fullName>healthSolutionInvalidUDFObjectField</fullName>
        <categories>Health Check</categories>
        <language>en_US</language>
        <protected>false</protected>
        <shortDescription>healthSolutionInvalidUDFObjectField</shortDescription>
        <value>On the NPSP Settings tab, click {0} | {1}, and add the missing field, or delete the User Rollup record.</value>
    </labels>
    <labels>
        <fullName>healthSolutionMailingListReportMissing</fullName>
        <categories>Health Check</categories>
        <language>en_US</language>
        <protected>false</protected>
        <shortDescription>healthSolutionMailingListReportMissing</shortDescription>
        <value>Create a report based on Campaigns with Contacts, where Member Status does not contain Duplicate.  Then specify this report on the {0} &gt; {1} tab in NPSP Settings.</value>
    </labels>
    <labels>
        <fullName>healthSolutionNothingScheduled</fullName>
        <categories>Health Check</categories>
        <language>en_US</language>
        <protected>false</protected>
        <shortDescription>healthSolutionNothingScheduled</shortDescription>
        <value>You must schedule the class UTIL_MasterSchedulable to run daily with the job name {0}.</value>
    </labels>
    <labels>
        <fullName>healthSolutionPaymentMappingBadDataTypes</fullName>
        <language>en_US</language>
        <protected>false</protected>
        <shortDescription>healthSolutionPaymentMappingBadDataTypes</shortDescription>
        <value>On the NPSP Settings tab, click {0} | {1}, and delete the Payment Mapping record.</value>
    </labels>
    <labels>
        <fullName>healthSolutionRDBadOppField</fullName>
        <categories>Health Check</categories>
        <language>en_US</language>
        <protected>false</protected>
        <shortDescription>healthSolutionRDBadOppField</shortDescription>
        <value>On the NPSP Settings tab, click {0} | {1}, and add the missing Opportunity field, or delete the Recurring Donation Field Mapping record.</value>
    </labels>
    <labels>
        <fullName>healthSolutionRDFieldsBadDatatypes</fullName>
        <categories>Health Check</categories>
        <language>en_US</language>
        <protected>false</protected>
        <shortDescription>healthSolutionRDFieldsBadDatatypes</shortDescription>
        <value>On the NPSP Settings tab, click {0} | {1}, and delete the Recurring Donation Field Mapping record.</value>
    </labels>
    <labels>
        <fullName>healthSolutionRelReciprocalInvalid</fullName>
        <categories>Health Check</categories>
        <language>en_US</language>
        <protected>false</protected>
        <shortDescription>healthSolutionRelReciprocalInvalid</shortDescription>
        <value>On the NPSP Settings tab, click {0} | {1}, and delete the Reciprocal Relationship record, and create a new one with the required information.</value>
    </labels>
    <labels>
        <fullName>healthSolutionScheduleJobs</fullName>
        <categories>Health Check</categories>
        <language>en_US</language>
        <protected>false</protected>
        <shortDescription>healthSolutionScheduleJobs</shortDescription>
        <value>You must add records for RLLP_OppRollup_SCHED, RD_RecurringDonations_SCHED, and ADDR_SEASONAL_SCHED to Schedulable__c in order for these features to work correctly.</value>
    </labels>
    <labels>
        <fullName>healthSolutionUDFBadDatatypes</fullName>
        <categories>Health Check</categories>
        <language>en_US</language>
        <protected>false</protected>
        <shortDescription>healthSolutionUDFBadDatatypes</shortDescription>
        <value>On the NPSP Settings tab, click {0} | {1}, and delete the User Rollup record.</value>
    </labels>
    <labels>
        <fullName>healthSolutionUDFOppField</fullName>
        <categories>Health Check</categories>
        <language>en_US</language>
        <protected>false</protected>
        <shortDescription>healthSolutionUDFOppField</shortDescription>
        <value>On the NPSP Settings tab, click {0} | {1}, and add the missing Opportunity field, or delete the User Rollup record.</value>
    </labels>
    <labels>
        <fullName>hhCmpDedupLabelReturnToCmp</fullName>
        <categories>Household Campaign Dedupe</categories>
        <language>en_US</language>
        <protected>false</protected>
        <shortDescription>hhCmpDedupLabelReturnToCmp</shortDescription>
        <value>Return to Campaign</value>
    </labels>
    <labels>
        <fullName>hhCmpDedupeBatchMessage</fullName>
        <categories>Household Campaign Dedupe</categories>
        <language>en_US</language>
        <protected>false</protected>
        <shortDescription>hhCmpDedupeBatchMessage</shortDescription>
        <value>Due to the size of this campaign, the process to identify household members is being done in batch, and may take several minutes to complete.  Once progress is complete, click on the link to open the report.</value>
    </labels>
    <labels>
        <fullName>hhCmpDedupeBatchProgressTitle</fullName>
        <categories>Household Campaign Dedupe</categories>
        <language>en_US</language>
        <protected>false</protected>
        <shortDescription>hhCmpDedupeBatchProgressTitle</shortDescription>
        <value>Campaign Household Deduplication</value>
    </labels>
    <labels>
        <fullName>hhCmpDedupeLabelOpenReport</fullName>
        <categories>Household Campaign Dedupe</categories>
        <language>en_US</language>
        <protected>false</protected>
        <shortDescription>hhCmpDedupeLabelOpenReport</shortDescription>
        <value>Open Report</value>
    </labels>
    <labels>
        <fullName>hhCmpDedupeNoReport</fullName>
        <categories>Household Campaign Dedupe</categories>
        <language>en_US</language>
        <protected>false</protected>
        <shortDescription>hhCmpDedupeNoReport</shortDescription>
        <value>Could not find report. Create a report with the Report Unique Name of  &apos;NPSP_Campaign_Household_Mailing_List&apos;. NOTE: Report type should be Campaigns with Contacts. Filter for Member Status does not contain &apos;Duplicate&apos;.</value>
    </labels>
    <labels>
        <fullName>hhCmpDedupeStatus</fullName>
        <categories>Household Campaign Dedupe</categories>
        <language>en_US</language>
        <protected>false</protected>
        <shortDescription>hhCmpDedupeStatus</shortDescription>
        <value>- Household Duplicate</value>
    </labels>
    <labels>
        <fullName>labelListViewFirst</fullName>
        <categories>SoqlListView</categories>
        <language>en_US</language>
        <protected>false</protected>
        <shortDescription>label for First link in list view</shortDescription>
        <value>First</value>
    </labels>
    <labels>
        <fullName>labelListViewLast</fullName>
        <categories>SoqlListView</categories>
        <language>en_US</language>
        <protected>false</protected>
        <shortDescription>label for Last link in list view</shortDescription>
        <value>Last</value>
    </labels>
    <labels>
        <fullName>labelListViewNext</fullName>
        <categories>SoqlListView</categories>
        <language>en_US</language>
        <protected>false</protected>
        <shortDescription>label for Next link in list view</shortDescription>
        <value>Next</value>
    </labels>
    <labels>
        <fullName>labelListViewPageInfo</fullName>
        <categories>SoqlListView</categories>
        <language>en_US</language>
        <protected>false</protected>
        <shortDescription>label for page info in list view</shortDescription>
        <value>&amp;nbsp;&amp;nbsp;&amp;nbsp;Page {0} of {1} &amp;nbsp;&amp;nbsp;({2} records)</value>
    </labels>
    <labels>
        <fullName>labelListViewPrevious</fullName>
        <categories>SoqlListView</categories>
        <language>en_US</language>
        <protected>false</protected>
        <shortDescription>label for Previous link in list view</shortDescription>
        <value>Previous</value>
    </labels>
    <labels>
        <fullName>labelMessageLoading</fullName>
        <categories>SoqlListView, Settings</categories>
        <language>en_US</language>
        <protected>false</protected>
        <shortDescription>label for the loading... message used in some pages</shortDescription>
        <value>Loading...</value>
    </labels>
    <labels>
        <fullName>labelShowMore</fullName>
        <categories>SoqlListView</categories>
        <language>en_US</language>
        <protected>false</protected>
        <shortDescription>label for Show More on list views</shortDescription>
        <value>Show more</value>
    </labels>
    <labels>
        <fullName>stgBtnCancel</fullName>
        <categories>Settings</categories>
        <language>en_US</language>
        <protected>false</protected>
        <shortDescription>stgBtnCancel</shortDescription>
        <value>Cancel</value>
    </labels>
    <labels>
        <fullName>stgBtnClearErrorLog</fullName>
        <categories>Settings</categories>
        <language>en_US</language>
        <protected>false</protected>
        <shortDescription>stgBtnClearErrorLog</shortDescription>
        <value>Clear Error Log</value>
    </labels>
    <labels>
        <fullName>stgBtnCreateAutoRel</fullName>
        <categories>Settings</categories>
        <language>en_US</language>
        <protected>false</protected>
        <shortDescription>stgBtnCreateAutoRel</shortDescription>
        <value>Create Automatic Relationship</value>
    </labels>
    <labels>
        <fullName>stgBtnCreateMapping</fullName>
        <categories>Settings</categories>
        <language>en_US</language>
        <protected>false</protected>
        <shortDescription>stgBtnCreateMapping</shortDescription>
        <value>Create Custom Mapping</value>
    </labels>
    <labels>
        <fullName>stgBtnCreateRDPeriod</fullName>
        <categories>Settings</categories>
        <language>en_US</language>
        <protected>false</protected>
        <shortDescription>stgBtnCreateRDPeriod</shortDescription>
        <value>Create Custom Installment Period</value>
    </labels>
    <labels>
        <fullName>stgBtnCreateRelReciprocal</fullName>
        <categories>Settings</categories>
        <language>en_US</language>
        <protected>false</protected>
        <shortDescription>stgBtnCreateRelReciprocal</shortDescription>
        <value>Create Reciprocal Relationship</value>
    </labels>
    <labels>
        <fullName>stgBtnCreateTH</fullName>
        <categories>Settings</categories>
        <language>en_US</language>
        <protected>false</protected>
        <shortDescription>stgBtnCreateTH</shortDescription>
        <value>Create Trigger Handler</value>
    </labels>
    <labels>
        <fullName>stgBtnCreateUDR</fullName>
        <categories>Settings</categories>
        <language>en_US</language>
        <protected>false</protected>
        <shortDescription>stgBtnCreateUDR</shortDescription>
        <value>Create Rollup</value>
    </labels>
    <labels>
        <fullName>stgBtnEdit</fullName>
        <categories>Settings</categories>
        <language>en_US</language>
        <protected>false</protected>
        <shortDescription>stgBtnEdit</shortDescription>
        <value>Edit</value>
    </labels>
    <labels>
        <fullName>stgBtnHHAutoName</fullName>
        <categories>Settings</categories>
        <language>en_US</language>
        <protected>false</protected>
        <shortDescription>stgBtnHHAutoName</shortDescription>
        <value>Refresh naming on all Households</value>
    </labels>
    <labels>
        <fullName>stgBtnNewAutoRel</fullName>
        <categories>Settings</categories>
        <language>en_US</language>
        <protected>false</protected>
        <shortDescription>stgBtnNewAutoRel</shortDescription>
        <value>New Automatic Relationship</value>
    </labels>
    <labels>
        <fullName>stgBtnNewPaymentMap</fullName>
        <categories>Settings</categories>
        <language>en_US</language>
        <protected>false</protected>
        <shortDescription>stgBtnNewPaymentMap</shortDescription>
        <value>New Payment Field Mapping</value>
    </labels>
    <labels>
        <fullName>stgBtnNewRDFieldMap</fullName>
        <categories>Settings</categories>
        <language>en_US</language>
        <protected>false</protected>
        <shortDescription>stgBtnNewRDFieldMap</shortDescription>
        <value>New Custom Field Mapping</value>
    </labels>
    <labels>
        <fullName>stgBtnNewRDPeriod</fullName>
        <categories>Settings</categories>
        <language>en_US</language>
        <protected>false</protected>
        <shortDescription>stgBtnNewRDPeriod</shortDescription>
        <value>New Custom Installment Period</value>
    </labels>
    <labels>
        <fullName>stgBtnNewRelReciprocal</fullName>
        <categories>Settings</categories>
        <language>en_US</language>
        <protected>false</protected>
        <shortDescription>stgBtnNewRelReciprocal</shortDescription>
        <value>New Reciprocal Relationship</value>
    </labels>
    <labels>
        <fullName>stgBtnNewTH</fullName>
        <categories>Settings</categories>
        <language>en_US</language>
        <protected>false</protected>
        <shortDescription>stgBtnNewTH</shortDescription>
        <value>New Trigger Handler</value>
    </labels>
    <labels>
        <fullName>stgBtnNewUDR</fullName>
        <categories>Settings</categories>
        <language>en_US</language>
        <protected>false</protected>
        <shortDescription>stgBtnNewUDR</shortDescription>
        <value>New User Defined Rollup</value>
    </labels>
    <labels>
        <fullName>stgBtnRDCreateNewMap</fullName>
        <categories>Settings</categories>
        <language>en_US</language>
        <protected>false</protected>
        <shortDescription>stgBtnRDCreateNewMap</shortDescription>
        <value>Create Custom Field Mapping</value>
    </labels>
    <labels>
        <fullName>stgBtnRunBatch</fullName>
        <categories>Settings</categories>
        <language>en_US</language>
        <protected>false</protected>
        <shortDescription>stgBtnRunBatch</shortDescription>
        <value>Run Batch</value>
    </labels>
    <labels>
        <fullName>stgBtnSave</fullName>
        <categories>Settings</categories>
        <language>en_US</language>
        <protected>false</protected>
        <shortDescription>stgBtnSave</shortDescription>
        <value>Save</value>
    </labels>
    <labels>
        <fullName>stgErrorINaming</fullName>
        <categories>Settings</categories>
        <language>en_US</language>
        <protected>false</protected>
        <shortDescription>stgErrorINaming</shortDescription>
        <value>Implementing Class does not implement interface HH_INaming.</value>
    </labels>
    <labels>
        <fullName>stgErrorInvalidClass</fullName>
        <categories>Settings</categories>
        <language>en_US</language>
        <protected>false</protected>
        <shortDescription>stgErrorInvalidClass</shortDescription>
        <value>Invalid Implementing Class.</value>
    </labels>
    <labels>
        <fullName>stgHelpAccountModel</fullName>
        <categories>Settings</categories>
        <language>en_US</language>
        <protected>false</protected>
        <shortDescription>stgHelpAccountModel</shortDescription>
        <value>Setting for the Account model. Should be &quot;Household Account&quot;, &quot;One-to-One&quot;, or &quot;Individual&quot;. Replaces the custom field Contact.SystemAccountProcessor__c. &quot;Household Account&quot; is the recommended model.</value>
    </labels>
    <labels>
        <fullName>stgHelpAlloFiscalYearRollups</fullName>
        <categories>Allocation, Settings</categories>
        <language>en_US</language>
        <protected>false</protected>
        <shortDescription>stgHelpAlloFiscalYearRollups</shortDescription>
        <value>When checked, this option enables fiscal year settings, rather than calendar year settings, for allocation rollup totals. To set fiscal year information, go to Setup | Company Profile | Fiscal Year. NOTE: The Nonprofit Starter Pack does not support custom fiscal year settings.</value>
    </labels>
    <labels>
        <fullName>stgHelpAlloNDayValue</fullName>
        <categories>Allocation, Settings</categories>
        <language>en_US</language>
        <protected>false</protected>
        <shortDescription>stgHelpAlloNDayValue</shortDescription>
        <value>Provide a value for &apos;N day&apos; rollups, where &apos;N&apos; is the number of days from today into the past. This value defaults to rollup over the past 365 days.</value>
    </labels>
    <labels>
        <fullName>stgHelpAllocationsEnabled</fullName>
        <categories>Allocation, Settings</categories>
        <language>en_US</language>
        <protected>false</protected>
        <shortDescription>stgHelpAllocationsEnabled</shortDescription>
        <value>Enables management of Opportunity Allocations into General Accounting Units.</value>
    </labels>
    <labels>
        <fullName>stgHelpAutoAffil</fullName>
        <categories>Settings</categories>
        <language>en_US</language>
        <protected>false</protected>
        <shortDescription>stgHelpAutoAffil</shortDescription>
        <value>Create or update Affiliations for Contacts connected to Organization Accounts when their Organization field or Primary Affiliation field is changed.</value>
    </labels>
    <labels>
        <fullName>stgHelpAutoRelCampaignRT</fullName>
        <categories>Settings</categories>
        <language>en_US</language>
        <protected>false</protected>
        <shortDescription>stgHelpAutoRelCampaignRT</shortDescription>
        <value>List of eligible Campaign types for this Campaign Member auto-create. (Will be blank for Contact auto-create)</value>
    </labels>
    <labels>
        <fullName>stgHelpAutoRelField</fullName>
        <categories>Settings</categories>
        <language>en_US</language>
        <protected>false</protected>
        <shortDescription>stgHelpAutoRelField</shortDescription>
        <value>The field insert or update that triggers the creation of this Relationship</value>
    </labels>
    <labels>
        <fullName>stgHelpAutoRelObject</fullName>
        <categories>Settings</categories>
        <language>en_US</language>
        <protected>false</protected>
        <shortDescription>stgHelpAutoRelObject</shortDescription>
        <value>The object this Auto-Relationship is associated with</value>
    </labels>
    <labels>
        <fullName>stgHelpAutoRelType</fullName>
        <categories>Settings</categories>
        <language>en_US</language>
        <protected>false</protected>
        <shortDescription>stgHelpAutoRelType</shortDescription>
        <value>The Relationship type to be created between the base object and the lookup object. The lookup object will receive the reciprocal Relationship, if one is available.</value>
    </labels>
    <labels>
        <fullName>stgHelpBDEAllowBlankOppNames</fullName>
        <categories>Settings</categories>
        <language>en_US</language>
        <protected>false</protected>
        <shortDescription>stgHelpBDEAllowBlankOppNames</shortDescription>
        <value>If set, then Batch Data Entry will never name Opportunities, even if they are blank (not included on the BDE page).</value>
    </labels>
    <labels>
        <fullName>stgHelpBDEOppNaming</fullName>
        <categories>Settings</categories>
        <language>en_US</language>
        <protected>false</protected>
        <shortDescription>stgHelpBDEOppNaming</shortDescription>
        <value>This setting automatically generates the record name for batch entered Opportunity records based on the value of the entered fields.</value>
    </labels>
    <labels>
        <fullName>stgHelpBatchAlloRollup</fullName>
        <categories>Allocation, Settings</categories>
        <language>en_US</language>
        <protected>false</protected>
        <shortDescription>stgHelpBatchAlloRollup</shortDescription>
        <value>Click Run Batch to roll up totals for all closed opportunities with allocations assigned to them. The results will be saved in General Accounting Unit records.
You can close this page at any time and the process will still run in the background.</value>
    </labels>
    <labels>
        <fullName>stgHelpBatchOppRollup</fullName>
        <categories>Settings</categories>
        <language>en_US</language>
        <protected>false</protected>
        <shortDescription>stgHelpBatchOppRollup</shortDescription>
        <value>Use this page to rollup totals for all closed Opportunities, saving the results in Contact, Household, and Organization records.  The process may take some time; you can close this page and the process will continue in the background.</value>
    </labels>
    <labels>
        <fullName>stgHelpBtnHHNaming</fullName>
        <categories>Settings</categories>
        <language>en_US</language>
        <protected>false</protected>
        <shortDescription>stgHelpBtnHHNaming</shortDescription>
        <value>Clicking this button will activate Automatic Household Naming, and populate your existing Formal Greeting, Informal Greeting and Household Name fields with new names.  THIS IS AN IRREVERSIBLE PROCESS.  While you can deactivate Automatic Household Naming, the newly populated names will remain.  Toggling on, off, then on again may have unpredictable results.  DISABLE ALL CUSTOM VALIDATION RULES ON HOUSEHOLDS BEFORE ACTIVATING.  Once complete (100%), you may safely leave or refresh the page.</value>
    </labels>
    <labels>
        <fullName>stgHelpChatterGroup</fullName>
        <categories>Settings</categories>
        <language>en_US</language>
        <protected>false</protected>
        <shortDescription>stgHelpChatterGroup</shortDescription>
        <value>Chatter group where error notifications will be posted.</value>
    </labels>
    <labels>
        <fullName>stgHelpCiceroAddrVerification</fullName>
        <categories>Address Verification Settings page</categories>
        <language>en_US</language>
        <protected>true</protected>
        <shortDescription>stgHelpCiceroAddrVerification</shortDescription>
        <value>Make sure you enter your Cicero API Key in the Auth Token settings field. You will find your API Key on your Cicero My Profile page at cicero.azavea.com</value>
    </labels>
    <labels>
        <fullName>stgHelpContactRTExcluded</fullName>
        <categories>Settings</categories>
        <language>en_US</language>
        <protected>false</protected>
        <shortDescription>stgHelpContactRTExcluded</shortDescription>
        <value>Contact Record Types excluded from Household Opportunity Contact Role creation</value>
    </labels>
    <labels>
        <fullName>stgHelpDefaultAllocationsEnabled</fullName>
        <categories>Allocation, Settings</categories>
        <language>en_US</language>
        <protected>false</protected>
        <shortDescription>stgHelpDefaultAllocationsEnabled</shortDescription>
        <value>Enables the automatic creation and management of Allocation records to the default General Accounting Unit. This feature enables better reporting on the default General Accounting Unit, but uses more data storage.</value>
    </labels>
    <labels>
        <fullName>stgHelpDefaultGAU</fullName>
        <categories>Settings</categories>
        <language>en_US</language>
        <protected>false</protected>
        <shortDescription>stgHelpDefaultGAU</shortDescription>
        <value>Default General Accounting Unit for default allocation of unallocated Opportunities, and remainders of partially allocated Opportunities.</value>
    </labels>
    <labels>
        <fullName>stgHelpEnableSoftCreditRollups</fullName>
        <categories>Settings</categories>
        <language>en_US</language>
        <protected>false</protected>
        <shortDescription>stgHelpEnableSoftCreditRollups</shortDescription>
        <value>Allows you to rollup closed Opportunity totals based on Opportunity Contact Role Roles. Soft credit rollups happen only in the nightly batch job, and not on triggers. They can be manually run using the Rollup Donations Batch tab.</value>
    </labels>
    <labels>
        <fullName>stgHelpErrorNotifyOn</fullName>
        <categories>Settings</categories>
        <language>en_US</language>
        <protected>false</protected>
        <shortDescription>stgHelpErrorNotifyOn</shortDescription>
        <value>Check this if you&apos;d like the system to post notifications for certain type of errors.</value>
    </labels>
    <labels>
        <fullName>stgHelpErrorNotifyTo</fullName>
        <categories>Settings</categories>
        <language>en_US</language>
        <protected>false</protected>
        <shortDescription>stgHelpErrorNotifyTo</shortDescription>
        <value>Select the type of user to send notifications to.</value>
    </labels>
    <labels>
        <fullName>stgHelpFGFormat</fullName>
        <categories>Settings</categories>
        <language>en_US</language>
        <protected>false</protected>
        <shortDescription>stgHelpFGFormat</shortDescription>
        <value>The format to use for the Household Formal Greeting</value>
    </labels>
    <labels>
        <fullName>stgHelpFiscalYearRollups</fullName>
        <categories>Settings</categories>
        <language>en_US</language>
        <protected>false</protected>
        <shortDescription>stgHelpFiscalYearRollups</shortDescription>
        <value>Checking this box will cause Opportunity rollup totals to respect fiscal year, instead of calendar years settings. To set Fiscal Year information, go to Setup-&gt;Company Profile-&gt;Fiscal Year. NOTE: Custom Fiscal Year Settings are NOT supported.</value>
    </labels>
    <labels>
        <fullName>stgHelpHHAccountRTID</fullName>
        <categories>Settings</categories>
        <language>en_US</language>
        <protected>false</protected>
        <shortDescription>stgHelpHHAccountRTID</shortDescription>
        <value>The Account Record Type to be used for Household Accounts. If none is selected, the Account will default to the user&apos;s default Account Record Type.</value>
    </labels>
    <labels>
        <fullName>stgHelpHHExcludedRT</fullName>
        <categories>Settings</categories>
        <language>en_US</language>
        <protected>false</protected>
        <shortDescription>stgHelpHHExcludedRT</shortDescription>
        <value>Specifies which Contact record types Salesforce will exclude from Household object creation. (Applies to One-to-One or Individual Account Models only.)</value>
    </labels>
    <labels>
        <fullName>stgHelpHHMailingListReport</fullName>
        <categories>Settings</categories>
        <language>en_US</language>
        <protected>false</protected>
        <shortDescription>stgHelpHHMailingListReport</shortDescription>
        <value>The Household Mailing List Report used for Household-deduplicated Campaign mailing lists. The report should be of Campaigns with Contacts, where Member Status does not contain &apos;Duplicate&apos;</value>
    </labels>
    <labels>
        <fullName>stgHelpHHNameFormat</fullName>
        <categories>Settings</categories>
        <language>en_US</language>
        <protected>false</protected>
        <shortDescription>stgHelpHHNameFormat</shortDescription>
        <value>The format to use for the Household Name.</value>
    </labels>
    <labels>
        <fullName>stgHelpHHNaming</fullName>
        <categories>Settings</categories>
        <language>en_US</language>
        <protected>false</protected>
        <shortDescription>stgHelpHHNaming</shortDescription>
        <value>If checked, the system will provide automatic naming for Household Names, Informal and Formal Greetings.</value>
    </labels>
    <labels>
        <fullName>stgHelpHHOCROn</fullName>
        <categories>Settings</categories>
        <language>en_US</language>
        <protected>false</protected>
        <shortDescription>stgHelpHHOCROn</shortDescription>
        <value>Check this field to create automatic Contact Roles for Household members of the Primary Contact</value>
    </labels>
    <labels>
        <fullName>stgHelpHHObjectOverview</fullName>
        <categories>Settings</categories>
        <language>en_US</language>
        <protected>false</protected>
        <shortDescription>stgHelpHHObjectOverview</shortDescription>
        <value>The Nonprofit Starter Pack supports two different ways to track households.  The recommended way is to specify the Household Account Model, which will use an Account as the Contact&apos;s Household.  If, however, you are using either the One-to-One or Individual Account Models, you can optionally use a separate Household Object as the Contact&apos;s Household.
&lt;br/&gt;&lt;br/&gt;
The Household Object and its associated account models are no longer recommended. However, if you are still using the One-to-One or Individual (&quot;Bucket&quot;) account models from previous versions of the Nonprofit Starter Pack, you can change settings for the Household Object here.
&lt;br/&gt;&lt;br/&gt;
To learn more about the recommended Household account model, see the &lt;a href=&quot;https://powerofus.force.com/articles/Resource/Nonprofit-Starter-Pack-3-Documentation&quot; target=&quot;_new&quot;&gt;NPSP Documentation&lt;/a&gt;.</value>
    </labels>
    <labels>
        <fullName>stgHelpHHRules</fullName>
        <categories>Settings</categories>
        <language>en_US</language>
        <protected>false</protected>
        <shortDescription>stgHelpHHRules</shortDescription>
        <value>Specifies for which contacts Salesforce will automatically create separate Household objects. (Applies to One-to-One or Individual Account Models only.)</value>
    </labels>
    <labels>
        <fullName>stgHelpIGFormat</fullName>
        <categories>Settings</categories>
        <language>en_US</language>
        <protected>false</protected>
        <shortDescription>stgHelpIGFormat</shortDescription>
        <value>The format to use for the Household Informal Greeting.</value>
    </labels>
    <labels>
        <fullName>stgHelpINamingClass</fullName>
        <categories>Settings</categories>
        <language>en_US</language>
        <protected>false</protected>
        <shortDescription>stgHelpINamingClass</shortDescription>
        <value>Specify the Apex Class that implements the HH_INaming interface for Household naming.</value>
    </labels>
    <labels>
        <fullName>stgHelpLeadConvert</fullName>
        <categories>Settings</categories>
        <language>en_US</language>
        <protected>false</protected>
        <shortDescription>stgHelpLeadConvert</shortDescription>
        <value>Specifies whether to create an Opportunity during Lead conversion.</value>
    </labels>
    <labels>
        <fullName>stgHelpMaxPayments</fullName>
        <categories>Settings</categories>
        <language>en_US</language>
        <protected>true</protected>
        <shortDescription>stgHelpMaxPayments</shortDescription>
        <value>Set the maximum number of payments available in the Payment Creation Wizard.</value>
    </labels>
    <labels>
        <fullName>stgHelpMembershipGracePeriod</fullName>
        <categories>Settings</categories>
        <language>en_US</language>
        <protected>false</protected>
        <shortDescription>stgHelpMembershipGracePeriod</shortDescription>
        <value>The length of the grace period (in days) after a membership expires (last end date) before the status moves from &apos;Grace Period&apos; to &apos;Expired&apos;. Defaults to 30 days.</value>
    </labels>
    <labels>
        <fullName>stgHelpMembershipRT</fullName>
        <categories>Settings</categories>
        <language>en_US</language>
        <protected>false</protected>
        <shortDescription>stgHelpMembershipRT</shortDescription>
        <value>Names of Opportunity Record Types, such as Membership, that you want to roll up separately from other Opportunity Record Types.</value>
    </labels>
    <labels>
        <fullName>stgHelpNameConnector</fullName>
        <categories>Settings</categories>
        <language>en_US</language>
        <protected>false</protected>
        <shortDescription>stgHelpNameConnector</shortDescription>
        <value>Specify what string should be used to connect pairs in a name.</value>
    </labels>
    <labels>
        <fullName>stgHelpNameOverrun</fullName>
        <categories>Settings</categories>
        <language>en_US</language>
        <protected>false</protected>
        <shortDescription>stgHelpNameOverrun</shortDescription>
        <value>Specify what string should be used to replace long lists of names.</value>
    </labels>
    <labels>
        <fullName>stgHelpNewRDFieldMap</fullName>
        <categories>Settings</categories>
        <language>en_US</language>
        <protected>false</protected>
        <shortDescription>stgHelpNewRDFieldMap</shortDescription>
        <value>Select the Recurring Donation field to be mapped, and the Opportunity field it maps to.</value>
    </labels>
    <labels>
        <fullName>stgHelpNewUDR</fullName>
        <categories>Settings</categories>
        <language>en_US</language>
        <protected>false</protected>
        <shortDescription>stgHelpNewUDR</shortDescription>
        <value>Select the Opportunity field and operator to be mapped, and the object and field to copy into.</value>
    </labels>
    <labels>
        <fullName>stgHelpNoUDR</fullName>
        <categories>Settings</categories>
        <language>en_US</language>
        <protected>false</protected>
        <shortDescription>stgHelpNoUDR</shortDescription>
        <value>No User Defined Rollups Have Been Defined</value>
    </labels>
    <labels>
        <fullName>stgHelpOCRDefaultRole</fullName>
        <categories>Settings</categories>
        <language>en_US</language>
        <protected>false</protected>
        <shortDescription>stgHelpOCRDefaultRole</shortDescription>
        <value>The default role for the primary Opportunity Contact Role that gets automatically created.</value>
    </labels>
    <labels>
        <fullName>stgHelpOCRRoleForHH</fullName>
        <categories>Settings</categories>
        <language>en_US</language>
        <protected>false</protected>
        <shortDescription>stgHelpOCRRoleForHH</shortDescription>
        <value>Select the Contact Role for Household Members</value>
    </labels>
    <labels>
        <fullName>stgHelpOneToOneRTID</fullName>
        <categories>Settings</categories>
        <language>en_US</language>
        <protected>false</protected>
        <shortDescription>stgHelpOneToOneRTID</shortDescription>
        <value>The Account Record Type to be used for One-to-One Accounts. If none is selected, the Account will default to the user&apos;s default Account Record Type.</value>
    </labels>
    <labels>
        <fullName>stgHelpOverrunCount</fullName>
        <categories>Settings</categories>
        <language>en_US</language>
        <protected>false</protected>
        <shortDescription>stgHelpOverrunCount</shortDescription>
        <value>Specify the number of contacts to explicitly list in a name.  After that amount, the Name Overrun will be used.</value>
    </labels>
    <labels>
        <fullName>stgHelpPaymentMapOppField</fullName>
        <categories>Settings</categories>
        <language>en_US</language>
        <protected>false</protected>
        <shortDescription>stgHelpPaymentMapOppField</shortDescription>
        <value>The Opportunity field to copy from.</value>
    </labels>
    <labels>
        <fullName>stgHelpPaymentMapPaymentField</fullName>
        <categories>Settings</categories>
        <language>en_US</language>
        <protected>false</protected>
        <shortDescription>stgHelpPaymentMapPaymentField</shortDescription>
        <value>The Payment field to copy into.</value>
    </labels>
    <labels>
        <fullName>stgHelpPaymentMapping</fullName>
        <categories>Settings</categories>
        <language>en_US</language>
        <protected>false</protected>
        <shortDescription>stgHelpPaymentMapping</shortDescription>
        <value>Select the Opportunity field to be mapped, and the Payment field it maps to.</value>
    </labels>
    <labels>
        <fullName>stgHelpPaymentMappings</fullName>
        <categories>Settings</categories>
        <language>en_US</language>
        <protected>false</protected>
        <shortDescription>stgHelpPaymentMappings</shortDescription>
        <value>Map fields from Opportunity to Payment.  This will copy Opportunity values to the Payment when inserted via the automatic payment creation or payment scheduler.</value>
    </labels>
    <labels>
        <fullName>stgHelpPaymentsEnabled</fullName>
        <categories>Settings</categories>
        <language>en_US</language>
        <protected>false</protected>
        <shortDescription>stgHelpPaymentsEnabled</shortDescription>
        <value>Enables automatic Payments created for new Opportunities/Donations.</value>
    </labels>
    <labels>
        <fullName>stgHelpRDAddCampaign</fullName>
        <categories>Settings</categories>
        <language>en_US</language>
        <protected>false</protected>
        <shortDescription>stgHelpRDAddCampaign</shortDescription>
        <value>If selected, all Opportunities for Recurring Donations will use the Campaign on the Recurring Donation. Otherwise, only the first Opportunity will have the Campaign.</value>
    </labels>
    <labels>
        <fullName>stgHelpRDDisableScheduling</fullName>
        <categories>Settings</categories>
        <language>en_US</language>
        <protected>false</protected>
        <shortDescription>stgHelpRDDisableScheduling</shortDescription>
        <value>Prevents the scheduling of the nightly update to Recurring Donations. Any existing scheduled job will need to be removed through Setup-&gt;Monitoring-&gt;Scheduled Jobs</value>
    </labels>
    <labels>
        <fullName>stgHelpRDFailures</fullName>
        <categories>Settings</categories>
        <language>en_US</language>
        <protected>false</protected>
        <shortDescription>stgHelpRDFailures</shortDescription>
        <value>Number of Recurring Donations unsuccessfully updated in the last batch operation.</value>
    </labels>
    <labels>
        <fullName>stgHelpRDFieldMap</fullName>
        <categories>Settings</categories>
        <language>en_US</language>
        <protected>false</protected>
        <shortDescription>stgHelpRDFieldMap</shortDescription>
        <value>Map fields from Recurring Donations to Opportunities.  This will copy Recurring Donation fields to the Opportunities created for the Recurring Donation.</value>
    </labels>
    <labels>
        <fullName>stgHelpRDFieldMapOppField</fullName>
        <categories>Settings</categories>
        <language>en_US</language>
        <protected>false</protected>
        <shortDescription>stgHelpRDFieldMapOppField</shortDescription>
        <value>The Opportunity field to receive the value from the Recurring Donation field. Note that these fields must have the same data type.</value>
    </labels>
    <labels>
        <fullName>stgHelpRDFieldMapRDField</fullName>
        <categories>Settings</categories>
        <language>en_US</language>
        <protected>false</protected>
        <shortDescription>stgHelpRDFieldMapRDField</shortDescription>
        <value>The Recurring Donation field to copy to the Opportunity field. Note that these fields must have the same data type.</value>
    </labels>
    <labels>
        <fullName>stgHelpRDLastRun</fullName>
        <categories>Settings</categories>
        <language>en_US</language>
        <protected>false</protected>
        <shortDescription>stgHelpRDLastRun</shortDescription>
        <value>The date and time of the last batch update of Recurring Donations.</value>
    </labels>
    <labels>
        <fullName>stgHelpRDMaxDonations</fullName>
        <categories>Settings</categories>
        <language>en_US</language>
        <protected>false</protected>
        <shortDescription>stgHelpRDMaxDonations</shortDescription>
        <value>Restricts the total number of donations created for non-open-ended Recurring Donations. Default is 50.</value>
    </labels>
    <labels>
        <fullName>stgHelpRDOpenOppBehavior</fullName>
        <categories>Settings</categories>
        <language>en_US</language>
        <protected>false</protected>
        <shortDescription>stgHelpRDOpenOppBehavior</shortDescription>
        <value>Determines the behavior of any remaining open Opportunities when an open-ended Recurring Donation is moved to a closed status.</value>
    </labels>
    <labels>
        <fullName>stgHelpRDOppForecastMonths</fullName>
        <categories>Settings</categories>
        <language>en_US</language>
        <protected>false</protected>
        <shortDescription>stgHelpRDOppForecastMonths</shortDescription>
        <value>Number of months from today worth of open Opportunities to be created when using open-ended Recurring Donations. WARNING: Reducing this value will result in extra Opportunities being deleted. Increasing it will launch a batch process to add Opportunities</value>
    </labels>
    <labels>
        <fullName>stgHelpRDOppRT</fullName>
        <categories>Settings</categories>
        <language>en_US</language>
        <protected>false</protected>
        <shortDescription>stgHelpRDOppRT</shortDescription>
        <value>Opportunity Record Type used when Recurring Donation Opportunities are created.</value>
    </labels>
    <labels>
        <fullName>stgHelpRDPeriodFrequency</fullName>
        <categories>Settings</categories>
        <language>en_US</language>
        <protected>false</protected>
        <shortDescription>stgHelpRDPeriodFrequency</shortDescription>
        <value>The amount of time the Custom Installment Period covers.</value>
    </labels>
    <labels>
        <fullName>stgHelpRDPeriodName</fullName>
        <categories>Settings</categories>
        <language>en_US</language>
        <protected>false</protected>
        <shortDescription>stgHelpRDPeriodName</shortDescription>
        <value>The name of the new Custom Installment Period</value>
    </labels>
    <labels>
        <fullName>stgHelpRDPeriodType</fullName>
        <categories>Settings</categories>
        <language>en_US</language>
        <protected>false</protected>
        <shortDescription>stgHelpRDPeriodType</shortDescription>
        <value>The type of time period the Custom Installment Period covers.</value>
    </labels>
    <labels>
        <fullName>stgHelpRDSuccesses</fullName>
        <categories>Settings</categories>
        <language>en_US</language>
        <protected>false</protected>
        <shortDescription>stgHelpRDSuccesses</shortDescription>
        <value>Number of Recurring Donations successfully updated in the last batch run.</value>
    </labels>
    <labels>
        <fullName>stgHelpRelAutoCreatedDup</fullName>
        <categories>Settings</categories>
        <language>en_US</language>
        <protected>false</protected>
        <shortDescription>stgHelpRelAutoCreatedDup</shortDescription>
        <value>Auto-created Relationships are auto-deduplicated to prevent duplicate Relationship records from being created between two Contacts. Check this box to disable this behavior &amp; allow multiple Relationships of the same Type to be created between two Contacts</value>
    </labels>
    <labels>
        <fullName>stgHelpRelGenderField</fullName>
        <categories>Settings</categories>
        <language>en_US</language>
        <protected>false</protected>
        <shortDescription>stgHelpRelGenderField</shortDescription>
        <value>The custom field used to define the gender of a Contact for determining reciprocal relationships</value>
    </labels>
    <labels>
        <fullName>stgHelpRelReciprocalFemale</fullName>
        <categories>Settings</categories>
        <language>en_US</language>
        <protected>false</protected>
        <shortDescription>stgHelpRelReciprocalFemale</shortDescription>
        <value>The value used if the Contact&apos;s gender field matches the values in the Female Custom Label or the Contact&apos;s salutation indicates gender.</value>
    </labels>
    <labels>
        <fullName>stgHelpRelReciprocalMale</fullName>
        <categories>Settings</categories>
        <language>en_US</language>
        <protected>false</protected>
        <shortDescription>stgHelpRelReciprocalMale</shortDescription>
        <value>The value used if the Contact&apos;s gender field matches the values in the Male Custom Label or the Contact&apos;s Salutation indicates gender.</value>
    </labels>
    <labels>
        <fullName>stgHelpRelReciprocalMethod</fullName>
        <categories>Settings</categories>
        <language>en_US</language>
        <protected>false</protected>
        <shortDescription>stgHelpRelReciprocalMethod</shortDescription>
        <value>Determines method used to generate the reciprocal relationship. Either List Setting which uses custom settings by gender (see Reciprocal Relationships tab), or Value Inversion, which inverts the type if appropriate (&quot;Parent-Child&quot; to &quot;Child-Parent&quot;)</value>
    </labels>
    <labels>
        <fullName>stgHelpRelReciprocalName</fullName>
        <categories>Settings</categories>
        <language>en_US</language>
        <protected>false</protected>
        <shortDescription>stgHelpRelReciprocalName</shortDescription>
        <value>The Name of the Reciprocal Relationship</value>
    </labels>
    <labels>
        <fullName>stgHelpRelReciprocalNeutral</fullName>
        <categories>Settings</categories>
        <language>en_US</language>
        <protected>false</protected>
        <shortDescription>stgHelpRelReciprocalNeutral</shortDescription>
        <value>The value used if the Contact&apos;s gender field does not match either the Male or Female Custom Labels, and the Contact&apos;s salutation does not infer gender.</value>
    </labels>
    <labels>
        <fullName>stgHelpRollupBatchSize</fullName>
        <categories>Settings</categories>
        <language>en_US</language>
        <protected>false</protected>
        <shortDescription>stgHelpRollupBatchSize</shortDescription>
        <value>The number of records processed at a time when calculating donor statistics. The default size is 200. Reduce to a smaller number if the Opportunity Rollups are failing due to system limits.</value>
    </labels>
    <labels>
        <fullName>stgHelpRollupExcludeAccountOppRT</fullName>
        <categories>Settings</categories>
        <language>en_US</language>
        <protected>false</protected>
        <shortDescription>stgHelpRollupExcludeAccountOppRT</shortDescription>
        <value>Names of Opportunity Record Types to exclude from statistics when rolling up Account Opportunities.</value>
    </labels>
    <labels>
        <fullName>stgHelpRollupExcludeAccountOppType</fullName>
        <categories>Settings</categories>
        <language>en_US</language>
        <protected>false</protected>
        <shortDescription>stgHelpRollupExcludeAccountOppType</shortDescription>
        <value>Values for the Opportunity Type field to exclude from statistics when rolling up Account Opportunities.</value>
    </labels>
    <labels>
        <fullName>stgHelpRollupExcludeAlloOppRecType</fullName>
        <categories>Allocation, Settings</categories>
        <language>en_US</language>
        <protected>false</protected>
        <shortDescription>stgHelpRollupExcludeAlloOppRecType</shortDescription>
        <value>Names of Opportunity Record Types to exclude from statistics when rolling up Allocations.</value>
    </labels>
    <labels>
        <fullName>stgHelpRollupExcludeAlloOppType</fullName>
        <categories>Allocation, Settings</categories>
        <language>en_US</language>
        <protected>false</protected>
        <shortDescription>stgHelpRollupExcludeAlloOppType</shortDescription>
        <value>Values for the Opportunity Type field to exclude from statistics when rolling up.</value>
    </labels>
    <labels>
        <fullName>stgHelpRollupExcludeContactOppRT</fullName>
        <categories>Settings</categories>
        <language>en_US</language>
        <protected>false</protected>
        <shortDescription>stgHelpRollupExcludeContactOppRT</shortDescription>
        <value>Names of Opportunity Record Types to exclude from statistics when rolling up Contact Opportunities.</value>
    </labels>
    <labels>
        <fullName>stgHelpRollupExcludeContactOppType</fullName>
        <categories>Settings</categories>
        <language>en_US</language>
        <protected>false</protected>
        <shortDescription>stgHelpRollupExcludeContactOppType</shortDescription>
        <value>Values for the Opportunity Type field to exclude from statistics when rolling up Contact Opportunities.</value>
    </labels>
    <labels>
        <fullName>stgHelpRollupNDayValue</fullName>
        <categories>Settings</categories>
        <language>en_US</language>
        <protected>false</protected>
        <shortDescription>stgHelpRollupNDayValue</shortDescription>
        <value>Provide a value for &apos;N day&apos; rollups, where &apos;N&apos; is the number of days from today into the past. This value defaults to rollup over the past 365 days.</value>
    </labels>
    <labels>
        <fullName>stgHelpRollupPrimaryContact</fullName>
        <categories>Settings</categories>
        <language>en_US</language>
        <protected>false</protected>
        <shortDescription>stgHelpRollupPrimaryContact</shortDescription>
        <value>Always rollup donor statistics to the primary Contact Role, and corresponding household, on an opportunity, even if the opportunity is not from an individual (i.e. from a company, foundation, etc.)</value>
    </labels>
    <labels>
        <fullName>stgHelpSoftCreditRoles</fullName>
        <categories>Settings</categories>
        <language>en_US</language>
        <protected>false</protected>
        <shortDescription>stgHelpSoftCreditRoles</shortDescription>
        <value>List of Opportunity Contact Role roles to include in soft credit rollups.</value>
    </labels>
    <labels>
        <fullName>stgHelpStoreErrorsOn</fullName>
        <categories>Settings</categories>
        <language>en_US</language>
        <protected>false</protected>
        <shortDescription>stgHelpStoreErrorsOn</shortDescription>
        <value>Check this if you&apos;d like errors to be stored in the database.</value>
    </labels>
    <labels>
        <fullName>stgHelpTHActive</fullName>
        <categories>Settings</categories>
        <language>en_US</language>
        <protected>false</protected>
        <shortDescription>stgHelpTHActive</shortDescription>
        <value>Indicates that this module is active</value>
    </labels>
    <labels>
        <fullName>stgHelpTHAsync</fullName>
        <categories>Settings</categories>
        <language>en_US</language>
        <protected>false</protected>
        <shortDescription>stgHelpTHAsync</shortDescription>
        <value>Indicates that this module should be run asynchronously in this transaction</value>
    </labels>
    <labels>
        <fullName>stgHelpTHClass</fullName>
        <categories>Settings</categories>
        <language>en_US</language>
        <protected>false</protected>
        <shortDescription>stgHelpTHClass</shortDescription>
        <value>Name of the class to be run</value>
    </labels>
    <labels>
        <fullName>stgHelpTHLoadOrder</fullName>
        <categories>Settings</categories>
        <language>en_US</language>
        <protected>false</protected>
        <shortDescription>stgHelpTHLoadOrder</shortDescription>
        <value>Order in which this module should be run, helps maintain dependencies in the modules and data.</value>
    </labels>
    <labels>
        <fullName>stgHelpTHObject</fullName>
        <categories>Settings</categories>
        <language>en_US</language>
        <protected>false</protected>
        <shortDescription>stgHelpTHObject</shortDescription>
        <value>Name of the object this handler should be run for</value>
    </labels>
    <labels>
        <fullName>stgHelpTHTriggerAction</fullName>
        <categories>Settings</categories>
        <language>en_US</language>
        <protected>false</protected>
        <shortDescription>stgHelpTHTriggerAction</shortDescription>
        <value>Trigger Action in which this module should fire</value>
    </labels>
    <labels>
        <fullName>stgHelpTriggerHandlers</fullName>
        <categories>Settings</categories>
        <language>en_US</language>
        <protected>false</protected>
        <shortDescription>stgHelpTriggerHandlers</shortDescription>
        <value>These triggers control core functionality in the Nonprofit Starter Pack, so please exercise extreme caution in modifying them.</value>
    </labels>
    <labels>
        <fullName>stgHelpUDROperation</fullName>
        <categories>Settings</categories>
        <language>en_US</language>
        <protected>false</protected>
        <shortDescription>stgHelpUDROperation</shortDescription>
        <value>Select the valid rollup operation for this field</value>
    </labels>
    <labels>
        <fullName>stgHelpUDROppField</fullName>
        <categories>Settings</categories>
        <language>en_US</language>
        <protected>false</protected>
        <shortDescription>stgHelpUDROppField</shortDescription>
        <value>Select the Opportunity field you wish to rollup</value>
    </labels>
    <labels>
        <fullName>stgHelpUDRTargetObject</fullName>
        <categories>Settings</categories>
        <language>en_US</language>
        <protected>false</protected>
        <shortDescription>stgHelpUDRTargetObject</shortDescription>
        <value>Select the object you wish to rollup to</value>
    </labels>
    <labels>
        <fullName>stgInstallScriptError</fullName>
        <language>en_US</language>
        <protected>true</protected>
        <shortDescription>stgInstallScriptError</shortDescription>
        <value>Your installation was successful, but we detected a slight problem. To fix the problem, simply load the NPSP Settings page in Salesforce.

Note: The NPSP Settings tab is visible in the Nonprofit Starter Pack application. If you don&apos;t see the tab, select Nonprofit Starter Pack from the app menu in the upper-right corner.</value>
    </labels>
    <labels>
        <fullName>stgLabelActionColumn</fullName>
        <categories>Settings</categories>
        <language>en_US</language>
        <protected>false</protected>
        <shortDescription>stgLabelActionColumn</shortDescription>
        <value>Action</value>
    </labels>
    <labels>
<<<<<<< HEAD
        <fullName>stgLabelAlloBatchProgress</fullName>
        <categories>Allocation, Settings</categories>
=======
        <fullName>stgLabelAddressVerification</fullName>
        <categories>Settings</categories>
        <language>en_US</language>
        <protected>false</protected>
        <shortDescription>stgLabelAddressVerification</shortDescription>
        <value>Address Verification (API Setup)</value>
    </labels>
    <labels>
        <fullName>stgLabelAfflSettings</fullName>
        <categories>Settings</categories>
>>>>>>> 0232df40
        <language>en_US</language>
        <protected>false</protected>
        <shortDescription>stgLabelAlloBatchProgress</shortDescription>
        <value>Rollup Allocations Batch Progress</value>
    </labels>
    <labels>
        <fullName>stgLabelAllocationsRollupSettings</fullName>
        <categories>Allocation, Settings</categories>
        <language>en_US</language>
        <protected>false</protected>
        <shortDescription>stgLabelAllocationsRollupSettings</shortDescription>
        <value>Allocations Rollup Settings</value>
    </labels>
    <labels>
        <fullName>stgLabelAllocationsSettings</fullName>
        <categories>Allocation, Settings</categories>
        <language>en_US</language>
        <protected>false</protected>
        <shortDescription>stgLabelAllocationsSettings</shortDescription>
        <value>Allocations Settings</value>
    </labels>
    <labels>
        <fullName>stgLabelAreYouSure</fullName>
        <categories>Settings</categories>
        <language>en_US</language>
        <protected>false</protected>
        <shortDescription>stgLabelAreYouSure</shortDescription>
        <value>Are you sure?</value>
    </labels>
    <labels>
        <fullName>stgLabelAutoContactRoles</fullName>
        <categories>Settings</categories>
        <language>en_US</language>
        <protected>false</protected>
        <shortDescription>stgLabelAutoContactRoles</shortDescription>
        <value>Automatic Contact Roles</value>
    </labels>
    <labels>
        <fullName>stgLabelExamplesFGFormat</fullName>
        <categories>Settings</categories>
        <language>en_US</language>
        <protected>false</protected>
        <shortDescription>stgLabelExamplesFGFormat</shortDescription>
        <value>Examples for Formal Greeting Format</value>
    </labels>
    <labels>
        <fullName>stgLabelExamplesHHNameFOrmat</fullName>
        <categories>Settings</categories>
        <language>en_US</language>
        <protected>false</protected>
        <shortDescription>stgLabelExamplesHHNameFOrmat</shortDescription>
        <value>Examples for Household Name Format</value>
    </labels>
    <labels>
        <fullName>stgLabelExamplesIGFormat</fullName>
        <categories>Settings</categories>
        <language>en_US</language>
        <protected>false</protected>
        <shortDescription>stgLabelExamplesIGFormat</shortDescription>
        <value>Examples for Informal Greeting Format</value>
    </labels>
    <labels>
        <fullName>stgLabelHHGeneral</fullName>
        <categories>Settings</categories>
        <language>en_US</language>
        <protected>false</protected>
        <shortDescription>stgLabelHHGeneral</shortDescription>
        <value>General Settings</value>
    </labels>
    <labels>
        <fullName>stgLabelHHNaming</fullName>
        <categories>Settings</categories>
        <language>en_US</language>
        <protected>false</protected>
        <shortDescription>stgLabelHHNaming</shortDescription>
        <value>Household Name Settings</value>
    </labels>
    <labels>
        <fullName>stgLabelHHNamingProgress</fullName>
        <categories>Settings</categories>
        <language>en_US</language>
        <protected>false</protected>
        <shortDescription>stgLabelHHNamingProgress</shortDescription>
        <value>Naming Activation Progress</value>
    </labels>
    <labels>
        <fullName>stgLabelHHOCR</fullName>
        <categories>Settings</categories>
        <language>en_US</language>
        <protected>false</protected>
        <shortDescription>stgLabelHHOCR</shortDescription>
        <value>Household Opportunity Contact Roles</value>
    </labels>
    <labels>
        <fullName>stgLabelHHObject</fullName>
        <categories>Settings</categories>
        <language>en_US</language>
        <protected>false</protected>
        <shortDescription>stgLabelHHObject</shortDescription>
        <value>Household Object</value>
    </labels>
    <labels>
        <fullName>stgLabelHHSettings</fullName>
        <categories>Settings</categories>
        <language>en_US</language>
        <protected>false</protected>
        <shortDescription>stgLabelHHSettings</shortDescription>
        <value>Household Settings</value>
    </labels>
    <labels>
        <fullName>stgLabelLeadSettings</fullName>
        <categories>Settings</categories>
        <language>en_US</language>
        <protected>false</protected>
        <shortDescription>stgLabelLeadSettings</shortDescription>
        <value>Lead Settings</value>
    </labels>
    <labels>
        <fullName>stgLabelNewAutoRel</fullName>
        <categories>Settings</categories>
        <language>en_US</language>
        <protected>false</protected>
        <shortDescription>stgLabelNewAutoRel</shortDescription>
        <value>New Automatic Relationship</value>
    </labels>
    <labels>
        <fullName>stgLabelNewPaymentMapping</fullName>
        <categories>Settings</categories>
        <language>en_US</language>
        <protected>false</protected>
        <shortDescription>stgLabelNewPaymentMapping</shortDescription>
        <value>New Payment Field Mapping</value>
    </labels>
    <labels>
        <fullName>stgLabelNewRDFieldMap</fullName>
        <categories>Settings</categories>
        <language>en_US</language>
        <protected>false</protected>
        <shortDescription>stgLabelNewRDFieldMap</shortDescription>
        <value>New Custom Field Mapping</value>
    </labels>
    <labels>
        <fullName>stgLabelNewRelReciprocal</fullName>
        <categories>Settings</categories>
        <language>en_US</language>
        <protected>false</protected>
        <shortDescription>stgLabelNewRelReciprocal</shortDescription>
        <value>New Reciprocal Relationship</value>
    </labels>
    <labels>
        <fullName>stgLabelNewTH</fullName>
        <categories>Settings</categories>
        <language>en_US</language>
        <protected>false</protected>
        <shortDescription>stgLabelNewTH</shortDescription>
        <value>New Trigger Handler</value>
    </labels>
    <labels>
        <fullName>stgLabelNewUDR</fullName>
        <categories>Settings</categories>
        <language>en_US</language>
        <protected>false</protected>
        <shortDescription>stgLabelNewUDR</shortDescription>
        <value>New User Defined Rollup</value>
    </labels>
    <labels>
        <fullName>stgLabelNone</fullName>
        <categories>Settings</categories>
        <language>en_US</language>
        <protected>true</protected>
        <shortDescription>stgLabelNone</shortDescription>
        <value>- none -</value>
    </labels>
    <labels>
        <fullName>stgLabelOppBatchProgress</fullName>
        <categories>Settings</categories>
        <language>en_US</language>
        <protected>false</protected>
        <shortDescription>stgLabelOppBatchProgress</shortDescription>
        <value>Rollup Donations Batch Progress</value>
    </labels>
    <labels>
        <fullName>stgLabelOppRollupRT</fullName>
        <categories>Settings</categories>
        <language>en_US</language>
        <protected>false</protected>
        <shortDescription>stgLabelOppRollupRT</shortDescription>
        <value>Opportunity Rollup Record Types</value>
    </labels>
    <labels>
        <fullName>stgLabelOppRollups</fullName>
        <categories>Settings</categories>
        <language>en_US</language>
        <protected>false</protected>
        <shortDescription>stgLabelOppRollups</shortDescription>
        <value>Opportunity Rollups</value>
    </labels>
    <labels>
        <fullName>stgLabelOther</fullName>
        <categories>Settings</categories>
        <language>en_US</language>
        <protected>false</protected>
        <shortDescription>stgLabelOther</shortDescription>
        <value>other</value>
    </labels>
    <labels>
        <fullName>stgLabelOtherFormalGreetingFormat</fullName>
        <categories>Settings</categories>
        <language>en_US</language>
        <protected>false</protected>
        <shortDescription>stgLabelOtherFormalGreetingFormat</shortDescription>
        <value>Other Formal Greeting Format</value>
    </labels>
    <labels>
        <fullName>stgLabelOtherHHNameFormat</fullName>
        <categories>Settings</categories>
        <language>en_US</language>
        <protected>true</protected>
        <shortDescription>stgLabelOtherHHNameFormat</shortDescription>
        <value>Other Household Name Format</value>
    </labels>
    <labels>
        <fullName>stgLabelOtherInformalGreetingFormat</fullName>
        <categories>Settings</categories>
        <language>en_US</language>
        <protected>false</protected>
        <shortDescription>stgLabelOtherInformalGreetingFormat</shortDescription>
        <value>Other Informal Greeting Format</value>
    </labels>
    <labels>
        <fullName>stgLabelPaymentMapNoValidFields</fullName>
        <categories>Settings</categories>
        <language>en_US</language>
        <protected>false</protected>
        <shortDescription>stgLabelPaymentMapNoValidFields</shortDescription>
        <value>No Valid Field Available</value>
    </labels>
    <labels>
        <fullName>stgLabelRDNewPeriod</fullName>
        <categories>Settings</categories>
        <language>en_US</language>
        <protected>false</protected>
        <shortDescription>stgLabelRDNewPeriod</shortDescription>
        <value>New Installment Period</value>
    </labels>
    <labels>
        <fullName>stgLabelRDStatus</fullName>
        <categories>Settings</categories>
        <language>en_US</language>
        <protected>false</protected>
        <shortDescription>stgLabelRDStatus</shortDescription>
        <value>Updating Recurring Donation Opportunities</value>
    </labels>
    <labels>
        <fullName>stgLabelSelectChatterGroup</fullName>
        <categories>Settings</categories>
        <language>en_US</language>
        <protected>false</protected>
        <shortDescription>stgLabelSelectChatterGroup</shortDescription>
        <value>Select Chatter Group</value>
    </labels>
    <labels>
        <fullName>stgLabelSoftCredit</fullName>
        <categories>Settings</categories>
        <language>en_US</language>
        <protected>false</protected>
        <shortDescription>stgLabelSoftCredit</shortDescription>
        <value>Soft Credit Settings</value>
    </labels>
    <labels>
        <fullName>stgLabelTypeAhead</fullName>
        <categories>Settings</categories>
        <language>en_US</language>
        <protected>false</protected>
        <shortDescription>stgLabelTypeAhead</shortDescription>
        <value>Start typing...</value>
    </labels>
    <labels>
        <fullName>stgLabelUDRNoOppFields</fullName>
        <categories>Settings</categories>
        <language>en_US</language>
        <protected>false</protected>
        <shortDescription>stgLabelUDRNoOppFields</shortDescription>
        <value>No valid Opportunity fields found.</value>
    </labels>
    <labels>
        <fullName>stgLabelUDROp</fullName>
        <categories>Settings</categories>
        <language>en_US</language>
        <protected>false</protected>
        <shortDescription>stgLabelUDROp</shortDescription>
        <value>Rollup Operation</value>
    </labels>
    <labels>
        <fullName>stgLabelUDROppField</fullName>
        <categories>Settings</categories>
        <language>en_US</language>
        <protected>false</protected>
        <shortDescription>stgLabelUDROppField</shortDescription>
        <value>Opportunity Field</value>
    </labels>
    <labels>
        <fullName>stgLabelUDRTargetField</fullName>
        <categories>Settings</categories>
        <language>en_US</language>
        <protected>false</protected>
        <shortDescription>stgLabelUDRTargetField</shortDescription>
        <value>Target Field</value>
    </labels>
    <labels>
        <fullName>stgLabelUDRTargetObject</fullName>
        <categories>Settings</categories>
        <language>en_US</language>
        <protected>false</protected>
        <shortDescription>stgLabelUDRTargetObject</shortDescription>
        <value>Target Object</value>
    </labels>
    <labels>
        <fullName>stgLinkDelete</fullName>
        <categories>Settings</categories>
        <language>en_US</language>
        <protected>false</protected>
        <shortDescription>stgLinkDelete</shortDescription>
        <value>Del</value>
    </labels>
    <labels>
        <fullName>stgNPSPSettingsTitle</fullName>
        <categories>Settings</categories>
        <language>en_US</language>
        <protected>false</protected>
        <shortDescription>stgNPSPSettingsTitle</shortDescription>
        <value>Nonprofit Starter Pack Settings</value>
    </labels>
    <labels>
        <fullName>stgNavAccountModel</fullName>
        <categories>Settings</categories>
        <language>en_US</language>
        <protected>false</protected>
        <shortDescription>stgNavAccountModel</shortDescription>
        <value>Account Model</value>
    </labels>
    <labels>
        <fullName>stgNavAddressVerification</fullName>
        <categories>Settings</categories>
        <language>en_US</language>
        <protected>false</protected>
        <shortDescription>stgNavAddressVerification</shortDescription>
        <value>Address Verification</value>
    </labels>
    <labels>
        <fullName>stgNavAffiliations</fullName>
        <categories>Settings</categories>
        <language>en_US</language>
        <protected>false</protected>
        <shortDescription>stgNavAffiliations</shortDescription>
        <value>Affiliations</value>
    </labels>
    <labels>
        <fullName>stgNavAllocations</fullName>
        <categories>Allocation, Settings</categories>
        <language>en_US</language>
        <protected>false</protected>
        <shortDescription>stgNavAllocations</shortDescription>
        <value>Allocations</value>
    </labels>
    <labels>
        <fullName>stgNavBDE</fullName>
        <categories>Settings</categories>
        <language>en_US</language>
        <protected>false</protected>
        <shortDescription>stgNavBDE</shortDescription>
        <value>Batch Data Entry</value>
    </labels>
    <labels>
        <fullName>stgNavConnections</fullName>
        <categories>Settings</categories>
        <language>en_US</language>
        <protected>false</protected>
        <shortDescription>stgNavConnections</shortDescription>
        <value>Connections</value>
    </labels>
    <labels>
        <fullName>stgNavContactRoles</fullName>
        <categories>Settings</categories>
        <language>en_US</language>
        <protected>false</protected>
        <shortDescription>stgNavContactRoles</shortDescription>
        <value>Contact Roles</value>
    </labels>
    <labels>
        <fullName>stgNavContacts</fullName>
        <categories>Settings</categories>
        <language>en_US</language>
        <protected>false</protected>
        <shortDescription>stgNavContacts</shortDescription>
        <value>Contacts</value>
    </labels>
    <labels>
        <fullName>stgNavDonations</fullName>
        <categories>Settings</categories>
        <language>en_US</language>
        <protected>false</protected>
        <shortDescription>stgNavDonations</shortDescription>
        <value>Donations</value>
    </labels>
    <labels>
        <fullName>stgNavDonorStatistics</fullName>
        <categories>Settings</categories>
        <language>en_US</language>
        <protected>false</protected>
        <shortDescription>stgNavDonorStatistics</shortDescription>
        <value>Donor Statistics</value>
    </labels>
    <labels>
        <fullName>stgNavErrorLog</fullName>
        <categories>Settings</categories>
        <language>en_US</language>
        <protected>false</protected>
        <shortDescription>stgNavErrorLog</shortDescription>
        <value>Error Log</value>
    </labels>
    <labels>
        <fullName>stgNavErrorNotify</fullName>
        <categories>Settings</categories>
        <language>en_US</language>
        <protected>false</protected>
        <shortDescription>stgNavErrorNotify</shortDescription>
        <value>Error Notifications</value>
    </labels>
    <labels>
        <fullName>stgNavHealthCheck</fullName>
        <categories>Settings</categories>
        <language>en_US</language>
        <protected>false</protected>
        <shortDescription>stgNavHealthCheck</shortDescription>
        <value>Health Check</value>
    </labels>
    <labels>
        <fullName>stgNavHouseholds</fullName>
        <categories>Settings</categories>
        <language>en_US</language>
        <protected>false</protected>
        <shortDescription>stgNavHouseholds</shortDescription>
        <value>Households</value>
    </labels>
    <labels>
        <fullName>stgNavLeads</fullName>
        <categories>Settings</categories>
        <language>en_US</language>
        <protected>false</protected>
        <shortDescription>stgNavLeads</shortDescription>
        <value>Leads</value>
    </labels>
    <labels>
        <fullName>stgNavMembership</fullName>
        <categories>Settings</categories>
        <language>en_US</language>
        <protected>false</protected>
        <shortDescription>stgNavMembership</shortDescription>
        <value>Membership</value>
    </labels>
    <labels>
        <fullName>stgNavPaymentMappings</fullName>
        <categories>Settings</categories>
        <language>en_US</language>
        <protected>false</protected>
        <shortDescription>stgNavPaymentMappings</shortDescription>
        <value>Payment Mappings</value>
    </labels>
    <labels>
        <fullName>stgNavPayments</fullName>
        <categories>Settings</categories>
        <language>en_US</language>
        <protected>false</protected>
        <shortDescription>stgNavPayments</shortDescription>
        <value>Payments</value>
    </labels>
    <labels>
        <fullName>stgNavPeople</fullName>
        <categories>Settings</categories>
        <language>en_US</language>
        <protected>false</protected>
        <shortDescription>stgNavPeople</shortDescription>
        <value>People</value>
    </labels>
    <labels>
        <fullName>stgNavRDBatch</fullName>
        <categories>Settings</categories>
        <language>en_US</language>
        <protected>false</protected>
        <shortDescription>stgNavRDBatch</shortDescription>
        <value>Recurring Donations Batch</value>
    </labels>
    <labels>
        <fullName>stgNavRDFieldMap</fullName>
        <categories>Settings</categories>
        <language>en_US</language>
        <protected>false</protected>
        <shortDescription>stgNavRDFieldMap</shortDescription>
        <value>Recurring Donation Custom Field Mappings</value>
    </labels>
    <labels>
        <fullName>stgNavRDInstallmentPeriods</fullName>
        <categories>Settings</categories>
        <language>en_US</language>
        <protected>false</protected>
        <shortDescription>stgNavRDInstallmentPeriods</shortDescription>
        <value>Recurring Donation Custom Installment Periods</value>
    </labels>
    <labels>
        <fullName>stgNavRecurringDonations</fullName>
        <categories>Settings</categories>
        <language>en_US</language>
        <protected>false</protected>
        <shortDescription>stgNavRecurringDonations</shortDescription>
        <value>Recurring Donations</value>
    </labels>
    <labels>
        <fullName>stgNavRelAutoCreate</fullName>
        <categories>Settings</categories>
        <language>en_US</language>
        <protected>false</protected>
        <shortDescription>stgNavRelAutoCreate</shortDescription>
        <value>Relationships Autocreation</value>
    </labels>
    <labels>
        <fullName>stgNavRelReciprocal</fullName>
        <categories>Settings</categories>
        <language>en_US</language>
        <protected>false</protected>
        <shortDescription>stgNavRelReciprocal</shortDescription>
        <value>Relationship Reciprocal Settings</value>
    </labels>
    <labels>
        <fullName>stgNavRelationships</fullName>
        <categories>Settings</categories>
        <language>en_US</language>
        <protected>false</protected>
        <shortDescription>stgNavRelationships</shortDescription>
        <value>Relationships</value>
    </labels>
    <labels>
        <fullName>stgNavRollupAlloBatch</fullName>
        <categories>Allocation, Settings</categories>
        <language>en_US</language>
        <protected>false</protected>
        <shortDescription>stgNavRollupAlloBatch</shortDescription>
        <value>Rollup Allocations Batch</value>
    </labels>
    <labels>
        <fullName>stgNavRollupBatch</fullName>
        <categories>Settings</categories>
        <language>en_US</language>
        <protected>false</protected>
        <shortDescription>stgNavRollupBatch</shortDescription>
        <value>Rollup Donations Batch</value>
    </labels>
    <labels>
        <fullName>stgNavSystem</fullName>
        <categories>Settings</categories>
        <language>en_US</language>
        <protected>false</protected>
        <shortDescription>stgNavSystem</shortDescription>
        <value>System Tools</value>
    </labels>
    <labels>
        <fullName>stgNavTriggerConfig</fullName>
        <categories>Settings</categories>
        <language>en_US</language>
        <protected>false</protected>
        <shortDescription>stgNavTriggerConfig</shortDescription>
        <value>Trigger Configuration</value>
    </labels>
    <labels>
        <fullName>stgNavUserDefinedRollups</fullName>
        <categories>Settings</categories>
        <language>en_US</language>
        <protected>false</protected>
        <shortDescription>stgNavUserDefinedRollups</shortDescription>
        <value>User Defined Rollups</value>
    </labels>
    <labels>
        <fullName>stgValidationHHAccountHHRules</fullName>
        <categories>Settings</categories>
        <language>en_US</language>
        <protected>false</protected>
        <shortDescription>stgValidationHHAccountHHRules</shortDescription>
        <value>The Account Model is set to &apos;Household Account&apos;, which requires Household Rules to be set to &apos;No Contacts&apos;.   When using Household Accounts, there is no need to have an additional Household Object.</value>
    </labels>
</CustomLabels><|MERGE_RESOLUTION|>--- conflicted
+++ resolved
@@ -1,8 +1,6 @@
 <?xml version="1.0" encoding="UTF-8"?>
 <CustomLabels xmlns="http://soap.sforce.com/2006/04/metadata">
     <labels>
-<<<<<<< HEAD
-=======
         <fullName>Addr_Id_Error</fullName>
         <language>en_US</language>
         <protected>true</protected>
@@ -26,7 +24,6 @@
         <value>DEPRECATED - API Account Settings</value>
     </labels>
     <labels>
->>>>>>> 0232df40
         <fullName>Addr_Settings_API_Title</fullName>
         <categories>address, settings</categories>
         <language>en_US</language>
@@ -35,8 +32,6 @@
         <value>API Account Settings</value>
     </labels>
     <labels>
-<<<<<<< HEAD
-=======
         <fullName>Addr_Settings_Intro_Body</fullName>
         <categories>address, settings</categories>
         <language>en_US</language>
@@ -45,7 +40,6 @@
         <value>DEPRECATED</value>
     </labels>
     <labels>
->>>>>>> 0232df40
         <fullName>Addr_Settings_Intro_Body1</fullName>
         <categories>address, settings</categories>
         <language>en_US</language>
@@ -59,18 +53,6 @@
         <language>en_US</language>
         <protected>true</protected>
         <shortDescription>Addr Settings Intro Body</shortDescription>
-<<<<<<< HEAD
-        <value>To get started using SmartyStreets:
-
-&lt;ol&gt;
-&lt;li&gt;Open a free &lt;a href=&quot;https://smartystreets.com&quot; target=&quot;_blank&quot;&gt;SmartyStreets.com&lt;/a&gt; account.&lt;/li&gt;
-
-&lt;li&gt;In SmartyStreets, go to the API Keys section of the website, and create a Secret Key Pair by giving it a label and clicking Add. &lt;br/&gt;Once created, the Secret Key Pair will include an Auth ID and an Auth Token.&lt;/li&gt;
-
-&lt;li&gt;Return to this tab, click the Edit button below, and paste the Auth ID and the Auth Token into the appropriate fields.&lt;/li&gt;
-
-&lt;li&gt;Accept the rest of the default settings and click Save.&lt;/li&gt;</value>
-=======
         <value>&lt;br/&gt;To get started:
 
 &lt;ol&gt;
@@ -81,7 +63,6 @@
 &lt;li&gt;Return to this settings page, click the Edit button below, and paste the ID and/or token into the appropriate fields.&lt;/li&gt;
 
 &lt;li&gt;Complete the remaining fields and click Save. The help text for each field provides more information.&lt;/li&gt;</value>
->>>>>>> 0232df40
     </labels>
     <labels>
         <fullName>Addr_Settings_Intro_Title</fullName>
@@ -158,15 +139,8 @@
         <language>en_US</language>
         <protected>true</protected>
         <shortDescription>Addr Verification Batch Body</shortDescription>
-<<<<<<< HEAD
-        <value>&lt;p&gt;Click Verify All Addresses to verify and standardize all addresses in your organization. The mass verification process uses the settings from above.&lt;/p&gt;
-
-&lt;p&gt;NOTE: Address Verifications consume credits from your SmartyStreets account.&lt;/p&gt;
-
-=======
         <value>&lt;p&gt;Click Verify All Addresses to verify and standardize all addresses in your organization. 
         The mass verification process uses the settings from above.&lt;/p&gt;
->>>>>>> 0232df40
  &lt;br/&gt;</value>
     </labels>
     <labels>
@@ -2238,21 +2212,24 @@
         <value>Action</value>
     </labels>
     <labels>
-<<<<<<< HEAD
+        <fullName>stgLabelAddressVerification</fullName>
+        <categories>Settings</categories>
+        <language>en_US</language>
+        <protected>false</protected>
+        <shortDescription>stgLabelAddressVerification</shortDescription>
+        <value>Address Verification (API Setup)</value>
+    </labels>
+    <labels>
+        <fullName>stgLabelAfflSettings</fullName>
+        <categories>Settings</categories>
+        <language>en_US</language>
+        <protected>false</protected>
+        <shortDescription>stgLabelAfflSettings</shortDescription>
+        <value>Affiliations Settings</value>
+    </labels>
+    <labels>
         <fullName>stgLabelAlloBatchProgress</fullName>
         <categories>Allocation, Settings</categories>
-=======
-        <fullName>stgLabelAddressVerification</fullName>
-        <categories>Settings</categories>
-        <language>en_US</language>
-        <protected>false</protected>
-        <shortDescription>stgLabelAddressVerification</shortDescription>
-        <value>Address Verification (API Setup)</value>
-    </labels>
-    <labels>
-        <fullName>stgLabelAfflSettings</fullName>
-        <categories>Settings</categories>
->>>>>>> 0232df40
         <language>en_US</language>
         <protected>false</protected>
         <shortDescription>stgLabelAlloBatchProgress</shortDescription>
