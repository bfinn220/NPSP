--- conflicted
+++ resolved
@@ -4707,37 +4707,36 @@
         <value>Delete Section and Fields</value>
     </labels>
     <labels>
-<<<<<<< HEAD
+        <fullName>geButtonTemplatesTabCreateTemplate</fullName>
+        <categories>Gift Entry</categories>
+        <language>en_US</language>
+        <protected>true</protected>
+        <shortDescription>Create Template button</shortDescription>
+        <value>Create Template</value>
+    </labels>
+    <labels>
+        <fullName>geDonorColumnLabel</fullName>
+        <categories>Gift Entry</categories>
+        <language>en_US</language>
+        <protected>true</protected>
+        <shortDescription>Label for column in batch gift entry table that links to the Account or Contact.</shortDescription>
+        <value>Donor</value>
+    </labels>
+    <labels>
+        <fullName>geDonationColumnLabel</fullName>
+        <categories>Gift Entry</categories>
+        <language>en_US</language>
+        <protected>true</protected>
+        <shortDescription>Label for column in batch gift entry table that links to the matched Gift.</shortDescription>
+        <value>Donation</value>
+    </labels>
+    <labels>
         <fullName>geErrorCompleteThisField</fullName>
         <categories>Gift Entry</categories>
         <language>en_US</language>
         <protected>true</protected>
         <shortDescription>Field level validation error message when a required field is not filled in</shortDescription>
         <value>Complete this field.</value>
-=======
-        <fullName>geButtonTemplatesTabCreateTemplate</fullName>
-        <categories>Gift Entry</categories>
-        <language>en_US</language>
-        <protected>true</protected>
-        <shortDescription>Create Template button</shortDescription>
-        <value>Create Template</value>
-    </labels>
-    <labels>
-        <fullName>geDonorColumnLabel</fullName>
-        <categories>Gift Entry</categories>
-        <language>en_US</language>
-        <protected>true</protected>
-        <shortDescription>Label for column in batch gift entry table that links to the Account or Contact.</shortDescription>
-        <value>Donor</value>
-    </labels>
-    <labels>
-        <fullName>geDonationColumnLabel</fullName>
-        <categories>Gift Entry</categories>
-        <language>en_US</language>
-        <protected>true</protected>
-        <shortDescription>Label for column in batch gift entry table that links to the matched Gift.</shortDescription>
-        <value>Donation</value>
->>>>>>> 5b7e38e5
     </labels>
     <labels>
         <fullName>geErrorExistingTemplateName</fullName>
