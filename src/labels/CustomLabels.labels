--- conflicted
+++ resolved
@@ -2703,19 +2703,18 @@
         <value>COPY</value>
     </labels>
     <labels>
-<<<<<<< HEAD
         <fullName>bgeDryRunComplete</fullName>
         <language>en_US</language>
         <protected>true</protected>
         <shortDescription>Success message when mass dry run completes in BGE.</shortDescription>
         <value>Mass Dry Run Complete</value>
-=======
+    </labels>
+    <labels>
         <fullName>bgeDonationSelectorHelp</fullName>
         <language>en_US</language>
         <protected>true</protected>
         <shortDescription>Help text to appear in Donation Selector modal in BGE.</shortDescription>
         <value>Batch Gift Entry displays unpaid Payments and open Opportunities that have no unpaid Payments.</value>
->>>>>>> ae607f9b
     </labels>
     <labels>
         <fullName>bgeEditBatchFieldOptionsWarning</fullName>
