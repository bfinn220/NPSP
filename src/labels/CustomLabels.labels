<?xml version="1.0" encoding="UTF-8"?>
<CustomLabels xmlns="http://soap.sforce.com/2006/04/metadata">
    <labels>
        <fullName>Addr_Id_Error</fullName>
        <language>en_US</language>
        <protected>true</protected>
        <shortDescription>Addr Id Error</shortDescription>
        <value>You must provide an Auth ID.</value>
    </labels>
    <labels>
        <fullName>Addr_No_Batch</fullName>
        <categories>address, error</categories>
        <language>en_US</language>
        <protected>true</protected>
        <shortDescription>Batch Address Verification Not Supported</shortDescription>
        <value>The specified service does not support Batch Address Verification.</value>
    </labels>
    <labels>
        <fullName>Addr_Pending_Verification</fullName>
        <categories>address, error</categories>
        <language>en_US</language>
        <protected>true</protected>
        <shortDescription>Pending verification</shortDescription>
        <value>Pending verification</value>
    </labels>
    <labels>
        <fullName>Addr_Settings_API_Body</fullName>
        <categories>address, settings</categories>
        <language>en_US</language>
        <protected>true</protected>
        <shortDescription>DEPRECATED - Addr Settings API Title</shortDescription>
        <value>DEPRECATED - API Account Settings</value>
    </labels>
    <labels>
        <fullName>Addr_Settings_API_Title</fullName>
        <categories>address, settings</categories>
        <language>en_US</language>
        <protected>true</protected>
        <shortDescription>Addr Settings API Title</shortDescription>
        <value>Verification API Account Settings</value>
    </labels>
    <labels>
        <fullName>Addr_Settings_Intro_Body</fullName>
        <categories>address, settings</categories>
        <language>en_US</language>
        <protected>true</protected>
        <shortDescription>DEPRECATED - Addr Settings Intro Body</shortDescription>
        <value>DEPRECATED</value>
    </labels>
    <labels>
        <fullName>Addr_Settings_Intro_Body1</fullName>
        <categories>address, settings</categories>
        <language>en_US</language>
        <protected>true</protected>
        <shortDescription>Addr Settings Intro Body</shortDescription>
        <value>The Address Verification API lets you verify addresses as you add them to Salesforce. The API also lets you standardize addresses when you save them (for example, it converts any instance of Street to St in the saved record).</value>
    </labels>
    <labels>
        <fullName>Addr_Settings_Intro_Body2</fullName>
        <categories>address, settings</categories>
        <language>en_US</language>
        <protected>true</protected>
        <shortDescription>Addr Settings Intro Body</shortDescription>
        <value>&lt;br/&gt;To get started:&lt;br/&gt;&lt;br/&gt;
1. Open a third-party address verification account. (Some are free for nonprofits.)&lt;br/&gt;
2. In your address verification service, create the required authentication ID and/or token.&lt;br/&gt;
3. Return to this settings page, click the Edit button above, and paste the ID and/or token into the appropriate fields.&lt;br/&gt;
4. Complete the remaining fields and click Save. The help text for each field provides more information. If you still need more help, see the &lt;a href=&quot;https://powerofus.force.com/NPSP_Address_Verification&quot;&gt;NPSP documentation&lt;/a&gt;.</value>
    </labels>
    <labels>
        <fullName>Addr_Settings_Intro_Title</fullName>
        <categories>address, settings</categories>
        <language>en_US</language>
        <protected>true</protected>
        <shortDescription>Addr Settings Intro Title</shortDescription>
        <value>Introduction</value>
    </labels>
    <labels>
        <fullName>Addr_Settings_Notice</fullName>
        <categories>address, settings</categories>
        <language>en_US</language>
        <protected>true</protected>
        <shortDescription>Addr Settings Notice</shortDescription>
        <value>Address verification will only work for records you create from this point on. Verification does not apply to contact information that you&apos;ve already entered in Salesforce.</value>
    </labels>
    <labels>
        <fullName>Addr_Settings_Test_Body</fullName>
        <categories>address, settings</categories>
        <language>en_US</language>
        <protected>true</protected>
        <shortDescription>Addr Settings Test Body</shortDescription>
        <value>To test your Secret Key Pair, enter any US Zip Code:</value>
    </labels>
    <labels>
        <fullName>Addr_Settings_Test_Response_Title</fullName>
        <categories>address, settings</categories>
        <language>en_US</language>
        <protected>true</protected>
        <shortDescription>Addr Settings Test Response Title</shortDescription>
        <value>API Response</value>
    </labels>
    <labels>
        <fullName>Addr_Settings_Test_Title</fullName>
        <categories>address, settings</categories>
        <language>en_US</language>
        <protected>true</protected>
        <shortDescription>Addr Settings Test Title</shortDescription>
        <value>Test My Settings</value>
    </labels>
    <labels>
        <fullName>Addr_Skip_Verified</fullName>
        <categories>address, verification</categories>
        <language>en_US</language>
        <protected>true</protected>
        <shortDescription>Addr Skip Verified</shortDescription>
        <value>Skip previously verified records</value>
    </labels>
    <labels>
        <fullName>Addr_Token_Error</fullName>
        <language>en_US</language>
        <protected>true</protected>
        <shortDescription>Addr Token Error</shortDescription>
        <value>You must provide an Auth Token.</value>
    </labels>
    <labels>
        <fullName>Addr_Unauthorized_Endpoint</fullName>
        <language>en_US</language>
        <protected>true</protected>
        <shortDescription>Addr Unauthorized Endpoint</shortDescription>
        <value>The Remote Site URL for the SmartyStreetsZip endpoint is invalid. Verify the correct URL with Smarty Streets, and update the SmartyStreetsZip endpoint in Setup &gt; Security &gt; Remote Site Settings.</value>
    </labels>
    <labels>
        <fullName>Addr_Valid_Key_Pair</fullName>
        <language>en_US</language>
        <protected>true</protected>
        <shortDescription>Addr Valid Key Pair</shortDescription>
        <value>Your Secret Key Pair is valid.</value>
    </labels>
    <labels>
        <fullName>Addr_Verification_Batch_Body</fullName>
        <categories>address, verification</categories>
        <language>en_US</language>
        <protected>true</protected>
        <shortDescription>Addr Verification Batch Body</shortDescription>
        <value>Click Verify All Addresses to verify and standardize all addresses in your organization. The mass verification process uses the settings from above.</value>
    </labels>
    <labels>
        <fullName>Addr_Verification_Batch_Not_Supported</fullName>
        <categories>address, verification</categories>
        <language>en_US</language>
        <protected>true</protected>
        <shortDescription>No Batch Support</shortDescription>
        <value>The selected service does not support Batch Address Validation.</value>
    </labels>
    <labels>
        <fullName>Addr_Verification_Batch_SmartyStreets_Message</fullName>
        <categories>address, verification</categories>
        <language>en_US</language>
        <protected>true</protected>
        <shortDescription>Batches of 100</shortDescription>
        <value>SmartyStreets will verify addresses in batches of 100.</value>
    </labels>
    <labels>
        <fullName>Addr_Verification_Batch_Status</fullName>
        <categories>address, verification</categories>
        <language>en_US</language>
        <protected>true</protected>
        <shortDescription>Addr Verification Batch Status</shortDescription>
        <value>Mass Verification Status</value>
    </labels>
    <labels>
        <fullName>Addr_Verification_Batch_Title</fullName>
        <categories>address, verification</categories>
        <language>en_US</language>
        <protected>true</protected>
        <shortDescription>Addr Verification Batch Title</shortDescription>
        <value>Mass Verify Existing Addresses</value>
    </labels>
    <labels>
        <fullName>Addr_Verification_Cant_Load_Class</fullName>
        <categories>address</categories>
        <language>en_US</language>
        <protected>true</protected>
        <shortDescription>Unable to load verification class when visiting settings page</shortDescription>
        <value>There was an error loading the validator class {0}</value>
    </labels>
    <labels>
        <fullName>Addr_Verification_Required</fullName>
        <categories>address</categories>
        <language>en_US</language>
        <protected>true</protected>
        <shortDescription>Verification required</shortDescription>
        <value>Verification required</value>
    </labels>
    <labels>
        <fullName>Addr_Verification_Undefined_Class</fullName>
        <categories>address</categories>
        <language>en_US</language>
        <protected>true</protected>
        <shortDescription>No address verification class defined</shortDescription>
        <value>Address verification class not defined in the settings. Cannot perform address verification.</value>
    </labels>
    <labels>
        <fullName>Addr_Verification_Wrong_Class</fullName>
        <categories>address</categories>
        <language>en_US</language>
        <protected>true</protected>
        <shortDescription>Wrong address verification class</shortDescription>
        <value>No class with the specified name exists. Cannot perform address verification.</value>
    </labels>
    <labels>
        <fullName>Addr_Verification_Wrong_Interface</fullName>
        <categories>address</categories>
        <language>en_US</language>
        <protected>true</protected>
        <shortDescription>Wrong address verification interface</shortDescription>
        <value>The address validation class does not implement the required interface. Cannot perform address verification.</value>
    </labels>
    <labels>
        <fullName>Addr_Verified</fullName>
        <categories>address, verification</categories>
        <language>en_US</language>
        <protected>true</protected>
        <shortDescription>Address Successfully Verified</shortDescription>
        <value>Verified</value>
    </labels>
    <labels>
        <fullName>Addr_Verify_Endpoint</fullName>
        <language>en_US</language>
        <protected>true</protected>
        <shortDescription>Addr Verify Endpoint</shortDescription>
        <value>Please enter the endpoint URL.</value>
    </labels>
    <labels>
        <fullName>Addr_Verify_Google_Help</fullName>
        <language>en_US</language>
        <protected>true</protected>
        <shortDescription>Google API Helpt Text</shortDescription>
        <value>The Google Geocoding API requires a value for Authentication Token only.  This can be found by going to Visit the APIs console at https://code.google.com/apis/console and log in with your Google Account. Click the Services link from the left-hand menu in the APIs Console, then activate the Geocoding API service. Once the service has been activated, your API key is available from the API Access page, in the Simple API Access section. More information on this service and what it provides can be found here: https://developers.google.com/maps/documentation/geocoding/.</value>
    </labels>
    <labels>
        <fullName>Addr_Verify_Settings</fullName>
        <language>en_US</language>
        <protected>true</protected>
        <shortDescription>Addr Verify Settings</shortDescription>
        <value>Please verify you have entered your credentials.</value>
    </labels>
    <labels>
        <fullName>Addr_Verifying</fullName>
        <language>en_US</language>
        <protected>true</protected>
        <shortDescription>Addr Verifying</shortDescription>
        <value>Verifying addresses.</value>
    </labels>
    <labels>
        <fullName>Address_Not_Found</fullName>
        <categories>address, error</categories>
        <language>en_US</language>
        <protected>true</protected>
        <shortDescription>Address Not Found</shortDescription>
        <value>Address not found.</value>
    </labels>
    <labels>
        <fullName>Address_StateCountry_Invalid_Error</fullName>
        <categories>address, error</categories>
        <language>en_US</language>
        <protected>true</protected>
        <shortDescription>{value} is not configured as a valid Country in your Organization.</shortDescription>
        <value>&apos;{0}&apos; is not configured as a valid Country in your Organization.</value>
    </labels>
    <labels>
        <fullName>Address_Verification_Limit</fullName>
        <categories>address, verification</categories>
        <language>en_US</language>
        <protected>true</protected>
        <shortDescription>Address Verification Limit</shortDescription>
        <value>You cannot verify more than 100 addresses at a time.</value>
    </labels>
    <labels>
        <fullName>AssistiveTextActive</fullName>
        <categories>AlternativeText</categories>
        <language>en_US</language>
        <protected>true</protected>
        <shortDescription>AssistiveTextActive</shortDescription>
        <value>Active</value>
    </labels>
    <labels>
        <fullName>AssistiveTextComplete</fullName>
        <categories>AlternativeText</categories>
        <language>en_US</language>
        <protected>true</protected>
        <shortDescription>AssistiveTextComplete</shortDescription>
        <value>Complete</value>
    </labels>
    <labels>
        <fullName>AssistiveTextError</fullName>
        <categories>AlternativeText</categories>
        <language>en_US</language>
        <protected>true</protected>
        <shortDescription>AssistiveTextError</shortDescription>
        <value>Expired</value>
    </labels>
    <labels>
        <fullName>AssistiveTextNewWindow</fullName>
        <categories>AlternativeText</categories>
        <language>en_US</language>
        <protected>true</protected>
        <shortDescription>AssistiveTextNewWindow</shortDescription>
        <value>Link opens in a new window</value>
    </labels>
    <labels>
        <fullName>AssistiveTextRecordIcon</fullName>
        <categories>AlternativeText</categories>
        <language>en_US</language>
        <protected>true</protected>
        <shortDescription>Assistive Text for a record icon</shortDescription>
        <value>Record Icon</value>
    </labels>
    <labels>
        <fullName>AssistiveTextWarning</fullName>
        <categories>AlternativeText</categories>
        <language>en_US</language>
        <protected>true</protected>
        <shortDescription>AssistiveTextWarning</shortDescription>
        <value>Warning</value>
    </labels>
    <labels>
        <fullName>BatchProgressCompletedDate</fullName>
        <categories>BatchProgress</categories>
        <language>en_US</language>
        <protected>true</protected>
        <shortDescription>BatchProgressCompletedDate</shortDescription>
        <value>Completed:</value>
    </labels>
    <labels>
        <fullName>BatchProgressExtendedStatus</fullName>
        <categories>BatchProgress</categories>
        <language>en_US</language>
        <protected>true</protected>
        <shortDescription>BatchProgressExtendedStatus</shortDescription>
        <value>Extended Status:</value>
    </labels>
    <labels>
        <fullName>BatchProgressJobItemsProcessed</fullName>
        <categories>BatchProgress</categories>
        <language>en_US</language>
        <protected>true</protected>
        <shortDescription>BatchProgressJobItemsProcessed</shortDescription>
        <value>Batches Processed:</value>
    </labels>
    <labels>
        <fullName>BatchProgressStatus</fullName>
        <categories>BatchProgress</categories>
        <language>en_US</language>
        <protected>true</protected>
        <shortDescription>BatchProgressStatus</shortDescription>
        <value>Status:</value>
    </labels>
    <labels>
        <fullName>BatchProgressStatusComplete</fullName>
        <categories>BatchProgress</categories>
        <language>en_US</language>
        <protected>true</protected>
        <shortDescription>BatchProgressStatusComplete</shortDescription>
        <value>Complete</value>
    </labels>
    <labels>
        <fullName>BatchProgressStatusCompleteErrors</fullName>
        <categories>BatchProgress</categories>
        <language>en_US</language>
        <protected>true</protected>
        <shortDescription>BatchProgressStatusCompleteErrors</shortDescription>
        <value>Complete with Errors</value>
    </labels>
    <labels>
        <fullName>BatchProgressStatusFailed</fullName>
        <categories>BatchProgress</categories>
        <language>en_US</language>
        <protected>true</protected>
        <shortDescription>BatchProgressStatusFailed</shortDescription>
        <value>Failed</value>
    </labels>
    <labels>
        <fullName>BatchProgressStatusHolding</fullName>
        <categories>BatchProgress</categories>
        <language>en_US</language>
        <protected>true</protected>
        <shortDescription>BatchProgressStatusHolding</shortDescription>
        <value>Holding</value>
    </labels>
    <labels>
        <fullName>BatchProgressStatusError</fullName>
        <categories>BatchProgress</categories>
        <language>en_US</language>
        <protected>true</protected>
        <shortDescription>BatchProgressStatusError</shortDescription>
        <value>Error</value>
    </labels>
    <labels>
        <fullName>BatchProgressStatusPreparing</fullName>
        <categories>BatchProgress</categories>
        <language>en_US</language>
        <protected>true</protected>
        <shortDescription>BatchProgressStatusPreparing</shortDescription>
        <value>Preparing</value>
    </labels>
    <labels>
        <fullName>BatchProgressStatusProcessing</fullName>
        <categories>BatchProgress</categories>
        <language>en_US</language>
        <protected>true</protected>
        <shortDescription>BatchProgressStatusProcessing</shortDescription>
        <value>Processing</value>
    </labels>
    <labels>
        <fullName>BatchProgressStatusQueued</fullName>
        <categories>BatchProgress</categories>
        <language>en_US</language>
        <protected>true</protected>
        <shortDescription>BatchProgressStatusQueued</shortDescription>
        <value>Queued</value>
    </labels>
    <labels>
        <fullName>BatchProgressStatusStopped</fullName>
        <categories>BatchProgress</categories>
        <language>en_US</language>
        <protected>true</protected>
        <shortDescription>BatchProgressStatusStopped</shortDescription>
        <value>Stopped</value>
    </labels>
    <labels>
        <fullName>BatchProgressStatusSuccess</fullName>
        <categories>BatchProgress</categories>
        <language>en_US</language>
        <protected>true</protected>
        <shortDescription>BatchProgressStatusSuccess</shortDescription>
        <value>Success</value>
    </labels>
    <labels>
        <fullName>BatchProgressTimeElapsed</fullName>
        <categories>BatchProgress</categories>
        <language>en_US</language>
        <protected>true</protected>
        <shortDescription>BatchProgressTimeElapsed</shortDescription>
        <value>Time Elapsed:</value>
    </labels>
    <labels>
        <fullName>BatchProgressTimeElapsedDays</fullName>
        <categories>BatchProgress</categories>
        <language>en_US</language>
        <protected>true</protected>
        <shortDescription>BatchProgressTimeElapsedDays</shortDescription>
        <value>day(s)</value>
    </labels>
    <labels>
        <fullName>BatchProgressTitleRD2DataMigration</fullName>
        <categories>BatchProgress</categories>
        <language>en_US</language>
        <protected>true</protected>
        <shortDescription>BatchProgressTitleRD2DataMigration</shortDescription>
        <value>Data Migration Run</value>
    </labels>
    <labels>
        <fullName>BatchProgressTotalJobItems</fullName>
        <categories>BatchProgress</categories>
        <language>en_US</language>
        <protected>true</protected>
        <shortDescription>BatchProgressTotalJobItems</shortDescription>
        <value>Total Batches:</value>
    </labels>
    <labels>
        <fullName>BatchProgressTotalRecords</fullName>
        <categories>BatchProgress</categories>
        <language>en_US</language>
        <protected>true</protected>
        <shortDescription>BatchProgressTotalRecords</shortDescription>
        <value>Total Records:</value>
    </labels>
    <labels>
        <fullName>BatchProgressTotalRecordsProcessed</fullName>
        <categories>BatchProgress</categories>
        <language>en_US</language>
        <protected>true</protected>
        <shortDescription>BatchProgressTotalRecordsProcessed</shortDescription>
        <value>Records Processed:</value>
    </labels>
    <labels>
        <fullName>BatchProgressTotalRecordsFailed</fullName>
        <categories>BatchProgress</categories>
        <language>en_US</language>
        <protected>true</protected>
        <shortDescription>BatchProgressTotalRecordsFailed</shortDescription>
        <value>Records Failed:</value>
    </labels>
    <labels>
        <fullName>CONV_Accept_Risk</fullName>
        <language>en_US</language>
        <protected>false</protected>
        <shortDescription>Risk Accepted</shortDescription>
        <value>I accept the risk associated with using this tool, including data loss and inconsistent data.</value>
    </labels>
    <labels>
        <fullName>CONV_Account_Field</fullName>
        <language>en_US</language>
        <protected>false</protected>
        <shortDescription>Account Field</shortDescription>
        <value>Account Field</value>
    </labels>
    <labels>
        <fullName>CONV_Account_Field_For_Old_HH_ID</fullName>
        <language>en_US</language>
        <protected>false</protected>
        <shortDescription>Account Field For Old HH ID</shortDescription>
        <value>Select a field to store the original Household object Id.</value>
    </labels>
    <labels>
        <fullName>CONV_Activities_Reparented</fullName>
        <language>en_US</language>
        <protected>false</protected>
        <shortDescription>Activites Reparented</shortDescription>
        <value>Transfers Activities and Tasks associated with One-to-One or Individual Accounts to new Household Accounts.</value>
    </labels>
    <labels>
        <fullName>CONV_Address_Overrides_Set</fullName>
        <language>en_US</language>
        <protected>false</protected>
        <shortDescription>Address Overrides</shortDescription>
        <value>Selects Address Override for any Contact whose address is different from the Household Address.</value>
    </labels>
    <labels>
        <fullName>CONV_Addresses_Mapped</fullName>
        <language>en_US</language>
        <protected>false</protected>
        <shortDescription>Addresses Mapped</shortDescription>
        <value>Creates Address records based on existing Household and Contact addresses, and associates the new Address records with the new Household Accounts.</value>
    </labels>
    <labels>
        <fullName>CONV_All_Backed_Up</fullName>
        <language>en_US</language>
        <protected>false</protected>
        <shortDescription>All Data Backed Up</shortDescription>
        <value>I've backed up my data using the Export Data tool in Setup | Data Management.</value>
    </labels>
    <labels>
        <fullName>CONV_All_Dup_Rules_Disabled</fullName>
        <language>en_US</language>
        <protected>false</protected>
        <shortDescription>CONV_All_Dup_Rules_Disabled</shortDescription>
        <value>I have disabled all Data.com Duplication Management Rules.</value>
    </labels>
    <labels>
        <fullName>CONV_All_Households_Selected</fullName>
        <language>en_US</language>
        <protected>false</protected>
        <shortDescription>All Households Selected</shortDescription>
        <value>Runs the conversion process for all existing Household objects and related Contacts. (Does not run conversion for Contacts not currently associated with a Household.)</value>
    </labels>
    <labels>
        <fullName>CONV_All_Required_Removed</fullName>
        <language>en_US</language>
        <protected>false</protected>
        <shortDescription>All Required Removed</shortDescription>
        <value>I have removed required field restrictions for all custom fields.</value>
    </labels>
    <labels>
        <fullName>CONV_All_Triggers_Disabled</fullName>
        <language>en_US</language>
        <protected>false</protected>
        <shortDescription>All Triggers disabled</shortDescription>
        <value>Disables all NPSP triggers. NOTE: The tool does not disable your custom triggers. You should manually disable any custom triggers before proceeding.</value>
    </labels>
    <labels>
        <fullName>CONV_All_Users_Logged_Out</fullName>
        <language>en_US</language>
        <protected>false</protected>
        <shortDescription>All Users Logged Out</shortDescription>
        <value>All users have logged out of my Salesforce instance.</value>
    </labels>
    <labels>
        <fullName>CONV_All_WFR_Disabled</fullName>
        <language>en_US</language>
        <protected>false</protected>
        <shortDescription>All WFR and VR Disabled</shortDescription>
        <value>I have disabled all workflows and custom validation rules.</value>
    </labels>
    <labels>
        <fullName>CONV_Batching_Explanation</fullName>
        <language>en_US</language>
        <protected>false</protected>
        <shortDescription>Batching Explanation</shortDescription>
        <value>This tool will process your existing Contacts with Households in batches of 200 Households at a time, attempting to convert them to Household Accounts. Any errors during the conversion will result in one or more failed batches of Contacts while other batches may succeed. This could leave your data in an inconsistent state. If this occurs, you will need to immediately resolve the issue and re-run the conversion utility. This tool takes the following actions in converting your data:</value>
    </labels>
    <labels>
        <fullName>CONV_Begin</fullName>
        <language>en_US</language>
        <protected>false</protected>
        <shortDescription>Begin Conversion</shortDescription>
        <value>Begin Conversion Process</value>
    </labels>
    <labels>
        <fullName>CONV_Cancel</fullName>
        <language>en_US</language>
        <protected>false</protected>
        <shortDescription>Cancel</shortDescription>
        <value>Cancel</value>
    </labels>
    <labels>
        <fullName>CONV_Configuration_Options</fullName>
        <language>en_US</language>
        <protected>false</protected>
        <shortDescription>Configuration Options</shortDescription>
        <value>Configuration Options</value>
    </labels>
    <labels>
        <fullName>CONV_Contacts_Attached</fullName>
        <language>en_US</language>
        <protected>false</protected>
        <shortDescription>Contacts Attached to Household</shortDescription>
        <value>Disconnects Contacts from their One-to-One or Individual Account, and attaches them to their newly created Household Account.</value>
    </labels>
    <labels>
        <fullName>CONV_Conversion_Process</fullName>
        <language>en_US</language>
        <protected>false</protected>
        <shortDescription>Account Model Conversion Progress</shortDescription>
        <value>Account Model Conversion Progress</value>
    </labels>
    <labels>
        <fullName>CONV_Fundamental_Changes</fullName>
        <language>en_US</language>
        <protected>false</protected>
        <shortDescription>Fundamental Changes</shortDescription>
        <value>You are about to make fundamental changes to your Salesforce data and data model. Reports, dashboards, and more may have to be modified to account for these changes. Salesforce.com and Salesforce.org are not responsible for any data or data integrity loss.  Do you still wish to proceed?</value>
    </labels>
    <labels>
        <fullName>CONV_Important_Info_Header</fullName>
        <language>en_US</language>
        <protected>false</protected>
        <shortDescription>Important Information Header</shortDescription>
        <value>Important Information</value>
    </labels>
    <labels>
        <fullName>CONV_Local_Expert</fullName>
        <language>en_US</language>
        <protected>false</protected>
        <shortDescription>Local Expert</shortDescription>
        <value>I&apos;ve consulted with my local Salesforce expert.</value>
    </labels>
    <labels>
        <fullName>CONV_Master_Address_Set</fullName>
        <language>en_US</language>
        <protected>false</protected>
        <shortDescription>Master Address Set</shortDescription>
        <value>Sets the Household Account address. Uses the current Household address if it exists, or one of the Contact addresses based on frequency of use or highest Contact giving.</value>
    </labels>
    <labels>
        <fullName>CONV_New_Affiliations</fullName>
        <language>en_US</language>
        <protected>false</protected>
        <shortDescription>New Affiliations Created</shortDescription>
        <value>Restructures Contact and org Account associations by creating Affiliation records, and sets the Primary Affiliation field on Contact.</value>
    </labels>
    <labels>
        <fullName>CONV_New_Households_Created</fullName>
        <language>en_US</language>
        <protected>false</protected>
        <shortDescription>New Households Created</shortDescription>
        <value>Creates a new Household Account for each Household object record.</value>
    </labels>
    <labels>
        <fullName>CONV_Non_NPSP_Apps</fullName>
        <language>en_US</language>
        <protected>false</protected>
        <shortDescription>Non-NPSP Apps</shortDescription>
        <value>I have disabled or temporarily uninstalled all non-NPSP apps.</value>
    </labels>
    <labels>
        <fullName>CONV_Old_Household_Objects</fullName>
        <language>en_US</language>
        <protected>false</protected>
        <shortDescription>Old Household Objects</shortDescription>
        <value>Does NOT delete Household objects after conversion is complete. You should manually delete these after you've verified the conversion.</value>
    </labels>
    <labels>
        <fullName>CONV_Only_Household_Contacts</fullName>
        <language>en_US</language>
        <protected>false</protected>
        <shortDescription>Only Household Contacts</shortDescription>
        <value>I am aware this tool will only work for Contacts that currently have a Household associated.</value>
    </labels>
    <labels>
        <fullName>CONV_Opportunities_Reparented</fullName>
        <language>en_US</language>
        <protected>false</protected>
        <shortDescription>Opportunities Reparented</shortDescription>
        <value>Removes Opportunities from One-to-One or Individual Accounts and associates them with the new Household Accounts.</value>
    </labels>
    <labels>
        <fullName>CONV_Original_HH_Id</fullName>
        <language>en_US</language>
        <protected>false</protected>
        <shortDescription>Original HH Id</shortDescription>
        <value>You can optionally select a custom field on Account to store the original Household object Id. Storing this Id can be useful if you later want to reparent any lookups or child objects originally on the Household object to the new Household Account. Account Field selections are limited to unused custom text or text area fields.</value>
    </labels>
    <labels>
        <fullName>CONV_Page_Description</fullName>
        <language>en_US</language>
        <protected>false</protected>
        <shortDescription>Page Description</shortDescription>
        <value>This page is designed to help you convert your organization from an existing One-to-One or Individual Account Model to the Household Account Model.</value>
    </labels>
    <labels>
        <fullName>CONV_Page_Title</fullName>
        <language>en_US</language>
        <protected>false</protected>
        <shortDescription>Page Title</shortDescription>
        <value>Account Model Conversion Utility</value>
    </labels>
    <labels>
        <fullName>CONV_Permanent_Change</fullName>
        <language>en_US</language>
        <protected>false</protected>
        <shortDescription>Permanent Change Info</shortDescription>
        <value>Account Model Conversion is a permanent change. Please consider this action carefully before proceeding. While the conversion is in process, your database functionality will be temporarily disabled. Salesforce.com and Salesforce.org are not responsible for any data loss, modifications, or corruption that occur as a result of this operation. Please proceed at YOUR OWN RISK. You'll need to confirm that you've taken the following steps before beginning the conversion:</value>
    </labels>
    <labels>
        <fullName>CONV_Primary_Contacts_Set</fullName>
        <language>en_US</language>
        <protected>false</protected>
        <shortDescription>Primary Contacts Set</shortDescription>
        <value>Sets Primary Contact values for all Household Accounts.</value>
    </labels>
    <labels>
        <fullName>CONV_Proceed</fullName>
        <language>en_US</language>
        <protected>false</protected>
        <shortDescription>Proceed</shortDescription>
        <value>Proceed with Conversion</value>
    </labels>
    <labels>
        <fullName>CONV_Record_Ownership_Transferred</fullName>
        <language>en_US</language>
        <protected>false</protected>
        <shortDescription>Record Ownership Transferred</shortDescription>
        <value>I have transferred any records owned by inactive users to active users.</value>
    </labels>
    <labels>
        <fullName>CONV_Reload</fullName>
        <language>en_US</language>
        <protected>false</protected>
        <shortDescription>Reload</shortDescription>
        <value>Reload the Converter</value>
    </labels>
    <labels>
        <fullName>CONV_Selected_Field_Bad</fullName>
        <language>en_US</language>
        <protected>false</protected>
        <shortDescription>Selected Field Not Able to Hold ID</shortDescription>
        <value>The field you selected to store the Household Id is of the wrong datatype or invalid in some way. Please select a different Account field.</value>
    </labels>
    <labels>
        <fullName>CONV_Selected_Field_Verification_Failure</fullName>
        <language>en_US</language>
        <protected>false</protected>
        <shortDescription>Selected Field Not Verified for Id</shortDescription>
        <value>The conversion tool encountered an error when attempting to verify the validity of your selected Account field. Without this verification, the conversion tool can't determine if your field mapping, and therefore your conversion, will be successful.  You may proceed at your own risk, or select a different field to hold the Household Id.</value>
    </labels>
    <labels>
        <fullName>CONV_Tested_in_Sandbox</fullName>
        <language>en_US</language>
        <protected>false</protected>
        <shortDescription>Tested in Sandbox</shortDescription>
        <value>I have tested the conversion process in a fresh sandbox.</value>
    </labels>
    <labels>
        <fullName>CONV_Triggers_Reenabled</fullName>
        <language>en_US</language>
        <protected>false</protected>
        <shortDescription>Triggers ReEnabled</shortDescription>
        <value>Re-enables all NPSP triggers. NOTE: You'll need to manually re-enable any custom triggers you disabled for the conversion. Also, the utility re-enables &lt;b&gt;all&lt;/b&gt; NPSP triggers, so if you selectively disabled any of them beforehand, you'll need to manually disable them again.</value>
    </labels>
    <labels>
        <fullName>CONV_Warning</fullName>
        <language>en_US</language>
        <protected>false</protected>
        <shortDescription>Warning</shortDescription>
        <value>Warning!</value>
    </labels>
    <labels>
        <fullName>CONV_What_This_Tool_Does</fullName>
        <language>en_US</language>
        <protected>false</protected>
        <shortDescription>What This Tool Does</shortDescription>
        <value>What This Tool Does</value>
    </labels>
    <labels>
        <fullName>CampaignMemberStatusOmit</fullName>
        <categories>Opportunity, Campaign Member</categories>
        <language>en_US</language>
        <protected>false</protected>
        <shortDescription>CampaignMemberStatusOmit</shortDescription>
        <value>omit</value>
    </labels>
    <labels>
        <fullName>ClosedWonOpportunities</fullName>
        <categories>Error</categories>
        <language>en_US</language>
        <protected>true</protected>
        <shortDescription>ClosedWonOpportunities</shortDescription>
        <value>Closed Won Opportunities</value>
    </labels>
    <labels>
        <fullName>CMT_FilterGroupActiveRollupsHelpText</fullName>
        <categories>Settings</categories>
        <language>en_US</language>
        <protected>true</protected>
        <shortDescription>Help text for the rollups tree</shortDescription>
        <value>The list of rollups that are using this filter group. As long as there are rollups listed here, you can't delete this filter group.</value>
    </labels>
    <labels>
        <fullName>CMT_DeleteConfirm</fullName>
        <categories>Settings</categories>
        <language>en_US</language>
        <protected>true</protected>
        <shortDescription>Confirmation message when a user wants to delete something.</shortDescription>
        <value>Are you sure you want to delete this {0}?</value>
    </labels>
    <labels>
        <fullName>CMT_FilterGroupDeleteError</fullName>
        <categories>Settings</categories>
        <language>en_US</language>
        <protected>true</protected>
        <shortDescription>Error message when a user wants to delete a filter group with rollups.</shortDescription>
        <value>You can't delete this filter group because there is at least one rollup using it. To delete this filter group, either remove it from the associated rollups or delete the rollups.</value>
    </labels>
    <labels>
        <fullName>CMT_FilterGroupDescriptionHelpText</fullName>
        <categories>Settings</categories>
        <language>en_US</language>
        <protected>true</protected>
        <shortDescription>Help text for the filter group description</shortDescription>
        <value>It's important to enter a detailed description that explains the filter rules in this group so that users in your org can understand if this filter group is right for their rollup.</value>
    </labels>
    <labels>
        <fullName>CMT_FilterGroupNameHelpText</fullName>
        <categories>Settings</categories>
        <language>en_US</language>
        <protected>true</protected>
        <shortDescription>Help text for the filter group name</shortDescription>
        <value>A unique name for this filter group.</value>
    </labels>
    <labels>
        <fullName>CMT_FilterGroupNameLimitError</fullName>
        <categories>Settings</categories>
        <language>en_US</language>
        <protected>true</protected>
        <shortDescription>New filter group button</shortDescription>
        <value>Filter group name is limited to 40 characters.</value>
    </labels>
    <labels>
        <fullName>CMT_FilterRulesHelpText</fullName>
        <categories>Settings</categories>
        <language>en_US</language>
        <protected>true</protected>
        <shortDescription>Help text for the filter rules</shortDescription>
        <value>The list of rules included in this filter group. The filter rules set the criteria to ensure that you only get the data you need. Keep in mind that filter groups use AND criteria for filter rules, so if the data doesn't match ALL filter rules within a filter group, it won't be included in the rollup.</value>
    </labels>
    <labels>
        <fullName>CMT_FilterRulesValueHelpText</fullName>
        <categories>Settings</categories>
        <language>en_US</language>
        <protected>true</protected>
        <shortDescription>Help text for the filter rule value field</shortDescription>
        <value>If the Operator is In List or Not in List and you don't see a picklist, enter values separated by semi-colons.</value>
    </labels>
    <labels>
        <fullName>CMT_FilterNew</fullName>
        <categories>Settings</categories>
        <language>en_US</language>
        <protected>true</protected>
        <shortDescription>New filter group button</shortDescription>
        <value>New Filter Group</value>
    </labels>
    <labels>
        <fullName>CMT_FilterRuleDeleteWarning</fullName>
        <categories>Settings</categories>
        <language>en_US</language>
        <protected>true</protected>
        <shortDescription>Warning message when a user wants to delete a filter rule.</shortDescription>
        <value>There are rollups using the filter group that this rule is part of. If you delete this filter rule, it will affect those rollup calculations. Are you sure you want to delete?</value>
    </labels>
    <labels>
        <fullName>CMT_FilterRuleDuplicateError</fullName>
        <categories>Settings</categories>
        <language>en_US</language>
        <protected>true</protected>
        <shortDescription>Warning message when a user creates a duplicate filter rule.</shortDescription>
        <value>This filter rule already exists in this filter group. Edit one or more fields to create a unique filter rule.</value>
    </labels>
    <labels>
        <fullName>CMT_FilterRuleFieldsMissing</fullName>
        <categories>Settings</categories>
        <language>en_US</language>
        <protected>true</protected>
        <shortDescription>Error message preventing a user from saving a filter rule with fields missing.</shortDescription>
        <value>One or more fields are missing. Complete all fields to save this filter rule.</value>
    </labels>
    <labels>
        <fullName>ConfirmDeleteAccount</fullName>
        <categories>Error, Delete</categories>
        <language>en_US</language>
        <protected>true</protected>
        <shortDescription>ConfirmDeleteAccount</shortDescription>
        <value>{0} is the only Contact in the {1} Account. Deleting this Contact would leave an empty Account. Would you like to delete {1}, including {0}, instead?</value>
    </labels>
    <labels>
        <fullName>CRLP_AvailableRollupType</fullName>
        <categories>Settings</categories>
        <language>en_US</language>
        <protected>true</protected>
        <shortDescription>Label to be used for table describing rollup types.</shortDescription>
        <value>Available Rollup Types</value>
    </labels>
    <labels>
        <fullName>CRLP_AdvancedCustomizationHeader</fullName>
        <categories>Settings</categories>
        <language>en_US</language>
        <protected>true</protected>
        <shortDescription>Label for the advanced customization section on a Rollup__mdt record.</shortDescription>
        <value>Advanced Customization</value>
    </labels>
    <labels>
        <fullName>CRLP_AdvancedCustomizationText</fullName>
        <categories>Settings</categories>
        <language>en_US</language>
        <protected>true</protected>
        <shortDescription>Context for when to add a date, amount, or detail field to a Rollup__mdt record.</shortDescription>
        <value>These fields determine what information is being summarized and provide the normal defaults for Donations. You can edit them as needed.</value>
    </labels>
    <labels>
        <fullName>CRLP_BatchCalculating</fullName>
        <categories>Settings</categories>
        <language>en_US</language>
        <protected>true</protected>
        <shortDescription>Displays on page when "Recalculate Rollups" button is hit on Acc/Con/GAU/RD.</shortDescription>
        <value>The rollups batch job is calculating and may take a few moments to complete. Go back to the {0} and refresh to see updated rollup values.</value>
    </labels>
    <labels>
        <fullName>CRLP_BatchSkipped</fullName>
        <categories>Settings</categories>
        <language>en_US</language>
        <protected>true</protected>
        <shortDescription>Error logged when a scheduled batch is skipped b/c yesterday&apos;s still running.</shortDescription>
        <value>Today&apos;&apos;s scheduled {0} batch job was skipped because a previous {0} job was still running. The next batch job will run as scheduled. No action is required; this error is for information purposes only.</value>
    </labels>
    <labels>
        <fullName>CRLP_CreateRollupIntroHelpText</fullName>
        <categories>Settings</categories>
        <language>en_US</language>
        <protected>true</protected>
        <shortDescription>Help text for user adding a summary object, field, and a description.</shortDescription>
        <value>Select the Target Object to determine the available fields, then select the Target Field that this information should roll up to. Be sure to enter a detailed description that will help you (and others) understand exactly what this rollup does.
        </value>
    </labels>
    <labels>
        <fullName>CRLP_CreateRollupTargetObjectHelpText</fullName>
        <categories>Settings</categories>
        <language>en_US</language>
        <protected>true</protected>
        <shortDescription>Tooltip help text for target object.</shortDescription>
        <value>The object determines which Target Fields are available for you to roll up donation data to. The available Target Objects are Account, Contact, General Accounting Unit, and Recurring Donation.</value>
    </labels>
    <labels>
        <fullName>CRLP_CreateRollupTargetFieldHelpText</fullName>
        <categories>Settings</categories>
        <language>en_US</language>
        <protected>true</protected>
        <shortDescription>Tooltip help text for target field.</shortDescription>
        <value>Custom field on the selected Target Object that you are rolling up donation data to. Note that a Target Field can only be associated with one rollup.</value>
    </labels>
    <labels>
        <fullName>CRLP_CreateRollupActiveHelpText</fullName>
        <categories>Settings</categories>
        <language>en_US</language>
        <protected>true</protected>
        <shortDescription>Tooltip help text for the active flag.</shortDescription>
        <value>Indicates that the rollup is active. Inactive rollups won't be calculated along with active rollups.</value>
    </labels>
    <labels>
        <fullName>CRLP_CreateRollupDescriptionHelpText</fullName>
        <categories>Settings</categories>
        <language>en_US</language>
        <protected>true</protected>
        <shortDescription>Tooltip help text for description.</shortDescription>
        <value>It's important to enter a detailed description so that you (or other users) understand exactly what this rollup calculates. The description will show when you hover over the rollup in the list view.</value>
    </labels>
    <labels>
        <fullName>CRLP_CreateRollupNameHelpText</fullName>
        <categories>Settings</categories>
        <language>en_US</language>
        <protected>true</protected>
        <shortDescription>Tooltip help text for name.</shortDescription>
        <value>TODO: REMOVE ME</value>
    </labels>
    <labels>
        <fullName>CRLP_CreateRollupTypeHelpText</fullName>
        <categories>Settings</categories>
        <language>en_US</language>
        <protected>true</protected>
        <shortDescription>Tooltip help text for rollup type.</shortDescription>
        <value>The combination of which object you're rolling up data from and whether the rollup is a hard credit or soft credit.</value>
    </labels>
    <labels>
        <fullName>CRLP_CreateRollupFilterGroupHelpText</fullName>
        <categories>Settings</categories>
        <language>en_US</language>
        <protected>true</protected>
        <shortDescription>Tooltip help text for filter group.</shortDescription>
        <value>The field shows which filter group to apply to this rollup. A filter group is a collection of filter rules that determine which records get rolled up.</value>
    </labels>
    <labels>
        <fullName>CRLP_CreateRollupOperationHelpText</fullName>
        <categories>Settings</categories>
        <language>en_US</language>
        <protected>true</protected>
        <shortDescription>Tooltip help text for operation.</shortDescription>
        <value>Determines how the donation data will roll up. Is it a sum, an average, or a best year total (to name just a few)? Available values are determined by the type of the Target Field.</value>
    </labels>
    <labels>
        <fullName>CRLP_CreateRollupFiscalYearHelpText</fullName>
        <categories>Settings</categories>
        <language>en_US</language>
        <protected>true</protected>
        <shortDescription>Tooltip help text for fiscal year.</shortDescription>
        <value>Calculates rollups based on fiscal year settings (instead of calendar year).</value>
    </labels>
    <labels>
        <fullName>CRLP_CreateRollupTimeBoundOperationHelpText</fullName>
        <categories>Settings</categories>
        <language>en_US</language>
        <protected>true</protected>
        <shortDescription>Tooltip help text for time bound operation.</shortDescription>
        <value>The time period for this rollup. You can roll up data for all time, a certain number of days, or a specific year.</value>
    </labels>
    <labels>
        <fullName>CRLP_CreateRollupYearsAgoHelpText</fullName>
        <categories>Settings</categories>
        <language>en_US</language>
        <protected>true</protected>
        <shortDescription>Tooltip help text for years ago picklist.</shortDescription>
        <value>Choose the number of years ago that you want to roll up data for. Keep in mind that only the data for that calendar (or fiscal) year will roll up. So, if the current year is 2018 and you choose 2 years ago, the roll up will include data for 2016.</value>
    </labels>
    <labels>
        <fullName>CRLP_CreateRollupDaysBackHelpText</fullName>
        <categories>Settings</categories>
        <language>en_US</language>
        <protected>true</protected>
        <shortDescription>Tooltip help text for days back integer.</shortDescription>
        <value>Choose the number of days back (from today) that you want to roll up data for.</value>
    </labels>
    <labels>
        <fullName>CRLP_CreateRollupDetailFieldHelpText</fullName>
        <categories>Settings</categories>
        <language>en_US</language>
        <protected>true</protected>
        <shortDescription>Tooltip help text for detail field picklist.</shortDescription>
        <value>The field from the result of the rollup operation that you want to copy to the Target Field. Only available if the Operation is a single result operation (First, Last, Largest, or Smallest). This list only shows fields whose field types are compatible with the selected Target field.</value>
    </labels>
    <labels>
        <fullName>CRLP_CreateRollupDateFieldHelpText</fullName>
        <categories>Settings</categories>
        <language>en_US</language>
        <protected>true</protected>
        <shortDescription>Tooltip help text for date field picklist.</shortDescription>
        <value>The date field to use when calculating the rollup. This is the date that the Time Frame uses to figure out whether to include this record or not.</value>
    </labels>
    <labels>
        <fullName>CRLP_CreateRollupAmountFieldHelpText</fullName>
        <categories>Settings</categories>
        <language>en_US</language>
        <protected>true</protected>
        <shortDescription>Tooltip help text for amount field picklist.</shortDescription>
        <value>The amount field to use when calculating the rollup.</value>
    </labels>
    <labels>
        <fullName>CRLP_CreditType</fullName>
        <categories>Settings</categories>
        <language>en_US</language>
        <protected>true</protected>
        <shortDescription>Credit Type</shortDescription>
        <value>Credit Type</value>
    </labels>
    <labels>
        <fullName>CRLP_DaysBack</fullName>
        <categories>Settings</categories>
        <language>en_US</language>
        <protected>true</protected>
        <shortDescription>Days back error message for integers with any characters other than numbers.</shortDescription>
        <value>You must enter a positive whole number that is less than 10000.</value>
    </labels>
    <labels>
        <fullName>CRLP_DeleteError</fullName>
        <categories>Settings</categories>
        <language>en_US</language>
        <protected>true</protected>
        <shortDescription>Successfully Deleted</shortDescription>
        <value>Error deleting the {0}</value>
    </labels>
    <labels>
        <fullName>CRLP_DeleteProgress</fullName>
        <categories>Settings</categories>
        <language>en_US</language>
        <protected>true</protected>
        <shortDescription>Delete Progress Message</shortDescription>
        <value>Deleting the {0}</value>
    </labels>
    <labels>
        <fullName>CRLP_DeleteSuccess</fullName>
        <categories>Settings</categories>
        <language>en_US</language>
        <protected>true</protected>
        <shortDescription>Successfully Deleted</shortDescription>
        <value>{0} Successfully Deleted</value>
    </labels>
    <labels>
        <fullName>CRLP_DeleteTimeout</fullName>
        <categories>Settings</categories>
        <language>en_US</language>
        <protected>true</protected>
        <shortDescription>Timeout error message</shortDescription>
        <value>Deleting the {0} has timed out. Please try again.</value>
    </labels>
    <labels>
        <fullName>CRLP_DisabledTitle</fullName>
        <categories>Settings</categories>
        <language>en_US</language>
        <protected>true</protected>
        <shortDescription>Title for CRLP Disabled Toast</shortDescription>
        <value>These aren't the rollups you're looking for.</value>
    </labels>
    <labels>
        <fullName>CRLP_DisabledMessage</fullName>
        <categories>Settings</categories>
        <language>en_US</language>
        <protected>true</protected>
        <shortDescription>Message for CRLP Disabled Toast</shortDescription>
        <value>You don't have Customizable Rollups enabled. Return to NPSP Settings for information on how to enable these.</value>
    </labels>
    <labels>
        <fullName>CRLP_DuplicateTargetField</fullName>
        <categories>Settings</categories>
        <language>en_US</language>
        <protected>true</protected>
        <shortDescription>Error when user tries to save a Rollup with a duplicate Target Field.</shortDescription>
        <value>This Target field is already in use by an active Customizable Rollup.</value>
    </labels>
    <labels>
        <fullName>CRLP_HardCredit</fullName>
        <categories>Settings</categories>
        <language>en_US</language>
        <protected>true</protected>
        <shortDescription>Hard Credit</shortDescription>
        <value>Hard Credit</value>
    </labels>
    <labels>
        <fullName>CRLP_DisplayError</fullName>
        <categories>Settings</categories>
        <language>en_US</language>
        <protected>true</protected>
        <shortDescription>Error loading Customizable Rollup data</shortDescription>
        <value>Error displaying the {0}</value>
    </labels>
    <labels>
        <fullName>CRLP_NoAvailableDetailFieldsMessage</fullName>
        <categories>Settings</categories>
        <language>en_US</language>
        <protected>true</protected>
        <shortDescription>Message when user doesn't have available detail fields on a custom rollup.</shortDescription>
        <value>There are no available fields. Only fields whose field types are compatible with the Target field appear in the Field to Roll Up picklist.</value>
    </labels>
    <labels>
        <fullName>CRLP_NoAvailableTargetFieldsMessage</fullName>
        <categories>Settings</categories>
        <language>en_US</language>
        <protected>true</protected>
        <shortDescription>Label when user doesn't have available summary fields on a custom rollup</shortDescription>
        <value>There are no available Target fields. You need to create a writeable, custom field that your data can roll up to.</value>
    </labels>
    <labels>
        <fullName>CRLP_NoFilterGroupSelected</fullName>
        <categories>Settings</categories>
        <language>en_US</language>
        <protected>true</protected>
        <shortDescription>Label when user doesn't select a filter group.</shortDescription>
        <value>No Filter Group (Include All Records)</value>
    </labels>
    <labels>
        <fullName>CRLP_PleaseWait</fullName>
        <categories>Settings</categories>
        <language>en_US</language>
        <protected>true</protected>
        <shortDescription>Message to indicate in-progress operation for metadata deployments</shortDescription>
        <value>Please wait a moment</value>
    </labels>
    <labels>
        <fullName>CRLP_RecalculatingRollups</fullName>
        <categories>Settings</categories>
        <language>en_US</language>
        <protected>true</protected>
        <shortDescription>Header for interstitial page on rollup recalc buttons</shortDescription>
        <value>Recalculating Rollups</value>
    </labels>
    <labels>
        <fullName>CRLP_ResetRollupsWarning</fullName>
        <categories>Settings</categories>
        <language>en_US</language>
        <protected>true</protected>
        <shortDescription>Warning before complete reset of Customizable Rollups</shortDescription>
        <value>
            Are you sure you want to reset Customizable Rollups? This will delete any new Customizable Rollups, Filter Rules, and Filter Groups you created, as well as reset all NPSP rollups to their default behavior.
        </value>
    </labels>
    <labels>
        <fullName>CRLP_Return</fullName>
        <categories>Settings</categories>
        <language>en_US</language>
        <protected>true</protected>
        <shortDescription>Breadcrumb text to return to the specified location.</shortDescription>
        <value>Back to {0}</value>
    </labels>
    <labels>
        <fullName>CRLP_RollupsByFilterGroup</fullName>
        <categories>Settings</categories>
        <language>en_US</language>
        <protected>true</protected>
        <shortDescription>Shows rollups using a specific filter group.</shortDescription>
        <value>Rollups Using this Filter Group</value>
    </labels>
    <labels>
        <fullName>CRLP_RollupNew</fullName>
        <categories>Settings</categories>
        <language>en_US</language>
        <protected>true</protected>
        <shortDescription>Create new rollup button</shortDescription>
        <value>New Rollup</value>
    </labels>
    <labels>
        <fullName>CRLP_RollupSummary</fullName>
        <categories>Settings</categories>
        <language>en_US</language>
        <protected>true</protected>
        <shortDescription>Rollup Summary Page Title</shortDescription>
        <value>Customizable Rollups</value>
    </labels>
    <labels>
        <fullName>CRLP_RollupType</fullName>
        <categories>Settings</categories>
        <language>en_US</language>
        <protected>true</protected>
        <shortDescription>Type of custom rollup</shortDescription>
        <value>Rollup Type</value>
    </labels>
    <labels>
        <fullName>CRLP_SaveError</fullName>
        <categories>Settings</categories>
        <language>en_US</language>
        <protected>true</protected>
        <shortDescription>Error deploying Customizable Rollup data</shortDescription>
        <value>Error saving the {0}</value>
    </labels>
    <labels>
        <fullName>CRLP_SaveProgress</fullName>
        <categories>Settings</categories>
        <language>en_US</language>
        <protected>true</protected>
        <shortDescription>Saving Progress Message</shortDescription>
        <value>Saving the {0}</value>
    </labels>
    <labels>
        <fullName>CRLP_SaveSuccess</fullName>
        <categories>Settings</categories>
        <language>en_US</language>
        <protected>true</protected>
        <shortDescription>Successfully Saved</shortDescription>
        <value>{0} Successfully Saved</value>
    </labels>
    <labels>
        <fullName>CRLP_SaveTimeout</fullName>
        <categories>Settings</categories>
        <language>en_US</language>
        <protected>true</protected>
        <shortDescription>Timeout error message</shortDescription>
        <value>Saving the {0} has timed out. Please see the Customizable Rollups documentation for more information.</value>
    </labels>
    <labels>
        <fullName>CRLP_SoftCredit</fullName>
        <categories>Settings</categories>
        <language>en_US</language>
        <protected>true</protected>
        <shortDescription>Soft Credit</shortDescription>
        <value>Soft Credit</value>
    </labels>
    <labels>
        <fullName>CascadeDeletionError</fullName>
        <categories>Error</categories>
        <language>en_US</language>
        <protected>true</protected>
        <shortDescription>Cascade Deletion Error Message In Classic</shortDescription>
        <value>You can&apos;&apos;t delete {0} because it&apos;&apos;s associated with the following records. Delete or re-associate these records and then try again.&lt;br/&gt;&lt;br/&gt;{1}</value>
    </labels>
    <labels>
        <fullName>CascadeDeletionErrorLightning</fullName>
        <categories>Error</categories>
        <language>en_US</language>
        <protected>true</protected>
        <shortDescription>Cascade Deletion Error Message In Lightning Experience</shortDescription>
        <value>You can&apos;&apos;t delete {0} because it&apos;&apos;s associated with these records: {1}. Delete or re-associate these records and then try again.</value>
    </labels>
    <labels>
        <fullName>DeleteAccount</fullName>
        <language>en_US</language>
        <protected>true</protected>
        <shortDescription>DeleteAccount</shortDescription>
        <value>Delete Account</value>
    </labels>
    <labels>
        <fullName>DeleteContactLeaveAccount</fullName>
        <language>en_US</language>
        <protected>true</protected>
        <shortDescription>DeleteContactLeaveAccount</shortDescription>
        <value>Delete Contact and Leave Empty Account</value>
    </labels>
    <labels>
        <fullName>EPAddDependentTask</fullName>
        <categories>Engagement Plans</categories>
        <language>en_US</language>
        <protected>true</protected>
        <shortDescription>EPAddDependentTask</shortDescription>
        <value>Add Dependent Task</value>
    </labels>
    <labels>
        <fullName>EPAddTask</fullName>
        <categories>Engagement Plans</categories>
        <language>en_US</language>
        <protected>true</protected>
        <shortDescription>Engagement Plan&apos;s Add Task button label</shortDescription>
        <value>Add Task</value>
    </labels>
    <labels>
        <fullName>EPDeleteTask</fullName>
        <categories>Engagement Plans</categories>
        <language>en_US</language>
        <protected>false</protected>
        <shortDescription>EPDeleteTask</shortDescription>
        <value>Delete Task</value>
    </labels>
    <labels>
        <fullName>EPManageTasks</fullName>
        <categories>Engagement Plans</categories>
        <language>en_US</language>
        <protected>false</protected>
        <shortDescription>EPManageTasks</shortDescription>
        <value>Manage Engagement Plan Tasks</value>
    </labels>
    <labels>
        <fullName>EPManageTemplate</fullName>
        <categories>Engagement Plans</categories>
        <language>en_US</language>
        <protected>false</protected>
        <shortDescription>EPManageTemplate</shortDescription>
        <value>Manage Engagement Plan Template</value>
    </labels>
    <labels>
        <fullName>EPTaskDependency</fullName>
        <categories>Engagement Plan, Error</categories>
        <language>en_US</language>
        <protected>true</protected>
        <shortDescription>EPTaskDependency</shortDescription>
        <value>Please choose a different Parent Task. This Task is already set as a prerequisite for the Parent Task you selected.</value>
    </labels>
    <labels>
        <fullName>EPTaskTemplate</fullName>
        <categories>Engagement Plan, Error</categories>
        <language>en_US</language>
        <protected>true</protected>
        <shortDescription>EPTaskTemplate</shortDescription>
        <value>The Parent Task you selected belongs to a different Engagement Plan Template. Please select an Engagement Plan Task that's part of this Engagement Plan Template.</value>
    </labels>
    <labels>
        <fullName>EPTo</fullName>
        <categories>Engagement Plans</categories>
        <language>en_US</language>
        <protected>false</protected>
        <shortDescription>to, as in &quot;Add depend task to task 1&quot;</shortDescription>
        <value>to</value>
    </labels>
    <labels>
        <fullName>ErrorEmailMessage</fullName>
        <categories>Error</categories>
        <language>en_US</language>
        <protected>true</protected>
        <shortDescription>ErrorEmailMessage</shortDescription>
        <value>Salesforce reported the below errors as NPSP was attempting to execute its batch jobs, or at a time when it was unable to display error messages directly to a user. It&apos;s likely that NPSP was attempting to update summary fields on Accounts and Contacts, but was unable to save certain records. This failure might have been caused by a variety of issues unrelated to NPSP, such as custom code or validation rules.

Read this article on the Power of Us Hub to learn how these Scheduled Jobs work: https://powerofus.force.com/NPSP_Scheduled_Jobs

If you&apos;re not sure how to resolve these errors, post a message in the Nonprofit Success Pack group in the Power of Us Hub: https://powerofus.force.com/HUB_NPSP_Group</value>
    </labels>
    <labels>
        <fullName>HiddenForSecurity</fullName>
        <categories>settings</categories>
        <language>en_US</language>
        <protected>false</protected>
        <shortDescription>HiddenForSecurity</shortDescription>
        <value>Hidden for security</value>
    </labels>
    <labels>
        <fullName>InactiveScheduledJobsOwnerErrMsg</fullName>
        <categories>User</categories>
        <language>en_US</language>
        <protected>true</protected>
        <shortDescription>InactiveScheduledJobsOwnerErrMsg</shortDescription>
        <value>There are Scheduled Jobs owned by an inactive User. Review your Scheduled Jobs and ensure the owner of each one is an active User. See Edit or Reschedule NPSP Scheduled Jobs in the Power of Us Hub for more information: https://powerofus.force.com/articles/Resource/NPSP-Edit-or-Reschedule-NPSP-Scheduled-Jobs</value>
    </labels>
    <labels>
        <fullName>NameRequired</fullName>
        <categories>Engagement Plans, Errors</categories>
        <language>en_US</language>
        <protected>false</protected>
        <shortDescription>NameRequired</shortDescription>
        <value>Subject is a required field.</value>
    </labels>
    <labels>
        <fullName>OCRRemovePrimaryDuplicateBatchErrorText</fullName>
        <categories>Opportunity</categories>
        <language>en_US</language>
        <protected>true</protected>
        <shortDescription>OCR Remove Primary Duplicate Batch Error Text</shortDescription>
        <value>Unable to remove the duplicate primary OCRs from the Opportunity {0}. Review the Contact Roles on the Opportunity record, choose which is the correct one, and delete the others.</value>
    </labels>
    <labels>
        <fullName>OrganizationalOpportunities</fullName>
        <categories>Error</categories>
        <language>en_US</language>
        <protected>true</protected>
        <shortDescription>OrganizationalOpportunities</shortDescription>
        <value>Organizational Opportunities</value>
    </labels>
    <labels>
        <fullName>PageMessagesConfirm</fullName>
        <categories>PageMessages</categories>
        <language>en_US</language>
        <protected>true</protected>
        <shortDescription>Confirm</shortDescription>
        <value>Success</value>
    </labels>
    <labels>
        <fullName>PageMessagesError</fullName>
        <categories>PageMessages</categories>
        <language>en_US</language>
        <protected>true</protected>
        <shortDescription>Error</shortDescription>
        <value>Error</value>
    </labels>
    <labels>
        <fullName>PageMessagesInfo</fullName>
        <categories>PageMessages</categories>
        <language>en_US</language>
        <protected>true</protected>
        <shortDescription>Info</shortDescription>
        <value>Info</value>
    </labels>
    <labels>
        <fullName>PageMessagesFatal</fullName>
        <categories>PageMessages</categories>
        <language>en_US</language>
        <protected>true</protected>
        <shortDescription>Fatal</shortDescription>
        <value>Error</value>
    </labels>
    <labels>
        <fullName>PageMessagesWarning</fullName>
        <categories>PageMessages</categories>
        <language>en_US</language>
        <protected>true</protected>
        <shortDescription>Warning</shortDescription>
        <value>Warning</value>
    </labels>
    <labels>
        <fullName>PageMessagesProcessing</fullName>
        <categories>PageMessages</categories>
        <language>en_US</language>
        <protected>true</protected>
        <shortDescription>Processing</shortDescription>
        <value>Processing</value>
    </labels>
     <labels>
        <fullName>RD2_AmountMustBeValid</fullName>
        <categories>Recurring-Donations, Error</categories>
        <language>en_US</language>
        <protected>true</protected>
        <shortDescription>Validate Recurring Donations data if value on the amount is valid or not</shortDescription>
        <value>Enter a valid Amount. The Amount cannot be zero, negative, or blank.</value>
    </labels>
    <labels>
        <fullName>RD2_ContactChangeIsRestricted</fullName>
        <categories>Recurring-Donations, Error</categories>
        <language>en_US</language>
        <protected>true</protected>
        <shortDescription>Validate RD Contact/Account update when a closed opportunity exists on the RD</shortDescription>
        <value>You can&apos;t change the Household Account or Contact on a Recurring Donation that has Closed Opportunities.</value>
    </labels>
    <labels>
        <fullName>RD2_CurrencyChangeIsRestricted</fullName>
        <categories>Recurring-Donations, Error</categories>
        <language>en_US</language>
        <protected>true</protected>
        <shortDescription>Currency change restriction on a Recurring Donation</shortDescription>
        <value>You can&apos;t modify Recurring Donation currency due to an existing closed Opportunity.</value>
    </labels>
    <labels>
        <fullName>RD2_CurrentScheduleTitle</fullName>
        <categories>Recurring-Donations, Component</categories>
        <language>en_US</language>
        <protected>true</protected>
        <shortDescription>Details of the schedule which is currently in effect</shortDescription>
        <value>Current Schedule</value>
    </labels>
    <labels>
        <fullName>RD2_DataMigrationInvalidCloseAction</fullName>
        <categories>Recurring-Donations, Error</categories>
        <language>en_US</language>
        <protected>true</protected>
        <shortDescription>Open Opportunities cannot be migrated due to No_Action configuration</shortDescription>
        <value>In NPSP Settings | Recurring Donations, select any value other than "No_Action" for Open Opportunity Behavior on RD Close. After data migration is complete, you may change the setting back to the previous value.</value>
    </labels>
    <labels>
        <fullName>RD2_DataMigrationInvalidInstallmentPeriod</fullName>
        <categories>Recurring-Donations, Error</categories>
        <language>en_US</language>
        <protected>true</protected>
        <shortDescription>Installment Period cannot be converted to enhanced Recurring Donation format</shortDescription>
        <value>Recurring Donation Installment Period "{0}" cannot be converted to the Enhanced Recurring Donations format. Make sure the Installment Period is defined in NPSP Settings -> Recurring Donations -> Recurring Donation Custom Installment Periods.</value>
    </labels>
    <labels>
        <fullName>RD2_DataMigrationInvalidOpenEndedStatus</fullName>
        <categories>Recurring-Donations, Error</categories>
        <language>en_US</language>
        <protected>true</protected>
        <shortDescription>Open Ended Status cannot be converted to enhanced Recurring Donation format</shortDescription>
        <value>Recurring Donation Open Ended Status "{0}" cannot be converted to the Enhanced Recurring Donations format. You must use one of these values: Open, Closed, or None.</value>
    </labels>
    <labels>
        <fullName>RD2_DayOfMonthMustBeValid</fullName>
        <categories>Recurring-Donations, Error</categories>
        <language>en_US</language>
        <protected>true</protected>
        <shortDescription>Validate Recurring Donations data if it is valid day of month</shortDescription>
        <value>{0} is not a supported value for Day of Month. Select a value between 1 and 28 or select Last Day of Month.</value>
    </labels>
    <labels>
        <fullName>RD2_DayOfMonthIsRequiredForMonthlyInstallment</fullName>
        <categories>Recurring-Donations, Error</categories>
        <language>en_US</language>
        <protected>true</protected>
        <shortDescription>Validate RD data if day of month is blank when installment is monthly</shortDescription>
        <value>You must enter a value for Day of Month when Installment Period is Monthly.</value>
    </labels>
    <labels>
        <fullName>RD2_DisableCustomizableRollupWarning</fullName>
        <categories>Settings</categories>
        <language>en_US</language>
        <protected>true</protected>
        <shortDescription>Warning displayed on Customizable Rollups page when enhanced RDs are enabled</shortDescription>
        <value>&lt;b&gt;WARNING: You have Enhanced Recurring Donations enabled. If you disable Customizable Rollups, rollups to Recurring Donations will no longer function.&lt;/b&gt;</value>
    </labels>
    <labels>
        <fullName>RD2_EnablementDisabledHeader</fullName>
        <categories>Settings</categories>
        <language>en_US</language>
        <protected>true</protected>
        <shortDescription>Enablement page header displayed due to missing prerequisites</shortDescription>
        <value>Almost there! Just need you to check on a couple of things first . . .</value>
    </labels>
    <labels>
        <fullName>RD2_EnablementDisabledMessage</fullName>
        <categories>Settings</categories>
        <language>en_US</language>
        <protected>true</protected>
        <shortDescription>Enablement page message displayed due to missing prerequisites</shortDescription>
        <value>(1) If you're not already using Lightning Experience, click Switch to Lightning Experience at the top of your screen.&lt;br/&gt;(2) Enable Customizable Rollups by going to NPSP Settings | Donations | Customizable Rollups.&lt;br/&gt;&lt;br/&gt;Return here to the Upgrade to Enhanced Recurring Donations page.</value>
    </labels>
    <labels>
        <fullName>RD2_EnablementDryRunBatchTitle</fullName>
        <categories>Settings</categories>
        <language>en_US</language>
        <protected>true</protected>
        <shortDescription>Validation batch job title</shortDescription>
        <value>Validate Migration</value>
    </labels>
    <labels>
        <fullName>RD2_EnablementDryRunButton</fullName>
        <categories>Settings</categories>
        <language>en_US</language>
        <protected>true</protected>
        <shortDescription>Validation button label</shortDescription>
        <value>Validate Migration</value>
    </labels>
    <labels>
        <fullName>RD2_EnablementDryRunComplete</fullName>
        <categories>Settings</categories>
        <language>en_US</language>
        <protected>true</protected>
        <shortDescription>Validation section message displayed on a successful validation</shortDescription>
        <value>Validation completed successfully.</value>
    </labels>
    <labels>
        <fullName>RD2_EnablementDryRunNextButton</fullName>
        <categories>Settings</categories>
        <language>en_US</language>
        <protected>true</protected>
        <shortDescription>Button label displayed to enable the migration context</shortDescription>
        <value>Ready to Migrate</value>
    </labels>
    <labels>
        <fullName>RD2_EnablementDryRunSkipButton</fullName>
        <categories>Settings</categories>
        <language>en_US</language>
        <protected>true</protected>
        <shortDescription>Button label displayed when validation can be skipped</shortDescription>
        <value>Skip Validation</value>
    </labels>
    <labels>
        <fullName>RD2_EnablementDryRunStopButton</fullName>
        <categories>Settings</categories>
        <language>en_US</language>
        <protected>true</protected>
        <shortDescription>Button label displayed when validation batch can be stopped</shortDescription>
        <value>Stop Validation</value>
    </labels>
    <labels>
        <fullName>RD2_EnablementDryRunTitle</fullName>
        <categories>Settings</categories>
        <language>en_US</language>
        <protected>true</protected>
        <shortDescription>Validation section title</shortDescription>
        <value>Validate Migration</value>
    </labels>
    <labels>
        <fullName>RD2_EnablementDryRunIntro</fullName>
        <categories>Settings</categories>
        <language>en_US</language>
        <protected>true</protected>
        <shortDescription>Validation section introduction and guidelines</shortDescription>
        <value>In this step, NPSP will simulate migrating your existing data to the Enhanced Recurring Donations model and will identify any errors. If there are errors, go to NPSP Settings | System Tools | Error Log. After you fix the errors, return here and validate the migration again. Once the validation completes without errors, you can proceed to the next step.&lt;br/&gt;&lt;br/&gt;The validation process may take some time to complete. You can leave this page and return later to check the progress.</value>
    </labels>
    <labels>
        <fullName>RD2_EnablementEnableConfirm</fullName>
        <categories>Settings</categories>
        <language>en_US</language>
        <protected>true</protected>
        <shortDescription>Enablement section confirmation message</shortDescription>
        <value>I confirm that I have completed the preparation and validation tasks above and I'm ready to enable Enhanced Recurring Donations.</value>
    </labels>
    <labels>
        <fullName>RD2_EnablementEnableIntro</fullName>
        <categories>Settings</categories>
        <language>en_US</language>
        <protected>true</protected>
        <shortDescription>Enablement section introduction and details</shortDescription>
        <value>This step changes your Recurring Donations processing logic to use Enhanced Recurring Donations instead. Recurring Donations will not function the same way as before.</value>
    </labels>
    <labels>
        <fullName>RD2_EnablementEnableMessage</fullName>
        <categories>Settings</categories>
        <language>en_US</language>
        <protected>true</protected>
        <shortDescription>Enablement section enable guidelines</shortDescription>
        <value>Enable the Enhanced Recurring Donations functionality.</value>
    </labels>
    <labels>
        <fullName>RD2_EnablementEnableTitle</fullName>
        <categories>Settings</categories>
        <language>en_US</language>
        <protected>true</protected>
        <shortDescription>Enablement section title</shortDescription>
        <value>Enable Enhanced Recurring Donations</value>
    </labels>
    <labels>
        <fullName>RD2_EnablementEnableWarning</fullName>
        <categories>Settings</categories>
        <language>en_US</language>
        <protected>true</protected>
        <shortDescription>Enablement section warning</shortDescription>
        <value>&lt;b&gt;WARNING: NPSP doesn't provide a way to revert back to legacy Recurring Donations.&lt;/b&gt;</value>
    </labels>
    <labels>
        <fullName>RD2_EnablementIntro</fullName>
        <categories>Settings</categories>
        <language>en_US</language>
        <protected>true</protected>
        <shortDescription>Enablement page introduction and guidelines</shortDescription>
        <value>Greetings! Enhanced Recurring Donations is our redesigned and improved Recurring Donations feature for the Nonprofit Success Pack (NPSP). A big thanks to our community members who offered their feedback and helped make Enhanced Recurring Donations possible.
        &lt;br/&gt;&lt;br/&gt;Since there's already a Recurring Donations feature in NPSP, you'll need to perform several upgrade tasks and move your existing data to the Enhanced Recurring Donations model. We've outlined the required tasks for you below.
        &lt;br/&gt;&lt;br/&gt;You'll probably have questions along the way and we want you to be fully prepared at each step. Refer to the &lt;a href="https://powerofus.force.com/s/group/0F91E000000Xd5OSAS/enhanced-recurring-donations-pilot" target="_blank"&gt;Enhanced Recurring Donations documentation&lt;/a&gt; as you work through the upgrade process.</value>
    </labels>
    <labels>
        <fullName>RD2_EnablementMetaDeployConfirm</fullName>
        <categories>Settings</categories>
        <language>en_US</language>
        <protected>true</protected>
        <shortDescription>MetaDeploy section confirmation message</shortDescription>
        <value>Confirm that you have installed the Enhanced Recurring Donations metadata.</value>
    </labels>
    <labels>
        <fullName>RD2_EnablementMetaDeployConfirmError</fullName>
        <categories>Settings</categories>
        <language>en_US</language>
        <protected>true</protected>
        <shortDescription>Error message on confirmation check when org does not have metadata deployed</shortDescription>
        <value>You have not yet installed the Enhanced Recurring Donations metadata. Click Launch MetaDeploy and follow the instructions.</value>
    </labels>
    <labels>
        <fullName>RD2_EnablementMetaDeployIntro</fullName>
        <categories>Settings</categories>
        <language>en_US</language>
        <protected>true</protected>
        <shortDescription>MetaDeploy section introduction and guidelines</shortDescription>
        <value>Use MetaDeploy to install new metadata (picklist values, help text, etc.) for Enhanced Recurring Donations. MetaDeploy is a service that exists outside of your Salesforce org. Once you've installed the metadata, return to this page to continue the upgrade to Enhanced Recurring Donations.</value>
    </labels>
    <labels>
        <fullName>RD2_EnablementMetaDeployLaunch</fullName>
        <categories>Settings</categories>
        <language>en_US</language>
        <protected>true</protected>
        <shortDescription>MetaDeploy section launch guidelines</shortDescription>
        <value>Install the Enhanced Recurring Donations metadata using the MetaDeploy service.</value>
    </labels>
    <labels>
        <fullName>RD2_EnablementMetaDeployLaunchLinkLabel</fullName>
        <categories>Settings</categories>
        <language>en_US</language>
        <protected>true</protected>
        <shortDescription>MetaDeploy link label</shortDescription>
        <value>Launch MetaDeploy</value>
    </labels>
    <labels>
        <fullName>RD2_EnablementMetaDeployTitle</fullName>
        <categories>Settings</categories>
        <language>en_US</language>
        <protected>true</protected>
        <shortDescription>MetaDeploy section title</shortDescription>
        <value>Install Enhanced Recurring Donations Metadata</value>
    </labels>
    <labels>
        <fullName>RD2_EnablementMigrationButton</fullName>
        <categories>Settings</categories>
        <language>en_US</language>
        <protected>true</protected>
        <shortDescription>Migration button label</shortDescription>
        <value>Run Migration</value>
    </labels>
    <labels>
        <fullName>RD2_EnablementMigrationCompleteMessage</fullName>
        <categories>Settings</categories>
        <language>en_US</language>
        <protected>true</protected>
        <shortDescription>Message displayed on a successful migration</shortDescription>
        <value>&lt;b&gt;Upgrade process complete!&lt;/b&gt;&lt;br/&gt;
        &lt;br/&gt;Before your organization starts using Enhanced Recurring Donations:&lt;br/&gt;
        &lt;ul&gt;&lt;li&gt;Turn on workflows, processes, validation rules and triggers that you disabled prior to conversion.&lt;/li&gt;
        &lt;li&gt;Assign the Enhanced Recurring Donations page layout to all user profiles. You should also remove the old Recurring Donations page layout from all profiles.&lt;/li&gt;
        &lt;li&gt;Adjust field-level security for Recurring Donations fields as necessary for your custom profiles and permission sets.&lt;/li&gt;
        &lt;li&gt;Adjust existing Recurring Donations reports to work with Enhanced Recurring Donations.&lt;/li&gt;
        &lt;li&gt;Educate your staff about Enhanced Recurring Donations.&lt;/li&gt;</value>
    </labels>
    <labels>
        <fullName>RD2_EnablementMigrationErrorMessage</fullName>
        <categories>Settings</categories>
        <language>en_US</language>
        <protected>true</protected>
        <shortDescription>Message displayed on a migration error</shortDescription>
        <value>Your migration run has errors, these will need to be fixed to complete a successful Migration. See the errors by going to NPSP Settings > System Tools > Error Logs. Consult the &lt;a href=&quot;https://powerofus.force.com/s/group/0F91E000000Xd5OSAS/enhanced-recurring-donations-pilot&quot; target=&quot;_blank&quot;&gt;documentation&lt;/a&gt; for help. Fix the errors then return and try again.</value>
    </labels>
    <labels>
        <fullName>RD2_EnablementMigrationIntro</fullName>
        <categories>Settings</categories>
        <language>en_US</language>
        <protected>true</protected>
        <shortDescription>Migration section introduction and guidelines</shortDescription>
        <value>Migrate your existing Recurring Donations data to the Enhanced Recurring Donations data model. This process may take some time. You can leave this page and return later to check the progress.</value>
    </labels>
    <labels>
        <fullName>RD2_EnablementMigrationSkipButton</fullName>
        <categories>Settings</categories>
        <language>en_US</language>
        <protected>true</protected>
        <shortDescription>Button label displayed enabling move back to the validation context</shortDescription>
        <value>Back to Validate</value>
    </labels>
    <labels>
        <fullName>RD2_EnablementMigrationStepDryRun</fullName>
        <categories>Settings</categories>
        <language>en_US</language>
        <protected>true</protected>
        <shortDescription>Migration section validation context guidelines</shortDescription>
        <value>You may validate the data migration again by clicking Validate Migration. If you're all set to run the actual migration, click Skip Validation, then click Run Migration.</value>
    </labels>
    <labels>
        <fullName>RD2_EnablementMigrationStepFinal</fullName>
        <categories>Settings</categories>
        <language>en_US</language>
        <protected>true</protected>
        <shortDescription>Migration section migration context guidelines</shortDescription>
        <value>Click Run Migration to begin the data migration process.</value>
    </labels>
    <labels>
        <fullName>RD2_EnablementMigrationStopButton</fullName>
        <categories>Settings</categories>
        <language>en_US</language>
        <protected>true</protected>
        <shortDescription>Button label displayed when migration can be stopped</shortDescription>
        <value>Stop Migration</value>
    </labels>
    <labels>
        <fullName>RD2_EnablementMigrationTitle</fullName>
        <categories>Settings</categories>
        <language>en_US</language>
        <protected>true</protected>
        <shortDescription>Migration section title</shortDescription>
        <value>Run Data Migration</value>
    </labels>
    <labels>
        <fullName>RD2_EnablementMigrationWarning</fullName>
        <categories>Settings</categories>
        <language>en_US</language>
        <protected>true</protected>
        <shortDescription>Migration section warning</shortDescription>
        <value>&lt;b&gt;WARNING: Run Migration rearranges existing Recurring Donation data to match the Enhanced Recurring Donations model. Backup your database if you haven't already done so.&lt;/b&gt;</value>
    </labels>
    <labels>
        <fullName>RD2_EnablementPrepIntro</fullName>
        <categories>Settings</categories>
        <language>en_US</language>
        <protected>true</protected>
        <shortDescription>Enablement preparation task introduction and guidelines</shortDescription>
        <value>To limit potential errors and to protect your data, perform these preparation tasks before you begin the upgrade to Enhanced Recurring Donations:</value>
    </labels>
    <labels>
        <fullName>RD2_EnablementPrepTasks</fullName>
        <categories>Settings</categories>
        <language>en_US</language>
        <protected>true</protected>
        <shortDescription>Enablement preparation tasks introduction and guidelines</shortDescription>
        <value>&lt;ul&gt;&lt;li&gt;Disable workflows, processes, validation rules and triggers on the Recurring Donations, Opportunity, and Payment objects.&lt;/li&gt;
&lt;li&gt;Backup your database, including all Recurring Donations and their related records.&lt;/li&gt;
&lt;li&gt;Read the Enhanced Recurring Donations &lt;a href=&quot;https://powerofus.force.com/s/group/0F91E000000Xd5OSAS/enhanced-recurring-donations-pilot&quot; target=&quot;_blank&quot;&gt;documentation&lt;/a&gt;.&lt;/li&gt;&lt;/ul&gt;</value>
    </labels>
    <labels>
        <fullName>RD2_EnablementPrepTitle</fullName>
        <categories>Settings</categories>
        <language>en_US</language>
        <protected>true</protected>
        <shortDescription>Enablement preparation tasks title</shortDescription>
        <value>Preparation Tasks</value>
    </labels>
    <labels>
        <fullName>RD2_ErrorDataMigrationJobCannotBeRun</fullName>
        <categories>Recurring-Donations, Error</categories>
        <language>en_US</language>
        <protected>true</protected>
        <shortDescription>The job can only be executed when Enhanced RD is enabled in the org</shortDescription>
        <value>You must enable Enhanced Recurring Donations before you can run the Enhanced Recurring Donations Data Migration job.</value>
    </labels>
    <labels>
        <fullName>RD2_ErrorEnhancedRDBatchJobCannotBeRun</fullName>
        <categories>Recurring-Donations, Error</categories>
        <language>en_US</language>
        <protected>true</protected>
        <shortDescription>The RD2 Batch job can only be executed when Enhanced RD is enabled</shortDescription>
        <value>You must enable Enhanced Recurring Donations before you can run the Enhanced Recurring Donations batch job.</value>
    </labels>
     <labels>
        <fullName>RD2_InstallmentPeriodMustBeValid</fullName>
        <categories>Recurring-Donations, Error</categories>
        <language>en_US</language>
        <protected>true</protected>
        <shortDescription>Validate Recurring Donations data if it is valid install period</shortDescription>
        <value>{0} is not a supported value for Installment Period. Select Daily, Weekly, 1st and 15th, Monthly, or Yearly.</value>
    </labels>
    <labels>
        <fullName>RD2_PageNotAvailableHeader</fullName>
        <categories>Settings</categories>
        <language>en_US</language>
        <protected>true</protected>
        <shortDescription>Header displayed indicating data is not available when enhanced RDs are enabled</shortDescription>
        <value>Page Not Available</value>
    </labels>
    <labels>
        <fullName>RD2_PageNotAvailableMessage</fullName>
        <categories>Settings</categories>
        <language>en_US</language>
        <protected>true</protected>
        <shortDescription>Message displayed indicating data is not available when enhanced RDs are enabled</shortDescription>
        <value>This page is not available in Enhanced Recurring Donations. Refresh your browser and return to NPSP Settings.</value>
    </labels>
    <labels>
<<<<<<< HEAD
        <fullName>RD2_ScheduleInstallmentIsRequired</fullName>
        <categories>Recurring-Donations, Error</categories>
        <language>en_US</language>
        <protected>true</protected>
        <shortDescription>Every installment Opportunity should have matching RD Schedule installment</shortDescription>
        <value>The Opportunity cannot be matched with the Recurring Donation Schedule installment.</value>
    </labels>
    <labels>
        <fullName>RD2_ScheduleLWCEndDate</fullName>
        <categories>Recurring-Donations, Component</categories>
        <language>en_US</language>
        <protected>true</protected>
        <shortDescription>The end date of the recurring donation schedule</shortDescription>
        <value>End Date</value>
    </labels>
    <labels>
        <fullName>RD2_ScheduleLWCFutureSchedule</fullName>
        <categories>Recurring-Donations, Component</categories>
        <language>en_US</language>
        <protected>true</protected>
        <shortDescription>Details of a schedule that will take effect at a future date</shortDescription>
        <value>Future Schedule</value>
    </labels>
    <labels>
        <fullName>RD2_ScheduleLWCTitle</fullName>
        <categories>Recurring-Donations, Component</categories>
        <language>en_US</language>
        <protected>true</protected>
        <shortDescription>Title of the Active Schedules Component</shortDescription>
        <value>Active Schedules</value>
    </labels>
    <labels>
=======
>>>>>>> b4a6619e
        <fullName>RD2_ScheduleVisualizerColumnDate</fullName>
        <categories>Recurring-Donations, Component</categories>
        <language>en_US</language>
        <protected>true</protected>
        <shortDescription>Date Column Header</shortDescription>
        <value>Date</value>
    </labels>
    <labels>
        <fullName>RD2_ScheduleVisualizerErrorEnhancedRDNot</fullName>
        <categories>Recurring-Donations, Error, Component</categories>
        <language>en_US</language>
        <protected>true</protected>
        <shortDescription>Error when Enhanced RD is not enabled</shortDescription>
        <value>This component must be used on a Recurring Donations record page.</value>
    </labels>
    <labels>
        <fullName>RD2_ScheduleVisualizerErrorInvalidUsage</fullName>
        <categories>Recurring-Donations, Error, Component</categories>
        <language>en_US</language>
        <protected>true</protected>
        <shortDescription>Error when the component is used on a Non-Recurring Donations page</shortDescription>
        <value>You must enable Enhanced Recurring Donations to use this component.</value>
    </labels>
    <labels>
        <fullName>RD2_ScheduleVisualizerMessageNoSchedule</fullName>
        <categories>Recurring-Donations, Error, Component</categories>
        <language>en_US</language>
        <protected>true</protected>
        <shortDescription>Message when there is no future schedule to render</shortDescription>
        <value>There are no scheduled installment Opportunities.</value>
    </labels>
    <labels>
        <fullName>RD2_ScheduleVisualizerMessageNoActiveSchedule</fullName>
        <categories>Recurring-Donations, Error, Component</categories>
        <language>en_US</language>
        <protected>true</protected>
        <shortDescription>Message when there is no active schedule to render</shortDescription>
        <value>There is no active schedule for this Recurring Donation.</value>
    </labels>
    <labels>
        <fullName>RD2_ScheduleVisualizerTitle</fullName>
        <categories>Recurring-Donations, Component</categories>
        <language>en_US</language>
        <protected>true</protected>
        <shortDescription>Title of the Schedule Visualizer Component</shortDescription>
        <value>Upcoming Installments</value>
    </labels>
    <labels>
        <fullName>RecurringDonationNameSuffix</fullName>
        <categories>Recurring Donations</categories>
        <language>en_US</language>
        <protected>true</protected>
        <shortDescription>Recurring Donation Name Suffix</shortDescription>
        <value>Recurring</value>
    </labels>
    <labels>
        <fullName>RD_ContactMustBelongToAccount</fullName>
        <categories>Recurring-Donations, Error</categories>
        <language>en_US</language>
        <protected>true</protected>
        <shortDescription>Validate Recurring Donations data if contact is not found with HH Account</shortDescription>
        <value>You must select a Contact associated with this Household Account.</value>
    </labels>
    <labels>
        <fullName>RD_DonorIsRequired</fullName>
        <categories>Recurring-Donations, Error</categories>
        <language>en_US</language>
        <protected>true</protected>
        <shortDescription>Validate Recurring Donations data if contact and account are missing</shortDescription>
        <value>You must select an Account or Contact.</value>
    </labels>
    <labels>
        <fullName>RD_ErrorAddDonationHeaderText</fullName>
        <categories>Recurring-Donations, Error</categories>
        <language>en_US</language>
        <protected>true</protected>
        <shortDescription>Refresh Opportunities</shortDescription>
        <value>Refresh Opportunities</value>
    </labels>
    <labels>
        <fullName>RD_ErrorAddDonationMissingId</fullName>
        <categories>Recurring-Donations, Error</categories>
        <language>en_US</language>
        <protected>true</protected>
        <shortDescription>Recurring Donation ID missing</shortDescription>
        <value>Recurring Donation ID missing. Please select a valid recurring donation record.</value>
    </labels>
    <labels>
        <fullName>RD_ErrorAddDonationPermissionDenied</fullName>
        <categories>Recurring-Donations, Error</categories>
        <language>en_US</language>
        <protected>true</protected>
        <shortDescription>You do not have permission to create a donation record</shortDescription>
        <value>You do not have permission to create a donation record. Please contact your system administrator for more information.</value>
    </labels>
    <labels>
        <fullName>RD_ErrorLegacyBatchJobCannotBeRun</fullName>
        <categories>Recurring-Donations, Error</categories>
        <language>en_US</language>
        <protected>true</protected>
        <shortDescription>The legacy RD Batch job cannot be executed when Enhanced RD is enabled</shortDescription>
        <value>The legacy Recurring Donations batch job cannot be executed because Enhanced Recurring Donations is enabled in this org.</value>
    </labels>
    <labels>
        <fullName>RD_ErrorMoreClosedWonOpportunitiesThanInstallments</fullName>
        <categories>Recurring-Donations, Error</categories>
        <language>en_US</language>
        <protected>true</protected>
        <shortDescription>More ClosedWon donations than Installments</shortDescription>
        <value>There are more Closed Won Opportunities associated with this Recurring Donation than the number of Installments defined.</value>
    </labels>
    <labels>
        <fullName>RD_ErrorNotEnoughClosedValueForFixedLength</fullName>
        <categories>Recurring-Donations, Error</categories>
        <language>en_US</language>
        <protected>true</protected>
        <shortDescription>The total Amount of all Closed Won Opps is not equal to the RD Amount.</shortDescription>
        <value>The combined Amount of all related Closed Won and Pledged Opportunities must match the Amount of a Fixed Length Recurring Donation.</value>
    </labels>
    <labels>
        <fullName>REL_Create_New_Relationship</fullName>
        <categories>Relationships, relationship-viewer</categories>
        <language>en_US</language>
        <protected>false</protected>
        <shortDescription>Relationship Viewer - Create</shortDescription>
        <value>Create New Relationship</value>
    </labels>
    <labels>
        <fullName>REL_Former</fullName>
        <categories>Relationships, relationship-viewer</categories>
        <language>en_US</language>
        <protected>false</protected>
        <shortDescription>Relationship Viewer - Former</shortDescription>
        <value>Former</value>
    </labels>
    <labels>
        <fullName>REL_No_Relationships</fullName>
        <categories>Relationships, relationship-viewer</categories>
        <language>en_US</language>
        <protected>false</protected>
        <shortDescription>Relationship Viewer - No Relationship</shortDescription>
        <value>There are no Relationships for this Contact.</value>
    </labels>
    <labels>
        <fullName>REL_RECenter</fullName>
        <categories>Relationships, relationship-viewer</categories>
        <language>en_US</language>
        <protected>false</protected>
        <shortDescription>Relationship Viewer - Re-center</shortDescription>
        <value>Re-Center on This Contact</value>
    </labels>
    <labels>
        <fullName>REL_Return_to_Contact</fullName>
        <categories>Relationships, relationship-viewer</categories>
        <language>en_US</language>
        <protected>false</protected>
        <shortDescription>Relationship Viewer - Return to Contact</shortDescription>
        <value>Return to Contact</value>
    </labels>
    <labels>
        <fullName>REL_View_Contact_Record</fullName>
        <categories>Relationships, relationship-viewer</categories>
        <language>en_US</language>
        <protected>false</protected>
        <shortDescription>Relationship Viewer - View Contact Record</shortDescription>
        <value>View Contact Record</value>
    </labels>
    <labels>
        <fullName>RP_CustomerJourneyLinkLabel</fullName>
        <language>en_US</language>
        <protected>true</protected>
        <shortDescription>Resources Page - Customer Journey link</shortDescription>
        <value>Salesforce.org Webinars and Events</value>
    </labels>
    <labels>
        <fullName>RP_DeeperParagraph</fullName>
        <language>en_US</language>
        <protected>true</protected>
        <shortDescription>Resources Page - Deeper Paragraph</shortDescription>
        <value>Dive deeper into Salesforce and learn everything you need to be successful.</value>
    </labels>
    <labels>
        <fullName>RP_DeeperSubtitle</fullName>
        <language>en_US</language>
        <protected>true</protected>
        <shortDescription>Resources Page - Deeper Subtitle</shortDescription>
        <value>3. Dive Deeper</value>
    </labels>
    <labels>
        <fullName>RP_GettingStarted</fullName>
        <language>en_US</language>
        <protected>true</protected>
        <shortDescription>Resources Page - Getting Started component title</shortDescription>
        <value>Getting Started</value>
    </labels>
    <labels>
        <fullName>RP_GitHubSubtitle</fullName>
        <language>en_US</language>
        <protected>true</protected>
        <shortDescription>Resources Page - GitHub Subtitle</shortDescription>
        <value>updates are pushed automatically; no installation needed!</value>
    </labels>
    <labels>
        <fullName>RP_GitHubTitle</fullName>
        <language>en_US</language>
        <protected>true</protected>
        <shortDescription>Resources Page - GitHub title</shortDescription>
        <value>Latest Release Notes</value>
    </labels>
    <labels>
        <fullName>RP_NpspLinkLabel</fullName>
        <language>en_US</language>
        <protected>true</protected>
        <shortDescription>Resources Page - Npsp Link</shortDescription>
        <value>Getting Started with Salesforce for Nonprofits</value>
    </labels>
    <labels>
        <fullName>RP_ProductNameLabel</fullName>
        <language>en_US</language>
        <protected>true</protected>
        <shortDescription>Resources Page - Product Name</shortDescription>
        <value>Nonprofit Success Pack (NPSP)</value>
    </labels>
    <labels>
        <fullName>RP_ReleaseGitHub</fullName>
        <language>en_US</language>
        <protected>true</protected>
        <shortDescription>Resources Page - Release GitHub</shortDescription>
        <value>Released:</value>
    </labels>
    <labels>
        <fullName>RP_ReleaseNotesLink</fullName>
        <language>en_US</language>
        <protected>true</protected>
        <shortDescription>Resources Page - Release Notes Link</shortDescription>
        <value>Read full release notes &gt;</value>
    </labels>
    <labels>
        <fullName>RP_Remote_Site_Settings_Deactivated</fullName>
        <language>en_US</language>
        <protected>true</protected>
        <shortDescription>RP Remote Site Settings Deactivated</shortDescription>
        <value>To take advantage of all the new functionality on the Getting Started page, go to Setup, search for Remote Site Settings, and ensure that the SFDOEndpoints site is active. If it isn't, click Edit, check the Active box, and click Save.</value>
    </labels>
    <labels>
        <fullName>RP_SalesforceOrgLinkLabel</fullName>
        <language>en_US</language>
        <protected>true</protected>
        <shortDescription>Resources Page - Salesforce Org Link</shortDescription>
        <value>Hub Community Weekly Office Hours</value>
    </labels>
    <labels>
        <fullName>RP_SubTitle</fullName>
        <language>en_US</language>
        <protected>true</protected>
        <shortDescription>Resources Page - SubTitle</shortDescription>
        <value>You now have access to ALL the powerful features of Salesforce Enterprise Edition PLUS the ability to better manage donors with the Nonprofit Success Pack application. Now let&apos;s get started.</value>
    </labels>
    <labels>
        <fullName>RP_Title</fullName>
        <language>en_US</language>
        <protected>true</protected>
        <shortDescription>Resources Page - Title</shortDescription>
        <value>Welcome to Salesforce and the Nonprofit Success Pack (NPSP)!</value>
    </labels>
    <labels>
        <fullName>RP_TrailheadLinkLabel</fullName>
        <language>en_US</language>
        <protected>true</protected>
        <shortDescription>Resources Page - Trailhead Link</shortDescription>
        <value>Getting Started with Salesforce and NPSP Trailmix</value>
    </labels>
    <labels>
        <fullName>RP_TrailheadParagraph</fullName>
        <language>en_US</language>
        <protected>true</protected>
        <shortDescription>Resources Page - Trailhead Paragraph</shortDescription>
        <value>Get started with the Nonprofit Success Pack by learning the basics of Salesforce and donor and volunteer management.</value>
    </labels>
    <labels>
        <fullName>RP_TrailheadSubtitle</fullName>
        <language>en_US</language>
        <protected>true</protected>
        <shortDescription>Resources Page - Trailhead Subtitle</shortDescription>
        <value>1. Learn with Trailhead</value>
    </labels>
    <labels>
        <fullName>RP_USParagraph</fullName>
        <language>en_US</language>
        <protected>true</protected>
        <shortDescription>Resources Page - Power of Us Paragraph</shortDescription>
        <value>Get help from our active community of fellow NPSP users, or reach out to Salesforce.org.</value>
    </labels>
    <labels>
        <fullName>RP_UsHubLinkLabel</fullName>
        <language>en_US</language>
        <protected>true</protected>
        <shortDescription>Resources Page - Power of Us Hub Link</shortDescription>
        <value>Power of Us HUB</value>
    </labels>
    <labels>
        <fullName>RP_UsSubtitle</fullName>
        <language>en_US</language>
        <protected>true</protected>
        <shortDescription>Resources Page - Power of Us Subtitle</shortDescription>
        <value>2. Join the Community</value>
    </labels>
    <labels>
        <fullName>RP_Videos</fullName>
        <language>en_US</language>
        <protected>true</protected>
        <shortDescription>Nonprofit Success Pack (NPSP) Resources Page - Youtube Videos</shortDescription>
        <value>How-To videos</value>
    </labels>
    <labels>
        <fullName>RP_WebinarLinkLabel</fullName>
        <language>en_US</language>
        <protected>true</protected>
        <shortDescription>Resources Page - Webinar Link</shortDescription>
        <value>NPSP Product Documentation</value>
    </labels>
    <labels>
        <fullName>RP_YoutubeChannel</fullName>
        <language>en_US</language>
        <protected>true</protected>
        <shortDescription>Resources Page - Salesforce Foundation Youtube Channel</shortDescription>
        <value>View more on our youtube channel &gt;</value>
    </labels>
    <labels>
        <fullName>RecurringDonationAccountAndContactError</fullName>
        <categories>Recurring Donations</categories>
        <language>en_US</language>
        <protected>false</protected>
        <shortDescription>RecurringDonationAccountAndContactError</shortDescription>
        <value>You can specify either an Organization or Contact for a Recurring Donation, but not both.</value>
    </labels>
    <labels>
        <fullName>Saved</fullName>
        <language>en_US</language>
        <protected>true</protected>
        <shortDescription>Saved</shortDescription>
        <value>Saved.</value>
    </labels>
    <labels>
        <fullName>Settings_not_Saved</fullName>
        <language>en_US</language>
        <protected>true</protected>
        <shortDescription>Settings not Saved</shortDescription>
        <value>Settings not saved</value>
    </labels>
    <labels>
        <fullName>SmartyStreets_Help_Text</fullName>
        <language>en_US</language>
        <protected>true</protected>
        <shortDescription>SmartyStreets Help Test</shortDescription>
        <value>Make sure you have entered both the Auth ID and Auth Token provided to you by SmartyStreets. You will find them in your SmartyStreets API Keys page.</value>
    </labels>
    <labels>
        <fullName>Zip_Not_Found</fullName>
        <categories>address, verification</categories>
        <language>en_US</language>
        <protected>true</protected>
        <shortDescription>Zip Not Found</shortDescription>
        <value>Zip code not found.</value>
    </labels>
    <labels>
        <fullName>Zipcode_Verification_Limit</fullName>
        <categories>address, verification</categories>
        <language>en_US</language>
        <protected>true</protected>
        <shortDescription>Zipcode Verification Limit</shortDescription>
        <value>You cannot verify more than 100 zipcodes at a time.</value>
    </labels>
    <labels>
        <fullName>adapterException</fullName>
        <language>en_US</language>
        <protected>true</protected>
        <shortDescription>Throw exception to external call</shortDescription>
        <value>Invalid call. This function is reserved for Salesforce use.</value>
    </labels>
    <labels>
        <fullName>addrCiceroMissingAPIKey</fullName>
        <categories>Cicero address verification service</categories>
        <language>en_US</language>
        <protected>true</protected>
        <shortDescription>addrCiceroMissingAPIKey</shortDescription>
        <value>You must specify the Cicero API Key in the Auth Token field for Address Verification. Log into Salesforce and go to People | Addresses on the NPSP Settings page.</value>
    </labels>
    <labels>
        <fullName>addrCopyConAddBtnConfirm</fullName>
        <categories>ADDR_CopyConAddrHHObjBTN</categories>
        <language>en_US</language>
        <protected>true</protected>
        <shortDescription>Message that appears to confirm the address copy action.</shortDescription>
        <value>You are about to copy the Address. Do you want to continue?</value>
    </labels>
    <labels>
        <fullName>addrCopyConAddBtnFls</fullName>
        <categories>ADDR_CopyConAddrHHObjBTN</categories>
        <language>en_US</language>
        <protected>true</protected>
        <shortDescription>Label that appears when user does not pass FLS check to copy the address</shortDescription>
        <value>You don&apos;t have the required field permissions. Contact your system administrator to inquire about getting the necessary permissions.</value>
    </labels>
    <labels>
        <fullName>addrCopyConAddBtnHHObjOnly</fullName>
        <categories>ADDR_CopyConAddrHHObjBTN</categories>
        <language>en_US</language>
        <protected>false</protected>
        <shortDescription>addrCopyConAddBtnHHObjOnly</shortDescription>
        <value>The Copy Address to Household button only works with Contacts associated with a Household object.</value>
    </labels>
    <labels>
        <fullName>addrGeneralSettings</fullName>
        <categories>Address Settings</categories>
        <language>en_US</language>
        <protected>false</protected>
        <shortDescription>addrGeneralSettings</shortDescription>
        <value>General Address Settings</value>
    </labels>
    <labels>
        <fullName>addrHHAccountOnly</fullName>
        <categories>Address Management</categories>
        <language>en_US</language>
        <protected>true</protected>
        <shortDescription>addrHHAccountOnly</shortDescription>
        <value>To use Addresses with non-Household Accounts, you must select Organizational Account Addresses Enabled in NPSP Settings | People | Addresses.</value>
    </labels>
    <labels>
        <fullName>addrHHAddressAlwaysDefault</fullName>
        <categories>Manage Household UI</categories>
        <language>en_US</language>
        <protected>false</protected>
        <shortDescription>addrHHAddressAlwaysDefault</shortDescription>
        <value>The Household Address will be copied to all Contacts that do not have an Address Override.</value>
    </labels>
    <labels>
        <fullName>addrSeasonalOverlap</fullName>
        <categories>Address Management</categories>
        <language>en_US</language>
        <protected>false</protected>
        <shortDescription>addrSeasonalOverlap</shortDescription>
        <value>Seasonal Address dates cannot overlap with any other Seasonal Addresses for this Household.</value>
    </labels>
    <labels>
        <fullName>addrSeasonalPartial</fullName>
        <categories>Address Management</categories>
        <language>en_US</language>
        <protected>false</protected>
        <shortDescription>addrSeasonalPartial</shortDescription>
        <value>In the Seasonal Information section, please select values for all Seasonal fields, or leave them all blank.</value>
    </labels>
    <labels>
        <fullName>alloAddRow</fullName>
        <categories>Allocation</categories>
        <language>en_US</language>
        <protected>false</protected>
        <shortDescription>alloAddRow</shortDescription>
        <value>Add Row</value>
    </labels>
    <labels>
        <fullName>alloAddRowAtPosition</fullName>
        <categories>Allocation</categories>
        <language>en_US</language>
        <protected>false</protected>
        <shortDescription>alloAddRowAtPosition</shortDescription>
        <value>Add Row at Position</value>
    </labels>
    <labels>
        <fullName>alloAmountOrPercent</fullName>
        <categories>Allocation, Error</categories>
        <language>en_US</language>
        <protected>false</protected>
        <shortDescription>alloAmountOrPercent</shortDescription>
        <value>Enter a value in either the Amount field or the Percent field.</value>
    </labels>
    <labels>
        <fullName>alloBatchCreateDefault</fullName>
        <categories>Allocation, Settings</categories>
        <language>en_US</language>
        <protected>false</protected>
        <shortDescription>alloBatchCreateDefault</shortDescription>
        <value>Batch Create Default Allocations</value>
    </labels>
    <labels>
        <fullName>alloBatchDefaultInfo</fullName>
        <categories>Allocation, Settings</categories>
        <language>en_US</language>
        <protected>false</protected>
        <shortDescription>alloBatchDefaultInfo</shortDescription>
        <value>This utility runs a batch process that creates default Allocations for all existing Opportunities, except Opportunities excluded in the GAU Allocations Rollup Settings.
&lt;br/&gt;
&lt;br/&gt;
To run this utility, default Allocations must be enabled and a default General Accounting Unit must be selected. You only need to run this tool once after enabling default Allocations, as all new Opportunities will receive a default Allocation once enabled.
&lt;br/&gt;
&lt;br/&gt;
To check your GAU Allocation settings, go to Donations | GAU Allocations.</value>
    </labels>
    <labels>
        <fullName>alloBtnCancel</fullName>
        <categories>Allocation</categories>
        <language>en_US</language>
        <protected>false</protected>
        <shortDescription>alloBtnCancel</shortDescription>
        <value>Cancel</value>
    </labels>
    <labels>
        <fullName>alloBtnSaveAndClose</fullName>
        <categories>Allocation</categories>
        <language>en_US</language>
        <protected>false</protected>
        <shortDescription>alloBtnSaveAndClose</shortDescription>
        <value>Save</value>
    </labels>
    <labels>
        <fullName>alloCampaignExceedsOppAmount</fullName>
        <categories>Allocation, Error</categories>
        <language>en_US</language>
        <protected>false</protected>
        <shortDescription>alloCampaignExceedsOppAmount</shortDescription>
        <value>Your Campaign Allocations were not created. Campaign Allocations for the Opportunity exceeded the Opportunity amount.</value>
    </labels>
    <labels>
        <fullName>alloCantAllocateNothing</fullName>
        <categories>Allocation, Error</categories>
        <language>en_US</language>
        <protected>false</protected>
        <shortDescription>alloCantAllocateNothing</shortDescription>
        <value>You can't create Allocations for an Opportunity with a blank or zero amount.</value>
    </labels>
    <labels>
        <fullName>alloDefaultGAUMissing</fullName>
        <categories>Allocation, Error</categories>
        <language>en_US</language>
        <protected>false</protected>
        <shortDescription>Default Allocations are enabled, but no default GAU is selected.</shortDescription>
        <value>You've selected Default Allocations Enabled. You also need to select a Default General Accounting Unit.</value>
    </labels>
    <labels>
        <fullName>alloDefaultNotEnabled</fullName>
        <categories>Allocation, Error</categories>
        <language>en_US</language>
        <protected>true</protected>
        <shortDescription>You must enable Default Allocations in order to allocate at the payment level.</shortDescription>
        <value>You must enable Default Allocations in order to allocate at the payment level.</value>
    </labels>
    <labels>
        <fullName>alloDefaultNotPercent</fullName>
        <categories>Allocation, Error</categories>
        <language>en_US</language>
        <protected>false</protected>
        <shortDescription>alloDefaultNotPercent</shortDescription>
        <value>The General Accounting Unit set as default in NPSP Settings can only have amount-based, not percentage-based Allocations.</value>
    </labels>
    <labels>
        <fullName>alloDeleteRow</fullName>
        <categories>Allocation</categories>
        <language>en_US</language>
        <protected>false</protected>
        <shortDescription>alloDeleteRow</shortDescription>
        <value>Delete</value>
    </labels>
    <labels>
        <fullName>alloExceedsOppAmount</fullName>
        <categories>Allocation, Error</categories>
        <language>en_US</language>
        <protected>false</protected>
        <shortDescription>The allocations for this opportunity are greater than the amount of the opportun</shortDescription>
        <value>The Allocation totals for this Opportunity exceed the Opportunity amount. Update your Allocation amounts first, then update the Opportunity amount to match.</value>
    </labels>
    <labels>
        <fullName>alloExceedsPmtAmount</fullName>
        <categories>Allocation, Error</categories>
        <language>en_US</language>
        <protected>true</protected>
        <shortDescription>The Allocations for this Payment are greater than the amount of the Payment.</shortDescription>
        <value>The Allocations for this Payment exceed the Payment amount. Update your Allocation amounts, and then adjust the Payment amount.</value>
    </labels>
    <labels>
        <fullName>alloManageCampaignAllocations</fullName>
        <categories>Allocation</categories>
        <language>en_US</language>
        <protected>false</protected>
        <shortDescription>alloManageCampaignAllocations</shortDescription>
        <value>Manage Campaign Allocations</value>
    </labels>
    <labels>
        <fullName>alloManageOppAllocations</fullName>
        <categories>Allocation</categories>
        <language>en_US</language>
        <protected>false</protected>
        <shortDescription>alloManageOppAllocations</shortDescription>
        <value>Manage Opportunity Allocations</value>
    </labels>
    <labels>
        <fullName>alloManagePaymentAllocations</fullName>
        <categories>Allocation</categories>
        <language>en_US</language>
        <protected>true</protected>
        <shortDescription>alloManagePaymentAllocations</shortDescription>
        <value>Manage Payment Allocations</value>
    </labels>
    <labels>
        <fullName>alloManageRecurringDonationAllocations</fullName>
        <categories>Allocation</categories>
        <language>en_US</language>
        <protected>false</protected>
        <shortDescription>alloManageRecurringDonationAllocations</shortDescription>
        <value>Manage Recurring Donation Allocations</value>
    </labels>
    <labels>
        <fullName>alloModifyCurrency</fullName>
        <categories>Allocation, Error</categories>
        <language>en_US</language>
        <protected>false</protected>
        <shortDescription>alloModifyCurrency</shortDescription>
        <value>You can't modify Allocation currencies directly. NPSP updates Allocation currencies when you update the currency of the parent Opportunity, Campaign, or Recurring Donation.</value>
    </labels>
    <labels>
        <fullName>alloNegativeAmount</fullName>
        <categories>Allocation, Error</categories>
        <language>en_US</language>
        <protected>false</protected>
        <shortDescription>alloNegativeAmount</shortDescription>
        <value>The Amount field can't contain a negative value.</value>
    </labels>
    <labels>
        <fullName>alloNegativePercent</fullName>
        <categories>Allocation, Error</categories>
        <language>en_US</language>
        <protected>false</protected>
        <shortDescription>alloNegativePercent</shortDescription>
        <value>The Percent field can't contain a negative value.</value>
    </labels>
    <labels>
        <fullName>alloObjectUnsupported</fullName>
        <categories>Allocation</categories>
        <language>en_US</language>
        <protected>true</protected>
        <shortDescription>alloObjectUnsupported</shortDescription>
        <value>The Manage Allocations button is only supported from a Campaign, Opportunity, Payment or Recurring Donation record.</value>
    </labels>
    <labels>
        <fullName>alloPaidPmtsExceedsOpp</fullName>
        <categories>Allocation, Error</categories>
        <language>en_US</language>
        <protected>true</protected>
        <shortDescription>alloPaidPmtsExceedsOpp</shortDescription>
        <value>The total allocation of paid payments cannot exceed the opportunity allocation for a GAU.</value>
    </labels>
    <labels>
        <fullName>alloPaymentNotEnabled</fullName>
        <categories>Allocation, Error</categories>
        <language>en_US</language>
        <protected>true</protected>
        <shortDescription>Payment-level allocations are not enabled.</shortDescription>
        <value>Payment-level Allocations aren't enabled for your organization. Try allocating at the Opportunity level instead.</value>
    </labels>
    <labels>
        <fullName>alloPaymentOverallocatedError</fullName>
        <categories>Allocation, Error</categories>
        <language>en_US</language>
        <protected>true</protected>
        <shortDescription>alloPaymentOverallocatedError</shortDescription>
        <value>The amount allocated is more than the amount of the Payment. Please update the Payment Allocation amount(s) so the total equals the Payment Amount. See Opportunity “{0}, Id: {1}”</value>
    </labels>
    <labels>
        <fullName>alloPercentExceed100</fullName>
        <categories>Allocation, Error</categories>
        <language>en_US</language>
        <protected>false</protected>
        <shortDescription>Percent based Allocations cannot exceed 100%.</shortDescription>
        <value>Percent-based Allocations cannot exceed 100%.</value>
    </labels>
    <labels>
        <fullName>alloPmtOppSingleTransaction</fullName>
        <categories>Allocation, Error</categories>
        <language>en_US</language>
        <protected>true</protected>
        <shortDescription>alloPmtOppSingleTransaction</shortDescription>
        <value>Opportunity and Payment Allocations for the same Opportunity record cannot be created or modified at the same time.</value>
    </labels>
    <labels>
        <fullName>alloRemainder</fullName>
        <categories>Allocation</categories>
        <language>en_US</language>
        <protected>false</protected>
        <shortDescription>alloRemainder</shortDescription>
        <value>Remainder:</value>
    </labels>
        <labels>
        <fullName>alloRemoveOppWithPmt</fullName>
        <categories>Allocation, Error</categories>
        <language>en_US</language>
        <protected>true</protected>
        <shortDescription>alloRemoveOppWithPmt</shortDescription>
        <value>You cannot remove an opportunity allocation for a GAU that has paid payment allocations.</value>
    </labels>
    <labels>
        <fullName>alloSignMistmatch</fullName>
        <categories>Allocation, Error</categories>
        <language>en_US</language>
        <protected>true</protected>
        <shortDescription>Sign on Payment and Allocation amount must match(Both positive or both negative)</shortDescription>
        <value>Negative Allocations are only allowed in negative donations and positive Allocations are not allowed in negative donations.</value>
    </labels>
    <labels>
        <fullName>alloSingleParent</fullName>
        <categories>Allocation, Error</categories>
        <language>en_US</language>
        <protected>false</protected>
        <shortDescription>Each Allocation must have a single parent object: Pmt, Opp, Rec Donation, Camp.</shortDescription>
        <value>Ensure that this Allocation has only one parent object: Payment, Opportunity, Recurring Donation, or Campaign.</value>
    </labels>
    <labels>
        <fullName>alloTotalExceedsOppAmt</fullName>
        <categories>Allocation</categories>
        <language>en_US</language>
        <protected>false</protected>
        <shortDescription>Allocations cannot exceed the amount of the related Payment or Opportunity.</shortDescription>
        <value>Allocation totals can't exceed the amount of the related Payment or Opportunity.</value>
    </labels>
    <labels>
        <fullName>alloTotals</fullName>
        <categories>Allocation</categories>
        <language>en_US</language>
        <protected>false</protected>
        <shortDescription>alloTotals</shortDescription>
        <value>Totals:</value>
    </labels>
    <labels>
        <fullName>alloUnallocated</fullName>
        <categories>Allocation</categories>
        <language>en_US</language>
        <protected>false</protected>
        <shortDescription>alloUnallocated</shortDescription>
        <value>unallocated</value>
    </labels>
    <labels>
        <fullName>bdiAccountCustomIdError</fullName>
        <categories>Data Importer</categories>
        <language>en_US</language>
        <protected>false</protected>
        <shortDescription>bdiAccountCustomIdError</shortDescription>
        <value>The Account Custom Unique ID setting field {0} must have matching fields in the NPSP Data Import object whose API Names are {1} and {2}.</value>
    </labels>
    <labels>
        <fullName>bdiAdditionalObjChildNotUpdated</fullName>
        <language>en_US</language>
        <protected>true</protected>
        <shortDescription>bdiAdditionalObjChildNotUpdated</shortDescription>
        <value>Unable to update the child record's lookup field with the parent record's ID. The record could not be updated because of this system error:</value>
    </labels>
    <labels>
        <fullName>bdiAdditionalObjPredNotFound</fullName>
        <categories>Data Importer</categories>
        <language>en_US</language>
        <protected>true</protected>
        <shortDescription>bdiAdditionalObjPredNotFound</shortDescription>
        <value>Error: record not created. This record is dependent on {0} which couldn&apos;&apos;t be found.</value>
    </labels>
    <labels>
        <fullName>bdiAdditionalObjRequiredFieldsNull</fullName>
        <categories>Data Importer</categories>
        <language>en_US</language>
        <protected>true</protected>
        <shortDescription>bdiAdditionalObjRequiredFieldsNull</shortDescription>
        <value>Error: record not created, missing required fields:</value>
    </labels>
    <labels>
        <fullName>bdiBatchException</fullName>
        <categories>Data Importer</categories>
        <language>en_US</language>
        <protected>false</protected>
        <shortDescription>bdiBatchException</shortDescription>
        <value>An error occurred during the process.  The following status was the first reported error:</value>
    </labels>
    <labels>
        <fullName>bdiBehaviorBestMatchOrCreate</fullName>
        <categories>Data Importer</categories>
        <language>en_US</language>
        <protected>true</protected>
        <shortDescription>settings label for BestMatchOrCreate behavior</shortDescription>
        <value>Best Match or Create - Import a record if it matches an existing record; create a new record if no match found.</value>
    </labels>
    <labels>
        <fullName>bdiBehaviorDoNotMatch</fullName>
        <categories>Data Importer</categories>
        <language>en_US</language>
        <protected>false</protected>
        <shortDescription>settings label for DoNotMatch behavior</shortDescription>
        <value>Do Not Match - No matching is attempted; new records are created.</value>
    </labels>
    <labels>
        <fullName>bdiBehaviorExactMatchOrCreate</fullName>
        <categories>Data Importer</categories>
        <language>en_US</language>
        <protected>true</protected>
        <shortDescription>settings label for ExactMatchOrCreate behavior</shortDescription>
        <value>Single Match or Create - Import a record if it matches a single existing record; create a new record if no single match found.</value>
    </labels>
    <labels>
        <fullName>bdiBehaviorRequireBestMatch</fullName>
        <categories>Data Importer</categories>
        <language>en_US</language>
        <protected>true</protected>
        <shortDescription>settings label for RequireBestMatch behavior</shortDescription>
        <value>Best Match - Only import a record when it matches at least 1 existing record, and update the best matched record.</value>
    </labels>
    <labels>
        <fullName>bdiBehaviorRequireExactMatch</fullName>
        <categories>Data Importer</categories>
        <language>en_US</language>
        <protected>true</protected>
        <shortDescription>settings label for RequireExactMatch behavior</shortDescription>
        <value>Single Match - Only import a record if it matches a single existing record.</value>
    </labels>
    <labels>
        <fullName>bdiBehaviorRequireNoMatch</fullName>
        <categories>Data Importer</categories>
        <language>en_US</language>
        <protected>true</protected>
        <shortDescription>settings label for RequireNoMatch behavior</shortDescription>
        <value>No Match - Only import a record if it doesn&apos;t match an existing record.</value>
    </labels>
    <labels>
        <fullName>bdiBtnClose</fullName>
        <categories>Data Importer, Opportunity Send Acknowledgment, Account Conversion</categories>
        <language>en_US</language>
        <protected>false</protected>
        <shortDescription>bdiBtnClose</shortDescription>
        <value>Close</value>
    </labels>
    <labels>
        <fullName>bdiComplete</fullName>
        <categories>Data Importer</categories>
        <language>en_US</language>
        <protected>false</protected>
        <shortDescription>bdiComplete</shortDescription>
        <value>Completed</value>
    </labels>
    <labels>
        <fullName>bdiCompleteWithErrors</fullName>
        <categories>Data Importer</categories>
        <language>en_US</language>
        <protected>false</protected>
        <shortDescription>bdiCompleteWithErrors</shortDescription>
        <value>Errors</value>
    </labels>
    <labels>
        <fullName>bdiContactCustomIdError</fullName>
        <categories>Data Importer</categories>
        <language>en_US</language>
        <protected>false</protected>
        <shortDescription>bdiContactCustomIdError</shortDescription>
        <value>The Contact Custom Unique ID setting field {0} must have matching fields in the NPSP Data Import object whose API Names are {1} and {2}.</value>
    </labels>
    <labels>
        <fullName>bdiContactMatchEmail</fullName>
        <categories>Data Importer</categories>
        <language>en_US</language>
        <protected>false</protected>
        <shortDescription>bdiContactMatchEmail</shortDescription>
        <value>Email only</value>
    </labels>
    <labels>
        <fullName>bdiContactMatchFnameEmail</fullName>
        <categories>Data Importer</categories>
        <language>en_US</language>
        <protected>false</protected>
        <shortDescription>bdiContactMatchFnameEmail</shortDescription>
        <value>First Name and Email</value>
    </labels>
    <labels>
        <fullName>bdiContactMatchFnameLname</fullName>
        <categories>Data Importer</categories>
        <language>en_US</language>
        <protected>false</protected>
        <shortDescription>bdiContactMatchFnameLname</shortDescription>
        <value>First Name and Last Name</value>
    </labels>
    <labels>
        <fullName>bdiContactMatchFnameLnameEmail</fullName>
        <categories>Data Importer</categories>
        <language>en_US</language>
        <protected>false</protected>
        <shortDescription>bdiContactMatchFnameLnameEmail</shortDescription>
        <value>First Name, Last Name, and Email</value>
    </labels>
    <labels>
        <fullName>bdiContactMatchFnameLnamePhone</fullName>
        <categories>Data Importer</categories>
        <language>en_US</language>
        <protected>true</protected>
        <shortDescription>Data Importer Contact matching option for Fname, Lname, Phone</shortDescription>
        <value>First Name, Last Name, and Phone</value>
    </labels>
    <labels>
        <fullName>bdiContactMatchLnameEmail</fullName>
        <categories>Data Importer</categories>
        <language>en_US</language>
        <protected>false</protected>
        <shortDescription>bdiContactMatchLnameEmail</shortDescription>
        <value>Last Name and Email</value>
    </labels>
    <labels>
        <fullName>bdiCreated</fullName>
        <categories>Data Importer</categories>
        <language>en_US</language>
        <protected>false</protected>
        <shortDescription>bdiCreated</shortDescription>
        <value>Created</value>
    </labels>
    <labels>
        <fullName>bdiAdvancedMapping</fullName>
        <categories>Settings</categories>
        <language>en_US</language>
        <protected>true</protected>
        <shortDescription>Data Import Advanced Mapping Summary</shortDescription>
        <value>Data Import Advanced Mapping</value>
    </labels>
    <labels>
        <fullName>bdiDataImporterConfigTitle</fullName>
        <categories>Data Importer</categories>
        <language>en_US</language>
        <protected>false</protected>
        <shortDescription>bdiDataImporterConfigTitle</shortDescription>
        <value>Configuration Options</value>
    </labels>
    <labels>
        <fullName>bdiDataImporterDescription</fullName>
        <categories>Data Importer</categories>
        <language>en_US</language>
        <protected>false</protected>
        <shortDescription>bdiDataImporterDescription</shortDescription>
        <value>The NPSP Data Importer helps you easily import your data into the Nonprofit Success Pack.</value>
    </labels>
    <labels>
        <fullName>bdiDataImporterInfoLine1</fullName>
        <categories>Data Importer</categories>
        <language>en_US</language>
        <protected>true</protected>
        <shortDescription>bdiDataImporterInfoLine1</shortDescription>
        <value>If you're using Advanced Mapping you can map to any Salesforce object and field—standard or custom—that directly relates to Contacts, Accounts, and Opportunities. With Help Text mapping, each import record can contain up to 2 Contacts, up to 2 Organizations, an optional Home Address, and an optional Donation.</value>
    </labels>
    <labels>
        <fullName>bdiDataImporterInfoLine2</fullName>
        <categories>Data Importer</categories>
        <language>en_US</language>
        <protected>false</protected>
        <shortDescription>bdiDataImporterInfoLine2</shortDescription>
        <value>Salesforce will try to match existing Contacts and Organizations, and update their information, rather than creating duplicate records.</value>
    </labels>
    <labels>
        <fullName>bdiDataImporterInfoLine2b</fullName>
        <categories>Data Importer</categories>
        <language>en_US</language>
        <protected>true</protected>
        <shortDescription>bdiDataImporterInfoLine2b</shortDescription>
        <value>In order to avoid reaching service limits, the NPSP Data Importer does not verify addresses through the verification service you may have specified in NPSP Settings.</value>
    </labels>
    <labels>
        <fullName>bdiDataImporterInfoLine3</fullName>
        <categories>Data Importer</categories>
        <language>en_US</language>
        <protected>false</protected>
        <shortDescription>bdiDataImporterInfoLine3</shortDescription>
        <value>Salesforce will track any data import problems on individual import records. After resolving any issues, you can re-import those failed records without having to worry about creating duplicate records.</value>
    </labels>
    <labels>
        <fullName>bdiDataImporterInfoLine4</fullName>
        <categories>Data Importer</categories>
        <language>en_US</language>
        <protected>false</protected>
        <shortDescription>bdiDataImporterInfoLine4</shortDescription>
        <value>The start of the data import may not begin immediately. Its processing depends on Salesforce&apos;s current activity.</value>
    </labels>
    <labels>
        <fullName>bdiDataImporterInfoTitle</fullName>
        <categories>Data Importer</categories>
        <language>en_US</language>
        <protected>false</protected>
        <shortDescription>bdiDataImporterInfoTitle</shortDescription>
        <value>Important Information</value>
    </labels>
    <labels>
        <fullName>bdiDataImporterNumToProcess</fullName>
        <categories>Data Importer</categories>
        <language>en_US</language>
        <protected>false</protected>
        <shortDescription>bdiDataImporterNumToProcess</shortDescription>
        <value>Number of Data Import records to process:</value>
    </labels>
    <labels>
        <fullName>bdiDataImporterTitle</fullName>
        <categories>Data Importer</categories>
        <language>en_US</language>
        <protected>false</protected>
        <shortDescription>bdiDataImporterTitle</shortDescription>
        <value>NPSP Data Import</value>
    </labels>
    <labels>
        <fullName>bdiDeploymentInProgress</fullName>
        <categories>Data Importer</categories>
        <language>en_US</language>
        <protected>true</protected>
        <shortDescription>bdiDeploymentInProgress</shortDescription>
        <value>Help Text mappings are currently being converted to Advanced Mapping.</value>
    </labels>
    <labels>
        <fullName>bdiDonation</fullName>
        <categories>Data Importer</categories>
        <language>en_US</language>
        <protected>false</protected>
        <shortDescription>bdiDonation</shortDescription>
        <value>Donation</value>
    </labels>
    <labels>
        <fullName>bdiDonationMatchingRuleEmpty</fullName>
        <categories>Data Importer</categories>
        <language>en_US</language>
        <protected>true</protected>
        <shortDescription>error displayed in Data Importer if no donation matching rules set</shortDescription>
        <value>When Donation matching is enabled, you must select one or more fields in Donation Matching Rule.</value>
    </labels>
    <labels>
        <fullName>bdiDryRunBeginButton</fullName>
        <categories>Data Importer</categories>
        <language>en_US</language>
        <protected>true</protected>
        <shortDescription>button label for begin Dry Run</shortDescription>
        <value>Begin Dry Run</value>
    </labels>
    <labels>
        <fullName>bdiDryRunMatched</fullName>
        <categories>Data Importer</categories>
        <language>en_US</language>
        <protected>true</protected>
        <shortDescription>DI Object Status that it was matched in Dry Run</shortDescription>
        <value>Dry Run - Matched</value>
    </labels>
    <labels>
        <fullName>bdiDryRunMatchedBest</fullName>
        <categories>Data Importer</categories>
        <language>en_US</language>
        <protected>true</protected>
        <shortDescription>Status on bdi object to specify it was matched from an ambiguous set in Dry Run</shortDescription>
        <value>Dry Run - Best Match Used</value>
    </labels>
    <labels>
        <fullName>bdiDryRunMatchedId</fullName>
        <categories>Data Importer</categories>
        <language>en_US</language>
        <protected>true</protected>
        <shortDescription>BDI status when matching an object by its Salesforce ID in Dry Run</shortDescription>
        <value>Dry Run - Matched by Id</value>
    </labels>
    <labels>
        <fullName>bdiDryRunNoMatch</fullName>
        <categories>Data Importer</categories>
        <language>en_US</language>
        <protected>true</protected>
        <shortDescription>DI Object Status that it was not matched in Dry Run</shortDescription>
        <value>Dry Run - Matched None</value>
    </labels>
    <labels>
        <fullName>bdiDryRunRecordsError</fullName>
        <categories>Data Importer</categories>
        <language>en_US</language>
        <protected>true</protected>
        <shortDescription>progress field label</shortDescription>
        <value>Records with errors:</value>
    </labels>
    <labels>
        <fullName>bdiDryRunRecordsValidated</fullName>
        <categories>Data Importer</categories>
        <language>en_US</language>
        <protected>true</protected>
        <shortDescription>label on progress widget during Dry Run</shortDescription>
        <value>Records validated:</value>
    </labels>
    <labels>
        <fullName>bdiDryRunTitle</fullName>
        <categories>Data Importer</categories>
        <language>en_US</language>
        <protected>true</protected>
        <shortDescription>title on the progress indicator during dry run mode</shortDescription>
        <value>NPSP Data Importer - Dry Run</value>
    </labels>
    <labels>
        <fullName>bdiErrorBatchNameRequired</fullName>
        <categories>Data Importer</categories>
        <language>en_US</language>
        <protected>true</protected>
        <shortDescription>error when a batch is missing a name</shortDescription>
        <value>Batch Name is a required field.</value>
    </labels>
    <labels>
        <fullName>bdiErrorDataImportCustomSettings</fullName>
        <categories>Data Importer</categories>
        <language>en_US</language>
        <protected>true</protected>
        <shortDescription>error when updating data import custom settings</shortDescription>
        <value>There was an error attempting to update the Custom Settings named Data Import Settings.</value>
    </labels>
    <labels>
        <fullName>bdiErrorDeploymentFailed</fullName>
        <categories>Data Importer</categories>
        <language>en_US</language>
        <protected>true</protected>
        <shortDescription>error deploying metadata during migration from help text to metadata mapping</shortDescription>
        <value>There was an error attempting to convert Help Text mapping and enable Advanced Mapping.</value>
    </labels>
    <labels>
        <fullName>bdiErrorDeploymentFailedLink</fullName>
        <categories>Data Importer</categories>
        <language>en_US</language>
        <protected>true</protected>
        <shortDescription>link to the deployment status page</shortDescription>
        <value>&lt;a href=&quot;{0}&quot; target=&quot;_blank&quot;&gt;You can view the deployment status here.&lt;/a&gt;</value>
    </labels>
    <labels>
        <fullName>bdiErrorDonationLookupMatch</fullName>
        <categories>Data Importer</categories>
        <language>en_US</language>
        <protected>true</protected>
        <shortDescription>error on BDI record if DonationImported or PaymentImported lookups are invalid</shortDescription>
        <value>The lookup value provided in Donation Imported, or Payment Imported, is not valid.</value>
    </labels>
    <labels>
        <fullName>bdiErrorDonationMultiMatch</fullName>
        <categories>Data Importer</categories>
        <language>en_US</language>
        <protected>false</protected>
        <shortDescription>error message if the donation matched multiple opps</shortDescription>
        <value>The Donation information matched against multiple Opportunities, so the NPSP Data Importer did not import it. The Donation Possible Matches field contains the Salesforce Ids of the matched Opportunities.</value>
    </labels>
    <labels>
        <fullName>bdiErrorDonationNoMatch</fullName>
        <categories>Data Importer</categories>
        <language>en_US</language>
        <protected>false</protected>
        <shortDescription>error when no matching donation found, and a match is required</shortDescription>
        <value>The NPSP Data Importer found no matching Donations.</value>
    </labels>
    <labels>
        <fullName>bdiErrorDonationRequireNoMatch</fullName>
        <categories>Data Importer</categories>
        <language>en_US</language>
        <protected>false</protected>
        <shortDescription>error message if the donation matched opp(s), but behavior required no match</shortDescription>
        <value>The Donation information matched against one or more Opportunities, but the setting required no matches, so the NPSP Data Importer did not import it. The Donation Possible Matches field contains the Salesforce Ids of the matched Opportunities.</value>
    </labels>
    <labels>
        <fullName>bdiErrorInvalidCampaignName</fullName>
        <categories>Data Importer</categories>
        <language>en_US</language>
        <protected>false</protected>
        <shortDescription>bdiErrorInvalidCampaignName</shortDescription>
        <value>Invalid Donation Campaign Name</value>
    </labels>
    <labels>
        <fullName>bdiErrorInvalidDonor</fullName>
        <categories>Data Importer</categories>
        <language>en_US</language>
        <protected>false</protected>
        <shortDescription>bdiErrorInvalidDonor</shortDescription>
        <value>Invalid Donation Donor</value>
    </labels>
    <labels>
        <fullName>bdiErrorInvalidIMatchDonations</fullName>
        <categories>Data Importer</categories>
        <language>en_US</language>
        <protected>true</protected>
        <shortDescription>error thrown if specified class doesn&apos;t support the given BDI interface</shortDescription>
        <value>Either the NPSP Data Importer could not find the Apex classs {0}, or this class does not support the {1} interface.</value>
    </labels>
    <labels>
        <fullName>bdiErrorInvalidLastname</fullName>
        <categories>Data Importer</categories>
        <language>en_US</language>
        <protected>false</protected>
        <shortDescription>bdiErrorInvalidLastname</shortDescription>
        <value>You must specify Last Name.</value>
    </labels>
    <labels>
        <fullName>bdiErrorInvalidOppRTName</fullName>
        <categories>Data Importer</categories>
        <language>en_US</language>
        <protected>false</protected>
        <shortDescription>bdiErrorInvalidOppRTName</shortDescription>
        <value>Invalid Donation Record Type Name</value>
    </labels>
    <labels>
        <fullName>bdiErrorNonHHAccountContact</fullName>
        <categories>NPSP Data Importer</categories>
        <language>en_US</language>
        <protected>false</protected>
        <shortDescription>bdiErrorNonHHAccountContact</shortDescription>
        <value>This Contact matched an existing Contact that's associated with a non-Household Account. The Data Import Tool can only update Contacts that are part of a Household Account.</value>
    </labels>
    <labels>
        <fullName>bdiErrorNonHHAccountContactWithAdv</fullName>
        <categories>NPSP Data Importer</categories>
        <language>en_US</language>
        <protected>true</protected>
        <shortDescription>bdiErrorNonHHAccountContactWithAdv</shortDescription>
        <value>This Contact matched an existing Contact that's associated with a non-Household, non-Administrative Account. The Gift Entry Tool can only update Contacts that are part of a Household or Administrative Account.</value>
    </labels>
    <labels>
        <fullName>bdiErrorOneToOneMultiContact</fullName>
        <categories>NPSP Data Importer</categories>
        <language>en_US</language>
        <protected>true</protected>
        <shortDescription>bdiErrorOneToOneMultiContact</shortDescription>
        <value>A Data Import for a One-to-one or Administrative Contact cannot be associated with a second Contact.</value>
    </labels>
    <labels>
        <fullName>bdiErrorPaymentMultiMatch</fullName>
        <categories>Data Importer</categories>
        <language>en_US</language>
        <protected>true</protected>
        <shortDescription>error message if the donation matched multiple pmts</shortDescription>
        <value>The Donation information matched against multiple Payments, so the NPSP Data Importer did not import it. The Payment Possible Matches field contains the Salesforce Ids of the matched Payments.</value>
    </labels>
    <labels>
        <fullName>bdiFMUIBackToMapGroup</fullName>
        <categories>Advanced Mapping</categories>
        <language>en_US</language>
        <protected>true</protected>
        <shortDescription>bdiFMUIBackToMapGroup</shortDescription>
        <value>Back to Object Group</value>
    </labels>
    <labels>
        <fullName>bdiFMUIDataType</fullName>
        <categories>Advanced Mapping</categories>
        <language>en_US</language>
        <protected>true</protected>
        <shortDescription>bdiFMUIDataType</shortDescription>
        <value>Data Type</value>
    </labels>
    <labels>
        <fullName>bdiFMUIDatatableMapsTo</fullName>
        <categories>Advanced Mapping</categories>
        <language>en_US</language>
        <protected>true</protected>
        <shortDescription>bdiFMUIDatatableMapsTo</shortDescription>
        <value>Maps To</value>
    </labels>
    <labels>
        <fullName>bdiFMUIDescription1</fullName>
        <categories>Advanced Mapping</categories>
        <language>en_US</language>
        <protected>true</protected>
        <shortDescription>bdiFMUIDescription1</shortDescription>
        <value>
            Connect the field you created on the NPSP Data Import object to the field on your target object in
            the grid below. You can find fields by Field Label or the Field API Name.
        </value>
    </labels>
    <labels>
        <fullName>bdiFMUIDescription2</fullName>
        <categories>Advanced Mapping</categories>
        <language>en_US</language>
        <protected>true</protected>
        <shortDescription>bdiFMUIDescription2</shortDescription>
        <value>
            Fields on the NPSP Data Import object must map to compatible field types on your target object.
            When you select an NPSP Data Import field, only the compatible target fields will be available.
        </value>
    </labels>
    <labels>
        <fullName>bdiFMUIFieldAPIName</fullName>
        <categories>Advanced Mapping</categories>
        <language>en_US</language>
        <protected>true</protected>
        <shortDescription>bdiFMUIFieldAPIName</shortDescription>
        <value>Field API Name</value>
    </labels>
    <labels>
        <fullName>bdiFMUIFieldLabel</fullName>
        <categories>Advanced Mapping</categories>
        <language>en_US</language>
        <protected>true</protected>
        <shortDescription>bdiFMUIFieldLabel</shortDescription>
        <value>Field Label</value>
    </labels>
    <labels>
        <fullName>bdiFMUISourceFieldLabelHelp</fullName>
        <categories>Advanced Mapping</categories>
        <language>en_US</language>
        <protected>true</protected>
        <shortDescription>bdiFMUISourceFieldLabelHelp</shortDescription>
        <value>The NPSP Data Import field you want to map. Search by either Field Label or API Name. If you can’t find the field, confirm you created the field on the NPSP Data Import object.</value>
    </labels>
    <labels>
        <fullName>bdiFMUISourceFieldDataTypeHelp</fullName>
        <categories>Advanced Mapping</categories>
        <language>en_US</language>
        <protected>true</protected>
        <shortDescription>bdiFMUISourceFieldDataTypeHelp</shortDescription>
        <value>The data type of the field you chose on the NPSP Data Import object.</value>
    </labels>
    <labels>
        <fullName>bdiFMUITargetFieldLabelHelp</fullName>
        <categories>Advanced Mapping</categories>
        <language>en_US</language>
        <protected>false</protected>
        <shortDescription>bdiFMUITargetFieldLabelHelp</shortDescription>
        <value>The target field you want to connect to the NPSP Data Import field. Search by either Field Label or API Name. This is filtered to show only fields on your target object that are compatible with the field you chose on the NPSP Data Import object.</value>
    </labels>
    <labels>
        <fullName>bdiFMUITargetFieldDataTypeHelp</fullName>
        <categories>Advanced Mapping</categories>
        <language>en_US</language>
        <protected>true</protected>
        <shortDescription>bdiFMUITargetFieldDataTypeHelp</shortDescription>
        <value>The data type of the field you chose on the target object.</value>
    </labels>
    <labels>
        <fullName>bdiFMUILongDeployment</fullName>
        <categories>Advanced Mapping</categories>
        <language>en_US</language>
        <protected>true</protected>
        <shortDescription>bdiFMUILongDeployment</shortDescription>
        <value>Modifying this Field Mapping is taking longer than expected.</value>
    </labels>
    <labels>
        <fullName>bdiFMUILongDeploymentLink</fullName>
        <categories>Advanced Mapping</categories>
        <language>en_US</language>
        <protected>true</protected>
        <shortDescription>bdiFMUILongDeploymentLink</shortDescription>
        <value>View the deployment status here.</value>
    </labels>
    <labels>
        <fullName>bdiFMUILongDeploymentMessage</fullName>
        <categories>Advanced Mapping</categories>
        <language>en_US</language>
        <protected>true</protected>
        <shortDescription>bdiFMUILongDeploymentMessage</shortDescription>
        <value>It'll continue to process in the background. Please wait.</value>
    </labels>
    <labels>
        <fullName>bdiFMUINewFieldMapping</fullName>
        <categories>Advanced Mapping</categories>
        <language>en_US</language>
        <protected>true</protected>
        <shortDescription>bdiFMUINewFieldMapping</shortDescription>
        <value>Create New Field Mapping</value>
    </labels>
    <labels>
        <fullName>bdiFMUINoFieldMappings</fullName>
        <categories>Advanced Mapping</categories>
        <language>en_US</language>
        <protected>false</protected>
        <shortDescription>bdiFMUINoFieldMappings</shortDescription>
        <value>There are no Field Mappings for this Mapping Group yet, </value>
    </labels>
    <labels>
        <fullName>bdiFMUISearchSourceInputLabel</fullName>
        <categories>Advanced Mapping</categories>
        <language>en_US</language>
        <protected>true</protected>
        <shortDescription>bdiFMUISearchSourceInputLabel</shortDescription>
        <value>Search for the NPSP Data Import object&apos;s field by label or API name.</value>
    </labels>
    <labels>
        <fullName>bdiFMUISearchTargetInputLabel</fullName>
        <categories>Advanced Mapping</categories>
        <language>en_US</language>
        <protected>true</protected>
        <shortDescription>bdiFMUISearchTargetInputLabel</shortDescription>
        <value>Search for the target field by label or API name.</value>
    </labels>
    <labels>
        <fullName>bdiFMUISourceObject</fullName>
        <categories>Advanced Mapping</categories>
        <language>en_US</language>
        <protected>false</protected>
        <shortDescription>bdiFMUISourceObject</shortDescription>
        <value>Source (NPSP Data Import Object)</value>
    </labels>
    <labels>
        <fullName>bdiFMUISuccessful</fullName>
        <categories>Advanced Mapping</categories>
        <language>en_US</language>
        <protected>true</protected>
        <shortDescription>bdiFMUISuccessful</shortDescription>
        <value>successful</value>
    </labels>
    <labels>
        <fullName>bdiFMUITarget</fullName>
        <categories>Advanced Mapping</categories>
        <language>en_US</language>
        <protected>true</protected>
        <shortDescription>bdiFMUITarget</shortDescription>
        <value>Target</value>
    </labels>
    <labels>
        <fullName>bdiFMUITryAgain</fullName>
        <categories>Advanced Mapping</categories>
        <language>en_US</language>
        <protected>true</protected>
        <shortDescription>bdiFMUITryAgain</shortDescription>
        <value>Please try again.</value>
    </labels>
    <labels>
        <fullName>bdiFMUIUnsuccessful</fullName>
        <categories>Advanced Mapping</categories>
        <language>en_US</language>
        <protected>true</protected>
        <shortDescription>bdiFMUIUnsuccessful</shortDescription>
        <value>unsuccessful</value>
    </labels>
    <labels>
        <fullName>bdiFMUIUpdate</fullName>
        <categories>Advanced Mapping</categories>
        <language>en_US</language>
        <protected>true</protected>
        <shortDescription>bdiFMUIUpdate</shortDescription>
        <value>update</value>
    </labels>
    <labels>
        <fullName>bdiFailed</fullName>
        <categories>Data Importer</categories>
        <language>en_US</language>
        <protected>false</protected>
        <shortDescription>bdiFailed</shortDescription>
        <value>Failed</value>
    </labels>
    <labels>
        <fullName>bdiFieldMapping</fullName>
        <categories>Advanced Mapping</categories>
        <language>en_US</language>
        <protected>true</protected>
        <shortDescription>bdiFieldMapping</shortDescription>
        <value>Field Mapping</value>
    </labels>
    <labels>
        <fullName>bdiFieldMappings</fullName>
        <categories>Advanced Mapping</categories>
        <language>en_US</language>
        <protected>true</protected>
        <shortDescription>bdiFieldMappings</shortDescription>
        <value>Field Mappings</value>
    </labels>
    <labels>
        <fullName>bdiHouseholdModelRequired</fullName>
        <categories>NPSP Data Importer</categories>
        <language>en_US</language>
        <protected>false</protected>
        <shortDescription>bdiHouseholdModelRequired</shortDescription>
        <value>The NPSP Data Importer only works with the Household Account model.</value>
    </labels>
    <labels>
        <fullName>bdiIgnored</fullName>
        <categories>Data Importer</categories>
        <language>en_US</language>
        <protected>false</protected>
        <shortDescription>bdiIgnored</shortDescription>
        <value>Ignored</value>
    </labels>
    <labels>
        <fullName>bdiImported</fullName>
        <categories>Data Importer</categories>
        <language>en_US</language>
        <protected>true</protected>
        <shortDescription>bdiImported</shortDescription>
        <value>Imported</value>
    </labels>
    <labels>
        <fullName>bdiInvalidBatchId</fullName>
        <categories>Data Import</categories>
        <language>en_US</language>
        <protected>true</protected>
        <shortDescription>error when the importData() API is given a invalid Batch ID.</shortDescription>
        <value>The NPSP Data Import Batch Id {0} is invalid.</value>
    </labels>
    <labels>
        <fullName>bdiInvalidDonationMatchingBehavior</fullName>
        <categories>Data Importer</categories>
        <language>en_US</language>
        <protected>true</protected>
        <shortDescription>error message if the Donation Matching Behavior is invalid</shortDescription>
        <value>{0} is an invalid Donation Matching Behavior.</value>
    </labels>
    <labels>
        <fullName>bdiMassDelete</fullName>
        <categories>Data Importer</categories>
        <language>en_US</language>
        <protected>true</protected>
        <shortDescription>BDI Confirm Mass Delete Button</shortDescription>
        <value>Mass Delete</value>
    </labels>
    <labels>
        <fullName>bdiMassDeleteWarning</fullName>
        <categories>Data Importer</categories>
        <language>en_US</language>
        <protected>true</protected>
        <shortDescription>Warning for Mass Delete Buttons</shortDescription>
        <value>You are about to delete {0} record(s).
        &lt;br/&gt;
        &lt;br/&gt;&lt;b&gt;IMPORTANT:&lt;/b&gt; If you create gifts in your org using the Batch Gift Entry feature, we don&apos;&apos;t recommend using the Mass Delete button. Please see the NPSP documentation for instructions on deleting records using the data loader.</value>
    </labels>
    <labels>
        <fullName>bdiMatched</fullName>
        <categories>Data Importer</categories>
        <language>en_US</language>
        <protected>false</protected>
        <shortDescription>bdiMatched</shortDescription>
        <value>Matched</value>
    </labels>
    <labels>
        <fullName>bdiMatchedBest</fullName>
        <categories>Data Importer</categories>
        <language>en_US</language>
        <protected>false</protected>
        <shortDescription>Status on a bdi object to specify it was matched from an ambiguous set</shortDescription>
        <value>Best Match Used</value>
    </labels>
    <labels>
        <fullName>bdiMatchedId</fullName>
        <categories>Data Importer</categories>
        <language>en_US</language>
        <protected>false</protected>
        <shortDescription>BDI status when matching an object by its Salesforce ID</shortDescription>
        <value>Matched by Id</value>
    </labels>
    <labels>
        <fullName>bdiMatchedNone</fullName>
        <categories>Data Import</categories>
        <language>en_US</language>
        <protected>false</protected>
        <shortDescription>Status on a bdi object when no matching record found</shortDescription>
        <value>Matched None</value>
    </labels>
    <labels>
        <fullName>bdiMatchedByUser</fullName>
        <categories>Data Import</categories>
        <language>en_US</language>
        <protected>false</protected>
        <shortDescription>Status on a BDI object when user has selected matching record in BGE interface</shortDescription>
        <value>User-Selected Match</value>
    </labels>
    <labels>
        <fullName>bdiMatchedByUserNewOpp</fullName>
        <categories>Data Import</categories>
        <language>en_US</language>
        <protected>false</protected>
        <shortDescription>Status on a BDI object when user chose to create a new Opportunity in BGE</shortDescription>
        <value>User-Selected New Opportunity</value>
    </labels>
    <labels>
        <fullName>bdiMatchedApplyNewPayment</fullName>
        <categories>Data Import</categories>
        <language>en_US</language>
        <protected>false</protected>
        <shortDescription>status on BDI object when user selected opp in BGE interface for new payment</shortDescription>
        <value>Apply New Payment</value>
    </labels>
    <labels>
        <fullName>bdiOMUIChildParentHelp</fullName>
        <categories>Advanced Mapping</categories>
        <language>en_US</language>
        <protected>true</protected>
        <shortDescription>Is Child/Parent Help Text</shortDescription>
        <value>How the target object is related to the other Object Group. For example, a GAU Allocation is a Child of an Opportunity or a Recurring Donation is a Parent of an Opportunity.</value>
    </labels>
    <labels>
        <fullName>bdiOMUIChildParentLabel</fullName>
        <categories>Advanced Mapping</categories>
        <language>en_US</language>
        <protected>true</protected>
        <shortDescription>Is Child/Parent Field Label/Column Name</shortDescription>
        <value>Is Child/Parent</value>
    </labels>
    <labels>
        <fullName>bdiOMUICreateModalTitle</fullName>
        <categories>Advanced Mapping</categories>
        <language>en_US</language>
        <protected>false</protected>
        <shortDescription>Title for the Create Object Group modal.</shortDescription>
        <value>Create Object Group</value>
    </labels>
    <labels>
        <fullName>bdiOMUICreateNewObjectGroup</fullName>
        <categories>Advanced Mapping</categories>
        <language>en_US</language>
        <protected>false</protected>
        <shortDescription>Create New Object Group button</shortDescription>
        <value>Create New Object Group</value>
    </labels>
    <labels>
        <fullName>bdiOMUIEditModalTitle</fullName>
        <categories>Advanced Mapping</categories>
        <language>en_US</language>
        <protected>true</protected>
        <shortDescription>Title for the Edit Object Group modal.</shortDescription>
        <value>Edit Object Group</value>
    </labels>
    <labels>
        <fullName>bdiOMUILongDeployment</fullName>
        <categories>Advanced Mapping</categories>
        <language>en_US</language>
        <protected>false</protected>
        <shortDescription>Error message for long deployment</shortDescription>
        <value>Modifying this Object Group is taking longer than expected.</value>
    </labels>
    <labels>
        <fullName>bdiMigrationLongDeployment</fullName>
        <categories>Advanced Mapping</categories>
        <language>en_US</language>
        <protected>false</protected>
        <shortDescription>Error message for long deployment</shortDescription>
        <value>Converting Help Text mappings to Advanced Mapping is taking longer than expected.</value>
    </labels>
    <labels>
        <fullName>bdiOMUIGroupNameHelp</fullName>
        <categories>Advanced Mapping</categories>
        <language>en_US</language>
        <protected>true</protected>
        <shortDescription>Object Group Name Help Text</shortDescription>
        <value>The name of this Object Group. A common naming convention is [object name] Group.</value>
    </labels>
    <labels>
        <fullName>bdiOMUIGroupNameLabel</fullName>
        <categories>Advanced Mapping</categories>
        <language>en_US</language>
        <protected>true</protected>
        <shortDescription>Object Group Name Label/Column Name</shortDescription>
        <value>Group Name</value>
    </labels>
    <labels>
        <fullName>bdiOMUIImportDetailsTitle</fullName>
        <categories>Advanced Mapping</categories>
        <language>en_US</language>
        <protected>true</protected>
        <shortDescription>Title for the Import Details section of the modal</shortDescription>
        <value>Import Details</value>
    </labels>
    <labels>
        <fullName>bdiOMUIImportStatusHelp</fullName>
        <categories>Advanced Mapping</categories>
        <language>en_US</language>
        <protected>true</protected>
        <shortDescription>Import Status Helptext</shortDescription>
        <value>During Dry Run or when the import processes, the status of the import for the Object Group shows in this field.</value>
    </labels>
    <labels>
        <fullName>bdiOMUIImportStatusLabel</fullName>
        <categories>Advanced Mapping</categories>
        <language>en_US</language>
        <protected>true</protected>
        <shortDescription>Import Status Field Label/Column Name</shortDescription>
        <value>Import Status</value>
    </labels>
    <labels>
        <fullName>bdiOMUILinkToRecordHelp</fullName>
        <categories>Advanced Mapping</categories>
        <language>en_US</language>
        <protected>true</protected>
        <shortDescription>Link to Record Helptext</shortDescription>
        <value>When the import processes, this field will have a link to this Object Group's record or it will display the Salesforce ID of the record.</value>
    </labels>
    <labels>
        <fullName>bdiOMUILinkToRecordLabel</fullName>
        <categories>Advanced Mapping</categories>
        <language>en_US</language>
        <protected>true</protected>
        <shortDescription>Link to Record Label/Column Name</shortDescription>
        <value>Link to Record</value>
    </labels>
    <labels>
        <fullName>bdiOMUIObjectNameHelp</fullName>
        <categories>Advanced Mapping</categories>
        <language>en_US</language>
        <protected>true</protected>
        <shortDescription>Object Name Helptext</shortDescription>
        <value>The target object where these data import records will be created. This is a filtered list of objects; please see the documentation for a full list of available objects.</value>
    </labels>
    <labels>
        <fullName>bdiOMUIObjectNameLabel</fullName>
        <categories>Advanced Mapping</categories>
        <language>en_US</language>
        <protected>true</protected>
        <shortDescription>Object Name Label/Column Name</shortDescription>
        <value>Object Name</value>
    </labels>
    <labels>
        <fullName>bdiOMUIOfGroupHelp</fullName>
        <categories>Advanced Mapping</categories>
        <language>en_US</language>
        <protected>true</protected>
        <shortDescription>Of This Object Group Helptext</shortDescription>
        <value>Your target object's records are related to another Object Group. Choose the related Object Group here.</value>
    </labels>
    <labels>
        <fullName>bdiOMUIOfGroupLabel</fullName>
        <categories>Advanced Mapping</categories>
        <language>en_US</language>
        <protected>true</protected>
        <shortDescription>Of This Object Group Label/Column</shortDescription>
        <value>Of This Object Group</value>
    </labels>
    <labels>
        <fullName>bdiOMUIPageDescriptionPt1</fullName>
        <categories>Advanced Mapping</categories>
        <language>en_US</language>
        <protected>true</protected>
        <shortDescription>Object groups description part 1</shortDescription>
        <value>Each row of this table shows your Object Groups. You'll set up individual field mappings when you click the dropdown icon for an Object Group, then click View Field Mappings.</value>
    </labels>
    <labels>
        <fullName>bdiOMUIPageDescriptionPt2</fullName>
        <categories>Advanced Mapping</categories>
        <language>en_US</language>
        <protected>true</protected>
        <shortDescription>Object groups description part 2</shortDescription>
        <value>Object Groups are collections of field mappings that tell the NPSP Data Import tool what types of records (e.g. Contacts, Opportunities, Payments, etc.) to create or update. NPSP is able to link related records within a single row of your import to one another because fields mappings are bundled in Object Groups in this way.</value>
    </labels>
    <labels>
        <fullName>bdiOMUIPageDescriptionPt3</fullName>
        <categories>Advanced Mapping</categories>
        <language>en_US</language>
        <protected>true</protected>
        <shortDescription>Object groups description part 3</shortDescription>
        <value>Let’s look at the two GAU Allocation 1 and GAU Allocation 2 Object Groups as an example. These object groups link directly to the Opportunity object. At times,
            you may want to assign two GAU Allocations to a single Opportunity. To achieve this, in your import file enter the Opportunity information in the Donations columns,
            then include the first GAU in the GAU Allocations 1 columns and the second GAU Allocation in the GAU Allocations 2 columns. Because of the GAU Allocation 1 and
            GAU Allocation 2 Object Mappings, when you import, the two GAU Allocations are both assigned to the Opportunity.</value>
    </labels>
    <labels>
        <fullName>bdiOMUIObjectGroupsTitle</fullName>
        <categories>Advanced Mapping</categories>
        <language>en_US</language>
        <protected>true</protected>
        <shortDescription>Object Groups Title</shortDescription>
        <value>Object Groups</value>
    </labels>
    <labels>
        <fullName>bdiOMUIThroughFieldHelp</fullName>
        <categories>Advanced Mapping</categories>
        <language>en_US</language>
        <protected>true</protected>
        <shortDescription>Through This Field Helptext</shortDescription>
        <value>The Lookup Relationship or Master-Detail field that connects your target object to the related Object Group.
            If the target object is a child of the related object, this field will be on the target object. Alternatively,
            if the target object is the parent of the related object, this field will be on the related object.</value>
    </labels>
    <labels>
        <fullName>bdiOMUIThroughFieldLabel</fullName>
        <categories>Advanced Mapping</categories>
        <language>en_US</language>
        <protected>true</protected>
        <shortDescription>Through this field Label/Column Name</shortDescription>
        <value>Through This Field</value>
    </labels>
    <labels>
        <fullName>bdiOMUIViewFieldMappingsLabel</fullName>
        <categories>Advanced Mapping</categories>
        <language>en_US</language>
        <protected>true</protected>
        <shortDescription>View Field Mappings action</shortDescription>
        <value>View Field Mappings</value>
    </labels>
    <labels>
        <fullName>bdiOMUIErrorNoValidThroughThisField</fullName>
        <categories>Advanced Mapping</categories>
        <language>en_US</language>
        <protected>true</protected>
        <shortDescription>Error displayed when there are no valid options for "Through This Field"</shortDescription>
        <value>Error: There are no valid fields based on what you selected in "Object Name", "Is Child/Parent", and "Of This Mapping Group"</value>
    </labels>
    <labels>
        <fullName>bdiOMUIErrorDupeName</fullName>
        <categories>Advanced Mapping</categories>
        <language>en_US</language>
        <protected>true</protected>
        <shortDescription>Error displayed when Group name is duplicate</shortDescription>
        <value>Error: This name is already in use, please choose another.</value>
    </labels>
    <labels>
        <fullName>bdiOMUIErrorInvalidValues</fullName>
        <categories>Advanced Mapping</categories>
        <language>en_US</language>
        <protected>true</protected>
        <shortDescription>Basic error which any modal field is missing or invalid.</shortDescription>
        <value>Blank or invalid values in one or more fields.</value>
    </labels>
    <labels>
        <fullName>bdiOMUIErrorLabelNameTooLong</fullName>
        <categories>Advanced Mapping</categories>
        <language>en_US</language>
        <protected>true</protected>
        <shortDescription>Error displayed when Group Name is too long.</shortDescription>
        <value>Error: Group Name is too long, please shorten to 40 characters or fewer.</value>
    </labels>
    <labels>
        <fullName>bdiOMUIErrorNoUnmappedFieldsPt1</fullName>
        <categories>Advanced Mapping</categories>
        <language>en_US</language>
        <protected>true</protected>
        <shortDescription>First part of error displayed when there are no unmapped fields.</shortDescription>
        <value>Error: There are no unmapped fields on the NPSP Data Import object to use for the </value>
    </labels>
    <labels>
        <fullName>bdiOMUIErrorNoUnmappedFieldsPt2</fullName>
        <categories>Advanced Mapping</categories>
        <language>en_US</language>
        <protected>true</protected>
        <shortDescription>Second part of error displayed when there are no unmapped fields.</shortDescription>
        <value>. Create new fields on the NPSP Data Import object if needed.</value>
    </labels>
    <labels>
        <fullName>bdiPositiveNumber</fullName>
        <categories>Data Importer</categories>
        <language>en_US</language>
        <protected>true</protected>
        <shortDescription>error when numeric settings set to negative number</shortDescription>
        <value>{0} must be a positive number.</value>
    </labels>
    <labels>
        <fullName>bdiRecordsFailed</fullName>
        <categories>Data Importer</categories>
        <language>en_US</language>
        <protected>false</protected>
        <shortDescription>bdiRecordsFailed</shortDescription>
        <value>Records failed:</value>
    </labels>
    <labels>
        <fullName>bdiRecordsImported</fullName>
        <categories>Data Importer</categories>
        <language>en_US</language>
        <protected>false</protected>
        <shortDescription>bdiRecordsImported</shortDescription>
        <value>Records imported:</value>
    </labels>
    <labels>
        <fullName>bdiRecordsProcessed</fullName>
        <categories>Data Importer</categories>
        <language>en_US</language>
        <protected>false</protected>
        <shortDescription>bdiRecordsProcessed</shortDescription>
        <value>Records processed:</value>
    </labels>
    <labels>
        <fullName>bdiRunBtn</fullName>
        <categories>Data Importer</categories>
        <language>en_US</language>
        <protected>false</protected>
        <shortDescription>bdiRunBtn</shortDescription>
        <value>Begin Data Import Process</value>
    </labels>
    <labels>
        <fullName>bdiSettingsSectionContactMatching</fullName>
        <categories>Batch Data Import</categories>
        <language>en_US</language>
        <protected>true</protected>
        <shortDescription>section label for contact matching rules in bDI</shortDescription>
        <value>Contact &amp; Account Matching</value>
    </labels>
    <labels>
        <fullName>bdiSettingsSectionDonationMatching</fullName>
        <categories>Batch Data Import</categories>
        <language>en_US</language>
        <protected>true</protected>
        <shortDescription>section label for Donation Matching in BDI Settings</shortDescription>
        <value>Donation Matching</value>
    </labels>
    <labels>
        <fullName>bdiSettingsSectionExtensibility</fullName>
        <categories>Batch Data Import</categories>
        <language>en_US</language>
        <protected>true</protected>
        <shortDescription>section label for Extensibility in BDI Settings</shortDescription>
        <value>Extensibility</value>
    </labels>
    <labels>
        <fullName>bdiStatus</fullName>
        <categories>Data Importer</categories>
        <language>en_US</language>
        <protected>false</protected>
        <shortDescription>bdiStatus</shortDescription>
        <value>Current Status:</value>
    </labels>
    <labels>
        <fullName>bdiStatusProcessed</fullName>
        <categories>Data Importer</categories>
        <language>en_US</language>
        <protected>false</protected>
        <shortDescription>bdiStatusProcessed</shortDescription>
        <value>processed {0} of {1} total batches.</value>
    </labels>
    <labels>
        <fullName>bdiStatusProcessing</fullName>
        <categories>Data Importer</categories>
        <language>en_US</language>
        <protected>false</protected>
        <shortDescription>bdiStatusProcessing</shortDescription>
        <value>is currently processing batch {0} of {1} total batches.</value>
    </labels>
    <labels>
        <fullName>bdiTime</fullName>
        <categories>Data Importer</categories>
        <language>en_US</language>
        <protected>false</protected>
        <shortDescription>bdiTime</shortDescription>
        <value>Time:</value>
    </labels>
    <labels>
        <fullName>bdiUpdated</fullName>
        <categories>Data Importer</categories>
        <language>en_US</language>
        <protected>true</protected>
        <shortDescription>bdiUpdated</shortDescription>
        <value>Updated</value>
    </labels>
    <labels>
        <fullName>bgeActionDelete</fullName>
        <language>en_US</language>
        <protected>true</protected>
        <shortDescription>Delete action for Batch Gift Entry</shortDescription>
        <value>Delete</value>
    </labels>
    <labels>
        <fullName>bgeActionView</fullName>
        <language>en_US</language>
        <protected>true</protected>
        <shortDescription>View action for Batch Gift Entry</shortDescription>
        <value>View</value>
    </labels>
    <labels>
        <fullName>bgeBatchSelectedFields</fullName>
        <language>en_US</language>
        <protected>true</protected>
        <shortDescription>bgeBatchActiveFields</shortDescription>
        <value>Selected Fields</value>
    </labels>
    <labels>
        <fullName>bgeBatchAvailableFields</fullName>
        <language>en_US</language>
        <protected>true</protected>
        <shortDescription>bgeBatchAvailableFields</shortDescription>
        <value>Available Fields</value>
    </labels>
    <labels>
        <fullName>bgeBatchBatchProcessSizeHelp</fullName>
        <language>en_US</language>
        <protected>true</protected>
        <shortDescription>Used as field help text since help text is not upgradeable.</shortDescription>
        <value>The number of records to process at a time in each batch.</value>
    </labels>
    <labels>
        <fullName>bgeBatchDonationDateRangeHelp</fullName>
        <language>en_US</language>
        <protected>true</protected>
        <shortDescription>Used as field help text since help text is not upgradeable.</shortDescription>
        <value>Enter the number of days from the Donation Date to consider when looking for a matching Opportunity or Payment. NPSP will choose the matching Opp or Payment whose date falls within the number of days AND is closest to the Donation Date.</value>
    </labels>
    <labels>
        <fullName>bgeBatchDonationMatchingBehaviorHelp</fullName>
        <language>en_US</language>
        <protected>true</protected>
        <shortDescription>Used as field help text since help text is not upgradeable.</shortDescription>
        <value>Defines how NPSP should handle matching Donations.</value>
    </labels>
    <labels>
        <fullName>bgeBatchDonationMatchingClassHelp</fullName>
        <language>en_US</language>
        <protected>true</protected>
        <shortDescription>Used as field help text since help text is not upgradeable.</shortDescription>
        <value>The developer name of an Apex class that implements the BDI_IMatching interface for Donations. Leave blank to let NPSP handle matching.</value>
    </labels>
    <labels>
        <fullName>bgeBatchDonationMatchingRuleHelp</fullName>
        <language>en_US</language>
        <protected>true</protected>
        <shortDescription>Used as field help text since help text is not upgradeable.</shortDescription>
        <value>You can match against any of the Opportunity or Payment fields that you chose to include in this batch.</value>
    </labels>
    <labels>
        <fullName>bgeBatchDonorLookupInfo</fullName>
        <language>en_US</language>
        <protected>true</protected>
        <shortDescription>Explanation text for hidden lookup fields.</shortDescription>
        <value>Select the fields to use for entering gifts in this batch. Donor Type and an Account or Contact lookup will always appear. You will only see fields that you have access to.</value>
    </labels>
    <labels>
        <fullName>bgeBatchErrorRequiredFields</fullName>
        <language>en_US</language>
        <protected>true</protected>
        <shortDescription>Error shown when required fields are missing.</shortDescription>
        <value>The following fields are required because other fields from their object are selected. Select them before proceeding:</value>
    </labels>
    <labels>
        <fullName>bgeBatchInfoWizard</fullName>
        <language>en_US</language>
        <protected>true</protected>
        <shortDescription>Header for Batch Info in Wizard prompting user entry</shortDescription>
        <value>Enter Batch Info</value>
    </labels>
    <labels>
        <fullName>bgeBatchOverviewWizard</fullName>
        <language>en_US</language>
        <protected>true</protected>
        <shortDescription>Header for Batch Info in Wizard</shortDescription>
        <value>Enter Batch Info</value>
    </labels>
    <labels>
        <fullName>bgeBatchPostProcessClassHelp</fullName>
        <language>en_US</language>
        <protected>true</protected>
        <shortDescription>Used as field help text since help text is not upgradeable.</shortDescription>
        <value>The developer name of an Apex class that implements the BDI_IPostProcess interface for NPSP batch records.
        </value>
    </labels>
    <labels>
        <fullName>bgeBatchProcessUsingScheduledJobHelp</fullName>
        <language>en_US</language>
        <protected>true</protected>
        <shortDescription>Used as field help text since help text is not upgradeable.</shortDescription>
        <value>When checked, the batch will be automatically processed based on the schedule for the associated job.</value>
    </labels>
    <labels>
        <fullName>bgeBatchRunOpportunityRollupsWhileProcessingHelp</fullName>
        <language>en_US</language>
        <protected>true</protected>
        <shortDescription>Used as field help text since help text is not upgradeable.</shortDescription>
        <value>When checked, NPSP calculates donor rollups when donations are processed. If unchecked, donor rollups are calculated during the default nightly Scheduled Job. Note that selecting this checkbox may slow down processing of this batch.</value>
    </labels>
    <labels>
        <fullName>bgeBatchOverview</fullName>
        <language>en_US</language>
        <protected>true</protected>
        <shortDescription>Header for Batch Info in View Mode</shortDescription>
        <value>Batch Info</value>
    </labels>
    <labels>
        <fullName>bgeBatchSelectFields</fullName>
        <language>en_US</language>
        <protected>true</protected>
        <shortDescription>Header and text for Field Selection</shortDescription>
        <value>Select Fields</value>
    </labels>
    <labels>
        <fullName>bgeBatchSetBatchOptions</fullName>
        <language>en_US</language>
        <protected>true</protected>
        <shortDescription>Header for Batch Options</shortDescription>
        <value>Set Batch Options</value>
    </labels>
    <labels>
        <fullName>bgeBatchSetFieldOptions</fullName>
        <language>en_US</language>
        <protected>true</protected>
        <shortDescription>Header for Batch Field Options</shortDescription>
        <value>Set Field Options</value>
    </labels>
    <labels>
        <fullName>bgeCopyBatchSetupButton</fullName>
        <language>en_US</language>
        <protected>true</protected>
        <shortDescription>Button text for copying existing Batch setup to a new Batch.</shortDescription>
        <value>Copy Batch Setup</value>
    </labels>
    <labels>
        <fullName>bgeCopyBatchSetupBatchNameAppend</fullName>
        <language>en_US</language>
        <protected>true</protected>
        <shortDescription>Button text for copying existing Batch setup to a new Batch.</shortDescription>
        <value>COPY</value>
    </labels>
    <labels>
        <fullName>bgeDryRunComplete</fullName>
        <language>en_US</language>
        <protected>true</protected>
        <shortDescription>Success message when batch dry run completes in BGE.</shortDescription>
        <value>Batch Dry Run Complete</value>
    </labels>
    <labels>
        <fullName>bgeDonationSelectorHelp</fullName>
        <language>en_US</language>
        <protected>true</protected>
        <shortDescription>Help text to appear in Donation Selector modal in BGE.</shortDescription>
        <value>This screen displays unpaid Payments and open Opportunities that have no unpaid Payments.</value>
    </labels>
    <labels>
        <fullName>bgeEditBatchFieldOptionsWarning</fullName>
        <language>en_US</language>
        <protected>true</protected>
        <shortDescription>Warning message for Field Options step of BGE Config Wizard</shortDescription>
        <value>WARNING: There are records saved to this batch. Any changes you make won&apos;t affect existing records.</value>
    </labels>
    <labels>
        <fullName>bgeEditBatchFieldSelectionWarning</fullName>
        <language>en_US</language>
        <protected>true</protected>
        <shortDescription>Warning message for Select Fields step of BGE Config Wizard</shortDescription>
        <value>WARNING: There are records saved to this batch. Any changes you make won&apos;t affect existing records. If you remove fields, those fields no longer appear on the gift entry screen, but data isn&apos;t deleted from those fields on existing records. Therefore, we recommend that you do not remove fields.</value>
    </labels>
    <labels>
        <fullName>bgeEditBatchOptionsWarning</fullName>
        <language>en_US</language>
        <protected>true</protected>
        <shortDescription>Warning message for Batch Options step of BGE Config Wizard</shortDescription>
        <value>WARNING: There are records saved to this batch. Any changes you make won&apos;t affect existing records. We will not attempt to match existing records using updated donation matching rule settings, unless those records are edited.</value>
    </labels>
    <labels>
        <fullName>bgeFLSError</fullName>
        <language>en_US</language>
        <protected>true</protected>
        <shortDescription>Label that appears when user does not pass FLS check in BGE</shortDescription>
        <value>You don&apos;t have the required field permissions. Contact your system administrator to inquire about getting the necessary permissions.</value>
    </labels>
    <labels>
        <fullName>bgeFormMatchingModalText</fullName>
        <language>en_US</language>
        <protected>true</protected>
        <shortDescription>Header text to prompt user to select a donation to update</shortDescription>
        <value>Select the record you want to update.</value>
    </labels>
    <labels>
        <fullName>bgeFormNewDonationHelptext</fullName>
        <language>en_US</language>
        <protected>true</protected>
        <shortDescription>Help text to indicate user is creating a new opportunity</shortDescription>
        <value>You are currently creating a new Opportunity.</value>
    </labels>
    <labels>
        <fullName>bgeFormNewPaymentHelptext</fullName>
        <language>en_US</language>
        <protected>true</protected>
        <shortDescription>Help text to indicate user is applying a new payment to an opportunity</shortDescription>
        <value>You are currently applying a new Payment to Opportunity:</value>
    </labels>
    <labels>
        <fullName>bgeFormNoneLink</fullName>
        <language>en_US</language>
        <protected>true</protected>
        <shortDescription>Link to create a new opportunity</shortDescription>
        <value>Alternatively, create a new Opportunity.</value>
    </labels>
    <labels>
        <fullName>bgeFormSelectedOpportunityApplyNewPayment</fullName>
        <language>en_US</language>
        <protected>true</protected>
        <shortDescription>Denotes donation selected in the BGE UI entry form will receive a new payment.</shortDescription>
        <value>Applying New Payment</value>
    </labels>
    <labels>
        <fullName>bgeFormSelectedOpportunity</fullName>
        <language>en_US</language>
        <protected>true</protected>
        <shortDescription>Denotes donation selected in the BGE UI entry form.</shortDescription>
        <value>Updating this Opportunity</value>
    </labels>
    <labels>
        <fullName>bgeFormSelectedPayment</fullName>
        <language>en_US</language>
        <protected>true</protected>
        <shortDescription>Denotes donation selected in the BGE UI entry form.</shortDescription>
        <value>Selected Payment</value>
    </labels>
    <labels>
        <fullName>bgeFormUpdateDonation</fullName>
        <language>en_US</language>
        <protected>true</protected>
        <shortDescription>Link text to change selected donation</shortDescription>
        <value>Update your donation selection</value>
    </labels>
    <labels>
        <fullName>bgeFormUpdateHelptext</fullName>
        <language>en_US</language>
        <protected>true</protected>
        <shortDescription>Help text to indicate that user has selected a donation</shortDescription>
        <value>You are currently updating:</value>
    </labels>
    <labels>
        <fullName>bgeFormUpdateOpportunity</fullName>
        <language>en_US</language>
        <protected>true</protected>
        <shortDescription>Button text to select an opportunity to update in BGE</shortDescription>
        <value>Update this Opportunity</value>
    </labels>
    <labels>
        <fullName>bgeFormUpdatePayment</fullName>
        <language>en_US</language>
        <protected>true</protected>
        <shortDescription>Button text to select a payment to update in BGE</shortDescription>
        <value>Update this Payment</value>
    </labels>
    <labels>
        <fullName>bgeGridAllGifts</fullName>
        <language>en_US</language>
        <protected>true</protected>
        <shortDescription>Label for Gift Entry Grid</shortDescription>
        <value>All Gifts</value>
    </labels>
    <labels>
        <fullName>bgeGridDonorType</fullName>
        <language>en_US</language>
        <protected>true</protected>
        <shortDescription>Label for Donor Type picklist</shortDescription>
        <value>Donor Type</value>
    </labels>
    <labels>
        <fullName>bgeGridErrorFromDryRun</fullName>
        <language>en_US</language>
        <protected>true</protected>
        <shortDescription>Message preventing user from processing batch if there are errors.</shortDescription>
        <value>There are errors on one or more entries. You must resolve all errors before you can process this batch.</value>
    </labels>
    <labels>
        <fullName>bgeGridErrorConflictingGifts</fullName>
        <language>en_US</language>
        <protected>true</protected>
        <shortDescription>Message preventing user from processing batch if there are conflicting gifts.</shortDescription>
        <value>There are conflicting gifts in this batch. You will need to resolve these conflicts before you're able to process this batch.</value>
    </labels>
    <labels>
        <fullName>bgeGridErrorRequiredTotalsExpected</fullName>
        <language>en_US</language>
        <protected>true</protected>
        <shortDescription>Message preventing user from processing batch if totals don&apos;t match expected</shortDescription>
        <value>Either the count of gifts or the total gifts doesn&apos;t match the expected values for this batch. These values must match before you can process the batch.</value>
    </labels>
    <labels>
        <fullName>bgeGridGiftCountHeader</fullName>
        <language>en_US</language>
        <protected>true</protected>
        <shortDescription>Label to give context to the progress bar.</shortDescription>
        <value>Gifts Entered</value>
    </labels>
    <labels>
        <fullName>bgeGridGiftDeleted</fullName>
        <language>en_US</language>
        <protected>true</protected>
        <shortDescription>Success message when gift is deleted.</shortDescription>
        <value>Gift successfully deleted.</value>
    </labels>
    <labels>
        <fullName>bgeGridGiftSaved</fullName>
        <language>en_US</language>
        <protected>true</protected>
        <shortDescription>Success message when gift is saved.</shortDescription>
        <value>New gift has been added to the batch.</value>
    </labels>
    <labels>
        <fullName>bgeGridGiftUpdated</fullName>
        <language>en_US</language>
        <protected>true</protected>
        <shortDescription>Success message when gift is updated.</shortDescription>
        <value>Gifts successfully updated.</value>
    </labels>
    <labels>
        <fullName>bgeGridNoGiftsHeader</fullName>
        <language>en_US</language>
        <protected>true</protected>
        <shortDescription>Header message when no gifts are associated with batch.</shortDescription>
        <value>Looks like you haven't entered any gifts yet!</value>
    </labels>
    <labels>
        <fullName>bgeGridNoGiftsBody</fullName>
        <language>en_US</language>
        <protected>true</protected>
        <shortDescription>Body message when no gifts are associated with batch.</shortDescription>
        <value>Enter a new gift and it will appear here.</value>
    </labels>
    <labels>
        <fullName>bgeGridTotalAmount</fullName>
        <language>en_US</language>
        <protected>true</protected>
        <shortDescription>Total amount matching expected amount.</shortDescription>
        <value>Total Amount:</value>
    </labels>
    <labels>
        <fullName>bgeGridTotalCount</fullName>
        <language>en_US</language>
        <protected>true</protected>
        <shortDescription>Total count versus expected count.</shortDescription>
        <value>Total Count:</value>
    </labels>
    <labels>
        <fullName>bgeGridWarningRequiredTotalsExpected</fullName>
        <language>en_US</language>
        <protected>true</protected>
        <shortDescription>Message warning user if totals don&apos;t match expected</shortDescription>
        <value>Require Expected Totals Match is selected but the Expected Count of Gifts and Expected Total Batch Amount fields are blank. Edit the batch details and either uncheck Require Expected Totals Match or add values in the related fields.</value>
    </labels>
    <labels>
        <fullName>bgeBatchDryRun</fullName>
        <language>en_US</language>
        <protected>true</protected>
        <shortDescription>Text for batch dry run in BGE.</shortDescription>
        <value>Batch Dry Run</value>
    </labels>
    <labels>
        <fullName>bgeMatchingAlert</fullName>
        <language>en_US</language>
        <protected>true</protected>
        <shortDescription>Alerts user that there are matched donations</shortDescription>
        <value>This donor has pending donations.</value>
    </labels>
    <labels>
        <fullName>bgeMatchingSelect</fullName>
        <language>en_US</language>
        <protected>true</protected>
        <shortDescription>Label for Select Open Donation text and modal header</shortDescription>
        <value>Review Donations</value>
    </labels>
    <labels>
        <fullName>bgeNewBatch</fullName>
        <language>en_US</language>
        <protected>true</protected>
        <shortDescription>Button to create a new batch.</shortDescription>
        <value>New Batch</value>
    </labels>
    <labels>
        <fullName>bgeNewGift</fullName>
        <language>en_US</language>
        <protected>true</protected>
        <shortDescription>Label for Gift Entry Form</shortDescription>
        <value>New Gift</value>
    </labels>
    <labels>
        <fullName>bgeProcessBatch</fullName>
        <language>en_US</language>
        <protected>true</protected>
        <shortDescription>Button to process a batch.</shortDescription>
        <value>Process Batch</value>
    </labels>
    <labels>
        <fullName>bgeTabHeader</fullName>
        <language>en_US</language>
        <protected>true</protected>
        <shortDescription>Header used for Batch Gift Entry tab</shortDescription>
        <value>Batch Gift Entry</value>
    </labels>
    <labels>
        <fullName>bgeUnmappedFieldsNoticeHeader</fullName>
        <language>en_US</language>
        <protected>true</protected>
        <shortDescription>Header used for the Batch Gift Entry tab unmapped fields notice.</shortDescription>
        <value>Field Mapping Changed</value>
    </labels>
    <labels>
        <fullName>bgeUnmappedFieldsNoticeTitle</fullName>
        <language>en_US</language>
        <protected>true</protected>
        <shortDescription>Title used for the Batch Gift Entry tab unmapped fields notice.</shortDescription>
        <value>Batch Includes Unmapped Fields</value>
    </labels>
    <labels>
        <fullName>bgeUnmappedFieldsNoticeMessageAdvancedMapping</fullName>
        <language>en_US</language>
        <protected>true</protected>
        <shortDescription>Message for Batch Gift Entry unmapped fields when Advanced Mapping enabled.</shortDescription>
        <value>The following fields are included in this Batch, but their Field Mappings were deleted: {0}. To fix this, go to Advanced Mapping in NPSP Settings and map the fields again.</value>
    </labels>
    <labels>
        <fullName>bgeUnmappedFieldsNoticeMessageHelpTextMapping</fullName>
        <language>en_US</language>
        <protected>true</protected>
        <shortDescription>Message for Batch Gift Entry unmapped fields when Advanced Mapping disabled.</shortDescription>
        <value>The following fields are included in this Batch, but their Field Mappings were deleted: {0}. To fix this, go to the NPSP Data Import object and map the fields again using Help Text.</value>
    </labels>
    <labels>
        <fullName>bgeWizardShowAdvancedOptions</fullName>
        <language>en_US</language>
        <protected>true</protected>
        <shortDescription>Label for link to show advanced options in the Wizard</shortDescription>
        <value>Show Advanced Options</value>
    </labels>
    <labels>
        <fullName>bgeWizardHideAdvancedOptions</fullName>
        <language>en_US</language>
        <protected>true</protected>
        <shortDescription>Label for link to hide advanced options in the Wizard</shortDescription>
        <value>Hide Advanced Options</value>
    </labels>
    <labels>
        <fullName>btnContinue</fullName>
        <language>en_US</language>
        <protected>true</protected>
        <shortDescription>button label to Continue an action</shortDescription>
        <value>Continue</value>
    </labels>
    <labels>
        <fullName>btnRemove</fullName>
        <categories>Manage Household UI</categories>
        <language>en_US</language>
        <protected>false</protected>
        <shortDescription>button label on the Remove Contact popup</shortDescription>
        <value>Remove</value>
    </labels>
    <labels>
        <fullName>campaignMemberStatusDefault</fullName>
        <categories>Campaign Member</categories>
        <language>en_US</language>
        <protected>false</protected>
        <shortDescription>campaignMemberStatusDefault</shortDescription>
        <value>campaignMemberStatusDefault</value>
    </labels>
    <labels>
        <fullName>campaignMemberStatusNonResponded</fullName>
        <categories>Opportunity, Campaign Member</categories>
        <language>en_US</language>
        <protected>false</protected>
        <shortDescription>campaignMemberStatusNonResponded</shortDescription>
        <value>campaignMemberStatusNonResponded</value>
    </labels>
    <labels>
        <fullName>campaignMemberStatusResponded</fullName>
        <categories>Opportunity, Campaign Member</categories>
        <language>en_US</language>
        <protected>false</protected>
        <shortDescription>campaignMemberStatusResponded</shortDescription>
        <value>campaignMemberStatusResponded</value>
    </labels>
    <labels>
        <fullName>CallableApiMethodNotImplemented</fullName>
        <categories>API</categories>
        <language>en_US</language>
        <protected>true</protected>
        <shortDescription>CallableApi Method Not Implemented</shortDescription>
        <value>{0} is not implemented</value>
    </labels>
    <labels>
        <fullName>CallableApiParameterError</fullName>
        <categories>API</categories>
        <language>en_US</language>
        <protected>true</protected>
        <shortDescription>Error parsing/type casting a parameter</shortDescription>
        <value>Error parsing {0} parameter: {1}</value>
    </labels>
    <labels>
        <fullName>CallableApiProcessingError</fullName>
        <categories>API</categories>
        <language>en_US</language>
        <protected>true</protected>
        <shortDescription>Error completing the specified API call</shortDescription>
        <value>Error completing the {0} api: {1}</value>
    </labels>
    <labels>
        <fullName>conFailedAccountCreate</fullName>
        <categories>Data Import, Contacts</categories>
        <language>en_US</language>
        <protected>true</protected>
        <shortDescription>Used when NPSP hits an error trying to create an account for a contact</shortDescription>
        <value>Failed to create Account for Contact {0} {1}. {2}</value>
    </labels>
    <labels>
        <fullName>conMergeBtnLabel</fullName>
        <categories>Contact Merge</categories>
        <language>en_US</language>
        <protected>true</protected>
        <shortDescription>conMergeBtnLabel</shortDescription>
        <value>Merge</value>
    </labels>
     <labels>
        <fullName>conMergeErrorNoDeleteObjPermission</fullName>
        <categories>Contact Merge</categories>
        <language>en_US</language>
        <protected>true</protected>
        <shortDescription>Delete permission on the Contact object is required to for merging</shortDescription>
        <value>You must have Delete permissions on Contacts in order to merge Contacts.</value>
    </labels>
     <labels>
        <fullName>conMergeErrorNoDeleteRecAccess</fullName>
        <categories>Contact Merge</categories>
        <language>en_US</language>
        <protected>true</protected>
        <shortDescription>Record sharing permission on the Contact object is required to for merging</shortDescription>
        <value>You don&apos;t have the record sharing permissions to merge these Contacts. Select other Contact records or your system administrator may need to adjust sharing permissions.</value>
    </labels>
    <labels>
        <fullName>conMergeErrNoPersonAccounts</fullName>
        <categories>Contact Merge</categories>
        <language>en_US</language>
        <protected>false</protected>
        <shortDescription>conMergeErrNoPersonAccounts</shortDescription>
        <value>Person accounts are not supported.</value>
    </labels>
    <labels>
        <fullName>conMergeFoundContacts</fullName>
        <categories>Contact Merge</categories>
        <language>en_US</language>
        <protected>true</protected>
        <shortDescription>conMergeFoundContacts</shortDescription>
        <value>Found Contacts</value>
    </labels>
    <labels>
        <fullName>conMergePageTitle</fullName>
        <categories>Contact Merge</categories>
        <language>en_US</language>
        <protected>true</protected>
        <shortDescription>conMergePageTitle</shortDescription>
        <value>Contact Merge</value>
    </labels>
    <labels>
        <fullName>conMergePageTitleDetail</fullName>
        <categories>Contact Merge</categories>
        <language>en_US</language>
        <protected>true</protected>
        <shortDescription>conMergePageTitleDetail</shortDescription>
        <value>Merge Duplicate Contact Records</value>
    </labels>
    <labels>
        <fullName>conMergePortalUser</fullName>
        <categories>Contact Merge</categories>
        <language>en_US</language>
        <protected>true</protected>
        <shortDescription>Label for Is Portal/Community User</shortDescription>
        <value>Is a Portal/Community User</value>
    </labels>
    <labels>
        <fullName>conMergeSearchPlaceholder</fullName>
        <categories>Contact Merge</categories>
        <language>en_US</language>
        <protected>true</protected>
        <shortDescription>conMergeSearchPlaceholder</shortDescription>
        <value>Search Contacts</value>
    </labels>
    <labels>
        <fullName>conMergeSelectAll</fullName>
        <categories>Contact Merge</categories>
        <language>en_US</language>
        <protected>true</protected>
        <shortDescription>conMergeSelectAll</shortDescription>
        <value>Select All</value>
    </labels>
    <labels>
        <fullName>conMergeSelectContact</fullName>
        <categories>Contact Merge</categories>
        <language>en_US</language>
        <protected>true</protected>
        <shortDescription>conMergeSelectContact</shortDescription>
        <value>Select Contact</value>
    </labels>
    <labels>
        <fullName>conMergeSelectedContacts</fullName>
        <categories>Contact Merge</categories>
        <language>en_US</language>
        <protected>true</protected>
        <shortDescription>conMergeSelectedContacts</shortDescription>
        <value>Selected Contacts</value>
    </labels>
    <labels>
        <fullName>conMergeStageComplete</fullName>
        <categories>Contact Merge</categories>
        <language>en_US</language>
        <protected>true</protected>
        <shortDescription>conMergeStageComplete</shortDescription>
        <value>Stage Complete</value>
    </labels>
    <labels>
        <fullName>conMergeWinnerAsstText</fullName>
        <categories>Contact Merge</categories>
        <language>en_US</language>
        <protected>true</protected>
        <shortDescription>conMergeWinnerAsstText</shortDescription>
        <value>Choose this column as the master record</value>
    </labels>
    <labels>
        <fullName>engagementPlanCantEdit</fullName>
        <categories>Engagement Plans</categories>
        <language>en_US</language>
        <protected>false</protected>
        <shortDescription>engagementPlanCantEdit</shortDescription>
        <value>You can't change the Account, Contact, Campaign, Case, Opportunity, or Recurring Donation for an Engagement Plan. Create a new Engagement Plan instead.</value>
    </labels>
    <labels>
        <fullName>engagementPlanMissingField</fullName>
        <categories>Engagement Plans</categories>
        <language>en_US</language>
        <protected>true</protected>
        <shortDescription>engagementPlanMissingField</shortDescription>
        <value>Unable to create an Engagement Plan while applying a Level. Engagement Plan is missing the field</value>
    </labels>
    <labels>
        <fullName>engagementPlanNoLookups</fullName>
        <categories>Engagement Plans</categories>
        <language>en_US</language>
        <protected>false</protected>
        <shortDescription>engagementPlanNoLookups</shortDescription>
        <value>You must enter either an Account, Contact, Campaign, Case, Opportunity, or Recurring Donation for this Engagement Plan.</value>
    </labels>
    <labels>
        <fullName>engagementPlanTwoLookups</fullName>
        <categories>Engagement Plans</categories>
        <language>en_US</language>
        <protected>false</protected>
        <shortDescription>engagementPlanTwoLookups</shortDescription>
        <value>You can enter a value for only one of the following fields: Account, Contact, Campaign, Case, Opportunity, or Recurring Donation.</value>
    </labels>
    <!-- err Prefix designates Labels used in the ERR_ classes.  -->
    <labels>
        <fullName>errErrorNoContext</fullName>
        <categories>Error</categories>
        <language>en_US</language>
        <protected>true</protected>
        <shortDescription>errErrorNoContext</shortDescription>
        <value>No process context supplied to constructor</value>
    </labels>
    <labels>
        <fullName>errErrorTypeOther</fullName>
        <categories>Error</categories>
        <language>en_US</language>
        <protected>true</protected>
        <shortDescription>errErrorTypeOther</shortDescription>
        <value>Other</value>
    </labels>
    <labels>
        <fullName>errErrorTypeRequiredFieldMissing</fullName>
        <categories>Error</categories>
        <language>en_US</language>
        <protected>true</protected>
        <shortDescription>errErrorTypeRequiredFieldMissing</shortDescription>
        <value>Required Field Missing</value>
    </labels>
    <labels>
        <fullName>errErrorTypeValidationFailed</fullName>
        <categories>Error</categories>
        <language>en_US</language>
        <protected>true</protected>
        <shortDescription>errErrorTypeValidationFailed</shortDescription>
        <value>Custom Validation Rule Failed</value>
    </labels>
    <labels>
        <fullName>errErrorUnsupportedDMLType</fullName>
        <categories>Error</categories>
        <language>en_US</language>
        <protected>true</protected>
        <shortDescription>errErrorUnsupportedDMLType</shortDescription>
        <value>Unsupported Operation: Unable to log an Error for this type of DML operation.</value>
    </labels>
    <labels>
        <fullName>exceptionDeletePermission</fullName>
        <categories>Error</categories>
        <language>en_US</language>
        <protected>true</protected>
        <shortDescription>exceptionDeletePermission</shortDescription>
        <value>You don&apos;&apos;t have the permissions required to delete {0} records.</value>
    </labels>
    <labels>
        <fullName>exceptionRequiredField</fullName>
        <categories>Error</categories>
        <language>en_US</language>
        <protected>false</protected>
        <shortDescription>exceptionRequiredField</shortDescription>
        <value>Required fields are missing:</value>
    </labels>
    <labels>
        <fullName>exceptionValidationRule</fullName>
        <categories>Error</categories>
        <language>en_US</language>
        <protected>false</protected>
        <shortDescription>exceptionValidationRule</shortDescription>
        <value>A validation rule is preventing the record from saving:</value>
    </labels>
    <labels>
        <fullName>flsError</fullName>
        <categories>Batch Data Import</categories>
        <language>en_US</language>
        <protected>false</protected>
        <shortDescription>flsError</shortDescription>
        <value>You do not have permissions to modify {0}.</value>
    </labels>
    <labels>
        <fullName>flsReadAccessError</fullName>
        <categories>Batch Data Import</categories>
        <language>en_US</language>
        <protected>false</protected>
        <shortDescription>flsReadAccessError</shortDescription>
        <value>You do not have permissions to access {0}.</value>
    </labels>
    <labels>
        <fullName>giftProcessingAccountException</fullName>
        <language>en_US</language>
        <protected>true</protected>
        <shortDescription>Gift Processing account model error</shortDescription>
        <value>Gift Processing doesn&apos;t support the Individual (&quot;Bucket&quot;) account model.</value>
    </labels>
    <labels>
        <fullName>giftProcessingConfigException</fullName>
        <language>en_US</language>
        <protected>true</protected>
        <shortDescription>Gift Processing configuration error</shortDescription>
        <value>Your org is missing required configuration for Gift Processing. Contact your admin for help.</value>
    </labels>
    <labels>
        <fullName>healthButtonRun</fullName>
        <categories>Health Check</categories>
        <language>en_US</language>
        <protected>false</protected>
        <shortDescription>healthButtonRun</shortDescription>
        <value>Run Health Check</value>
    </labels>
    <labels>
        <fullName>healthDetailsAccOne2OneNoContacts</fullName>
        <categories>Health Check</categories>
        <language>en_US</language>
        <protected>false</protected>
        <shortDescription>healthDetailsAccOne2OneNoContacts</shortDescription>
        <value>There are {0} One-to-One Accounts that have no Contacts.</value>
    </labels>
    <labels>
        <fullName>healthDetailsAccountDefaultRTInvalid</fullName>
        <categories>Health Check</categories>
        <language>en_US</language>
        <protected>true</protected>
        <shortDescription>healthDetailsAccountDefaultRTInvalid</shortDescription>
        <value>The Account Model record type isn't valid.</value>
    </labels>
    <labels>
        <fullName>healthDetailsAccountDefaultRTIssue</fullName>
        <categories>Health Check</categories>
        <language>en_US</language>
        <protected>true</protected>
        <shortDescription>healthDetailsAccountDefaultRTIssue</shortDescription>
        <value>The Account Model record type, {0} (set in NPSP Settings) is currently set as your Profile's default Account record type.</value>
    </labels>
    <labels>
        <fullName>healthDetailsAccountModel</fullName>
        <categories>Health Check</categories>
        <language>en_US</language>
        <protected>false</protected>
        <shortDescription>healthDetailsAccountModel</shortDescription>
        <value>There is no valid Account Model specified.</value>
    </labels>
    <labels>
        <fullName>healthDetailsAccountProcessor</fullName>
        <categories>HealthCheck</categories>
        <language>en_US</language>
        <protected>false</protected>
        <shortDescription>healthDetailsAccountProcessor</shortDescription>
        <value>The Account Model is set to {0}, but Health Check has found that you&apos;re using a mixture of Account types.</value>
    </labels>
    <labels>
        <fullName>healthDetailsAccountRTIssue</fullName>
        <categories>Health Check</categories>
        <language>en_US</language>
        <protected>false</protected>
        <shortDescription>healthDetailsAccountRTIssue</shortDescription>
        <value>{0} Account records using the {1} record type do not have their System fields correctly set.</value>
    </labels>
    <labels>
        <fullName>healthDetailsAutoRelCampaignTypeMissing</fullName>
        <categories>Health Check</categories>
        <language>en_US</language>
        <protected>true</protected>
        <shortDescription>healthDetailsAutoRelCampaignTypeMissing</shortDescription>
        <value>You must specify a Campaign Type for Relationship Autocreation records with Campaign Members.</value>
    </labels>
    <labels>
        <fullName>healthDetailsAutoRelFieldsMissing</fullName>
        <categories>Health Check</categories>
        <language>en_US</language>
        <protected>false</protected>
        <shortDescription>healthDetailsAutoRelFieldsMissing</shortDescription>
        <value>You must specify a valid Object, Field, and Relationship Type.</value>
    </labels>
    <labels>
        <fullName>healthDetailsAutoRelInvalidLookupField</fullName>
        <language>en_US</language>
        <protected>false</protected>
        <shortDescription>healthDetailsAutoRelInvalidLookupField</shortDescription>
        <value>Field {0} is not a lookup field.</value>
    </labels>
    <labels>
        <fullName>healthDetailsBadRDField</fullName>
        <categories>Health Check</categories>
        <language>en_US</language>
        <protected>false</protected>
        <shortDescription>healthDetailsBadRDField</shortDescription>
        <value>Recurring Donation field {0} does not exist.</value>
    </labels>
    <labels>
        <fullName>healthDetailsBadReportId</fullName>
        <categories>Health Check</categories>
        <language>en_US</language>
        <protected>false</protected>
        <shortDescription>healthDetailsBadReportId</shortDescription>
        <value>Invalid Report {0} specified.</value>
    </labels>
    <labels>
        <fullName>healthDetailsContactData</fullName>
        <categories>Health Check</categories>
        <language>en_US</language>
        <protected>false</protected>
        <shortDescription>healthDetailsContactData</shortDescription>
        <value>There are {0} Contacts that have no Account. Contacts with no Account are private to the User who created them and can't be seen by other Users.</value>
    </labels>
    <labels>
        <fullName>healthDetailsDuplicateAcctRT</fullName>
        <categories>Health Check</categories>
        <language>en_US</language>
        <protected>false</protected>
        <shortDescription>healthDetailsDuplicateAcctRT</shortDescription>
        <value>You cannot specify the same Account record type for the Household Account record type and the One-to-One record type.</value>
    </labels>
    <labels>
        <fullName>healthDetailsGenderField</fullName>
        <categories>Health Check</categories>
        <language>en_US</language>
        <protected>false</protected>
        <shortDescription>healthDetailsGenderField</shortDescription>
        <value>Gender field {0} does not exist on Contact.</value>
    </labels>
    <labels>
        <fullName>healthDetailsHHAccountModel</fullName>
        <categories>Health Check</categories>
        <language>en_US</language>
        <protected>false</protected>
        <shortDescription>healthDetailsHHAccountModel</shortDescription>
        <value>When using the Household Account Model, you must set Household Object Rules to "No Contacts". You can set the Household Object Rules field on the NPSP Settings Page under People | Households.</value>
    </labels>
    <labels>
        <fullName>healthDetailsHHActNoContacts</fullName>
        <categories>Health Check</categories>
        <language>en_US</language>
        <protected>false</protected>
        <shortDescription>healthDetailsHHActNoContacts</shortDescription>
        <value>There are {0} Household Accounts that have no Contacts.</value>
    </labels>
    <labels>
        <fullName>healthDetailsHHObNoContacts</fullName>
        <categories>Health Check</categories>
        <language>en_US</language>
        <protected>false</protected>
        <shortDescription>healthDetailsHHObNoContacts</shortDescription>
        <value>There are {0} Household object records that have no Contacts.</value>
    </labels>
    <labels>
        <fullName>healthDetailsInvalidCMField</fullName>
        <categories>Health Check</categories>
        <language>en_US</language>
        <protected>false</protected>
        <shortDescription>healthDetailsInvalidCMField</shortDescription>
        <value>Campaign Member field {0} does not exist.</value>
    </labels>
    <labels>
        <fullName>healthDetailsInvalidContactField</fullName>
        <categories>Health Check</categories>
        <language>en_US</language>
        <protected>false</protected>
        <shortDescription>healthDetailsInvalidContactField</shortDescription>
        <value>Contact field {0} does not exist.</value>
    </labels>
    <labels>
        <fullName>healthDetailsInvalidErrorChatterGroup</fullName>
        <categories>Health Check</categories>
        <language>en_US</language>
        <protected>false</protected>
        <shortDescription>healthDetailsInvalidErrorChatterGroup</shortDescription>
        <value>Invalid Chatter Group {0}.</value>
    </labels>
    <labels>
        <fullName>healthDetailsInvalidErrorRecipient</fullName>
        <categories>Health Check</categories>
        <language>en_US</language>
        <protected>false</protected>
        <shortDescription>healthDetailsInvalidErrorRecipient</shortDescription>
        <value>Invalid Error Notification recipient.</value>
    </labels>
    <labels>
        <fullName>healthDetailsInvalidErrorUser</fullName>
        <categories>Health Check</categories>
        <language>en_US</language>
        <protected>false</protected>
        <shortDescription>healthDetailsInvalidErrorUser</shortDescription>
        <value>Invalid User {0}.</value>
    </labels>
    <labels>
        <fullName>healthDetailsInvalidFieldNumeric</fullName>
        <categories>Health Check</categories>
        <language>en_US</language>
        <protected>false</protected>
        <shortDescription>Health Check error if a Level refers to an invalid field</shortDescription>
        <value>Level {0} refers to an invalid numeric field {1} on {2}.</value>
    </labels>
    <labels>
        <fullName>healthDetailsInvalidFiscalYears</fullName>
        <categories>Health Check</categories>
        <language>en_US</language>
        <protected>false</protected>
        <shortDescription>healthDetailsInvalidFiscalYears</shortDescription>
        <value>Your organization is using Custom Fiscal Years. NPSP does not support Fiscal Year Rollups with Custom Fiscal Years.</value>
    </labels>
    <labels>
        <fullName>healthDetailsInvalidLevelField</fullName>
        <categories>Health Check</categories>
        <language>en_US</language>
        <protected>false</protected>
        <shortDescription>Health Check error if a Level refers to an invalid field</shortDescription>
        <value>Level {0} refers to an invalid field {1} on {2}.</value>
    </labels>
    <labels>
        <fullName>healthDetailsInvalidLevelFieldReference</fullName>
        <categories>Health Check</categories>
        <language>en_US</language>
        <protected>false</protected>
        <shortDescription>Health Check error if a Level refers to an invalid field</shortDescription>
        <value>Level {0} refers to an invalid Level Lookup field {1} on {2}.</value>
    </labels>
    <labels>
        <fullName>healthDetailsInvalidObjectField</fullName>
        <categories>Health Check</categories>
        <language>en_US</language>
        <protected>false</protected>
        <shortDescription>healthDetailsInvalidObjectField</shortDescription>
        <value>{0} field {1} does not exist.</value>
    </labels>
    <labels>
        <fullName>healthDetailsInvalidOppField</fullName>
        <categories>Health Check</categories>
        <language>en_US</language>
        <protected>false</protected>
        <shortDescription>healthDetailsInvalidOppField</shortDescription>
        <value>Opportunity field {0} does not exist.</value>
    </labels>
    <labels>
        <fullName>healthDetailsInvalidOppStage</fullName>
        <categories>Health Check</categories>
        <language>en_US</language>
        <protected>false</protected>
        <shortDescription>healthDetailsInvalidOppStage</shortDescription>
        <value>The Opportunity stage {0} does not exist or is not active.</value>
    </labels>
    <labels>
        <fullName>healthDetailsInvalidPaymentField</fullName>
        <categories>Health Check</categories>
        <language>en_US</language>
        <protected>false</protected>
        <shortDescription>healthDetailsInvalidPaymentField</shortDescription>
        <value>Payment field {0} does not exist.</value>
    </labels>
    <labels>
        <fullName>healthDetailsInvalidRDCustomPeriod</fullName>
        <categories>Health Check</categories>
        <language>en_US</language>
        <protected>true</protected>
        <shortDescription>healthDetailsInvalidRDCustomPeriod</shortDescription>
        <value>Custom Installment Period {0} is not included in the picklist values for Recurring Donation field Installment Period.</value>
    </labels>
    <labels>
        <fullName>healthDetailsInvalidRDCustomPeriodPIcklist</fullName>
        <categories>Health Check</categories>
        <language>en_US</language>
        <protected>true</protected>
        <shortDescription>healthDetailsInvalidRDCustomPeriodPIcklist</shortDescription>
        <value>Recurring Donation Installment Period picklist value {0} is not a valid Custom Installment Period.</value>
    </labels>
    <labels>
        <fullName>healthDetailsInvalidRecordtypeId</fullName>
        <categories>Health Check</categories>
        <language>en_US</language>
        <protected>false</protected>
        <shortDescription>healthDetailsInvalidRecordtypeId</shortDescription>
        <value>Recordtype Id {0} is invalid.</value>
    </labels>
    <labels>
        <fullName>healthDetailsInvalidRecordtypeName</fullName>
        <categories>Health Check</categories>
        <language>en_US</language>
        <protected>false</protected>
        <shortDescription>healthDetailsInvalidRecordtypeName</shortDescription>
        <value>Recordtype Name {0} is invalid.</value>
    </labels>
    <labels>
        <fullName>healthDetailsInvalidScheduledJob</fullName>
        <categories>Health Check</categories>
        <language>en_US</language>
        <protected>false</protected>
        <shortDescription>healthDetailsInvalidScheduledJob</shortDescription>
        <value>The record {0} in the Schedulable__c object is not valid.</value>
    </labels>
    <labels>
        <fullName>healthDetailsMailingListReportMissing</fullName>
        <categories>Health Check</categories>
        <language>en_US</language>
        <protected>false</protected>
        <shortDescription>healthDetailsMailingListReportMissing</shortDescription>
        <value>The NPSP Campaign Household Mailing List Report is missing. This report is run when you click the Household Mailing List button from a Campaign record.</value>
    </labels>
    <labels>
        <fullName>healthDetailsMissingOppPayments</fullName>
        <categories>Health Check</categories>
        <language>en_US</language>
        <protected>false</protected>
        <shortDescription>healthDetailsMissingOppPayments</shortDescription>
        <value>{0} Opportunities that should have Payments are missing those Payments.</value>
    </labels>
    <labels>
        <fullName>healthDetailsNothingScheduled</fullName>
        <categories>Health Check</categories>
        <language>en_US</language>
        <protected>false</protected>
        <shortDescription>healthDetailsNothingScheduled</shortDescription>
        <value>The NPSP default jobs are not scheduled. Scheduled jobs update summary fields on records every night.</value>
    </labels>
    <labels>
        <fullName>healthDetailsOCR</fullName>
        <categories>Health Check</categories>
        <language>en_US</language>
        <protected>true</protected>
        <shortDescription>healthDetailsOCR</shortDescription>
        <value>{0} and {1} cannot use the same Role value.</value>
    </labels>
    <labels>
        <fullName>healthDetailsOCRDupPrimary</fullName>
        <categories>Health Check</categories>
        <language>en_US</language>
        <protected>false</protected>
        <shortDescription>healthDetailsOCRDupPrimary</shortDescription>
        <value>Health Check found {0} Opportunities that had more than one Opportunity Contact Role marked as Primary.</value>
    </labels>
    <labels>
        <fullName>healthDetailsOCRDupPrimaryValid</fullName>
        <categories>Health Check</categories>
        <language>en_US</language>
        <protected>false</protected>
        <shortDescription>healthDetailsOCRDupPrimaryValid</shortDescription>
        <value>No Opportunities were found with multiple Primary Opportunity Contact Roles.</value>
    </labels>
    <labels>
        <fullName>healthDetailsOCRSettingsResolution</fullName>
        <categories>Health Check</categories>
        <language>en_US</language>
        <protected>true</protected>
        <shortDescription>healthDetailsOCRSettingsResolution</shortDescription>
        <value>On the NPSP Settings tab, click Donations | Contact Roles, and edit the values of the above settings.</value>
    </labels>
    <labels>
        <fullName>healthDetailsOCRSettingsValid</fullName>
        <categories>Health Check</categories>
        <language>en_US</language>
        <protected>true</protected>
        <shortDescription>healthDetailsOCRSettingsValid</shortDescription>
        <value>NPSP Opportunity Contact Roles settings are valid.</value>
    </labels>
    <labels>
        <fullName>healthDetailsPaymentMappingBadDataTypes</fullName>
        <categories>Health Check</categories>
        <language>en_US</language>
        <protected>false</protected>
        <shortDescription>healthDetailsPaymentMappingBadDataTypes</shortDescription>
        <value>Payment field {0} and Opportunity field {1} are not of compatible data types.</value>
    </labels>
    <labels>
        <fullName>healthDetailsRDFieldsBadDatatypes</fullName>
        <categories>Health Check</categories>
        <language>en_US</language>
        <protected>false</protected>
        <shortDescription>healthDetailsRDFieldsBadDatatypes</shortDescription>
        <value>Recurring Donation field {0} and Opportunity field {1} are not of compatible data types.</value>
    </labels>
    <labels>
        <fullName>healthDetailsRelReciprocalInvalid</fullName>
        <categories>Health Check</categories>
        <language>en_US</language>
        <protected>false</protected>
        <shortDescription>healthDetailsRelReciprocalInvalid</shortDescription>
        <value>Reciprocal Relationship {0} should have a value in at least one of the fields for Male, Female, or Neutral.</value>
    </labels>
    <labels>
        <fullName>healthDetailsSaveAcctFailed</fullName>
        <categories>Health Check</categories>
        <language>en_US</language>
        <protected>false</protected>
        <shortDescription>healthDetailsSaveAcctFailed</shortDescription>
        <value>Unable to create a new Account.</value>
    </labels>
    <labels>
        <fullName>healthDetailsSaveOppsFailed</fullName>
        <categories>Health Check</categories>
        <language>en_US</language>
        <protected>false</protected>
        <shortDescription>healthDetailsSaveOppsFailed</shortDescription>
        <value>Unable to create new Opportunities.</value>
    </labels>
    <labels>
        <fullName>healthDetailsScheduleJobs</fullName>
        <categories>Health Check</categories>
        <language>en_US</language>
        <protected>false</protected>
        <shortDescription>healthDetailsScheduleJobs</shortDescription>
        <value>One or more of the Opportunity Rollup, Recurring Donation, and Seasonal Address jobs are missing from the Schedulable__c object.</value>
    </labels>
    <labels>
        <fullName>healthDetailsTriggerHandlerDuplicate</fullName>
        <categories>Health Check</categories>
        <language>en_US</language>
        <protected>false</protected>
        <shortDescription>healthDetailsTriggerHandlerDuplicate</shortDescription>
        <value>Health Check found more than one Trigger Handler {0} on object {1} with the same field values. Duplicate Trigger Handlers will affect NPSP behavior.</value>
    </labels>
    <labels>
        <fullName>healthDetailsTriggerHandlerMismatch</fullName>
        <categories>Health Check</categories>
        <language>en_US</language>
        <protected>false</protected>
        <shortDescription>healthDetailsTriggerHandlerMismatch</shortDescription>
        <value>Trigger Handler {0} on object {1} does not match the default NPSP configuration.</value>
    </labels>
    <labels>
        <fullName>healthDetailsTriggerHandlerMissing</fullName>
        <categories>Health Check</categories>
        <language>en_US</language>
        <protected>false</protected>
        <shortDescription>healthDetailsTriggerHandlerMissing</shortDescription>
        <value>Trigger Handler {0} on object {1} is missing and will affect NPSP behavior.</value>
    </labels>
    <labels>
        <fullName>healthDetailsUDFBadDatatypes</fullName>
        <categories>Health Check</categories>
        <language>en_US</language>
        <protected>false</protected>
        <shortDescription>healthDetailsUDFBadDatatypes</shortDescription>
        <value>Opportunity field {0} and {1} field {2} are not of compatible data types.</value>
    </labels>
    <labels>
        <fullName>healthDetailsValidRDCustomPeriod</fullName>
        <categories>Health Check</categories>
        <language>en_US</language>
        <protected>true</protected>
        <shortDescription>healthDetailsValidRDCustomPeriod</shortDescription>
        <value>Recurring Donation Custom Installment Periods are valid.</value>
    </labels>
    <labels>
        <fullName>healthLabelAccountData</fullName>
        <categories>Health Check</categories>
        <language>en_US</language>
        <protected>false</protected>
        <shortDescription>healthLabelAccountData</shortDescription>
        <value>Account Data</value>
    </labels>
    <labels>
        <fullName>healthLabelAccountDefaultRT</fullName>
        <categories>Health Check</categories>
        <language>en_US</language>
        <protected>true</protected>
        <shortDescription>healthLabelAccountDefaultRT</shortDescription>
        <value>Account Model Record Type</value>
    </labels>
    <labels>
        <fullName>healthLabelAccountModelData</fullName>
        <categories>Health Check</categories>
        <language>en_US</language>
        <protected>false</protected>
        <shortDescription>healthLabelAccountModelData</shortDescription>
        <value>Account Model Data</value>
    </labels>
    <labels>
        <fullName>healthLabelAccountRTIssueValid</fullName>
        <categories>Health Check</categories>
        <language>en_US</language>
        <protected>false</protected>
        <shortDescription>healthLabelAccountRTIssueValid</shortDescription>
        <value>Account system fields for any Household Accounts and One-to-One Accounts are set correctly.</value>
    </labels>
    <labels>
        <fullName>healthLabelAllTestsPassed</fullName>
        <categories>Health Check</categories>
        <language>en_US</language>
        <protected>false</protected>
        <shortDescription>healthLabelAllTestsPassed</shortDescription>
        <value>All Health Check tests have successfully passed.</value>
    </labels>
    <labels>
        <fullName>healthLabelAutoRelValid</fullName>
        <categories>Health Check</categories>
        <language>en_US</language>
        <protected>false</protected>
        <shortDescription>healthLabelAutoRelValid</shortDescription>
        <value>Automatic Relationships are valid.</value>
    </labels>
    <labels>
        <fullName>healthLabelContactData</fullName>
        <categories>Health Check</categories>
        <language>en_US</language>
        <protected>false</protected>
        <shortDescription>healthLabelContactData</shortDescription>
        <value>Contact Data</value>
    </labels>
    <labels>
        <fullName>healthLabelErrorRecipientValid</fullName>
        <categories>Health Check</categories>
        <language>en_US</language>
        <protected>false</protected>
        <shortDescription>healthLabelErrorRecipientValid</shortDescription>
        <value>The Error Notification recipient is valid.</value>
    </labels>
    <labels>
        <fullName>healthLabelFailed</fullName>
        <categories>Health Check</categories>
        <language>en_US</language>
        <protected>false</protected>
        <shortDescription>healthLabelFailed</shortDescription>
        <value>Failed</value>
    </labels>
    <labels>
        <fullName>healthLabelFiscalYearsValid</fullName>
        <categories>Health Check</categories>
        <language>en_US</language>
        <protected>false</protected>
        <shortDescription>healthLabelFiscalYearsValid</shortDescription>
        <value>Your organization is not using Custom Fiscal Years.</value>
    </labels>
    <labels>
        <fullName>healthLabelHHAccData</fullName>
        <categories>Health Check</categories>
        <language>en_US</language>
        <protected>false</protected>
        <shortDescription>healthLabelHHAccData</shortDescription>
        <value>Household Account Data</value>
    </labels>
    <labels>
        <fullName>healthLabelHHData</fullName>
        <categories>Health Check</categories>
        <language>en_US</language>
        <protected>false</protected>
        <shortDescription>healthLabelHHData</shortDescription>
        <value>Household Data</value>
    </labels>
    <labels>
        <fullName>healthLabelHHObjData</fullName>
        <categories>Health Check</categories>
        <language>en_US</language>
        <protected>false</protected>
        <shortDescription>healthLabelHHObjData</shortDescription>
        <value>Household Object Data</value>
    </labels>
    <labels>
        <fullName>healthLabelIntro</fullName>
        <categories>Health Check</categories>
        <language>en_US</language>
        <protected>false</protected>
        <shortDescription>healthLabelIntro</shortDescription>
        <value>Health Check verifies that all of your NPSP Settings are valid and looks for problems in your Account-related data. When complete, you can view the results below, including detailed information for any failures.</value>
    </labels>
    <labels>
        <fullName>healthLabelLastRun</fullName>
        <categories>Health Check</categories>
        <language>en_US</language>
        <protected>false</protected>
        <shortDescription>healthLabelLastRun</shortDescription>
        <value>Last run: {0}</value>
    </labels>
    <labels>
        <fullName>healthLabelNoMissingOppPayments</fullName>
        <categories>Health Check</categories>
        <language>en_US</language>
        <protected>false</protected>
        <shortDescription>healthLabelNoMissingOppPayments</shortDescription>
        <value>All Opportunities with Payments have expected Payments.</value>
    </labels>
    <labels>
        <fullName>healthLabelNone</fullName>
        <categories>Health Check</categories>
        <language>en_US</language>
        <protected>false</protected>
        <shortDescription>healthLabelNone</shortDescription>
        <value>(none)</value>
    </labels>
    <labels>
        <fullName>healthLabelOCRCheck</fullName>
        <categories>Health Check</categories>
        <language>en_US</language>
        <protected>false</protected>
        <shortDescription>healthLabelOCRCheck</shortDescription>
        <value>Opportunity Contact Roles</value>
    </labels>
    <labels>
        <fullName>healthLabelOCRSettings</fullName>
        <categories>Health Check</categories>
        <language>en_US</language>
        <protected>true</protected>
        <shortDescription>healthLabelOCRSettings</shortDescription>
        <value>Opportunity Contact Roles Settings</value>
    </labels>
    <labels>
        <fullName>healthLabelOppPayments</fullName>
        <categories>Health Check</categories>
        <language>en_US</language>
        <protected>false</protected>
        <shortDescription>healthLabelOppPayments</shortDescription>
        <value>Opportunity Payments</value>
    </labels>
    <labels>
        <fullName>healthLabelPassed</fullName>
        <categories>Health Check</categories>
        <language>en_US</language>
        <protected>false</protected>
        <shortDescription>healthLabelPassed</shortDescription>
        <value>Passed</value>
    </labels>
    <labels>
        <fullName>healthLabelPaymentMappingsValid</fullName>
        <categories>Health Check</categories>
        <language>en_US</language>
        <protected>false</protected>
        <shortDescription>healthLabelPaymentMappingsValid</shortDescription>
        <value>Payment Mappings are valid.</value>
    </labels>
    <labels>
        <fullName>healthLabelRDOppsValid</fullName>
        <categories>Health Check</categories>
        <language>en_US</language>
        <protected>false</protected>
        <shortDescription>healthLabelRDOppsValid</shortDescription>
        <value>New Opportunities can be saved.</value>
    </labels>
    <labels>
        <fullName>healthLabelRDValid</fullName>
        <categories>Health Check</categories>
        <language>en_US</language>
        <protected>false</protected>
        <shortDescription>healthLabelRDValid</shortDescription>
        <value>Recurring Donation Field Mappings are valid.</value>
    </labels>
    <labels>
        <fullName>healthLabelRelReciprocalValid</fullName>
        <categories>Health Check</categories>
        <language>en_US</language>
        <protected>false</protected>
        <shortDescription>healthLabelRelReciprocalValid</shortDescription>
        <value>Reciprocal Relationships are valid.</value>
    </labels>
    <labels>
        <fullName>healthLabelScheduler</fullName>
        <categories>Health Check</categories>
        <language>en_US</language>
        <protected>false</protected>
        <shortDescription>healthLabelScheduler</shortDescription>
        <value>NPSP Default Scheduler</value>
    </labels>
    <labels>
        <fullName>healthLabelSchedulerValid</fullName>
        <categories>Health Check</categories>
        <language>en_US</language>
        <protected>false</protected>
        <shortDescription>healthLabelSchedulerValid</shortDescription>
        <value>NPSP Recurring Jobs are scheduled.</value>
    </labels>
    <labels>
        <fullName>healthLabelShowPassedTests</fullName>
        <categories>Health Check</categories>
        <language>en_US</language>
        <protected>false</protected>
        <shortDescription>healthLabelShowPassedTests</shortDescription>
        <value>Show Passed Tests</value>
    </labels>
    <labels>
        <fullName>healthLabelTime</fullName>
        <categories>Health Check</categories>
        <language>en_US</language>
        <protected>false</protected>
        <shortDescription>healthLabelTime</shortDescription>
        <value>Detection time in seconds: {0}</value>
    </labels>
    <labels>
        <fullName>healthLabelTriggerHandlerCheck</fullName>
        <categories>Health Check</categories>
        <language>en_US</language>
        <protected>false</protected>
        <shortDescription>healthLabelTriggerHandlerCheck</shortDescription>
        <value>Trigger Configuration</value>
    </labels>
    <labels>
        <fullName>healthLabelTriggerHandlersValid</fullName>
        <categories>Health Check</categories>
        <language>en_US</language>
        <protected>false</protected>
        <shortDescription>healthLabelTriggerHandlersValid</shortDescription>
        <value>Triggers are configured for NPSP default triggers.</value>
    </labels>
    <labels>
        <fullName>healthLabelUDFValid</fullName>
        <categories>Health Check</categories>
        <language>en_US</language>
        <protected>false</protected>
        <shortDescription>healthLabelUDFValid</shortDescription>
        <value>User Defined Rollups are valid.</value>
    </labels>
    <labels>
        <fullName>healthLabelVerifyLevels</fullName>
        <categories>Health Check</categories>
        <language>en_US</language>
        <protected>false</protected>
        <shortDescription>Health Check title for Levels</shortDescription>
        <value>Levels</value>
    </labels>
    <labels>
        <fullName>healthLabelVerifyLevelsSuccess</fullName>
        <categories>Health Check</categories>
        <language>en_US</language>
        <protected>false</protected>
        <shortDescription>Health Check message when all Levels verify ok</shortDescription>
        <value>All field references on all Levels are valid.</value>
    </labels>
    <labels>
        <fullName>healthLabelWarning</fullName>
        <categories>Health Check</categories>
        <language>en_US</language>
        <protected>false</protected>
        <shortDescription>healthLabelWarning</shortDescription>
        <value>Warning</value>
    </labels>
    <labels>
        <fullName>healthPaymentAutoCloseStageInvalid</fullName>
        <categories>Health Check</categories>
        <language>en_US</language>
        <protected>true</protected>
        <shortDescription>healthPaymentAutoCloseStageInvalid</shortDescription>
        <value>Select an active Closed/Won stage in the Opportunity stage to be transitioned to when all Payments are Paid setting.</value>
    </labels>
    <labels>
        <fullName>healthPaymentAutoCloseStageMustBeActiveClosedWonOrBlank</fullName>
        <categories>Health Check</categories>
        <language>en_US</language>
        <protected>true</protected>
        <shortDescription>healthPaymentAutoCloseStageMustBeActiveClosedWonOrBlank</shortDescription>
        <value>Select an active Closed/Won stage in the Opportunity Stage for When Fully Paid setting. You can also leave the value blank, which prevents NPSP from automatically updating the Opportunity stage when all Payments are received.</value>
    </labels>
    <labels>
        <fullName>healthPaymentAutoCloseStageValid</fullName>
        <categories>Health Check</categories>
        <language>en_US</language>
        <protected>true</protected>
        <shortDescription>healthPaymentAutoCloseStageValid</shortDescription>
        <value>The selected value in the Opportunity Stage for When Fully Paid setting is valid. This value is either an active Closed/Won stage, or blank.</value>
    </labels>
    <labels>
        <fullName>healthSolutionAccOne2OneNoContacts</fullName>
        <categories>Health Check</categories>
        <language>en_US</language>
        <protected>false</protected>
        <shortDescription>healthSolutionAccOne2OneNoContacts</shortDescription>
        <value>Consider deleting these unused One-to-One Accounts to save storage space.</value>
    </labels>
    <labels>
        <fullName>healthSolutionAccountDefaultRTInvalid</fullName>
        <categories>Health Check</categories>
        <language>en_US</language>
        <protected>true</protected>
        <shortDescription>healthSolutionAccountDefaultRTInvalid</shortDescription>
        <value>Go to &lt;b&gt;People | Account Model&lt;/b&gt; and select a valid record type.</value>
    </labels>
    <labels>
        <fullName>healthSolutionAccountDefaultRTIssue</fullName>
        <categories>Health Check</categories>
        <language>en_US</language>
        <protected>true</protected>
        <shortDescription>healthSolutionAccountDefaultRTIssue</shortDescription>
        <value>The record type selected for the Account Model should not be used as the default Account record type for any Profile. Doing so can cause various data issues.</value>
    </labels>
    <labels>
        <fullName>healthSolutionAccountModel</fullName>
        <categories>Health Check</categories>
        <language>en_US</language>
        <protected>false</protected>
        <shortDescription>healthSolutionAccountModel</shortDescription>
        <value>All of your Accounts should use the same Account Model. View all of your Accounts and their types by running the &lt;b&gt;Individual Accounts by Account Type&lt;/b&gt; report in the NPSP Health Check reports folder.</value>
    </labels>
    <labels>
        <fullName>healthSolutionAccountRTIssue</fullName>
        <categories>Health Check</categories>
        <language>en_US</language>
        <protected>false</protected>
        <shortDescription>healthSolutionAccountRTIssue</shortDescription>
        <value>For Household Accounts, make sure npe01__SYSTEM_AccountType__c is &apos;Household Account&apos;. For One-to-One Accounts, make sure npe01__SYSTEM_AccountType__c is &apos;One-to-One Individual&apos;. Also make sure for both, npe01__SYSTEMISINDIVIDUAL__c is true.</value>
    </labels>
    <labels>
        <fullName>healthSolutionAutoRelFieldsMissing</fullName>
        <categories>Health Check</categories>
        <language>en_US</language>
        <protected>false</protected>
        <shortDescription>healthSolutionAutoRelFieldsMissing</shortDescription>
        <value>Click {0} | {1} on the NPSP Settings tab, and delete the invalid Relationships Autocreation record.</value>
    </labels>
    <labels>
        <fullName>healthSolutionAutoRelInvalidCMField</fullName>
        <categories>Health Check</categories>
        <language>en_US</language>
        <protected>false</protected>
        <shortDescription>healthSolutionAutoRelInvalidCMField</shortDescription>
        <value>Click {0} | {1} on the NPSP Settings tab and delete the Relationships Autocreation record that references this field.</value>
    </labels>
    <labels>
        <fullName>healthSolutionAutoRelInvalidContactField</fullName>
        <language>en_US</language>
        <protected>false</protected>
        <shortDescription>healthSolutionAutoRelInvalidContactField</shortDescription>
        <value>Click {0} | {1} on the NPSP Settings tab and delete the Relationships Autocreation record that references this field.</value>
    </labels>
    <labels>
        <fullName>healthSolutionAutoRelInvalidLookupField</fullName>
        <categories>Health Check</categories>
        <language>en_US</language>
        <protected>false</protected>
        <shortDescription>healthSolutionAutoRelInvalidLookupField</shortDescription>
        <value>Click {0} | {1} on the NPSP Settings tab and delete the Relationships Autocreation record that references this field.</value>
    </labels>
    <labels>
        <fullName>healthSolutionBadRDField</fullName>
        <categories>Health Check</categories>
        <language>en_US</language>
        <protected>false</protected>
        <shortDescription>healthSolutionBadRDField</shortDescription>
        <value>On the NPSP Settings tab, click {0} | {1}, and delete the Recurring Donation Field Mapping record that references this field.</value>
    </labels>
    <labels>
        <fullName>healthSolutionContactData</fullName>
        <categories>Health Check</categories>
        <language>en_US</language>
        <protected>false</protected>
        <shortDescription>healthSolutionContactData</shortDescription>
        <value>View these Contacts by running the &lt;b&gt;Contacts without Accounts&lt;/b&gt; report in the NPSP Health Check reports folder.</value>
    </labels>
    <labels>
        <fullName>healthSolutionEditSetting</fullName>
        <categories>Health Check</categories>
        <language>en_US</language>
        <protected>false</protected>
        <shortDescription>healthSolutionEditSetting</shortDescription>
        <value>On the NPSP Settings tab, click {1} | {2}, and edit the {0} setting.</value>
    </labels>
    <labels>
        <fullName>healthSolutionHHAccNoContacts</fullName>
        <categories>Health Check</categories>
        <language>en_US</language>
        <protected>false</protected>
        <shortDescription>healthSolutionHHAccNoContacts</shortDescription>
        <value>Consider deleting these unused Household Account records to save space. View these Household Account records by running the &lt;b&gt;Empty Household Accounts&lt;/b&gt; report in the NPSP Health Check reports folder.</value>
    </labels>
    <labels>
        <fullName>healthSolutionHHObjNoContacts</fullName>
        <categories>Health Check</categories>
        <language>en_US</language>
        <protected>false</protected>
        <shortDescription>healthSolutionHHObjNoContacts</shortDescription>
        <value>Consider deleting these unused Household objects to save space. If you have completed a conversion to the Household Account model and no longer need the data on the Household object records they can be deleted.  View these Household objects by running the &lt;b&gt;Empty Household Objects&lt;/b&gt; report in the NPSP Health Check reports folder.</value>
    </labels>
    <labels>
        <fullName>healthSolutionInvalidFiscalYears</fullName>
        <categories>Health Check</categories>
        <language>en_US</language>
        <protected>false</protected>
        <shortDescription>healthSolutionInvalidFiscalYears</shortDescription>
        <value>Since Salesforce does not support turning off Custom Fiscal Years, NPSP Rollups will default to Calendar Year.</value>
    </labels>
    <labels>
        <fullName>healthSolutionInvalidLevelField</fullName>
        <categories>Health Check</categories>
        <language>en_US</language>
        <protected>false</protected>
        <shortDescription>Health Check Solution for an invalid Level field</shortDescription>
        <value>Go to the Levels Tab, and update the invalid field reference on Level {0}.</value>
    </labels>
    <labels>
        <fullName>healthSolutionInvalidOppField</fullName>
        <categories>Health Check</categories>
        <language>en_US</language>
        <protected>false</protected>
        <shortDescription>healthSolutionInvalidOppField</shortDescription>
        <value>On the NPSP Settings tab, click {0} | {1}, and delete the Payment Mapping record that references this field.</value>
    </labels>
    <labels>
        <fullName>healthSolutionInvalidOppStage</fullName>
        <categories>Health Check</categories>
        <language>en_US</language>
        <protected>false</protected>
        <shortDescription>healthSolutionInvalidOppStage</shortDescription>
        <value>Add this Opportunity Stage value in Salesforce Setup.</value>
    </labels>
    <labels>
        <fullName>healthSolutionInvalidPaymentField</fullName>
        <categories>Health Check</categories>
        <language>en_US</language>
        <protected>false</protected>
        <shortDescription>healthSolutionInvalidPaymentField</shortDescription>
        <value>On the NPSP Settings tab click {0} | {1}, and delete the Payment Mapping record that references this field.</value>
    </labels>
    <labels>
        <fullName>healthSolutionInvalidRDCustomPeriod</fullName>
        <categories>Health Check</categories>
        <language>en_US</language>
        <protected>true</protected>
        <shortDescription>healthSolutionInvalidRDCustomPeriod</shortDescription>
        <value>Add this Recurring Donation Installment Period picklist value in Salesforce Setup.</value>
    </labels>
    <labels>
        <fullName>healthSolutionInvalidRDCustomPeriodPicklist</fullName>
        <categories>Health Check</categories>
        <language>en_US</language>
        <protected>true</protected>
        <shortDescription>healthSolutionInvalidRDCustomPeriodPicklist</shortDescription>
        <value>On the NPSP Settings tab, click {0} | {1}, and add the missing Recurring Donation Custom Installment Period, or delete the picklist value from the Installment Period field.</value>
    </labels>
    <labels>
        <fullName>healthSolutionInvalidScheduledJob</fullName>
        <categories>Health Check</categories>
        <language>en_US</language>
        <protected>false</protected>
        <shortDescription>healthSolutionInvalidScheduledJob</shortDescription>
        <value>You must update the record to have a valid Class the implements the UTIL_MasterSchedulableHelper.UTIL_IRecurring interface.</value>
    </labels>
    <labels>
        <fullName>healthSolutionInvalidUDFObjectField</fullName>
        <categories>Health Check</categories>
        <language>en_US</language>
        <protected>false</protected>
        <shortDescription>healthSolutionInvalidUDFObjectField</shortDescription>
        <value>On the NPSP Settings tab, click {0} | {1} and delete the User Rollup record that references this field.</value>
    </labels>
    <labels>
        <fullName>healthSolutionMailingListReportMissing</fullName>
        <categories>Health Check</categories>
        <language>en_US</language>
        <protected>false</protected>
        <shortDescription>healthSolutionMailingListReportMissing</shortDescription>
        <value>Create a Campaigns with Contacts report, and add a filter for Member Status does not contain "Duplicate". Then specify this report on the {0} | {1} tab in NPSP Settings.</value>
    </labels>
    <labels>
        <fullName>healthSolutionMissingOppPayments</fullName>
        <categories>Health Check</categories>
        <language>en_US</language>
        <protected>false</protected>
        <shortDescription>healthSolutionMissingOppPayments</shortDescription>
        <value>View these Opportunities by running the &lt;b&gt;Opportunities without Payments&lt;/b&gt; report in the NPSP Health Check reports folder. Note that you should add filter criteria on the report to exclude any Opportunity types and Opportunity record types you&apos;ve excluded in NPSP Payments Settings. You can create the missing Payment records using the Create Missing Payments button on NPSP Settings | Bulk Data Processes | Create Missing Payments.</value>
    </labels>
    <labels>
        <fullName>healthSolutionNothingScheduled</fullName>
        <categories>Health Check</categories>
        <language>en_US</language>
        <protected>false</protected>
        <shortDescription>healthSolutionNothingScheduled</shortDescription>
        <value>To reschedule the default NPSP jobs, go to NPSP Settings | Bulk Data Processes | Process Scheduler. Click Edit. Make sure Don't Enable Auto Schedule Default NPSP Job is not selected. Click Save. See Edit or Reschedule NPSP Jobs in the Power of Us Hub for more information: https://powerofus.force.com/articles/Resource/NPSP-Edit-or-Reschedule-NPSP-Scheduled-Jobs</value>
    </labels>
    <labels>
        <fullName>healthSolutionOCRDupPrimary</fullName>
        <categories>Health Check</categories>
        <language>en_US</language>
        <protected>false</protected>
        <shortDescription>healthSolutionOCRDupPrimary</shortDescription>
        <value>If you have more than one Opportunity Contact Role marked Primary, it can cause NPSP to incorrectly calculate Opportunity Rollups, such as Total Gifts. To see which Opportunities have more than one Opportunity Contact Role marked Primary, run the &lt;b&gt;Opportunities with Primary Contact Roles&lt;/b&gt; report in the NPSP Health Checks report folder.</value>
    </labels>
    <labels>
        <fullName>healthSolutionOCRException</fullName>
        <categories>Health Check</categories>
        <language>en_US</language>
        <protected>false</protected>
        <shortDescription>healthSolutionOCRException</shortDescription>
        <value>If you have more than 50,000 Opportunities and Opportunity Contact Roles, you can safely ignore any errors dealing with SOQL limits.</value>
    </labels>
    <labels>
        <fullName>healthSolutionPaymentMappingBadDataTypes</fullName>
        <language>en_US</language>
        <protected>false</protected>
        <shortDescription>healthSolutionPaymentMappingBadDataTypes</shortDescription>
        <value>On the NPSP Settings tab, click {0} | {1}, and delete the Payment Mapping record that references these fields.</value>
    </labels>
    <labels>
        <fullName>healthSolutionRDBadOppField</fullName>
        <categories>Health Check</categories>
        <language>en_US</language>
        <protected>false</protected>
        <shortDescription>healthSolutionRDBadOppField</shortDescription>
        <value>On the NPSP Settings tab, click {0} | {1}, and  delete the Recurring Donation Field Mapping record that references this field.</value>
    </labels>
    <labels>
        <fullName>healthSolutionRDFieldsBadDatatypes</fullName>
        <categories>Health Check</categories>
        <language>en_US</language>
        <protected>false</protected>
        <shortDescription>healthSolutionRDFieldsBadDatatypes</shortDescription>
        <value>On the NPSP Settings tab, click {0} | {1}, and delete the Recurring Donation Field Mapping record that references these fields.</value>
    </labels>
    <labels>
        <fullName>healthSolutionRelReciprocalInvalid</fullName>
        <categories>Health Check</categories>
        <language>en_US</language>
        <protected>false</protected>
        <shortDescription>healthSolutionRelReciprocalInvalid</shortDescription>
        <value>On the NPSP Settings tab, click {0} | {1}, and delete the Reciprocal Relationship record. Then create a new one with the required information.</value>
    </labels>
    <labels>
        <fullName>healthSolutionSaveOppsFailed</fullName>
        <categories>Health Check</categories>
        <language>en_US</language>
        <protected>false</protected>
        <shortDescription>healthSolutionSaveOppsFailed</shortDescription>
        <value>Make sure you have no Validation Rules, Required Fields, or Workflow Rules that would prevent an Opportunity or Account from being saved.</value>
    </labels>
    <labels>
        <fullName>healthSolutionScheduleJobs</fullName>
        <categories>Health Check</categories>
        <language>en_US</language>
        <protected>false</protected>
        <shortDescription>healthSolutionScheduleJobs</shortDescription>
        <value>All NPSP scheduled classes should have records in Schedulable__c in order for these features to work correctly.</value>
    </labels>
    <labels>
        <fullName>healthSolutionTriggerHandlerMismatch</fullName>
        <categories>Health Check</categories>
        <language>en_US</language>
        <protected>false</protected>
        <shortDescription>healthSolutionTriggerHandlerMismatch</shortDescription>
        <value>Changes to triggers can affect core NPSP functionality in unexpected ways, and should be thoroughly tested before deployment to production. If these changes were unintentional, you should reset your Trigger Handlers to match the default NPSP configuration. See the Manage Trigger Handlers article in the Power Of Us Hub for more information: https://powerofus.force.com/articles/Resource/NPSP-Manage-Trigger-Handlers</value>
    </labels>
    <labels>
        <fullName>healthSolutionUDFBadDatatypes</fullName>
        <categories>Health Check</categories>
        <language>en_US</language>
        <protected>false</protected>
        <shortDescription>healthSolutionUDFBadDatatypes</shortDescription>
        <value>On the NPSP Settings tab, click {0} | {1}, and delete the User Rollup record that references these two fields.</value>
    </labels>
    <labels>
        <fullName>healthSolutionUDFOppField</fullName>
        <categories>Health Check</categories>
        <language>en_US</language>
        <protected>false</protected>
        <shortDescription>healthSolutionUDFOppField</shortDescription>
        <value>On the NPSP Settings tab, click {0} | {1}, and delete the User Rollup record that references this field.</value>
    </labels>
    <labels>
        <fullName>hhCmpDedupLabelReturnToCmp</fullName>
        <categories>Household Campaign Dedupe</categories>
        <language>en_US</language>
        <protected>false</protected>
        <shortDescription>hhCmpDedupLabelReturnToCmp</shortDescription>
        <value>Return to Campaign</value>
    </labels>
    <labels>
        <fullName>hhCmpDedupeBatchMessage</fullName>
        <categories>Household Campaign Dedupe</categories>
        <language>en_US</language>
        <protected>false</protected>
        <shortDescription>hhCmpDedupeBatchMessage</shortDescription>
        <value>Due to the large number of Campaign Members on this Campaign, NPSP is using a batch process to identify Household Members, which may take several minutes to complete. When it's done, you can view the Household Mailing report by clicking on the Household Mailing Report link.</value>
    </labels>
    <labels>
        <fullName>hhCmpDedupeBatchProgressTitle</fullName>
        <categories>Household Campaign Dedupe</categories>
        <language>en_US</language>
        <protected>false</protected>
        <shortDescription>hhCmpDedupeBatchProgressTitle</shortDescription>
        <value>Campaign Household Deduplication</value>
    </labels>
    <labels>
        <fullName>hhCmpDedupeLabelOpenReport</fullName>
        <categories>Household Campaign Dedupe</categories>
        <language>en_US</language>
        <protected>false</protected>
        <shortDescription>hhCmpDedupeLabelOpenReport</shortDescription>
        <value>Open Report</value>
    </labels>
    <labels>
        <fullName>hhCmpDedupeNoReport</fullName>
        <categories>Household Campaign Dedupe</categories>
        <language>en_US</language>
        <protected>false</protected>
        <shortDescription>hhCmpDedupeNoReport</shortDescription>
        <value>Could not find the report. Create a report and save it with the Report Unique Name of &apos;NPSP_Campaign_Household_Mailing_List_V2&apos;. Use the Campaigns with Contacts report type and add filters for CampaignId equals blank and Member Status does not contain &apos;Duplicate&apos;.</value>
    </labels>
    <labels>
        <fullName>hhCmpDedupeStatus</fullName>
        <categories>Household Campaign Dedupe</categories>
        <language>en_US</language>
        <protected>false</protected>
        <shortDescription>hhCmpDedupeStatus</shortDescription>
        <value>- Household Duplicate</value>
    </labels>
    <labels>
        <fullName>isARequiredField</fullName>
        <language>en_US</language>
        <protected>false</protected>
        <shortDescription>isARequiredField</shortDescription>
        <value>is a required field.</value>
    </labels>
    <labels>
        <fullName>labelListViewFirst</fullName>
        <categories>SoqlListView</categories>
        <language>en_US</language>
        <protected>false</protected>
        <shortDescription>label for First link in list view</shortDescription>
        <value>First</value>
    </labels>
    <labels>
        <fullName>labelListViewLast</fullName>
        <categories>SoqlListView</categories>
        <language>en_US</language>
        <protected>false</protected>
        <shortDescription>label for Last link in list view</shortDescription>
        <value>Last</value>
    </labels>
    <labels>
        <fullName>labelListViewNext</fullName>
        <categories>SoqlListView</categories>
        <language>en_US</language>
        <protected>false</protected>
        <shortDescription>label for Next link in list view</shortDescription>
        <value>Next</value>
    </labels>
    <labels>
        <fullName>labelListViewPageInfo</fullName>
        <categories>SoqlListView</categories>
        <language>en_US</language>
        <protected>false</protected>
        <shortDescription>label for page info in list view</shortDescription>
        <value>&amp;nbsp;&amp;nbsp;&amp;nbsp;Page {0} of {1} &amp;nbsp;&amp;nbsp;({2} records)</value>
    </labels>
    <labels>
        <fullName>labelListViewPrevious</fullName>
        <categories>SoqlListView</categories>
        <language>en_US</language>
        <protected>false</protected>
        <shortDescription>label for Previous link in list view</shortDescription>
        <value>Previous</value>
    </labels>
    <labels>
        <fullName>labelMessageLoading</fullName>
        <categories>SoqlListView, Settings</categories>
        <language>en_US</language>
        <protected>false</protected>
        <shortDescription>label for the loading... message used in some pages</shortDescription>
        <value>Loading...</value>
    </labels>
    <labels>
        <fullName>labelShowMore</fullName>
        <categories>SoqlListView</categories>
        <language>en_US</language>
        <protected>false</protected>
        <shortDescription>label for Show More on list views</shortDescription>
        <value>Show more</value>
    </labels>
    <labels>
        <fullName>lblAddressOverride</fullName>
        <categories>Manage Household UI</categories>
        <language>en_US</language>
        <protected>false</protected>
        <shortDescription>lblAddressOverride</shortDescription>
        <value>(address override)</value>
    </labels>
    <labels>
        <fullName>lblBtnAddAllHHMembers</fullName>
        <categories>Manage Household UI</categories>
        <language>en_US</language>
        <protected>false</protected>
        <shortDescription>lblBtnAddAllHHMembers</shortDescription>
        <value>Add All Members</value>
    </labels>
    <labels>
        <fullName>lblBtnAddContact</fullName>
        <categories>Manage Household UI</categories>
        <language>en_US</language>
        <protected>false</protected>
        <shortDescription>lblBtnAddContact</shortDescription>
        <value>Add {0}</value>
    </labels>
    <labels>
        <fullName>lblCCardExcludeFrom</fullName>
        <categories>Manage Household UI</categories>
        <language>en_US</language>
        <protected>false</protected>
        <shortDescription>lblCCardExcludeFrom</shortDescription>
        <value>Exclude from:</value>
    </labels>
    <labels>
        <fullName>lblCity</fullName>
        <categories>Manage Household UI</categories>
        <language>en_US</language>
        <protected>false</protected>
        <shortDescription>lblCity</shortDescription>
        <value>City</value>
    </labels>
    <labels>
        <fullName>lblCloned</fullName>
        <language>en_US</language>
        <protected>false</protected>
        <shortDescription>lblCloned</shortDescription>
        <value>Cloned</value>
    </labels>
    <labels>
        <fullName>lblCountry</fullName>
        <categories>Manage Household UI</categories>
        <language>en_US</language>
        <protected>false</protected>
        <shortDescription>lblCountry</shortDescription>
        <value>Country</value>
    </labels>
    <labels>
        <fullName>lblDeleteContact</fullName>
        <categories>Manage Household UI</categories>
        <language>en_US</language>
        <protected>false</protected>
        <shortDescription>caption of Remove Contact popup</shortDescription>
        <value>Remove Contact</value>
    </labels>
    <labels>
        <fullName>lblDeleteContactPrompt</fullName>
        <categories>Manage Household UI</categories>
        <language>en_US</language>
        <protected>false</protected>
        <shortDescription>prompt for the Remove Contact Popup</shortDescription>
        <value>Do you want to remove this Contact from this Household on Save?</value>
    </labels>
    <labels>
        <fullName>lblDeprecated</fullName>
        <language>en_US</language>
        <protected>true</protected>
        <shortDescription>Notify user component has been deprecated.</shortDescription>
        <value>This component has been deprecated.</value>
    </labels>
    <labels>
        <fullName>lblExtendedStatus</fullName>
        <categories>UTIL_JobProgressLightning</categories>
        <language>en_US</language>
        <protected>true</protected>
        <shortDescription>lblExtendedStatus</shortDescription>
        <value>Extended Status</value>
    </labels>
    <labels>
        <fullName>lblFindInContacts</fullName>
        <categories>Manage Household UI</categories>
        <language>en_US</language>
        <protected>false</protected>
        <shortDescription>autocomplete&apos;s label for &quot;smith in Contacts&quot;</shortDescription>
        <value>in Contacts</value>
    </labels>
    <labels>
        <fullName>lblFindOrAddContact</fullName>
        <categories>Manage Household UI</categories>
        <language>en_US</language>
        <protected>false</protected>
        <shortDescription>string displayed in the autocomplete control when empty</shortDescription>
        <value>Find a Contact or add a new Contact to the Household.</value>
    </labels>
    <labels>
        <fullName>lblFirstName</fullName>
        <categories>Manage Household UI</categories>
        <language>en_US</language>
        <protected>false</protected>
        <shortDescription>lblFirstName</shortDescription>
        <value>First Name</value>
    </labels>
    <labels>
        <fullName>lblFormalGreeting</fullName>
        <categories>Manage Household UI</categories>
        <language>en_US</language>
        <protected>false</protected>
        <shortDescription>lblFormalGreeting</shortDescription>
        <value>Formal Greeting</value>
    </labels>
    <labels>
        <fullName>lblHousehold</fullName>
        <categories>Manage Household UI</categories>
        <language>en_US</language>
        <protected>false</protected>
        <shortDescription>lblHousehold</shortDescription>
        <value>Household</value>
    </labels>
    <labels>
        <fullName>lblHouseholdName</fullName>
        <categories>Manage Household UI</categories>
        <language>en_US</language>
        <protected>false</protected>
        <shortDescription>lblHouseholdName</shortDescription>
        <value>Household Name</value>
    </labels>
    <labels>
        <fullName>lblInformalGreeting</fullName>
        <categories>Manage Household UI</categories>
        <language>en_US</language>
        <protected>false</protected>
        <shortDescription>lblInformalGreeting</shortDescription>
        <value>Informal Greeting</value>
    </labels>
    <labels>
        <fullName>lblLastName</fullName>
        <categories>Manage Household UI</categories>
        <language>en_US</language>
        <protected>false</protected>
        <shortDescription>lblLastName</shortDescription>
        <value>Last Name</value>
    </labels>
    <labels>
        <fullName>lblMergeHHPrompt</fullName>
        <categories>Manage Household UI</categories>
        <language>en_US</language>
        <protected>false</protected>
        <shortDescription>lblMergeHHPrompt</shortDescription>
        <value>{0} is in a Household with other members.  Do you want to just add {0}, or add all members from the Household?</value>
    </labels>
    <labels>
        <fullName>lblMergeHHTitle</fullName>
        <categories>Manage Household UI</categories>
        <language>en_US</language>
        <protected>false</protected>
        <shortDescription>lblMergeHHTitle</shortDescription>
        <value>Merge Households</value>
    </labels>
    <labels>
        <fullName>lblNPSPSettings</fullName>
        <categories>Payment Wizard</categories>
        <language>en_US</language>
        <protected>false</protected>
        <shortDescription>lblNPSPSettings</shortDescription>
        <value>NPSP Settings</value>
    </labels>
    <labels>
        <fullName>lblNoHHMergePermissions</fullName>
        <categories>Manage Household UI</categories>
        <language>en_US</language>
        <protected>false</protected>
        <shortDescription>error displayed when required perms missing to add a contact and its household</shortDescription>
        <value>You must have Edit and Delete permissions on Households (Accounts) in order to add an existing Contact to the Household.</value>
    </labels>
    <labels>
        <fullName>lblPostalCode</fullName>
        <categories>Manage Household UI</categories>
        <language>en_US</language>
        <protected>false</protected>
        <shortDescription>lblPostalCode</shortDescription>
        <value>Postal Code</value>
    </labels>
    <labels>
        <fullName>lblProgress</fullName>
        <categories>UTIL_JobProgressLightning</categories>
        <language>en_US</language>
        <protected>true</protected>
        <shortDescription>lblProgress</shortDescription>
        <value>Progress</value>
    </labels>
    <labels>
        <fullName>lblRequired</fullName>
        <categories>Engagement Plan, UTIL_FormField</categories>
        <language>en_US</language>
        <protected>true</protected>
        <shortDescription>lblRequired</shortDescription>
        <value>Required</value>
    </labels>
    <labels>
        <fullName>lblSalutation</fullName>
        <categories>Manage Household UI</categories>
        <language>en_US</language>
        <protected>false</protected>
        <shortDescription>lblSalutation</shortDescription>
        <value>Salutation</value>
    </labels>
    <labels>
        <fullName>lblState</fullName>
        <categories>Manage Household UI</categories>
        <language>en_US</language>
        <protected>false</protected>
        <shortDescription>lblState</shortDescription>
        <value>State</value>
    </labels>
    <labels>
        <fullName>lblStatus</fullName>
        <categories>UTIL_JobProgressLightning</categories>
        <language>en_US</language>
        <protected>true</protected>
        <shortDescription>lblStatus</shortDescription>
        <value>Status</value>
    </labels>
    <labels>
        <fullName>lblStreet</fullName>
        <categories>Manage Household UI</categories>
        <language>en_US</language>
        <protected>false</protected>
        <shortDescription>lblStreet</shortDescription>
        <value>Street</value>
    </labels>
    <labels>
        <fullName>lblToday</fullName>
        <categories>UTIL_InputField</categories>
        <language>en_US</language>
        <protected>true</protected>
        <shortDescription>lblToday</shortDescription>
        <value>Today</value>
    </labels>
    <labels>
        <fullName>lblYouAreHere</fullName>
        <categories>UTIL_PageHeader</categories>
        <language>en_US</language>
        <protected>true</protected>
        <shortDescription>lblYouAreHere</shortDescription>
        <value>You are here:</value>
    </labels>
    <labels>
        <fullName>leadConvertAccountName</fullName>
        <categories>Lead Converter</categories>
        <language>en_US</language>
        <protected>false</protected>
        <shortDescription>leadConvertAccountName</shortDescription>
        <value>Account</value>
    </labels>
    <labels>
        <fullName>leadConvertAffilationName</fullName>
        <categories>Lead Converter</categories>
        <language>en_US</language>
        <protected>false</protected>
        <shortDescription>leadConvertAffilationName</shortDescription>
        <value>Affiliated Account</value>
    </labels>
    <labels>
        <fullName>leadConvertAffiliateExistingAccount</fullName>
        <categories>Lead Convert</categories>
        <language>en_US</language>
        <protected>false</protected>
        <shortDescription>leadConvertAffiliateExistingAccount</shortDescription>
        <value>Affiliate with Existing Account:</value>
    </labels>
    <labels>
        <fullName>leadConvertAffiliateNewAccount</fullName>
        <categories>Lead Convert</categories>
        <language>en_US</language>
        <protected>false</protected>
        <shortDescription>leadConvertAffiliateNewAccount</shortDescription>
        <value>Affiliate with New Account:</value>
    </labels>
    <labels>
        <fullName>leadConvertAffiliatedAccount</fullName>
        <categories>Lead Convert</categories>
        <language>en_US</language>
        <protected>false</protected>
        <shortDescription>leadConvertAffiliatedAccount</shortDescription>
        <value>Affiliated Account</value>
    </labels>
    <labels>
        <fullName>leadConvertAttachBucketAccount</fullName>
        <categories>Lead Converter</categories>
        <language>en_US</language>
        <protected>false</protected>
        <shortDescription>leadConvertAttachBucketAccount</shortDescription>
        <value>Attach to Individual Bucket Account</value>
    </labels>
    <labels>
        <fullName>leadConvertAttachExistingAccount</fullName>
        <categories>Lead Converter</categories>
        <language>en_US</language>
        <protected>false</protected>
        <shortDescription>leadConvertAttachExistingAccount</shortDescription>
        <value>Attach with Existing Account:</value>
    </labels>
    <labels>
        <fullName>leadConvertAutocreateHHAccount</fullName>
        <categories>Lead Converter</categories>
        <language>en_US</language>
        <protected>false</protected>
        <shortDescription>leadConvertAutocreateHHAccount</shortDescription>
        <value>Create Household Account</value>
    </labels>
    <labels>
        <fullName>leadConvertAutocreateOne2OneAccount</fullName>
        <categories>Lead Converter</categories>
        <language>en_US</language>
        <protected>false</protected>
        <shortDescription>leadConvertAutocreateOne2OneAccount</shortDescription>
        <value>Create One-to-One Account</value>
    </labels>
    <labels>
        <fullName>leadConvertBtnCancel</fullName>
        <categories>Lead Converter</categories>
        <language>en_US</language>
        <protected>false</protected>
        <shortDescription>leadConvertBtnCancel</shortDescription>
        <value>Cancel</value>
    </labels>
    <labels>
        <fullName>leadConvertBtnConvert</fullName>
        <categories>Lead Converter</categories>
        <language>en_US</language>
        <protected>false</protected>
        <shortDescription>leadConvertBtnConvert</shortDescription>
        <value>Convert</value>
    </labels>
    <labels>
        <fullName>leadConvertContactAccount</fullName>
        <categories>Lead Convert</categories>
        <language>en_US</language>
        <protected>false</protected>
        <shortDescription>leadConvertContactAccount</shortDescription>
        <value>Contact Account</value>
    </labels>
    <labels>
        <fullName>leadConvertContactSelection</fullName>
        <categories>Lead Converter</categories>
        <language>en_US</language>
        <protected>true</protected>
        <shortDescription>leadConvertContactSelection</shortDescription>
        <value>You must select an option for Contact.</value>
    </labels>
    <labels>
        <fullName>leadConvertCreateAccount</fullName>
        <categories>Lead Converter</categories>
        <language>en_US</language>
        <protected>false</protected>
        <shortDescription>leadConvertCreateAccount</shortDescription>
        <value>Create New Account:</value>
    </labels>
    <labels>
        <fullName>leadConvertCreateNewContact</fullName>
        <categories>Lead Converter</categories>
        <language>en_US</language>
        <protected>false</protected>
        <shortDescription>leadConvertCreateNewContact</shortDescription>
        <value>Create New:</value>
    </labels>
    <labels>
        <fullName>leadConvertMergeExistingContact</fullName>
        <categories>Lead Converter</categories>
        <language>en_US</language>
        <protected>false</protected>
        <shortDescription>leadConvertMergeExistingContact</shortDescription>
        <value>Merge with Existing:</value>
    </labels>
    <labels>
        <fullName>leadConvertNewOpp</fullName>
        <categories>Lead Converter</categories>
        <language>en_US</language>
        <protected>false</protected>
        <shortDescription>leadConvertNewOpp</shortDescription>
        <value>Do not create a new {0} upon conversion.</value>
    </labels>
    <labels>
        <fullName>leadConvertOwner</fullName>
        <categories>Lead Converter</categories>
        <language>en_US</language>
        <protected>false</protected>
        <shortDescription>leadConvertOwner</shortDescription>
        <value>Record Owner</value>
    </labels>
    <labels>
        <fullName>leadConvertPageTitle</fullName>
        <categories>Lead Converter</categories>
        <language>en_US</language>
        <protected>false</protected>
        <shortDescription>leadConvertPageTitle</shortDescription>
        <value>Convert Lead:</value>
    </labels>
    <labels>
        <fullName>leadConvertRecordTypeWarning</fullName>
        <categories>Lead Converter</categories>
        <language>en_US</language>
        <protected>true</protected>
        <shortDescription>leadConvertRecordTypeWarning</shortDescription>
        <value>The default Account Record Type for your Profile is the same Record Type set as the Account Model in NPSP Settings, which could cause various data issues. We recommend changing the Account Record Type default to a different value for all profile(s).</value>
    </labels>
    <labels>
        <fullName>leadConvertSectionTitle</fullName>
        <categories>Lead Converter</categories>
        <language>en_US</language>
        <protected>false</protected>
        <shortDescription>leadConvertSectionTitle</shortDescription>
        <value>Convert Lead</value>
    </labels>
    <labels>
        <fullName>leadConvertSendEmail</fullName>
        <categories>Lead Converter</categories>
        <language>en_US</language>
        <protected>false</protected>
        <shortDescription>leadConvertSendEmail</shortDescription>
        <value>Send Email to the Owner</value>
    </labels>
    <labels>
        <fullName>leadConvertStatus</fullName>
        <categories>Lead Converter</categories>
        <language>en_US</language>
        <protected>false</protected>
        <shortDescription>leadConvertStatus</shortDescription>
        <value>Converted Status</value>
    </labels>
    <labels>
        <fullName>leadConvertViewContactError</fullName>
        <categories>Lead Converter</categories>
        <language>en_US</language>
        <protected>false</protected>
        <shortDescription>leadConvertViewContactError</shortDescription>
        <value>You can only view existing Contacts.</value>
    </labels>
    <labels>
        <fullName>lvlBtnSaveAndNew</fullName>
        <categories>UTIL_PageHeader</categories>
        <language>en_US</language>
        <protected>true</protected>
        <shortDescription>Save &amp; New button on the Level Edit page</shortDescription>
        <value>Save &amp; New</value>
    </labels>
    <labels>
        <fullName>lvlErrorDuplicateLookups</fullName>
        <categories>Levels</categories>
        <language>en_US</language>
        <protected>true</protected>
        <shortDescription>Error when the Level has the same lookup field  specified for level and previous</shortDescription>
        <value>You must specify different values for Level Field and Previous Level Field.</value>
    </labels>
    <labels>
        <fullName>lvlErrorDuplicateName</fullName>
        <categories>Levels</categories>
        <language>en_US</language>
        <protected>false</protected>
        <shortDescription>error when a name of a level is duplicated</shortDescription>
        <value>Level name {0} already exists.  Names for the same Target and Level Field must be unique.</value>
    </labels>
    <labels>
        <fullName>lvlErrorInvalidLookupField</fullName>
        <categories>Levels</categories>
        <language>en_US</language>
        <protected>false</protected>
        <shortDescription>error when Level Assignment fails to save its current or previous level</shortDescription>
        <value>Field {0} specified in Level {1} is not a valid lookup to a Level object.</value>
    </labels>
    <labels>
        <fullName>lvlErrorInvalidSourceField</fullName>
        <categories>Levels</categories>
        <language>en_US</language>
        <protected>false</protected>
        <shortDescription>error if level&apos;s source field isn&apos;t valid</shortDescription>
        <value>Field {0} specified in Level {1} is not a valid number field.</value>
    </labels>
    <labels>
        <fullName>lvlErrorMinGTMax</fullName>
        <categories>Levels</categories>
        <language>en_US</language>
        <protected>true</protected>
        <shortDescription>error if the Level Minimum is &gt; than Level Maximum</shortDescription>
        <value>The Minimum Amount must be less than the Maximum Amount on level {0}.</value>
    </labels>
    <labels>
        <fullName>lvlErrorMinOverlap</fullName>
        <categories>Levels</categories>
        <language>en_US</language>
        <protected>true</protected>
        <shortDescription>error when we detect the minimum amount overlaps another level</shortDescription>
        <value>The Minimum Amount to Maximum Amount range on Level {0} overlaps with the Minimum Amount to Maximum Amount range on Level {1}</value>
    </labels>
    <labels>
        <fullName>lvlErrorNoMinMax</fullName>
        <categories>Levels</categories>
        <language>en_US</language>
        <protected>true</protected>
        <shortDescription>error if both min and max are empty on a level</shortDescription>
        <value>The {0} level must have either a Minimum Amount or a Maximum Amount.</value>
    </labels>
    <labels>
        <fullName>mtchBtnSearch</fullName>
        <categories>Find Matched Gifts</categories>
        <language>en_US</language>
        <protected>false</protected>
        <shortDescription>mtchBtnSearch</shortDescription>
        <value>Search</value>
    </labels>
    <labels>
        <fullName>mtchCloseDateEnd</fullName>
        <categories>Find Matched Gifts</categories>
        <language>en_US</language>
        <protected>false</protected>
        <shortDescription>mtchCloseDateEnd</shortDescription>
        <value>Close Date End</value>
    </labels>
    <labels>
        <fullName>mtchCloseDateStart</fullName>
        <categories>Find Matched Gifts</categories>
        <language>en_US</language>
        <protected>false</protected>
        <shortDescription>mtchCloseDateStart</shortDescription>
        <value>Close Date Start</value>
    </labels>
    <labels>
        <fullName>mtchFindMatchedGiftsSectionHeader</fullName>
        <categories>Find Matched Gifts</categories>
        <language>en_US</language>
        <protected>false</protected>
        <shortDescription>mtchFindMatchedGiftsSectionHeader</shortDescription>
        <value>Find Matched Gifts</value>
    </labels>
    <labels>
        <fullName>mtchFindMoreGifts</fullName>
        <categories>Find Matched Gifts</categories>
        <language>en_US</language>
        <protected>false</protected>
        <shortDescription>mtchFindMoreGifts</shortDescription>
        <value>Find More Gifts</value>
    </labels>
    <labels>
        <fullName>mtchFindMoreGiftsInfo</fullName>
        <categories>Find Matched Gifts</categories>
        <language>en_US</language>
        <protected>false</protected>
        <shortDescription>mtchFindMoreGiftsInfo</shortDescription>
        <value>Enter your search criteria and click Search.</value>
    </labels>
    <labels>
        <fullName>mtchItems</fullName>
        <categories>Find Matching Gifts, Manage Soft Credits</categories>
        <language>en_US</language>
        <protected>false</protected>
        <shortDescription>mtchItems</shortDescription>
        <value>{0} items</value>
    </labels>
    <labels>
        <fullName>mtchSearchCriteriaEmpty</fullName>
        <categories>Find Matching Gifts</categories>
        <language>en_US</language>
        <protected>false</protected>
        <shortDescription>mtchSearchCriteriaEmpty</shortDescription>
        <value>Please enter a value for at least one of the search criteria fields.</value>
    </labels>
    <labels>
        <fullName>mtchSelectCbxTitle</fullName>
        <categories>Find Matched Gifts</categories>
        <language>en_US</language>
        <protected>false</protected>
        <shortDescription>mtchSelectCbxTitle</shortDescription>
        <value>Select</value>
    </labels>
    <labels>
        <fullName>mtchTotalMatchingGift</fullName>
        <categories>Find Matched Gifts</categories>
        <language>en_US</language>
        <protected>false</protected>
        <shortDescription>mtchTotalMatchingGift</shortDescription>
        <value>Total Matching Gift</value>
    </labels>
    <labels>
        <fullName>mtchTotalSelected</fullName>
        <categories>Find Matched Gifts</categories>
        <language>en_US</language>
        <protected>false</protected>
        <shortDescription>mtchTotalSelected</shortDescription>
        <value>Total Selected</value>
    </labels>
    <labels>
        <fullName>mtchTotalUnaccounted</fullName>
        <categories>Find Matched Gifts</categories>
        <language>en_US</language>
        <protected>false</protected>
        <shortDescription>mtchTotalUnaccounted</shortDescription>
        <value>Total Unaccounted</value>
    </labels>
    <labels>
        <fullName>oppInstallmentsOf</fullName>
        <categories>OppNaming</categories>
        <language>en_US</language>
        <protected>false</protected>
        <shortDescription>oppInstallmentsOf</shortDescription>
        <value>of</value>
    </labels>
    <labels>
        <fullName>oppNamingBoth</fullName>
        <categories>OppNaming</categories>
        <language>en_US</language>
        <protected>false</protected>
        <shortDescription>oppNamingBoth</shortDescription>
        <value>Both</value>
    </labels>
    <labels>
        <fullName>oppNamingIndividual</fullName>
        <categories>OppNaming</categories>
        <language>en_US</language>
        <protected>false</protected>
        <shortDescription>oppNamingIndividual</shortDescription>
        <value>Contact Donations</value>
    </labels>
    <labels>
        <fullName>oppNamingOrganizational</fullName>
        <categories>OppNaming</categories>
        <language>en_US</language>
        <protected>false</protected>
        <shortDescription>oppNamingOrganizational</shortDescription>
        <value>Organization Donations</value>
    </labels>
    <labels>
        <fullName>pmtModifyCurrency</fullName>
        <categories>Payment, Error</categories>
        <language>en_US</language>
        <protected>true</protected>
        <shortDescription>pmtModifyCurrency</shortDescription>
        <value>You can't modify Payment currencies directly. Update the parent Opportunity's currency, and NPSP will automatically update the currency of all related Payment records.</value>
    </labels>
    <labels>
        <fullName>pmtPaidPaymentDateRequired</fullName>
        <categories>Payment, Accounting Data Consistency</categories>
        <language>en_US</language>
        <protected>true</protected>
        <shortDescription>pmtPaidPaymentDateRequired</shortDescription>
        <value>A paid Payment must have a Payment Date.</value>
    </labels>
    <labels>
        <fullName>pmtUnpaidPaymentScheduledDateRequired</fullName>
        <categories>Payment, Accounting Data Consistency</categories>
        <language>en_US</language>
        <protected>true</protected>
        <shortDescription>pmtUnpaidPaymentScheduledDateRequired</shortDescription>
        <value>An unpaid Payment must have a Scheduled Date.</value>
    </labels>
    <labels>
        <fullName>pmtWriteOffPaidPayment</fullName>
        <categories>Payment, Error</categories>
        <language>en_US</language>
        <protected>true</protected>
        <shortDescription>pmtWriteOffPaidPayment</shortDescription>
        <value>A Payment can't be both paid and written off. You must deselect one or both checkboxes.</value>
    </labels>
    <labels>
        <fullName>pmtWizardBtnCalcPayments</fullName>
        <categories>Payment Wizard</categories>
        <language>en_US</language>
        <protected>false</protected>
        <shortDescription>pmtWizardBtnCalcPayments</shortDescription>
        <value>Calculate Payments</value>
    </labels>
    <labels>
        <fullName>pmtWizardBtnCreatePayments</fullName>
        <categories>Payment Wizard</categories>
        <language>en_US</language>
        <protected>false</protected>
        <shortDescription>pmtWizardBtnCreatePayments</shortDescription>
        <value>Create Payments</value>
    </labels>
    <labels>
        <fullName>pmtWizardBtnRemovePaidPayments</fullName>
        <categories>Payment Wizard</categories>
        <language>en_US</language>
        <protected>false</protected>
        <shortDescription>pmtWizardBtnRemovePaidPayments</shortDescription>
        <value>Remove Paid and Written Off Payments</value>
    </labels>
    <labels>
        <fullName>pmtWizardClosedLost</fullName>
        <categories>Payment Wizard</categories>
        <language>en_US</language>
        <protected>false</protected>
        <shortDescription>pmtWizardClosedLost</shortDescription>
        <value>NOTE: This Opportunity is marked Closed/Lost. To create Payments, first edit the Opportunity record and change the stage to an open or Closed/Won stage.</value>
    </labels>
    <labels>
        <fullName>pmtWizardCreateSchedule</fullName>
        <categories>Payment Wizard</categories>
        <language>en_US</language>
        <protected>false</protected>
        <shortDescription>pmtWizardCreateSchedule</shortDescription>
        <value>Create a Payment Schedule</value>
    </labels>
    <labels>
        <fullName>pmtWizardFirstPaymentDate</fullName>
        <categories>Payment Wizard</categories>
        <language>en_US</language>
        <protected>false</protected>
        <shortDescription>pmtWizardFirstPaymentDate</shortDescription>
        <value>Date of First Payment</value>
    </labels>
    <labels>
        <fullName>pmtWizardInterval</fullName>
        <categories>Payment Wizard</categories>
        <language>en_US</language>
        <protected>false</protected>
        <shortDescription>pmtWizardInterval</shortDescription>
        <value>Interval</value>
    </labels>
    <labels>
        <fullName>pmtWizardIntervalNumber</fullName>
        <categories>Payment Wizard</categories>
        <language>en_US</language>
        <protected>true</protected>
        <shortDescription>pmtWizardIntervalNumber</shortDescription>
        <value>Number</value>
    </labels>
    <labels>
        <fullName>pmtWizardIntervalPeriod</fullName>
        <categories>Payment Wizard</categories>
        <language>en_US</language>
        <protected>true</protected>
        <shortDescription>pmtWizardIntervalPeriod</shortDescription>
        <value>Period</value>
    </labels>
    <labels>
        <fullName>pmtWizardMonth</fullName>
        <categories>Payment Wizard</categories>
        <language>en_US</language>
        <protected>true</protected>
        <shortDescription>pmtWizardMonth</shortDescription>
        <value>Month</value>
    </labels>
    <labels>
        <fullName>pmtWizardMsgNoOppFound</fullName>
        <categories>Payment Wizard</categories>
        <language>en_US</language>
        <protected>false</protected>
        <shortDescription>pmtWizardMsgNoOppFound</shortDescription>
        <value>No opportunity found.</value>
    </labels>
    <labels>
        <fullName>pmtWizardInvalidRecords</fullName>
        <categories>Payment Wizard</categories>
        <language>en_US</language>
        <protected>true</protected>
        <shortDescription>pmtWizardInvalidRecords</shortDescription>
        <value>NOTE: This Opportunity has payment record(s) that are both Paid and Written Off. You must deselect one or both checkboxes.</value>
    </labels>
    <labels>
        <fullName>pmtWizardScheduleInvalidRecords</fullName>
        <categories>Payment Wizard</categories>
        <language>en_US</language>
        <protected>true</protected>
        <shortDescription>pmtWizardScheduleInvalidRecords</shortDescription>
        <value>One or more existing Payment records are both paid and written off. To create a new Payment schedule, you must first deselect one or both checkboxes for these Payments.</value>
    </labels>
    <labels>
        <fullName>pmtWizardScheduleNoAmount</fullName>
        <categories>Payment Wizard</categories>
        <language>en_US</language>
        <protected>true</protected>
        <shortDescription>pmtWizardNoAmount</shortDescription>
        <value>NOTE: This Opportunity has no Amount. You must enter an Amount before you can schedule Payments.</value>
    </labels>
    <labels>
        <fullName>pmtWizardWriteOffNoAmount</fullName>
        <categories>Payment Wizard</categories>
        <language>en_US</language>
        <protected>true</protected>
        <shortDescription>pmtWizardNoAmount</shortDescription>
        <value>NOTE: This Opportunity has no Amount. You must enter an Amount before you can write off Payments.</value>
    </labels>
    <labels>
        <fullName>pmtWizardWriteOffInvalidRecords</fullName>
        <categories>Payment Wizard</categories>
        <language>en_US</language>
        <protected>true</protected>
        <shortDescription>pmtWizardWriteOffInvalidRecords</shortDescription>
        <value>One or more existing Payment records are both paid and written off. To write off Payments, you must first deselect one or both checkboxes for these Payments.</value>
    </labels>
    <labels>
        <fullName>pmtWizardNoUnpaidAmount</fullName>
        <categories>Payment Wizard</categories>
        <language>en_US</language>
        <protected>false</protected>
        <shortDescription>pmtWizardNoUnpaidAmount</shortDescription>
        <value>All Payments for this Opportunity are either paid or written off. To create a new Payment schedule, click Delete Paid and Written Off Payments.</value>
    </labels>
    <labels>
        <fullName>pmtWizardNoWriteoffAmount</fullName>
        <categories>Payment Wizard</categories>
        <language>en_US</language>
        <protected>false</protected>
        <shortDescription>pmtWizardNoWriteoffAmount</shortDescription>
        <value>All Payments for this Opportunity are either paid or written off. If you need to make changes to the Payment records, edit them directly.</value>
    </labels>
    <labels>
        <fullName>pmtWizardNumberOfPayments</fullName>
        <categories>Payment Wizard</categories>
        <language>en_US</language>
        <protected>false</protected>
        <shortDescription>pmtWizardNumberOfPayments</shortDescription>
        <value># of Payments</value>
    </labels>
    <labels>
        <fullName>pmtWizardPaymentNumber</fullName>
        <categories>Payment Wizard</categories>
        <language>en_US</language>
        <protected>false</protected>
        <shortDescription>pmtWizardPaymentNumber</shortDescription>
        <value>Payment Number</value>
    </labels>
    <labels>
        <fullName>pmtWizardPaymentsDisabled</fullName>
        <categories>Payment Wizard</categories>
        <language>en_US</language>
        <protected>false</protected>
        <shortDescription>pmtWizardPaymentsDisabled</shortDescription>
        <value>You do not have NPSP Payments Enabled. To use the Payment Scheduling Wizard, please enable Payments on the NPSP Settings page under Donations | Payments.</value>
    </labels>
    <labels>
        <fullName>pmtWizardPaymentsDisabledTitle</fullName>
        <categories>Payment Wizard</categories>
        <language>en_US</language>
        <protected>false</protected>
        <shortDescription>pmtWizardPaymentsDisabledTitle</shortDescription>
        <value>NPSP Payments Not Enabled</value>
    </labels>
    <labels>
        <fullName>pmtWizardPaymentsNoAccessMessage</fullName>
        <categories>Payment Wizard</categories>
        <language>en_US</language>
        <protected>true</protected>
        <shortDescription>Message displayed when the user has no permission to manage payments</shortDescription>
        <value>You do not have permissions to manage Payments.</value>
    </labels>
    <labels>
        <fullName>pmtWizardSectionTitle</fullName>
        <categories>Payment Wizard</categories>
        <language>en_US</language>
        <protected>false</protected>
        <shortDescription>pmtWizardSectionTitle</shortDescription>
        <value>Current Opportunity Info</value>
    </labels>
    <labels>
        <fullName>pmtWizardSectionWriteoff</fullName>
        <categories>Payment Wizard</categories>
        <language>en_US</language>
        <protected>false</protected>
        <shortDescription>pmtWizardSectionWriteoff</shortDescription>
        <value>Write Off Remaining Balance</value>
    </labels>
    <labels>
        <fullName>pmtWizardSectionWriteoffPayments</fullName>
        <categories>Payment Wizard</categories>
        <language>en_US</language>
        <protected>false</protected>
        <shortDescription>pmtWizardSectionWriteoffPayments</shortDescription>
        <value>Write Off Payments</value>
    </labels>
    <labels>
        <fullName>pmtWizardSubtitle</fullName>
        <categories>Payment Wizard</categories>
        <language>en_US</language>
        <protected>false</protected>
        <shortDescription>pmtWizardSubtitle</shortDescription>
        <value>Create one or more Payments for this Opportunity</value>
    </labels>
    <labels>
        <fullName>pmtWizardToBeCreated</fullName>
        <categories>Payment Wizard</categories>
        <language>en_US</language>
        <protected>false</protected>
        <shortDescription>pmtWizardToBeCreated</shortDescription>
        <value>Payments to be Created</value>
    </labels>
    <labels>
        <fullName>pmtWizardWarning</fullName>
        <categories>Payment Wizard</categories>
        <language>en_US</language>
        <protected>false</protected>
        <shortDescription>pmtWizardWarning</shortDescription>
        <value>Warning</value>
    </labels>
    <labels>
        <fullName>pmtWizardWeek</fullName>
        <categories>Payment Wizard</categories>
        <language>en_US</language>
        <protected>true</protected>
        <shortDescription>pmtWizardWeek</shortDescription>
        <value>Week</value>
    </labels>
    <labels>
        <fullName>pmtWizardWriteoffDate</fullName>
        <categories>Payment Wizard</categories>
        <language>en_US</language>
        <protected>false</protected>
        <shortDescription>pmtWizardWriteoffDate</shortDescription>
        <value>Which date would you like to use?</value>
    </labels>
    <labels>
        <fullName>pmtWizardWriteoffMessage</fullName>
        <categories>Payment Wizard</categories>
        <language>en_US</language>
        <protected>false</protected>
        <shortDescription>pmtWizardWriteoffMessage</shortDescription>
        <value>You are preparing to write off {0} Payment(s) totaling {1}</value>
    </labels>
    <labels>
        <fullName>pmtWizardWriteoffNoAccessMessage</fullName>
        <categories>Payment Wizard</categories>
        <language>en_US</language>
        <protected>true</protected>
        <shortDescription>Message displayed when the user has no permission to apply the Write Off</shortDescription>
        <value>You do not have permissions to Write Off Payments.</value>
    </labels>
    <labels>
        <fullName>pmtWizardYear</fullName>
        <categories>Payment Wizard</categories>
        <language>en_US</language>
        <protected>true</protected>
        <shortDescription>pmtWizardYear</shortDescription>
        <value>Year</value>
    </labels>
    <labels>
        <fullName>pmtWrittenOffPaymentDateRequired</fullName>
        <categories>Payment, Accounting Data Consistency</categories>
        <language>en_US</language>
        <protected>true</protected>
        <shortDescription>pmtWrittenOffPaymentDateRequired</shortDescription>
        <value>A written off Payment must have a Payment Date.</value>
    </labels>
    <labels>
        <fullName>ProgressMarkerAssistiveTextProgress</fullName>
        <categories>AlternativeText</categories>
        <language>en_US</language>
        <protected>true</protected>
        <shortDescription>ProgressMarkerAssistiveTextProgress</shortDescription>
        <value>Progress:</value>
    </labels>
    <labels>
        <fullName>pscDeleteRow</fullName>
        <categories>Manage Soft Credits</categories>
        <language>en_US</language>
        <protected>true</protected>
        <shortDescription>pscDeleteRow</shortDescription>
        <value>Delete Row</value>
    </labels>
    <labels>
        <fullName>pscManageSoftCreditsAdd</fullName>
        <categories>Manage Soft Credits</categories>
        <language>en_US</language>
        <protected>false</protected>
        <shortDescription>pscManageSoftCreditsAdd</shortDescription>
        <value>Add another soft credit</value>
    </labels>
    <labels>
        <fullName>pscManageSoftCreditsAmount</fullName>
        <categories>Manage Soft Credits</categories>
        <language>en_US</language>
        <protected>false</protected>
        <shortDescription>pscManageSoftCreditsAmount</shortDescription>
        <value>Amount</value>
    </labels>
    <labels>
        <fullName>pscManageSoftCreditsAmountMissing</fullName>
        <categories>Manage Soft Credits</categories>
        <language>en_US</language>
        <protected>false</protected>
        <shortDescription>pscManageSoftCreditsAmountMissing</shortDescription>
        <value>Please enter an amount or percent for each soft credit.</value>
    </labels>
    <labels>
        <fullName>pscManageSoftCreditsContactMissing</fullName>
        <categories>Manage Soft Credits</categories>
        <language>en_US</language>
        <protected>false</protected>
        <shortDescription>pscManageSoftCreditsContactMissing</shortDescription>
        <value>You must enter a Contact for each soft credit.</value>
    </labels>
    <labels>
        <fullName>pscManageSoftCreditsAmountOrPercent</fullName>
        <categories>Manage Soft Credits</categories>
        <language>en_US</language>
        <protected>false</protected>
        <shortDescription>pscManageSoftCreditsAmountOrPercent</shortDescription>
        <value>Amount or Percent</value>
    </labels>
    <labels>
        <fullName>pscManageSoftCreditsCantChangeCurrency</fullName>
        <categories>Manage Soft Credits</categories>
        <language>en_US</language>
        <protected>false</protected>
        <shortDescription>pscManageSoftCreditsCantChangeCurrency</shortDescription>
        <value>You can&apos;t modify soft credit currencies directly. Update the parent Opportunity&apos;s currency, and NPSP will automatically update the currency of all related soft credits.</value>
    </labels>
    <labels>
        <fullName>pscManageSoftCreditsPermissionDenied</fullName>
        <categories>Manage Soft Credits, Error</categories>
        <language>en_US</language>
        <protected>true</protected>
        <shortDescription>You do not have permission to manage soft credits</shortDescription>
        <value>You do not have permissions to manage Partial Soft Credits. Please contact your system administrator for more information.</value>
    </labels>
    <labels>
        <fullName>pscManageSoftCreditsFull</fullName>
        <categories>Manage Soft Credits</categories>
        <language>en_US</language>
        <protected>false</protected>
        <shortDescription>pscManageSoftCreditsFull</shortDescription>
        <value>Full</value>
    </labels>
    <labels>
        <fullName>pscManageSoftCreditsInvalidContact</fullName>
        <categories>Manage Soft Credits</categories>
        <language>en_US</language>
        <protected>false</protected>
        <shortDescription>pscManageSoftCreditsInvalidContact</shortDescription>
        <value>{0} is the Primary Contact for this Opportunity. You can't add soft credit to this Contact.</value>
    </labels>
    <labels>
        <fullName>pscManageSoftCreditsNoRoles</fullName>
        <categories>Manage Soft Credits</categories>
        <language>en_US</language>
        <protected>false</protected>
        <shortDescription>pscManageSoftCreditsNoRoles</shortDescription>
        <value>You have no Roles specified as Soft Credit Roles. In NPSP Settings under Donations | Contact Roles, select at least one Role in the Soft Credit Roles setting.</value>
    </labels>
    <labels>
        <fullName>pscManageSoftCreditsOppAmount</fullName>
        <categories>Manage Soft Credits</categories>
        <language>en_US</language>
        <protected>false</protected>
        <shortDescription>pscManageSoftCreditsOppAmount</shortDescription>
        <value>Total Amount</value>
    </labels>
    <labels>
        <fullName>pscManageSoftCreditsPSCAmount</fullName>
        <categories>Manage Soft Credits</categories>
        <language>en_US</language>
        <protected>false</protected>
        <shortDescription>pscManageSoftCreditsPSCAmount</shortDescription>
        <value>Soft Credit Amount</value>
    </labels>
    <labels>
        <fullName>pscManageSoftCreditsPartial</fullName>
        <categories>Manage Soft Credits</categories>
        <language>en_US</language>
        <protected>false</protected>
        <shortDescription>pscManageSoftCreditsPartial</shortDescription>
        <value>Partial</value>
    </labels>
    <labels>
        <fullName>pscManageSoftCreditsPercent</fullName>
        <categories>Manage Soft Credits</categories>
        <language>en_US</language>
        <protected>false</protected>
        <shortDescription>pscManageSoftCreditsPercent</shortDescription>
        <value>Percent</value>
    </labels>
    <labels>
        <fullName>pscManageSoftCreditsPrimaryDonor</fullName>
        <categories>Manage Soft Credits</categories>
        <language>en_US</language>
        <protected>false</protected>
        <shortDescription>pscManageSoftCreditsPrimaryDonor</shortDescription>
        <value>Primary Donor</value>
    </labels>
    <labels>
        <fullName>pscManageSoftCreditsReconcileFail</fullName>
        <categories>Manage Soft Credits</categories>
        <language>en_US</language>
        <protected>false</protected>
        <shortDescription>pscManageSoftCreditsReconcileFail</shortDescription>
        <value>The total Soft Credit Amount can't exceed the Opportunity Amount. Select Allow Soft Credit Amount more than Total Amount to override this restriction.</value>
    </labels>
    <labels>
        <fullName>pscManageSoftCreditsRestrictions</fullName>
        <categories>Manage Soft Creditds</categories>
        <language>en_US</language>
        <protected>false</protected>
        <shortDescription>pscManageSoftCreditsRestrictions</shortDescription>
        <value>Soft Credit Restrictions</value>
    </labels>
    <labels>
        <fullName>pscManageSoftCreditsRoleMissing</fullName>
        <categories>Manage Soft Credits</categories>
        <language>en_US</language>
        <protected>false</protected>
        <shortDescription>pscManageSoftCreditsRoleMissing</shortDescription>
        <value>You must specify a Role Name for all soft credits.</value>
    </labels>
    <labels>
        <fullName>pscManageSoftCreditsTitle</fullName>
        <categories>Manage Soft Credits</categories>
        <language>en_US</language>
        <protected>false</protected>
        <shortDescription>pscManageSoftCreditsTitle</shortDescription>
        <value>Manage Soft Credits</value>
    </labels>
    <labels>
        <fullName>pscManageSoftCreditsType</fullName>
        <categories>Manage Soft Credits</categories>
        <language>en_US</language>
        <protected>false</protected>
        <shortDescription>pscManageSoftCreditsType</shortDescription>
        <value>Type</value>
    </labels>
    <labels>
        <fullName>pscManageSoftCreditsUnaccounted</fullName>
        <categories>Manage Soft Credits</categories>
        <language>en_US</language>
        <protected>false</protected>
        <shortDescription>pscManageSoftCreditsUnaccounted</shortDescription>
        <value>Total Unaccounted</value>
    </labels>
    <labels>
        <fullName>pscManageSoftCreditsValidateTotals</fullName>
        <categories>Manage Soft Credits</categories>
        <language>en_US</language>
        <protected>false</protected>
        <shortDescription>pscManageSoftCreditsValidateTotals</shortDescription>
        <value>Allow Soft Credit Amount more than Total Amount</value>
    </labels>
    <labels>
        <fullName>sendAcknowledgmentFailedStatus</fullName>
        <categories>Send Acknowledgment button</categories>
        <language>en_US</language>
        <protected>false</protected>
        <shortDescription>sendAcknowledgmentFailedStatus</shortDescription>
        <value>Email Acknowledgment Not Sent</value>
    </labels>
    <labels>
        <fullName>sendAcknowledgmentFailureReasons</fullName>
        <categories>Send Acknowledgment Button</categories>
        <language>en_US</language>
        <protected>false</protected>
        <shortDescription>sendAcknowledgmentFailureReasons</shortDescription>
        <value>NPSP did not send acknowledgements for the following records. Acknowledgements can fail if there is no workflow rule (Acknowledgement Status EQUALS &apos;Send Acknowledgement&apos;) activated to send the acknowledgement, or if the records did not meet additional criteria to trigger the workflow rule. For example, if Primary Contact is not set, or if the Primary Contact&apos;s email field is empty or invalid.</value>
    </labels>
    <labels>
        <fullName>sendAcknowledgmentFireStatus</fullName>
        <categories>Send Acknowledgment Button</categories>
        <language>en_US</language>
        <protected>false</protected>
        <shortDescription>sendAcknowledgmentFireStatus</shortDescription>
        <value>Email Acknowledgment Now</value>
    </labels>
    <labels>
        <fullName>sendAcknowledgmentNoneSelected</fullName>
        <categories>Send Acknowledgment button</categories>
        <language>en_US</language>
        <protected>false</protected>
        <shortDescription>sendAcknowledgmentNoneSelected</shortDescription>
        <value>You must select one or more Opportunities before clicking Email Acknowledgments.</value>
    </labels>
    <labels>
        <fullName>sendAcknowledgmentNumberNoEmail</fullName>
        <categories>Send Acknowledgment Button</categories>
        <language>en_US</language>
        <protected>false</protected>
        <shortDescription>sendAcknowledgmentNumberNoEmail</shortDescription>
        <value>NPSP failed to send {0} acknowledgement(s).</value>
    </labels>
    <labels>
        <fullName>sendAcknowledgmentNumberSent</fullName>
        <categories>Send Acknowledgment Button</categories>
        <language>en_US</language>
        <protected>false</protected>
        <shortDescription>sendAcknowledgmentNumberSent</shortDescription>
        <value>{0} acknowledgment(s) sent.</value>
    </labels>
    <labels>
        <fullName>sendAcknowledgmentNumberAlreadySent</fullName>
        <categories>Send Acknowledgment Button</categories>
        <language>en_US</language>
        <protected>true</protected>
        <shortDescription>sendAcknowledgmentNumberAlreadySent</shortDescription>
        <value>{0} acknowledgment(s) already sent.</value>
    </labels>
    <labels>
        <fullName>sendAcknowledgmentPageTitle</fullName>
        <categories>Send Acknowledgment Button</categories>
        <language>en_US</language>
        <protected>false</protected>
        <shortDescription>sendAcknowledgmentPageTitle</shortDescription>
        <value>Email Acknowledgments</value>
    </labels>
    <labels>
        <fullName>sendAcknowledgmentReturnLinkLabel</fullName>
        <categories>Send Acknowledgment Button</categories>
        <language>en_US</language>
        <protected>false</protected>
        <shortDescription>sendAcknowledgmentReturnLinkLabel</shortDescription>
        <value>Return to Opportunity</value>
    </labels>
    <labels>
        <fullName>sendAcknowledgmentSucceeded</fullName>
        <categories>Send Acknowledgment button</categories>
        <language>en_US</language>
        <protected>false</protected>
        <shortDescription>sendAcknowledgmentSucceeded</shortDescription>
        <value>Acknowledged</value>
    </labels>
    <labels>
        <fullName>statusCompleted</fullName>
        <categories>Status</categories>
        <language>en_US</language>
        <protected>false</protected>
        <shortDescription>statusCompleted</shortDescription>
        <value>Completed</value>
    </labels>
    <labels>
        <fullName>statusInProgress</fullName>
        <categories>Status</categories>
        <language>en_US</language>
        <protected>false</protected>
        <shortDescription>statusInProgress</shortDescription>
        <value>In Progress</value>
    </labels>
    <labels>
        <fullName>statusNotStarted</fullName>
        <categories>Status</categories>
        <language>en_US</language>
        <protected>false</protected>
        <shortDescription>statusNotStarted</shortDescription>
        <value>Not Started</value>
    </labels>
    <labels>
        <fullName>stgActive</fullName>
        <categories>Settings</categories>
        <language>en_US</language>
        <protected>true</protected>
        <shortDescription>stgActive</shortDescription>
        <value>Active</value>
    </labels>
    <labels>
        <fullName>stgAdd</fullName>
        <categories>Settings</categories>
        <language>en_US</language>
        <protected>true</protected>
        <shortDescription>To add to a list</shortDescription>
        <value>Add</value>
    </labels>
    <labels>
        <fullName>stgAddrGeneralSettingsIntro</fullName>
        <categories>Settings, address</categories>
        <language>en_US</language>
        <protected>false</protected>
        <shortDescription>stgAddrGeneralSettingsIntro</shortDescription>
        <value>Household and Organization Account Management lets you add multiple Addresses to an Account, specify default Addresses, and specify seasonal Addresses. Address Management is only available in NPSP3 and later with the Household Account model.</value>
    </labels>
    <labels>
        <fullName>stgAddrMustChooseClass</fullName>
        <categories>Settings, address</categories>
        <language>en_US</language>
        <protected>false</protected>
        <shortDescription>stgAddrMustChooseClass</shortDescription>
        <value>You must choose a verification service in order to enable automatic verification.</value>
    </labels>
    <labels>
        <fullName>stgAddrPermissionDenied</fullName>
        <categories>Settings, address</categories>
        <language>en_US</language>
        <protected>true</protected>
        <shortDescription>Permission Denied on Address Verification Panel</shortDescription>
        <value>You do not have permissions to manage Address settings. Please contact your system administrator for more information.</value>
    </labels>
    <labels>
        <fullName>stgAllocationLevel</fullName>
        <categories>Settings</categories>
        <language>en_US</language>
        <protected>true</protected>
        <shortDescription>stgAllocationLevel</shortDescription>
        <value>Allocation Type</value>
    </labels>
    <labels>
        <fullName>stgBDIGoToSetup</fullName>
        <categories>Settings</categories>
        <language>en_US</language>
        <protected>true</protected>
        <shortDescription>stgBDIGoToSetup</shortDescription>
        <value>Configure Advanced Mapping</value>
    </labels>
    <labels>
        <fullName>stgBtnBack</fullName>
        <categories>Settings</categories>
        <language>en_US</language>
        <protected>true</protected>
        <shortDescription>Button to go back to a previous page</shortDescription>
        <value>Back</value>
    </labels>
    <labels>
        <fullName>stgBtnCancel</fullName>
        <categories>Settings, UTIL_PageHeader</categories>
        <language>en_US</language>
        <protected>false</protected>
        <shortDescription>stgBtnCancel</shortDescription>
        <value>Cancel</value>
    </labels>
    <labels>
        <fullName>stgBtnClearErrorLog</fullName>
        <categories>Settings</categories>
        <language>en_US</language>
        <protected>false</protected>
        <shortDescription>stgBtnClearErrorLog</shortDescription>
        <value>Clear Error Log</value>
    </labels>
    <labels>
        <fullName>stgBtnClone</fullName>
        <categories>Settings</categories>
        <language>en_US</language>
        <protected>true</protected>
        <shortDescription>stgBtnClone</shortDescription>
        <value>Clone</value>
    </labels>
    <labels>
        <fullName>stgBtnCreateAutoRel</fullName>
        <categories>Settings</categories>
        <language>en_US</language>
        <protected>false</protected>
        <shortDescription>stgBtnCreateAutoRel</shortDescription>
        <value>Create Automatic Relationship</value>
    </labels>
    <labels>
        <fullName>stgBtnCreateMapping</fullName>
        <categories>Settings</categories>
        <language>en_US</language>
        <protected>false</protected>
        <shortDescription>stgBtnCreateMapping</shortDescription>
        <value>Create Custom Mapping</value>
    </labels>
    <labels>
        <fullName>stgBtnCreateRDPeriod</fullName>
        <categories>Settings</categories>
        <language>en_US</language>
        <protected>false</protected>
        <shortDescription>stgBtnCreateRDPeriod</shortDescription>
        <value>Create Custom Installment Period</value>
    </labels>
    <labels>
        <fullName>stgBtnCreateRelReciprocal</fullName>
        <categories>Settings</categories>
        <language>en_US</language>
        <protected>false</protected>
        <shortDescription>stgBtnCreateRelReciprocal</shortDescription>
        <value>Create Reciprocal Relationship</value>
    </labels>
    <labels>
        <fullName>stgBtnCreateTH</fullName>
        <categories>Settings</categories>
        <language>en_US</language>
        <protected>false</protected>
        <shortDescription>stgBtnCreateTH</shortDescription>
        <value>Create Trigger Handler</value>
    </labels>
    <labels>
        <fullName>stgBtnCreateUDR</fullName>
        <categories>Settings</categories>
        <language>en_US</language>
        <protected>false</protected>
        <shortDescription>stgBtnCreateUDR</shortDescription>
        <value>Create Rollup</value>
    </labels>
    <labels>
        <fullName>stgBtnEdit</fullName>
        <categories>Settings</categories>
        <language>en_US</language>
        <protected>false</protected>
        <shortDescription>stgBtnEdit</shortDescription>
        <value>Edit</value>
    </labels>
    <labels>
        <fullName>stgBtnHHAutoName</fullName>
        <categories>Settings</categories>
        <language>en_US</language>
        <protected>false</protected>
        <shortDescription>stgBtnHHAutoName</shortDescription>
        <value>Refresh All Household Names</value>
    </labels>
    <labels>
        <fullName>stgBtnNew</fullName>
        <categories>Settings</categories>
        <language>en_US</language>
        <protected>false</protected>
        <shortDescription>stgBtnNew</shortDescription>
        <value>New</value>
    </labels>
    <labels>
        <fullName>stgBtnNewAutoRel</fullName>
        <categories>Settings</categories>
        <language>en_US</language>
        <protected>false</protected>
        <shortDescription>stgBtnNewAutoRel</shortDescription>
        <value>New Automatic Relationship</value>
    </labels>
    <labels>
        <fullName>stgBtnNewONS</fullName>
        <categories>Settings</categories>
        <language>en_US</language>
        <protected>false</protected>
        <shortDescription>stgBtnNewONS</shortDescription>
        <value>New Opportunity Name</value>
    </labels>
    <labels>
        <fullName>stgBtnNewPaymentMap</fullName>
        <categories>Settings</categories>
        <language>en_US</language>
        <protected>false</protected>
        <shortDescription>stgBtnNewPaymentMap</shortDescription>
        <value>New Payment Field Mapping</value>
    </labels>
    <labels>
        <fullName>stgBtnNewRDFieldMap</fullName>
        <categories>Settings</categories>
        <language>en_US</language>
        <protected>false</protected>
        <shortDescription>stgBtnNewRDFieldMap</shortDescription>
        <value>New Custom Field Mapping</value>
    </labels>
    <labels>
        <fullName>stgBtnNewRDPeriod</fullName>
        <categories>Settings</categories>
        <language>en_US</language>
        <protected>false</protected>
        <shortDescription>stgBtnNewRDPeriod</shortDescription>
        <value>New Custom Installment Period</value>
    </labels>
    <labels>
        <fullName>stgBtnNewRelReciprocal</fullName>
        <categories>Settings</categories>
        <language>en_US</language>
        <protected>false</protected>
        <shortDescription>stgBtnNewRelReciprocal</shortDescription>
        <value>New Reciprocal Relationship</value>
    </labels>
    <labels>
        <fullName>stgBtnNewTH</fullName>
        <categories>Settings</categories>
        <language>en_US</language>
        <protected>false</protected>
        <shortDescription>stgBtnNewTH</shortDescription>
        <value>New Trigger Handler</value>
    </labels>
    <labels>
        <fullName>stgBtnNewUDR</fullName>
        <categories>Settings</categories>
        <language>en_US</language>
        <protected>false</protected>
        <shortDescription>stgBtnNewUDR</shortDescription>
        <value>New User Defined Rollup</value>
    </labels>
    <labels>
        <fullName>stgBtnRDCreateNewMap</fullName>
        <categories>Settings</categories>
        <language>en_US</language>
        <protected>false</protected>
        <shortDescription>stgBtnRDCreateNewMap</shortDescription>
        <value>Create Custom Field Mapping</value>
    </labels>
    <labels>
        <fullName>stgBtnRefreshOpportunityNames</fullName>
        <categories>Settings</categories>
        <language>en_US</language>
        <protected>false</protected>
        <shortDescription>stgBtnRefreshOpportunityNames</shortDescription>
        <value>Refresh All Opportunity Names</value>
    </labels>
    <labels>
        <fullName>stgBtnRefreshPrimaryContacts</fullName>
        <categories>Settings</categories>
        <language>en_US</language>
        <protected>false</protected>
        <shortDescription>stgBtnRefreshPrimaryContacts</shortDescription>
        <value>Refresh All Opportunity Primary Contacts</value>
    </labels>
    <labels>
        <fullName>stgBtnRunBatch</fullName>
        <categories>Settings</categories>
        <language>en_US</language>
        <protected>false</protected>
        <shortDescription>stgBtnRunBatch</shortDescription>
        <value>Run Batch</value>
    </labels>
    <labels>
        <fullName>stgBtnSave</fullName>
        <categories>Settings, UTIL_PageHeader</categories>
        <language>en_US</language>
        <protected>false</protected>
        <shortDescription>stgBtnSave</shortDescription>
        <value>Save</value>
    </labels>
    <labels>
        <fullName>stgCheckboxTrue</fullName>
        <categories>Settings</categories>
        <language>en_US</language>
        <protected>true</protected>
        <shortDescription>For alternative text when a boolean is selected.</shortDescription>
        <value>Selected</value>
    </labels>
    <labels>
        <fullName>stgCheckboxFalse</fullName>
        <categories>Settings</categories>
        <language>en_US</language>
        <protected>true</protected>
        <shortDescription>For alternative text when a boolean is not selected.</shortDescription>
        <value>Not Selected</value>
    </labels>
    <labels>
        <fullName>stgClearErrors</fullName>
        <language>en_US</language>
        <protected>true</protected>
        <shortDescription>Error shown when errors must be removed before something else can occur.</shortDescription>
        <value>Clear errors before proceeding.</value>
    </labels>
    <labels>
        <fullName>stgCountOf</fullName>
        <categories>Settings</categories>
        <language>en_US</language>
        <protected>false</protected>
        <shortDescription>stgCountOf</shortDescription>
        <value>Count of</value>
    </labels>
    <labels>
        <fullName>stgCreatedBy</fullName>
        <categories>Settings</categories>
        <language>en_US</language>
        <protected>false</protected>
        <shortDescription>stgCreatedBy</shortDescription>
        <value>Created By</value>
    </labels>
    <labels>
        <fullName>stgCRLPHouseholdAccountError</fullName>
        <categories>Settings</categories>
        <language>en_US</language>
        <protected>true</protected>
        <shortDescription>stgCRLPHouseholdAccountError</shortDescription>
        <value>You must be using the Household Account Model in order to use Customizable Rollups.</value>
    </labels>
    <labels>
        <fullName>stgCRLPInfoOnUDRBody</fullName>
        <categories>Settings</categories>
        <language>en_US</language>
        <protected>true</protected>
        <shortDescription>stgCRLPInfoOnUDRBody</shortDescription>
        <value>Customizable Rollups offer all the functionality of User Defined Rollups and so much more:&lt;br/&gt;
            &lt;br/&gt;
            ● Roll up Payments in addition to Opportunities&lt;br/&gt;
            ● Use filters to easily exclude certain records or data&lt;br/&gt;
            ● Roll up data for more than 2 years back&lt;br/&gt;
            &lt;br/&gt;
            Go to NPSP Settings | Donations | Customizable Rollups to enable Customizable Rollups and get started using them!
        </value>
    </labels>
    <labels>
        <fullName>stgCRLPInfoOnUDRHeading</fullName>
        <categories>Settings</categories>
        <language>en_US</language>
        <protected>true</protected>
        <shortDescription>stgCRLPInfoOnUDRHeading</shortDescription>
        <value>Why not try Customizable Rollups instead?</value>
    </labels>
    <labels>
        <fullName>stgCRLPNonAdminError</fullName>
        <categories>Settings</categories>
        <language>en_US</language>
        <protected>true</protected>
        <shortDescription>stgCRLPNonAdminError</shortDescription>
        <value>Only System Administrators can enable or disable Customizable Rollups.</value>
    </labels>
    <labels>
        <fullName>stgCRLPGoToSetup</fullName>
        <categories>Settings</categories>
        <language>en_US</language>
        <protected>true</protected>
        <shortDescription>stgCRLPGoToSetup</shortDescription>
        <value>Configure Customizable Rollups</value>
    </labels>
    <labels>
        <fullName>stgCRLPReset</fullName>
        <categories>Settings</categories>
        <language>en_US</language>
        <protected>true</protected>
        <shortDescription>stgCRLPReset</shortDescription>
        <value>Reset to Defaults</value>
    </labels>
    <labels>
        <fullName>stgDefaultValue</fullName>
        <categories>Settings</categories>
        <language>en_US</language>
        <protected>false</protected>
        <shortDescription>stgDefaultValue</shortDescription>
        <value>Default Value</value>
    </labels>
    <labels>
        <fullName>stgDIFMNonAdminError</fullName>
        <categories>Settings</categories>
        <language>en_US</language>
        <protected>true</protected>
        <shortDescription>stgDIFMNonAdminError</shortDescription>
        <value>Only System Administrators can enable or disable Data Import Advanced Mapping.</value>
    </labels>
    <labels>
        <fullName>stgDocumentation</fullName>
        <categories>Settings</categories>
        <language>en_US</language>
        <protected>false</protected>
        <shortDescription>stgDocumentation</shortDescription>
        <value>Documentation</value>
    </labels>
    <labels>
        <fullName>stgDeploymentCustomMetadataMappingEnabled</fullName>
        <categories>Settings</categories>
        <language>en_US</language>
        <protected>true</protected>
        <shortDescription>stgDeploymentCustomMetadataMappingEnabled</shortDescription>
        <value>Advanced Mapping is enabled.</value>
    </labels>
    <labels>
        <fullName>stgDeploymentHasInvalidHelpTextMappings</fullName>
        <categories>Settings</categories>
        <language>en_US</language>
        <protected>true</protected>
        <shortDescription>stgDeploymentHasInvalidHelpTextMappings</shortDescription>
        <value>Advanced Mapping is enabled, but we found some invalid Help Text mappings that couldn't be migrated. &lt;b&gt;Take a screenshot of the table below; it will not be displayed again after you leave this page.&lt;/b&gt;</value>
    </labels>
    <labels>
        <fullName>stgDeploymentHelpTextMappingEnabled</fullName>
        <categories>Settings</categories>
        <language>en_US</language>
        <protected>true</protected>
        <shortDescription>stgDeploymentHelpTextMappingEnabled</shortDescription>
        <value>Help Text mapping is enabled.</value>
    </labels>
    <labels>
        <fullName>stgDeploymentInProgress</fullName>
        <categories>Settings</categories>
        <language>en_US</language>
        <protected>true</protected>
        <shortDescription>stgDeploymentInProgress</shortDescription>
        <value>Deployment in progress. You can leave this page. The page will reload when deployment is finished.</value>
    </labels>
    <labels>
        <fullName>stgDeploymentTimedOut</fullName>
        <categories>Settings</categories>
        <language>en_US</language>
        <protected>true</protected>
        <shortDescription>stgDeploymentInProgress</shortDescription>
        <value>Page timed out.</value>
    </labels>
    <labels>
        <fullName>stgDeploymentTryAgain</fullName>
        <categories>Settings</categories>
        <language>en_US</language>
        <protected>true</protected>
        <shortDescription>stgDeploymentTryAgain</shortDescription>
        <value>You can try again immediately.</value>
    </labels>
    <labels>
        <fullName>stgDontAutoScheduleHelpText</fullName>
        <categories>Settings</categories>
        <language>en_US</language>
        <protected>false</protected>
        <shortDescription>stgDontAutoScheduleHelpText</shortDescription>
        <value>NPSP has a number of Scheduled Jobs that calculate rollups, update Recurring Donations and Seasonal Addresses, and perform error handling.
&lt;br/&gt;
&lt;br/&gt;
When Don't Auto Schedule Default NPSP Jobs is not selected, whenever you load the NPSP Settings page, NPSP checks that all the default NPSP Jobs are scheduled. If they're not scheduled, NPSP reschedules them. NPSP will reschedule only missing NPSP Jobs; it will not overwrite Jobs that have been updated.
&lt;br/&gt;
&lt;br/&gt;
To view these Jobs, search for Scheduled Jobs in Salesforce Setup.
&lt;br/&gt;
&lt;br/&gt;
Selecting Don't Auto Schedule Default NPSP Jobs tells NPSP not to check for or reschedule the default Jobs.</value>
    </labels>
    <labels>
        <fullName>stgErrorINaming</fullName>
        <categories>Settings</categories>
        <language>en_US</language>
        <protected>false</protected>
        <shortDescription>stgErrorINaming</shortDescription>
        <value>The Apex class you selected in the Implementing Class field does not implement the HH_INaming interface. Select a different Apex class, or use the default NPSP class HH_NameSpec.</value>
    </labels>
    <labels>
        <fullName>stgErrorInvalidClass</fullName>
        <categories>Settings</categories>
        <language>en_US</language>
        <protected>false</protected>
        <shortDescription>stgErrorInvalidClass</shortDescription>
        <value>Invalid Implementing Class.</value>
    </labels>
    <labels>
        <fullName>stgErrorInvalidNameFormat</fullName>
        <categories>Settings</categories>
        <language>en_US</language>
        <protected>false</protected>
        <shortDescription>stgErrorInvalidNameFormat</shortDescription>
        <value>Error in {0}: {1}</value>
    </labels>
    <labels>
        <fullName>stgErrorMissingDefaultGauRecordWithPmtAllocEnabled</fullName>
        <categories>Validation Error</categories>
        <language>en_US</language>
        <protected>true</protected>
        <shortDescription>stgErrorMissingDefaultGauRecordWithPmtAllocEnabled</shortDescription>
        <value>The previously configured Default General Accounting Unit no longer exists and has been removed. You must re-enable Default Allocations and select a Default General Accounting Unit in order to use payment allocations. Open the GAU Allocations page in NPSP Settings to update the Default Allocation Settings.</value>
    </labels>
    <labels>
        <fullName>stgErrorMissingDefaultGauRecord</fullName>
        <categories>Validation Error</categories>
        <language>en_US</language>
        <protected>true</protected>
        <shortDescription>stgErrorMissingDefaultGauRecord</shortDescription>
        <value>The previously configured Default General Accounting Unit no longer exists and has been removed. To re-enable Default Allocations, open the GAU Allocations page in NPSP Settings.</value>
    </labels>
    <labels>
        <fullName>stgHHNameRefreshTitle</fullName>
        <categories>Settings</categories>
        <language>en_US</language>
        <protected>false</protected>
        <shortDescription>stgHHNameRefreshTitle</shortDescription>
        <value>Refresh Household Names</value>
    </labels>
    <labels>
        <fullName>stgHelpAccountModel</fullName>
        <categories>Settings</categories>
        <language>en_US</language>
        <protected>false</protected>
        <shortDescription>stgHelpAccountModel</shortDescription>
        <value>The Account model used by the Nonprofit Success Pack. This option controls what happens when you create a Contact with a blank Account field value. WARNING: You should not use the Account Model record type you select as the default Account record type for any Profile. Doing so can cause various data issues.</value>
    </labels>
    <labels>
        <fullName>stgHelpAdvancedMapping1</fullName>
        <categories>Settings</categories>
        <language>en_US</language>
        <protected>false</protected>
        <shortDescription>stgHelpAdvancedMapping1</shortDescription>
        <value>When you enable Advanced Mapping, we convert your existing Help Text field mappings to Advanced Mapping. Once enabled, you'll edit mappings and create new ones on this page.</value>
    </labels>
    <labels>
        <fullName>stgHelpAdvancedMapping2</fullName>
        <categories>Settings</categories>
        <language>en_US</language>
        <protected>false</protected>
        <shortDescription>stgHelpAdvancedMapping2</shortDescription>
        <value>You can disable Advanced Mapping and go back to Help Text mapping, but any changes you made with Advanced Mapping will be lost.</value>
    </labels>
    <labels>
        <fullName>stgHelpAdvancedMapping3</fullName>
        <categories>Settings</categories>
        <language>en_US</language>
        <protected>false</protected>
        <shortDescription>stgHelpAdvancedMapping3</shortDescription>
        <value>Find complete Advanced Mapping setup documentation &lt;a href=&quot;https://powerofus.force.com/NPSP_Advanced_Mapping&quot; target=&quot;_blank&quot;&gt;here&lt;/a&gt;.</value>
    </labels>
    <labels>
        <fullName>stgHelpAdvancedMapping4</fullName>
        <categories>Settings</categories>
        <language>en_US</language>
        <protected>false</protected>
        <shortDescription>stgHelpAdvancedMapping4</shortDescription>
        <value>
            &lt;b&gt;This message won't be displayed if you leave this page! Take a screenshot of this page or copy the information in the table below to track the Help Text mappings you need correct. &lt;/b&gt;
            &lt;br/&gt;
            &lt;br/&gt;
            We couldn't convert some of your existing Help Text mappings because they're invalid. &lt;a href=&quot;https://powerofus.force.com//NPSP_Help_Text_Mapping&quot; target=&quot;_blank&quot;&gt;Read more about common Help Text mapping issues&lt;/a&gt;. We recommend disabling Advanced Mapping, correcting the invalid Help Text mappings, then re-enabling Advanced Mapping. Alternatively, you could add these mappings when you configure Advanced Mapping on the next screen, but these additional mappings will revert to the original invalid Help Text if you disable Advanced Mapping.
        </value>
    </labels>
    <labels>
        <fullName>stgHelpAdvancedMappingInvalidHelpText</fullName>
        <categories>Settings</categories>
        <language>en_US</language>
        <protected>false</protected>
        <shortDescription>stgHelpAdvancedMappingInvalidHelpText</shortDescription>
        <value>Invalid Help Text Mappings</value>
    </labels>
    <labels>
        <fullName>stgHelpAdvancedMappingTableHeader1</fullName>
        <categories>Settings</categories>
        <language>en_US</language>
        <protected>false</protected>
        <shortDescription>stgHelpAdvancedMappingTableHeader1</shortDescription>
        <value>NPSP Data Import Field</value>
    </labels>
    <labels>
        <fullName>stgHelpAdvancedMappingTableHeader2</fullName>
        <categories>Settings</categories>
        <language>en_US</language>
        <protected>false</protected>
        <shortDescription>stgHelpAdvancedMappingTableHeader2</shortDescription>
        <value>Current Help Text Value</value>
    </labels>
    <labels>
        <fullName>stgHelpAlloFiscalYearRollups</fullName>
        <categories>Allocation, Settings</categories>
        <language>en_US</language>
        <protected>false</protected>
        <shortDescription>stgHelpAlloFiscalYearRollups</shortDescription>
        <value>When selected, this option enables fiscal year settings, rather than calendar year settings, for Allocation rollup totals. To set Fiscal Year information, go to Setup and search for Fiscal Year. NOTE: Nonprofit Success Pack does not support custom fiscal year settings.</value>
    </labels>
    <labels>
        <fullName>stgHelpAlloNDayValue</fullName>
        <categories>Allocation, Settings</categories>
        <language>en_US</language>
        <protected>false</protected>
        <shortDescription>stgHelpAlloNDayValue</shortDescription>
        <value>Sets the value for 'N day' rollups, where 'N' is the number of days from today into the past. This value defaults to roll up GAU Allocations over the past 365 days.</value>
    </labels>
    <labels>
        <fullName>stgHelpAllocationLevel</fullName>
        <categories>Settings</categories>
        <language>en_US</language>
        <protected>true</protected>
        <shortDescription>stgHelpAllocationLevel</shortDescription>
        <value>An allocation is the specific amount of a gift that goes to a designated General Accounting Unit (GAU). This setting determines whether funds are allocated based on the Amount on the Opportunity or the Amount on the Payment.&lt;br/&gt;&lt;br/&gt;

&lt;b&gt;WARNING:&lt;/b&gt; Choosing to use Payment Allocations changes the way Opportunity Allocations work in your org. It's important that you understand these changes and the additional requirements that exist before enabling them.&lt;br/&gt;&lt;br/&gt;

If you enable and start using Payment Allocations and then disable them, you will need to manually reconcile your data and update Opportunity Allocation records to reflect the information previously assigned in Payment Allocations. Review the Payment Allocations documentation to better understand the potential impact.&lt;br/&gt;&lt;br/&gt;

When you enable Payment Allocations, existing rollups remain the same. We do not modify rollups or create new Custom Rollups. You can create new rollups based only on Payments, if you want to.</value>
    </labels>
    <labels>
        <fullName>stgHelpAutoAffil</fullName>
        <categories>Settings</categories>
        <language>en_US</language>
        <protected>false</protected>
        <shortDescription>stgHelpAutoAffil</shortDescription>
        <value>When selected, this option tells Salesforce to create or update Affiliations for Contacts connected to Organization Accounts whenever the Contact's Account field or Primary Affiliation field changes. Organizations Accounts include all Record Types except those defined as Household or One-to-One Account Record Types.</value>
    </labels>
    <labels>
        <fullName>stgHelpAutoRelCampaignRT</fullName>
        <categories>Settings</categories>
        <language>en_US</language>
        <protected>false</protected>
        <shortDescription>stgHelpAutoRelCampaignRT</shortDescription>
        <value>Select the Campaign Type(s) you'd like this Automatic Relationship to be created for.</value>
    </labels>
    <labels>
        <fullName>stgHelpAutoRelField</fullName>
        <categories>Settings</categories>
        <language>en_US</language>
        <protected>false</protected>
        <shortDescription>stgHelpAutoRelField</shortDescription>
        <value>The field that triggers the auto-creation of the Relationship.</value>
    </labels>
    <labels>
        <fullName>stgHelpAutoRelObject</fullName>
        <categories>Settings</categories>
        <language>en_US</language>
        <protected>false</protected>
        <shortDescription>stgHelpAutoRelObject</shortDescription>
        <value>The Salesforce object associated with this auto-created Relationship..</value>
    </labels>
    <labels>
        <fullName>stgHelpAutoRelType</fullName>
        <categories>Settings</categories>
        <language>en_US</language>
        <protected>false</protected>
        <shortDescription>stgHelpAutoRelType</shortDescription>
        <value>The Relationship Type that you want to create between the base Contact or Campaign Member, and the corresponding Contact or Campaign Member. The corresponding Contact or Campaign Member will receive a Reciprocal Relationship value, if one is available.</value>
    </labels>
    <labels>
        <fullName>stgHelpBDEAllowBlankOppNames</fullName>
        <categories>Settings</categories>
        <language>en_US</language>
        <protected>false</protected>
        <shortDescription>stgHelpBDEAllowBlankOppNames</shortDescription>
        <value>If selected, Batch Data Entry will not name Opportunities, even if you leave the Name field blank on the Batch Data Entry page.</value>
    </labels>
    <labels>
        <fullName>stgHelpBDEOppNaming</fullName>
        <categories>Settings</categories>
        <language>en_US</language>
        <protected>false</protected>
        <shortDescription>stgHelpBDEOppNaming</shortDescription>
        <value>When selected, NPSP uses the default naming convention for batch-entered Opportunities, regardless of the value you enter in the Name field of the batch entry screen. NOTE: This setting has no effect if custom Opportunity Names are configured.</value>
    </labels>
    <labels>
        <fullName>stgHelpBatchAlloRollup</fullName>
        <categories>Allocation, Settings</categories>
        <language>en_US</language>
        <protected>false</protected>
        <shortDescription>stgHelpBatchAlloRollup</shortDescription>
        <value>This utility calculates rollup totals for all Closed Opportunities with Allocations and updates the relevant General Accounting Unit (GAU) records.
This process may take some time, but you can safely close this page and the process will continue in the background.</value>
    </labels>
    <labels>
        <fullName>stgHelpBatchCreateDefault</fullName>
        <categories>Allocation, Settings</categories>
        <language>en_US</language>
        <protected>false</protected>
        <shortDescription>stgHelpBatchCreateDefault</shortDescription>
        <value>Clicking this button starts a batch process that creates default allocations for all existing opportunities, except opportunities excluded in the Allocations Rollup Settings. Default allocations must be enabled and a default General Accounting Unit selected to run this tool.</value>
    </labels>
    <labels>
        <fullName>stgHelpBatchOppRollup</fullName>
        <categories>Settings</categories>
        <language>en_US</language>
        <protected>false</protected>
        <shortDescription>stgHelpBatchOppRollup</shortDescription>
        <value>This utility calculates rollup totals for all Closed Opportunities and updates the relevant Contacts, Households, and Accounts.
This process may take some time, but you can safely close this page and the process will continue in the background.</value>
    </labels>
    <labels>
        <fullName>stgHelpBtnHHNaming</fullName>
        <categories>Settings</categories>
        <language>en_US</language>
        <protected>false</protected>
        <shortDescription>stgHelpBtnHHNaming</shortDescription>
        <value>&lt;b&gt;WARNING:&lt;/b&gt; Clicking this button will activate Automatic Household Naming, and populate your existing Household Names, Formal Greetings, and Informal Greetings with new names, according to the formats you&apos;ve chosen. Every single Household Account (or Household object) in your Salesforce organization will be renamed (except those Households that do not have automatic naming enabled.)&lt;br/&gt;&lt;br/&gt;

&lt;b&gt;This is an irreversible process.&lt;/b&gt; While you can deactivate Automatic Household Naming at any time, all newly populated names will remain. &lt;br/&gt;&lt;br/&gt;

Before starting this process, we recommend disabling the following when they affect Households:
&lt;br/&gt;
&lt;br/&gt;
● Custom Validation Rules&lt;br/&gt;
● Workflow Rules&lt;br/&gt;
● Process Builder&lt;br/&gt;
● Visual Workflows&lt;br/&gt;
● Custom Triggers&lt;br/&gt;

&lt;br/&gt;
Once the process is 100% complete, you can safely leave or refresh this page.</value>
    </labels>
    <labels>
        <fullName>stgHelpBtnOppNaming</fullName>
        <categories>Settings</categories>
        <language>en_US</language>
        <protected>false</protected>
        <shortDescription>stgHelpBtnOppNaming</shortDescription>
        <value>&lt;b&gt;WARNING:&lt;/b&gt; Clicking this button will activate batch Opportunity renaming, and refresh all Opportunity Names according to the formats you've chosen. Salesforce will rename every Opportunity in your organization except those Opportunities whose Opportunity Name Formats you've specified as &quot;Do Not Rename.&quot;&lt;br/&gt;&lt;br/&gt;

&lt;b&gt;This is an irreversible process.&lt;/b&gt;
Before starting this process, we recommend that you back up your data. We also recommend disabling the following when they affect Opportunities:
&lt;br/&gt;
&lt;br/&gt;
● Custom Validation Rules&lt;br/&gt;
● Workflow Rules&lt;br/&gt;
● Process Builder&lt;br/&gt;
● Visual Workflows&lt;br/&gt;
● Custom Triggers&lt;br/&gt;&lt;br/&gt;
Once the process is 100% complete, you can safely leave or refresh this page.</value>
    </labels>
    <labels>
        <fullName>stgHelpChatterGroup</fullName>
        <categories>Settings</categories>
        <language>en_US</language>
        <protected>false</protected>
        <shortDescription>stgHelpChatterGroup</shortDescription>
        <value>Chatter group where error notifications will be posted.</value>
    </labels>
    <labels>
        <fullName>stgHelpCiceroAddrVerification</fullName>
        <categories>Address Verification Settings page</categories>
        <language>en_US</language>
        <protected>true</protected>
        <shortDescription>stgHelpCiceroAddrVerification</shortDescription>
        <value>Make sure you enter your Cicero API Key in the Auth Token settings field. You will find your API Key on your Cicero My Profile page at cicero.azavea.com</value>
    </labels>
    <labels>
        <fullName>stgHelpContactRTExcluded</fullName>
        <categories>Settings</categories>
        <language>en_US</language>
        <protected>false</protected>
        <shortDescription>stgHelpContactRTExcluded</shortDescription>
        <value>The Contact Record Types you want to exclude from automatic Household Member Contact Role creation. For example, you might want to create a &quot;child&quot; record type for children Contacts in the Household, and enter it here. Salesforce would then exclude those Contacts from receiving the Household Member Contact Role when the Opportunity is created.</value>
    </labels>
    <labels>
        <fullName>stgHelpCreateMissingPayments</fullName>
        <categories>Settings</categories>
        <language>en_US</language>
        <protected>false</protected>
        <shortDescription>stgHelpCreateMissingPayments</shortDescription>
        <value>&lt;b&gt;WARNING:&lt;/b&gt; Clicking this button will activate batch Payment creation. NPSP will create a Payment for each Opportunity without Payments that:
&lt;br/&gt;
&lt;br/&gt;
● has an amount greater than zero&lt;br/&gt;
● is not marked Do Not Automatically Create Payment&lt;br/&gt;
● is not excluded in the Donations | Payments settings&lt;br/&gt;
&lt;br/&gt;

&lt;b&gt;This is an irreversible process.&lt;/b&gt;
Before starting this process, we recommend disabling the following when they affect Payments:
&lt;br/&gt;
&lt;br/&gt;
● Custom Validation Rules&lt;br/&gt;
● Workflow Rules&lt;br/&gt;
● Process Builder&lt;br/&gt;
● Visual Workflows&lt;br/&gt;
● Custom Triggers&lt;br/&gt;

&lt;br/&gt;
Once the process is 100% complete, you can safely leave or refresh this page.</value>
    </labels>
    <labels>
        <fullName>stgHelpCustomizableRollupsEnable1</fullName>
        <categories>Settings</categories>
        <language>en_US</language>
        <protected>true</protected>
        <shortDescription>stgHelpCustomizableRollupsEnable1</shortDescription>
        <value>
            You can find complete Customizable Rollups documentation &lt;a href=&quot;https://powerofus.force.com/NPSP_Customizable_Rollups_Overview&quot; target=&quot;_blank&quot;&gt;here&lt;/a&gt;.
        </value>
    </labels>
    <labels>
        <fullName>stgHelpCustomizableRollupsEnable2</fullName>
        <categories>Settings</categories>
        <language>en_US</language>
        <protected>true</protected>
        <shortDescription>stgHelpCustomizableRollupsEnable2</shortDescription>
        <value>
            When you enable Customizable Rollups for the first time, we will automatically convert your existing rollups and the 87 out-of-box NPSP rollups into Customizable Rollups. For complete details, see &lt;a href=&quot;https://powerofus.force.com/NPSP_Customizable_Rollups_Considerations&quot; target=&quot;_blank&quot;&gt;this doc&lt;/a&gt;.
            &lt;br/&gt;&lt;br/&gt;
            You can disable and go back to legacy rollups, but any new rollups or rollup/filter changes made in Customizable Rollups won't be applied to your legacy rollup settings.
        </value>
    </labels>
    <labels>
        <fullName>stgHelpCustomizableRollupsEnable3</fullName>
        <categories>Settings</categories>
        <language>en_US</language>
        <protected>true</protected>
        <shortDescription>stgHelpCustomizableRollupsEnable</shortDescription>
        <value>
            Removes any new rollups, filter groups, and filter rules you created while using Customizable Rollups AND resets all NPSP legacy rollups back to their default behavior.
        </value>
    </labels>
    <labels>
        <fullName>stgHelpDefaultAllocationsEnabled</fullName>
        <categories>Allocation, Settings</categories>
        <language>en_US</language>
        <protected>false</protected>
        <shortDescription>stgHelpDefaultAllocationsEnabled</shortDescription>
        <value>When selected, NPSP automatically creates GAU Allocation records allocated to the General Accounting Unit specified in the Default General Accounting Unit field below. This feature enables better reporting on the Default General Accounting Unit, but uses more data storage.</value>
    </labels>
    <labels>
        <fullName>stgHelpDefaultGAU</fullName>
        <categories>Settings</categories>
        <language>en_US</language>
        <protected>false</protected>
        <shortDescription>stgHelpDefaultGAU</shortDescription>
        <value>When Default Allocations Enabled is selected, NPSP creates a GAU Allocation for all new Opportunities not excluded in GAU Allocations Rollup Settings, and assigns them to this General Accounting Unit. NOTE: This doesn't include existing unallocated Opportunities. You can allocate them to the default General Accounting Unit in NPSP Settings under Bulk Data Processes | Batch Create Default Allocations.</value>
    </labels>
    <labels>
        <fullName>stgHelpDisableHHAccountAddr</fullName>
        <categories>Settings</categories>
        <language>en_US</language>
        <protected>false</protected>
        <shortDescription>stgHelpDisableHHAccountAddr</shortDescription>
        <value>Disables Address management for Household Accounts when selected.</value>
    </labels>
    <labels>
        <fullName>stgHelpEnableSoftCreditRollups</fullName>
        <categories>Settings</categories>
        <language>en_US</language>
        <protected>false</protected>
        <shortDescription>stgHelpEnableSoftCreditRollups</shortDescription>
        <value>When selected, rolls up Closed/Won Opportunity totals to Contact records based on assigned Opportunity Contact Roles. Soft credit rollups only happen in nightly batches, but you can run them manually from the Rollup Donations Batch settings.</value>
    </labels>
    <labels>
        <fullName>stgHelpErrorLog</fullName>
        <categories>Settings</categories>
        <language>en_US</language>
        <protected>false</protected>
        <shortDescription>stgHelpErrorLog</shortDescription>
        <value>The Error Log shows a detailed list of errors for debugging purposes. Errors are logged only if Error Handling and the Store Errors options are enabled in System Tools | Error Notifications.</value>
    </labels>
    <labels>
        <fullName>stgHelpErrorNotifyOn</fullName>
        <categories>Settings</categories>
        <language>en_US</language>
        <protected>false</protected>
        <shortDescription>stgHelpErrorNotifyOn</shortDescription>
        <value>When selected, NPSP will display notifications for certain types of errors.</value>
    </labels>
    <labels>
        <fullName>stgHelpErrorNotifyTo</fullName>
        <categories>Settings</categories>
        <language>en_US</language>
        <protected>false</protected>
        <shortDescription>stgHelpErrorNotifyTo</shortDescription>
        <value>Select the type of user to send notifications to.</value>
    </labels>
    <labels>
        <fullName>stgHelpExampleHHNames</fullName>
        <categories>NPSP Settings</categories>
        <language>en_US</language>
        <protected>true</protected>
        <shortDescription>displayed in the Example household names box</shortDescription>
        <value>&lt;b&gt;NOTE:&lt;/b&gt; The above preview examples cannot preview information for fields other than First Name, Last Name, or Salutation. (For example, if you&apos;ve created a custom field for nickname that you want to use in the Informal Greeting, that custom field would not show up here.) Fields other than First Name, Last Name, and Salutation don&apos;t show up in the greetings fields of the Manage Household page either, but when you save Contact information from the Manage Household page, your Household naming conventions will appear correctly.</value>
    </labels>
    <labels>
        <fullName>stgHelpFGFormat</fullName>
        <categories>Settings</categories>
        <language>en_US</language>
        <protected>false</protected>
        <shortDescription>stgHelpFGFormat</shortDescription>
        <value>The format Salesforce uses for the Formal Greeting.</value>
    </labels>
    <labels>
        <fullName>stgHelpFiscalYearRollups</fullName>
        <categories>Settings</categories>
        <language>en_US</language>
        <protected>false</protected>
        <shortDescription>stgHelpFiscalYearRollups</shortDescription>
        <value>When checked, this option enables fiscal year settings, rather than calendar year settings, for Opportunity rollup totals. To set fiscal year information, go to Setup | Company Profile | Fiscal Year. NOTE: The Nonprofit Success Pack does not support custom fiscal year settings.</value>
    </labels>
    <labels>
        <fullName>stgHelpHHAccountRTID</fullName>
        <categories>Settings</categories>
        <language>en_US</language>
        <protected>false</protected>
        <shortDescription>stgHelpHHAccountRTID</shortDescription>
        <value>The Account record type you want to use for new Accounts if you&apos;ve selected the Household Account model above. You can select the default Household Account record type, or your own record type. If you select --None--, then Salesforce will use the default Account record type for the user who&apos;s creating the new Contact (and associated Account).</value>
    </labels>
    <labels>
        <fullName>stgHelpHHExcludedRT</fullName>
        <categories>Settings</categories>
        <language>en_US</language>
        <protected>false</protected>
        <shortDescription>stgHelpHHExcludedRT</shortDescription>
        <value>Specifies which Contact record types Salesforce will exclude from Household object creation. (Applies to One-to-One or Individual Account Models only.)</value>
    </labels>
    <labels>
        <fullName>stgHelpHHMailingListReport</fullName>
        <categories>Settings</categories>
        <language>en_US</language>
        <protected>false</protected>
        <shortDescription>stgHelpHHMailingListReport</shortDescription>
        <value>The Household Mailing List Report deduplicates a Campaign that contains multiple Contacts from the same household in order to help prevent sending multiples of the same mailing to the same address. NPSP includes a report you can select called "NPSP Campaign Household Mailing List V2". If that report has been renamed or deleted, select a report that uses the Campaigns with Contacts report type, with filters for Member Status does not contain "Duplicate", and Campaign Id = blank.</value>
    </labels>
    <labels>
        <fullName>stgHelpHHNameFormat</fullName>
        <categories>Settings</categories>
        <language>en_US</language>
        <protected>false</protected>
        <shortDescription>stgHelpHHNameFormat</shortDescription>
        <value>The format Salesforce uses for the Household Name.</value>
    </labels>
    <labels>
        <fullName>stgHelpHHNaming</fullName>
        <categories>Settings</categories>
        <language>en_US</language>
        <protected>false</protected>
        <shortDescription>stgHelpHHNaming</shortDescription>
        <value>If selected, Salesforce automatically creates a name for the Household Account (or Household object), based on the name of the Contacts in the Household. Salesforce also automatically generates formal and informal greetings.</value>
    </labels>
    <labels>
        <fullName>stgHelpHHOCROn</fullName>
        <categories>Settings</categories>
        <language>en_US</language>
        <protected>false</protected>
        <shortDescription>stgHelpHHOCROn</shortDescription>
        <value>When selected, NPSP automatically creates Contact Roles on Individual gifts for Household members of the Opportunity's Primary Contact.</value>
    </labels>
    <labels>
        <fullName>stgHelpHHObjectOverview</fullName>
        <categories>Settings</categories>
        <language>en_US</language>
        <protected>false</protected>
        <shortDescription>stgHelpHHObjectOverview</shortDescription>
        <value>To learn more about the recommended Household Account model, see the &lt;a href=&quot;https://powerofus.force.com/NPSP_Account_Model&quot; target=&quot;_blank&quot;&gt;NPSP Documentation&lt;/a&gt;.</value>
    </labels>
    <labels>
        <fullName>stgHelpHHRules</fullName>
        <categories>Settings</categories>
        <language>en_US</language>
        <protected>false</protected>
        <shortDescription>stgHelpHHRules</shortDescription>
        <value>Specifies for which Contacts Salesforce will automatically create separate Household objects. (Applies to One-to-One or Individual Account Models only.)</value>
    </labels>
    <labels>
        <fullName>stgHelpHealthCheck</fullName>
        <categories>Settings</categories>
        <language>en_US</language>
        <protected>false</protected>
        <shortDescription>stgHelpHealthCheck</shortDescription>
        <value>Use &lt;a href=&quot;#&quot; onclick=&quot;ShowPanel(&apos;idPanelHealthCheck&apos;);return false;&quot;&gt;Health Check&lt;/a&gt; to verify your NPSP configuration!</value>
    </labels>
    <labels>
        <fullName>stgHelpIGFormat</fullName>
        <categories>Settings</categories>
        <language>en_US</language>
        <protected>false</protected>
        <shortDescription>stgHelpIGFormat</shortDescription>
        <value>The format Salesforce uses for the Informal Greeting.</value>
    </labels>
    <labels>
        <fullName>stgHelpINamingClass</fullName>
        <categories>Settings</categories>
        <language>en_US</language>
        <protected>false</protected>
        <shortDescription>stgHelpINamingClass</shortDescription>
        <value>The Apex Class that implements the HH_INaming interface for Household naming.</value>
    </labels>
    <labels>
        <fullName>stgHelpLeadConvert</fullName>
        <categories>Settings</categories>
        <language>en_US</language>
        <protected>false</protected>
        <shortDescription>stgHelpLeadConvert</shortDescription>
        <value>Specifies the default behavior for Opportunity creation when you convert a Lead to a Contact. If left unselected, Salesforce will NOT automatically create an Opportunity when you convert Leads to Contacts. For more information, see the &lt;a href=&quot;https://powerofus.force.com/NPSP_Leads&quot; target=&quot;_blank&quot;&gt;NPSP Documentation&lt;/a&gt;.</value>
    </labels>
    <labels>
        <fullName>stgHelpLvlAssignBatch</fullName>
        <categories>NPSP Settings</categories>
        <language>en_US</language>
        <protected>true</protected>
        <shortDescription>help text displayed on the Level Assignment Batch page</shortDescription>
        <value>This utility calculates Level Assignments for all Salesforce objects (typically Accounts and Contacts, but also any custom objects) that have Levels assigned to them. This process may take some time, but you can safely close this page and the process will continue in the background.
&lt;br/&gt;&lt;br/&gt;

&lt;b&gt;IMPORTANT:&lt;/b&gt; Since Salesforce is often evaluating Levels against updated fields from other bulk data processes, you may want to run those processes first.</value>
    </labels>
    <labels>
        <fullName>stgHelpMatchedDonorRole</fullName>
        <categories>Settings</categories>
        <language>en_US</language>
        <protected>false</protected>
        <shortDescription>stgHelpMatchedDonorRole</shortDescription>
        <value>The Contact Role you want to use for matched donors. We recommend using &quot;Matched Donor.&quot;</value>
    </labels>
    <labels>
        <fullName>stgHelpMaxPayments</fullName>
        <categories>Settings</categories>
        <language>en_US</language>
        <protected>true</protected>
        <shortDescription>stgHelpMaxPayments</shortDescription>
        <value>Sets the maximum number of Payments allowed when scheduling Payments for an Opportunity. If no value is entered, the default is 12.</value>
    </labels>
    <labels>
        <fullName>stgHelpMembershipGracePeriod</fullName>
        <categories>Settings</categories>
        <language>en_US</language>
        <protected>false</protected>
        <shortDescription>stgHelpMembershipGracePeriod</shortDescription>
        <value>After a Membership ends, the length of the grace period (in days) before the Membership Status on the Account moves from Grace Period to Expired. Defaults to 30 days.</value>
    </labels>
    <labels>
        <fullName>stgHelpMembershipRT</fullName>
        <categories>Settings</categories>
        <language>en_US</language>
        <protected>false</protected>
        <shortDescription>stgHelpMembershipRT</shortDescription>
        <value>The Record Type used when creating Opportunities that track Membership Donations. We recommend using Membership. Opportunities with this record type roll up separately from other Opportunity Record Types.</value>
    </labels>
    <labels>
        <fullName>stgHelpNPSPDoc</fullName>
        <categories>Settings</categories>
        <language>en_US</language>
        <protected>false</protected>
        <shortDescription>stgHelpNPSPDoc</shortDescription>
        <value>NPSP Documentation</value>
    </labels>
    <labels>
        <fullName>stgHelpNPSPSettings</fullName>
        <categories>Settings</categories>
        <language>en_US</language>
        <protected>false</protected>
        <shortDescription>stgHelpNPSPSettings</shortDescription>
        <value>Configure the Nonprofit Success Pack to meet your organization&apos;s needs. You can also monitor the health of your Salesforce organization, or run batch processes to update data.</value>
    </labels>
    <labels>
        <fullName>stgHelpNameConnector</fullName>
        <categories>Settings</categories>
        <language>en_US</language>
        <protected>false</protected>
        <shortDescription>stgHelpNameConnector</shortDescription>
        <value>Specifies the name or character (such as &amp;) that Salesforce uses to connect pairs in a name.</value>
    </labels>
    <labels>
        <fullName>stgHelpNameOverrun</fullName>
        <categories>Settings</categories>
        <language>en_US</language>
        <protected>false</protected>
        <shortDescription>stgHelpNameOverrun</shortDescription>
        <value>Specifies the text Salesforce uses to replace longer lists of names.</value>
    </labels>
    <labels>
        <fullName>stgHelpNewRDFieldMap</fullName>
        <categories>Settings</categories>
        <language>en_US</language>
        <protected>false</protected>
        <shortDescription>stgHelpNewRDFieldMap</shortDescription>
        <value>Select the Recurring Donation field you want to map, and the Opportunity field you want to map it to. NPSP will copy the value of the Recurring Donation field you select to your selected Opportunity field on all child Opportunities for the Recurring Donation.
IMPORTANT: Both of these fields must have the same data type.</value>
    </labels>
    <labels>
        <fullName>stgHelpNewUDR</fullName>
        <categories>Settings</categories>
        <language>en_US</language>
        <protected>false</protected>
        <shortDescription>stgHelpNewUDR</shortDescription>
        <value>Select the Opportunity field and corresponding rollup operation, then select the object and field to roll up to.</value>
    </labels>
    <labels>
        <fullName>stgHelpNoUDR</fullName>
        <categories>Settings</categories>
        <language>en_US</language>
        <protected>false</protected>
        <shortDescription>stgHelpNoUDR</shortDescription>
        <value>No User Defined Rollups Have Been Defined</value>
    </labels>
    <labels>
        <fullName>stgHelpOCR</fullName>
        <categories>Settings</categories>
        <language>en_US</language>
        <protected>false</protected>
        <shortDescription>stgHelpOCR</shortDescription>
        <value>Soft Credits, Contact Roles, and Matching Gifts relate to each other in important ways. If you&apos;re not familiar with these concepts and how they interact, you should read through the &lt;a href=&quot;https://powerofus.force.com/NPSP_SCMG&quot; target=&quot;_blank&quot;&gt;NPSP Documentation&lt;/a&gt; before making any adjustments to these settings.</value>
    </labels>
    <labels>
        <fullName>stgHelpOCRDefaultRole</fullName>
        <categories>Settings</categories>
        <language>en_US</language>
        <protected>false</protected>
        <shortDescription>stgHelpOCRDefaultRole</shortDescription>
        <value>The default Contact Role automatically assigned to the Primary Contact when the Opportunity Account is a Household, One-to-One, or Individual Account.</value>
    </labels>
    <labels>
        <fullName>stgHelpOrgOCRDefaultRole</fullName>
        <categories>Settings</categories>
        <language>en_US</language>
        <protected>false</protected>
        <shortDescription>Help text for Contact Role for Organizational Opps</shortDescription>
        <value>The default Contact Role automatically assigned to the Opportunity&apos;s Primary Contact when the Opportunity&apos;s Account is NOT a Household, One-to-One, or Individual Account.</value>
    </labels>
    <labels>
        <fullName>stgHelpOCRRoleForHH</fullName>
        <categories>Settings</categories>
        <language>en_US</language>
        <protected>false</protected>
        <shortDescription>stgHelpOCRRoleForHH</shortDescription>
        <value>The Contact Role you want to use for Household Members.</value>
    </labels>
    <labels>
        <fullName>stgHelpOneToOneRTID</fullName>
        <categories>Settings</categories>
        <language>en_US</language>
        <protected>false</protected>
        <shortDescription>stgHelpOneToOneRTID</shortDescription>
        <value>The Account record type you want to use for new Accounts if you&apos;ve selected the One-to-One Account model above. NPSP does not come with a default record type for One-to-One Accounts, so you should create one (such as &quot;Individual&quot;) before selecting this model. If you select --None--, then Salesforce will use the default Account record type for the user who&apos;s creating the new Contact (and associated One-to-One Account).</value>
    </labels>
    <labels>
        <fullName>stgHelpOppNamingAttribution</fullName>
        <categories>Settings</categories>
        <language>en_US</language>
        <protected>false</protected>
        <shortDescription>stgHelpOppNamingAttribution</shortDescription>
        <value>Specifies whether you want to apply these settings to Contact Donations (i.e. Opportunities associated with Household, 1-to-1, or Individual "Bucket" Accounts), Organization Donations, or both Contact and Organization Donations.</value>
    </labels>
    <labels>
        <fullName>stgHelpOppNamingDateFormat</fullName>
        <categories>Settings</categories>
        <language>en_US</language>
        <protected>false</protected>
        <shortDescription>stgHelpOppNamingDateFormat</shortDescription>
        <value>The date format used for any Date or DateTime fields referenced in the Opportunity Name Format. Choose a format, or choose &quot;other&quot; to create your own custom format following the Java SimpleDateFormat specification.</value>
    </labels>
    <labels>
        <fullName>stgHelpOppNamingFormat</fullName>
        <categories>Settings</categories>
        <language>en_US</language>
        <protected>false</protected>
        <shortDescription>stgHelpOppNamingFormat</shortDescription>
        <value>The Opportunity Name format. Choose &quot;other&quot; to create your own. See the &lt;a href=&quot;https://powerofus.force.com/NPSP_Opp_Names&quot; target=&quot;_blank&quot;&gt;NPSP Documentation&lt;/a&gt; for details.</value>
    </labels>
    <labels>
        <fullName>stgHelpOppNamingRecTypes</fullName>
        <categories>Settings</categories>
        <language>en_US</language>
        <protected>false</protected>
        <shortDescription>stgHelpOppNamingRecTypes</shortDescription>
        <value>The Opportunity record type(s) to which you want to apply this Opportunity Name. Control or Command click to select more than one record type. &quot;--None--&quot; applies the new naming to ALL record types.</value>
    </labels>
    <labels>
        <fullName>stgHelpOppRecTypesNoPayments</fullName>
        <categories>Settings</categories>
        <language>en_US</language>
        <protected>false</protected>
        <shortDescription>stgHelpOppRecTypesNoPayments</shortDescription>
        <value>Salesforce won&apos;t automatically create Payments for the selected Opportunity record types. Control or Command click to select more than one record type.</value>
    </labels>
    <labels>
        <fullName>stgHelpOppTypesNoPayments</fullName>
        <categories>Settings</categories>
        <language>en_US</language>
        <protected>false</protected>
        <shortDescription>stgHelpOppTypesNoPayments</shortDescription>
        <value>Salesforce won&apos;t automatically create Payments for Opportunities that have this value in the Type picklist.</value>
    </labels>
    <labels>
        <fullName>stgHelpOrgAccountAddressMgmt</fullName>
        <categories>Settings</categories>
        <language>en_US</language>
        <protected>false</protected>
        <shortDescription>stgHelpOrgAccountAddressMgmt</shortDescription>
        <value>When selected, enables Address Management for non-Household Accounts such as Organizational Accounts.</value>
    </labels>
    <labels>
        <fullName>stgHelpOverrunCount</fullName>
        <categories>Settings</categories>
        <language>en_US</language>
        <protected>false</protected>
        <shortDescription>stgHelpOverrunCount</shortDescription>
        <value>The number of Contacts Salesforce will explicitly name in Household names and greetings. After this number, Salesforce substitutes the Name Overrun value for names.</value>
    </labels>
    <labels>
        <fullName>stgHelpPaymentMapOppField</fullName>
        <categories>Settings</categories>
        <language>en_US</language>
        <protected>false</protected>
        <shortDescription>stgHelpPaymentMapOppField</shortDescription>
        <value>The Opportunity field to copy from.</value>
    </labels>
    <labels>
        <fullName>stgHelpPaymentMapPaymentField</fullName>
        <categories>Settings</categories>
        <language>en_US</language>
        <protected>false</protected>
        <shortDescription>stgHelpPaymentMapPaymentField</shortDescription>
        <value>The Payment field to copy to.</value>
    </labels>
    <labels>
        <fullName>stgHelpPaymentMapping</fullName>
        <categories>Settings</categories>
        <language>en_US</language>
        <protected>false</protected>
        <shortDescription>stgHelpPaymentMapping</shortDescription>
        <value>Set up a mapping by selecting an Opportunity field, and then selecting the Payment field it maps to. NOTE: Payment mapping requires that you have two fields (one on Opportunity, one on Payment) of a matching data type.</value>
    </labels>
    <labels>
        <fullName>stgHelpPaymentMappings</fullName>
        <categories>Settings</categories>
        <language>en_US</language>
        <protected>false</protected>
        <shortDescription>stgHelpPaymentMappings</shortDescription>
        <value>Map fields so that values from the Opportunity are automatically copied to the Payment. Mapping applies for auto-created Payments or Payments created through the Payment scheduler.</value>
    </labels>
    <labels>
        <fullName>stgHelpPaymentsEnabled</fullName>
        <categories>Settings</categories>
        <language>en_US</language>
        <protected>false</protected>
        <shortDescription>stgHelpPaymentsEnabled</shortDescription>
        <value>If enabled, Salesforce automatically creates Payments for new Opportunities (Donations).</value>
    </labels>
    <labels>
        <fullName>stgHelpPowerOfUsHub</fullName>
        <categories>Settings</categories>
        <language>en_US</language>
        <protected>false</protected>
        <shortDescription>stgHelpPowerOfUsHub</shortDescription>
        <value>Got questions? The Hub has answers! Try the &lt;a href=&quot;https://powerofus.force.com/HUB_NPSP_Group&quot; target=&quot;_blank&quot;&gt;Nonprofit Success Pack&lt;/a&gt; group for questions about NPSP and the &lt;a href=&quot;https://powerofus.force.com/HUB_System_Admin_Group&quot; target=&quot;_blank&quot;&gt;System Administrators&lt;/a&gt; group for questions about Salesforce administration and cofiguration.&lt;br/&gt;&lt;br/&gt;Keep up with the latest NPSP release notes in the &lt;a href=&quot;https://powerofus.force.com/HUB_NPSP_Release_Group&quot; target=&quot;_blank&quot;&gt;NPSP Release Announcements&lt;/a&gt; group.</value>
    </labels>
    <labels>
        <fullName>stgHelpPrimaryContactBatch</fullName>
        <categories>Settings</categories>
        <language>en_US</language>
        <protected>false</protected>
        <shortDescription>stgHelpPrimaryContactBatch</shortDescription>
        <value>&lt;b&gt;WARNING:&lt;/b&gt; Clicking this button will activate a batch Opportunity update to refresh the Primary Contact field. Salesforce will update Opportunity records where the Primary Contact field isn&apos;t the same value as the  Opportunity Contact Role record marked Primary.&lt;br/&gt;&lt;br/&gt;

&lt;b&gt;This is an irreversible process.&lt;/b&gt;
This change updates Opportunity records. Before starting this process, we recommend that you back up your data. We also recommend disabling the following when they affect Opportunities:
&lt;br/&gt;
&lt;br/&gt;
● Custom Validation Rules&lt;br/&gt;
● Workflow Rules&lt;br/&gt;
● Process Builder&lt;br/&gt;
● Visual Workflows&lt;br/&gt;
● Custom Triggers&lt;br/&gt;&lt;br/&gt;
Once the process is 100% complete, you can safely leave or refresh this page.</value>
    </labels>
    <labels>
        <fullName>stgHelpPrimaryContactRoleMergeBatch</fullName>
        <categories>NPSP Settings</categories>
        <language>en_US</language>
        <protected>true</protected>
        <shortDescription>Content of the &quot;Bulk Data Processes - Remove Duplicate Primary OCRs&quot; page</shortDescription>
        <value>&lt;b&gt;WARNING:&lt;/b&gt; Clicking this button will activate a batch that permanently removes any duplicate Primary Opportunity Contact Roles that exist in your org. These records won&apos;t be recoverable in the recycle bin, so be careful to review expected changes in advance.&lt;br/&gt;&lt;br/&gt;

&lt;b&gt;This is an irreversible process.&lt;/b&gt;
This change updates Opportunity Contact Role records. Before starting this process, we recommend that you back up your data. We also recommend disabling the following when they affect Opportunities:
&lt;br/&gt;
&lt;br/&gt;
● Custom Validation Rules&lt;br/&gt;
● Workflow Rules&lt;br/&gt;
● Process Builder&lt;br/&gt;
● Visual Workflows&lt;br/&gt;
● Custom Triggers&lt;br/&gt;&lt;br/&gt;
Once the process is 100% complete, you can safely leave or refresh this page.</value>
    </labels>
    <labels>
        <fullName>stgHelpRDAddCampaign</fullName>
        <categories>Settings</categories>
        <language>en_US</language>
        <protected>false</protected>
        <shortDescription>stgHelpRDAddCampaign</shortDescription>
        <value>When selected, NPSP copies the Campaign you specified on the Recurring Donation record to all of its child Opportunities. If this is not selected, NPSP copies the Campaign to the first child Opportunity only.</value>
    </labels>
    <labels>
        <fullName>stgHelpRDBatch</fullName>
        <categories>Settings</categories>
        <language>en_US</language>
        <protected>false</protected>
        <shortDescription>stgHelpRDBatch</shortDescription>
        <value>This utility runs a batch process for all open-ended Recurring Donations, and based on the number of Opportunity Forecast Months:
&lt;br/&gt;
&lt;br/&gt;
● creates new opportunities&lt;br/&gt;
● updates the number of Installments and Paid Amount&lt;br/&gt;
&lt;br/&gt;
This process may take some time, but you can close this page and the process will continue in the background.</value>
    </labels>
    <labels>
        <fullName>stgHelpRDBatchSize</fullName>
        <categories>Settings</categories>
        <language>en_US</language>
        <protected>true</protected>
        <shortDescription>RD Batch Size Settings Help Text</shortDescription>
        <value>The number of records to process at a time when running the Recurring Donations batch job. The default size is 50. Reduce to a smaller number if the batch job is failing due to system limits.</value>
    </labels>
    <labels>
        <fullName>stgHelpRDDisableScheduling</fullName>
        <categories>Settings</categories>
        <language>en_US</language>
        <protected>false</protected>
        <shortDescription>stgHelpRDDisableScheduling</shortDescription>
        <value>Prevents the scheduling of the nightly update to Recurring Donations.</value>
    </labels>
    <labels>
        <fullName>stgHelpRDFailures</fullName>
        <categories>Settings</categories>
        <language>en_US</language>
        <protected>false</protected>
        <shortDescription>stgHelpRDFailures</shortDescription>
        <value>The number of Recurring Donations that failed to update in the last batch operation.</value>
    </labels>
    <labels>
        <fullName>stgHelpRDFieldMap</fullName>
        <categories>Settings</categories>
        <language>en_US</language>
        <protected>false</protected>
        <shortDescription>stgHelpRDFieldMap</shortDescription>
        <value>This setting lets you map fields from the Recurring Donation record to the Recurring Donation&apos;s child Opportunities.</value>
    </labels>
    <labels>
        <fullName>stgHelpRDFieldMapOppField</fullName>
        <categories>Settings</categories>
        <language>en_US</language>
        <protected>false</protected>
        <shortDescription>stgHelpRDFieldMapOppField</shortDescription>
        <value>no longer used.</value>
    </labels>
    <labels>
        <fullName>stgHelpRDFieldMapRDField</fullName>
        <categories>Settings</categories>
        <language>en_US</language>
        <protected>false</protected>
        <shortDescription>stgHelpRDFieldMapRDField</shortDescription>
        <value>no longer used.</value>
    </labels>
    <labels>
        <fullName>stgHelpRDLastRun</fullName>
        <categories>Settings</categories>
        <language>en_US</language>
        <protected>false</protected>
        <shortDescription>stgHelpRDLastRun</shortDescription>
        <value>The date and time of the last batch update of Recurring Donations.</value>
    </labels>
    <labels>
        <fullName>stgHelpRDMaxDonations</fullName>
        <categories>Settings</categories>
        <language>en_US</language>
        <protected>false</protected>
        <shortDescription>stgHelpRDMaxDonations</shortDescription>
        <value>Restricts the total number of Donations (installments) for Fixed-Length Recurring Donations. The default is 50.</value>
    </labels>
    <labels>
        <fullName>stgHelpRDOpenOppBehavior</fullName>
        <categories>Settings</categories>
        <language>en_US</language>
        <protected>false</protected>
        <shortDescription>stgHelpRDOpenOppBehavior</shortDescription>
        <value>Tells NPSP what to do with any remaining open Opportunities when you mark the status of an Open-Ended Recurring Donation as Closed.</value>
    </labels>
    <labels>
        <fullName>stgHelpRDOppForecastMonths</fullName>
        <categories>Settings</categories>
        <language>en_US</language>
        <protected>false</protected>
        <shortDescription>stgHelpRDOppForecastMonths</shortDescription>
        <value>Number of months' worth of open Opportunities that NPSP maintains on Open-Ended Recurring Donations. NPSP makes sure there are always this many months' worth of Opportunities by creating the appropriate number of new Opportunities every month.</value>
    </labels>
    <labels>
        <fullName>stgHelpRDOppRT</fullName>
        <categories>Settings</categories>
        <language>en_US</language>
        <protected>false</protected>
        <shortDescription>stgHelpRDOppRT</shortDescription>
        <value>The Opportunity record type assigned to the Recurring Donation's child Opportunities.</value>
    </labels>
    <labels>
        <fullName>stgHelpRDInstallmentCreateOptionMessage</fullName>
        <categories>Settings</categories>
        <language>en_US</language>
        <protected>true</protected>
        <shortDescription>Help Text for Recurring Donation Setting Installment Opportunity Auto-Creation</shortDescription>
        <value>Specifies when NPSP will create installment Opportunities for Recurring Donations. The default is Always Create Next Installment.</value>
    </labels>
    <labels>
        <fullName>stgHelpRDPeriodFrequency</fullName>
        <categories>Settings</categories>
        <language>en_US</language>
        <protected>false</protected>
        <shortDescription>stgHelpRDPeriodFrequency</shortDescription>
        <value>The amount of time the Custom Installment Period covers.</value>
    </labels>
    <labels>
        <fullName>stgHelpRDPeriodName</fullName>
        <categories>Settings</categories>
        <language>en_US</language>
        <protected>false</protected>
        <shortDescription>stgHelpRDPeriodName</shortDescription>
        <value>The name of the new Custom Installment Period.</value>
    </labels>
    <labels>
        <fullName>stgHelpRDPeriodType</fullName>
        <categories>Settings</categories>
        <language>en_US</language>
        <protected>false</protected>
        <shortDescription>stgHelpRDPeriodType</shortDescription>
        <value>The unit of time (days, weeks, months, years) for the Custom Installment Period.</value>
    </labels>
    <labels>
        <fullName>stgHelpRDSuccesses</fullName>
        <categories>Settings</categories>
        <language>en_US</language>
        <protected>false</protected>
        <shortDescription>stgHelpRDSuccesses</shortDescription>
        <value>Number of Recurring Donations successfully updated in the last batch run.</value>
    </labels>
    <labels>
        <fullName>stgHelpRecDon</fullName>
        <categories>Settings</categories>
        <language>en_US</language>
        <protected>false</protected>
        <shortDescription>stgHelpRecDon</shortDescription>
        <value>This setting lets you create Custom Installment Periods for Recurring Donations, different from the default Installment Periods (monthly, quarterly, yearly, and so on) that come with NPSP.</value>
    </labels>
    <labels>
        <fullName>stgHelpRelAutoCreatedDup</fullName>
        <categories>Settings</categories>
        <language>en_US</language>
        <protected>false</protected>
        <shortDescription>stgHelpRelAutoCreatedDup</shortDescription>
        <value>NPSP deduplicates auto-created Relationships. Select this option if you want to disable automatic deduplication, and allow multiple Relationships of the same Type to exist between two Contacts.</value>
    </labels>
    <labels>
        <fullName>stgHelpRelFieldSyncToggle</fullName>
        <categories>Settings</categories>
        <language>en_US</language>
        <protected>true</protected>
        <shortDescription>stgHelpRelFieldSyncToggle</shortDescription>
        <value>Select this option to sync custom Relationships fields between the two Contacts in a relationship pair.</value>
    </labels>
    <labels>
        <fullName>stgHelpRelGenderField</fullName>
        <categories>Settings</categories>
        <language>en_US</language>
        <protected>false</protected>
        <shortDescription>stgHelpRelGenderField</shortDescription>
        <value>Custom field that specifies the gender of a Contact. Salesforce uses the value in this field to determine reciprocal relationships.</value>
    </labels>
    <labels>
        <fullName>stgHelpRelReciprocalFemale</fullName>
        <categories>Settings</categories>
        <language>en_US</language>
        <protected>false</protected>
        <shortDescription>stgHelpRelReciprocalFemale</shortDescription>
        <value>The value Salesforce uses if the Contact&apos;s Gender field value is Female, or if the Contact&apos;s Salutation indicates gender.</value>
    </labels>
    <labels>
        <fullName>stgHelpRelReciprocalMale</fullName>
        <categories>Settings</categories>
        <language>en_US</language>
        <protected>false</protected>
        <shortDescription>stgHelpRelReciprocalMale</shortDescription>
        <value>The value Salesforce uses if the Contact&apos;s Gender field value is Male, or if the Contact&apos;s Salutation indicates gender.</value>
    </labels>
    <labels>
        <fullName>stgHelpRelReciprocalMethod</fullName>
        <categories>Settings</categories>
        <language>en_US</language>
        <protected>false</protected>
        <shortDescription>stgHelpRelReciprocalMethod</shortDescription>
        <value>Specifies the method used for generating reciprocal relationships. See the &lt;a href=&quot;https://powerofus.force.com/NPSP_Relationships_Settings&quot; target=&quot;_blank&quot;&gt;NPSP Documentation&lt;/a&gt; for more information.</value>
    </labels>
    <labels>
        <fullName>stgHelpRelReciprocalName</fullName>
        <categories>Settings</categories>
        <language>en_US</language>
        <protected>false</protected>
        <shortDescription>stgHelpRelReciprocalName</shortDescription>
        <value>The name of the Relationship. The name will be an option Users can select in the Type picklist when creating a Relationship between Contacts.</value>
    </labels>
    <labels>
        <fullName>stgHelpRelReciprocalNeutral</fullName>
        <categories>Settings</categories>
        <language>en_US</language>
        <protected>false</protected>
        <shortDescription>stgHelpRelReciprocalNeutral</shortDescription>
        <value>The value Salesforce uses if it cannot determine the Contact&apos;s gender based on Gender field value or Salutation.</value>
    </labels>
    <labels>
        <fullName>stgHelpRelSyncFields</fullName>
        <categories>Settings</categories>
        <language>en_US</language>
        <protected>true</protected>
        <shortDescription>stgHelpRelSyncFields</shortDescription>
        <value>Select the custom Relationship fields you do not want synchronized between the two Contacts in a Relationship pair. Control or command click to select more than one field.</value>
    </labels>
    <labels>
        <fullName>stgHelpRespectDuplicateRuleSettings</fullName>
        <categories>Settings</categories>
        <language>en_US</language>
        <protected>true</protected>
        <shortDescription>Respect the settings on a Duplicate Rule that control allowing duplicates.</shortDescription>
        <value>Respect the settings on a Duplicate Rule that control whether duplicate records are allowed.
To check your existing settings, go to Duplicate Rules under Setup. For any rule, when the Action On Create or Action On Edit fields are set to &quot;Allow,&quot; duplicates will be saved.</value>
    </labels>
    <labels>
        <fullName>stgHelpReviewErrorLog</fullName>
        <categories>Settings</categories>
        <language>en_US</language>
        <protected>false</protected>
        <shortDescription>stgHelpReviewErrorLog</shortDescription>
        <value>Review &lt;a href=&quot;#&quot; onclick=&quot;ShowPanel(&apos;idPanelErrorLog&apos;);return false;&quot;&gt;Error Logs&lt;/a&gt; to see if there are issues.</value>
    </labels>
    <labels>
        <fullName>stgHelpRollupBatchSize</fullName>
        <categories>Settings</categories>
        <language>en_US</language>
        <protected>false</protected>
        <shortDescription>stgHelpRollupBatchSize</shortDescription>
        <value>The number of records processed at a time when calculating donor statistics. The default size is 200. Reduce to a smaller number if the Opportunity Rollups are failing due to system limits.</value>
    </labels>
    <labels>
        <fullName>stgHelpRollupExcludeAccountOppRT</fullName>
        <categories>Settings</categories>
        <language>en_US</language>
        <protected>false</protected>
        <shortDescription>stgHelpRollupExcludeAccountOppRT</shortDescription>
        <value>Opportunities with the selected record types won&apos;t be included in rollups to the Account. Control or Command click to select more than one record type.</value>
    </labels>
    <labels>
        <fullName>stgHelpRollupExcludeAccountOppType</fullName>
        <categories>Settings</categories>
        <language>en_US</language>
        <protected>false</protected>
        <shortDescription>stgHelpRollupExcludeAccountOppType</shortDescription>
        <value>Opportunities that have this value in the Type picklist won&apos;t be included in rollups to the Account.</value>
    </labels>
    <labels>
        <fullName>stgHelpRollupExcludeAlloOppRecType</fullName>
        <categories>Allocation, Settings</categories>
        <language>en_US</language>
        <protected>false</protected>
        <shortDescription>stgHelpRollupExcludeAlloOppRecType</shortDescription>
        <value>GAU Allocations from Opportunities with the selected record types won&apos;t be included when rolling up to the General Accounting Unit record.</value>
    </labels>
    <labels>
        <fullName>stgHelpRollupExcludeAlloOppType</fullName>
        <categories>Allocation, Settings</categories>
        <language>en_US</language>
        <protected>false</protected>
        <shortDescription>stgHelpRollupExcludeAlloOppType</shortDescription>
        <value>GAU Allocations from Opportunities that have this value in the Type picklist won&apos;t be included when rolling up to the General Accounting Unit record.</value>
    </labels>
    <labels>
        <fullName>stgHelpRollupExcludeContactOppRT</fullName>
        <categories>Settings</categories>
        <language>en_US</language>
        <protected>false</protected>
        <shortDescription>stgHelpRollupExcludeContactOppRT</shortDescription>
        <value>Opportunities with the selected record types won&apos;t be included in rollups to the Contact. Control or Command click to select more than one record type.</value>
    </labels>
    <labels>
        <fullName>stgHelpRollupExcludeContactOppType</fullName>
        <categories>Settings</categories>
        <language>en_US</language>
        <protected>false</protected>
        <shortDescription>stgHelpRollupExcludeContactOppType</shortDescription>
        <value>Opportunities that have this value in the Type picklist won&apos;t be included in rollups to the Contact.</value>
    </labels>
    <labels>
        <fullName>stgHelpRollupNDayValue</fullName>
        <categories>Settings</categories>
        <language>en_US</language>
        <protected>false</protected>
        <shortDescription>stgHelpRollupNDayValue</shortDescription>
        <value>Sets the value for &apos;N day&apos; rollups, where &apos;N&apos; is the number of days from today into the past. This value defaults to rollup over the past 365 days.</value>
    </labels>
    <labels>
        <fullName>stgHelpRollupPrimaryContact</fullName>
        <categories>Settings</categories>
        <language>en_US</language>
        <protected>false</protected>
        <shortDescription>stgHelpRollupPrimaryContact</shortDescription>
        <value>When this option is selected, Salesforce will ALWAYS roll up donor data to the Opportunity&apos;s Primary Contact. Note that only the Account on the Opportunity will receive hard credit. So, if the Account Name on the Opportunity is an Organization, that Organization and the Primary Contact will receive hard credit; the Contact&apos;s Household or 1:1 Account will NOT receive hard credit. If left unselected, and the Opportunity&apos;s Account is an Organization, only the Organization will receive credit for the Opportunity.</value>
    </labels>
    <labels>
        <fullName>stgHelpRollupSkewLimit</fullName>
        <categories>Settings</categories>
        <language>en_US</language>
        <protected>false</protected>
        <shortDescription>stgHelpRollupSkewLimit</shortDescription>
        <value>The maximum number of related Opportunities on an Account or Contact allowed in the non-Skew Mode Rollup Batch Jobs. An Account or Contact with more than this number of related Opportunities will always be rolled up using Skew Mode.</value>
    </labels>
    <labels>
        <fullName>stgHelpSalesforceSetup</fullName>
        <categories>Settings</categories>
        <language>en_US</language>
        <protected>false</protected>
        <shortDescription>stgHelpSalesforceSetup</shortDescription>
        <value>Looking to customize page layouts, add fields, or add users?  Try the &lt;a href=&quot;/setup/forcecomHomepage.apexp?setupid=ForceCom&quot; target=&quot;_blank&quot;&gt;Salesforce Setup&lt;/a&gt; pages.</value>
    </labels>
    <labels>
        <fullName>stgHelpSimpleAddrChangeIsUpdate</fullName>
        <categories>NPSP Settings</categories>
        <language>en_US</language>
        <protected>false</protected>
        <shortDescription>stgHelpSimpleAddrChangeIsUpdate</shortDescription>
        <value>A simple address change is a change (such as correcting a typo, or deleting white space) to a single Contact or Account address field. When this option is selected, Salesforce treats these changes as updates to the existing address (i.e., no new Address object is created).</value>
    </labels>
    <labels>
        <fullName>stgHelpSoftCreditRoles</fullName>
        <categories>Settings</categories>
        <language>en_US</language>
        <protected>false</protected>
        <shortDescription>stgHelpSoftCreditRoles</shortDescription>
        <value>Opportunity Contact Roles you want to include in Soft Credit rollups. Control or Command click to select multiple roles.</value>
    </labels>
    <labels>
        <fullName>stgHelpStoreErrorsOn</fullName>
        <categories>Settings</categories>
        <language>en_US</language>
        <protected>false</protected>
        <shortDescription>stgHelpStoreErrorsOn</shortDescription>
        <value>When selected, NPSP will store errors. You can view stored errors in System Tools | Error Log on the NPSP Settings page.</value>
    </labels>
    <labels>
        <fullName>stgHelpTDTM</fullName>
        <categories>Settings</categories>
        <language>en_US</language>
        <protected>false</protected>
        <shortDescription>stgHelpTDTM</shortDescription>
        <value>Trigger Handlers contain the actual business logic that needs to be executed for a particular trigger event.</value>
    </labels>
    <labels>
        <fullName>stgHelpTHActive</fullName>
        <categories>Settings</categories>
        <language>en_US</language>
        <protected>false</protected>
        <shortDescription>stgHelpTHActive</shortDescription>
        <value>Indicates that this Trigger Handler is active and will run when Trigger Action criteria is met.</value>
    </labels>
    <labels>
        <fullName>stgHelpTHAsync</fullName>
        <categories>Settings</categories>
        <language>en_US</language>
        <protected>false</protected>
        <shortDescription>stgHelpTHAsync</shortDescription>
        <value>Indicates that this trigger handler&apos;s After Events should run asynchronously. WARNING: If the specified Apex Class doesn&apos;t support asynchronous processing and you select this checkbox, the class may not work properly.</value>
    </labels>
    <labels>
        <fullName>stgHelpTHClass</fullName>
        <categories>Settings</categories>
        <language>en_US</language>
        <protected>false</protected>
        <shortDescription>stgHelpTHClass</shortDescription>
        <value>The Apex class to run.</value>
    </labels>
    <labels>
        <fullName>stgHelpTHLoadOrder</fullName>
        <categories>Settings</categories>
        <language>en_US</language>
        <protected>false</protected>
        <shortDescription>stgHelpTHLoadOrder</shortDescription>
        <value>Order in which this trigger should be run. If the records that this trigger handler processes have related records, the load order ensures that they&apos;re created or updated in the correct order.</value>
    </labels>
    <labels>
        <fullName>stgHelpTHObject</fullName>
        <categories>Settings</categories>
        <language>en_US</language>
        <protected>false</protected>
        <shortDescription>stgHelpTHObject</shortDescription>
        <value>The object related to this trigger handler.</value>
    </labels>
    <labels>
        <fullName>stgHelpTHTriggerAction</fullName>
        <categories>Settings</categories>
        <language>en_US</language>
        <protected>false</protected>
        <shortDescription>stgHelpTHTriggerAction</shortDescription>
        <value>Actions that fire this trigger. Ctrl and Command click to select more than one action.</value>
    </labels>
    <labels>
        <fullName>stgHelpTriggerHandlers</fullName>
        <categories>Settings</categories>
        <language>en_US</language>
        <protected>false</protected>
        <shortDescription>stgHelpTriggerHandlers</shortDescription>
        <value>These triggers control core functionality in the Nonprofit Success Pack, so please exercise extreme caution when creating or modifying them.</value>
    </labels>
    <labels>
        <fullName>stgHelpTriggerHandlersAsync</fullName>
        <categories>Health Check</categories>
        <language>en_US</language>
        <protected>false</protected>
        <shortDescription>stgHelpTriggerHandlersAsync</shortDescription>
        <value>If you select the Asynchronous After Events option for a Trigger Handler, it can have unintended consequences. You should test the Trigger Handler thoroughly in a sandbox environment before deploying it to production.</value>
    </labels>
    <labels>
        <fullName>stgHelpUDROperation</fullName>
        <categories>Settings</categories>
        <language>en_US</language>
        <protected>false</protected>
        <shortDescription>stgHelpUDROperation</shortDescription>
        <value>Determines how the field should roll up. Only operations that are valid for the selected Opportunity field are listed.</value>
    </labels>
    <labels>
        <fullName>stgHelpUDROppField</fullName>
        <categories>Settings</categories>
        <language>en_US</language>
        <protected>false</protected>
        <shortDescription>stgHelpUDROppField</shortDescription>
        <value>The Opportunity field to roll up.</value>
    </labels>
    <labels>
        <fullName>stgHelpUDRTargetObject</fullName>
        <categories>Settings</categories>
        <language>en_US</language>
        <protected>false</protected>
        <shortDescription>stgHelpUDRTargetObject</shortDescription>
        <value>The object on which the rollup information will appear.</value>
    </labels>
    <labels>
        <fullName>stgHelpUseDatedConvRates</fullName>
        <categories>Settings</categories>
        <language>en_US</language>
        <protected>false</protected>
        <shortDescription>stgHelpUseDatedConvRates</shortDescription>
        <value>When checked, Dated Exchange Rates are used for currency conversion. If unchecked, the standard exchange rate is used even if Advanced Currency Management is enabled.</value>
    </labels>
    <labels>
        <fullName>stgInstallmentOppDisableAll</fullName>
        <categories>Settings</categories>
        <language>en_US</language>
        <protected>true</protected>
        <shortDescription>Disable Installments Auto-Creation process</shortDescription>
        <value>Disable All Installments</value>
    </labels>
    <labels>
        <fullName>stgInstallmentOppDisableFirst</fullName>
        <categories>Settings</categories>
        <language>en_US</language>
        <protected>true</protected>
        <shortDescription>Disable First Installment Auto-Creation on Create</shortDescription>
        <value>Disable First Installment on Create</value>
    </labels>
    <labels>
        <fullName>stgInstallmentOppEnableAll</fullName>
        <categories>Settings</categories>
        <language>en_US</language>
        <protected>true</protected>
        <shortDescription>Always Create Next Installment</shortDescription>
        <value>Always Create Next Installment</value>
    </labels>
    <labels>
        <fullName>stgInstallScriptError</fullName>
        <language>en_US</language>
        <protected>true</protected>
        <shortDescription>stgInstallScriptError</shortDescription>
        <value>Your installation was successful, but we detected a slight problem. To fix the problem, simply load the NPSP Settings page in Salesforce.

Note: The NPSP Settings tab is visible in the Nonprofit Success Pack application. If you don&apos;t see the tab, select Nonprofit Success Pack from the app menu in the upper-right corner.</value>
    </labels>
    <labels>
        <fullName>stgLabelActionColumn</fullName>
        <categories>Settings</categories>
        <language>en_US</language>
        <protected>false</protected>
        <shortDescription>stgLabelActionColumn</shortDescription>
        <value>Action</value>
    </labels>
    <labels>
        <fullName>stgLabelAddressVerification</fullName>
        <categories>Settings</categories>
        <language>en_US</language>
        <protected>false</protected>
        <shortDescription>stgLabelAddressVerification</shortDescription>
        <value>Address Settings</value>
    </labels>
    <labels>
        <fullName>stgLabelAfflSettings</fullName>
        <categories>Settings</categories>
        <language>en_US</language>
        <protected>false</protected>
        <shortDescription>stgLabelAfflSettings</shortDescription>
        <value>Affiliations Settings</value>
    </labels>
    <labels>
        <fullName>stgLabelAllRecordTypes</fullName>
        <categories>Settings</categories>
        <language>en_US</language>
        <protected>false</protected>
        <shortDescription>stgLabelAllRecordTypes</shortDescription>
        <value>- all record types -</value>
    </labels>
    <labels>
        <fullName>stgLabelAlloBatchProgress</fullName>
        <categories>Allocation, Settings</categories>
        <language>en_US</language>
        <protected>false</protected>
        <shortDescription>stgLabelAlloBatchProgress</shortDescription>
        <value>Rollup Allocations Batch Progress</value>
    </labels>
    <labels>
        <fullName>stgLabelAllocationBehaviorSettings</fullName>
        <categories>Allocation, Settings</categories>
        <language>en_US</language>
        <protected>true</protected>
        <shortDescription>stgLabelAllocationsRollupSettings</shortDescription>
        <value>Allocation Behavior Settings</value>
    </labels>
    <labels>
        <fullName>stgLabelAllocationsRollupSettings</fullName>
        <categories>Allocation, Settings</categories>
        <language>en_US</language>
        <protected>false</protected>
        <shortDescription>stgLabelAllocationsRollupSettings</shortDescription>
        <value>GAU Allocations Rollup Settings</value>
    </labels>
    <labels>
        <fullName>stgLabelAllocationsSettings</fullName>
        <categories>Allocation, Settings</categories>
        <language>en_US</language>
        <protected>false</protected>
        <shortDescription>stgLabelAllocationsSettings</shortDescription>
        <value>Default Allocations Settings</value>
    </labels>
    <labels>
        <fullName>stgLabelAreYouSure</fullName>
        <categories>Settings</categories>
        <language>en_US</language>
        <protected>false</protected>
        <shortDescription>stgLabelAreYouSure</shortDescription>
        <value>Are you sure?</value>
    </labels>
    <labels>
        <fullName>stgLabelAutoContactRoles</fullName>
        <categories>Settings</categories>
        <language>en_US</language>
        <protected>false</protected>
        <shortDescription>stgLabelAutoContactRoles</shortDescription>
        <value>Default Contact Roles</value>
    </labels>
    <labels>
        <fullName>stgLabelBatchJobSizes</fullName>
        <categories>Settings</categories>
        <language>en_US</language>
        <protected>false</protected>
        <shortDescription>stgLabelBatchJobSizes</shortDescription>
        <value>Rollup Batch Job Sizes</value>
    </labels>
    <labels>
        <fullName>stgLabelBatchJobRollupSkewSizes</fullName>
        <categories>Settings</categories>
        <language>en_US</language>
        <protected>false</protected>
        <shortDescription>stgLabelBatchJobRollupSkewSizes</shortDescription>
        <value>Rollup Batch Job Skew Mode Sizes</value>
    </labels>
    <labels>
        <fullName>stgLabelBatchProcessingOptions</fullName>
        <categories>Settings</categories>
        <language>en_US</language>
        <protected>true</protected>
        <shortDescription>stgLabelBatchProcessingOptions</shortDescription>
        <value>Batch Processing Options</value>
    </labels>
    <labels>
        <fullName>stgLabelBDESettings</fullName>
        <categories>Settings</categories>
        <language>en_US</language>
        <protected>false</protected>
        <shortDescription>stgLabelBDESettings</shortDescription>
        <value>Batch Data Entry Settings</value>
    </labels>
    <labels>
        <fullName>stgLabelBatchStatus</fullName>
        <categories>Settings</categories>
        <language>en_US</language>
        <protected>false</protected>
        <shortDescription>stgLabelBatchStatus</shortDescription>
        <value>Batch Status</value>
    </labels>
    <labels>
        <fullName>stgLabelCreateMissingPayments</fullName>
        <categories>Settings</categories>
        <language>en_US</language>
        <protected>false</protected>
        <shortDescription>stgLabelCreateMissingPayments</shortDescription>
        <value>Create Missing Payments</value>
    </labels>
    <labels>
        <fullName>stgLabelCurrentUDR</fullName>
        <categories>Settings</categories>
        <language>en_US</language>
        <protected>false</protected>
        <shortDescription>stgLabelCurrentUDR</shortDescription>
        <value>Current User Defined Rollups</value>
    </labels>
    <labels>
        <fullName>stgLabelDoNotRename</fullName>
        <categories>Settings</categories>
        <language>en_US</language>
        <protected>false</protected>
        <shortDescription>stgLabelDoNotRename</shortDescription>
        <value>- do not rename -</value>
    </labels>
    <labels>
        <fullName>stgLabelErrorNotify</fullName>
        <categories>Settings</categories>
        <language>en_US</language>
        <protected>false</protected>
        <shortDescription>stgLabelErrorNotify</shortDescription>
        <value>Error Notification Settings</value>
    </labels>
    <labels>
        <fullName>stgLabelExamplesFGFormat</fullName>
        <categories>Settings</categories>
        <language>en_US</language>
        <protected>false</protected>
        <shortDescription>stgLabelExamplesFGFormat</shortDescription>
        <value>Examples for Formal Greeting Format</value>
    </labels>
    <labels>
        <fullName>stgLabelExamplesHHNameFOrmat</fullName>
        <categories>Settings</categories>
        <language>en_US</language>
        <protected>false</protected>
        <shortDescription>stgLabelExamplesHHNameFOrmat</shortDescription>
        <value>Examples for Household Name Format</value>
    </labels>
    <labels>
        <fullName>stgLabelExamplesIGFormat</fullName>
        <categories>Settings</categories>
        <language>en_US</language>
        <protected>false</protected>
        <shortDescription>stgLabelExamplesIGFormat</shortDescription>
        <value>Examples for Informal Greeting Format</value>
    </labels>
    <labels>
        <fullName>stgLabelField</fullName>
        <categories>Settings</categories>
        <language>en_US</language>
        <protected>false</protected>
        <shortDescription>stgLabelField</shortDescription>
        <value>Field</value>
    </labels>
    <labels>
        <fullName>stgLabelFieldValueNone</fullName>
        <categories>Recurring-Donations, Component</categories>
        <language>en_US</language>
        <protected>true</protected>
        <shortDescription>Display the value None</shortDescription>
        <value>None</value>
    </labels>
    <labels>
        <fullName>stgLabelHHGeneral</fullName>
        <categories>Settings</categories>
        <language>en_US</language>
        <protected>false</protected>
        <shortDescription>stgLabelHHGeneral</shortDescription>
        <value>General Settings</value>
    </labels>
    <labels>
        <fullName>stgLabelHHNaming</fullName>
        <categories>Settings</categories>
        <language>en_US</language>
        <protected>false</protected>
        <shortDescription>stgLabelHHNaming</shortDescription>
        <value>Household Name Settings</value>
    </labels>
    <labels>
        <fullName>stgLabelHHNamingProgress</fullName>
        <categories>Settings</categories>
        <language>en_US</language>
        <protected>false</protected>
        <shortDescription>stgLabelHHNamingProgress</shortDescription>
        <value>Naming Activation Progress</value>
    </labels>
    <labels>
        <fullName>stgLabelHHOCR</fullName>
        <categories>Settings</categories>
        <language>en_US</language>
        <protected>false</protected>
        <shortDescription>stgLabelHHOCR</shortDescription>
        <value>Household Opportunity Contact Roles</value>
    </labels>
    <labels>
        <fullName>stgLabelHHObject</fullName>
        <categories>Settings</categories>
        <language>en_US</language>
        <protected>false</protected>
        <shortDescription>stgLabelHHObject</shortDescription>
        <value>Household Object</value>
    </labels>
    <labels>
        <fullName>stgLabelHHSettings</fullName>
        <categories>Settings</categories>
        <language>en_US</language>
        <protected>false</protected>
        <shortDescription>stgLabelHHSettings</shortDescription>
        <value>Household Settings</value>
    </labels>
    <labels>
        <fullName>stgLabelHidden</fullName>
        <categories>Settings</categories>
        <language>en_US</language>
        <protected>true</protected>
        <shortDescription>stgLabelHidden</shortDescription>
        <value>Hidden</value>
    </labels>
    <labels>
        <fullName>stgLabelHonoreeNotificationHelpText</fullName>
        <categories>Settings</categories>
        <language>en_US</language>
        <protected>false</protected>
        <shortDescription>stgLabelHonoreeNotificationHelpText</shortDescription>
        <value>Auto-create Opportunity Contact Roles for Honoree and Notification Recipient Contacts.</value>
    </labels>
    <labels>
        <fullName>stgLabelHonoreeNotificationOCR</fullName>
        <categories>Settings</categories>
        <language>en_US</language>
        <protected>false</protected>
        <shortDescription>stgLabelHonoreeNotificationOCR</shortDescription>
        <value>Honoree and Notification Recipient Opportunity Contact Roles</value>
    </labels>
    <labels>
        <fullName>stgLabelLeadSettings</fullName>
        <categories>Settings</categories>
        <language>en_US</language>
        <protected>false</protected>
        <shortDescription>stgLabelLeadSettings</shortDescription>
        <value>Lead Settings</value>
    </labels>
    <labels>
        <fullName>stgLabelLvlAssignBatchTitle</fullName>
        <categories>NPSP Settings</categories>
        <language>en_US</language>
        <protected>true</protected>
        <shortDescription>menu title for the Level Assignment Batch in NPSP Settings</shortDescription>
        <value>Level Assignment Batch</value>
    </labels>
    <labels>
        <fullName>stgLabelMembershipSettings</fullName>
        <categories>Settings</categories>
        <language>en_US</language>
        <protected>false</protected>
        <shortDescription>stgLabelMembershipSettings</shortDescription>
        <value>Membership Settings</value>
    </labels>
    <labels>
        <fullName>stgLabelName</fullName>
        <categories>Settings</categories>
        <language>en_US</language>
        <protected>false</protected>
        <shortDescription>Intended for the name of a metadata record and not a person.</shortDescription>
        <value>Name</value>
    </labels>
    <labels>
        <fullName>stgLabelNewAutoRel</fullName>
        <categories>Settings</categories>
        <language>en_US</language>
        <protected>false</protected>
        <shortDescription>stgLabelNewAutoRel</shortDescription>
        <value>New Automatic Relationship</value>
    </labels>
    <labels>
        <fullName>stgLabelNewPaymentMapping</fullName>
        <categories>Settings</categories>
        <language>en_US</language>
        <protected>false</protected>
        <shortDescription>stgLabelNewPaymentMapping</shortDescription>
        <value>New Payment Field Mapping</value>
    </labels>
    <labels>
        <fullName>stgLabelNewRDFieldMap</fullName>
        <categories>Settings</categories>
        <language>en_US</language>
        <protected>false</protected>
        <shortDescription>stgLabelNewRDFieldMap</shortDescription>
        <value>New Custom Field Mapping</value>
    </labels>
    <labels>
        <fullName>stgLabelNewRelReciprocal</fullName>
        <categories>Settings</categories>
        <language>en_US</language>
        <protected>false</protected>
        <shortDescription>stgLabelNewRelReciprocal</shortDescription>
        <value>New Reciprocal Relationship</value>
    </labels>
    <labels>
        <fullName>stgLabelNewTH</fullName>
        <categories>Settings</categories>
        <language>en_US</language>
        <protected>false</protected>
        <shortDescription>stgLabelNewTH</shortDescription>
        <value>New Trigger Handler</value>
    </labels>
    <labels>
        <fullName>stgLabelNewUDR</fullName>
        <categories>Settings</categories>
        <language>en_US</language>
        <protected>false</protected>
        <shortDescription>stgLabelNewUDR</shortDescription>
        <value>New User Defined Rollup</value>
    </labels>
    <labels>
        <fullName>stgLabelNone</fullName>
        <categories>Settings</categories>
        <language>en_US</language>
        <protected>true</protected>
        <shortDescription>stgLabelNone</shortDescription>
        <value>--None--</value>
    </labels>
    <labels>
        <fullName>stgLabelObject</fullName>
        <categories>Settings</categories>
        <language>en_US</language>
        <protected>false</protected>
        <shortDescription>stgLabelObject</shortDescription>
        <value>Object</value>
    </labels>
    <labels>
        <fullName>stgLabelONS</fullName>
        <categories>Settings</categories>
        <language>en_US</language>
        <protected>false</protected>
        <shortDescription>stgLabelONS</shortDescription>
        <value>Opportunity Name Settings</value>
    </labels>
    <labels>
        <fullName>stgLabelOK</fullName>
        <categories>Settings</categories>
        <language>en_US</language>
        <protected>false</protected>
        <shortDescription>stgLabelOK</shortDescription>
        <value>OK</value>
    </labels>
    <labels>
        <fullName>stgLabelOppBatchProgress</fullName>
        <categories>Settings</categories>
        <language>en_US</language>
        <protected>false</protected>
        <shortDescription>stgLabelOppBatchProgress</shortDescription>
        <value>Rollup Donations Batch Progress</value>
    </labels>
    <labels>
        <fullName>stgLabelOppCampMembers</fullName>
        <categories>Settings</categories>
        <language>en_US</language>
        <protected>false</protected>
        <shortDescription>stgLabelOppCampMembers</shortDescription>
        <value>Campaign Members</value>
    </labels>
    <labels>
        <fullName>stgLabelOppNamingRefreshTitle</fullName>
        <categories>Settings</categories>
        <language>en_US</language>
        <protected>false</protected>
        <shortDescription>stgLabelOppNamingRefreshTitle</shortDescription>
        <value>Refresh Opportunity Names</value>
    </labels>
    <labels>
        <fullName>stgLabelOppNamingSettings</fullName>
        <categories>Settings</categories>
        <language>en_US</language>
        <protected>false</protected>
        <shortDescription>stgLabelOppNamingSettings</shortDescription>
        <value>Opportunity Names</value>
    </labels>
    <labels>
        <fullName>stgLabelOppPrimaryContactTitle</fullName>
        <categories>Settings</categories>
        <language>en_US</language>
        <protected>false</protected>
        <shortDescription>stgLabelOppPrimaryContactTitle</shortDescription>
        <value>Refresh Opportunity Primary Contact</value>
    </labels>
    <labels>
        <fullName>stgLabelOppRollupRT</fullName>
        <categories>Settings</categories>
        <language>en_US</language>
        <protected>false</protected>
        <shortDescription>stgLabelOppRollupRT</shortDescription>
        <value>Opportunity Rollup Record Types</value>
    </labels>
    <labels>
        <fullName>stgLabelOppRollups</fullName>
        <categories>Settings</categories>
        <language>en_US</language>
        <protected>false</protected>
        <shortDescription>stgLabelOppRollups</shortDescription>
        <value>Opportunity Rollups</value>
    </labels>
    <labels>
        <fullName>stgLabelOppUpdatePrimaryContact</fullName>
        <categories>Settings</categories>
        <language>en_US</language>
        <protected>false</protected>
        <shortDescription>stgLabelOppUpdatePrimaryContact</shortDescription>
        <value>Batch Update Primary Contact</value>
    </labels>
    <labels>
        <fullName>stgLabelOther</fullName>
        <categories>Settings</categories>
        <language>en_US</language>
        <protected>false</protected>
        <shortDescription>stgLabelOther</shortDescription>
        <value>other</value>
    </labels>
    <labels>
        <fullName>stgLabelOtherDateFormat</fullName>
        <categories>Settings</categories>
        <language>en_US</language>
        <protected>false</protected>
        <shortDescription>stgLabelOtherDateFormat</shortDescription>
        <value>Other Date Format</value>
    </labels>
    <labels>
        <fullName>stgLabelOtherFormalGreetingFormat</fullName>
        <categories>Settings</categories>
        <language>en_US</language>
        <protected>false</protected>
        <shortDescription>stgLabelOtherFormalGreetingFormat</shortDescription>
        <value>Other Formal Greeting Format</value>
    </labels>
    <labels>
        <fullName>stgLabelOtherHHNameFormat</fullName>
        <categories>Settings</categories>
        <language>en_US</language>
        <protected>true</protected>
        <shortDescription>stgLabelOtherHHNameFormat</shortDescription>
        <value>Other Household Name Format</value>
    </labels>
    <labels>
        <fullName>stgLabelOtherInformalGreetingFormat</fullName>
        <categories>Settings</categories>
        <language>en_US</language>
        <protected>false</protected>
        <shortDescription>stgLabelOtherInformalGreetingFormat</shortDescription>
        <value>Other Informal Greeting Format</value>
    </labels>
    <labels>
        <fullName>stgLabelOtherOpportunigyNamingFormat</fullName>
        <categories>Settings</categories>
        <language>en_US</language>
        <protected>false</protected>
        <shortDescription>stgLabelOtherOpportunigyNamingFormat</shortDescription>
        <value>Other Opportunigy Naming Format</value>
    </labels>
    <labels>
        <fullName>stgLabelPaymentMapNoValidFields</fullName>
        <categories>Settings</categories>
        <language>en_US</language>
        <protected>false</protected>
        <shortDescription>stgLabelPaymentMapNoValidFields</shortDescription>
        <value>No Valid Field Available</value>
    </labels>
    <labels>
        <fullName>stgLabelPaymentSettings</fullName>
        <categories>Settings</categories>
        <language>en_US</language>
        <protected>false</protected>
        <shortDescription>stgLabelPaymentSettings</shortDescription>
        <value>Payment Settings</value>
    </labels>
    <labels>
        <fullName>stgLabelPrimaryContactRoleMergeBatch</fullName>
        <categories>NPSP Settings</categories>
        <language>en_US</language>
        <protected>true</protected>
        <shortDescription>Menu title for the Duplicate Primary OCRs in NPSP Settings</shortDescription>
        <value>Remove Duplicate Primary OCRs</value>
    </labels>
    <labels>
        <fullName>stgLabelRDFieldMap</fullName>
        <categories>Settings</categories>
        <language>en_US</language>
        <protected>false</protected>
        <shortDescription>stgLabelRDFieldMap</shortDescription>
        <value>Custom Field Mappings</value>
    </labels>
    <labels>
        <fullName>stgLabelRDNewPeriod</fullName>
        <categories>Settings</categories>
        <language>en_US</language>
        <protected>false</protected>
        <shortDescription>stgLabelRDNewPeriod</shortDescription>
        <value>New Installment Period</value>
    </labels>
    <labels>
        <fullName>stgLabelRDPeriod</fullName>
        <categories>Settings</categories>
        <language>en_US</language>
        <protected>false</protected>
        <shortDescription>stgLabelRDPeriod</shortDescription>
        <value>Custom Installment Periods</value>
    </labels>
    <labels>
        <fullName>stgLabelRDSettings</fullName>
        <categories>Settings</categories>
        <language>en_US</language>
        <protected>false</protected>
        <shortDescription>stgLabelRDSettings</shortDescription>
        <value>Recurring Donation Settings</value>
    </labels>
    <labels>
        <fullName>stgLabelRDStatus</fullName>
        <categories>Settings</categories>
        <language>en_US</language>
        <protected>false</protected>
        <shortDescription>stgLabelRDStatus</shortDescription>
        <value>Updating Recurring Donation Opportunities</value>
    </labels>
    <labels>
        <fullName>stgLabelRelSettings</fullName>
        <categories>Settings</categories>
        <language>en_US</language>
        <protected>false</protected>
        <shortDescription>stgLabelRelSettings</shortDescription>
        <value>General Settings</value>
    </labels>
    <labels>
        <fullName>stgLabelRelationshipSyncNoValidFields</fullName>
        <categories>Settings</categories>
        <language>en_US</language>
        <protected>true</protected>
        <shortDescription>stgLabelRelationshipSyncNoValidFields</shortDescription>
        <value>No Valid Field Available</value>
    </labels>
    <labels>
        <fullName>stgLabelSelectChatterGroup</fullName>
        <categories>Settings</categories>
        <language>en_US</language>
        <protected>false</protected>
        <shortDescription>stgLabelSelectChatterGroup</shortDescription>
        <value>Select Chatter Group</value>
    </labels>
    <labels>
        <fullName>stgLabelSoftCredit</fullName>
        <categories>Settings</categories>
        <language>en_US</language>
        <protected>false</protected>
        <shortDescription>stgLabelSoftCredit</shortDescription>
        <value>Soft Credit Settings</value>
    </labels>
    <labels>
        <fullName>stgLabelTriggerHandlers</fullName>
        <categories>Settings</categories>
        <language>en_US</language>
        <protected>false</protected>
        <shortDescription>stgLabelTriggerHandlers</shortDescription>
        <value>Trigger Handlers</value>
    </labels>
    <labels>
        <fullName>stgLabelTypeAhead</fullName>
        <categories>Settings</categories>
        <language>en_US</language>
        <protected>false</protected>
        <shortDescription>stgLabelTypeAhead</shortDescription>
        <value>Start typing...</value>
    </labels>
    <labels>
        <fullName>stgLabelUDRNoOppFields</fullName>
        <categories>Settings</categories>
        <language>en_US</language>
        <protected>false</protected>
        <shortDescription>stgLabelUDRNoOppFields</shortDescription>
        <value>No valid Opportunity fields found.</value>
    </labels>
    <labels>
        <fullName>stgLabelUDROp</fullName>
        <categories>Settings</categories>
        <language>en_US</language>
        <protected>false</protected>
        <shortDescription>stgLabelUDROp</shortDescription>
        <value>Rollup Operation</value>
    </labels>
    <labels>
        <fullName>stgLabelUDROppField</fullName>
        <categories>Settings</categories>
        <language>en_US</language>
        <protected>false</protected>
        <shortDescription>stgLabelUDROppField</shortDescription>
        <value>Opportunity Field</value>
    </labels>
    <labels>
        <fullName>stgLabelUDRTargetField</fullName>
        <categories>Settings</categories>
        <language>en_US</language>
        <protected>false</protected>
        <shortDescription>stgLabelUDRTargetField</shortDescription>
        <value>Target Field</value>
    </labels>
    <labels>
        <fullName>stgLabelUDRTargetFieldHelp</fullName>
        <categories>Settings</categories>
        <language>en_US</language>
        <protected>true</protected>
        <shortDescription>stgLabelUDRTargetFieldHelp</shortDescription>
        <value>The custom field on the target object that will display your custom rollup summary. This field must be of the same type as the Opportunity field you&apos;re rolling up.</value>
    </labels>
    <labels>
        <fullName>stgLabelUDRTargetObject</fullName>
        <categories>Settings</categories>
        <language>en_US</language>
        <protected>false</protected>
        <shortDescription>stgLabelUDRTargetObject</shortDescription>
        <value>Target Object</value>
    </labels>
    <labels>
        <fullName>stgLabelView</fullName>
        <categories>Settings</categories>
        <language>en_US</language>
        <protected>false</protected>
        <shortDescription>stgLabelView</shortDescription>
        <value>View</value>
    </labels>
    <labels>
        <fullName>stgLabelYearPicklistLastYear</fullName>
        <categories>Settings</categories>
        <language>en_US</language>
        <protected>true</protected>
        <shortDescription>Label for previous year</shortDescription>
        <value>Last Year</value>
    </labels>
    <labels>
        <fullName>stgLabelYearPicklistThisYear</fullName>
        <categories>Settings</categories>
        <language>en_US</language>
        <protected>true</protected>
        <shortDescription>Label for current year</shortDescription>
        <value>This Year</value>
    </labels>
    <labels>
        <fullName>stgLabelYearPicklistYearsAgo</fullName>
        <categories>Settings</categories>
        <language>en_US</language>
        <protected>true</protected>
        <shortDescription>Label for dynamic number of years ago</shortDescription>
        <value>{0} Years Ago</value>
    </labels>
    <labels>
        <fullName>stgLastModifiedBy</fullName>
        <categories>Settings</categories>
        <language>en_US</language>
        <protected>true</protected>
        <shortDescription>Last Modified By</shortDescription>
        <value>Last Modified By</value>
    </labels>
    <labels>
        <fullName>stgLinkDelete</fullName>
        <categories>Settings</categories>
        <language>en_US</language>
        <protected>false</protected>
        <shortDescription>stgLinkDelete</shortDescription>
        <value>Del</value>
    </labels>
    <labels>
        <fullName>stgNoObjectsFound</fullName>
        <categories>Settings</categories>
        <language>en_US</language>
        <protected>true</protected>
        <shortDescription>No records of an object found. Pass in the object's plural label.</shortDescription>
        <value>No {0} found.</value>
    </labels>
    <labels>
        <fullName>stgNPSPGuideImportData</fullName>
        <categories>Settings</categories>
        <language>en_US</language>
        <protected>false</protected>
        <shortDescription>stgNPSPGuideImportData</shortDescription>
        <value>NPSP Guide to Importing Data</value>
    </labels>
    <labels>
        <fullName>stgNPSPSettings</fullName>
        <categories>Settings</categories>
        <language>en_US</language>
        <protected>false</protected>
        <shortDescription>stgNPSPSettings</shortDescription>
        <value>Nonprofit Success Pack Application Settings</value>
    </labels>
    <labels>
        <fullName>stgNPSPSettingsTitle</fullName>
        <categories>Settings</categories>
        <language>en_US</language>
        <protected>false</protected>
        <shortDescription>stgNPSPSettingsTitle</shortDescription>
        <value>Nonprofit Success Pack Settings</value>
    </labels>
    <labels>
        <fullName>stgNPSPWorkbook</fullName>
        <categories>Settings</categories>
        <language>en_US</language>
        <protected>false</protected>
        <shortDescription>stgNPSPWorkbook</shortDescription>
        <value>NPSP Fundraising Trail</value>
    </labels>
    <labels>
        <fullName>stgNavAccountModel</fullName>
        <categories>Settings</categories>
        <language>en_US</language>
        <protected>false</protected>
        <shortDescription>stgNavAccountModel</shortDescription>
        <value>Account Model</value>
    </labels>
    <labels>
        <fullName>stgNavAddressVerification</fullName>
        <categories>Settings</categories>
        <language>en_US</language>
        <protected>false</protected>
        <shortDescription>stgNavAddressVerification</shortDescription>
        <value>Addresses</value>
    </labels>
    <labels>
        <fullName>stgNavAffiliations</fullName>
        <categories>Settings</categories>
        <language>en_US</language>
        <protected>false</protected>
        <shortDescription>stgNavAffiliations</shortDescription>
        <value>Affiliations</value>
    </labels>
    <labels>
        <fullName>stgNavAllocations</fullName>
        <categories>Allocation, Settings</categories>
        <language>en_US</language>
        <protected>false</protected>
        <shortDescription>stgNavAllocations</shortDescription>
        <value>GAU Allocations</value>
    </labels>
    <labels>
        <fullName>stgNavBatchProcessSettings</fullName>
        <categories>Settings</categories>
        <language>en_US</language>
        <protected>false</protected>
        <shortDescription>stgNavBatchProcessSettings</shortDescription>
        <value>Batch Process Settings</value>
    </labels>
    <labels>
        <fullName>stgNavBDE</fullName>
        <categories>Settings</categories>
        <language>en_US</language>
        <protected>false</protected>
        <shortDescription>stgNavBDE</shortDescription>
        <value>Batch Data Entry</value>
    </labels>
    <labels>
        <fullName>stgNavBulkProcesses</fullName>
        <categories>Settings</categories>
        <language>en_US</language>
        <protected>false</protected>
        <shortDescription>stgNavBulkProcesses</shortDescription>
        <value>Bulk Data Processes</value>
    </labels>
    <labels>
        <fullName>stgNavConnections</fullName>
        <categories>Settings</categories>
        <language>en_US</language>
        <protected>false</protected>
        <shortDescription>stgNavConnections</shortDescription>
        <value>Connections</value>
    </labels>
    <labels>
        <fullName>stgNavContactRoles</fullName>
        <categories>Settings</categories>
        <language>en_US</language>
        <protected>false</protected>
        <shortDescription>stgNavContactRoles</shortDescription>
        <value>Contact Roles</value>
    </labels>
    <labels>
        <fullName>stgNavContacts</fullName>
        <categories>Settings</categories>
        <language>en_US</language>
        <protected>false</protected>
        <shortDescription>stgNavContacts</shortDescription>
        <value>Contacts</value>
    </labels>
    <labels>
        <fullName>stgNavDonations</fullName>
        <categories>Settings</categories>
        <language>en_US</language>
        <protected>false</protected>
        <shortDescription>stgNavDonations</shortDescription>
        <value>Donations</value>
    </labels>
    <labels>
        <fullName>stgNavDonorStatistics</fullName>
        <categories>Settings</categories>
        <language>en_US</language>
        <protected>false</protected>
        <shortDescription>stgNavDonorStatistics</shortDescription>
        <value>Donor Statistics</value>
    </labels>
    <labels>
        <fullName>stgNavErrorLog</fullName>
        <categories>Settings</categories>
        <language>en_US</language>
        <protected>false</protected>
        <shortDescription>stgNavErrorLog</shortDescription>
        <value>Error Log</value>
    </labels>
    <labels>
        <fullName>stgNavErrorNotify</fullName>
        <categories>Settings</categories>
        <language>en_US</language>
        <protected>false</protected>
        <shortDescription>stgNavErrorNotify</shortDescription>
        <value>Error Notifications</value>
    </labels>
    <labels>
        <fullName>stgNavHealthCheck</fullName>
        <categories>Settings</categories>
        <language>en_US</language>
        <protected>false</protected>
        <shortDescription>stgNavHealthCheck</shortDescription>
        <value>Health Check</value>
    </labels>
    <labels>
        <fullName>stgNavHouseholds</fullName>
        <categories>Settings</categories>
        <language>en_US</language>
        <protected>false</protected>
        <shortDescription>stgNavHouseholds</shortDescription>
        <value>Households</value>
    </labels>
    <labels>
        <fullName>stgNavLeads</fullName>
        <categories>Settings</categories>
        <language>en_US</language>
        <protected>false</protected>
        <shortDescription>stgNavLeads</shortDescription>
        <value>Leads</value>
    </labels>
    <labels>
        <fullName>stgNavMembership</fullName>
        <categories>Settings</categories>
        <language>en_US</language>
        <protected>false</protected>
        <shortDescription>stgNavMembership</shortDescription>
        <value>Membership</value>
    </labels>
    <labels>
        <fullName>stgNavPaymentMappings</fullName>
        <categories>Settings</categories>
        <language>en_US</language>
        <protected>false</protected>
        <shortDescription>stgNavPaymentMappings</shortDescription>
        <value>Payment Mappings</value>
    </labels>
    <labels>
        <fullName>stgNavPayments</fullName>
        <categories>Settings</categories>
        <language>en_US</language>
        <protected>false</protected>
        <shortDescription>stgNavPayments</shortDescription>
        <value>Payments</value>
    </labels>
    <labels>
        <fullName>stgNavPeople</fullName>
        <categories>Settings</categories>
        <language>en_US</language>
        <protected>false</protected>
        <shortDescription>stgNavPeople</shortDescription>
        <value>People</value>
    </labels>
    <labels>
        <fullName>stgNavRD2Enablement</fullName>
        <categories>Settings</categories>
        <language>en_US</language>
        <protected>true</protected>
        <shortDescription>stgNavRD2Enablement</shortDescription>
        <value>Upgrade to Enhanced Recurring Donations</value>
    </labels>
    <labels>
        <fullName>stgNavRDBatch</fullName>
        <categories>Settings</categories>
        <language>en_US</language>
        <protected>false</protected>
        <shortDescription>stgNavRDBatch</shortDescription>
        <value>Recurring Donations Batch</value>
    </labels>
    <labels>
        <fullName>stgNavRDFieldMap</fullName>
        <categories>Settings</categories>
        <language>en_US</language>
        <protected>false</protected>
        <shortDescription>stgNavRDFieldMap</shortDescription>
        <value>Recurring Donation Custom Field Mappings</value>
    </labels>
    <labels>
        <fullName>stgNavRDInstallmentPeriods</fullName>
        <categories>Settings</categories>
        <language>en_US</language>
        <protected>false</protected>
        <shortDescription>stgNavRDInstallmentPeriods</shortDescription>
        <value>Recurring Donation Custom Installment Periods</value>
    </labels>
    <labels>
        <fullName>stgNavRecurringDonations</fullName>
        <categories>Settings</categories>
        <language>en_US</language>
        <protected>false</protected>
        <shortDescription>stgNavRecurringDonations</shortDescription>
        <value>Recurring Donations</value>
    </labels>
    <labels>
        <fullName>stgNavRelAutoCreate</fullName>
        <categories>Settings</categories>
        <language>en_US</language>
        <protected>false</protected>
        <shortDescription>stgNavRelAutoCreate</shortDescription>
        <value>Relationships Autocreation</value>
    </labels>
    <labels>
        <fullName>stgNavRelReciprocal</fullName>
        <categories>Settings</categories>
        <language>en_US</language>
        <protected>false</protected>
        <shortDescription>stgNavRelReciprocal</shortDescription>
        <value>Relationship Reciprocal Settings</value>
    </labels>
    <labels>
        <fullName>stgNavRelationships</fullName>
        <categories>Settings</categories>
        <language>en_US</language>
        <protected>false</protected>
        <shortDescription>stgNavRelationships</shortDescription>
        <value>Relationships</value>
    </labels>
    <labels>
        <fullName>stgNavRollupAlloBatch</fullName>
        <categories>Allocation, Settings</categories>
        <language>en_US</language>
        <protected>false</protected>
        <shortDescription>stgNavRollupAlloBatch</shortDescription>
        <value>Rollup Allocations Batch</value>
    </labels>
    <labels>
        <fullName>stgNavRollupBatch</fullName>
        <categories>Settings</categories>
        <language>en_US</language>
        <protected>false</protected>
        <shortDescription>stgNavRollupBatch</shortDescription>
        <value>Rollup Donations Batch</value>
    </labels>
    <labels>
        <fullName>stgNavRollups</fullName>
        <categories>Settings</categories>
        <language>en_US</language>
        <protected>true</protected>
        <shortDescription>stgNavRollups</shortDescription>
        <value>Rollups</value>
    </labels>
    <labels>
        <fullName>stgNavSchedule</fullName>
        <categories>Settings</categories>
        <language>en_US</language>
        <protected>false</protected>
        <shortDescription>stgNavSchedule</shortDescription>
        <value>Process Scheduler</value>
    </labels>
    <labels>
        <fullName>stgNavSystem</fullName>
        <categories>Settings</categories>
        <language>en_US</language>
        <protected>false</protected>
        <shortDescription>stgNavSystem</shortDescription>
        <value>System Tools</value>
    </labels>
    <labels>
        <fullName>stgNavTriggerConfig</fullName>
        <categories>Settings</categories>
        <language>en_US</language>
        <protected>false</protected>
        <shortDescription>stgNavTriggerConfig</shortDescription>
        <value>Trigger Configuration</value>
    </labels>
    <labels>
        <fullName>stgNavUserDefinedRollups</fullName>
        <categories>Settings</categories>
        <language>en_US</language>
        <protected>false</protected>
        <shortDescription>stgNavUserDefinedRollups</shortDescription>
        <value>User Defined Rollups</value>
    </labels>
    <labels>
        <fullName>stgNotApplicable</fullName>
        <categories>Settings</categories>
        <language>en_US</language>
        <protected>false</protected>
        <shortDescription>stgNotApplicable</shortDescription>
        <value>N/A</value>
    </labels>
    <labels>
        <fullName>stgOppNamingDescription</fullName>
        <categories>Settings, OppNaming</categories>
        <language>en_US</language>
        <protected>false</protected>
        <shortDescription>stgOppNamingDescription</shortDescription>
        <value>When you create an Opportunity, the Name is automatically populated using a default naming convention. You can customize the naming convention by creating custom Opportunity Names.</value>
    </labels>
    <labels>
        <fullName>stgPowerOfUsHub</fullName>
        <categories>Settings</categories>
        <language>en_US</language>
        <protected>false</protected>
        <shortDescription>stgPowerOfUsHub</shortDescription>
        <value>Power of Us Hub</value>
    </labels>
    <labels>
        <fullName>stgReset</fullName>
        <categories>Settings</categories>
        <language>en_US</language>
        <protected>true</protected>
        <shortDescription>stgReset</shortDescription>
        <value>Reset</value>
    </labels>
    <labels>
        <fullName>stgSelectOne</fullName>
        <categories>Settings</categories>
        <language>en_US</language>
        <protected>false</protected>
        <shortDescription>stgSelectOne</shortDescription>
        <value>Select one</value>
    </labels>
    <labels>
        <fullName>stgStatusDisabled</fullName>
        <categories>Settings</categories>
        <language>en_US</language>
        <protected>true</protected>
        <shortDescription>stgStatusDisabled</shortDescription>
        <value>Disabled</value>
    </labels>
    <labels>
        <fullName>stgStatusEnabled</fullName>
        <categories>Settings</categories>
        <language>en_US</language>
        <protected>true</protected>
        <shortDescription>stgStatusEnabled</shortDescription>
        <value>Enabled</value>
    </labels>
    <labels>
        <fullName>stgTools</fullName>
        <categories>Settings</categories>
        <language>en_US</language>
        <protected>false</protected>
        <shortDescription>stgTools</shortDescription>
        <value>Tools</value>
    </labels>
    <labels>
        <fullName>stgUnknownError</fullName>
        <categories>Settings</categories>
        <language>en_US</language>
        <protected>true</protected>
        <shortDescription>stgUnknownError</shortDescription>
        <value>Unknown error. Please try again.</value>
    </labels>
    <labels>
        <fullName>stgValidationHHAccountHHRules</fullName>
        <categories>Settings</categories>
        <language>en_US</language>
        <protected>false</protected>
        <shortDescription>stgValidationHHAccountHHRules</shortDescription>
        <value>The Account Model is set to &apos;Household Account&apos;, which requires Household Rules to be set to &apos;No Contacts&apos;.   When using Household Accounts, there is no need to have an additional Household Object.</value>
    </labels>
</CustomLabels><|MERGE_RESOLUTION|>--- conflicted
+++ resolved
@@ -1905,15 +1905,6 @@
         <value>This page is not available in Enhanced Recurring Donations. Refresh your browser and return to NPSP Settings.</value>
     </labels>
     <labels>
-<<<<<<< HEAD
-        <fullName>RD2_ScheduleInstallmentIsRequired</fullName>
-        <categories>Recurring-Donations, Error</categories>
-        <language>en_US</language>
-        <protected>true</protected>
-        <shortDescription>Every installment Opportunity should have matching RD Schedule installment</shortDescription>
-        <value>The Opportunity cannot be matched with the Recurring Donation Schedule installment.</value>
-    </labels>
-    <labels>
         <fullName>RD2_ScheduleLWCEndDate</fullName>
         <categories>Recurring-Donations, Component</categories>
         <language>en_US</language>
@@ -1938,8 +1929,6 @@
         <value>Active Schedules</value>
     </labels>
     <labels>
-=======
->>>>>>> b4a6619e
         <fullName>RD2_ScheduleVisualizerColumnDate</fullName>
         <categories>Recurring-Donations, Component</categories>
         <language>en_US</language>
